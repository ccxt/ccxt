//  ---------------------------------------------------------------------------

import bitgetRest from '../bitget.js';
import { AuthenticationError, BadRequest, ArgumentsRequired, ChecksumError, ExchangeError, RateLimitExceeded, UnsubscribeError } from '../base/errors.js';
import { Precise } from '../base/Precise.js';
import { ArrayCache, ArrayCacheBySymbolById, ArrayCacheBySymbolBySide, ArrayCacheByTimestamp } from '../base/ws/Cache.js';
import { sha256 } from '../static_dependencies/noble-hashes/sha256.js';
import type { Int, OHLCV, Str, Strings, OrderBook, Order, Trade, Ticker, Tickers, Position, Balances, Dict, Bool } from '../base/types.js';
import Client from '../base/ws/Client.js';

//  ---------------------------------------------------------------------------

/**
 * @class bitget
 * @augments Exchange
 * @description watching delivery future markets is not yet implemented (perpertual future & swap is implemented)
 */

export default class bitget extends bitgetRest {
    describe (): any {
        return this.deepExtend (super.describe (), {
            'has': {
                'ws': true,
                'createOrderWs': false,
                'editOrderWs': false,
                'fetchOpenOrdersWs': false,
                'fetchOrderWs': false,
                'cancelOrderWs': false,
                'cancelOrdersWs': false,
                'cancelAllOrdersWs': false,
                'watchBalance': true,
                'watchMyTrades': true,
                'watchOHLCV': true,
                'watchOHLCVForSymbols': false,
                'watchOrderBook': true,
                'watchOrderBookForSymbols': true,
                'watchOrders': true,
                'watchTicker': true,
                'watchTickers': true,
                'watchBidsAsks': true,
                'watchTrades': true,
                'watchTradesForSymbols': true,
                'watchPositions': true,
            },
            'urls': {
                'api': {
                    'ws': {
                        'public': 'wss://ws.bitget.com/v2/ws/public',
                        'private': 'wss://ws.bitget.com/v2/ws/private',
                        'utaPublic': 'wss://ws.bitget.com/v3/ws/public',
                        'utaPrivate': 'wss://ws.bitget.com/v3/ws/private',
                    },
                    'demo': {
                        'public': 'wss://wspap.bitget.com/v2/ws/public',
                        'private': 'wss://wspap.bitget.com/v2/ws/private',
                        'utaPublic': 'wss://wspap.bitget.com/v3/ws/public',
                        'utaPrivate': 'wss://wspap.bitget.com/v3/ws/private',
                    },
                },
            },
            'options': {
                'tradesLimit': 1000,
                'OHLCVLimit': 1000,
                // WS timeframes differ from REST timeframes
                'timeframes': {
                    '1m': '1m',
                    '3m': '3m',
                    '5m': '5m',
                    '15m': '15m',
                    '30m': '30m',
                    '1h': '1H',
                    '4h': '4H',
                    '6h': '6H',
                    '12h': '12H',
                    '1d': '1D',
                    '1w': '1W',
                },
                'watchOrderBook': {
                    'checksum': true,
                },
                'watchTrades': {
                    'ignoreDuplicates': true,
                },
            },
            'streaming': {
                'ping': this.ping,
            },
            'exceptions': {
                'ws': {
                    'exact': {
                        '30001': BadRequest, // {"event":"error","code":30001,"msg":"instType:sp,channel:candleundefined,instId:BTCUSDT doesn't exist"}
                        '30002': AuthenticationError, // illegal request
                        '30003': BadRequest, // invalid op
                        '30004': AuthenticationError, // requires login
                        '30005': AuthenticationError, // login failed
                        '30006': RateLimitExceeded, // too many requests
                        '30007': RateLimitExceeded, // request over limit,connection close
                        '30011': AuthenticationError, // invalid ACCESS_KEY
                        '30012': AuthenticationError, // invalid ACCESS_PASSPHRASE
                        '30013': AuthenticationError, // invalid ACCESS_TIMESTAMP
                        '30014': BadRequest, // Request timestamp expired
                        '30015': AuthenticationError, // { event: 'error', code: 30015, msg: 'Invalid sign' }
                        '30016': BadRequest, // { event: 'error', code: 30016, msg: 'Param error' }
                    },
                    'broad': {},
                },
            },
        });
    }

    getInstType (market, uta: boolean = false, params = {}) {
        if ((uta === undefined) || !uta) {
            [ uta, params ] = this.handleOptionAndParams (params, 'getInstType', 'uta', false);
        }
        let instType = undefined;
        if (market === undefined) {
            [ instType, params ] = this.handleProductTypeAndParams (undefined, params);
        } else if ((market['swap']) || (market['future'])) {
            [ instType, params ] = this.handleProductTypeAndParams (market, params);
        } else {
            instType = 'SPOT';
        }
        let instypeAux = undefined;
        [ instypeAux, params ] = this.handleOptionAndParams (params, 'getInstType', 'instType', instType);
        instType = instypeAux;
        if (uta) {
            instType = instType.toLowerCase ();
        }
        return [ instType, params ];
    }

    /**
     * @method
     * @name bitget#watchTicker
     * @description watches a price ticker, a statistical calculation with the information calculated over the past 24 hours for a specific market
     * @see https://www.bitget.com/api-doc/spot/websocket/public/Tickers-Channel
     * @see https://www.bitget.com/api-doc/contract/websocket/public/Tickers-Channel
     * @see https://www.bitget.com/api-doc/uta/websocket/public/Tickers-Channel
     * @param {string} symbol unified symbol of the market to watch the ticker for
     * @param {object} [params] extra parameters specific to the exchange API endpoint
     * @param {boolean} [params.uta] set to true for the unified trading account (uta), defaults to false
     * @returns {object} a [ticker structure]{@link https://docs.ccxt.com/#/?id=ticker-structure}
     */
    async watchTicker (symbol: string, params = {}): Promise<Ticker> {
        await this.loadMarkets ();
        const market = this.market (symbol);
        symbol = market['symbol'];
        const messageHash = 'ticker:' + symbol;
        let instType = undefined;
        let uta = undefined;
        [ uta, params ] = this.handleOptionAndParams (params, 'watchTicker', 'uta', false);
        [ instType, params ] = this.getInstType (market, uta, params);
        const args: Dict = {
            'instType': instType,
        };
        const topicOrChannel = uta ? 'topic' : 'channel';
        const symbolOrInstId = uta ? 'symbol' : 'instId';
        args[topicOrChannel] = 'ticker';
        args[symbolOrInstId] = market['id'];
        return await this.watchPublic (messageHash, args, params);
    }

    /**
     * @method
     * @name bitget#unWatchTicker
     * @description unsubscribe from the ticker channel
     * @see https://www.bitget.com/api-doc/spot/websocket/public/Tickers-Channel
     * @see https://www.bitget.com/api-doc/contract/websocket/public/Tickers-Channel
     * @param {string} symbol unified symbol of the market to unwatch the ticker for
     * @param {object} [params] extra parameters specific to the exchange API endpoint
     * @returns {any} status of the unwatch request
     */
    async unWatchTicker (symbol: string, params = {}): Promise<any> {
        await this.loadMarkets ();
        return await this.unWatchChannel (symbol, 'ticker', 'ticker', params);
    }

    /**
     * @method
     * @name bitget#watchTickers
     * @description watches a price ticker, a statistical calculation with the information calculated over the past 24 hours for all markets of a specific list
     * @see https://www.bitget.com/api-doc/spot/websocket/public/Tickers-Channel
     * @see https://www.bitget.com/api-doc/contract/websocket/public/Tickers-Channel
     * @see https://www.bitget.com/api-doc/uta/websocket/public/Tickers-Channel
     * @param {string[]} symbols unified symbol of the market to watch the tickers for
     * @param {object} [params] extra parameters specific to the exchange API endpoint
     * @param {boolean} [params.uta] set to true for the unified trading account (uta), defaults to false
     * @returns {object} a [ticker structure]{@link https://docs.ccxt.com/#/?id=ticker-structure}
     */
    async watchTickers (symbols: Strings = undefined, params = {}): Promise<Tickers> {
        await this.loadMarkets ();
        symbols = this.marketSymbols (symbols, undefined, false);
        const market = this.market (symbols[0]);
        let instType = undefined;
        let uta = undefined;
        [ uta, params ] = this.handleOptionAndParams (params, 'watchTickers', 'uta', false);
        [ instType, params ] = this.getInstType (market, uta, params);
        const topics = [];
        const messageHashes = [];
        for (let i = 0; i < symbols.length; i++) {
            const symbol = symbols[i];
            const marketInner = this.market (symbol);
            const args: Dict = {
                'instType': instType,
            };
            const topicOrChannel = uta ? 'topic' : 'channel';
            const symbolOrInstId = uta ? 'symbol' : 'instId';
            args[topicOrChannel] = 'ticker';
            args[symbolOrInstId] = marketInner['id'];
            topics.push (args);
            messageHashes.push ('ticker:' + symbol);
        }
        const tickers = await this.watchPublicMultiple (messageHashes, topics, params);
        if (this.newUpdates) {
            const result: Dict = {};
            result[tickers['symbol']] = tickers;
            return result;
        }
        return this.filterByArray (this.tickers, 'symbol', symbols);
    }

    handleTicker (client: Client, message) {
        //
        // default
        //
        //     {
        //         "action": "snapshot",
        //         "arg": {
        //             "instType": "SPOT",
        //             "channel": "ticker",
        //             "instId": "BTCUSDT"
        //         },
        //         "data": [
        //             {
        //                 "instId": "BTCUSDT",
        //                 "lastPr": "43528.19",
        //                 "open24h": "42267.78",
        //                 "high24h": "44490.00",
        //                 "low24h": "41401.53",
        //                 "change24h": "0.03879",
        //                 "bidPr": "43528",
        //                 "askPr": "43528.01",
        //                 "bidSz": "0.0334",
        //                 "askSz": "0.1917",
        //                 "baseVolume": "15002.4216",
        //                 "quoteVolume": "648006446.7164",
        //                 "openUtc": "44071.18",
        //                 "changeUtc24h": "-0.01232",
        //                 "ts": "1701842994338"
        //             }
        //         ],
        //         "ts": 1701842994341
        //     }
        //
        // uta
        //
        //     {
        //         "action": "snapshot",
        //         "arg": { "instType": "spot", topic: "ticker", symbol: "BTCUSDT" },
        //         "data": [
        //             {
        //                 "highPrice24h": "120255.61",
        //                 "lowPrice24h": "116145.88",
        //                 "openPrice24h": "118919.38",
        //                 "lastPrice": "119818.83",
        //                 "turnover24h": "215859996.272276",
        //                 "volume24h": "1819.756798",
        //                 "bid1Price": "119811.26",
        //                 "ask1Price": "119831.18",
        //                 "bid1Size": "0.008732",
        //                 "ask1Size": "0.004297",
        //                 "price24hPcnt": "0.02002"
        //             }
        //         ],
        //         "ts": 1753230479687
        //     }
        //
        this.handleBidAsk (client, message);
        const ticker = this.parseWsTicker (message);
        const symbol = ticker['symbol'];
        this.tickers[symbol] = ticker;
        const messageHash = 'ticker:' + symbol;
        this.streamProduce ('tickers', ticker);
        client.resolve (ticker, messageHash);
    }

    parseWsTicker (message, market = undefined) {
        //
        // spot
        //
        //     {
        //         "action": "snapshot",
        //         "arg": {
        //             "instType": "SPOT",
        //             "channel": "ticker",
        //             "instId": "BTCUSDT"
        //         },
        //         "data": [
        //             {
        //                 "instId": "BTCUSDT",
        //                 "lastPr": "43528.19",
        //                 "open24h": "42267.78",
        //                 "high24h": "44490.00",
        //                 "low24h": "41401.53",
        //                 "change24h": "0.03879",
        //                 "bidPr": "43528",
        //                 "askPr": "43528.01",
        //                 "bidSz": "0.0334",
        //                 "askSz": "0.1917",
        //                 "baseVolume": "15002.4216",
        //                 "quoteVolume": "648006446.7164",
        //                 "openUtc": "44071.18",
        //                 "changeUtc24h": "-0.01232",
        //                 "ts": "1701842994338"
        //             }
        //         ],
        //         "ts": 1701842994341
        //     }
        //
        // contract
        //
        //     {
        //         "action": "snapshot",
        //         "arg": {
        //             "instType": "USDT-FUTURES",
        //             "channel": "ticker",
        //             "instId": "BTCUSDT"
        //         },
        //         "data": [
        //             {
        //                 "instId": "BTCUSDT",
        //                 "lastPr": "43480.4",
        //                 "bidPr": "43476.3",
        //                 "askPr": "43476.8",
        //                 "bidSz": "0.1",
        //                 "askSz": "3.055",
        //                 "open24h": "42252.3",
        //                 "high24h": "44518.2",
        //                 "low24h": "41387.0",
        //                 "change24h": "0.03875",
        //                 "fundingRate": "0.000096",
        //                 "nextFundingTime": "1701849600000",
        //                 "markPrice": "43476.4",
        //                 "indexPrice": "43478.4",
        //                 "holdingAmount": "50670.787",
        //                 "baseVolume": "120187.104",
        //                 "quoteVolume": "5167385048.693",
        //                 "openUtc": "44071.4",
        //                 "symbolType": "1",
        //                 "symbol": "BTCUSDT",
        //                 "deliveryPrice": "0",
        //                 "ts": "1701843962811"
        //             }
        //         ],
        //         "ts": 1701843962812
        //     }
        //
        // uta
        //
        //     {
        //         "action": "snapshot",
        //         "arg": { "instType": "spot", topic: "ticker", symbol: "BTCUSDT" },
        //         "data": [
        //             {
        //                 "highPrice24h": "120255.61",
        //                 "lowPrice24h": "116145.88",
        //                 "openPrice24h": "118919.38",
        //                 "lastPrice": "119818.83",
        //                 "turnover24h": "215859996.272276",
        //                 "volume24h": "1819.756798",
        //                 "bid1Price": "119811.26",
        //                 "ask1Price": "119831.18",
        //                 "bid1Size": "0.008732",
        //                 "ask1Size": "0.004297",
        //                 "price24hPcnt": "0.02002"
        //             }
        //         ],
        //         "ts": 1753230479687
        //     }
        //
        const arg = this.safeValue (message, 'arg', {});
        const data = this.safeValue (message, 'data', []);
        const ticker = this.safeValue (data, 0, {});
        const utaTimestamp = this.safeInteger (message, 'ts');
        const timestamp = this.safeInteger (ticker, 'ts', utaTimestamp);
        const instType = this.safeStringLower (arg, 'instType');
        const marketType = (instType === 'spot') ? 'spot' : 'contract';
        const utaMarketId = this.safeString (arg, 'symbol');
        const marketId = this.safeString (ticker, 'instId', utaMarketId);
        market = this.safeMarket (marketId, market, undefined, marketType);
        const close = this.safeString2 (ticker, 'lastPr', 'lastPrice');
        const changeDecimal = this.safeString (ticker, 'change24h', '');
        const change = this.safeString (ticker, 'price24hPcnt', Precise.stringMul (changeDecimal, '100'));
        return this.safeTicker ({
            'symbol': market['symbol'],
            'timestamp': timestamp,
            'datetime': this.iso8601 (timestamp),
            'high': this.safeString2 (ticker, 'high24h', 'highPrice24h'),
            'low': this.safeString2 (ticker, 'low24h', 'lowPrice24h'),
            'bid': this.safeString2 (ticker, 'bidPr', 'bid1Price'),
            'bidVolume': this.safeString2 (ticker, 'bidSz', 'bid1Size'),
            'ask': this.safeString2 (ticker, 'askPr', 'ask1Price'),
            'askVolume': this.safeString2 (ticker, 'askSz', 'ask1Size'),
            'vwap': undefined,
            'open': this.safeString2 (ticker, 'open24h', 'openPrice24h'),
            'close': close,
            'last': close,
            'previousClose': undefined,
            'change': undefined,
            'percentage': change,
            'average': undefined,
            'baseVolume': this.safeString2 (ticker, 'baseVolume', 'volume24h'),
            'quoteVolume': this.safeString2 (ticker, 'quoteVolume', 'turnover24h'),
            'info': ticker,
        }, market);
    }

    /**
     * @method
     * @name bitget#watchBidsAsks
     * @description watches best bid & ask for symbols
     * @see https://www.bitget.com/api-doc/spot/websocket/public/Tickers-Channel
     * @see https://www.bitget.com/api-doc/contract/websocket/public/Tickers-Channel
     * @see https://www.bitget.com/api-doc/uta/websocket/public/Tickers-Channel
     * @param {string[]} symbols unified symbol of the market to fetch the ticker for
     * @param {object} [params] extra parameters specific to the exchange API endpoint
     * @param {boolean} [params.uta] set to true for the unified trading account (uta), defaults to false
     * @returns {object} a [ticker structure]{@link https://docs.ccxt.com/#/?id=ticker-structure}
     */
    async watchBidsAsks (symbols: Strings = undefined, params = {}): Promise<Tickers> {
        await this.loadMarkets ();
        symbols = this.marketSymbols (symbols, undefined, false);
        const market = this.market (symbols[0]);
        let instType = undefined;
        let uta = undefined;
        [ uta, params ] = this.handleOptionAndParams (params, 'watchBidsAsks', 'uta', false);
        [ instType, params ] = this.getInstType (market, uta, params);
        const topics = [];
        const messageHashes = [];
        for (let i = 0; i < symbols.length; i++) {
            const symbol = symbols[i];
            const marketInner = this.market (symbol);
            const args: Dict = {
                'instType': instType,
            };
            const topicOrChannel = uta ? 'topic' : 'channel';
            const symbolOrInstId = uta ? 'symbol' : 'instId';
            args[topicOrChannel] = 'ticker';
            args[symbolOrInstId] = marketInner['id'];
            topics.push (args);
            messageHashes.push ('bidask:' + symbol);
        }
        const tickers = await this.watchPublicMultiple (messageHashes, topics, params);
        if (this.newUpdates) {
            const result: Dict = {};
            result[tickers['symbol']] = tickers;
            return result;
        }
        return this.filterByArray (this.bidsasks, 'symbol', symbols);
    }

    handleBidAsk (client: Client, message) {
        const ticker = this.parseWsBidAsk (message);
        const symbol = ticker['symbol'];
        this.bidsasks[symbol] = ticker;
        const messageHash = 'bidask:' + symbol;
        client.resolve (ticker, messageHash);
    }

    parseWsBidAsk (message, market = undefined) {
        const arg = this.safeValue (message, 'arg', {});
        const data = this.safeValue (message, 'data', []);
        const ticker = this.safeValue (data, 0, {});
        const utaTimestamp = this.safeInteger (message, 'ts');
        const timestamp = this.safeInteger (ticker, 'ts', utaTimestamp);
        const instType = this.safeStringLower (arg, 'instType');
        const marketType = (instType === 'spot') ? 'spot' : 'contract';
        const utaMarketId = this.safeString (arg, 'symbol');
        const marketId = this.safeString (ticker, 'instId', utaMarketId);
        market = this.safeMarket (marketId, market, undefined, marketType);
        return this.safeTicker ({
            'symbol': market['symbol'],
            'timestamp': timestamp,
            'datetime': this.iso8601 (timestamp),
            'ask': this.safeString2 (ticker, 'askPr', 'ask1Price'),
            'askVolume': this.safeString2 (ticker, 'askSz', 'ask1Size'),
            'bid': this.safeString2 (ticker, 'bidPr', 'bid1Price'),
            'bidVolume': this.safeString2 (ticker, 'bidSz', 'bid1Size'),
            'info': ticker,
        }, market);
    }

    /**
     * @method
     * @name bitget#watchOHLCV
     * @description watches historical candlestick data containing the open, high, low, close price, and the volume of a market
     * @see https://www.bitget.com/api-doc/spot/websocket/public/Candlesticks-Channel
     * @see https://www.bitget.com/api-doc/contract/websocket/public/Candlesticks-Channel
     * @see https://www.bitget.com/api-doc/uta/websocket/public/Candlesticks-Channel
     * @param {string} symbol unified symbol of the market to fetch OHLCV data for
     * @param {string} timeframe the length of time each candle represents
     * @param {int} [since] timestamp in ms of the earliest candle to fetch
     * @param {int} [limit] the maximum amount of candles to fetch
     * @param {object} [params] extra parameters specific to the exchange API endpoint
     * @param {boolean} [params.uta] set to true for the unified trading account (uta), defaults to false
     * @returns {int[][]} A list of candles ordered as timestamp, open, high, low, close, volume
     */
    async watchOHLCV (symbol: string, timeframe = '1m', since: Int = undefined, limit: Int = undefined, params = {}): Promise<OHLCV[]> {
        await this.loadMarkets ();
        const market = this.market (symbol);
        symbol = market['symbol'];
        const timeframes = this.safeValue (this.options, 'timeframes');
        const interval = this.safeString (timeframes, timeframe);
        let messageHash = undefined;
        let instType = undefined;
        let uta = undefined;
        [ uta, params ] = this.handleOptionAndParams (params, 'watchOHLCV', 'uta', false);
        [ instType, params ] = this.getInstType (market, uta, params);
        const args: Dict = {
            'instType': instType,
        };
        if (uta) {
            args['topic'] = 'kline';
            args['symbol'] = market['id'];
            args['interval'] = interval;
            params['uta'] = true;
            messageHash = 'kline:' + symbol;
        } else {
            args['channel'] = 'candle' + interval;
            args['instId'] = market['id'];
            messageHash = 'candles:' + timeframe + ':' + symbol;
        }
        const ohlcv = await this.watchPublic (messageHash, args, params);
        if (this.newUpdates) {
            limit = ohlcv.getLimit (symbol, limit);
        }
        return this.filterBySinceLimit (ohlcv, since, limit, 0, true);
    }

    /**
     * @method
     * @name bitget#unWatchOHLCV
     * @description unsubscribe from the ohlcv channel
     * @see https://www.bitget.com/api-doc/spot/websocket/public/Candlesticks-Channel
     * @see https://www.bitget.com/api-doc/contract/websocket/public/Candlesticks-Channel
     * @see https://www.bitget.com/api-doc/uta/websocket/public/Candlesticks-Channel
     * @param {string} symbol unified symbol of the market to unwatch the ohlcv for
     * @param {string} [timeframe] the period for the ratio, default is 1 minute
     * @param {object} [params] extra parameters specific to the exchange API endpoint
     * @param {boolean} [params.uta] set to true for the unified trading account (uta), defaults to false
     * @returns {object} A dictionary of [order book structures]{@link https://docs.ccxt.com/#/?id=order-book-structure} indexed by market symbols
     */
    async unWatchOHLCV (symbol: string, timeframe = '1m', params = {}): Promise<any> {
        await this.loadMarkets ();
        const timeframes = this.safeDict (this.options, 'timeframes');
        const interval = this.safeString (timeframes, timeframe);
        let channel = undefined;
        let market = undefined;
        if (symbol !== undefined) {
            market = this.market (symbol);
        }
        let instType = undefined;
        let messageHash = undefined;
        let uta = undefined;
        [ uta, params ] = this.handleOptionAndParams (params, 'unWatchOHLCV', 'uta', false);
        [ instType, params ] = this.getInstType (market, uta, params);
        const args: Dict = {
            'instType': instType,
        };
        if (uta) {
            channel = 'kline';
            args['topic'] = channel;
            args['symbol'] = market['id'];
            args['interval'] = interval;
            params['uta'] = true;
            params['interval'] = interval;
            messageHash = channel + symbol;
        } else {
            channel = 'candle' + interval;
            args['channel'] = channel;
            args['instId'] = market['id'];
            messageHash = 'candles:' + interval;
        }
        return await this.unWatchChannel (symbol, channel, messageHash, params);
    }

    handleOHLCV (client: Client, message) {
        //
        //     {
        //         "action": "snapshot",
        //         "arg": {
        //             "instType": "SPOT",
        //             "channel": "candle1m",
        //             "instId": "BTCUSDT"
        //         },
        //         "data": [
        //             [
        //                 "1701871620000",
        //                 "44080.23",
        //                 "44080.23",
        //                 "44028.5",
        //                 "44028.51",
        //                 "9.9287",
        //                 "437404.105512",
        //                 "437404.105512"
        //             ],
        //             [
        //                 "1701871680000",
        //                 "44028.51",
        //                 "44108.11",
        //                 "44028.5",
        //                 "44108.11",
        //                 "17.139",
        //                 "755436.870643",
        //                 "755436.870643"
        //             ],
        //         ],
        //         "ts": 1701901610417
        //     }
        //
        // uta
        //
        //     {
        //         "action": "snapshot",
        //         "arg": {
        //             "instType": "usdt-futures",
        //             "topic": "kline",
        //             "symbol": "BTCUSDT",
        //             "interval": "1m"
        //         },
        //         "data": [
        //             {
        //                 "start": "1755564480000",
        //                 "open": "116286",
        //                 "close": "116256.2",
        //                 "high": "116310.2",
        //                 "low": "116232.8",
        //                 "volume": "39.7062",
        //                 "turnover": "4616746.46654"
        //             },
        //         ],
        //         "ts": 1755594421877
        //     }
        //
        const arg = this.safeValue (message, 'arg', {});
        const instType = this.safeStringLower (arg, 'instType');
        const marketType = (instType === 'spot') ? 'spot' : 'contract';
        const marketId = this.safeString2 (arg, 'instId', 'symbol');
        const market = this.safeMarket (marketId, undefined, undefined, marketType);
        const symbol = market['symbol'];
        this.ohlcvs[symbol] = this.safeValue (this.ohlcvs, symbol, {});
        const channel = this.safeString2 (arg, 'channel', 'topic');
        let interval = this.safeString (arg, 'interval');
        let isUta = undefined;
        if (interval === undefined) {
            isUta = false;
            interval = channel.replace ('candle', '');
        } else {
            isUta = true;
        }
        const timeframes = this.safeValue (this.options, 'timeframes');
        const timeframe = this.findTimeframe (interval, timeframes);
        let stored = this.safeValue (this.ohlcvs[symbol], timeframe);
        if (stored === undefined) {
            const limit = this.safeInteger (this.options, 'OHLCVLimit', 1000);
            stored = new ArrayCacheByTimestamp (limit);
            this.ohlcvs[symbol][timeframe] = stored;
        }
        const data = this.safeValue (message, 'data', []);
        for (let i = 0; i < data.length; i++) {
            const parsed = this.parseWsOHLCV (data[i], market);
            stored.append (parsed);
            const resolvedData = this.createStreamOHLCV (symbol, timeframe, parsed);
            this.streamProduce ('ohlcvs', resolvedData);
        }
        let messageHash = undefined;
        if (isUta) {
            messageHash = 'kline:' + symbol;
        } else {
            messageHash = 'candles:' + timeframe + ':' + symbol;
        }
        client.resolve (stored, messageHash);
    }

    parseWsOHLCV (ohlcv, market = undefined): OHLCV {
        //
        //     [
        //         "1701871620000",  // timestamp
        //         "44080.23", // open
        //         "44080.23", // high
        //         "44028.5", // low
        //         "44028.51", // close
        //         "9.9287", // base volume
        //         "437404.105512", // quote volume
        //         "437404.105512" // USDT volume
        //     ]
        //
        // uta
        //
        //     {
        //         "start": "1755564480000",
        //         "open": "116286",
        //         "close": "116256.2",
        //         "high": "116310.2",
        //         "low": "116232.8",
        //         "volume": "39.7062",
        //         "turnover": "4616746.46654"
        //     }
        //
        const volumeIndex = (market['inverse']) ? 6 : 5;
        return [
            this.safeInteger2 (ohlcv, 'start', 0),
            this.safeNumber2 (ohlcv, 'open', 1),
            this.safeNumber2 (ohlcv, 'high', 2),
            this.safeNumber2 (ohlcv, 'low', 3),
            this.safeNumber2 (ohlcv, 'close', 4),
            this.safeNumber2 (ohlcv, 'volume', volumeIndex),
        ];
    }

    /**
     * @method
     * @name bitget#watchOrderBook
     * @description watches information on open orders with bid (buy) and ask (sell) prices, volumes and other data
     * @see https://www.bitget.com/api-doc/spot/websocket/public/Depth-Channel
     * @see https://www.bitget.com/api-doc/contract/websocket/public/Order-Book-Channel
     * @see https://www.bitget.com/api-doc/uta/websocket/public/Order-Book-Channel
     * @param {string} symbol unified symbol of the market to fetch the order book for
     * @param {int} [limit] the maximum amount of order book entries to return
     * @param {object} [params] extra parameters specific to the exchange API endpoint
     * @param {boolean} [params.uta] set to true for the unified trading account (uta), defaults to false
     * @returns {object} A dictionary of [order book structures]{@link https://docs.ccxt.com/#/?id=order-book-structure} indexed by market symbols
     */
    async watchOrderBook (symbol: string, limit: Int = undefined, params = {}): Promise<OrderBook> {
        return await this.watchOrderBookForSymbols ([ symbol ], limit, params);
    }

    /**
     * @method
     * @name bitget#unWatchOrderBook
     * @description unsubscribe from the orderbook channel
     * @see https://www.bitget.com/api-doc/spot/websocket/public/Depth-Channel
     * @see https://www.bitget.com/api-doc/contract/websocket/public/Order-Book-Channel
     * @see https://www.bitget.com/api-doc/uta/websocket/public/Order-Book-Channel
     * @param {string} symbol unified symbol of the market to fetch the order book for
     * @param {object} [params] extra parameters specific to the exchange API endpoint
     * @param {int} [params.limit] orderbook limit, default is undefined
     * @param {boolean} [params.uta] set to true for the unified trading account (uta), defaults to false
     * @returns {object} A dictionary of [order book structures]{@link https://docs.ccxt.com/#/?id=order-book-structure} indexed by market symbols
     */
    async unWatchOrderBook (symbol: string, params = {}): Promise<any> {
        await this.loadMarkets ();
        let channel = 'books';
        const limit = this.safeInteger (params, 'limit');
        if ((limit === 1) || (limit === 5) || (limit === 15) || (limit === 50)) {
            params = this.omit (params, 'limit');
            channel += limit.toString ();
        }
        return await this.unWatchChannel (symbol, channel, 'orderbook', params);
    }

    async unWatchChannel (symbol: string, channel: string, messageHashTopic: string, params = {}): Promise<any> {
        await this.loadMarkets ();
        const market = this.market (symbol);
        const messageHash = 'unsubscribe:' + messageHashTopic + ':' + market['symbol'];
        let instType = undefined;
        let uta = undefined;
        [ uta, params ] = this.handleOptionAndParams (params, 'unWatchChannel', 'uta', false);
        [ instType, params ] = this.getInstType (market, uta, params);
        const args: Dict = {
            'instType': instType,
        };
        if (uta) {
            args['topic'] = channel;
            args['symbol'] = market['id'];
            args['interval'] = this.safeString (params, 'interval', '1m');
            params['uta'] = true;
            params = this.omit (params, 'interval');
        } else {
            args['channel'] = channel;
            args['instId'] = market['id'];
        }
        return await this.unWatchPublic (messageHash, args, params);
    }

    /**
     * @method
     * @name bitget#watchOrderBookForSymbols
     * @description watches information on open orders with bid (buy) and ask (sell) prices, volumes and other data
     * @see https://www.bitget.com/api-doc/spot/websocket/public/Depth-Channel
     * @see https://www.bitget.com/api-doc/contract/websocket/public/Order-Book-Channel
     * @see https://www.bitget.com/api-doc/uta/websocket/public/Order-Book-Channel
     * @param {string[]} symbols unified array of symbols
     * @param {int} [limit] the maximum amount of order book entries to return
     * @param {object} [params] extra parameters specific to the exchange API endpoint
     * @param {boolean} [params.uta] set to true for the unified trading account (uta), defaults to false
     * @returns {object} A dictionary of [order book structures]{@link https://docs.ccxt.com/#/?id=order-book-structure} indexed by market symbols
     */
    async watchOrderBookForSymbols (symbols: string[], limit: Int = undefined, params = {}): Promise<OrderBook> {
        await this.loadMarkets ();
        symbols = this.marketSymbols (symbols);
        let channel = 'books';
        let incrementalFeed = true;
        if ((limit === 1) || (limit === 5) || (limit === 15) || (limit === 50)) {
            channel += limit.toString ();
            incrementalFeed = false;
        }
        const topics = [];
        const messageHashes = [];
        let uta = undefined;
        [ uta, params ] = this.handleOptionAndParams (params, 'watchOrderBookForSymbols', 'uta', false);
        for (let i = 0; i < symbols.length; i++) {
            const symbol = symbols[i];
            const market = this.market (symbol);
            let instType = undefined;
            [ instType, params ] = this.getInstType (market, uta, params);
            const args: Dict = {
                'instType': instType,
            };
            const topicOrChannel = uta ? 'topic' : 'channel';
            const symbolOrInstId = uta ? 'symbol' : 'instId';
            args[topicOrChannel] = channel;
            args[symbolOrInstId] = market['id'];
            topics.push (args);
            messageHashes.push ('orderbook:' + symbol);
        }
        if (uta) {
            params['uta'] = true;
        }
        const orderbook = await this.watchPublicMultiple (messageHashes, topics, params);
        if (incrementalFeed) {
            return orderbook.limit ();
        } else {
            return orderbook;
        }
    }

    handleOrderBook (client: Client, message) {
        //
        //   {
        //       "action":"snapshot",
        //       "arg":{
        //          "instType":"SPOT",
        //          "channel":"books5",
        //          "instId":"BTCUSDT"
        //       },
        //       "data":[
        //          {
        //             "asks":[
        //                ["21041.11","0.0445"],
        //                ["21041.16","0.0411"],
        //                ["21041.21","0.0421"],
        //                ["21041.26","0.0811"],
        //                ["21041.65","1.9465"]
        //             ],
        //             "bids":[
        //                ["21040.76","0.0417"],
        //                ["21040.71","0.0434"],
        //                ["21040.66","0.1141"],
        //                ["21040.61","0.3004"],
        //                ["21040.60","1.3357"]
        //             ],
        //             "checksum": -1367582038,
        //             "ts":"1656413855484"
        //          }
        //       ]
        //   }
        //
        // {
        //     "action": "snapshot",
        //     "arg": { "instType": "usdt-futures", "topic": "books", "symbol": "BTCUSDT" },
        //     "data": [
        //         {
        //             "a": [Array],
        //             "b": [Array],
        //             "checksum": 0,
        //             "pseq": 0,
        //             "seq": "1343064377779269632",
        //             "ts": "1755937421270"
        //         }
        //     ],
        //     "ts": 1755937421337
        // }
        //
        const arg = this.safeValue (message, 'arg');
        const channel = this.safeString2 (arg, 'channel', 'topic');
        const instType = this.safeStringLower (arg, 'instType');
        const marketType = (instType === 'spot') ? 'spot' : 'contract';
        const marketId = this.safeString2 (arg, 'instId', 'symbol');
        const market = this.safeMarket (marketId, undefined, undefined, marketType);
        const symbol = market['symbol'];
        const messageHash = 'orderbook:' + symbol;
        const data = this.safeValue (message, 'data');
        const rawOrderBook = this.safeValue (data, 0);
        const timestamp = this.safeInteger (rawOrderBook, 'ts');
        const incrementalBook = channel === 'books';
        if (incrementalBook) {
            // storedOrderBook = this.safeValue (this.orderbooks, symbol);
            if (!(symbol in this.orderbooks)) {
                // const ob = this.orderBook ({});
                const ob = this.countedOrderBook ({});
                ob['symbol'] = symbol;
                this.orderbooks[symbol] = ob;
            }
            const storedOrderBook = this.orderbooks[symbol];
            const asks = this.safeList2 (rawOrderBook, 'asks', 'a', []);
            const bids = this.safeList2 (rawOrderBook, 'bids', 'b', []);
            this.handleDeltas (storedOrderBook['asks'], asks);
            this.handleDeltas (storedOrderBook['bids'], bids);
            storedOrderBook['timestamp'] = timestamp;
            storedOrderBook['datetime'] = this.iso8601 (timestamp);
            const checksum = this.handleOption ('watchOrderBook', 'checksum', true);
            const isSnapshot = this.safeString (message, 'action') === 'snapshot'; // snapshot does not have a checksum
            if (!isSnapshot && checksum) {
                const storedAsks = storedOrderBook['asks'];
                const storedBids = storedOrderBook['bids'];
                const asksLength = storedAsks.length;
                const bidsLength = storedBids.length;
                const payloadArray = [];
                for (let i = 0; i < 25; i++) {
                    if (i < bidsLength) {
                        payloadArray.push (storedBids[i][2][0]);
                        payloadArray.push (storedBids[i][2][1]);
                    }
                    if (i < asksLength) {
                        payloadArray.push (storedAsks[i][2][0]);
                        payloadArray.push (storedAsks[i][2][1]);
                    }
                }
                const payload = payloadArray.join (':');
                const calculatedChecksum = this.crc32 (payload, true);
                const responseChecksum = this.safeInteger (rawOrderBook, 'checksum');
                if (calculatedChecksum !== responseChecksum) {
                    // if (messageHash in client.subscriptions) {
                    //     // delete client.subscriptions[messageHash];
                    //     // delete this.orderbooks[symbol];
                    // }
                    this.spawn (this.handleCheckSumError, client, symbol, messageHash);
                    return;
                }
            }
        } else {
            const orderbook = this.orderBook ({});
            const parsedOrderbook = this.parseOrderBook (rawOrderBook, symbol, timestamp);
            orderbook.reset (parsedOrderbook);
            this.orderbooks[symbol] = orderbook;
        }
        this.streamProduce ('orderbooks', this.orderbooks[symbol]);
        client.resolve (this.orderbooks[symbol], messageHash);
    }

    async handleCheckSumError (client: Client, symbol: string, messageHash: string) {
        await this.unWatchOrderBook (symbol);
        const error = new ChecksumError (this.id + ' ' + this.orderbookChecksumMessage (symbol));
        this.streamProduce ('orderbooks::' + symbol, undefined, error);
        client.reject (error, messageHash);
    }

    handleDelta (bookside, delta) {
        const bidAsk = this.parseBidAsk (delta, 0, 1);
        // we store the string representations in the orderbook for checksum calculation
        // this simplifies the code for generating checksums as we do not need to do any complex number transformations
        bidAsk.push (delta);
        bookside.storeArray (bidAsk);
    }

    handleDeltas (bookside, deltas) {
        for (let i = 0; i < deltas.length; i++) {
            this.handleDelta (bookside, deltas[i]);
        }
    }

    /**
     * @method
     * @name bitget#watchTrades
     * @description get the list of most recent trades for a particular symbol
     * @see https://www.bitget.com/api-doc/spot/websocket/public/Trades-Channel
     * @see https://www.bitget.com/api-doc/contract/websocket/public/New-Trades-Channel
     * @see https://www.bitget.com/api-doc/uta/websocket/public/New-Trades-Channel
     * @param {string} symbol unified symbol of the market to fetch trades for
     * @param {int} [since] timestamp in ms of the earliest trade to fetch
     * @param {int} [limit] the maximum amount of trades to fetch
     * @param {object} [params] extra parameters specific to the exchange API endpoint
     * @param {boolean} [params.uta] set to true for the unified trading account (uta), defaults to false
     * @returns {object[]} a list of [trade structures]{@link https://docs.ccxt.com/#/?id=public-trades}
     */
    async watchTrades (symbol: string, since: Int = undefined, limit: Int = undefined, params = {}): Promise<Trade[]> {
        return await this.watchTradesForSymbols ([ symbol ], since, limit, params);
    }

    /**
     * @method
     * @name bitget#watchTradesForSymbols
     * @description get the list of most recent trades for a particular symbol
     * @see https://www.bitget.com/api-doc/spot/websocket/public/Trades-Channel
     * @see https://www.bitget.com/api-doc/contract/websocket/public/New-Trades-Channel
     * @see https://www.bitget.com/api-doc/uta/websocket/public/New-Trades-Channel
     * @param {string[]} symbols unified symbol of the market to fetch trades for
     * @param {int} [since] timestamp in ms of the earliest trade to fetch
     * @param {int} [limit] the maximum amount of trades to fetch
     * @param {object} [params] extra parameters specific to the exchange API endpoint
     * @param {boolean} [params.uta] set to true for the unified trading account (uta), defaults to false
     * @returns {object[]} a list of [trade structures]{@link https://docs.ccxt.com/#/?id=public-trades}
     */
    async watchTradesForSymbols (symbols: string[], since: Int = undefined, limit: Int = undefined, params = {}): Promise<Trade[]> {
        const symbolsLength = symbols.length;
        if (symbolsLength === 0) {
            throw new ArgumentsRequired (this.id + ' watchTradesForSymbols() requires a non-empty array of symbols');
        }
        await this.loadMarkets ();
        symbols = this.marketSymbols (symbols);
        let uta = undefined;
        [ uta, params ] = this.handleOptionAndParams (params, 'watchTradesForSymbols', 'uta', false);
        const topics = [];
        const messageHashes = [];
        for (let i = 0; i < symbols.length; i++) {
            const symbol = symbols[i];
            const market = this.market (symbol);
            let instType = undefined;
            [ instType, params ] = this.getInstType (market, uta, params);
            const args: Dict = {
                'instType': instType,
            };
            const topicOrChannel = uta ? 'topic' : 'channel';
            const symbolOrInstId = uta ? 'symbol' : 'instId';
            args[topicOrChannel] = uta ? 'publicTrade' : 'trade';
            args[symbolOrInstId] = market['id'];
            topics.push (args);
            messageHashes.push ('trade:' + symbol);
        }
        if (uta) {
            params['uta'] = true;
        }
        const trades = await this.watchPublicMultiple (messageHashes, topics, params);
        if (this.newUpdates) {
            const first = this.safeValue (trades, 0);
            const tradeSymbol = this.safeString (first, 'symbol');
            limit = trades.getLimit (tradeSymbol, limit);
        }
        const result = this.filterBySinceLimit (trades, since, limit, 'timestamp', true);
        if (this.handleOption ('watchTrades', 'ignoreDuplicates', true)) {
            let filtered = this.removeRepeatedTradesFromArray (result);
            filtered = this.sortBy (filtered, 'timestamp');
            return filtered as Trade[];
        }
        return result as Trade[];
    }

    /**
     * @method
     * @name bitget#unWatchTrades
     * @description unsubscribe from the trades channel
     * @see https://www.bitget.com/api-doc/spot/websocket/public/Trades-Channel
     * @see https://www.bitget.com/api-doc/contract/websocket/public/New-Trades-Channel
     * @see https://www.bitget.com/api-doc/uta/websocket/public/New-Trades-Channel
     * @param {string} symbol unified symbol of the market to unwatch the trades for
     * @param {object} [params] extra parameters specific to the exchange API endpoint
     * @param {boolean} [params.uta] set to true for the unified trading account (uta), defaults to false
     * @returns {any} status of the unwatch request
     */
    async unWatchTrades (symbol: string, params = {}): Promise<any> {
        let uta = undefined;
        [ uta, params ] = this.handleOptionAndParams (params, 'unWatchTrades', 'uta', false);
        const channelTopic = uta ? 'publicTrade' : 'trade';
        return await this.unWatchChannel (symbol, channelTopic, 'trade', params);
    }

    handleTrades (client: Client, message) {
        //
        //     {
        //         "action": "snapshot",
        //         "arg": { "instType": "SPOT", "channel": "trade", "instId": "BTCUSDT" },
        //         "data": [
        //             {
        //                 "ts": "1701910980366",
        //                 "price": "43854.01",
        //                 "size": "0.0535",
        //                 "side": "buy",
        //                 "tradeId": "1116461060594286593"
        //             },
        //         ],
        //         "ts": 1701910980730
        //     }
        //
        // uta
        //
        //     {
        //         "action": "snapshot",
        //         "arg": { "instType": "spot", "topic": "publicTrade", "symbol": "BTCUSDT" },
        //         "data": [
        //             {
        //                 "T": "1756287827920",
        //                 "P": "110878.5",
        //                 "v": "0.07",
        //                 "S": "buy",
        //                 "L": "1344534089797185550"
        //                 "i": "1344534089797185549"
        //             },
        //         ],
        //         "ts": 1701910980730
        //     }
        //
        const arg = this.safeValue (message, 'arg', {});
        const instType = this.safeStringLower (arg, 'instType');
        const marketType = (instType === 'spot') ? 'spot' : 'contract';
        const marketId = this.safeString2 (arg, 'instId', 'symbol');
        const market = this.safeMarket (marketId, undefined, undefined, marketType);
        const symbol = market['symbol'];
        let stored = this.safeValue (this.trades, symbol);
        if (stored === undefined) {
            const limit = this.safeInteger (this.options, 'tradesLimit', 1000);
            stored = new ArrayCache (limit);
            this.trades[symbol] = stored;
        }
        const data = this.safeList (message, 'data', []);
        const length = data.length;
        // fix chronological order by reversing
        for (let i = 0; i < length; i++) {
            const index = length - i - 1;
            const rawTrade = data[index];
            const parsed = this.parseWsTrade (rawTrade, market);
            stored.append (parsed);
            this.streamProduce ('trades', parsed);
        }
        const messageHash = 'trade:' + symbol;
        client.resolve (stored, messageHash);
    }

    parseWsTrade (trade, market = undefined) {
        //
        //     {
        //         "ts": "1701910980366",
        //         "price": "43854.01",
        //         "size": "0.0535",
        //         "side": "buy",
        //         "tradeId": "1116461060594286593"
        //     }
        // swap private
        //
        //            {
        //               "orderId": "1169142761031114781",
        //               "tradeId": "1169142761312637004",
        //               "symbol": "LTCUSDT",
        //               "orderType": "market",
        //               "side": "buy",
        //               "price": "80.87",
        //               "baseVolume": "0.1",
        //               "quoteVolume": "8.087",
        //               "profit": "0",
        //               "tradeSide": "open",
        //               "posMode": "hedge_mode",
        //               "tradeScope": "taker",
        //               "feeDetail": [
        //                  {
        //                     "feeCoin": "USDT",
        //                     "deduction": "no",
        //                     "totalDeductionFee": "0",
        //                     "totalFee": "-0.0048522"
        //                  }
        //               ],
        //               "cTime": "1714471276596",
        //               "uTime": "1714471276596"
        //            }
        // spot private
        //        {
        //           "orderId": "1169142457356959747",
        //           "tradeId": "1169142457636958209",
        //           "symbol": "LTCUSDT",
        //           "orderType": "market",
        //           "side": "buy",
        //           "priceAvg": "81.069",
        //           "size": "0.074",
        //           "amount": "5.999106",
        //           "tradeScope": "taker",
        //           "feeDetail": [
        //              {
        //                 "feeCoin": "LTC",
        //                 "deduction": "no",
        //                 "totalDeductionFee": "0",
        //                 "totalFee": "0.000074"
        //              }
        //           ],
        //           "cTime": "1714471204194",
        //           "uTime": "1714471204194"
        //        }
        //
        // uta private
        //
        //     {
        //         "symbol": "BTCUSDT",
        //         "orderType": "market",
        //         "updatedTime": "1736378720623",
        //         "side": "buy",
        //         "orderId": "1288888888888888888",
        //         "execPnl": "0",
        //         "feeDetail": [
        //             {
        //                 "feeCoin": "USDT",
        //                 "fee": "0.569958"
        //             }
        //         ],
        //         "execTime": "1736378720623",
        //         "tradeScope": "taker",
        //         "tradeSide": "open",
        //         "execId": "1288888888888888888",
        //         "execLinkId": "1288888888888888888",
        //         "execPrice": "94993",
        //         "holdSide": "long",
        //         "execValue": "949.93",
        //         "category": "USDT-FUTURES",
        //         "execQty": "0.01",
        //         "clientOid": "1288888888888888889"
        // uta
        //
        //     {
        //         "i": "1344534089797185549", // Fill execution ID
        //         "L": "1344534089797185550", // Execution correlation ID
        //         "p": "110878.5", // Fill price
        //         "v": "0.07", // Fill size
        //         "S": "buy", // Fill side
        //         "T": "1756287827920" // Fill timestamp
        //     }
        //
        const instId = this.safeString2 (trade, 'symbol', 'instId');
        const posMode = this.safeString (trade, 'posMode');
        const category = this.safeString (trade, 'category');
        let defaultType = undefined;
        if (category !== undefined) {
            defaultType = (category !== 'SPOT') ? 'contract' : 'spot';
        } else {
            defaultType = (posMode !== undefined) ? 'contract' : 'spot';
        }
        if (market === undefined) {
            market = this.safeMarket (instId, undefined, undefined, defaultType);
        }
        const timestamp = this.safeIntegerN (trade, [ 'uTime', 'cTime', 'ts', 'T', 'execTime' ]);
        const feeDetail = this.safeList (trade, 'feeDetail', []);
        const first = this.safeDict (feeDetail, 0);
        let fee = undefined;
        if (first !== undefined) {
            const feeCurrencyId = this.safeString (first, 'feeCoin');
            const feeCurrencyCode = this.safeCurrencyCode (feeCurrencyId);
            fee = {
                'cost': Precise.stringAbs (this.safeString2 (first, 'totalFee', 'fee')),
                'currency': feeCurrencyCode,
            };
        }
        return this.safeTrade ({
            'info': trade,
            'id': this.safeStringN (trade, [ 'tradeId', 'i', 'execId' ]),
            'order': this.safeString2 (trade, 'orderId', 'L'),
            'timestamp': timestamp,
            'datetime': this.iso8601 (timestamp),
            'symbol': market['symbol'],
            'type': this.safeString (trade, 'orderType'),
            'side': this.safeString2 (trade, 'side', 'S'),
            'takerOrMaker': this.safeString (trade, 'tradeScope'),
            'price': this.safeStringN (trade, [ 'priceAvg', 'price', 'execPrice', 'P' ]),
            'amount': this.safeStringN (trade, [ 'size', 'baseVolume', 'execQty', 'v' ]),
            'cost': this.safeStringN (trade, [ 'amount', 'quoteVolume', 'execValue' ]),
            'fee': fee,
        }, market);
    }

    /**
     * @method
     * @name bitget#watchPositions
     * @description watch all open positions
     * @see https://www.bitget.com/api-doc/contract/websocket/private/Positions-Channel
     * @param {string[]|undefined} symbols list of unified market symbols
     * @param {int} [since] the earliest time in ms to fetch positions for
     * @param {int} [limit] the maximum number of positions to retrieve
     * @param {object} params extra parameters specific to the exchange API endpoint
     * @param {string} [params.instType] one of 'USDT-FUTURES', 'USDC-FUTURES', 'COIN-FUTURES', 'SUSDT-FUTURES', 'SUSDC-FUTURES' or 'SCOIN-FUTURES', default is 'USDT-FUTURES'
     * @returns {object[]} a list of [position structure]{@link https://docs.ccxt.com/en/latest/manual.html#position-structure}
     */
    async watchPositions (symbols: Strings = undefined, since: Int = undefined, limit: Int = undefined, params = {}): Promise<Position[]> {
        await this.loadMarkets ();
        let market = undefined;
        let messageHash = '';
        const subscriptionHash = 'positions';
        let instType = 'USDT-FUTURES';
        symbols = this.marketSymbols (symbols);
        if (!this.isEmpty (symbols)) {
            market = this.getMarketFromSymbols (symbols);
            [ instType, params ] = this.getInstType (market, false, params);
        }
        messageHash = instType + ':positions' + messageHash;
        const args: Dict = {
            'instType': instType,
            'channel': 'positions',
            'instId': 'default',
        };
        const newPositions = await this.watchPrivate (messageHash, subscriptionHash, args, params);
        if (this.newUpdates) {
            return newPositions;
        }
        return this.filterBySymbolsSinceLimit (newPositions, symbols, since, limit, true);
    }

    handlePositions (client: Client, message) {
        //
        //     {
        //         "action": "snapshot",
        //         "arg": {
        //             "instType": "USDT-FUTURES",
        //             "channel": "positions",
        //             "instId": "default"
        //         },
        //         "data": [
        //             {
        //                 "posId": "926036334386778112",
        //                 "instId": "BTCUSDT",
        //                 "marginCoin": "USDT",
        //                 "marginSize": "2.19245",
        //                 "marginMode": "crossed",
        //                 "holdSide": "long",
        //                 "posMode": "hedge_mode",
        //                 "total": "0.001",
        //                 "available": "0.001",
        //                 "frozen": "0",
        //                 "openPriceAvg": "43849",
        //                 "leverage": 20,
        //                 "achievedProfits": "0",
        //                 "unrealizedPL": "-0.0032",
        //                 "unrealizedPLR": "-0.00145955438",
        //                 "liquidationPrice": "17629.684814834",
        //                 "keepMarginRate": "0.004",
        //                 "marginRate": "0.007634649185",
        //                 "cTime": "1652331666985",
        //                 "uTime": "1701913016923",
        //                 "autoMargin": "off"
        //             },
        //             ...
        //         ]
        //         "ts": 1701913043767
        //     }
        //
        const arg = this.safeValue (message, 'arg', {});
        const instType = this.safeString (arg, 'instType', '');
        if (this.positions === undefined) {
            this.positions = {};
        }
        const action = this.safeString (message, 'action');
        if (!(instType in this.positions) || (action === 'snapshot')) {
            this.positions[instType] = new ArrayCacheBySymbolBySide ();
        }
        const cache = this.positions[instType];
        const rawPositions = this.safeValue (message, 'data', []);
        const newPositions = [];
        for (let i = 0; i < rawPositions.length; i++) {
            const rawPosition = rawPositions[i];
            const marketId = this.safeString (rawPosition, 'instId');
            const market = this.safeMarket (marketId, undefined, undefined, 'contract');
            const position = this.parseWsPosition (rawPosition, market);
            newPositions.push (position);
            this.streamProduce ('positions', position);
            cache.append (position);
        }
        const messageHashes = this.findMessageHashes (client, instType + ':positions::');
        for (let i = 0; i < messageHashes.length; i++) {
            const messageHash = messageHashes[i];
            const parts = messageHash.split ('::');
            const symbolsString = parts[1];
            const symbols = symbolsString.split (',');
            const positions = this.filterByArray (newPositions, 'symbol', symbols, false);
            if (!this.isEmpty (positions)) {
                client.resolve (positions, messageHash);
            }
        }
        client.resolve (newPositions, instType + ':positions');
    }

    parseWsPosition (position, market = undefined) {
        //
        //     {
        //         "posId": "926036334386778112",
        //         "instId": "BTCUSDT",
        //         "marginCoin": "USDT",
        //         "marginSize": "2.19245",
        //         "marginMode": "crossed",
        //         "holdSide": "long",
        //         "posMode": "hedge_mode",
        //         "total": "0.001",
        //         "available": "0.001",
        //         "frozen": "0",
        //         "openPriceAvg": "43849",
        //         "leverage": 20,
        //         "achievedProfits": "0",
        //         "unrealizedPL": "-0.0032",
        //         "unrealizedPLR": "-0.00145955438",
        //         "liquidationPrice": "17629.684814834",
        //         "keepMarginRate": "0.004",
        //         "marginRate": "0.007634649185",
        //         "cTime": "1652331666985",
        //         "uTime": "1701913016923",
        //         "autoMargin": "off"
        //     }
        //
        const marketId = this.safeString (position, 'instId');
        const marginModeId = this.safeString (position, 'marginMode');
        const marginMode = this.getSupportedMapping (marginModeId, {
            'crossed': 'cross',
            'isolated': 'isolated',
        });
        const hedgedId = this.safeString (position, 'posMode');
        const hedged = (hedgedId === 'hedge_mode') ? true : false;
        const timestamp = this.safeInteger2 (position, 'uTime', 'cTime');
        const percentageDecimal = this.safeString (position, 'unrealizedPLR');
        const percentage = Precise.stringMul (percentageDecimal, '100');
        let contractSize = undefined;
        if (market !== undefined) {
            contractSize = market['contractSize'];
        }
        return this.safePosition ({
            'info': position,
            'id': this.safeString (position, 'posId'),
            'symbol': this.safeSymbol (marketId, market, undefined, 'contract'),
            'notional': undefined,
            'marginMode': marginMode,
            'liquidationPrice': this.safeNumber (position, 'liquidationPrice'),
            'entryPrice': this.safeNumber (position, 'openPriceAvg'),
            'unrealizedPnl': this.safeNumber (position, 'unrealizedPL'),
            'percentage': this.parseNumber (percentage),
            'contracts': this.safeNumber (position, 'total'),
            'contractSize': contractSize,
            'markPrice': undefined,
            'side': this.safeString (position, 'holdSide'),
            'hedged': hedged,
            'timestamp': timestamp,
            'datetime': this.iso8601 (timestamp),
            'maintenanceMargin': undefined,
            'maintenanceMarginPercentage': this.safeNumber (position, 'keepMarginRate'),
            'collateral': undefined,
            'initialMargin': undefined,
            'initialMarginPercentage': undefined,
            'leverage': this.safeNumber (position, 'leverage'),
            'marginRatio': this.safeNumber (position, 'marginRate'),
        });
    }

    /**
     * @method
     * @name bitget#watchOrders
     * @description watches information on multiple orders made by the user
     * @see https://www.bitget.com/api-doc/spot/websocket/private/Order-Channel
     * @see https://www.bitget.com/api-doc/contract/websocket/private/Order-Channel
     * @see https://www.bitget.com/api-doc/contract/websocket/private/Plan-Order-Channel
     * @see https://www.bitget.com/api-doc/margin/cross/websocket/private/Cross-Orders
     * @see https://www.bitget.com/api-doc/margin/isolated/websocket/private/Isolate-Orders
     * @param {string} symbol unified market symbol of the market orders were made in
     * @param {int} [since] the earliest time in ms to fetch orders for
     * @param {int} [limit] the maximum number of order structures to retrieve
     * @param {object} [params] extra parameters specific to the exchange API endpoint
     * @param {boolean} [params.trigger] *contract only* set to true for watching trigger orders
     * @param {string} [params.marginMode] 'isolated' or 'cross' for watching spot margin orders]
     * @param {string} [params.type] 'spot', 'swap'
     * @param {string} [params.subType] 'linear', 'inverse'
     * @returns {object[]} a list of [order structures]{@link https://docs.ccxt.com/#/?id=order-structure}
     */
    async watchOrders (symbol: Str = undefined, since: Int = undefined, limit: Int = undefined, params = {}): Promise<Order[]> {
        await this.loadMarkets ();
        let market = undefined;
        let marketId = undefined;
        let isTrigger = undefined;
        [ isTrigger, params ] = this.isTriggerOrder (params);
        let messageHash = (isTrigger) ? 'triggerOrder' : 'order';
        let subscriptionHash = 'order:trades';
        if (symbol !== undefined) {
            market = this.market (symbol);
            symbol = market['symbol'];
            marketId = market['id'];
            messageHash = messageHash + ':' + symbol;
        }
        const productType = this.safeString (params, 'productType');
        let type = undefined;
        [ type, params ] = this.handleMarketTypeAndParams ('watchOrders', market, params);
        let subType = undefined;
        [ subType, params ] = this.handleSubTypeAndParams ('watchOrders', market, params, 'linear');
        if ((type === 'spot' || type === 'margin') && (symbol === undefined)) {
            marketId = 'default';
        }
        if ((productType === undefined) && (type !== 'spot') && (symbol === undefined)) {
            messageHash = messageHash + ':' + subType;
        } else if (productType === 'USDT-FUTURES') {
            messageHash = messageHash + ':linear';
        } else if (productType === 'COIN-FUTURES') {
            messageHash = messageHash + ':inverse';
        } else if (productType === 'USDC-FUTURES') {
            messageHash = messageHash + ':usdcfutures'; // non unified channel
        }
        let instType = undefined;
        if (market === undefined && type === 'spot') {
            instType = 'SPOT';
        } else {
            [ instType, params ] = this.getInstType (market, false, params);
        }
        if (type === 'spot' && (symbol !== undefined)) {
            subscriptionHash = subscriptionHash + ':' + symbol;
        }
        if (isTrigger) {
            subscriptionHash = subscriptionHash + ':stop'; // we don't want to re-use the same subscription hash for stop orders
        }
        const instId = (type === 'spot' || type === 'margin') ? marketId : 'default'; // different from other streams here the 'rest' id is required for spot markets, contract markets require default here
        let channel = isTrigger ? 'orders-algo' : 'orders';
        let marginMode = undefined;
        [ marginMode, params ] = this.handleMarginModeAndParams ('watchOrders', params);
        if (marginMode !== undefined) {
            instType = 'MARGIN';
            messageHash = messageHash + ':' + marginMode;
            if (marginMode === 'isolated') {
                channel = 'orders-isolated';
            } else {
                channel = 'orders-crossed';
            }
        }
        subscriptionHash = subscriptionHash + ':' + instType;
        const args: Dict = {
            'instType': instType,
            'channel': channel,
            'instId': instId,
        };
        const orders = await this.watchPrivate (messageHash, subscriptionHash, args, params);
        if (this.newUpdates) {
            limit = orders.getLimit (symbol, limit);
        }
        return this.filterBySymbolSinceLimit (orders, symbol, since, limit, true);
    }

    handleOrder (client: Client, message) {
        //
        // spot
        //
        //     {
        //         "action": "snapshot",
        //         "arg": { "instType": "SPOT", "channel": "orders", "instId": "BTCUSDT" },
        //         "data": [
        //             // see all examples in parseWsOrder
        //         ],
        //         "ts": 1701923297285
        //     }
        //
        // contract
        //
        //     {
        //         "action": "snapshot",
        //         "arg": { "instType": "USDT-FUTURES", "channel": "orders", "instId": "default" },
        //         "data": [
        //             // see all examples in parseWsOrder
        //         ],
        //         "ts": 1701920595879
        //     }
        //
        // isolated and cross margin
        //
        //     {
        //         "action": "snapshot",
        //         "arg": { "instType": "MARGIN", "channel": "orders-crossed", "instId": "BTCUSDT" },
        //         "data": [
        //             // see examples in parseWsOrder
        //         ],
        //         "ts": 1701923982497
        //     }
        //
        const arg = this.safeDict (message, 'arg', {});
        const channel = this.safeString (arg, 'channel');
        const instType = this.safeString (arg, 'instType');
        const argInstId = this.safeString (arg, 'instId');
        let marketType = undefined;
        if (instType === 'SPOT') {
            marketType = 'spot';
        } else if (instType === 'MARGIN') {
            marketType = 'spot';
        } else {
            marketType = 'contract';
        }
        const isLinearSwap = (instType === 'USDT-FUTURES');
        const isInverseSwap = (instType === 'COIN-FUTURES');
        const isUSDCFutures = (instType === 'USDC-FUTURES');
        const data = this.safeValue (message, 'data', []);
        if (this.orders === undefined) {
            const limit = this.safeInteger (this.options, 'ordersLimit', 1000);
            this.orders = new ArrayCacheBySymbolById (limit);
            this.triggerOrders = new ArrayCacheBySymbolById (limit);
        }
        const isTrigger = (channel === 'orders-algo') || (channel === 'ordersAlgo');
        const stored = isTrigger ? this.triggerOrders : this.orders;
        const messageHash = isTrigger ? 'triggerOrder' : 'order';
        const marketSymbols: Dict = {};
        for (let i = 0; i < data.length; i++) {
            const order = data[i];
            const marketId = this.safeString (order, 'instId', argInstId);
            const market = this.safeMarket (marketId, undefined, undefined, marketType);
            const parsed = this.parseWsOrder (order, market);
            this.streamProduce ('orders', parsed);
            stored.append (parsed);
            const symbol = parsed['symbol'];
            marketSymbols[symbol] = true;
        }
        const keys = Object.keys (marketSymbols);
        for (let i = 0; i < keys.length; i++) {
            const symbol = keys[i];
            let innerMessageHash = messageHash + ':' + symbol;
            if (channel === 'orders-crossed') {
                innerMessageHash = innerMessageHash + ':cross';
            } else if (channel === 'orders-isolated') {
                innerMessageHash = innerMessageHash + ':isolated';
            }
            client.resolve (stored, innerMessageHash);
        }
        client.resolve (stored, messageHash);
        if (isLinearSwap) {
            client.resolve (stored, 'order:linear');
        }
        if (isInverseSwap) {
            client.resolve (stored, 'order:inverse');
        }
        if (isUSDCFutures) {
            client.resolve (stored, 'order:usdcfutures');
        }
    }

    parseWsOrder (order, market = undefined) {
        //
        // spot
        //
        //   {
        //         instId: 'EOSUSDT',
        //         orderId: '1171779081105780739',
        //         price: '0.81075', // limit price, field not present for market orders
        //         clientOid: 'a2330139-1d04-4d78-98be-07de3cfd1055',
        //         notional: '5.675250', // this is not cost! but notional
        //         newSize: '7.0000', // this is not cost! quanity (for limit order or market sell) or cost (for market buy order)
        //         size: '5.6752', // this is not cost, neither quanity, but notional! this field for "spot" can be ignored at all
        //         // Note: for limit order (even filled) we don't have cost value in response, only in market order
        //         orderType: 'limit', // limit, market
        //         force: 'gtc',
        //         side: 'buy',
        //         accBaseVolume: '0.0000', // in case of 'filled', this would be set (for limit orders, this is the only indicator of the amount filled)
        //         priceAvg: '0.00000', // in case of 'filled', this would be set
        //         status: 'live', // live, filled, partially_filled
        //         cTime: '1715099824215',
        //         uTime: '1715099824215',
        //         feeDetail: [],
        //         enterPointSource: 'API'
        //                   #### trigger order has these additional fields: ####
        //         "triggerPrice": "35100",
        //         "price": "35100", // this is same as trigger price
        //         "executePrice": "35123", // this is limit price
        //         "triggerType": "fill_price",
        //         "planType": "amount",
        //                   #### in case order had a partial fill: ####
        //         fillPrice: '35123',
        //         tradeId: '1171775539946528779',
        //         baseVolume: '7', // field present in market order
        //         fillTime: '1715098979937',
        //         fillFee: '-0.0069987',
        //         fillFeeCoin: 'BTC',
        //         tradeScope: 'T',
        //    }
        //
        // contract
        //
        //     {
        //         accBaseVolume: '0', // total amount filled during lifetime for order
        //         cTime: '1715065875539',
        //         clientOid: '1171636690041344003',
        //         enterPointSource: 'API',
        //         feeDetail: [ {
        //             "feeCoin": "USDT",
        //             "fee": "-0.162003"
        //         } ],
        //         force: 'gtc',
        //         instId: 'SEOSSUSDT',
        //         leverage: '10',
        //         marginCoin: 'USDT',
        //         marginMode: 'crossed',
        //         notionalUsd: '10.4468',
        //         orderId: '1171636690028761089',
        //         orderType: 'market',
        //         posMode: 'hedge_mode', // one_way_mode, hedge_mode
        //         posSide: 'short', // short, long, net
        //         price: '0', // zero for market order
        //         reduceOnly: 'no',
        //         side: 'sell',
        //         size: '13', // this is contracts amount
        //         status: 'live', // live, filled, cancelled
        //         tradeSide: 'open',
        //         uTime: '1715065875539'
        //                   #### when filled order is incoming, these additional fields are present too: ###
        //         baseVolume: '9', // amount filled for the incoming update/trade
        //         accBaseVolume: '13', // i.e. 9 has been filled from 13 amount (this value is same as 'size')
        //         fillFee: '-0.0062712',
        //         fillFeeCoin: 'SUSDT',
        //         fillNotionalUsd: '10.452',
        //         fillPrice: '0.804',
        //         fillTime: '1715065875605',
        //         pnl: '0',
        //         priceAvg: '0.804',
        //         tradeId: '1171636690314407937',
        //         tradeScope: 'T',
        //                   #### trigger order has these additional fields:
        //         "triggerPrice": "0.800000000",
        //         "price": "0.800000000",  // <-- this is same as trigger price, actual limit-price is not present in initial response
        //         "triggerType": "mark_price",
        //         "triggerTime": "1715082796679",
        //         "planType": "pl",
        //         "actualSize": "0.000000000",
        //         "stopSurplusTriggerType": "fill_price",
        //         "stopLossTriggerType": "fill_price",
        //     }
        //
        // isolated and cross margin
        //
        //     {
        //         enterPointSource: "web",
        //         feeDetail: [
        //           {
        //             feeCoin: "AAVE",
        //             deduction: "no",
        //             totalDeductionFee: "0",
        //             totalFee: "-0.00010740",
        //           },
        //         ],
        //         force: "gtc",
        //         orderType: "limit",
        //         price: "93.170000000",
        //         fillPrice: "93.170000000",
        //         baseSize: "0.110600000", // total amount of order
        //         quoteSize: "10.304602000", // total cost of order (independently if order is filled or pending)
        //         baseVolume: "0.107400000", // filled amount of order (during order's lifecycle, and not for this specific incoming update)
        //         fillTotalAmount: "10.006458000", // filled cost of order (during order's lifecycle, and not for this specific incoming update)
        //         side: "buy",
        //         status: "partially_filled",
        //         cTime: "1717875017306",
        //         clientOid: "b57afe789a06454e9c560a2aab7f7201",
        //         loanType: "auto-loan",
        //         orderId: "1183419084588060673",
        //       }
        //
        const isSpot = !('posMode' in order);
        const isMargin = ('loanType' in order);
        const marketId = this.safeString (order, 'instId');
        market = this.safeMarket (marketId, market);
        const timestamp = this.safeInteger (order, 'cTime');
        const symbol = market['symbol'];
        const rawStatus = this.safeString (order, 'status');
        const orderFee = this.safeValue (order, 'feeDetail', []);
        const fee = this.safeValue (orderFee, 0);
        const feeAmount = this.safeString (fee, 'fee');
        let feeObject = undefined;
        if (feeAmount !== undefined) {
            const feeCurrency = this.safeString (fee, 'feeCoin');
            feeObject = {
                'cost': this.parseNumber (Precise.stringAbs (feeAmount)),
                'currency': this.safeCurrencyCode (feeCurrency),
            };
        }
        const triggerPrice = this.safeNumber (order, 'triggerPrice');
        const isTriggerOrder = (triggerPrice !== undefined);
        let price = undefined;
        if (!isTriggerOrder) {
            price = this.safeNumber (order, 'price');
        } else if (isSpot && isTriggerOrder) {
            // for spot trigger order, limit price is this
            price = this.safeNumber (order, 'executePrice');
        }
        const avgPrice = this.omitZero (this.safeString2 (order, 'priceAvg', 'fillPrice'));
        const side = this.safeString (order, 'side');
        const type = this.safeString (order, 'orderType');
        const accBaseVolume = this.omitZero (this.safeString (order, 'accBaseVolume'));
        const newSizeValue = this.omitZero (this.safeString (order, 'newSize'));
        const isMarketOrder = (type === 'market');
        const isBuy = (side === 'buy');
        let totalAmount = undefined;
        let filledAmount = undefined;
        let cost = undefined;
        let remaining = undefined;
        let totalFilled = this.safeString (order, 'accBaseVolume');
        if (isSpot) {
            if (isMargin) {
                totalAmount = this.safeString (order, 'baseSize');
                totalFilled = this.safeString (order, 'baseVolume');
                cost = this.safeString (order, 'fillTotalAmount');
            } else {
                const partialFillAmount = this.safeString (order, 'baseVolume');
                if (partialFillAmount !== undefined) {
                    filledAmount = partialFillAmount;
                } else {
                    filledAmount = totalFilled;
                }
                if (isMarketOrder) {
                    if (isBuy) {
                        totalAmount = accBaseVolume;
                        cost = newSizeValue;
                    } else {
                        totalAmount = newSizeValue;
                        // we don't have cost for market-sell order
                    }
                } else {
                    totalAmount = this.safeString (order, 'newSize');
                    // we don't have cost for limit order
                }
            }
        } else {
            // baseVolume should not be used for "amount" for contracts !
            filledAmount = this.safeString (order, 'baseVolume');
            totalAmount = this.safeString (order, 'size');
            cost = this.safeString (order, 'fillNotionalUsd');
        }
        remaining = Precise.stringSub (totalAmount, totalFilled);
        return this.safeOrder ({
            'info': order,
            'symbol': symbol,
            'id': this.safeString (order, 'orderId'),
            'clientOrderId': this.safeString (order, 'clientOid'),
            'timestamp': timestamp,
            'datetime': this.iso8601 (timestamp),
            'lastTradeTimestamp': this.safeInteger (order, 'uTime'),
            'type': type,
            'timeInForce': this.safeStringUpper (order, 'force'),
            'postOnly': undefined,
            'side': side,
            'price': price,
            'triggerPrice': triggerPrice,
            'amount': totalAmount,
            'cost': cost,
            'average': avgPrice,
            'filled': filledAmount,
            'remaining': remaining,
            'status': this.parseWsOrderStatus (rawStatus),
            'fee': feeObject,
            'trades': undefined,
        }, market);
    }

    parseWsOrderStatus (status) {
        const statuses: Dict = {
            'live': 'open',
            'partially_filled': 'open',
            'filled': 'closed',
            'cancelled': 'canceled',
            'not_trigger': 'open',
        };
        return this.safeString (statuses, status, status);
    }

    /**
     * @method
     * @name bitget#watchMyTrades
     * @description watches trades made by the user
     * @see https://www.bitget.com/api-doc/contract/websocket/private/Fill-Channel
     * @see https://www.bitget.com/api-doc/uta/websocket/private/Fill-Channel
     * @param {str} symbol unified market symbol
     * @param {int} [since] the earliest time in ms to fetch trades for
     * @param {int} [limit] the maximum number of trades structures to retrieve
     * @param {object} [params] extra parameters specific to the exchange API endpoint
     * @param {boolean} [params.uta] set to true for the unified trading account (uta), defaults to false
     * @returns {object[]} a list of [trade structures]{@link https://docs.ccxt.com/#/?id=trade-structure}
     */
    async watchMyTrades (symbol: Str = undefined, since: Int = undefined, limit: Int = undefined, params = {}): Promise<Trade[]> {
        await this.loadMarkets ();
        let market = undefined;
        let messageHash = 'myTrades';
        if (symbol !== undefined) {
            market = this.market (symbol);
            symbol = market['symbol'];
            messageHash = messageHash + ':' + symbol;
        }
        let type = undefined;
        [ type, params ] = this.handleMarketTypeAndParams ('watchMyTrades', market, params);
        let instType = undefined;
        let uta = undefined;
        [ uta, params ] = this.handleOptionAndParams (params, 'watchMyTrades', 'uta', false);
        if (market === undefined && type === 'spot') {
            instType = 'SPOT';
        } else {
            [ instType, params ] = this.getInstType (market, uta, params);
        }
        if (uta) {
            instType = 'UTA';
        }
        const subscriptionHash = 'fill:' + instType;
        const args: Dict = {
            'instType': instType,
        };
        const topicOrChannel = uta ? 'topic' : 'channel';
        args[topicOrChannel] = 'fill';
        if (!uta) {
            args['instId'] = 'default';
        } else {
            params['uta'] = true;
        }
        const trades = await this.watchPrivate (messageHash, subscriptionHash, args, params);
        if (this.newUpdates) {
            limit = trades.getLimit (symbol, limit);
        }
        return this.filterBySymbolSinceLimit (trades, symbol, since, limit, true);
    }

    handleMyTrades (client: Client, message) {
        //
        // spot
        // {
        //     "action": "snapshot",
        //     "arg": {
        //        "instType": "SPOT",
        //        "channel": "fill",
        //        "instId": "default"
        //     },
        //     "data": [
        //        {
        //           "orderId": "1169142457356959747",
        //           "tradeId": "1169142457636958209",
        //           "symbol": "LTCUSDT",
        //           "orderType": "market",
        //           "side": "buy",
        //           "priceAvg": "81.069",
        //           "size": "0.074",
        //           "amount": "5.999106",
        //           "tradeScope": "taker",
        //           "feeDetail": [
        //              {
        //                 "feeCoin": "LTC",
        //                 "deduction": "no",
        //                 "totalDeductionFee": "0",
        //                 "totalFee": "0.000074"
        //              }
        //           ],
        //           "cTime": "1714471204194",
        //           "uTime": "1714471204194"
        //        }
        //     ],
        //     "ts": 1714471204270
        // }
        // swap
        //     {
        //         "action": "snapshot",
        //         "arg": {
        //            "instType": "USDT-FUTURES",
        //            "channel": "fill",
        //            "instId": "default"
        //         },
        //         "data": [
        //            {
        //               "orderId": "1169142761031114781",
        //               "tradeId": "1169142761312637004",
        //               "symbol": "LTCUSDT",
        //               "orderType": "market",
        //               "side": "buy",
        //               "price": "80.87",
        //               "baseVolume": "0.1",
        //               "quoteVolume": "8.087",
        //               "profit": "0",
        //               "tradeSide": "open",
        //               "posMode": "hedge_mode",
        //               "tradeScope": "taker",
        //               "feeDetail": [
        //                  {
        //                     "feeCoin": "USDT",
        //                     "deduction": "no",
        //                     "totalDeductionFee": "0",
        //                     "totalFee": "-0.0048522"
        //                  }
        //               ],
        //               "cTime": "1714471276596",
        //               "uTime": "1714471276596"
        //            }
        //         ],
        //         "ts": 1714471276629
        //     }
        //
        // uta
        //
        //     {
        //         "data": [
        //             {
        //                 "symbol": "BTCUSDT",
        //                 "orderType": "market",
        //                 "updatedTime": "1736378720623",
        //                 "side": "buy",
        //                 "orderId": "1288888888888888888",
        //                 "execPnl": "0",
        //                 "feeDetail": [
        //                     {
        //                         "feeCoin": "USDT",
        //                         "fee": "0.569958"
        //                     }
        //                 ],
        //                 "execTime": "1736378720623",
        //                 "tradeScope": "taker",
        //                 "tradeSide": "open",
        //                 "execId": "1288888888888888888",
        //                 "execLinkId": "1288888888888888888",
        //                 "execPrice": "94993",
        //                 "holdSide": "long",
        //                 "execValue": "949.93",
        //                 "category": "USDT-FUTURES",
        //                 "execQty": "0.01",
        //                 "clientOid": "1288888888888888889"
        //             }
        //         ],
        //         "arg": {
        //             "instType": "UTA",
        //             "topic": "fill"
        //         },
        //         "action": "snapshot",
        //         "ts": 1733904123981
        //     }
        //
        if (this.myTrades === undefined) {
            const limit = this.safeInteger (this.options, 'tradesLimit', 1000);
            this.myTrades = new ArrayCache (limit);
        }
        const stored = this.myTrades;
        const data = this.safeList (message, 'data', []);
        const length = data.length;
        const messageHash = 'myTrades';
        for (let i = 0; i < length; i++) {
            const trade = data[i];
            const parsed = this.parseWsTrade (trade);
            stored.append (parsed);
            const symbol = parsed['symbol'];
            const symbolSpecificMessageHash = 'myTrades:' + symbol;
            this.streamProduce ('myTrades', parsed);
            client.resolve (stored, symbolSpecificMessageHash);
        }
        client.resolve (stored, messageHash);
    }

    /**
     * @method
     * @name bitget#watchBalance
     * @description watch balance and get the amount of funds available for trading or funds locked in orders
     * @see https://www.bitget.com/api-doc/spot/websocket/private/Account-Channel
     * @see https://www.bitget.com/api-doc/contract/websocket/private/Account-Channel
     * @see https://www.bitget.com/api-doc/margin/cross/websocket/private/Margin-Cross-Account-Assets
     * @see https://www.bitget.com/api-doc/margin/isolated/websocket/private/Margin-isolated-account-assets
     * @param {object} [params] extra parameters specific to the exchange API endpoint
     * @param {str} [params.type] spot or contract if not provided this.options['defaultType'] is used
     * @param {string} [params.instType] one of 'SPOT', 'MARGIN', 'USDT-FUTURES', 'USDC-FUTURES', 'COIN-FUTURES', 'SUSDT-FUTURES', 'SUSDC-FUTURES' or 'SCOIN-FUTURES'
     * @param {string} [params.marginMode] 'isolated' or 'cross' for watching spot margin balances
     * @returns {object} a [balance structure]{@link https://docs.ccxt.com/#/?id=balance-structure}
     */
    async watchBalance (params = {}): Promise<Balances> {
        let type = undefined;
        [ type, params ] = this.handleMarketTypeAndParams ('watchBalance', undefined, params);
        let marginMode = undefined;
        [ marginMode, params ] = this.handleMarginModeAndParams ('watchBalance', params);
        let instType = undefined;
        let channel = 'account';
        if ((type === 'swap') || (type === 'future')) {
            instType = 'USDT-FUTURES';
        } else if (marginMode !== undefined) {
            instType = 'MARGIN';
            if (marginMode === 'isolated') {
                channel = 'account-isolated';
            } else {
                channel = 'account-crossed';
            }
        } else {
            instType = 'SPOT';
        }
        [ instType, params ] = this.handleOptionAndParams (params, 'watchBalance', 'instType', instType);
        const args: Dict = {
            'instType': instType,
            'channel': channel,
            'coin': 'default',
        };
        const messageHash = 'balance:' + instType.toLowerCase ();
        return await this.watchPrivate (messageHash, messageHash, args, params);
    }

    handleBalance (client: Client, message) {
        //
        // spot
        //
        //     {
        //         "action": "snapshot",
        //         "arg": { "instType": "SPOT", "channel": "account", "coin": "default" },
        //         "data": [
        //             {
        //                 "coin": "USDT",
        //                 "available": "19.1430952856087",
        //                 "frozen": "7",
        //                 "locked": "0",
        //                 "limitAvailable": "0",
        //                 "uTime": "1701931970487"
        //             },
        //         ],
        //         "ts": 1701931970487
        //     }
        //
        // swap
        //
        //     {
        //         "action": "snapshot",
        //         "arg": { "instType": "USDT-FUTURES", "channel": "account", "coin": "default" },
        //         "data": [
        //             {
        //                 "marginCoin": "USDT",
        //                 "frozen": "5.36581500",
        //                 "available": "26.14309528",
        //                 "maxOpenPosAvailable": "20.77728028",
        //                 "maxTransferOut": "20.77728028",
        //                 "equity": "26.14309528",
        //                 "usdtEquity": "26.143095285166"
        //             }
        //         ],
        //         "ts": 1701932570822
        //     }
        //
        // margin
        //
        //     {
        //         "action": "snapshot",
        //         "arg": { "instType": "MARGIN", "channel": "account-crossed", "coin": "default" },
        //         "data": [
        //             {
        //                 "uTime": "1701933110544",
        //                 "id": "1096916799926710272",
        //                 "coin": "USDT",
        //                 "available": "16.24309528",
        //                 "borrow": "0.00000000",
        //                 "frozen": "9.90000000",
        //                 "interest": "0.00000000",
        //                 "coupon": "0.00000000"
        //             }
        //         ],
        //         "ts": 1701933110544
        //     }
        //
        const data = this.safeValue (message, 'data', []);
        for (let i = 0; i < data.length; i++) {
            const rawBalance = data[i];
            const currencyId = this.safeString2 (rawBalance, 'coin', 'marginCoin');
            const code = this.safeCurrencyCode (currencyId);
            const account = (code in this.balance) ? this.balance[code] : this.account ();
            const borrow = this.safeString (rawBalance, 'borrow');
            if (borrow !== undefined) {
                const interest = this.safeString (rawBalance, 'interest');
                account['debt'] = Precise.stringAdd (borrow, interest);
            }
            const freeQuery = ('maxTransferOut' in rawBalance) ? 'maxTransferOut' : 'available';
            account['free'] = this.safeString (rawBalance, freeQuery);
            account['total'] = this.safeString (rawBalance, 'equity');
            account['used'] = this.safeString (rawBalance, 'frozen');
            this.balance[code] = account;
        }
        this.balance = this.safeBalance (this.balance);
        const arg = this.safeValue (message, 'arg');
        const instType = this.safeStringLower (arg, 'instType');
        const messageHash = 'balance:' + instType;
        this.streamProduce ('balances', this.balance);
        client.resolve (this.balance, messageHash);
    }

    async watchPublic (messageHash, args, params = {}) {
        let uta = undefined;
        let url = undefined;
        [ uta, params ] = this.handleOptionAndParams (params, 'watchPublic', 'uta', false);
        if (uta) {
            url = this.urls['api']['ws']['utaPublic'];
        } else {
            url = this.urls['api']['ws']['public'];
        }
        const sandboxMode = this.safeBool2 (this.options, 'sandboxMode', 'sandbox', false);
        if (sandboxMode) {
            const instType = this.safeString (args, 'instType');
            if ((instType !== 'SCOIN-FUTURES') && (instType !== 'SUSDT-FUTURES') && (instType !== 'SUSDC-FUTURES')) {
                if (uta) {
                    url = this.urls['api']['demo']['utaPublic'];
                } else {
                    url = this.urls['api']['demo']['public'];
                }
            }
        }
        const request: Dict = {
            'op': 'subscribe',
            'args': [ args ],
        };
        const message = this.extend (request, params);
        return await this.watch (url, messageHash, message, messageHash);
    }

    async unWatchPublic (messageHash, args, params = {}) {
        let uta = undefined;
        let url = undefined;
        [ uta, params ] = this.handleOptionAndParams (params, 'unWatchPublic', 'uta', false);
        if (uta) {
            url = this.urls['api']['ws']['utaPublic'];
        } else {
            url = this.urls['api']['ws']['public'];
        }
        const sandboxMode = this.safeBool2 (this.options, 'sandboxMode', 'sandbox', false);
        if (sandboxMode) {
            const instType = this.safeString (args, 'instType');
            if ((instType !== 'SCOIN-FUTURES') && (instType !== 'SUSDT-FUTURES') && (instType !== 'SUSDC-FUTURES')) {
                if (uta) {
                    url = this.urls['api']['demo']['utaPublic'];
                } else {
                    url = this.urls['api']['demo']['public'];
                }
            }
        }
        const request: Dict = {
            'op': 'unsubscribe',
            'args': [ args ],
        };
        const message = this.extend (request, params);
        return await this.watch (url, messageHash, message, messageHash);
    }

    async watchPublicMultiple (messageHashes, argsArray, params = {}) {
        let uta = undefined;
        let url = undefined;
        [ uta, params ] = this.handleOptionAndParams (params, 'watchPublicMultiple', 'uta', false);
        if (uta) {
            url = this.urls['api']['ws']['utaPublic'];
        } else {
            url = this.urls['api']['ws']['public'];
        }
        const sandboxMode = this.safeBool2 (this.options, 'sandboxMode', 'sandbox', false);
        if (sandboxMode) {
            const argsArrayFirst = this.safeDict (argsArray, 0, {});
            const instType = this.safeString (argsArrayFirst, 'instType');
            if ((instType !== 'SCOIN-FUTURES') && (instType !== 'SUSDT-FUTURES') && (instType !== 'SUSDC-FUTURES')) {
                if (uta) {
                    url = this.urls['api']['demo']['utaPublic'];
                } else {
                    url = this.urls['api']['demo']['public'];
                }
            }
        }
        const request: Dict = {
            'op': 'subscribe',
            'args': argsArray,
        };
        const message = this.extend (request, params);
        return await this.watchMultiple (url, messageHashes, message, messageHashes);
    }

    async authenticate (params = {}) {
        this.checkRequiredCredentials ();
        const url = this.safeString (params, 'url');
        const client = this.client (url);
        const messageHash = 'authenticated';
        const future = client.future (messageHash);
        const authenticated = this.safeValue (client.subscriptions, messageHash);
        if (authenticated === undefined) {
            const timestamp = this.seconds ().toString ();
            const auth = timestamp + 'GET' + '/user/verify';
            const signature = this.hmac (this.encode (auth), this.encode (this.secret), sha256, 'base64');
            const operation = 'login';
            const request: Dict = {
                'op': operation,
                'args': [
                    {
                        'apiKey': this.apiKey,
                        'passphrase': this.password,
                        'timestamp': timestamp,
                        'sign': signature,
                    },
                ],
            };
            const message = this.extend (request, params);
            this.watch (url, messageHash, message, messageHash);
        }
        return await future;
    }

    async watchPrivate (messageHash, subscriptionHash, args, params = {}) {
        let uta = undefined;
        let url = undefined;
        [ uta, params ] = this.handleOptionAndParams (params, 'watchPrivate', 'uta', false);
        if (uta) {
            url = this.urls['api']['ws']['utaPrivate'];
        } else {
            url = this.urls['api']['ws']['private'];
        }
        const sandboxMode = this.safeBool2 (this.options, 'sandboxMode', 'sandbox', false);
        if (sandboxMode) {
            const instType = this.safeString (args, 'instType');
            if ((instType !== 'SCOIN-FUTURES') && (instType !== 'SUSDT-FUTURES') && (instType !== 'SUSDC-FUTURES')) {
                if (uta) {
                    url = this.urls['api']['demo']['utaPrivate'];
                } else {
                    url = this.urls['api']['demo']['private'];
                }
            }
        }
        await this.authenticate ({ 'url': url });
        const request: Dict = {
            'op': 'subscribe',
            'args': [ args ],
        };
        const message = this.extend (request, params);
        return await this.watch (url, messageHash, message, subscriptionHash);
    }

    handleAuthenticate (client: Client, message) {
        //
        //  { event: "login", code: 0 }
        //
        const messageHash = 'authenticated';
        const future = this.safeValue (client.futures, messageHash);
        future.resolve (true);
    }

    handleErrorMessage (client: Client, message): Bool {
        //
        //    { event: "error", code: 30015, msg: "Invalid sign" }
        //
        const event = this.safeString (message, 'event');
        try {
            if (event === 'error') {
                const code = this.safeString (message, 'code');
                const feedback = this.id + ' ' + this.json (message);
                this.throwExactlyMatchedException (this.exceptions['ws']['exact'], code, feedback);
                const msg = this.safeString (message, 'msg', '');
                this.throwBroadlyMatchedException (this.exceptions['ws']['broad'], msg, feedback);
                throw new ExchangeError (feedback);
            }
            return false;
        } catch (e) {
            if (e instanceof AuthenticationError) {
                const messageHash = 'authenticated';
                client.reject (e, messageHash);
                if (messageHash in client.subscriptions) {
                    delete client.subscriptions[messageHash];
                }
            } else {
                // Note: if error happens on a subscribe event, user will have to close exchange to resubscribe. Issue #19041
                client.reject (e);
            }
            this.streamProduce ('errors', undefined, e);
            return true;
        }
    }

    handleMessage (client: Client, message) {
        //
        //   {
        //       "action": "snapshot",
        //       "arg": { instType: 'SPOT', channel: "ticker", instId: "BTCUSDT" },
        //       "data": [
        //         {
        //           "instId": "BTCUSDT",
        //           "last": "21150.53",
        //           "open24h": "20759.65",
        //           "high24h": "21202.29",
        //           "low24h": "20518.82",
        //           "bestBid": "21150.500000",
        //           "bestAsk": "21150.600000",
        //           "baseVolume": "25402.1961",
        //           "quoteVolume": "530452554.2156",
        //           "ts": 1656408934044,
        //           "labeId": 0
        //         }
        //       ]
        //   }
        // pong message
        //    "pong"
        //
        // login
        //
        //     { event: "login", code: 0 }
        //
        // subscribe
        //
        //    {
        //        "event": "subscribe",
        //        "arg": { instType: 'SPOT', channel: "account", instId: "default" }
        //    }
        // unsubscribe
        //    {
        //        "op":"unsubscribe",
        //        "args":[
        //          {
        //            "instType":"USDT-FUTURES",
        //            "channel":"ticker",
        //            "instId":"BTCUSDT"
        //          }
        //        ]
        //    }
        //
<<<<<<< HEAD
        this.streamProduce ('raw', message);
=======
        // uta
        //
        //     {
        //         "action": "snapshot",
        //         "arg": { "instType": "spot", topic: "ticker", symbol: "BTCUSDT" },
        //         "data": [
        //             {
        //                 "highPrice24h": "120255.61",
        //                 "lowPrice24h": "116145.88",
        //                 "openPrice24h": "118919.38",
        //                 "lastPrice": "119818.83",
        //                 "turnover24h": "215859996.272276",
        //                 "volume24h": "1819.756798",
        //                 "bid1Price": "119811.26",
        //                 "ask1Price": "119831.18",
        //                 "bid1Size": "0.008732",
        //                 "ask1Size": "0.004297",
        //                 "price24hPcnt": "0.02002"
        //             }
        //         ],
        //         "ts": 1753230479687
        //     }
        //
        // unsubscribe
        //
        //     {
        //         "event": "unsubscribe",
        //         "arg": {
        //             "instType": "spot",
        //             "topic": "kline",
        //             "symbol": "BTCUSDT",
        //             "interval": "1m"
        //         }
        //     }
        //
>>>>>>> b0a82de9
        if (this.handleErrorMessage (client, message)) {
            return;
        }
        const content = this.safeString (message, 'message');
        if (content === 'pong') {
            this.handlePong (client, message);
            return;
        }
        if (message === 'pong') {
            this.handlePong (client, message);
            return;
        }
        const event = this.safeString (message, 'event');
        if (event === 'login') {
            this.handleAuthenticate (client, message);
            return;
        }
        if (event === 'subscribe') {
            this.handleSubscriptionStatus (client, message);
            return;
        }
        if (event === 'unsubscribe') {
            this.handleUnSubscriptionStatus (client, message);
            return;
        }
        const methods: Dict = {
            'ticker': this.handleTicker,
            'trade': this.handleTrades,
            'publicTrade': this.handleTrades,
            'fill': this.handleMyTrades,
            'orders': this.handleOrder,
            'ordersAlgo': this.handleOrder,
            'orders-algo': this.handleOrder,
            'orders-crossed': this.handleOrder,
            'orders-isolated': this.handleOrder,
            'account': this.handleBalance,
            'positions': this.handlePositions,
            'account-isolated': this.handleBalance,
            'account-crossed': this.handleBalance,
            'kline': this.handleOHLCV,
        };
        const arg = this.safeValue (message, 'arg', {});
        const topic = this.safeValue2 (arg, 'channel', 'topic', '');
        const method = this.safeValue (methods, topic);
        if (method !== undefined) {
            method.call (this, client, message);
        }
        if (topic.indexOf ('candle') >= 0) {
            this.handleOHLCV (client, message);
        }
        if (topic.indexOf ('books') >= 0) {
            this.handleOrderBook (client, message);
        }
    }

    ping (client: Client) {
        return 'ping';
    }

    handlePong (client: Client, message) {
        client.lastPong = this.milliseconds ();
        return message;
    }

    handleSubscriptionStatus (client: Client, message) {
        //
        //    {
        //        "event": "subscribe",
        //        "arg": { instType: 'SPOT', channel: "account", instId: "default" }
        //    }
        //
        return message;
    }

    handleOrderBookUnSubscription (client: Client, message) {
        //
        //    {"event":"unsubscribe","arg":{"instType":"SPOT","channel":"books","instId":"BTCUSDT"}}
        //
        const arg = this.safeDict (message, 'arg', {});
        const instType = this.safeStringLower (arg, 'instType');
        const type = (instType === 'spot') ? 'spot' : 'contract';
        const instId = this.safeString (arg, 'instId');
        const market = this.safeMarket (instId, undefined, undefined, type);
        const symbol = market['symbol'];
        const messageHash = 'unsubscribe:orderbook:' + market['symbol'];
        const subMessageHash = 'orderbook:' + symbol;
        if (symbol in this.orderbooks) {
            delete this.orderbooks[symbol];
        }
        if (subMessageHash in client.subscriptions) {
            delete client.subscriptions[subMessageHash];
        }
        if (messageHash in client.subscriptions) {
            delete client.subscriptions[messageHash];
        }
        const error = new UnsubscribeError (this.id + ' orderbook ' + symbol);
        client.reject (error, subMessageHash);
        client.resolve (true, messageHash);
    }

    handleTradesUnSubscription (client: Client, message) {
        //
        //    {"event":"unsubscribe","arg":{"instType":"SPOT","channel":"trade","instId":"BTCUSDT"}}
        //
        const arg = this.safeDict (message, 'arg', {});
        const instType = this.safeStringLower (arg, 'instType');
        const type = (instType === 'spot') ? 'spot' : 'contract';
        const instId = this.safeString2 (arg, 'instId', 'symbol');
        const market = this.safeMarket (instId, undefined, undefined, type);
        const symbol = market['symbol'];
        const messageHash = 'unsubscribe:trade:' + market['symbol'];
        const subMessageHash = 'trade:' + symbol;
        if (symbol in this.trades) {
            delete this.trades[symbol];
        }
        if (subMessageHash in client.subscriptions) {
            delete client.subscriptions[subMessageHash];
        }
        if (messageHash in client.subscriptions) {
            delete client.subscriptions[messageHash];
        }
        const error = new UnsubscribeError (this.id + ' trades ' + symbol);
        client.reject (error, subMessageHash);
        client.resolve (true, messageHash);
    }

    handleTickerUnSubscription (client: Client, message) {
        //
        //    {"event":"unsubscribe","arg":{"instType":"SPOT","channel":"trade","instId":"BTCUSDT"}}
        //
        const arg = this.safeDict (message, 'arg', {});
        const instType = this.safeStringLower (arg, 'instType');
        const type = (instType === 'spot') ? 'spot' : 'contract';
        const instId = this.safeString2 (arg, 'instId', 'symbol');
        const market = this.safeMarket (instId, undefined, undefined, type);
        const symbol = market['symbol'];
        const messageHash = 'unsubscribe:ticker:' + market['symbol'];
        const subMessageHash = 'ticker:' + symbol;
        if (symbol in this.tickers) {
            delete this.tickers[symbol];
        }
        if (subMessageHash in client.subscriptions) {
            delete client.subscriptions[subMessageHash];
        }
        if (messageHash in client.subscriptions) {
            delete client.subscriptions[messageHash];
        }
        const error = new UnsubscribeError (this.id + ' ticker ' + symbol);
        client.reject (error, subMessageHash);
        client.resolve (true, messageHash);
    }

    handleOHLCVUnSubscription (client: Client, message) {
        //
        //    {"event":"unsubscribe","arg":{"instType":"SPOT","channel":"candle1m","instId":"BTCUSDT"}}
        //
        // UTA
        //
        //    {"event":"unsubscribe","arg":{"instType":"spot","topic":"kline","symbol":"BTCUSDT","interval":"1m"}}
        //
        const arg = this.safeDict (message, 'arg', {});
        const instType = this.safeStringLower (arg, 'instType');
        const type = (instType === 'spot') ? 'spot' : 'contract';
        const instId = this.safeString2 (arg, 'instId', 'symbol');
        const channel = this.safeString2 (arg, 'channel', 'topic');
        let interval = this.safeString (arg, 'interval');
        let isUta = undefined;
        if (interval === undefined) {
            isUta = false;
            interval = channel.replace ('candle', '');
        } else {
            isUta = true;
        }
        const timeframes = this.safeValue (this.options, 'timeframes');
        const timeframe = this.findTimeframe (interval, timeframes);
        const market = this.safeMarket (instId, undefined, undefined, type);
        const symbol = market['symbol'];
        let messageHash = undefined;
        let subMessageHash = undefined;
        if (isUta) {
            messageHash = 'unsubscribe:kline:' + symbol;
            subMessageHash = 'kline:' + symbol;
        } else {
            messageHash = 'unsubscribe:candles:' + timeframe + ':' + symbol;
            subMessageHash = 'candles:' + timeframe + ':' + symbol;
        }
        if (symbol in this.ohlcvs) {
            if (timeframe in this.ohlcvs[symbol]) {
                delete this.ohlcvs[symbol][timeframe];
            }
        }
        this.cleanUnsubscription (client, subMessageHash, messageHash);
    }

    handleUnSubscriptionStatus (client: Client, message) {
        //
        //  {
        //      "op":"unsubscribe",
        //      "args":[
        //        {
        //          "instType":"USDT-FUTURES",
        //          "channel":"ticker",
        //          "instId":"BTCUSDT"
        //        },
        //        {
        //          "instType":"USDT-FUTURES",
        //          "channel":"candle1m",
        //          "instId":"BTCUSDT"
        //        }
        //      ]
        //  }
        //  or
        // {"event":"unsubscribe","arg":{"instType":"SPOT","channel":"books","instId":"BTCUSDT"}}
        //
        let argsList = this.safeList (message, 'args');
        if (argsList === undefined) {
            argsList = [ this.safeDict (message, 'arg', {}) ];
        }
        for (let i = 0; i < argsList.length; i++) {
            const arg = argsList[i];
            const channel = this.safeString2 (arg, 'channel', 'topic');
            if (channel === 'books') {
                // for now only unWatchOrderBook is supporteod
                this.handleOrderBookUnSubscription (client, message);
            } else if ((channel === 'trade') || (channel === 'publicTrade')) {
                this.handleTradesUnSubscription (client, message);
            } else if (channel === 'ticker') {
                this.handleTickerUnSubscription (client, message);
            } else if (channel.startsWith ('candle')) {
                this.handleOHLCVUnSubscription (client, message);
            } else if (channel.startsWith ('kline')) {
                this.handleOHLCVUnSubscription (client, message);
            }
        }
        return message;
    }
}<|MERGE_RESOLUTION|>--- conflicted
+++ resolved
@@ -2384,9 +2384,6 @@
         //        ]
         //    }
         //
-<<<<<<< HEAD
-        this.streamProduce ('raw', message);
-=======
         // uta
         //
         //     {
@@ -2422,7 +2419,7 @@
         //         }
         //     }
         //
->>>>>>> b0a82de9
+        this.streamProduce ('raw', message);
         if (this.handleErrorMessage (client, message)) {
             return;
         }
