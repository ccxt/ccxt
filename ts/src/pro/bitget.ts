//  ---------------------------------------------------------------------------

import bitgetRest from '../bitget.js';
import { AuthenticationError, BadRequest, ArgumentsRequired, ChecksumError, ExchangeError, RateLimitExceeded } from '../base/errors.js';
import { Precise } from '../base/Precise.js';
import { ArrayCache, ArrayCacheBySymbolById, ArrayCacheBySymbolBySide, ArrayCacheByTimestamp } from '../base/ws/Cache.js';
import { sha256 } from '../static_dependencies/noble-hashes/sha256.js';
import type { Int, OHLCV, Str, Strings, OrderBook, Order, Trade, Ticker, Tickers, Position, Balances, Dict } from '../base/types.js';
import Client from '../base/ws/Client.js';

//  ---------------------------------------------------------------------------

/**
 * @class bitget
 * @augments Exchange
 * @description watching delivery future markets is not yet implemented (perpertual future / swap is implemented)
 */

export default class bitget extends bitgetRest {
    describe () {
        return this.deepExtend (super.describe (), {
            'has': {
                'ws': true,
                'createOrderWs': false,
                'editOrderWs': false,
                'fetchOpenOrdersWs': false,
                'fetchOrderWs': false,
                'cancelOrderWs': false,
                'cancelOrdersWs': false,
                'cancelAllOrdersWs': false,
                'watchBalance': true,
                'watchMyTrades': true,
                'watchOHLCV': true,
                'watchOHLCVForSymbols': false,
                'watchOrderBook': true,
                'watchOrderBookForSymbols': true,
                'watchOrders': true,
                'watchTicker': true,
                'watchTickers': true,
                'watchTrades': true,
                'watchTradesForSymbols': true,
                'watchPositions': true,
            },
            'urls': {
                'api': {
                    'ws': {
                        'public': 'wss://ws.bitget.com/v2/ws/public',
                        'private': 'wss://ws.bitget.com/v2/ws/private',
                    },
                },
            },
            'options': {
                'tradesLimit': 1000,
                'OHLCVLimit': 1000,
                // WS timeframes differ from REST timeframes
                'timeframes': {
                    '1m': '1m',
                    '5m': '5m',
                    '15m': '15m',
                    '30m': '30m',
                    '1h': '1H',
                    '4h': '4H',
                    '6h': '6H',
                    '12h': '12H',
                    '1d': '1D',
                    '1w': '1W',
                },
<<<<<<< HEAD
                'ws': {
                    'rateLimits': {
                        'default': {
                            'rateLimit': 110,
                            'messages': 1, // 10 messages per second
                        },
                    },
=======
                'watchOrderBook': {
                    'checksum': true,
>>>>>>> d8ac967e
                },
            },
            'streaming': {
                'ping': this.ping,
            },
            'exceptions': {
                'ws': {
                    'exact': {
                        '30001': BadRequest, // {"event":"error","code":30001,"msg":"instType:sp,channel:candleundefined,instId:BTCUSDT doesn't exist"}
                        '30002': AuthenticationError, // illegal request
                        '30003': BadRequest, // invalid op
                        '30004': AuthenticationError, // requires login
                        '30005': AuthenticationError, // login failed
                        '30006': RateLimitExceeded, // too many requests
                        '30007': RateLimitExceeded, // request over limit,connection close
                        '30011': AuthenticationError, // invalid ACCESS_KEY
                        '30012': AuthenticationError, // invalid ACCESS_PASSPHRASE
                        '30013': AuthenticationError, // invalid ACCESS_TIMESTAMP
                        '30014': BadRequest, // Request timestamp expired
                        '30015': AuthenticationError, // { event: 'error', code: 30015, msg: 'Invalid sign' }
                        '30016': BadRequest, // { event: 'error', code: 30016, msg: 'Param error' }
                    },
                    'broad': {},
                },
            },
        });
    }

    getInstType (market, params = {}) {
        let instType = undefined;
        if (market === undefined) {
            [ instType, params ] = this.handleProductTypeAndParams (undefined, params);
        } else if ((market['swap']) || (market['future'])) {
            [ instType, params ] = this.handleProductTypeAndParams (market, params);
        } else {
            instType = 'SPOT';
        }
        let instypeAux = undefined;
        [ instypeAux, params ] = this.handleOptionAndParams (params, 'getInstType', 'instType', instType);
        instType = instypeAux;
        return [ instType, params ];
    }

    async watchTicker (symbol: string, params = {}): Promise<Ticker> {
        /**
         * @method
         * @name bitget#watchTicker
         * @description watches a price ticker, a statistical calculation with the information calculated over the past 24 hours for a specific market
         * @see https://www.bitget.com/api-doc/spot/websocket/public/Tickers-Channel
         * @see https://www.bitget.com/api-doc/contract/websocket/public/Tickers-Channel
         * @param {string} symbol unified symbol of the market to watch the ticker for
         * @param {object} [params] extra parameters specific to the exchange API endpoint
         * @returns {object} a [ticker structure]{@link https://docs.ccxt.com/#/?id=ticker-structure}
         */
        await this.loadMarkets ();
        const market = this.market (symbol);
        symbol = market['symbol'];
        const messageHash = 'ticker:' + symbol;
        let instType = undefined;
        [ instType, params ] = this.getInstType (market, params);
        const args: Dict = {
            'instType': instType,
            'channel': 'ticker',
            'instId': market['id'],
        };
        return await this.watchPublic (messageHash, args, params);
    }

    async watchTickers (symbols: Strings = undefined, params = {}): Promise<Tickers> {
        /**
         * @method
         * @name bitget#watchTickers
         * @description watches a price ticker, a statistical calculation with the information calculated over the past 24 hours for all markets of a specific list
         * @see https://www.bitget.com/api-doc/spot/websocket/public/Tickers-Channel
         * @see https://www.bitget.com/api-doc/contract/websocket/public/Tickers-Channel
         * @param {string[]} symbols unified symbol of the market to watch the tickers for
         * @param {object} [params] extra parameters specific to the exchange API endpoint
         * @returns {object} a [ticker structure]{@link https://docs.ccxt.com/#/?id=ticker-structure}
         */
        await this.loadMarkets ();
        symbols = this.marketSymbols (symbols, undefined, false);
        const market = this.market (symbols[0]);
        let instType = undefined;
        [ instType, params ] = this.getInstType (market, params);
        const topics = [];
        const messageHashes = [];
        for (let i = 0; i < symbols.length; i++) {
            const symbol = symbols[i];
            const marketInner = this.market (symbol);
            const args: Dict = {
                'instType': instType,
                'channel': 'ticker',
                'instId': marketInner['id'],
            };
            topics.push (args);
            messageHashes.push ('ticker:' + symbol);
        }
        const tickers = await this.watchPublicMultiple (messageHashes, topics, params);
        if (this.newUpdates) {
            const result: Dict = {};
            result[tickers['symbol']] = tickers;
            return result;
        }
        return this.filterByArray (this.tickers, 'symbol', symbols);
    }

    handleTicker (client: Client, message) {
        //
        //     {
        //         "action": "snapshot",
        //         "arg": {
        //             "instType": "SPOT",
        //             "channel": "ticker",
        //             "instId": "BTCUSDT"
        //         },
        //         "data": [
        //             {
        //                 "instId": "BTCUSDT",
        //                 "lastPr": "43528.19",
        //                 "open24h": "42267.78",
        //                 "high24h": "44490.00",
        //                 "low24h": "41401.53",
        //                 "change24h": "0.03879",
        //                 "bidPr": "43528",
        //                 "askPr": "43528.01",
        //                 "bidSz": "0.0334",
        //                 "askSz": "0.1917",
        //                 "baseVolume": "15002.4216",
        //                 "quoteVolume": "648006446.7164",
        //                 "openUtc": "44071.18",
        //                 "changeUtc24h": "-0.01232",
        //                 "ts": "1701842994338"
        //             }
        //         ],
        //         "ts": 1701842994341
        //     }
        //
        const ticker = this.parseWsTicker (message);
        const symbol = ticker['symbol'];
        this.tickers[symbol] = ticker;
        const messageHash = 'ticker:' + symbol;
        client.resolve (ticker, messageHash);
    }

    parseWsTicker (message, market = undefined) {
        //
        // spot
        //
        //     {
        //         "action": "snapshot",
        //         "arg": {
        //             "instType": "SPOT",
        //             "channel": "ticker",
        //             "instId": "BTCUSDT"
        //         },
        //         "data": [
        //             {
        //                 "instId": "BTCUSDT",
        //                 "lastPr": "43528.19",
        //                 "open24h": "42267.78",
        //                 "high24h": "44490.00",
        //                 "low24h": "41401.53",
        //                 "change24h": "0.03879",
        //                 "bidPr": "43528",
        //                 "askPr": "43528.01",
        //                 "bidSz": "0.0334",
        //                 "askSz": "0.1917",
        //                 "baseVolume": "15002.4216",
        //                 "quoteVolume": "648006446.7164",
        //                 "openUtc": "44071.18",
        //                 "changeUtc24h": "-0.01232",
        //                 "ts": "1701842994338"
        //             }
        //         ],
        //         "ts": 1701842994341
        //     }
        //
        // contract
        //
        //     {
        //         "action": "snapshot",
        //         "arg": {
        //             "instType": "USDT-FUTURES",
        //             "channel": "ticker",
        //             "instId": "BTCUSDT"
        //         },
        //         "data": [
        //             {
        //                 "instId": "BTCUSDT",
        //                 "lastPr": "43480.4",
        //                 "bidPr": "43476.3",
        //                 "askPr": "43476.8",
        //                 "bidSz": "0.1",
        //                 "askSz": "3.055",
        //                 "open24h": "42252.3",
        //                 "high24h": "44518.2",
        //                 "low24h": "41387.0",
        //                 "change24h": "0.03875",
        //                 "fundingRate": "0.000096",
        //                 "nextFundingTime": "1701849600000",
        //                 "markPrice": "43476.4",
        //                 "indexPrice": "43478.4",
        //                 "holdingAmount": "50670.787",
        //                 "baseVolume": "120187.104",
        //                 "quoteVolume": "5167385048.693",
        //                 "openUtc": "44071.4",
        //                 "symbolType": "1",
        //                 "symbol": "BTCUSDT",
        //                 "deliveryPrice": "0",
        //                 "ts": "1701843962811"
        //             }
        //         ],
        //         "ts": 1701843962812
        //     }
        //
        const arg = this.safeValue (message, 'arg', {});
        const data = this.safeValue (message, 'data', []);
        const ticker = this.safeValue (data, 0, {});
        const timestamp = this.safeInteger (ticker, 'ts');
        const instType = this.safeString (arg, 'instType');
        const marketType = (instType === 'SPOT') ? 'spot' : 'contract';
        const marketId = this.safeString (ticker, 'instId');
        market = this.safeMarket (marketId, market, undefined, marketType);
        const close = this.safeString (ticker, 'lastPr');
        const changeDecimal = this.safeString (ticker, 'change24h');
        const change = Precise.stringMul (changeDecimal, '100');
        return this.safeTicker ({
            'symbol': market['symbol'],
            'timestamp': timestamp,
            'datetime': this.iso8601 (timestamp),
            'high': this.safeString (ticker, 'high24h'),
            'low': this.safeString (ticker, 'low24h'),
            'bid': this.safeString (ticker, 'bidPr'),
            'bidVolume': this.safeString (ticker, 'bidSz'),
            'ask': this.safeString (ticker, 'askPr'),
            'askVolume': this.safeString (ticker, 'askSz'),
            'vwap': undefined,
            'open': this.safeString (ticker, 'open24h'),
            'close': close,
            'last': close,
            'previousClose': undefined,
            'change': undefined,
            'percentage': change,
            'average': undefined,
            'baseVolume': this.safeString (ticker, 'baseVolume'),
            'quoteVolume': this.safeString (ticker, 'quoteVolume'),
            'info': ticker,
        }, market);
    }

    async watchOHLCV (symbol: string, timeframe = '1m', since: Int = undefined, limit: Int = undefined, params = {}): Promise<OHLCV[]> {
        /**
         * @method
         * @name bitget#watchOHLCV
         * @description watches historical candlestick data containing the open, high, low, close price, and the volume of a market
         * @see https://www.bitget.com/api-doc/spot/websocket/public/Candlesticks-Channel
         * @see https://www.bitget.com/api-doc/contract/websocket/public/Candlesticks-Channel
         * @param {string} symbol unified symbol of the market to fetch OHLCV data for
         * @param {string} timeframe the length of time each candle represents
         * @param {int} [since] timestamp in ms of the earliest candle to fetch
         * @param {int} [limit] the maximum amount of candles to fetch
         * @param {object} [params] extra parameters specific to the exchange API endpoint
         * @returns {int[][]} A list of candles ordered as timestamp, open, high, low, close, volume
         */
        await this.loadMarkets ();
        const market = this.market (symbol);
        symbol = market['symbol'];
        const timeframes = this.safeValue (this.options, 'timeframes');
        const interval = this.safeString (timeframes, timeframe);
        const messageHash = 'candles:' + timeframe + ':' + symbol;
        let instType = undefined;
        [ instType, params ] = this.getInstType (market, params);
        const args: Dict = {
            'instType': instType,
            'channel': 'candle' + interval,
            'instId': market['id'],
        };
        const ohlcv = await this.watchPublic (messageHash, args, params);
        if (this.newUpdates) {
            limit = ohlcv.getLimit (symbol, limit);
        }
        return this.filterBySinceLimit (ohlcv, since, limit, 0, true);
    }

    handleOHLCV (client: Client, message) {
        //
        //     {
        //         "action": "snapshot",
        //         "arg": {
        //             "instType": "SPOT",
        //             "channel": "candle1m",
        //             "instId": "BTCUSDT"
        //         },
        //         "data": [
        //             [
        //                 "1701871620000",
        //                 "44080.23",
        //                 "44080.23",
        //                 "44028.5",
        //                 "44028.51",
        //                 "9.9287",
        //                 "437404.105512",
        //                 "437404.105512"
        //             ],
        //             [
        //                 "1701871680000",
        //                 "44028.51",
        //                 "44108.11",
        //                 "44028.5",
        //                 "44108.11",
        //                 "17.139",
        //                 "755436.870643",
        //                 "755436.870643"
        //             ],
        //         ],
        //         "ts": 1701901610417
        //     }
        //
        const arg = this.safeValue (message, 'arg', {});
        const instType = this.safeString (arg, 'instType');
        const marketType = (instType === 'SPOT') ? 'spot' : 'contract';
        const marketId = this.safeString (arg, 'instId');
        const market = this.safeMarket (marketId, undefined, undefined, marketType);
        const symbol = market['symbol'];
        this.ohlcvs[symbol] = this.safeValue (this.ohlcvs, symbol, {});
        const channel = this.safeString (arg, 'channel');
        const interval = channel.replace ('candle', '');
        const timeframes = this.safeValue (this.options, 'timeframes');
        const timeframe = this.findTimeframe (interval, timeframes);
        let stored = this.safeValue (this.ohlcvs[symbol], timeframe);
        if (stored === undefined) {
            const limit = this.safeInteger (this.options, 'OHLCVLimit', 1000);
            stored = new ArrayCacheByTimestamp (limit);
            this.ohlcvs[symbol][timeframe] = stored;
        }
        const data = this.safeValue (message, 'data', []);
        for (let i = 0; i < data.length; i++) {
            const parsed = this.parseWsOHLCV (data[i], market);
            stored.append (parsed);
        }
        const messageHash = 'candles:' + timeframe + ':' + symbol;
        client.resolve (stored, messageHash);
    }

    parseWsOHLCV (ohlcv, market = undefined): OHLCV {
        //
        //     [
        //         "1701871620000",  // timestamp
        //         "44080.23", // open
        //         "44080.23", // high
        //         "44028.5", // low
        //         "44028.51", // close
        //         "9.9287", // base volume
        //         "437404.105512", // quote volume
        //         "437404.105512" // USDT volume
        //     ]
        //
        const volumeIndex = (market['inverse']) ? 6 : 5;
        return [
            this.safeInteger (ohlcv, 0),
            this.safeNumber (ohlcv, 1),
            this.safeNumber (ohlcv, 2),
            this.safeNumber (ohlcv, 3),
            this.safeNumber (ohlcv, 4),
            this.safeNumber (ohlcv, volumeIndex),
        ];
    }

    async watchOrderBook (symbol: string, limit: Int = undefined, params = {}): Promise<OrderBook> {
        /**
         * @method
         * @name bitget#watchOrderBook
         * @description watches information on open orders with bid (buy) and ask (sell) prices, volumes and other data
         * @see https://www.bitget.com/api-doc/spot/websocket/public/Depth-Channel
         * @see https://www.bitget.com/api-doc/contract/websocket/public/Order-Book-Channel
         * @param {string} symbol unified symbol of the market to fetch the order book for
         * @param {int} [limit] the maximum amount of order book entries to return
         * @param {object} [params] extra parameters specific to the exchange API endpoint
         * @returns {object} A dictionary of [order book structures]{@link https://docs.ccxt.com/#/?id=order-book-structure} indexed by market symbols
         */
        return await this.watchOrderBookForSymbols ([ symbol ], limit, params);
    }

    async watchOrderBookForSymbols (symbols: string[], limit: Int = undefined, params = {}): Promise<OrderBook> {
        /**
         * @method
         * @name bitget#watchOrderBookForSymbols
         * @description watches information on open orders with bid (buy) and ask (sell) prices, volumes and other data
         * @see https://www.bitget.com/api-doc/spot/websocket/public/Depth-Channel
         * @see https://www.bitget.com/api-doc/contract/websocket/public/Order-Book-Channel
         * @param {string[]} symbols unified array of symbols
         * @param {int} [limit] the maximum amount of order book entries to return
         * @param {object} [params] extra parameters specific to the exchange API endpoint
         * @returns {object} A dictionary of [order book structures]{@link https://docs.ccxt.com/#/?id=order-book-structure} indexed by market symbols
         */
        await this.loadMarkets ();
        symbols = this.marketSymbols (symbols);
        let channel = 'books';
        let incrementalFeed = true;
        if ((limit === 1) || (limit === 5) || (limit === 15)) {
            channel += limit.toString ();
            incrementalFeed = false;
        }
        const topics = [];
        const messageHashes = [];
        for (let i = 0; i < symbols.length; i++) {
            const symbol = symbols[i];
            const market = this.market (symbol);
            let instType = undefined;
            [ instType, params ] = this.getInstType (market, params);
            const args: Dict = {
                'instType': instType,
                'channel': channel,
                'instId': market['id'],
            };
            topics.push (args);
            messageHashes.push ('orderbook:' + symbol);
        }
        const orderbook = await this.watchPublicMultiple (messageHashes, topics, params);
        if (incrementalFeed) {
            return orderbook.limit ();
        } else {
            return orderbook;
        }
    }

    handleOrderBook (client: Client, message) {
        //
        //   {
        //       "action":"snapshot",
        //       "arg":{
        //          "instType":"SPOT",
        //          "channel":"books5",
        //          "instId":"BTCUSDT"
        //       },
        //       "data":[
        //          {
        //             "asks":[
        //                ["21041.11","0.0445"],
        //                ["21041.16","0.0411"],
        //                ["21041.21","0.0421"],
        //                ["21041.26","0.0811"],
        //                ["21041.65","1.9465"]
        //             ],
        //             "bids":[
        //                ["21040.76","0.0417"],
        //                ["21040.71","0.0434"],
        //                ["21040.66","0.1141"],
        //                ["21040.61","0.3004"],
        //                ["21040.60","1.3357"]
        //             ],
        //             "checksum": -1367582038,
        //             "ts":"1656413855484"
        //          }
        //       ]
        //   }
        //
        const arg = this.safeValue (message, 'arg');
        const channel = this.safeString (arg, 'channel');
        const instType = this.safeString (arg, 'instType');
        const marketType = (instType === 'SPOT') ? 'spot' : 'contract';
        const marketId = this.safeString (arg, 'instId');
        const market = this.safeMarket (marketId, undefined, undefined, marketType);
        const symbol = market['symbol'];
        const messageHash = 'orderbook:' + symbol;
        const data = this.safeValue (message, 'data');
        const rawOrderBook = this.safeValue (data, 0);
        const timestamp = this.safeInteger (rawOrderBook, 'ts');
        const incrementalBook = channel === 'books';
        if (incrementalBook) {
            // storedOrderBook = this.safeValue (this.orderbooks, symbol);
            if (!(symbol in this.orderbooks)) {
                // const ob = this.orderBook ({});
                const ob = this.countedOrderBook ({});
                ob['symbol'] = symbol;
                this.orderbooks[symbol] = ob;
            }
            const storedOrderBook = this.orderbooks[symbol];
            const asks = this.safeValue (rawOrderBook, 'asks', []);
            const bids = this.safeValue (rawOrderBook, 'bids', []);
            this.handleDeltas (storedOrderBook['asks'], asks);
            this.handleDeltas (storedOrderBook['bids'], bids);
            storedOrderBook['timestamp'] = timestamp;
            storedOrderBook['datetime'] = this.iso8601 (timestamp);
            const checksum = this.safeBool (this.options, 'checksum', true);
            const isSnapshot = this.safeString (message, 'action') === 'snapshot'; // snapshot does not have a checksum
            if (!isSnapshot && checksum) {
                const storedAsks = storedOrderBook['asks'];
                const storedBids = storedOrderBook['bids'];
                const asksLength = storedAsks.length;
                const bidsLength = storedBids.length;
                const payloadArray = [];
                for (let i = 0; i < 25; i++) {
                    if (i < bidsLength) {
                        payloadArray.push (storedBids[i][2][0]);
                        payloadArray.push (storedBids[i][2][1]);
                    }
                    if (i < asksLength) {
                        payloadArray.push (storedAsks[i][2][0]);
                        payloadArray.push (storedAsks[i][2][1]);
                    }
                }
                const payload = payloadArray.join (':');
                const calculatedChecksum = this.crc32 (payload, true);
                const responseChecksum = this.safeInteger (rawOrderBook, 'checksum');
                if (calculatedChecksum !== responseChecksum) {
                    delete client.subscriptions[messageHash];
                    delete this.orderbooks[symbol];
                    const error = new ChecksumError (this.id + ' ' + this.orderbookChecksumMessage (symbol));
                    client.reject (error, messageHash);
                    return;
                }
            }
        } else {
            const orderbook = this.orderBook ({});
            const parsedOrderbook = this.parseOrderBook (rawOrderBook, symbol, timestamp);
            orderbook.reset (parsedOrderbook);
            this.orderbooks[symbol] = orderbook;
        }
        client.resolve (this.orderbooks[symbol], messageHash);
    }

    handleDelta (bookside, delta) {
        const bidAsk = this.parseBidAsk (delta, 0, 1);
        // we store the string representations in the orderbook for checksum calculation
        // this simplifies the code for generating checksums as we do not need to do any complex number transformations
        bidAsk.push (delta);
        bookside.storeArray (bidAsk);
    }

    handleDeltas (bookside, deltas) {
        for (let i = 0; i < deltas.length; i++) {
            this.handleDelta (bookside, deltas[i]);
        }
    }

    async watchTrades (symbol: string, since: Int = undefined, limit: Int = undefined, params = {}): Promise<Trade[]> {
        /**
         * @method
         * @name bitget#watchTrades
         * @description get the list of most recent trades for a particular symbol
         * @see https://www.bitget.com/api-doc/spot/websocket/public/Trades-Channel
         * @see https://www.bitget.com/api-doc/contract/websocket/public/New-Trades-Channel
         * @param {string} symbol unified symbol of the market to fetch trades for
         * @param {int} [since] timestamp in ms of the earliest trade to fetch
         * @param {int} [limit] the maximum amount of trades to fetch
         * @param {object} [params] extra parameters specific to the exchange API endpoint
         * @returns {object[]} a list of [trade structures]{@link https://docs.ccxt.com/#/?id=public-trades}
         */
        return await this.watchTradesForSymbols ([ symbol ], since, limit, params);
    }

    async watchTradesForSymbols (symbols: string[], since: Int = undefined, limit: Int = undefined, params = {}): Promise<Trade[]> {
        /**
         * @method
         * @name bitget#watchTradesForSymbols
         * @description get the list of most recent trades for a particular symbol
         * @see https://www.bitget.com/api-doc/spot/websocket/public/Trades-Channel
         * @see https://www.bitget.com/api-doc/contract/websocket/public/New-Trades-Channel
         * @param {string} symbol unified symbol of the market to fetch trades for
         * @param {int} [since] timestamp in ms of the earliest trade to fetch
         * @param {int} [limit] the maximum amount of trades to fetch
         * @param {object} [params] extra parameters specific to the exchange API endpoint
         * @returns {object[]} a list of [trade structures]{@link https://docs.ccxt.com/#/?id=public-trades}
         */
        const symbolsLength = symbols.length;
        if (symbolsLength === 0) {
            throw new ArgumentsRequired (this.id + ' watchTradesForSymbols() requires a non-empty array of symbols');
        }
        await this.loadMarkets ();
        symbols = this.marketSymbols (symbols);
        const topics = [];
        const messageHashes = [];
        for (let i = 0; i < symbols.length; i++) {
            const symbol = symbols[i];
            const market = this.market (symbol);
            let instType = undefined;
            [ instType, params ] = this.getInstType (market, params);
            const args: Dict = {
                'instType': instType,
                'channel': 'trade',
                'instId': market['id'],
            };
            topics.push (args);
            messageHashes.push ('trade:' + symbol);
        }
        const trades = await this.watchPublicMultiple (messageHashes, topics, params);
        if (this.newUpdates) {
            const first = this.safeValue (trades, 0);
            const tradeSymbol = this.safeString (first, 'symbol');
            limit = trades.getLimit (tradeSymbol, limit);
        }
        return this.filterBySinceLimit (trades, since, limit, 'timestamp', true);
    }

    handleTrades (client: Client, message) {
        //
        //     {
        //         "action": "snapshot",
        //         "arg": { "instType": "SPOT", "channel": "trade", "instId": "BTCUSDT" },
        //         "data": [
        //             {
        //                 "ts": "1701910980366",
        //                 "price": "43854.01",
        //                 "size": "0.0535",
        //                 "side": "buy",
        //                 "tradeId": "1116461060594286593"
        //             },
        //         ],
        //         "ts": 1701910980730
        //     }
        //
        const arg = this.safeValue (message, 'arg', {});
        const instType = this.safeString (arg, 'instType');
        const marketType = (instType === 'SPOT') ? 'spot' : 'contract';
        const marketId = this.safeString (arg, 'instId');
        const market = this.safeMarket (marketId, undefined, undefined, marketType);
        const symbol = market['symbol'];
        let stored = this.safeValue (this.trades, symbol);
        if (stored === undefined) {
            const limit = this.safeInteger (this.options, 'tradesLimit', 1000);
            stored = new ArrayCache (limit);
            this.trades[symbol] = stored;
        }
        const data = this.safeList (message, 'data', []);
        const length = data.length;
        // fix chronological order by reversing
        for (let i = 0; i < length; i++) {
            const index = length - i - 1;
            const rawTrade = data[index];
            const parsed = this.parseWsTrade (rawTrade, market);
            stored.append (parsed);
        }
        const messageHash = 'trade:' + symbol;
        client.resolve (stored, messageHash);
    }

    parseWsTrade (trade, market = undefined) {
        //
        //     {
        //         "ts": "1701910980366",
        //         "price": "43854.01",
        //         "size": "0.0535",
        //         "side": "buy",
        //         "tradeId": "1116461060594286593"
        //     }
        // swap private
        //
        //            {
        //               "orderId": "1169142761031114781",
        //               "tradeId": "1169142761312637004",
        //               "symbol": "LTCUSDT",
        //               "orderType": "market",
        //               "side": "buy",
        //               "price": "80.87",
        //               "baseVolume": "0.1",
        //               "quoteVolume": "8.087",
        //               "profit": "0",
        //               "tradeSide": "open",
        //               "posMode": "hedge_mode",
        //               "tradeScope": "taker",
        //               "feeDetail": [
        //                  {
        //                     "feeCoin": "USDT",
        //                     "deduction": "no",
        //                     "totalDeductionFee": "0",
        //                     "totalFee": "-0.0048522"
        //                  }
        //               ],
        //               "cTime": "1714471276596",
        //               "uTime": "1714471276596"
        //            }
        // spot private
        //        {
        //           "orderId": "1169142457356959747",
        //           "tradeId": "1169142457636958209",
        //           "symbol": "LTCUSDT",
        //           "orderType": "market",
        //           "side": "buy",
        //           "priceAvg": "81.069",
        //           "size": "0.074",
        //           "amount": "5.999106",
        //           "tradeScope": "taker",
        //           "feeDetail": [
        //              {
        //                 "feeCoin": "LTC",
        //                 "deduction": "no",
        //                 "totalDeductionFee": "0",
        //                 "totalFee": "0.000074"
        //              }
        //           ],
        //           "cTime": "1714471204194",
        //           "uTime": "1714471204194"
        //        }
        //
        const instId = this.safeString2 (trade, 'symbol', 'instId');
        const posMode = this.safeString (trade, 'posMode');
        const defaultType = (posMode !== undefined) ? 'contract' : 'spot';
        if (market === undefined) {
            market = this.safeMarket (instId, undefined, undefined, defaultType);
        }
        const timestamp = this.safeIntegerN (trade, [ 'uTime', 'cTime', 'ts' ]);
        const feeDetail = this.safeList (trade, 'feeDetail', []);
        const first = this.safeDict (feeDetail, 0);
        let fee = undefined;
        if (first !== undefined) {
            const feeCurrencyId = this.safeString (first, 'feeCoin');
            const feeCurrencyCode = this.safeCurrencyCode (feeCurrencyId);
            fee = {
                'cost': Precise.stringAbs (this.safeString (first, 'totalFee')),
                'currency': feeCurrencyCode,
            };
        }
        return this.safeTrade ({
            'info': trade,
            'id': this.safeString (trade, 'tradeId'),
            'order': this.safeString (trade, 'orderId'),
            'timestamp': timestamp,
            'datetime': this.iso8601 (timestamp),
            'symbol': market['symbol'],
            'type': this.safeString (trade, 'orderType'),
            'side': this.safeString (trade, 'side'),
            'takerOrMaker': this.safeString (trade, 'tradeScope'),
            'price': this.safeString2 (trade, 'priceAvg', 'price'),
            'amount': this.safeString2 (trade, 'size', 'baseVolume'),
            'cost': this.safeString2 (trade, 'amount', 'quoteVolume'),
            'fee': fee,
        }, market);
    }

    async watchPositions (symbols: Strings = undefined, since: Int = undefined, limit: Int = undefined, params = {}): Promise<Position[]> {
        /**
         * @method
         * @name bitget#watchPositions
         * @description watch all open positions
         * @see https://www.bitget.com/api-doc/contract/websocket/private/Positions-Channel
         * @param {string[]|undefined} symbols list of unified market symbols
         * @param {object} params extra parameters specific to the exchange API endpoint
         * @param {string} [params.instType] one of 'USDT-FUTURES', 'USDC-FUTURES', 'COIN-FUTURES', 'SUSDT-FUTURES', 'SUSDC-FUTURES' or 'SCOIN-FUTURES', default is 'USDT-FUTURES'
         * @returns {object[]} a list of [position structure]{@link https://docs.ccxt.com/en/latest/manual.html#position-structure}
         */
        await this.loadMarkets ();
        let market = undefined;
        let messageHash = '';
        const subscriptionHash = 'positions';
        let instType = 'USDT-FUTURES';
        symbols = this.marketSymbols (symbols);
        if (!this.isEmpty (symbols)) {
            market = this.getMarketFromSymbols (symbols);
            [ instType, params ] = this.getInstType (market, params);
        }
        messageHash = instType + ':positions' + messageHash;
        const args: Dict = {
            'instType': instType,
            'channel': 'positions',
            'instId': 'default',
        };
        const newPositions = await this.watchPrivate (messageHash, subscriptionHash, args, params);
        if (this.newUpdates) {
            return newPositions;
        }
        return this.filterBySymbolsSinceLimit (newPositions, symbols, since, limit, true);
    }

    handlePositions (client: Client, message) {
        //
        //     {
        //         "action": "snapshot",
        //         "arg": {
        //             "instType": "USDT-FUTURES",
        //             "channel": "positions",
        //             "instId": "default"
        //         },
        //         "data": [
        //             {
        //                 "posId": "926036334386778112",
        //                 "instId": "BTCUSDT",
        //                 "marginCoin": "USDT",
        //                 "marginSize": "2.19245",
        //                 "marginMode": "crossed",
        //                 "holdSide": "long",
        //                 "posMode": "hedge_mode",
        //                 "total": "0.001",
        //                 "available": "0.001",
        //                 "frozen": "0",
        //                 "openPriceAvg": "43849",
        //                 "leverage": 20,
        //                 "achievedProfits": "0",
        //                 "unrealizedPL": "-0.0032",
        //                 "unrealizedPLR": "-0.00145955438",
        //                 "liquidationPrice": "17629.684814834",
        //                 "keepMarginRate": "0.004",
        //                 "marginRate": "0.007634649185",
        //                 "cTime": "1652331666985",
        //                 "uTime": "1701913016923",
        //                 "autoMargin": "off"
        //             },
        //             ...
        //         ]
        //         "ts": 1701913043767
        //     }
        //
        const arg = this.safeValue (message, 'arg', {});
        const instType = this.safeString (arg, 'instType', '');
        if (this.positions === undefined) {
            this.positions = {};
        }
        if (!(instType in this.positions)) {
            this.positions[instType] = new ArrayCacheBySymbolBySide ();
        }
        const cache = this.positions[instType];
        const rawPositions = this.safeValue (message, 'data', []);
        const dataLength = rawPositions.length;
        if (dataLength === 0) {
            return;
        }
        const newPositions = [];
        for (let i = 0; i < rawPositions.length; i++) {
            const rawPosition = rawPositions[i];
            const marketId = this.safeString (rawPosition, 'instId');
            const market = this.safeMarket (marketId, undefined, undefined, 'contract');
            const position = this.parseWsPosition (rawPosition, market);
            newPositions.push (position);
            cache.append (position);
        }
        const messageHashes = this.findMessageHashes (client, instType + ':positions::');
        for (let i = 0; i < messageHashes.length; i++) {
            const messageHash = messageHashes[i];
            const parts = messageHash.split ('::');
            const symbolsString = parts[1];
            const symbols = symbolsString.split (',');
            const positions = this.filterByArray (newPositions, 'symbol', symbols, false);
            if (!this.isEmpty (positions)) {
                client.resolve (positions, messageHash);
            }
        }
        client.resolve (newPositions, instType + ':positions');
    }

    parseWsPosition (position, market = undefined) {
        //
        //     {
        //         "posId": "926036334386778112",
        //         "instId": "BTCUSDT",
        //         "marginCoin": "USDT",
        //         "marginSize": "2.19245",
        //         "marginMode": "crossed",
        //         "holdSide": "long",
        //         "posMode": "hedge_mode",
        //         "total": "0.001",
        //         "available": "0.001",
        //         "frozen": "0",
        //         "openPriceAvg": "43849",
        //         "leverage": 20,
        //         "achievedProfits": "0",
        //         "unrealizedPL": "-0.0032",
        //         "unrealizedPLR": "-0.00145955438",
        //         "liquidationPrice": "17629.684814834",
        //         "keepMarginRate": "0.004",
        //         "marginRate": "0.007634649185",
        //         "cTime": "1652331666985",
        //         "uTime": "1701913016923",
        //         "autoMargin": "off"
        //     }
        //
        const marketId = this.safeString (position, 'instId');
        const marginModeId = this.safeString (position, 'marginMode');
        const marginMode = this.getSupportedMapping (marginModeId, {
            'crossed': 'cross',
            'isolated': 'isolated',
        });
        const hedgedId = this.safeString (position, 'posMode');
        const hedged = (hedgedId === 'hedge_mode') ? true : false;
        const timestamp = this.safeInteger2 (position, 'uTime', 'cTime');
        const percentageDecimal = this.safeString (position, 'unrealizedPLR');
        const percentage = Precise.stringMul (percentageDecimal, '100');
        let contractSize = undefined;
        if (market !== undefined) {
            contractSize = market['contractSize'];
        }
        return this.safePosition ({
            'info': position,
            'id': this.safeString (position, 'posId'),
            'symbol': this.safeSymbol (marketId, market, undefined, 'contract'),
            'notional': undefined,
            'marginMode': marginMode,
            'liquidationPrice': this.safeNumber (position, 'liquidationPrice'),
            'entryPrice': this.safeNumber (position, 'openPriceAvg'),
            'unrealizedPnl': this.safeNumber (position, 'unrealizedPL'),
            'percentage': this.parseNumber (percentage),
            'contracts': this.safeNumber (position, 'total'),
            'contractSize': contractSize,
            'markPrice': undefined,
            'side': this.safeString (position, 'holdSide'),
            'hedged': hedged,
            'timestamp': timestamp,
            'datetime': this.iso8601 (timestamp),
            'maintenanceMargin': undefined,
            'maintenanceMarginPercentage': this.safeNumber (position, 'keepMarginRate'),
            'collateral': undefined,
            'initialMargin': undefined,
            'initialMarginPercentage': undefined,
            'leverage': this.safeNumber (position, 'leverage'),
            'marginRatio': this.safeNumber (position, 'marginRate'),
        });
    }

    async watchOrders (symbol: Str = undefined, since: Int = undefined, limit: Int = undefined, params = {}): Promise<Order[]> {
        /**
         * @method
         * @name bitget#watchOrders
         * @description watches information on multiple orders made by the user
         * @see https://www.bitget.com/api-doc/spot/websocket/private/Order-Channel
         * @see https://www.bitget.com/api-doc/contract/websocket/private/Order-Channel
         * @see https://www.bitget.com/api-doc/contract/websocket/private/Plan-Order-Channel
         * @see https://www.bitget.com/api-doc/margin/cross/websocket/private/Cross-Orders
         * @see https://www.bitget.com/api-doc/margin/isolated/websocket/private/Isolate-Orders
         * @param {string} symbol unified market symbol of the market orders were made in
         * @param {int} [since] the earliest time in ms to fetch orders for
         * @param {int} [limit] the maximum number of order structures to retrieve
         * @param {object} [params] extra parameters specific to the exchange API endpoint
         * @param {boolean} [params.stop] *contract only* set to true for watching trigger orders
         * @param {string} [params.marginMode] 'isolated' or 'cross' for watching spot margin orders]
         * @param {string} [params.type] 'spot', 'swap'
         * @param {string} [params.subType] 'linear', 'inverse'
         * @returns {object[]} a list of [order structures]{@link https://docs.ccxt.com/#/?id=order-structure}
         */
        await this.loadMarkets ();
        let market = undefined;
        let marketId = undefined;
        let isTrigger = undefined;
        [ isTrigger, params ] = this.isTriggerOrder (params);
        let messageHash = (isTrigger) ? 'triggerOrder' : 'order';
        let subscriptionHash = 'order:trades';
        if (symbol !== undefined) {
            market = this.market (symbol);
            symbol = market['symbol'];
            marketId = market['id'];
            messageHash = messageHash + ':' + symbol;
        }
        const productType = this.safeString (params, 'productType');
        let type = undefined;
        [ type, params ] = this.handleMarketTypeAndParams ('watchOrders', market, params);
        let subType = undefined;
        [ subType, params ] = this.handleSubTypeAndParams ('watchOrders', market, params, 'linear');
        if ((type === 'spot' || type === 'margin') && (symbol === undefined)) {
            throw new ArgumentsRequired (this.id + ' watchOrders requires a symbol argument for ' + type + ' markets.');
        }
        if ((productType === undefined) && (type !== 'spot') && (symbol === undefined)) {
            messageHash = messageHash + ':' + subType;
        } else if (productType === 'USDT-FUTURES') {
            messageHash = messageHash + ':linear';
        } else if (productType === 'COIN-FUTURES') {
            messageHash = messageHash + ':inverse';
        } else if (productType === 'USDC-FUTURES') {
            messageHash = messageHash + ':usdcfutures'; // non unified channel
        }
        let instType = undefined;
        [ instType, params ] = this.getInstType (market, params);
        if (type === 'spot') {
            subscriptionHash = subscriptionHash + ':' + symbol;
        }
        if (isTrigger) {
            subscriptionHash = subscriptionHash + ':stop'; // we don't want to re-use the same subscription hash for stop orders
        }
        const instId = (type === 'spot' || type === 'margin') ? marketId : 'default'; // different from other streams here the 'rest' id is required for spot markets, contract markets require default here
        let channel = isTrigger ? 'orders-algo' : 'orders';
        let marginMode = undefined;
        [ marginMode, params ] = this.handleMarginModeAndParams ('watchOrders', params);
        if (marginMode !== undefined) {
            instType = 'MARGIN';
            messageHash = messageHash + ':' + marginMode;
            if (marginMode === 'isolated') {
                channel = 'orders-isolated';
            } else {
                channel = 'orders-crossed';
            }
        }
        subscriptionHash = subscriptionHash + ':' + instType;
        const args: Dict = {
            'instType': instType,
            'channel': channel,
            'instId': instId,
        };
        const orders = await this.watchPrivate (messageHash, subscriptionHash, args, params);
        if (this.newUpdates) {
            limit = orders.getLimit (symbol, limit);
        }
        return this.filterBySymbolSinceLimit (orders, symbol, since, limit, true);
    }

    handleOrder (client: Client, message) {
        //
        // spot
        //
        //     {
        //         "action": "snapshot",
        //         "arg": { "instType": "SPOT", "channel": "orders", "instId": "BTCUSDT" },
        //         "data": [
        //             // see all examples in parseWsOrder
        //         ],
        //         "ts": 1701923297285
        //     }
        //
        // contract
        //
        //     {
        //         "action": "snapshot",
        //         "arg": { "instType": "USDT-FUTURES", "channel": "orders", "instId": "default" },
        //         "data": [
        //             // see all examples in parseWsOrder
        //         ],
        //         "ts": 1701920595879
        //     }
        //
        // isolated and cross margin
        //
        //     {
        //         "action": "snapshot",
        //         "arg": { "instType": "MARGIN", "channel": "orders-crossed", "instId": "BTCUSDT" },
        //         "data": [
        //             // see examples in parseWsOrder
        //         ],
        //         "ts": 1701923982497
        //     }
        //
        const arg = this.safeDict (message, 'arg', {});
        const channel = this.safeString (arg, 'channel');
        const instType = this.safeString (arg, 'instType');
        const argInstId = this.safeString (arg, 'instId');
        let marketType = undefined;
        if (instType === 'SPOT') {
            marketType = 'spot';
        } else if (instType === 'MARGIN') {
            marketType = 'spot';
        } else {
            marketType = 'contract';
        }
        const isLinearSwap = (instType === 'USDT-FUTURES');
        const isInverseSwap = (instType === 'COIN-FUTURES');
        const isUSDCFutures = (instType === 'USDC-FUTURES');
        const data = this.safeValue (message, 'data', []);
        if (this.orders === undefined) {
            const limit = this.safeInteger (this.options, 'ordersLimit', 1000);
            this.orders = new ArrayCacheBySymbolById (limit);
            this.triggerOrders = new ArrayCacheBySymbolById (limit);
        }
        const isTrigger = (channel === 'orders-algo') || (channel === 'ordersAlgo');
        const stored = isTrigger ? this.triggerOrders : this.orders;
        const messageHash = isTrigger ? 'triggerOrder' : 'order';
        const marketSymbols: Dict = {};
        for (let i = 0; i < data.length; i++) {
            const order = data[i];
            const marketId = this.safeString (order, 'instId', argInstId);
            const market = this.safeMarket (marketId, undefined, undefined, marketType);
            const parsed = this.parseWsOrder (order, market);
            stored.append (parsed);
            const symbol = parsed['symbol'];
            marketSymbols[symbol] = true;
        }
        const keys = Object.keys (marketSymbols);
        for (let i = 0; i < keys.length; i++) {
            const symbol = keys[i];
            let innerMessageHash = messageHash + ':' + symbol;
            if (channel === 'orders-crossed') {
                innerMessageHash = innerMessageHash + ':cross';
            } else if (channel === 'orders-isolated') {
                innerMessageHash = innerMessageHash + ':isolated';
            }
            client.resolve (stored, innerMessageHash);
        }
        client.resolve (stored, messageHash);
        if (isLinearSwap) {
            client.resolve (stored, 'order:linear');
        }
        if (isInverseSwap) {
            client.resolve (stored, 'order:inverse');
        }
        if (isUSDCFutures) {
            client.resolve (stored, 'order:usdcfutures');
        }
    }

    parseWsOrder (order, market = undefined) {
        //
        // spot
        //
        //   {
        //         instId: 'EOSUSDT',
        //         orderId: '1171779081105780739',
        //         price: '0.81075', // limit price, field not present for market orders
        //         clientOid: 'a2330139-1d04-4d78-98be-07de3cfd1055',
        //         notional: '5.675250', // this is not cost! but notional
        //         newSize: '7.0000', // this is not cost! quanity (for limit order or market sell) or cost (for market buy order)
        //         size: '5.6752', // this is not cost, neither quanity, but notional! this field for "spot" can be ignored at all
        //         // Note: for limit order (even filled) we don't have cost value in response, only in market order
        //         orderType: 'limit', // limit, market
        //         force: 'gtc',
        //         side: 'buy',
        //         accBaseVolume: '0.0000', // in case of 'filled', this would be set (for limit orders, this is the only indicator of the amount filled)
        //         priceAvg: '0.00000', // in case of 'filled', this would be set
        //         status: 'live', // live, filled, partially_filled
        //         cTime: '1715099824215',
        //         uTime: '1715099824215',
        //         feeDetail: [],
        //         enterPointSource: 'API'
        //                   #### trigger order has these additional fields: ####
        //         "triggerPrice": "35100",
        //         "price": "35100", // this is same as trigger price
        //         "executePrice": "35123", // this is limit price
        //         "triggerType": "fill_price",
        //         "planType": "amount",
        //                   #### in case order had a partial fill: ####
        //         fillPrice: '35123',
        //         tradeId: '1171775539946528779',
        //         baseVolume: '7', // field present in market order
        //         fillTime: '1715098979937',
        //         fillFee: '-0.0069987',
        //         fillFeeCoin: 'BTC',
        //         tradeScope: 'T',
        //    }
        //
        // contract
        //
        //     {
        //         accBaseVolume: '0', // total amount filled during lifetime for order
        //         cTime: '1715065875539',
        //         clientOid: '1171636690041344003',
        //         enterPointSource: 'API',
        //         feeDetail: [ {
        //             "feeCoin": "USDT",
        //             "fee": "-0.162003"
        //         } ],
        //         force: 'gtc',
        //         instId: 'SEOSSUSDT',
        //         leverage: '10',
        //         marginCoin: 'USDT',
        //         marginMode: 'crossed',
        //         notionalUsd: '10.4468',
        //         orderId: '1171636690028761089',
        //         orderType: 'market',
        //         posMode: 'hedge_mode', // one_way_mode, hedge_mode
        //         posSide: 'short', // short, long, net
        //         price: '0', // zero for market order
        //         reduceOnly: 'no',
        //         side: 'sell',
        //         size: '13', // this is contracts amount
        //         status: 'live', // live, filled, cancelled
        //         tradeSide: 'open',
        //         uTime: '1715065875539'
        //                   #### when filled order is incoming, these additional fields are present too: ###
        //         baseVolume: '9', // amount filled for the incoming update/trade
        //         accBaseVolume: '13', // i.e. 9 has been filled from 13 amount (this value is same as 'size')
        //         fillFee: '-0.0062712',
        //         fillFeeCoin: 'SUSDT',
        //         fillNotionalUsd: '10.452',
        //         fillPrice: '0.804',
        //         fillTime: '1715065875605',
        //         pnl: '0',
        //         priceAvg: '0.804',
        //         tradeId: '1171636690314407937',
        //         tradeScope: 'T',
        //                   #### trigger order has these additional fields:
        //         "triggerPrice": "0.800000000",
        //         "price": "0.800000000",  // <-- this is same as trigger price, actual limit-price is not present in initial response
        //         "triggerType": "mark_price",
        //         "triggerTime": "1715082796679",
        //         "planType": "pl",
        //         "actualSize": "0.000000000",
        //         "stopSurplusTriggerType": "fill_price",
        //         "stopLossTriggerType": "fill_price",
        //     }
        //
        // isolated and cross margin
        //
        //     {
        //         enterPointSource: "web",
        //         feeDetail: [
        //           {
        //             feeCoin: "AAVE",
        //             deduction: "no",
        //             totalDeductionFee: "0",
        //             totalFee: "-0.00010740",
        //           },
        //         ],
        //         force: "gtc",
        //         orderType: "limit",
        //         price: "93.170000000",
        //         fillPrice: "93.170000000",
        //         baseSize: "0.110600000", // total amount of order
        //         quoteSize: "10.304602000", // total cost of order (independently if order is filled or pending)
        //         baseVolume: "0.107400000", // filled amount of order (during order's lifecycle, and not for this specific incoming update)
        //         fillTotalAmount: "10.006458000", // filled cost of order (during order's lifecycle, and not for this specific incoming update)
        //         side: "buy",
        //         status: "partially_filled",
        //         cTime: "1717875017306",
        //         clientOid: "b57afe789a06454e9c560a2aab7f7201",
        //         loanType: "auto-loan",
        //         orderId: "1183419084588060673",
        //       }
        //
        const isSpot = !('posMode' in order);
        const isMargin = ('loanType' in order);
        const marketId = this.safeString (order, 'instId');
        market = this.safeMarket (marketId, market);
        const timestamp = this.safeInteger (order, 'cTime');
        const symbol = market['symbol'];
        const rawStatus = this.safeString (order, 'status');
        const orderFee = this.safeValue (order, 'feeDetail', []);
        const fee = this.safeValue (orderFee, 0);
        const feeAmount = this.safeString (fee, 'fee');
        let feeObject = undefined;
        if (feeAmount !== undefined) {
            const feeCurrency = this.safeString (fee, 'feeCoin');
            feeObject = {
                'cost': this.parseNumber (Precise.stringAbs (feeAmount)),
                'currency': this.safeCurrencyCode (feeCurrency),
            };
        }
        const triggerPrice = this.safeNumber (order, 'triggerPrice');
        const isTriggerOrder = (triggerPrice !== undefined);
        let price = undefined;
        if (!isTriggerOrder) {
            price = this.safeNumber (order, 'price');
        } else if (isSpot && isTriggerOrder) {
            // for spot trigger order, limit price is this
            price = this.safeNumber (order, 'executePrice');
        }
        const avgPrice = this.omitZero (this.safeString2 (order, 'priceAvg', 'fillPrice'));
        const side = this.safeString (order, 'side');
        const type = this.safeString (order, 'orderType');
        const accBaseVolume = this.omitZero (this.safeString (order, 'accBaseVolume'));
        const newSizeValue = this.omitZero (this.safeString (order, 'newSize'));
        const isMarketOrder = (type === 'market');
        const isBuy = (side === 'buy');
        let totalAmount = undefined;
        let filledAmount = undefined;
        let cost = undefined;
        let remaining = undefined;
        let totalFilled = this.safeString (order, 'accBaseVolume');
        if (isSpot) {
            if (isMargin) {
                totalAmount = this.safeString (order, 'baseSize');
                totalFilled = this.safeString (order, 'baseVolume');
                cost = this.safeString (order, 'fillTotalAmount');
            } else {
                const partialFillAmount = this.safeString (order, 'baseVolume');
                if (partialFillAmount !== undefined) {
                    filledAmount = partialFillAmount;
                } else {
                    filledAmount = totalFilled;
                }
                if (isMarketOrder) {
                    if (isBuy) {
                        totalAmount = accBaseVolume;
                        cost = newSizeValue;
                    } else {
                        totalAmount = newSizeValue;
                        // we don't have cost for market-sell order
                    }
                } else {
                    totalAmount = this.safeString (order, 'newSize');
                    // we don't have cost for limit order
                }
            }
        } else {
            // baseVolume should not be used for "amount" for contracts !
            filledAmount = this.safeString (order, 'baseVolume');
            totalAmount = this.safeString (order, 'size');
            cost = this.safeString (order, 'fillNotionalUsd');
        }
        remaining = Precise.stringSub (totalAmount, totalFilled);
        return this.safeOrder ({
            'info': order,
            'symbol': symbol,
            'id': this.safeString (order, 'orderId'),
            'clientOrderId': this.safeString (order, 'clientOid'),
            'timestamp': timestamp,
            'datetime': this.iso8601 (timestamp),
            'lastTradeTimestamp': this.safeInteger (order, 'uTime'),
            'type': type,
            'timeInForce': this.safeStringUpper (order, 'force'),
            'postOnly': undefined,
            'side': side,
            'price': price,
            'triggerPrice': triggerPrice,
            'amount': totalAmount,
            'cost': cost,
            'average': avgPrice,
            'filled': filledAmount,
            'remaining': remaining,
            'status': this.parseWsOrderStatus (rawStatus),
            'fee': feeObject,
            'trades': undefined,
        }, market);
    }

    parseWsOrderStatus (status) {
        const statuses: Dict = {
            'live': 'open',
            'partially_filled': 'open',
            'filled': 'closed',
            'cancelled': 'canceled',
            'not_trigger': 'open',
        };
        return this.safeString (statuses, status, status);
    }

    async watchMyTrades (symbol: Str = undefined, since: Int = undefined, limit: Int = undefined, params = {}): Promise<Trade[]> {
        /**
         * @method
         * @name bitget#watchMyTrades
         * @description watches trades made by the user
         * @see https://www.bitget.com/api-doc/contract/websocket/private/Order-Channel
         * @param {str} symbol unified market symbol
         * @param {int} [since] the earliest time in ms to fetch trades for
         * @param {int} [limit] the maximum number of trades structures to retrieve
         * @param {object} [params] extra parameters specific to the exchange API endpoint
         * @returns {object[]} a list of [trade structures]{@link https://docs.ccxt.com/#/?id=trade-structure}
         */
        await this.loadMarkets ();
        let market = undefined;
        let messageHash = 'myTrades';
        if (symbol !== undefined) {
            market = this.market (symbol);
            symbol = market['symbol'];
            messageHash = messageHash + ':' + symbol;
        }
        let instType = undefined;
        [ instType, params ] = this.getInstType (market, params);
        const subscriptionHash = 'fill:' + instType;
        const args: Dict = {
            'instType': instType,
            'channel': 'fill',
            'instId': 'default',
        };
        const trades = await this.watchPrivate (messageHash, subscriptionHash, args, params);
        if (this.newUpdates) {
            limit = trades.getLimit (symbol, limit);
        }
        return this.filterBySymbolSinceLimit (trades, symbol, since, limit, true);
    }

    handleMyTrades (client: Client, message) {
        //
        // spot
        // {
        //     "action": "snapshot",
        //     "arg": {
        //        "instType": "SPOT",
        //        "channel": "fill",
        //        "instId": "default"
        //     },
        //     "data": [
        //        {
        //           "orderId": "1169142457356959747",
        //           "tradeId": "1169142457636958209",
        //           "symbol": "LTCUSDT",
        //           "orderType": "market",
        //           "side": "buy",
        //           "priceAvg": "81.069",
        //           "size": "0.074",
        //           "amount": "5.999106",
        //           "tradeScope": "taker",
        //           "feeDetail": [
        //              {
        //                 "feeCoin": "LTC",
        //                 "deduction": "no",
        //                 "totalDeductionFee": "0",
        //                 "totalFee": "0.000074"
        //              }
        //           ],
        //           "cTime": "1714471204194",
        //           "uTime": "1714471204194"
        //        }
        //     ],
        //     "ts": 1714471204270
        // }
        // swap
        //     {
        //         "action": "snapshot",
        //         "arg": {
        //            "instType": "USDT-FUTURES",
        //            "channel": "fill",
        //            "instId": "default"
        //         },
        //         "data": [
        //            {
        //               "orderId": "1169142761031114781",
        //               "tradeId": "1169142761312637004",
        //               "symbol": "LTCUSDT",
        //               "orderType": "market",
        //               "side": "buy",
        //               "price": "80.87",
        //               "baseVolume": "0.1",
        //               "quoteVolume": "8.087",
        //               "profit": "0",
        //               "tradeSide": "open",
        //               "posMode": "hedge_mode",
        //               "tradeScope": "taker",
        //               "feeDetail": [
        //                  {
        //                     "feeCoin": "USDT",
        //                     "deduction": "no",
        //                     "totalDeductionFee": "0",
        //                     "totalFee": "-0.0048522"
        //                  }
        //               ],
        //               "cTime": "1714471276596",
        //               "uTime": "1714471276596"
        //            }
        //         ],
        //         "ts": 1714471276629
        //     }
        //
        if (this.myTrades === undefined) {
            const limit = this.safeInteger (this.options, 'tradesLimit', 1000);
            this.myTrades = new ArrayCache (limit);
        }
        const stored = this.myTrades;
        const data = this.safeList (message, 'data', []);
        const length = data.length;
        const messageHash = 'myTrades';
        for (let i = 0; i < length; i++) {
            const trade = data[i];
            const parsed = this.parseWsTrade (trade);
            stored.append (parsed);
            const symbol = parsed['symbol'];
            const symbolSpecificMessageHash = 'myTrades:' + symbol;
            client.resolve (stored, symbolSpecificMessageHash);
        }
        client.resolve (stored, messageHash);
    }

    async watchBalance (params = {}): Promise<Balances> {
        /**
         * @method
         * @name bitget#watchBalance
         * @description watch balance and get the amount of funds available for trading or funds locked in orders
         * @see https://www.bitget.com/api-doc/spot/websocket/private/Account-Channel
         * @see https://www.bitget.com/api-doc/contract/websocket/private/Account-Channel
         * @see https://www.bitget.com/api-doc/margin/cross/websocket/private/Margin-Cross-Account-Assets
         * @see https://www.bitget.com/api-doc/margin/isolated/websocket/private/Margin-isolated-account-assets
         * @param {object} [params] extra parameters specific to the exchange API endpoint
         * @param {str} [params.type] spot or contract if not provided this.options['defaultType'] is used
         * @param {string} [params.instType] one of 'SPOT', 'MARGIN', 'USDT-FUTURES', 'USDC-FUTURES', 'COIN-FUTURES', 'SUSDT-FUTURES', 'SUSDC-FUTURES' or 'SCOIN-FUTURES'
         * @param {string} [params.marginMode] 'isolated' or 'cross' for watching spot margin balances
         * @returns {object} a [balance structure]{@link https://docs.ccxt.com/#/?id=balance-structure}
         */
        let type = undefined;
        [ type, params ] = this.handleMarketTypeAndParams ('watchBalance', undefined, params);
        let marginMode = undefined;
        [ marginMode, params ] = this.handleMarginModeAndParams ('watchBalance', params);
        let instType = undefined;
        let channel = 'account';
        if ((type === 'swap') || (type === 'future')) {
            instType = 'USDT-FUTURES';
        } else if (marginMode !== undefined) {
            instType = 'MARGIN';
            if (marginMode === 'isolated') {
                channel = 'account-isolated';
            } else {
                channel = 'account-crossed';
            }
        } else {
            instType = 'SPOT';
        }
        [ instType, params ] = this.handleOptionAndParams (params, 'watchBalance', 'instType', instType);
        const args: Dict = {
            'instType': instType,
            'channel': channel,
            'coin': 'default',
        };
        const messageHash = 'balance:' + instType.toLowerCase ();
        return await this.watchPrivate (messageHash, messageHash, args, params);
    }

    handleBalance (client: Client, message) {
        //
        // spot
        //
        //     {
        //         "action": "snapshot",
        //         "arg": { "instType": "SPOT", "channel": "account", "coin": "default" },
        //         "data": [
        //             {
        //                 "coin": "USDT",
        //                 "available": "19.1430952856087",
        //                 "frozen": "7",
        //                 "locked": "0",
        //                 "limitAvailable": "0",
        //                 "uTime": "1701931970487"
        //             },
        //         ],
        //         "ts": 1701931970487
        //     }
        //
        // swap
        //
        //     {
        //         "action": "snapshot",
        //         "arg": { "instType": "USDT-FUTURES", "channel": "account", "coin": "default" },
        //         "data": [
        //             {
        //                 "marginCoin": "USDT",
        //                 "frozen": "5.36581500",
        //                 "available": "26.14309528",
        //                 "maxOpenPosAvailable": "20.77728028",
        //                 "maxTransferOut": "20.77728028",
        //                 "equity": "26.14309528",
        //                 "usdtEquity": "26.143095285166"
        //             }
        //         ],
        //         "ts": 1701932570822
        //     }
        //
        // margin
        //
        //     {
        //         "action": "snapshot",
        //         "arg": { "instType": "MARGIN", "channel": "account-crossed", "coin": "default" },
        //         "data": [
        //             {
        //                 "uTime": "1701933110544",
        //                 "id": "1096916799926710272",
        //                 "coin": "USDT",
        //                 "available": "16.24309528",
        //                 "borrow": "0.00000000",
        //                 "frozen": "9.90000000",
        //                 "interest": "0.00000000",
        //                 "coupon": "0.00000000"
        //             }
        //         ],
        //         "ts": 1701933110544
        //     }
        //
        const data = this.safeValue (message, 'data', []);
        for (let i = 0; i < data.length; i++) {
            const rawBalance = data[i];
            const currencyId = this.safeString2 (rawBalance, 'coin', 'marginCoin');
            const code = this.safeCurrencyCode (currencyId);
            const account = (code in this.balance) ? this.balance[code] : this.account ();
            const borrow = this.safeString (rawBalance, 'borrow');
            if (borrow !== undefined) {
                const interest = this.safeString (rawBalance, 'interest');
                account['debt'] = Precise.stringAdd (borrow, interest);
            }
            const freeQuery = ('maxTransferOut' in rawBalance) ? 'maxTransferOut' : 'available';
            account['free'] = this.safeString (rawBalance, freeQuery);
            account['total'] = this.safeString (rawBalance, 'equity');
            account['used'] = this.safeString (rawBalance, 'frozen');
            this.balance[code] = account;
        }
        this.balance = this.safeBalance (this.balance);
        const arg = this.safeValue (message, 'arg');
        const instType = this.safeStringLower (arg, 'instType');
        const messageHash = 'balance:' + instType;
        client.resolve (this.balance, messageHash);
    }

    async watchPublic (messageHash, args, params = {}) {
        const url = this.urls['api']['ws']['public'];
        const request: Dict = {
            'op': 'subscribe',
            'args': [ args ],
        };
        const message = this.extend (request, params);
        return await this.watch (url, messageHash, message, messageHash);
    }

    async watchPublicMultiple (messageHashes, argsArray, params = {}) {
        const url = this.urls['api']['ws']['public'];
        const request: Dict = {
            'op': 'subscribe',
            'args': argsArray,
        };
        const message = this.extend (request, params);
        return await this.watchMultiple (url, messageHashes, message, messageHashes);
    }

    async authenticate (params = {}) {
        this.checkRequiredCredentials ();
        const url = this.urls['api']['ws']['private'];
        const client = this.client (url);
        const messageHash = 'authenticated';
        const future = client.future (messageHash);
        const authenticated = this.safeValue (client.subscriptions, messageHash);
        if (authenticated === undefined) {
            const timestamp = this.seconds ().toString ();
            const auth = timestamp + 'GET' + '/user/verify';
            const signature = this.hmac (this.encode (auth), this.encode (this.secret), sha256, 'base64');
            const operation = 'login';
            const request: Dict = {
                'op': operation,
                'args': [
                    {
                        'apiKey': this.apiKey,
                        'passphrase': this.password,
                        'timestamp': timestamp,
                        'sign': signature,
                    },
                ],
            };
            const message = this.extend (request, params);
            this.watch (url, messageHash, message, messageHash);
        }
        return await future;
    }

    async watchPrivate (messageHash, subscriptionHash, args, params = {}) {
        await this.authenticate ();
        const url = this.urls['api']['ws']['private'];
        const request: Dict = {
            'op': 'subscribe',
            'args': [ args ],
        };
        const message = this.extend (request, params);
        return await this.watch (url, messageHash, message, subscriptionHash);
    }

    handleAuthenticate (client: Client, message) {
        //
        //  { event: "login", code: 0 }
        //
        const messageHash = 'authenticated';
        const future = this.safeValue (client.futures, messageHash);
        future.resolve (true);
    }

    handleErrorMessage (client: Client, message) {
        //
        //    { event: "error", code: 30015, msg: "Invalid sign" }
        //
        const event = this.safeString (message, 'event');
        try {
            if (event === 'error') {
                const code = this.safeString (message, 'code');
                const feedback = this.id + ' ' + this.json (message);
                this.throwExactlyMatchedException (this.exceptions['ws']['exact'], code, feedback);
                const msg = this.safeString (message, 'msg', '');
                this.throwBroadlyMatchedException (this.exceptions['ws']['broad'], msg, feedback);
                throw new ExchangeError (feedback);
            }
            return false;
        } catch (e) {
            if (e instanceof AuthenticationError) {
                const messageHash = 'authenticated';
                client.reject (e, messageHash);
                if (messageHash in client.subscriptions) {
                    delete client.subscriptions[messageHash];
                }
            } else {
                // Note: if error happens on a subscribe event, user will have to close exchange to resubscribe. Issue #19041
                client.reject (e);
            }
            return true;
        }
    }

    handleMessage (client: Client, message) {
        //
        //   {
        //       "action": "snapshot",
        //       "arg": { instType: 'SPOT', channel: "ticker", instId: "BTCUSDT" },
        //       "data": [
        //         {
        //           "instId": "BTCUSDT",
        //           "last": "21150.53",
        //           "open24h": "20759.65",
        //           "high24h": "21202.29",
        //           "low24h": "20518.82",
        //           "bestBid": "21150.500000",
        //           "bestAsk": "21150.600000",
        //           "baseVolume": "25402.1961",
        //           "quoteVolume": "530452554.2156",
        //           "ts": 1656408934044,
        //           "labeId": 0
        //         }
        //       ]
        //   }
        // pong message
        //    "pong"
        //
        // login
        //
        //     { event: "login", code: 0 }
        //
        // subscribe
        //
        //    {
        //        "event": "subscribe",
        //        "arg": { instType: 'SPOT', channel: "account", instId: "default" }
        //    }
        //
        if (this.handleErrorMessage (client, message)) {
            return;
        }
        const content = this.safeString (message, 'message');
        if (content === 'pong') {
            this.handlePong (client, message);
            return;
        }
        if (message === 'pong') {
            this.handlePong (client, message);
            return;
        }
        const event = this.safeString (message, 'event');
        if (event === 'login') {
            this.handleAuthenticate (client, message);
            return;
        }
        if (event === 'subscribe') {
            this.handleSubscriptionStatus (client, message);
            return;
        }
        const methods: Dict = {
            'ticker': this.handleTicker,
            'trade': this.handleTrades,
            'fill': this.handleMyTrades,
            'orders': this.handleOrder,
            'ordersAlgo': this.handleOrder,
            'orders-algo': this.handleOrder,
            'orders-crossed': this.handleOrder,
            'orders-isolated': this.handleOrder,
            'account': this.handleBalance,
            'positions': this.handlePositions,
            'account-isolated': this.handleBalance,
            'account-crossed': this.handleBalance,
        };
        const arg = this.safeValue (message, 'arg', {});
        const topic = this.safeValue (arg, 'channel', '');
        const method = this.safeValue (methods, topic);
        if (method !== undefined) {
            method.call (this, client, message);
        }
        if (topic.indexOf ('candle') >= 0) {
            this.handleOHLCV (client, message);
        }
        if (topic.indexOf ('books') >= 0) {
            this.handleOrderBook (client, message);
        }
    }

    ping (client) {
        return 'ping';
    }

    handlePong (client: Client, message) {
        client.lastPong = this.milliseconds ();
        return message;
    }

    handleSubscriptionStatus (client: Client, message) {
        //
        //    {
        //        "event": "subscribe",
        //        "arg": { instType: 'SPOT', channel: "account", instId: "default" }
        //    }
        //
        return message;
    }
}<|MERGE_RESOLUTION|>--- conflicted
+++ resolved
@@ -65,7 +65,6 @@
                     '1d': '1D',
                     '1w': '1W',
                 },
-<<<<<<< HEAD
                 'ws': {
                     'rateLimits': {
                         'default': {
@@ -73,10 +72,9 @@
                             'messages': 1, // 10 messages per second
                         },
                     },
-=======
+                },
                 'watchOrderBook': {
                     'checksum': true,
->>>>>>> d8ac967e
                 },
             },
             'streaming': {
