//  ---------------------------------------------------------------------------

import bitgetRest from '../bitget.js';
import { AuthenticationError, BadRequest, ArgumentsRequired, ChecksumError, ExchangeError, RateLimitExceeded, UnsubscribeError } from '../base/errors.js';
import { Precise } from '../base/Precise.js';
import { ArrayCache, ArrayCacheBySymbolById, ArrayCacheBySymbolBySide, ArrayCacheByTimestamp } from '../base/ws/Cache.js';
import { sha256 } from '../static_dependencies/noble-hashes/sha256.js';
import type { Int, OHLCV, Str, Strings, OrderBook, Order, Trade, Ticker, Tickers, Position, Balances, Dict, Bool } from '../base/types.js';
import Client from '../base/ws/Client.js';

//  ---------------------------------------------------------------------------

/**
 * @class bitget
 * @augments Exchange
 * @description watching delivery future markets is not yet implemented (perpertual future & swap is implemented)
 */

export default class bitget extends bitgetRest {
    describe (): any {
        return this.deepExtend (super.describe (), {
            'has': {
                'ws': true,
                'createOrderWs': false,
                'editOrderWs': false,
                'fetchOpenOrdersWs': false,
                'fetchOrderWs': false,
                'cancelOrderWs': false,
                'cancelOrdersWs': false,
                'cancelAllOrdersWs': false,
                'watchBalance': true,
                'watchMyTrades': true,
                'watchOHLCV': true,
                'watchOHLCVForSymbols': false,
                'watchOrderBook': true,
                'watchOrderBookForSymbols': true,
                'watchOrders': true,
                'watchTicker': true,
                'watchTickers': true,
                'watchBidsAsks': true,
                'watchTrades': true,
                'watchTradesForSymbols': true,
                'watchPositions': true,
            },
            'urls': {
                'api': {
                    'ws': {
                        'public': 'wss://ws.bitget.com/v2/ws/public',
                        'private': 'wss://ws.bitget.com/v2/ws/private',
                        'utaPublic': 'wss://ws.bitget.com/v3/ws/public',
                        'utaPrivate': 'wss://ws.bitget.com/v3/ws/private',
                    },
                    'demo': {
                        'public': 'wss://wspap.bitget.com/v2/ws/public',
                        'private': 'wss://wspap.bitget.com/v2/ws/private',
                        'utaPublic': 'wss://wspap.bitget.com/v3/ws/public',
                        'utaPrivate': 'wss://wspap.bitget.com/v3/ws/private',
                    },
                },
            },
            'options': {
                'tradesLimit': 1000,
                'OHLCVLimit': 1000,
                // WS timeframes differ from REST timeframes
                'timeframes': {
                    '1m': '1m',
                    '3m': '3m',
                    '5m': '5m',
                    '15m': '15m',
                    '30m': '30m',
                    '1h': '1H',
                    '4h': '4H',
                    '6h': '6H',
                    '12h': '12H',
                    '1d': '1D',
                    '1w': '1W',
                },
                'watchOrderBook': {
                    'checksum': true,
                },
                'watchTrades': {
                    'ignoreDuplicates': true,
                },
            },
            'streaming': {
                'ping': this.ping,
            },
            'exceptions': {
                'ws': {
                    'exact': {
                        '30001': BadRequest, // {"event":"error","code":30001,"msg":"instType:sp,channel:candleundefined,instId:BTCUSDT doesn't exist"}
                        '30002': AuthenticationError, // illegal request
                        '30003': BadRequest, // invalid op
                        '30004': AuthenticationError, // requires login
                        '30005': AuthenticationError, // login failed
                        '30006': RateLimitExceeded, // too many requests
                        '30007': RateLimitExceeded, // request over limit,connection close
                        '30011': AuthenticationError, // invalid ACCESS_KEY
                        '30012': AuthenticationError, // invalid ACCESS_PASSPHRASE
                        '30013': AuthenticationError, // invalid ACCESS_TIMESTAMP
                        '30014': BadRequest, // Request timestamp expired
                        '30015': AuthenticationError, // { event: 'error', code: 30015, msg: 'Invalid sign' }
                        '30016': BadRequest, // { event: 'error', code: 30016, msg: 'Param error' }
                    },
                    'broad': {},
                },
            },
        });
    }

    getInstType (market, uta: boolean = false, params = {}) {
        if ((uta === undefined) || !uta) {
            [ uta, params ] = this.handleOptionAndParams (params, 'getInstType', 'uta', false);
        }
        let instType = undefined;
        if (market === undefined) {
            [ instType, params ] = this.handleProductTypeAndParams (undefined, params);
        } else if ((market['swap']) || (market['future'])) {
            [ instType, params ] = this.handleProductTypeAndParams (market, params);
        } else {
            instType = 'SPOT';
        }
        let instypeAux = undefined;
        [ instypeAux, params ] = this.handleOptionAndParams (params, 'getInstType', 'instType', instType);
        instType = instypeAux;
        if (uta) {
            instType = instType.toLowerCase ();
        }
        return [ instType, params ];
    }

    /**
     * @method
     * @name bitget#watchTicker
     * @description watches a price ticker, a statistical calculation with the information calculated over the past 24 hours for a specific market
     * @see https://www.bitget.com/api-doc/spot/websocket/public/Tickers-Channel
     * @see https://www.bitget.com/api-doc/contract/websocket/public/Tickers-Channel
     * @see https://www.bitget.com/api-doc/uta/websocket/public/Tickers-Channel
     * @param {string} symbol unified symbol of the market to watch the ticker for
     * @param {object} [params] extra parameters specific to the exchange API endpoint
     * @param {boolean} [params.uta] set to true for the unified trading account (uta), defaults to false
     * @returns {object} a [ticker structure]{@link https://docs.ccxt.com/#/?id=ticker-structure}
     */
    async watchTicker (symbol: string, params = {}): Promise<Ticker> {
        await this.loadMarkets ();
        const market = this.market (symbol);
        symbol = market['symbol'];
        const messageHash = 'ticker:' + symbol;
        let instType = undefined;
        let uta = undefined;
        [ uta, params ] = this.handleOptionAndParams (params, 'watchTicker', 'uta', false);
        [ instType, params ] = this.getInstType (market, uta, params);
        const args: Dict = {
            'instType': instType,
        };
        const topicOrChannel = uta ? 'topic' : 'channel';
        const symbolOrInstId = uta ? 'symbol' : 'instId';
        args[topicOrChannel] = 'ticker';
        args[symbolOrInstId] = market['id'];
        return await this.watchPublic (messageHash, args, params);
    }

    /**
     * @method
     * @name bitget#unWatchTicker
     * @description unsubscribe from the ticker channel
     * @see https://www.bitget.com/api-doc/spot/websocket/public/Tickers-Channel
     * @see https://www.bitget.com/api-doc/contract/websocket/public/Tickers-Channel
     * @param {string} symbol unified symbol of the market to unwatch the ticker for
     * @param {object} [params] extra parameters specific to the exchange API endpoint
     * @returns {any} status of the unwatch request
     */
    async unWatchTicker (symbol: string, params = {}): Promise<any> {
        await this.loadMarkets ();
        return await this.unWatchChannel (symbol, 'ticker', 'ticker', params);
    }

    /**
     * @method
     * @name bitget#watchTickers
     * @description watches a price ticker, a statistical calculation with the information calculated over the past 24 hours for all markets of a specific list
     * @see https://www.bitget.com/api-doc/spot/websocket/public/Tickers-Channel
     * @see https://www.bitget.com/api-doc/contract/websocket/public/Tickers-Channel
     * @see https://www.bitget.com/api-doc/uta/websocket/public/Tickers-Channel
     * @param {string[]} symbols unified symbol of the market to watch the tickers for
     * @param {object} [params] extra parameters specific to the exchange API endpoint
     * @param {boolean} [params.uta] set to true for the unified trading account (uta), defaults to false
     * @returns {object} a [ticker structure]{@link https://docs.ccxt.com/#/?id=ticker-structure}
     */
    async watchTickers (symbols: Strings = undefined, params = {}): Promise<Tickers> {
        await this.loadMarkets ();
        symbols = this.marketSymbols (symbols, undefined, false);
        const market = this.market (symbols[0]);
        let instType = undefined;
        let uta = undefined;
        [ uta, params ] = this.handleOptionAndParams (params, 'watchTickers', 'uta', false);
        [ instType, params ] = this.getInstType (market, uta, params);
        const topics = [];
        const messageHashes = [];
        for (let i = 0; i < symbols.length; i++) {
            const symbol = symbols[i];
            const marketInner = this.market (symbol);
            const args: Dict = {
                'instType': instType,
            };
            const topicOrChannel = uta ? 'topic' : 'channel';
            const symbolOrInstId = uta ? 'symbol' : 'instId';
            args[topicOrChannel] = 'ticker';
            args[symbolOrInstId] = marketInner['id'];
            topics.push (args);
            messageHashes.push ('ticker:' + symbol);
        }
        const tickers = await this.watchPublicMultiple (messageHashes, topics, params);
        if (this.newUpdates) {
            const result: Dict = {};
            result[tickers['symbol']] = tickers;
            return result;
        }
        return this.filterByArray (this.tickers, 'symbol', symbols);
    }

    handleTicker (client: Client, message) {
        //
        // default
        //
        //     {
        //         "action": "snapshot",
        //         "arg": {
        //             "instType": "SPOT",
        //             "channel": "ticker",
        //             "instId": "BTCUSDT"
        //         },
        //         "data": [
        //             {
        //                 "instId": "BTCUSDT",
        //                 "lastPr": "43528.19",
        //                 "open24h": "42267.78",
        //                 "high24h": "44490.00",
        //                 "low24h": "41401.53",
        //                 "change24h": "0.03879",
        //                 "bidPr": "43528",
        //                 "askPr": "43528.01",
        //                 "bidSz": "0.0334",
        //                 "askSz": "0.1917",
        //                 "baseVolume": "15002.4216",
        //                 "quoteVolume": "648006446.7164",
        //                 "openUtc": "44071.18",
        //                 "changeUtc24h": "-0.01232",
        //                 "ts": "1701842994338"
        //             }
        //         ],
        //         "ts": 1701842994341
        //     }
        //
        // uta
        //
        //     {
        //         "action": "snapshot",
        //         "arg": { "instType": "spot", topic: "ticker", symbol: "BTCUSDT" },
        //         "data": [
        //             {
        //                 "highPrice24h": "120255.61",
        //                 "lowPrice24h": "116145.88",
        //                 "openPrice24h": "118919.38",
        //                 "lastPrice": "119818.83",
        //                 "turnover24h": "215859996.272276",
        //                 "volume24h": "1819.756798",
        //                 "bid1Price": "119811.26",
        //                 "ask1Price": "119831.18",
        //                 "bid1Size": "0.008732",
        //                 "ask1Size": "0.004297",
        //                 "price24hPcnt": "0.02002"
        //             }
        //         ],
        //         "ts": 1753230479687
        //     }
        //
        this.handleBidAsk (client, message);
        const ticker = this.parseWsTicker (message);
        const symbol = ticker['symbol'];
        this.tickers[symbol] = ticker;
        const messageHash = 'ticker:' + symbol;
        client.resolve (ticker, messageHash);
    }

    parseWsTicker (message, market = undefined) {
        //
        // spot
        //
        //     {
        //         "action": "snapshot",
        //         "arg": {
        //             "instType": "SPOT",
        //             "channel": "ticker",
        //             "instId": "BTCUSDT"
        //         },
        //         "data": [
        //             {
        //                 "instId": "BTCUSDT",
        //                 "lastPr": "43528.19",
        //                 "open24h": "42267.78",
        //                 "high24h": "44490.00",
        //                 "low24h": "41401.53",
        //                 "change24h": "0.03879",
        //                 "bidPr": "43528",
        //                 "askPr": "43528.01",
        //                 "bidSz": "0.0334",
        //                 "askSz": "0.1917",
        //                 "baseVolume": "15002.4216",
        //                 "quoteVolume": "648006446.7164",
        //                 "openUtc": "44071.18",
        //                 "changeUtc24h": "-0.01232",
        //                 "ts": "1701842994338"
        //             }
        //         ],
        //         "ts": 1701842994341
        //     }
        //
        // contract
        //
        //     {
        //         "action": "snapshot",
        //         "arg": {
        //             "instType": "USDT-FUTURES",
        //             "channel": "ticker",
        //             "instId": "BTCUSDT"
        //         },
        //         "data": [
        //             {
        //                 "instId": "BTCUSDT",
        //                 "lastPr": "43480.4",
        //                 "bidPr": "43476.3",
        //                 "askPr": "43476.8",
        //                 "bidSz": "0.1",
        //                 "askSz": "3.055",
        //                 "open24h": "42252.3",
        //                 "high24h": "44518.2",
        //                 "low24h": "41387.0",
        //                 "change24h": "0.03875",
        //                 "fundingRate": "0.000096",
        //                 "nextFundingTime": "1701849600000",
        //                 "markPrice": "43476.4",
        //                 "indexPrice": "43478.4",
        //                 "holdingAmount": "50670.787",
        //                 "baseVolume": "120187.104",
        //                 "quoteVolume": "5167385048.693",
        //                 "openUtc": "44071.4",
        //                 "symbolType": "1",
        //                 "symbol": "BTCUSDT",
        //                 "deliveryPrice": "0",
        //                 "ts": "1701843962811"
        //             }
        //         ],
        //         "ts": 1701843962812
        //     }
        //
        // uta
        //
        //     {
        //         "action": "snapshot",
        //         "arg": { "instType": "spot", topic: "ticker", symbol: "BTCUSDT" },
        //         "data": [
        //             {
        //                 "highPrice24h": "120255.61",
        //                 "lowPrice24h": "116145.88",
        //                 "openPrice24h": "118919.38",
        //                 "lastPrice": "119818.83",
        //                 "turnover24h": "215859996.272276",
        //                 "volume24h": "1819.756798",
        //                 "bid1Price": "119811.26",
        //                 "ask1Price": "119831.18",
        //                 "bid1Size": "0.008732",
        //                 "ask1Size": "0.004297",
        //                 "price24hPcnt": "0.02002"
        //             }
        //         ],
        //         "ts": 1753230479687
        //     }
        //
        const arg = this.safeValue (message, 'arg', {});
        const data = this.safeValue (message, 'data', []);
        const ticker = this.safeValue (data, 0, {});
        const utaTimestamp = this.safeInteger (message, 'ts');
        const timestamp = this.safeInteger (ticker, 'ts', utaTimestamp);
        const instType = this.safeStringLower (arg, 'instType');
        const marketType = (instType === 'spot') ? 'spot' : 'contract';
        const utaMarketId = this.safeString (arg, 'symbol');
        const marketId = this.safeString (ticker, 'instId', utaMarketId);
        market = this.safeMarket (marketId, market, undefined, marketType);
        const close = this.safeString2 (ticker, 'lastPr', 'lastPrice');
        const changeDecimal = this.safeString (ticker, 'change24h', '');
        const change = this.safeString (ticker, 'price24hPcnt', Precise.stringMul (changeDecimal, '100'));
        return this.safeTicker ({
            'symbol': market['symbol'],
            'timestamp': timestamp,
            'datetime': this.iso8601 (timestamp),
            'high': this.safeString2 (ticker, 'high24h', 'highPrice24h'),
            'low': this.safeString2 (ticker, 'low24h', 'lowPrice24h'),
            'bid': this.safeString2 (ticker, 'bidPr', 'bid1Price'),
            'bidVolume': this.safeString2 (ticker, 'bidSz', 'bid1Size'),
            'ask': this.safeString2 (ticker, 'askPr', 'ask1Price'),
            'askVolume': this.safeString2 (ticker, 'askSz', 'ask1Size'),
            'vwap': undefined,
            'open': this.safeString2 (ticker, 'open24h', 'openPrice24h'),
            'close': close,
            'last': close,
            'previousClose': undefined,
            'change': undefined,
            'percentage': change,
            'average': undefined,
            'baseVolume': this.safeString2 (ticker, 'baseVolume', 'volume24h'),
            'quoteVolume': this.safeString2 (ticker, 'quoteVolume', 'turnover24h'),
            'info': ticker,
        }, market);
    }

    /**
     * @method
     * @name bitget#watchBidsAsks
     * @description watches best bid & ask for symbols
     * @see https://www.bitget.com/api-doc/spot/websocket/public/Tickers-Channel
     * @see https://www.bitget.com/api-doc/contract/websocket/public/Tickers-Channel
     * @see https://www.bitget.com/api-doc/uta/websocket/public/Tickers-Channel
     * @param {string[]} symbols unified symbol of the market to fetch the ticker for
     * @param {object} [params] extra parameters specific to the exchange API endpoint
     * @param {boolean} [params.uta] set to true for the unified trading account (uta), defaults to false
     * @returns {object} a [ticker structure]{@link https://docs.ccxt.com/#/?id=ticker-structure}
     */
    async watchBidsAsks (symbols: Strings = undefined, params = {}): Promise<Tickers> {
        await this.loadMarkets ();
        symbols = this.marketSymbols (symbols, undefined, false);
        const market = this.market (symbols[0]);
        let instType = undefined;
        let uta = undefined;
        [ uta, params ] = this.handleOptionAndParams (params, 'watchBidsAsks', 'uta', false);
        [ instType, params ] = this.getInstType (market, uta, params);
        const topics = [];
        const messageHashes = [];
        for (let i = 0; i < symbols.length; i++) {
            const symbol = symbols[i];
            const marketInner = this.market (symbol);
            const args: Dict = {
                'instType': instType,
            };
            const topicOrChannel = uta ? 'topic' : 'channel';
            const symbolOrInstId = uta ? 'symbol' : 'instId';
            args[topicOrChannel] = 'ticker';
            args[symbolOrInstId] = marketInner['id'];
            topics.push (args);
            messageHashes.push ('bidask:' + symbol);
        }
        const tickers = await this.watchPublicMultiple (messageHashes, topics, params);
        if (this.newUpdates) {
            const result: Dict = {};
            result[tickers['symbol']] = tickers;
            return result;
        }
        return this.filterByArray (this.bidsasks, 'symbol', symbols);
    }

    handleBidAsk (client: Client, message) {
        const ticker = this.parseWsBidAsk (message);
        const symbol = ticker['symbol'];
        this.bidsasks[symbol] = ticker;
        const messageHash = 'bidask:' + symbol;
        client.resolve (ticker, messageHash);
    }

    parseWsBidAsk (message, market = undefined) {
        const arg = this.safeValue (message, 'arg', {});
        const data = this.safeValue (message, 'data', []);
        const ticker = this.safeValue (data, 0, {});
        const utaTimestamp = this.safeInteger (message, 'ts');
        const timestamp = this.safeInteger (ticker, 'ts', utaTimestamp);
        const instType = this.safeStringLower (arg, 'instType');
        const marketType = (instType === 'spot') ? 'spot' : 'contract';
        const utaMarketId = this.safeString (arg, 'symbol');
        const marketId = this.safeString (ticker, 'instId', utaMarketId);
        market = this.safeMarket (marketId, market, undefined, marketType);
        return this.safeTicker ({
            'symbol': market['symbol'],
            'timestamp': timestamp,
            'datetime': this.iso8601 (timestamp),
            'ask': this.safeString2 (ticker, 'askPr', 'ask1Price'),
            'askVolume': this.safeString2 (ticker, 'askSz', 'ask1Size'),
            'bid': this.safeString2 (ticker, 'bidPr', 'bid1Price'),
            'bidVolume': this.safeString2 (ticker, 'bidSz', 'bid1Size'),
            'info': ticker,
        }, market);
    }

    /**
     * @method
     * @name bitget#watchOHLCV
     * @description watches historical candlestick data containing the open, high, low, close price, and the volume of a market
     * @see https://www.bitget.com/api-doc/spot/websocket/public/Candlesticks-Channel
     * @see https://www.bitget.com/api-doc/contract/websocket/public/Candlesticks-Channel
     * @see https://www.bitget.com/api-doc/uta/websocket/public/Candlesticks-Channel
     * @param {string} symbol unified symbol of the market to fetch OHLCV data for
     * @param {string} timeframe the length of time each candle represents
     * @param {int} [since] timestamp in ms of the earliest candle to fetch
     * @param {int} [limit] the maximum amount of candles to fetch
     * @param {object} [params] extra parameters specific to the exchange API endpoint
     * @param {boolean} [params.uta] set to true for the unified trading account (uta), defaults to false
     * @returns {int[][]} A list of candles ordered as timestamp, open, high, low, close, volume
     */
    async watchOHLCV (symbol: string, timeframe = '1m', since: Int = undefined, limit: Int = undefined, params = {}): Promise<OHLCV[]> {
        await this.loadMarkets ();
        const market = this.market (symbol);
        symbol = market['symbol'];
        const timeframes = this.safeValue (this.options, 'timeframes');
        const interval = this.safeString (timeframes, timeframe);
        let messageHash = undefined;
        let instType = undefined;
        let uta = undefined;
        [ uta, params ] = this.handleOptionAndParams (params, 'watchOHLCV', 'uta', false);
        [ instType, params ] = this.getInstType (market, uta, params);
        const args: Dict = {
            'instType': instType,
        };
        if (uta) {
            args['topic'] = 'kline';
            args['symbol'] = market['id'];
            args['interval'] = interval;
            params['uta'] = true;
            messageHash = 'kline:' + symbol;
        } else {
            args['channel'] = 'candle' + interval;
            args['instId'] = market['id'];
            messageHash = 'candles:' + timeframe + ':' + symbol;
        }
        const ohlcv = await this.watchPublic (messageHash, args, params);
        if (this.newUpdates) {
            limit = ohlcv.getLimit (symbol, limit);
        }
        return this.filterBySinceLimit (ohlcv, since, limit, 0, true);
    }

    /**
     * @method
     * @name bitget#unWatchOHLCV
     * @description unsubscribe from the ohlcv channel
     * @see https://www.bitget.com/api-doc/spot/websocket/public/Candlesticks-Channel
     * @see https://www.bitget.com/api-doc/contract/websocket/public/Candlesticks-Channel
     * @see https://www.bitget.com/api-doc/uta/websocket/public/Candlesticks-Channel
     * @param {string} symbol unified symbol of the market to unwatch the ohlcv for
     * @param {string} [timeframe] the period for the ratio, default is 1 minute
     * @param {object} [params] extra parameters specific to the exchange API endpoint
     * @param {boolean} [params.uta] set to true for the unified trading account (uta), defaults to false
     * @returns {object} A dictionary of [order book structures]{@link https://docs.ccxt.com/#/?id=order-book-structure} indexed by market symbols
     */
    async unWatchOHLCV (symbol: string, timeframe = '1m', params = {}): Promise<any> {
        await this.loadMarkets ();
        const timeframes = this.safeDict (this.options, 'timeframes');
        const interval = this.safeString (timeframes, timeframe);
        let channel = undefined;
        let market = undefined;
        if (symbol !== undefined) {
            market = this.market (symbol);
        }
        let instType = undefined;
        let messageHash = undefined;
        let uta = undefined;
        [ uta, params ] = this.handleOptionAndParams (params, 'unWatchOHLCV', 'uta', false);
        [ instType, params ] = this.getInstType (market, uta, params);
        const args: Dict = {
            'instType': instType,
        };
        if (uta) {
            channel = 'kline';
            args['topic'] = channel;
            args['symbol'] = market['id'];
            args['interval'] = interval;
            params['uta'] = true;
            params['interval'] = interval;
            messageHash = channel + symbol;
        } else {
            channel = 'candle' + interval;
            args['channel'] = channel;
            args['instId'] = market['id'];
            messageHash = 'candles:' + interval;
        }
        return await this.unWatchChannel (symbol, channel, messageHash, params);
    }

    handleOHLCV (client: Client, message) {
        //
        //     {
        //         "action": "snapshot",
        //         "arg": {
        //             "instType": "SPOT",
        //             "channel": "candle1m",
        //             "instId": "BTCUSDT"
        //         },
        //         "data": [
        //             [
        //                 "1701871620000",
        //                 "44080.23",
        //                 "44080.23",
        //                 "44028.5",
        //                 "44028.51",
        //                 "9.9287",
        //                 "437404.105512",
        //                 "437404.105512"
        //             ],
        //             [
        //                 "1701871680000",
        //                 "44028.51",
        //                 "44108.11",
        //                 "44028.5",
        //                 "44108.11",
        //                 "17.139",
        //                 "755436.870643",
        //                 "755436.870643"
        //             ],
        //         ],
        //         "ts": 1701901610417
        //     }
        //
        // uta
        //
        //     {
        //         "action": "snapshot",
        //         "arg": {
        //             "instType": "usdt-futures",
        //             "topic": "kline",
        //             "symbol": "BTCUSDT",
        //             "interval": "1m"
        //         },
        //         "data": [
        //             {
        //                 "start": "1755564480000",
        //                 "open": "116286",
        //                 "close": "116256.2",
        //                 "high": "116310.2",
        //                 "low": "116232.8",
        //                 "volume": "39.7062",
        //                 "turnover": "4616746.46654"
        //             },
        //         ],
        //         "ts": 1755594421877
        //     }
        //
        const arg = this.safeValue (message, 'arg', {});
        const instType = this.safeStringLower (arg, 'instType');
        const marketType = (instType === 'spot') ? 'spot' : 'contract';
        const marketId = this.safeString2 (arg, 'instId', 'symbol');
        const market = this.safeMarket (marketId, undefined, undefined, marketType);
        const symbol = market['symbol'];
        this.ohlcvs[symbol] = this.safeValue (this.ohlcvs, symbol, {});
        const channel = this.safeString2 (arg, 'channel', 'topic');
        let interval = this.safeString (arg, 'interval');
        let isUta = undefined;
        if (interval === undefined) {
            isUta = false;
            interval = channel.replace ('candle', '');
        } else {
            isUta = true;
        }
        const timeframes = this.safeValue (this.options, 'timeframes');
        const timeframe = this.findTimeframe (interval, timeframes);
        let stored = this.safeValue (this.ohlcvs[symbol], timeframe);
        if (stored === undefined) {
            const limit = this.safeInteger (this.options, 'OHLCVLimit', 1000);
            stored = new ArrayCacheByTimestamp (limit);
            this.ohlcvs[symbol][timeframe] = stored;
        }
        const data = this.safeValue (message, 'data', []);
        for (let i = 0; i < data.length; i++) {
            const parsed = this.parseWsOHLCV (data[i], market);
            stored.append (parsed);
        }
        let messageHash = undefined;
        if (isUta) {
            messageHash = 'kline:' + symbol;
        } else {
            messageHash = 'candles:' + timeframe + ':' + symbol;
        }
        client.resolve (stored, messageHash);
    }

    parseWsOHLCV (ohlcv, market = undefined): OHLCV {
        //
        //     [
        //         "1701871620000",  // timestamp
        //         "44080.23", // open
        //         "44080.23", // high
        //         "44028.5", // low
        //         "44028.51", // close
        //         "9.9287", // base volume
        //         "437404.105512", // quote volume
        //         "437404.105512" // USDT volume
        //     ]
        //
        // uta
        //
        //     {
        //         "start": "1755564480000",
        //         "open": "116286",
        //         "close": "116256.2",
        //         "high": "116310.2",
        //         "low": "116232.8",
        //         "volume": "39.7062",
        //         "turnover": "4616746.46654"
        //     }
        //
        const volumeIndex = (market['inverse']) ? 6 : 5;
        return [
            this.safeInteger2 (ohlcv, 'start', 0),
            this.safeNumber2 (ohlcv, 'open', 1),
            this.safeNumber2 (ohlcv, 'high', 2),
            this.safeNumber2 (ohlcv, 'low', 3),
            this.safeNumber2 (ohlcv, 'close', 4),
            this.safeNumber2 (ohlcv, 'volume', volumeIndex),
        ];
    }

    /**
     * @method
     * @name bitget#watchOrderBook
     * @description watches information on open orders with bid (buy) and ask (sell) prices, volumes and other data
     * @see https://www.bitget.com/api-doc/spot/websocket/public/Depth-Channel
     * @see https://www.bitget.com/api-doc/contract/websocket/public/Order-Book-Channel
     * @param {string} symbol unified symbol of the market to fetch the order book for
     * @param {int} [limit] the maximum amount of order book entries to return
     * @param {object} [params] extra parameters specific to the exchange API endpoint
     * @returns {object} A dictionary of [order book structures]{@link https://docs.ccxt.com/#/?id=order-book-structure} indexed by market symbols
     */
    async watchOrderBook (symbol: string, limit: Int = undefined, params = {}): Promise<OrderBook> {
        return await this.watchOrderBookForSymbols ([ symbol ], limit, params);
    }

    /**
     * @method
     * @name bitget#unWatchOrderBook
     * @description unsubscribe from the orderbook channel
     * @see https://www.bitget.com/api-doc/spot/websocket/public/Depth-Channel
     * @see https://www.bitget.com/api-doc/contract/websocket/public/Order-Book-Channel
     * @param {string} symbol unified symbol of the market to fetch the order book for
     * @param {object} [params] extra parameters specific to the exchange API endpoint
     * @param {int} [params.limit] orderbook limit, default is undefined
     * @returns {object} A dictionary of [order book structures]{@link https://docs.ccxt.com/#/?id=order-book-structure} indexed by market symbols
     */
    async unWatchOrderBook (symbol: string, params = {}): Promise<any> {
        await this.loadMarkets ();
        let channel = 'books';
        const limit = this.safeInteger (params, 'limit');
        if ((limit === 1) || (limit === 5) || (limit === 15)) {
            params = this.omit (params, 'limit');
            channel += limit.toString ();
        }
        return await this.unWatchChannel (symbol, channel, 'orderbook', params);
    }

    async unWatchChannel (symbol: string, channel: string, messageHashTopic: string, params = {}): Promise<any> {
        await this.loadMarkets ();
        const market = this.market (symbol);
        const messageHash = 'unsubscribe:' + messageHashTopic + ':' + market['symbol'];
        let instType = undefined;
        let uta = undefined;
        [ uta, params ] = this.handleOptionAndParams (params, 'unWatchChannel', 'uta', false);
        [ instType, params ] = this.getInstType (market, uta, params);
        const args: Dict = {
            'instType': instType,
        };
        if (uta) {
            args['topic'] = channel;
            args['symbol'] = market['id'];
            args['interval'] = this.safeString (params, 'interval', '1m');
            params['uta'] = true;
            params = this.omit (params, 'interval');
        } else {
            args['channel'] = channel;
            args['instId'] = market['id'];
        }
        return await this.unWatchPublic (messageHash, args, params);
    }

    /**
     * @method
     * @name bitget#watchOrderBookForSymbols
     * @description watches information on open orders with bid (buy) and ask (sell) prices, volumes and other data
     * @see https://www.bitget.com/api-doc/spot/websocket/public/Depth-Channel
     * @see https://www.bitget.com/api-doc/contract/websocket/public/Order-Book-Channel
     * @param {string[]} symbols unified array of symbols
     * @param {int} [limit] the maximum amount of order book entries to return
     * @param {object} [params] extra parameters specific to the exchange API endpoint
     * @returns {object} A dictionary of [order book structures]{@link https://docs.ccxt.com/#/?id=order-book-structure} indexed by market symbols
     */
    async watchOrderBookForSymbols (symbols: string[], limit: Int = undefined, params = {}): Promise<OrderBook> {
        await this.loadMarkets ();
        symbols = this.marketSymbols (symbols);
        let channel = 'books';
        let incrementalFeed = true;
        if ((limit === 1) || (limit === 5) || (limit === 15)) {
            channel += limit.toString ();
            incrementalFeed = false;
        }
        const topics = [];
        const messageHashes = [];
        for (let i = 0; i < symbols.length; i++) {
            const symbol = symbols[i];
            const market = this.market (symbol);
            let instType = undefined;
            [ instType, params ] = this.getInstType (market, false, params);
            const args: Dict = {
                'instType': instType,
                'channel': channel,
                'instId': market['id'],
            };
            topics.push (args);
            messageHashes.push ('orderbook:' + symbol);
        }
        const orderbook = await this.watchPublicMultiple (messageHashes, topics, params);
        if (incrementalFeed) {
            return orderbook.limit ();
        } else {
            return orderbook;
        }
    }

    handleOrderBook (client: Client, message) {
        //
        //   {
        //       "action":"snapshot",
        //       "arg":{
        //          "instType":"SPOT",
        //          "channel":"books5",
        //          "instId":"BTCUSDT"
        //       },
        //       "data":[
        //          {
        //             "asks":[
        //                ["21041.11","0.0445"],
        //                ["21041.16","0.0411"],
        //                ["21041.21","0.0421"],
        //                ["21041.26","0.0811"],
        //                ["21041.65","1.9465"]
        //             ],
        //             "bids":[
        //                ["21040.76","0.0417"],
        //                ["21040.71","0.0434"],
        //                ["21040.66","0.1141"],
        //                ["21040.61","0.3004"],
        //                ["21040.60","1.3357"]
        //             ],
        //             "checksum": -1367582038,
        //             "ts":"1656413855484"
        //          }
        //       ]
        //   }
        //
        const arg = this.safeValue (message, 'arg');
        const channel = this.safeString (arg, 'channel');
        const instType = this.safeString (arg, 'instType');
        const marketType = (instType === 'SPOT') ? 'spot' : 'contract';
        const marketId = this.safeString (arg, 'instId');
        const market = this.safeMarket (marketId, undefined, undefined, marketType);
        const symbol = market['symbol'];
        const messageHash = 'orderbook:' + symbol;
        const data = this.safeValue (message, 'data');
        const rawOrderBook = this.safeValue (data, 0);
        const timestamp = this.safeInteger (rawOrderBook, 'ts');
        const incrementalBook = channel === 'books';
        if (incrementalBook) {
            // storedOrderBook = this.safeValue (this.orderbooks, symbol);
            if (!(symbol in this.orderbooks)) {
                // const ob = this.orderBook ({});
                const ob = this.countedOrderBook ({});
                ob['symbol'] = symbol;
                this.orderbooks[symbol] = ob;
            }
            const storedOrderBook = this.orderbooks[symbol];
            const asks = this.safeValue (rawOrderBook, 'asks', []);
            const bids = this.safeValue (rawOrderBook, 'bids', []);
            this.handleDeltas (storedOrderBook['asks'], asks);
            this.handleDeltas (storedOrderBook['bids'], bids);
            storedOrderBook['timestamp'] = timestamp;
            storedOrderBook['datetime'] = this.iso8601 (timestamp);
            const checksum = this.handleOption ('watchOrderBook', 'checksum', true);
            const isSnapshot = this.safeString (message, 'action') === 'snapshot'; // snapshot does not have a checksum
            if (!isSnapshot && checksum) {
                const storedAsks = storedOrderBook['asks'];
                const storedBids = storedOrderBook['bids'];
                const asksLength = storedAsks.length;
                const bidsLength = storedBids.length;
                const payloadArray = [];
                for (let i = 0; i < 25; i++) {
                    if (i < bidsLength) {
                        payloadArray.push (storedBids[i][2][0]);
                        payloadArray.push (storedBids[i][2][1]);
                    }
                    if (i < asksLength) {
                        payloadArray.push (storedAsks[i][2][0]);
                        payloadArray.push (storedAsks[i][2][1]);
                    }
                }
                const payload = payloadArray.join (':');
                const calculatedChecksum = this.crc32 (payload, true);
                const responseChecksum = this.safeInteger (rawOrderBook, 'checksum');
                if (calculatedChecksum !== responseChecksum) {
                    // if (messageHash in client.subscriptions) {
                    //     // delete client.subscriptions[messageHash];
                    //     // delete this.orderbooks[symbol];
                    // }
                    this.spawn (this.handleCheckSumError, client, symbol, messageHash);
                    return;
                }
            }
        } else {
            const orderbook = this.orderBook ({});
            const parsedOrderbook = this.parseOrderBook (rawOrderBook, symbol, timestamp);
            orderbook.reset (parsedOrderbook);
            this.orderbooks[symbol] = orderbook;
        }
        client.resolve (this.orderbooks[symbol], messageHash);
    }

    async handleCheckSumError (client: Client, symbol: string, messageHash: string) {
        await this.unWatchOrderBook (symbol);
        const error = new ChecksumError (this.id + ' ' + this.orderbookChecksumMessage (symbol));
        client.reject (error, messageHash);
    }

    handleDelta (bookside, delta) {
        const bidAsk = this.parseBidAsk (delta, 0, 1);
        // we store the string representations in the orderbook for checksum calculation
        // this simplifies the code for generating checksums as we do not need to do any complex number transformations
        bidAsk.push (delta);
        bookside.storeArray (bidAsk);
    }

    handleDeltas (bookside, deltas) {
        for (let i = 0; i < deltas.length; i++) {
            this.handleDelta (bookside, deltas[i]);
        }
    }

    /**
     * @method
     * @name bitget#watchTrades
     * @description get the list of most recent trades for a particular symbol
     * @see https://www.bitget.com/api-doc/spot/websocket/public/Trades-Channel
     * @see https://www.bitget.com/api-doc/contract/websocket/public/New-Trades-Channel
     * @see https://www.bitget.com/api-doc/uta/websocket/public/New-Trades-Channel
     * @param {string} symbol unified symbol of the market to fetch trades for
     * @param {int} [since] timestamp in ms of the earliest trade to fetch
     * @param {int} [limit] the maximum amount of trades to fetch
     * @param {object} [params] extra parameters specific to the exchange API endpoint
     * @param {boolean} [params.uta] set to true for the unified trading account (uta), defaults to false
     * @returns {object[]} a list of [trade structures]{@link https://docs.ccxt.com/#/?id=public-trades}
     */
    async watchTrades (symbol: string, since: Int = undefined, limit: Int = undefined, params = {}): Promise<Trade[]> {
        return await this.watchTradesForSymbols ([ symbol ], since, limit, params);
    }

    /**
     * @method
     * @name bitget#watchTradesForSymbols
     * @description get the list of most recent trades for a particular symbol
     * @see https://www.bitget.com/api-doc/spot/websocket/public/Trades-Channel
     * @see https://www.bitget.com/api-doc/contract/websocket/public/New-Trades-Channel
     * @see https://www.bitget.com/api-doc/uta/websocket/public/New-Trades-Channel
     * @param {string[]} symbols unified symbol of the market to fetch trades for
     * @param {int} [since] timestamp in ms of the earliest trade to fetch
     * @param {int} [limit] the maximum amount of trades to fetch
     * @param {object} [params] extra parameters specific to the exchange API endpoint
     * @param {boolean} [params.uta] set to true for the unified trading account (uta), defaults to false
     * @returns {object[]} a list of [trade structures]{@link https://docs.ccxt.com/#/?id=public-trades}
     */
    async watchTradesForSymbols (symbols: string[], since: Int = undefined, limit: Int = undefined, params = {}): Promise<Trade[]> {
        const symbolsLength = symbols.length;
        if (symbolsLength === 0) {
            throw new ArgumentsRequired (this.id + ' watchTradesForSymbols() requires a non-empty array of symbols');
        }
        await this.loadMarkets ();
        symbols = this.marketSymbols (symbols);
        let uta = undefined;
        [ uta, params ] = this.handleOptionAndParams (params, 'watchTradesForSymbols', 'uta', false);
        const topics = [];
        const messageHashes = [];
        for (let i = 0; i < symbols.length; i++) {
            const symbol = symbols[i];
            const market = this.market (symbol);
            let instType = undefined;
            [ instType, params ] = this.getInstType (market, uta, params);
            const args: Dict = {
                'instType': instType,
            };
            const topicOrChannel = uta ? 'topic' : 'channel';
            const symbolOrInstId = uta ? 'symbol' : 'instId';
            args[topicOrChannel] = uta ? 'publicTrade' : 'trade';
            args[symbolOrInstId] = market['id'];
            topics.push (args);
            messageHashes.push ('trade:' + symbol);
        }
        if (uta) {
            params['uta'] = true;
        }
        const trades = await this.watchPublicMultiple (messageHashes, topics, params);
        if (this.newUpdates) {
            const first = this.safeValue (trades, 0);
            const tradeSymbol = this.safeString (first, 'symbol');
            limit = trades.getLimit (tradeSymbol, limit);
        }
        const result = this.filterBySinceLimit (trades, since, limit, 'timestamp', true);
        if (this.handleOption ('watchTrades', 'ignoreDuplicates', true)) {
            let filtered = this.removeRepeatedTradesFromArray (result);
            filtered = this.sortBy (filtered, 'timestamp');
            return filtered as Trade[];
        }
        return result as Trade[];
    }

    /**
     * @method
     * @name bitget#unWatchTrades
     * @description unsubscribe from the trades channel
     * @see https://www.bitget.com/api-doc/spot/websocket/public/Trades-Channel
     * @see https://www.bitget.com/api-doc/contract/websocket/public/New-Trades-Channel
     * @see https://www.bitget.com/api-doc/uta/websocket/public/New-Trades-Channel
     * @param {string} symbol unified symbol of the market to unwatch the trades for
     * @param {object} [params] extra parameters specific to the exchange API endpoint
     * @param {boolean} [params.uta] set to true for the unified trading account (uta), defaults to false
     * @returns {any} status of the unwatch request
     */
    async unWatchTrades (symbol: string, params = {}): Promise<any> {
        let uta = undefined;
        [ uta, params ] = this.handleOptionAndParams (params, 'unWatchTrades', 'uta', false);
        const channelTopic = uta ? 'publicTrade' : 'trade';
        return await this.unWatchChannel (symbol, channelTopic, 'trade', params);
    }

    handleTrades (client: Client, message) {
        //
        //     {
        //         "action": "snapshot",
        //         "arg": { "instType": "SPOT", "channel": "trade", "instId": "BTCUSDT" },
        //         "data": [
        //             {
        //                 "ts": "1701910980366",
        //                 "price": "43854.01",
        //                 "size": "0.0535",
        //                 "side": "buy",
        //                 "tradeId": "1116461060594286593"
        //             },
        //         ],
        //         "ts": 1701910980730
        //     }
        //
        // uta
        //
        //     {
        //         "action": "snapshot",
        //         "arg": { "instType": "spot", "topic": "publicTrade", "symbol": "BTCUSDT" },
        //         "data": [
        //             {
        //                 "T": "1756287827920",
        //                 "P": "110878.5",
        //                 "v": "0.07",
        //                 "S": "buy",
        //                 "L": "1344534089797185550"
        //                 "i": "1344534089797185549"
        //             },
        //         ],
        //         "ts": 1701910980730
        //     }
        //
        const arg = this.safeValue (message, 'arg', {});
        const instType = this.safeStringLower (arg, 'instType');
        const marketType = (instType === 'spot') ? 'spot' : 'contract';
        const marketId = this.safeString2 (arg, 'instId', 'symbol');
        const market = this.safeMarket (marketId, undefined, undefined, marketType);
        const symbol = market['symbol'];
        let stored = this.safeValue (this.trades, symbol);
        if (stored === undefined) {
            const limit = this.safeInteger (this.options, 'tradesLimit', 1000);
            stored = new ArrayCache (limit);
            this.trades[symbol] = stored;
        }
        const data = this.safeList (message, 'data', []);
        const length = data.length;
        // fix chronological order by reversing
        for (let i = 0; i < length; i++) {
            const index = length - i - 1;
            const rawTrade = data[index];
            const parsed = this.parseWsTrade (rawTrade, market);
            stored.append (parsed);
        }
        const messageHash = 'trade:' + symbol;
        client.resolve (stored, messageHash);
    }

    parseWsTrade (trade, market = undefined) {
        //
        //     {
        //         "ts": "1701910980366",
        //         "price": "43854.01",
        //         "size": "0.0535",
        //         "side": "buy",
        //         "tradeId": "1116461060594286593"
        //     }
        // swap private
        //
        //            {
        //               "orderId": "1169142761031114781",
        //               "tradeId": "1169142761312637004",
        //               "symbol": "LTCUSDT",
        //               "orderType": "market",
        //               "side": "buy",
        //               "price": "80.87",
        //               "baseVolume": "0.1",
        //               "quoteVolume": "8.087",
        //               "profit": "0",
        //               "tradeSide": "open",
        //               "posMode": "hedge_mode",
        //               "tradeScope": "taker",
        //               "feeDetail": [
        //                  {
        //                     "feeCoin": "USDT",
        //                     "deduction": "no",
        //                     "totalDeductionFee": "0",
        //                     "totalFee": "-0.0048522"
        //                  }
        //               ],
        //               "cTime": "1714471276596",
        //               "uTime": "1714471276596"
        //            }
        // spot private
        //        {
        //           "orderId": "1169142457356959747",
        //           "tradeId": "1169142457636958209",
        //           "symbol": "LTCUSDT",
        //           "orderType": "market",
        //           "side": "buy",
        //           "priceAvg": "81.069",
        //           "size": "0.074",
        //           "amount": "5.999106",
        //           "tradeScope": "taker",
        //           "feeDetail": [
        //              {
        //                 "feeCoin": "LTC",
        //                 "deduction": "no",
        //                 "totalDeductionFee": "0",
        //                 "totalFee": "0.000074"
        //              }
        //           ],
        //           "cTime": "1714471204194",
        //           "uTime": "1714471204194"
        //        }
        //
<<<<<<< HEAD
        // uta private
        //
        //     {
        //         "symbol": "BTCUSDT",
        //         "orderType": "market",
        //         "updatedTime": "1736378720623",
        //         "side": "buy",
        //         "orderId": "1288888888888888888",
        //         "execPnl": "0",
        //         "feeDetail": [
        //             {
        //                 "feeCoin": "USDT",
        //                 "fee": "0.569958"
        //             }
        //         ],
        //         "execTime": "1736378720623",
        //         "tradeScope": "taker",
        //         "tradeSide": "open",
        //         "execId": "1288888888888888888",
        //         "execLinkId": "1288888888888888888",
        //         "execPrice": "94993",
        //         "holdSide": "long",
        //         "execValue": "949.93",
        //         "category": "USDT-FUTURES",
        //         "execQty": "0.01",
        //         "clientOid": "1288888888888888889"
=======
        // uta
        //
        //     {
        //         "i": "1344534089797185549", // Fill execution ID
        //         "L": "1344534089797185550", // Execution correlation ID
        //         "p": "110878.5", // Fill price
        //         "v": "0.07", // Fill size
        //         "S": "buy", // Fill side
        //         "T": "1756287827920" // Fill timestamp
>>>>>>> ee4d12d3
        //     }
        //
        const instId = this.safeString2 (trade, 'symbol', 'instId');
        const posMode = this.safeString (trade, 'posMode');
        const category = this.safeString (trade, 'category');
        let defaultType = undefined;
        if (category !== undefined) {
            defaultType = (category !== 'SPOT') ? 'contract' : 'spot';
        } else {
            defaultType = (posMode !== undefined) ? 'contract' : 'spot';
        }
        if (market === undefined) {
            market = this.safeMarket (instId, undefined, undefined, defaultType);
        }
<<<<<<< HEAD
        const timestamp = this.safeIntegerN (trade, [ 'uTime', 'cTime', 'ts', 'execTime' ]);
=======
        const timestamp = this.safeIntegerN (trade, [ 'uTime', 'cTime', 'ts', 'T' ]);
>>>>>>> ee4d12d3
        const feeDetail = this.safeList (trade, 'feeDetail', []);
        const first = this.safeDict (feeDetail, 0);
        let fee = undefined;
        if (first !== undefined) {
            const feeCurrencyId = this.safeString (first, 'feeCoin');
            const feeCurrencyCode = this.safeCurrencyCode (feeCurrencyId);
            fee = {
                'cost': Precise.stringAbs (this.safeString2 (first, 'totalFee', 'fee')),
                'currency': feeCurrencyCode,
            };
        }
        return this.safeTrade ({
            'info': trade,
<<<<<<< HEAD
            'id': this.safeString2 (trade, 'tradeId', 'execId'),
            'order': this.safeString (trade, 'orderId'),
=======
            'id': this.safeString2 (trade, 'tradeId', 'i'),
            'order': this.safeString2 (trade, 'orderId', 'L'),
>>>>>>> ee4d12d3
            'timestamp': timestamp,
            'datetime': this.iso8601 (timestamp),
            'symbol': market['symbol'],
            'type': this.safeString (trade, 'orderType'),
            'side': this.safeString2 (trade, 'side', 'S'),
            'takerOrMaker': this.safeString (trade, 'tradeScope'),
<<<<<<< HEAD
            'price': this.safeStringN (trade, [ 'priceAvg', 'price', 'execPrice' ]),
            'amount': this.safeStringN (trade, [ 'size', 'baseVolume', 'execQty' ]),
            'cost': this.safeStringN (trade, [ 'amount', 'quoteVolume', 'execValue' ]),
=======
            'price': this.safeStringN (trade, [ 'priceAvg', 'price', 'P' ]),
            'amount': this.safeStringN (trade, [ 'size', 'baseVolume', 'v' ]),
            'cost': this.safeString2 (trade, 'amount', 'quoteVolume'),
>>>>>>> ee4d12d3
            'fee': fee,
        }, market);
    }

    /**
     * @method
     * @name bitget#watchPositions
     * @description watch all open positions
     * @see https://www.bitget.com/api-doc/contract/websocket/private/Positions-Channel
     * @param {string[]|undefined} symbols list of unified market symbols
     * @param {int} [since] the earliest time in ms to fetch positions for
     * @param {int} [limit] the maximum number of positions to retrieve
     * @param {object} params extra parameters specific to the exchange API endpoint
     * @param {string} [params.instType] one of 'USDT-FUTURES', 'USDC-FUTURES', 'COIN-FUTURES', 'SUSDT-FUTURES', 'SUSDC-FUTURES' or 'SCOIN-FUTURES', default is 'USDT-FUTURES'
     * @returns {object[]} a list of [position structure]{@link https://docs.ccxt.com/en/latest/manual.html#position-structure}
     */
    async watchPositions (symbols: Strings = undefined, since: Int = undefined, limit: Int = undefined, params = {}): Promise<Position[]> {
        await this.loadMarkets ();
        let market = undefined;
        let messageHash = '';
        const subscriptionHash = 'positions';
        let instType = 'USDT-FUTURES';
        symbols = this.marketSymbols (symbols);
        if (!this.isEmpty (symbols)) {
            market = this.getMarketFromSymbols (symbols);
            [ instType, params ] = this.getInstType (market, false, params);
        }
        messageHash = instType + ':positions' + messageHash;
        const args: Dict = {
            'instType': instType,
            'channel': 'positions',
            'instId': 'default',
        };
        const newPositions = await this.watchPrivate (messageHash, subscriptionHash, args, params);
        if (this.newUpdates) {
            return newPositions;
        }
        return this.filterBySymbolsSinceLimit (newPositions, symbols, since, limit, true);
    }

    handlePositions (client: Client, message) {
        //
        //     {
        //         "action": "snapshot",
        //         "arg": {
        //             "instType": "USDT-FUTURES",
        //             "channel": "positions",
        //             "instId": "default"
        //         },
        //         "data": [
        //             {
        //                 "posId": "926036334386778112",
        //                 "instId": "BTCUSDT",
        //                 "marginCoin": "USDT",
        //                 "marginSize": "2.19245",
        //                 "marginMode": "crossed",
        //                 "holdSide": "long",
        //                 "posMode": "hedge_mode",
        //                 "total": "0.001",
        //                 "available": "0.001",
        //                 "frozen": "0",
        //                 "openPriceAvg": "43849",
        //                 "leverage": 20,
        //                 "achievedProfits": "0",
        //                 "unrealizedPL": "-0.0032",
        //                 "unrealizedPLR": "-0.00145955438",
        //                 "liquidationPrice": "17629.684814834",
        //                 "keepMarginRate": "0.004",
        //                 "marginRate": "0.007634649185",
        //                 "cTime": "1652331666985",
        //                 "uTime": "1701913016923",
        //                 "autoMargin": "off"
        //             },
        //             ...
        //         ]
        //         "ts": 1701913043767
        //     }
        //
        const arg = this.safeValue (message, 'arg', {});
        const instType = this.safeString (arg, 'instType', '');
        if (this.positions === undefined) {
            this.positions = {};
        }
        const action = this.safeString (message, 'action');
        if (!(instType in this.positions) || (action === 'snapshot')) {
            this.positions[instType] = new ArrayCacheBySymbolBySide ();
        }
        const cache = this.positions[instType];
        const rawPositions = this.safeValue (message, 'data', []);
        const newPositions = [];
        for (let i = 0; i < rawPositions.length; i++) {
            const rawPosition = rawPositions[i];
            const marketId = this.safeString (rawPosition, 'instId');
            const market = this.safeMarket (marketId, undefined, undefined, 'contract');
            const position = this.parseWsPosition (rawPosition, market);
            newPositions.push (position);
            cache.append (position);
        }
        const messageHashes = this.findMessageHashes (client, instType + ':positions::');
        for (let i = 0; i < messageHashes.length; i++) {
            const messageHash = messageHashes[i];
            const parts = messageHash.split ('::');
            const symbolsString = parts[1];
            const symbols = symbolsString.split (',');
            const positions = this.filterByArray (newPositions, 'symbol', symbols, false);
            if (!this.isEmpty (positions)) {
                client.resolve (positions, messageHash);
            }
        }
        client.resolve (newPositions, instType + ':positions');
    }

    parseWsPosition (position, market = undefined) {
        //
        //     {
        //         "posId": "926036334386778112",
        //         "instId": "BTCUSDT",
        //         "marginCoin": "USDT",
        //         "marginSize": "2.19245",
        //         "marginMode": "crossed",
        //         "holdSide": "long",
        //         "posMode": "hedge_mode",
        //         "total": "0.001",
        //         "available": "0.001",
        //         "frozen": "0",
        //         "openPriceAvg": "43849",
        //         "leverage": 20,
        //         "achievedProfits": "0",
        //         "unrealizedPL": "-0.0032",
        //         "unrealizedPLR": "-0.00145955438",
        //         "liquidationPrice": "17629.684814834",
        //         "keepMarginRate": "0.004",
        //         "marginRate": "0.007634649185",
        //         "cTime": "1652331666985",
        //         "uTime": "1701913016923",
        //         "autoMargin": "off"
        //     }
        //
        const marketId = this.safeString (position, 'instId');
        const marginModeId = this.safeString (position, 'marginMode');
        const marginMode = this.getSupportedMapping (marginModeId, {
            'crossed': 'cross',
            'isolated': 'isolated',
        });
        const hedgedId = this.safeString (position, 'posMode');
        const hedged = (hedgedId === 'hedge_mode') ? true : false;
        const timestamp = this.safeInteger2 (position, 'uTime', 'cTime');
        const percentageDecimal = this.safeString (position, 'unrealizedPLR');
        const percentage = Precise.stringMul (percentageDecimal, '100');
        let contractSize = undefined;
        if (market !== undefined) {
            contractSize = market['contractSize'];
        }
        return this.safePosition ({
            'info': position,
            'id': this.safeString (position, 'posId'),
            'symbol': this.safeSymbol (marketId, market, undefined, 'contract'),
            'notional': undefined,
            'marginMode': marginMode,
            'liquidationPrice': this.safeNumber (position, 'liquidationPrice'),
            'entryPrice': this.safeNumber (position, 'openPriceAvg'),
            'unrealizedPnl': this.safeNumber (position, 'unrealizedPL'),
            'percentage': this.parseNumber (percentage),
            'contracts': this.safeNumber (position, 'total'),
            'contractSize': contractSize,
            'markPrice': undefined,
            'side': this.safeString (position, 'holdSide'),
            'hedged': hedged,
            'timestamp': timestamp,
            'datetime': this.iso8601 (timestamp),
            'maintenanceMargin': undefined,
            'maintenanceMarginPercentage': this.safeNumber (position, 'keepMarginRate'),
            'collateral': undefined,
            'initialMargin': undefined,
            'initialMarginPercentage': undefined,
            'leverage': this.safeNumber (position, 'leverage'),
            'marginRatio': this.safeNumber (position, 'marginRate'),
        });
    }

    /**
     * @method
     * @name bitget#watchOrders
     * @description watches information on multiple orders made by the user
     * @see https://www.bitget.com/api-doc/spot/websocket/private/Order-Channel
     * @see https://www.bitget.com/api-doc/contract/websocket/private/Order-Channel
     * @see https://www.bitget.com/api-doc/contract/websocket/private/Plan-Order-Channel
     * @see https://www.bitget.com/api-doc/margin/cross/websocket/private/Cross-Orders
     * @see https://www.bitget.com/api-doc/margin/isolated/websocket/private/Isolate-Orders
     * @param {string} symbol unified market symbol of the market orders were made in
     * @param {int} [since] the earliest time in ms to fetch orders for
     * @param {int} [limit] the maximum number of order structures to retrieve
     * @param {object} [params] extra parameters specific to the exchange API endpoint
     * @param {boolean} [params.trigger] *contract only* set to true for watching trigger orders
     * @param {string} [params.marginMode] 'isolated' or 'cross' for watching spot margin orders]
     * @param {string} [params.type] 'spot', 'swap'
     * @param {string} [params.subType] 'linear', 'inverse'
     * @returns {object[]} a list of [order structures]{@link https://docs.ccxt.com/#/?id=order-structure}
     */
    async watchOrders (symbol: Str = undefined, since: Int = undefined, limit: Int = undefined, params = {}): Promise<Order[]> {
        await this.loadMarkets ();
        let market = undefined;
        let marketId = undefined;
        let isTrigger = undefined;
        [ isTrigger, params ] = this.isTriggerOrder (params);
        let messageHash = (isTrigger) ? 'triggerOrder' : 'order';
        let subscriptionHash = 'order:trades';
        if (symbol !== undefined) {
            market = this.market (symbol);
            symbol = market['symbol'];
            marketId = market['id'];
            messageHash = messageHash + ':' + symbol;
        }
        const productType = this.safeString (params, 'productType');
        let type = undefined;
        [ type, params ] = this.handleMarketTypeAndParams ('watchOrders', market, params);
        let subType = undefined;
        [ subType, params ] = this.handleSubTypeAndParams ('watchOrders', market, params, 'linear');
        if ((type === 'spot' || type === 'margin') && (symbol === undefined)) {
            marketId = 'default';
        }
        if ((productType === undefined) && (type !== 'spot') && (symbol === undefined)) {
            messageHash = messageHash + ':' + subType;
        } else if (productType === 'USDT-FUTURES') {
            messageHash = messageHash + ':linear';
        } else if (productType === 'COIN-FUTURES') {
            messageHash = messageHash + ':inverse';
        } else if (productType === 'USDC-FUTURES') {
            messageHash = messageHash + ':usdcfutures'; // non unified channel
        }
        let instType = undefined;
        if (market === undefined && type === 'spot') {
            instType = 'SPOT';
        } else {
            [ instType, params ] = this.getInstType (market, false, params);
        }
        if (type === 'spot' && (symbol !== undefined)) {
            subscriptionHash = subscriptionHash + ':' + symbol;
        }
        if (isTrigger) {
            subscriptionHash = subscriptionHash + ':stop'; // we don't want to re-use the same subscription hash for stop orders
        }
        const instId = (type === 'spot' || type === 'margin') ? marketId : 'default'; // different from other streams here the 'rest' id is required for spot markets, contract markets require default here
        let channel = isTrigger ? 'orders-algo' : 'orders';
        let marginMode = undefined;
        [ marginMode, params ] = this.handleMarginModeAndParams ('watchOrders', params);
        if (marginMode !== undefined) {
            instType = 'MARGIN';
            messageHash = messageHash + ':' + marginMode;
            if (marginMode === 'isolated') {
                channel = 'orders-isolated';
            } else {
                channel = 'orders-crossed';
            }
        }
        subscriptionHash = subscriptionHash + ':' + instType;
        const args: Dict = {
            'instType': instType,
            'channel': channel,
            'instId': instId,
        };
        const orders = await this.watchPrivate (messageHash, subscriptionHash, args, params);
        if (this.newUpdates) {
            limit = orders.getLimit (symbol, limit);
        }
        return this.filterBySymbolSinceLimit (orders, symbol, since, limit, true);
    }

    handleOrder (client: Client, message) {
        //
        // spot
        //
        //     {
        //         "action": "snapshot",
        //         "arg": { "instType": "SPOT", "channel": "orders", "instId": "BTCUSDT" },
        //         "data": [
        //             // see all examples in parseWsOrder
        //         ],
        //         "ts": 1701923297285
        //     }
        //
        // contract
        //
        //     {
        //         "action": "snapshot",
        //         "arg": { "instType": "USDT-FUTURES", "channel": "orders", "instId": "default" },
        //         "data": [
        //             // see all examples in parseWsOrder
        //         ],
        //         "ts": 1701920595879
        //     }
        //
        // isolated and cross margin
        //
        //     {
        //         "action": "snapshot",
        //         "arg": { "instType": "MARGIN", "channel": "orders-crossed", "instId": "BTCUSDT" },
        //         "data": [
        //             // see examples in parseWsOrder
        //         ],
        //         "ts": 1701923982497
        //     }
        //
        const arg = this.safeDict (message, 'arg', {});
        const channel = this.safeString (arg, 'channel');
        const instType = this.safeString (arg, 'instType');
        const argInstId = this.safeString (arg, 'instId');
        let marketType = undefined;
        if (instType === 'SPOT') {
            marketType = 'spot';
        } else if (instType === 'MARGIN') {
            marketType = 'spot';
        } else {
            marketType = 'contract';
        }
        const isLinearSwap = (instType === 'USDT-FUTURES');
        const isInverseSwap = (instType === 'COIN-FUTURES');
        const isUSDCFutures = (instType === 'USDC-FUTURES');
        const data = this.safeValue (message, 'data', []);
        if (this.orders === undefined) {
            const limit = this.safeInteger (this.options, 'ordersLimit', 1000);
            this.orders = new ArrayCacheBySymbolById (limit);
            this.triggerOrders = new ArrayCacheBySymbolById (limit);
        }
        const isTrigger = (channel === 'orders-algo') || (channel === 'ordersAlgo');
        const stored = isTrigger ? this.triggerOrders : this.orders;
        const messageHash = isTrigger ? 'triggerOrder' : 'order';
        const marketSymbols: Dict = {};
        for (let i = 0; i < data.length; i++) {
            const order = data[i];
            const marketId = this.safeString (order, 'instId', argInstId);
            const market = this.safeMarket (marketId, undefined, undefined, marketType);
            const parsed = this.parseWsOrder (order, market);
            stored.append (parsed);
            const symbol = parsed['symbol'];
            marketSymbols[symbol] = true;
        }
        const keys = Object.keys (marketSymbols);
        for (let i = 0; i < keys.length; i++) {
            const symbol = keys[i];
            let innerMessageHash = messageHash + ':' + symbol;
            if (channel === 'orders-crossed') {
                innerMessageHash = innerMessageHash + ':cross';
            } else if (channel === 'orders-isolated') {
                innerMessageHash = innerMessageHash + ':isolated';
            }
            client.resolve (stored, innerMessageHash);
        }
        client.resolve (stored, messageHash);
        if (isLinearSwap) {
            client.resolve (stored, 'order:linear');
        }
        if (isInverseSwap) {
            client.resolve (stored, 'order:inverse');
        }
        if (isUSDCFutures) {
            client.resolve (stored, 'order:usdcfutures');
        }
    }

    parseWsOrder (order, market = undefined) {
        //
        // spot
        //
        //   {
        //         instId: 'EOSUSDT',
        //         orderId: '1171779081105780739',
        //         price: '0.81075', // limit price, field not present for market orders
        //         clientOid: 'a2330139-1d04-4d78-98be-07de3cfd1055',
        //         notional: '5.675250', // this is not cost! but notional
        //         newSize: '7.0000', // this is not cost! quanity (for limit order or market sell) or cost (for market buy order)
        //         size: '5.6752', // this is not cost, neither quanity, but notional! this field for "spot" can be ignored at all
        //         // Note: for limit order (even filled) we don't have cost value in response, only in market order
        //         orderType: 'limit', // limit, market
        //         force: 'gtc',
        //         side: 'buy',
        //         accBaseVolume: '0.0000', // in case of 'filled', this would be set (for limit orders, this is the only indicator of the amount filled)
        //         priceAvg: '0.00000', // in case of 'filled', this would be set
        //         status: 'live', // live, filled, partially_filled
        //         cTime: '1715099824215',
        //         uTime: '1715099824215',
        //         feeDetail: [],
        //         enterPointSource: 'API'
        //                   #### trigger order has these additional fields: ####
        //         "triggerPrice": "35100",
        //         "price": "35100", // this is same as trigger price
        //         "executePrice": "35123", // this is limit price
        //         "triggerType": "fill_price",
        //         "planType": "amount",
        //                   #### in case order had a partial fill: ####
        //         fillPrice: '35123',
        //         tradeId: '1171775539946528779',
        //         baseVolume: '7', // field present in market order
        //         fillTime: '1715098979937',
        //         fillFee: '-0.0069987',
        //         fillFeeCoin: 'BTC',
        //         tradeScope: 'T',
        //    }
        //
        // contract
        //
        //     {
        //         accBaseVolume: '0', // total amount filled during lifetime for order
        //         cTime: '1715065875539',
        //         clientOid: '1171636690041344003',
        //         enterPointSource: 'API',
        //         feeDetail: [ {
        //             "feeCoin": "USDT",
        //             "fee": "-0.162003"
        //         } ],
        //         force: 'gtc',
        //         instId: 'SEOSSUSDT',
        //         leverage: '10',
        //         marginCoin: 'USDT',
        //         marginMode: 'crossed',
        //         notionalUsd: '10.4468',
        //         orderId: '1171636690028761089',
        //         orderType: 'market',
        //         posMode: 'hedge_mode', // one_way_mode, hedge_mode
        //         posSide: 'short', // short, long, net
        //         price: '0', // zero for market order
        //         reduceOnly: 'no',
        //         side: 'sell',
        //         size: '13', // this is contracts amount
        //         status: 'live', // live, filled, cancelled
        //         tradeSide: 'open',
        //         uTime: '1715065875539'
        //                   #### when filled order is incoming, these additional fields are present too: ###
        //         baseVolume: '9', // amount filled for the incoming update/trade
        //         accBaseVolume: '13', // i.e. 9 has been filled from 13 amount (this value is same as 'size')
        //         fillFee: '-0.0062712',
        //         fillFeeCoin: 'SUSDT',
        //         fillNotionalUsd: '10.452',
        //         fillPrice: '0.804',
        //         fillTime: '1715065875605',
        //         pnl: '0',
        //         priceAvg: '0.804',
        //         tradeId: '1171636690314407937',
        //         tradeScope: 'T',
        //                   #### trigger order has these additional fields:
        //         "triggerPrice": "0.800000000",
        //         "price": "0.800000000",  // <-- this is same as trigger price, actual limit-price is not present in initial response
        //         "triggerType": "mark_price",
        //         "triggerTime": "1715082796679",
        //         "planType": "pl",
        //         "actualSize": "0.000000000",
        //         "stopSurplusTriggerType": "fill_price",
        //         "stopLossTriggerType": "fill_price",
        //     }
        //
        // isolated and cross margin
        //
        //     {
        //         enterPointSource: "web",
        //         feeDetail: [
        //           {
        //             feeCoin: "AAVE",
        //             deduction: "no",
        //             totalDeductionFee: "0",
        //             totalFee: "-0.00010740",
        //           },
        //         ],
        //         force: "gtc",
        //         orderType: "limit",
        //         price: "93.170000000",
        //         fillPrice: "93.170000000",
        //         baseSize: "0.110600000", // total amount of order
        //         quoteSize: "10.304602000", // total cost of order (independently if order is filled or pending)
        //         baseVolume: "0.107400000", // filled amount of order (during order's lifecycle, and not for this specific incoming update)
        //         fillTotalAmount: "10.006458000", // filled cost of order (during order's lifecycle, and not for this specific incoming update)
        //         side: "buy",
        //         status: "partially_filled",
        //         cTime: "1717875017306",
        //         clientOid: "b57afe789a06454e9c560a2aab7f7201",
        //         loanType: "auto-loan",
        //         orderId: "1183419084588060673",
        //       }
        //
        const isSpot = !('posMode' in order);
        const isMargin = ('loanType' in order);
        const marketId = this.safeString (order, 'instId');
        market = this.safeMarket (marketId, market);
        const timestamp = this.safeInteger (order, 'cTime');
        const symbol = market['symbol'];
        const rawStatus = this.safeString (order, 'status');
        const orderFee = this.safeValue (order, 'feeDetail', []);
        const fee = this.safeValue (orderFee, 0);
        const feeAmount = this.safeString (fee, 'fee');
        let feeObject = undefined;
        if (feeAmount !== undefined) {
            const feeCurrency = this.safeString (fee, 'feeCoin');
            feeObject = {
                'cost': this.parseNumber (Precise.stringAbs (feeAmount)),
                'currency': this.safeCurrencyCode (feeCurrency),
            };
        }
        const triggerPrice = this.safeNumber (order, 'triggerPrice');
        const isTriggerOrder = (triggerPrice !== undefined);
        let price = undefined;
        if (!isTriggerOrder) {
            price = this.safeNumber (order, 'price');
        } else if (isSpot && isTriggerOrder) {
            // for spot trigger order, limit price is this
            price = this.safeNumber (order, 'executePrice');
        }
        const avgPrice = this.omitZero (this.safeString2 (order, 'priceAvg', 'fillPrice'));
        const side = this.safeString (order, 'side');
        const type = this.safeString (order, 'orderType');
        const accBaseVolume = this.omitZero (this.safeString (order, 'accBaseVolume'));
        const newSizeValue = this.omitZero (this.safeString (order, 'newSize'));
        const isMarketOrder = (type === 'market');
        const isBuy = (side === 'buy');
        let totalAmount = undefined;
        let filledAmount = undefined;
        let cost = undefined;
        let remaining = undefined;
        let totalFilled = this.safeString (order, 'accBaseVolume');
        if (isSpot) {
            if (isMargin) {
                totalAmount = this.safeString (order, 'baseSize');
                totalFilled = this.safeString (order, 'baseVolume');
                cost = this.safeString (order, 'fillTotalAmount');
            } else {
                const partialFillAmount = this.safeString (order, 'baseVolume');
                if (partialFillAmount !== undefined) {
                    filledAmount = partialFillAmount;
                } else {
                    filledAmount = totalFilled;
                }
                if (isMarketOrder) {
                    if (isBuy) {
                        totalAmount = accBaseVolume;
                        cost = newSizeValue;
                    } else {
                        totalAmount = newSizeValue;
                        // we don't have cost for market-sell order
                    }
                } else {
                    totalAmount = this.safeString (order, 'newSize');
                    // we don't have cost for limit order
                }
            }
        } else {
            // baseVolume should not be used for "amount" for contracts !
            filledAmount = this.safeString (order, 'baseVolume');
            totalAmount = this.safeString (order, 'size');
            cost = this.safeString (order, 'fillNotionalUsd');
        }
        remaining = Precise.stringSub (totalAmount, totalFilled);
        return this.safeOrder ({
            'info': order,
            'symbol': symbol,
            'id': this.safeString (order, 'orderId'),
            'clientOrderId': this.safeString (order, 'clientOid'),
            'timestamp': timestamp,
            'datetime': this.iso8601 (timestamp),
            'lastTradeTimestamp': this.safeInteger (order, 'uTime'),
            'type': type,
            'timeInForce': this.safeStringUpper (order, 'force'),
            'postOnly': undefined,
            'side': side,
            'price': price,
            'triggerPrice': triggerPrice,
            'amount': totalAmount,
            'cost': cost,
            'average': avgPrice,
            'filled': filledAmount,
            'remaining': remaining,
            'status': this.parseWsOrderStatus (rawStatus),
            'fee': feeObject,
            'trades': undefined,
        }, market);
    }

    parseWsOrderStatus (status) {
        const statuses: Dict = {
            'live': 'open',
            'partially_filled': 'open',
            'filled': 'closed',
            'cancelled': 'canceled',
            'not_trigger': 'open',
        };
        return this.safeString (statuses, status, status);
    }

    /**
     * @method
     * @name bitget#watchMyTrades
     * @description watches trades made by the user
     * @see https://www.bitget.com/api-doc/contract/websocket/private/Fill-Channel
     * @see https://www.bitget.com/api-doc/uta/websocket/private/Fill-Channel
     * @param {str} symbol unified market symbol
     * @param {int} [since] the earliest time in ms to fetch trades for
     * @param {int} [limit] the maximum number of trades structures to retrieve
     * @param {object} [params] extra parameters specific to the exchange API endpoint
     * @param {boolean} [params.uta] set to true for the unified trading account (uta), defaults to false
     * @returns {object[]} a list of [trade structures]{@link https://docs.ccxt.com/#/?id=trade-structure}
     */
    async watchMyTrades (symbol: Str = undefined, since: Int = undefined, limit: Int = undefined, params = {}): Promise<Trade[]> {
        await this.loadMarkets ();
        let market = undefined;
        let messageHash = 'myTrades';
        if (symbol !== undefined) {
            market = this.market (symbol);
            symbol = market['symbol'];
            messageHash = messageHash + ':' + symbol;
        }
        let type = undefined;
        [ type, params ] = this.handleMarketTypeAndParams ('watchMyTrades', market, params);
        let instType = undefined;
        let uta = undefined;
        [ uta, params ] = this.handleOptionAndParams (params, 'watchMyTrades', 'uta', false);
        if (market === undefined && type === 'spot') {
            instType = 'spot';
        } else {
            [ instType, params ] = this.getInstType (market, uta, params);
        }
        if (uta) {
            instType = 'UTA';
        }
        const subscriptionHash = 'fill:' + instType;
        const args: Dict = {
            'instType': instType,
        };
        const topicOrChannel = uta ? 'topic' : 'channel';
        args[topicOrChannel] = 'fill';
        if (!uta) {
            args['instId'] = 'default';
        } else {
            params['uta'] = true;
        }
        const trades = await this.watchPrivate (messageHash, subscriptionHash, args, params);
        if (this.newUpdates) {
            limit = trades.getLimit (symbol, limit);
        }
        return this.filterBySymbolSinceLimit (trades, symbol, since, limit, true);
    }

    handleMyTrades (client: Client, message) {
        //
        // spot
        // {
        //     "action": "snapshot",
        //     "arg": {
        //        "instType": "SPOT",
        //        "channel": "fill",
        //        "instId": "default"
        //     },
        //     "data": [
        //        {
        //           "orderId": "1169142457356959747",
        //           "tradeId": "1169142457636958209",
        //           "symbol": "LTCUSDT",
        //           "orderType": "market",
        //           "side": "buy",
        //           "priceAvg": "81.069",
        //           "size": "0.074",
        //           "amount": "5.999106",
        //           "tradeScope": "taker",
        //           "feeDetail": [
        //              {
        //                 "feeCoin": "LTC",
        //                 "deduction": "no",
        //                 "totalDeductionFee": "0",
        //                 "totalFee": "0.000074"
        //              }
        //           ],
        //           "cTime": "1714471204194",
        //           "uTime": "1714471204194"
        //        }
        //     ],
        //     "ts": 1714471204270
        // }
        // swap
        //     {
        //         "action": "snapshot",
        //         "arg": {
        //            "instType": "USDT-FUTURES",
        //            "channel": "fill",
        //            "instId": "default"
        //         },
        //         "data": [
        //            {
        //               "orderId": "1169142761031114781",
        //               "tradeId": "1169142761312637004",
        //               "symbol": "LTCUSDT",
        //               "orderType": "market",
        //               "side": "buy",
        //               "price": "80.87",
        //               "baseVolume": "0.1",
        //               "quoteVolume": "8.087",
        //               "profit": "0",
        //               "tradeSide": "open",
        //               "posMode": "hedge_mode",
        //               "tradeScope": "taker",
        //               "feeDetail": [
        //                  {
        //                     "feeCoin": "USDT",
        //                     "deduction": "no",
        //                     "totalDeductionFee": "0",
        //                     "totalFee": "-0.0048522"
        //                  }
        //               ],
        //               "cTime": "1714471276596",
        //               "uTime": "1714471276596"
        //            }
        //         ],
        //         "ts": 1714471276629
        //     }
        //
        // uta
        //
        //     {
        //         "data": [
        //             {
        //                 "symbol": "BTCUSDT",
        //                 "orderType": "market",
        //                 "updatedTime": "1736378720623",
        //                 "side": "buy",
        //                 "orderId": "1288888888888888888",
        //                 "execPnl": "0",
        //                 "feeDetail": [
        //                     {
        //                         "feeCoin": "USDT",
        //                         "fee": "0.569958"
        //                     }
        //                 ],
        //                 "execTime": "1736378720623",
        //                 "tradeScope": "taker",
        //                 "tradeSide": "open",
        //                 "execId": "1288888888888888888",
        //                 "execLinkId": "1288888888888888888",
        //                 "execPrice": "94993",
        //                 "holdSide": "long",
        //                 "execValue": "949.93",
        //                 "category": "USDT-FUTURES",
        //                 "execQty": "0.01",
        //                 "clientOid": "1288888888888888889"
        //             }
        //         ],
        //         "arg": {
        //             "instType": "UTA",
        //             "topic": "fill"
        //         },
        //         "action": "snapshot",
        //         "ts": 1733904123981
        //     }
        //
        if (this.myTrades === undefined) {
            const limit = this.safeInteger (this.options, 'tradesLimit', 1000);
            this.myTrades = new ArrayCache (limit);
        }
        const stored = this.myTrades;
        const data = this.safeList (message, 'data', []);
        const length = data.length;
        const messageHash = 'myTrades';
        for (let i = 0; i < length; i++) {
            const trade = data[i];
            const parsed = this.parseWsTrade (trade);
            stored.append (parsed);
            const symbol = parsed['symbol'];
            const symbolSpecificMessageHash = 'myTrades:' + symbol;
            client.resolve (stored, symbolSpecificMessageHash);
        }
        client.resolve (stored, messageHash);
    }

    /**
     * @method
     * @name bitget#watchBalance
     * @description watch balance and get the amount of funds available for trading or funds locked in orders
     * @see https://www.bitget.com/api-doc/spot/websocket/private/Account-Channel
     * @see https://www.bitget.com/api-doc/contract/websocket/private/Account-Channel
     * @see https://www.bitget.com/api-doc/margin/cross/websocket/private/Margin-Cross-Account-Assets
     * @see https://www.bitget.com/api-doc/margin/isolated/websocket/private/Margin-isolated-account-assets
     * @param {object} [params] extra parameters specific to the exchange API endpoint
     * @param {str} [params.type] spot or contract if not provided this.options['defaultType'] is used
     * @param {string} [params.instType] one of 'SPOT', 'MARGIN', 'USDT-FUTURES', 'USDC-FUTURES', 'COIN-FUTURES', 'SUSDT-FUTURES', 'SUSDC-FUTURES' or 'SCOIN-FUTURES'
     * @param {string} [params.marginMode] 'isolated' or 'cross' for watching spot margin balances
     * @returns {object} a [balance structure]{@link https://docs.ccxt.com/#/?id=balance-structure}
     */
    async watchBalance (params = {}): Promise<Balances> {
        let type = undefined;
        [ type, params ] = this.handleMarketTypeAndParams ('watchBalance', undefined, params);
        let marginMode = undefined;
        [ marginMode, params ] = this.handleMarginModeAndParams ('watchBalance', params);
        let instType = undefined;
        let channel = 'account';
        if ((type === 'swap') || (type === 'future')) {
            instType = 'USDT-FUTURES';
        } else if (marginMode !== undefined) {
            instType = 'MARGIN';
            if (marginMode === 'isolated') {
                channel = 'account-isolated';
            } else {
                channel = 'account-crossed';
            }
        } else {
            instType = 'SPOT';
        }
        [ instType, params ] = this.handleOptionAndParams (params, 'watchBalance', 'instType', instType);
        const args: Dict = {
            'instType': instType,
            'channel': channel,
            'coin': 'default',
        };
        const messageHash = 'balance:' + instType.toLowerCase ();
        return await this.watchPrivate (messageHash, messageHash, args, params);
    }

    handleBalance (client: Client, message) {
        //
        // spot
        //
        //     {
        //         "action": "snapshot",
        //         "arg": { "instType": "SPOT", "channel": "account", "coin": "default" },
        //         "data": [
        //             {
        //                 "coin": "USDT",
        //                 "available": "19.1430952856087",
        //                 "frozen": "7",
        //                 "locked": "0",
        //                 "limitAvailable": "0",
        //                 "uTime": "1701931970487"
        //             },
        //         ],
        //         "ts": 1701931970487
        //     }
        //
        // swap
        //
        //     {
        //         "action": "snapshot",
        //         "arg": { "instType": "USDT-FUTURES", "channel": "account", "coin": "default" },
        //         "data": [
        //             {
        //                 "marginCoin": "USDT",
        //                 "frozen": "5.36581500",
        //                 "available": "26.14309528",
        //                 "maxOpenPosAvailable": "20.77728028",
        //                 "maxTransferOut": "20.77728028",
        //                 "equity": "26.14309528",
        //                 "usdtEquity": "26.143095285166"
        //             }
        //         ],
        //         "ts": 1701932570822
        //     }
        //
        // margin
        //
        //     {
        //         "action": "snapshot",
        //         "arg": { "instType": "MARGIN", "channel": "account-crossed", "coin": "default" },
        //         "data": [
        //             {
        //                 "uTime": "1701933110544",
        //                 "id": "1096916799926710272",
        //                 "coin": "USDT",
        //                 "available": "16.24309528",
        //                 "borrow": "0.00000000",
        //                 "frozen": "9.90000000",
        //                 "interest": "0.00000000",
        //                 "coupon": "0.00000000"
        //             }
        //         ],
        //         "ts": 1701933110544
        //     }
        //
        const data = this.safeValue (message, 'data', []);
        for (let i = 0; i < data.length; i++) {
            const rawBalance = data[i];
            const currencyId = this.safeString2 (rawBalance, 'coin', 'marginCoin');
            const code = this.safeCurrencyCode (currencyId);
            const account = (code in this.balance) ? this.balance[code] : this.account ();
            const borrow = this.safeString (rawBalance, 'borrow');
            if (borrow !== undefined) {
                const interest = this.safeString (rawBalance, 'interest');
                account['debt'] = Precise.stringAdd (borrow, interest);
            }
            const freeQuery = ('maxTransferOut' in rawBalance) ? 'maxTransferOut' : 'available';
            account['free'] = this.safeString (rawBalance, freeQuery);
            account['total'] = this.safeString (rawBalance, 'equity');
            account['used'] = this.safeString (rawBalance, 'frozen');
            this.balance[code] = account;
        }
        this.balance = this.safeBalance (this.balance);
        const arg = this.safeValue (message, 'arg');
        const instType = this.safeStringLower (arg, 'instType');
        const messageHash = 'balance:' + instType;
        client.resolve (this.balance, messageHash);
    }

    async watchPublic (messageHash, args, params = {}) {
        let uta = undefined;
        let url = undefined;
        [ uta, params ] = this.handleOptionAndParams (params, 'watchPublic', 'uta', false);
        if (uta) {
            url = this.urls['api']['ws']['utaPublic'];
        } else {
            url = this.urls['api']['ws']['public'];
        }
        const sandboxMode = this.safeBool2 (this.options, 'sandboxMode', 'sandbox', false);
        if (sandboxMode) {
            const instType = this.safeString (args, 'instType');
            if ((instType !== 'SCOIN-FUTURES') && (instType !== 'SUSDT-FUTURES') && (instType !== 'SUSDC-FUTURES')) {
                if (uta) {
                    url = this.urls['api']['demo']['utaPublic'];
                } else {
                    url = this.urls['api']['demo']['public'];
                }
            }
        }
        const request: Dict = {
            'op': 'subscribe',
            'args': [ args ],
        };
        const message = this.extend (request, params);
        return await this.watch (url, messageHash, message, messageHash);
    }

    async unWatchPublic (messageHash, args, params = {}) {
        let uta = undefined;
        let url = undefined;
        [ uta, params ] = this.handleOptionAndParams (params, 'unWatchPublic', 'uta', false);
        if (uta) {
            url = this.urls['api']['ws']['utaPublic'];
        } else {
            url = this.urls['api']['ws']['public'];
        }
        const sandboxMode = this.safeBool2 (this.options, 'sandboxMode', 'sandbox', false);
        if (sandboxMode) {
            const instType = this.safeString (args, 'instType');
            if ((instType !== 'SCOIN-FUTURES') && (instType !== 'SUSDT-FUTURES') && (instType !== 'SUSDC-FUTURES')) {
                if (uta) {
                    url = this.urls['api']['demo']['utaPublic'];
                } else {
                    url = this.urls['api']['demo']['public'];
                }
            }
        }
        const request: Dict = {
            'op': 'unsubscribe',
            'args': [ args ],
        };
        const message = this.extend (request, params);
        return await this.watch (url, messageHash, message, messageHash);
    }

    async watchPublicMultiple (messageHashes, argsArray, params = {}) {
        let uta = undefined;
        let url = undefined;
        [ uta, params ] = this.handleOptionAndParams (params, 'watchPublicMultiple', 'uta', false);
        if (uta) {
            url = this.urls['api']['ws']['utaPublic'];
        } else {
            url = this.urls['api']['ws']['public'];
        }
        const sandboxMode = this.safeBool2 (this.options, 'sandboxMode', 'sandbox', false);
        if (sandboxMode) {
            const argsArrayFirst = this.safeDict (argsArray, 0, {});
            const instType = this.safeString (argsArrayFirst, 'instType');
            if ((instType !== 'SCOIN-FUTURES') && (instType !== 'SUSDT-FUTURES') && (instType !== 'SUSDC-FUTURES')) {
                if (uta) {
                    url = this.urls['api']['demo']['utaPublic'];
                } else {
                    url = this.urls['api']['demo']['public'];
                }
            }
        }
        const request: Dict = {
            'op': 'subscribe',
            'args': argsArray,
        };
        const message = this.extend (request, params);
        return await this.watchMultiple (url, messageHashes, message, messageHashes);
    }

    async authenticate (params = {}) {
        this.checkRequiredCredentials ();
        const url = this.safeString (params, 'url');
        const client = this.client (url);
        const messageHash = 'authenticated';
        const future = client.future (messageHash);
        const authenticated = this.safeValue (client.subscriptions, messageHash);
        if (authenticated === undefined) {
            const timestamp = this.seconds ().toString ();
            const auth = timestamp + 'GET' + '/user/verify';
            const signature = this.hmac (this.encode (auth), this.encode (this.secret), sha256, 'base64');
            const operation = 'login';
            const request: Dict = {
                'op': operation,
                'args': [
                    {
                        'apiKey': this.apiKey,
                        'passphrase': this.password,
                        'timestamp': timestamp,
                        'sign': signature,
                    },
                ],
            };
            const message = this.extend (request, params);
            this.watch (url, messageHash, message, messageHash);
        }
        return await future;
    }

    async watchPrivate (messageHash, subscriptionHash, args, params = {}) {
        let uta = undefined;
        let url = undefined;
        [ uta, params ] = this.handleOptionAndParams (params, 'watchPrivate', 'uta', false);
        if (uta) {
            url = this.urls['api']['ws']['utaPrivate'];
        } else {
            url = this.urls['api']['ws']['private'];
        }
        const sandboxMode = this.safeBool2 (this.options, 'sandboxMode', 'sandbox', false);
        if (sandboxMode) {
            const instType = this.safeString (args, 'instType');
            if ((instType !== 'SCOIN-FUTURES') && (instType !== 'SUSDT-FUTURES') && (instType !== 'SUSDC-FUTURES')) {
                if (uta) {
                    url = this.urls['api']['demo']['utaPrivate'];
                } else {
                    url = this.urls['api']['demo']['private'];
                }
            }
        }
        await this.authenticate ({ 'url': url });
        const request: Dict = {
            'op': 'subscribe',
            'args': [ args ],
        };
        const message = this.extend (request, params);
        return await this.watch (url, messageHash, message, subscriptionHash);
    }

    handleAuthenticate (client: Client, message) {
        //
        //  { event: "login", code: 0 }
        //
        const messageHash = 'authenticated';
        const future = this.safeValue (client.futures, messageHash);
        future.resolve (true);
    }

    handleErrorMessage (client: Client, message): Bool {
        //
        //    { event: "error", code: 30015, msg: "Invalid sign" }
        //
        const event = this.safeString (message, 'event');
        try {
            if (event === 'error') {
                const code = this.safeString (message, 'code');
                const feedback = this.id + ' ' + this.json (message);
                this.throwExactlyMatchedException (this.exceptions['ws']['exact'], code, feedback);
                const msg = this.safeString (message, 'msg', '');
                this.throwBroadlyMatchedException (this.exceptions['ws']['broad'], msg, feedback);
                throw new ExchangeError (feedback);
            }
            return false;
        } catch (e) {
            if (e instanceof AuthenticationError) {
                const messageHash = 'authenticated';
                client.reject (e, messageHash);
                if (messageHash in client.subscriptions) {
                    delete client.subscriptions[messageHash];
                }
            } else {
                // Note: if error happens on a subscribe event, user will have to close exchange to resubscribe. Issue #19041
                client.reject (e);
            }
            return true;
        }
    }

    handleMessage (client: Client, message) {
        //
        //   {
        //       "action": "snapshot",
        //       "arg": { instType: 'SPOT', channel: "ticker", instId: "BTCUSDT" },
        //       "data": [
        //         {
        //           "instId": "BTCUSDT",
        //           "last": "21150.53",
        //           "open24h": "20759.65",
        //           "high24h": "21202.29",
        //           "low24h": "20518.82",
        //           "bestBid": "21150.500000",
        //           "bestAsk": "21150.600000",
        //           "baseVolume": "25402.1961",
        //           "quoteVolume": "530452554.2156",
        //           "ts": 1656408934044,
        //           "labeId": 0
        //         }
        //       ]
        //   }
        // pong message
        //    "pong"
        //
        // login
        //
        //     { event: "login", code: 0 }
        //
        // subscribe
        //
        //    {
        //        "event": "subscribe",
        //        "arg": { instType: 'SPOT', channel: "account", instId: "default" }
        //    }
        // unsubscribe
        //    {
        //        "op":"unsubscribe",
        //        "args":[
        //          {
        //            "instType":"USDT-FUTURES",
        //            "channel":"ticker",
        //            "instId":"BTCUSDT"
        //          }
        //        ]
        //    }
        //
        // uta
        //
        //     {
        //         "action": "snapshot",
        //         "arg": { "instType": "spot", topic: "ticker", symbol: "BTCUSDT" },
        //         "data": [
        //             {
        //                 "highPrice24h": "120255.61",
        //                 "lowPrice24h": "116145.88",
        //                 "openPrice24h": "118919.38",
        //                 "lastPrice": "119818.83",
        //                 "turnover24h": "215859996.272276",
        //                 "volume24h": "1819.756798",
        //                 "bid1Price": "119811.26",
        //                 "ask1Price": "119831.18",
        //                 "bid1Size": "0.008732",
        //                 "ask1Size": "0.004297",
        //                 "price24hPcnt": "0.02002"
        //             }
        //         ],
        //         "ts": 1753230479687
        //     }
        //
        // unsubscribe
        //
        //     {
        //         "event": "unsubscribe",
        //         "arg": {
        //             "instType": "spot",
        //             "topic": "kline",
        //             "symbol": "BTCUSDT",
        //             "interval": "1m"
        //         }
        //     }
        //
        if (this.handleErrorMessage (client, message)) {
            return;
        }
        const content = this.safeString (message, 'message');
        if (content === 'pong') {
            this.handlePong (client, message);
            return;
        }
        if (message === 'pong') {
            this.handlePong (client, message);
            return;
        }
        const event = this.safeString (message, 'event');
        if (event === 'login') {
            this.handleAuthenticate (client, message);
            return;
        }
        if (event === 'subscribe') {
            this.handleSubscriptionStatus (client, message);
            return;
        }
        if (event === 'unsubscribe') {
            this.handleUnSubscriptionStatus (client, message);
            return;
        }
        const methods: Dict = {
            'ticker': this.handleTicker,
            'trade': this.handleTrades,
            'publicTrade': this.handleTrades,
            'fill': this.handleMyTrades,
            'orders': this.handleOrder,
            'ordersAlgo': this.handleOrder,
            'orders-algo': this.handleOrder,
            'orders-crossed': this.handleOrder,
            'orders-isolated': this.handleOrder,
            'account': this.handleBalance,
            'positions': this.handlePositions,
            'account-isolated': this.handleBalance,
            'account-crossed': this.handleBalance,
            'kline': this.handleOHLCV,
        };
        const arg = this.safeValue (message, 'arg', {});
        const topic = this.safeValue2 (arg, 'channel', 'topic', '');
        const method = this.safeValue (methods, topic);
        if (method !== undefined) {
            method.call (this, client, message);
        }
        if (topic.indexOf ('candle') >= 0) {
            this.handleOHLCV (client, message);
        }
        if (topic.indexOf ('books') >= 0) {
            this.handleOrderBook (client, message);
        }
    }

    ping (client: Client) {
        return 'ping';
    }

    handlePong (client: Client, message) {
        client.lastPong = this.milliseconds ();
        return message;
    }

    handleSubscriptionStatus (client: Client, message) {
        //
        //    {
        //        "event": "subscribe",
        //        "arg": { instType: 'SPOT', channel: "account", instId: "default" }
        //    }
        //
        return message;
    }

    handleOrderBookUnSubscription (client: Client, message) {
        //
        //    {"event":"unsubscribe","arg":{"instType":"SPOT","channel":"books","instId":"BTCUSDT"}}
        //
        const arg = this.safeDict (message, 'arg', {});
        const instType = this.safeStringLower (arg, 'instType');
        const type = (instType === 'spot') ? 'spot' : 'contract';
        const instId = this.safeString (arg, 'instId');
        const market = this.safeMarket (instId, undefined, undefined, type);
        const symbol = market['symbol'];
        const messageHash = 'unsubscribe:orderbook:' + market['symbol'];
        const subMessageHash = 'orderbook:' + symbol;
        if (symbol in this.orderbooks) {
            delete this.orderbooks[symbol];
        }
        if (subMessageHash in client.subscriptions) {
            delete client.subscriptions[subMessageHash];
        }
        if (messageHash in client.subscriptions) {
            delete client.subscriptions[messageHash];
        }
        const error = new UnsubscribeError (this.id + ' orderbook ' + symbol);
        client.reject (error, subMessageHash);
        client.resolve (true, messageHash);
    }

    handleTradesUnSubscription (client: Client, message) {
        //
        //    {"event":"unsubscribe","arg":{"instType":"SPOT","channel":"trade","instId":"BTCUSDT"}}
        //
        const arg = this.safeDict (message, 'arg', {});
        const instType = this.safeStringLower (arg, 'instType');
        const type = (instType === 'spot') ? 'spot' : 'contract';
        const instId = this.safeString2 (arg, 'instId', 'symbol');
        const market = this.safeMarket (instId, undefined, undefined, type);
        const symbol = market['symbol'];
        const messageHash = 'unsubscribe:trade:' + market['symbol'];
        const subMessageHash = 'trade:' + symbol;
        if (symbol in this.trades) {
            delete this.trades[symbol];
        }
        if (subMessageHash in client.subscriptions) {
            delete client.subscriptions[subMessageHash];
        }
        if (messageHash in client.subscriptions) {
            delete client.subscriptions[messageHash];
        }
        const error = new UnsubscribeError (this.id + ' trades ' + symbol);
        client.reject (error, subMessageHash);
        client.resolve (true, messageHash);
    }

    handleTickerUnSubscription (client: Client, message) {
        //
        //    {"event":"unsubscribe","arg":{"instType":"SPOT","channel":"trade","instId":"BTCUSDT"}}
        //
        const arg = this.safeDict (message, 'arg', {});
        const instType = this.safeStringLower (arg, 'instType');
        const type = (instType === 'spot') ? 'spot' : 'contract';
        const instId = this.safeString2 (arg, 'instId', 'symbol');
        const market = this.safeMarket (instId, undefined, undefined, type);
        const symbol = market['symbol'];
        const messageHash = 'unsubscribe:ticker:' + market['symbol'];
        const subMessageHash = 'ticker:' + symbol;
        if (symbol in this.tickers) {
            delete this.tickers[symbol];
        }
        if (subMessageHash in client.subscriptions) {
            delete client.subscriptions[subMessageHash];
        }
        if (messageHash in client.subscriptions) {
            delete client.subscriptions[messageHash];
        }
        const error = new UnsubscribeError (this.id + ' ticker ' + symbol);
        client.reject (error, subMessageHash);
        client.resolve (true, messageHash);
    }

    handleOHLCVUnSubscription (client: Client, message) {
        //
        //    {"event":"unsubscribe","arg":{"instType":"SPOT","channel":"candle1m","instId":"BTCUSDT"}}
        //
        // UTA
        //
        //    {"event":"unsubscribe","arg":{"instType":"spot","topic":"kline","symbol":"BTCUSDT","interval":"1m"}}
        //
        const arg = this.safeDict (message, 'arg', {});
        const instType = this.safeStringLower (arg, 'instType');
        const type = (instType === 'spot') ? 'spot' : 'contract';
        const instId = this.safeString2 (arg, 'instId', 'symbol');
        const channel = this.safeString2 (arg, 'channel', 'topic');
        let interval = this.safeString (arg, 'interval');
        let isUta = undefined;
        if (interval === undefined) {
            isUta = false;
            interval = channel.replace ('candle', '');
        } else {
            isUta = true;
        }
        const timeframes = this.safeValue (this.options, 'timeframes');
        const timeframe = this.findTimeframe (interval, timeframes);
        const market = this.safeMarket (instId, undefined, undefined, type);
        const symbol = market['symbol'];
        let messageHash = undefined;
        let subMessageHash = undefined;
        if (isUta) {
            messageHash = 'unsubscribe:kline:' + symbol;
            subMessageHash = 'kline:' + symbol;
        } else {
            messageHash = 'unsubscribe:candles:' + timeframe + ':' + symbol;
            subMessageHash = 'candles:' + timeframe + ':' + symbol;
        }
        if (symbol in this.ohlcvs) {
            if (timeframe in this.ohlcvs[symbol]) {
                delete this.ohlcvs[symbol][timeframe];
            }
        }
        this.cleanUnsubscription (client, subMessageHash, messageHash);
    }

    handleUnSubscriptionStatus (client: Client, message) {
        //
        //  {
        //      "op":"unsubscribe",
        //      "args":[
        //        {
        //          "instType":"USDT-FUTURES",
        //          "channel":"ticker",
        //          "instId":"BTCUSDT"
        //        },
        //        {
        //          "instType":"USDT-FUTURES",
        //          "channel":"candle1m",
        //          "instId":"BTCUSDT"
        //        }
        //      ]
        //  }
        //  or
        // {"event":"unsubscribe","arg":{"instType":"SPOT","channel":"books","instId":"BTCUSDT"}}
        //
        let argsList = this.safeList (message, 'args');
        if (argsList === undefined) {
            argsList = [ this.safeDict (message, 'arg', {}) ];
        }
        for (let i = 0; i < argsList.length; i++) {
            const arg = argsList[i];
            const channel = this.safeString2 (arg, 'channel', 'topic');
            if (channel === 'books') {
                // for now only unWatchOrderBook is supporteod
                this.handleOrderBookUnSubscription (client, message);
            } else if ((channel === 'trade') || (channel === 'publicTrade')) {
                this.handleTradesUnSubscription (client, message);
            } else if (channel === 'ticker') {
                this.handleTickerUnSubscription (client, message);
            } else if (channel.startsWith ('candle')) {
                this.handleOHLCVUnSubscription (client, message);
            } else if (channel.startsWith ('kline')) {
                this.handleOHLCVUnSubscription (client, message);
            }
        }
        return message;
    }
}<|MERGE_RESOLUTION|>--- conflicted
+++ resolved
@@ -1149,7 +1149,6 @@
         //           "uTime": "1714471204194"
         //        }
         //
-<<<<<<< HEAD
         // uta private
         //
         //     {
@@ -1176,7 +1175,6 @@
         //         "category": "USDT-FUTURES",
         //         "execQty": "0.01",
         //         "clientOid": "1288888888888888889"
-=======
         // uta
         //
         //     {
@@ -1186,7 +1184,6 @@
         //         "v": "0.07", // Fill size
         //         "S": "buy", // Fill side
         //         "T": "1756287827920" // Fill timestamp
->>>>>>> ee4d12d3
         //     }
         //
         const instId = this.safeString2 (trade, 'symbol', 'instId');
@@ -1201,11 +1198,7 @@
         if (market === undefined) {
             market = this.safeMarket (instId, undefined, undefined, defaultType);
         }
-<<<<<<< HEAD
-        const timestamp = this.safeIntegerN (trade, [ 'uTime', 'cTime', 'ts', 'execTime' ]);
-=======
-        const timestamp = this.safeIntegerN (trade, [ 'uTime', 'cTime', 'ts', 'T' ]);
->>>>>>> ee4d12d3
+        const timestamp = this.safeIntegerN (trade, [ 'uTime', 'cTime', 'ts', 'T', 'execTime' ]);
         const feeDetail = this.safeList (trade, 'feeDetail', []);
         const first = this.safeDict (feeDetail, 0);
         let fee = undefined;
@@ -1219,28 +1212,17 @@
         }
         return this.safeTrade ({
             'info': trade,
-<<<<<<< HEAD
-            'id': this.safeString2 (trade, 'tradeId', 'execId'),
-            'order': this.safeString (trade, 'orderId'),
-=======
-            'id': this.safeString2 (trade, 'tradeId', 'i'),
+            'id': this.safeStringN (trade, [ 'tradeId', 'i', 'execId' ]),
             'order': this.safeString2 (trade, 'orderId', 'L'),
->>>>>>> ee4d12d3
             'timestamp': timestamp,
             'datetime': this.iso8601 (timestamp),
             'symbol': market['symbol'],
             'type': this.safeString (trade, 'orderType'),
             'side': this.safeString2 (trade, 'side', 'S'),
             'takerOrMaker': this.safeString (trade, 'tradeScope'),
-<<<<<<< HEAD
-            'price': this.safeStringN (trade, [ 'priceAvg', 'price', 'execPrice' ]),
-            'amount': this.safeStringN (trade, [ 'size', 'baseVolume', 'execQty' ]),
+            'price': this.safeStringN (trade, [ 'priceAvg', 'price', 'execPrice', 'P' ]),
+            'amount': this.safeStringN (trade, [ 'size', 'baseVolume', 'execQty', 'v' ]),
             'cost': this.safeStringN (trade, [ 'amount', 'quoteVolume', 'execValue' ]),
-=======
-            'price': this.safeStringN (trade, [ 'priceAvg', 'price', 'P' ]),
-            'amount': this.safeStringN (trade, [ 'size', 'baseVolume', 'v' ]),
-            'cost': this.safeString2 (trade, 'amount', 'quoteVolume'),
->>>>>>> ee4d12d3
             'fee': fee,
         }, market);
     }
