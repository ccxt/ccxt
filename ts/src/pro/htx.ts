
//  ---------------------------------------------------------------------------

import htxRest from '../htx.js';
import { ExchangeError, InvalidNonce, ChecksumError, ArgumentsRequired, BadRequest, BadSymbol, AuthenticationError, NetworkError } from '../base/errors.js';
import { ArrayCache, ArrayCacheByTimestamp, ArrayCacheBySymbolById, ArrayCacheBySymbolBySide } from '../base/ws/Cache.js';
import { sha256 } from '../static_dependencies/noble-hashes/sha256.js';
import type { Int, Market, Str, Strings, OrderBook, Order, Trade, Ticker, OHLCV, Position, Balances, Dict, Bool } from '../base/types.js';
import Client from '../base/ws/Client.js';

//  ---------------------------------------------------------------------------

export default class htx extends htxRest {
    describe (): any {
        return this.deepExtend (super.describe (), {
            'has': {
                'ws': true,
                'createOrderWs': false,
                'editOrderWs': false,
                'fetchOpenOrdersWs': false,
                'fetchOrderWs': false,
                'cancelOrderWs': false,
                'cancelOrdersWs': false,
                'cancelAllOrdersWs': false,
                'fetchTradesWs': false,
                'fetchBalanceWs': false,
                'watchOrderBook': true,
                'watchOrders': true,
                'watchTickers': false,
                'watchTicker': true,
                'watchTrades': true,
                'watchTradesForSymbols': false,
                'watchMyTrades': true,
                'watchBalance': true,
                'watchOHLCV': true,
                'unwatchTicker': true,
                'unwatchOHLCV': true,
                'unwatchTrades': true,
                'unwatchOrderBook': true,
            },
            'urls': {
                'api': {
                    'ws': {
                        'api': {
                            'spot': {
                                'public': 'wss://{hostname}/ws',
                                'private': 'wss://{hostname}/ws/v2',
                                'feed': 'wss://{hostname}/feed',
                            },
                            'future': {
                                'linear': {
                                    'public': 'wss://api.hbdm.com/linear-swap-ws',
                                    'private': 'wss://api.hbdm.com/linear-swap-notification',
                                },
                                'inverse': {
                                    'public': 'wss://api.hbdm.com/ws',
                                    'private': 'wss://api.hbdm.com/notification',
                                },
                            },
                            'swap': {
                                'inverse': {
                                    'public': 'wss://api.hbdm.com/swap-ws',
                                    'private': 'wss://api.hbdm.com/swap-notification',
                                },
                                'linear': {
                                    'public': 'wss://api.hbdm.com/linear-swap-ws',
                                    'private': 'wss://api.hbdm.com/linear-swap-notification',
                                },
                            },
                        },
                        // these settings work faster for clients hosted on AWS
                        'api-aws': {
                            'spot': {
                                'public': 'wss://api-aws.huobi.pro/ws',
                                'private': 'wss://api-aws.huobi.pro/ws/v2',
                                'feed': 'wss://{hostname}/feed',
                            },
                            'future': {
                                'linear': {
                                    'public': 'wss://api.hbdm.vn/linear-swap-ws',
                                    'private': 'wss://api.hbdm.vn/linear-swap-notification',
                                },
                                'inverse': {
                                    'public': 'wss://api.hbdm.vn/ws',
                                    'private': 'wss://api.hbdm.vn/notification',
                                },
                            },
                            'swap': {
                                'linear': {
                                    'public': 'wss://api.hbdm.vn/linear-swap-ws',
                                    'private': 'wss://api.hbdm.vn/linear-swap-notification',
                                },
                                'inverse': {
                                    'public': 'wss://api.hbdm.vn/swap-ws',
                                    'private': 'wss://api.hbdm.vn/swap-notification',
                                },
                            },
                        },
                    },
                },
            },
            'options': {
                'tradesLimit': 1000,
                'OHLCVLimit': 1000,
                'api': 'api', // or api-aws for clients hosted on AWS
                'watchOrderBook': {
                    'maxRetries': 3,
                    'checksum': true,
<<<<<<< HEAD
                    'adjustLimit': false, // to automatically ceil the limit number to the nearest supported value
=======
                    'depth': 150, // 150 or 20
>>>>>>> e8d05f96
                },
                'ws': {
                    'gunzip': true,
                },
                'watchTicker': {
                    'name': 'market.{marketId}.detail', // 'market.{marketId}.bbo' or 'market.{marketId}.ticker'
                },
            },
            'exceptions': {
                'ws': {
                    'exact': {
                        'bad-request': BadRequest, // {  ts: 1586323747018,  status: 'error',    'err-code': 'bad-request',  err-msg': 'invalid mbp.150.symbol linkusdt', id: '2'}
                        '2002': AuthenticationError, // { action: 'sub', code: 2002, ch: 'accounts.update#2', message: 'invalid.auth.state' }
                        '2021': BadRequest,
                        '2001': BadSymbol, // { action: 'sub', code: 2001, ch: 'orders#2ltcusdt', message: 'invalid.symbol'}
                        '2011': BadSymbol, // { op: 'sub', cid: '1649149285', topic: 'orders_cross.ltc-usdt', 'err-code': 2011, 'err-msg': "Contract doesn't exist.", ts: 1649149287637 }
                        '2040': BadRequest, // { op: 'sub', cid: '1649152947', 'err-code': 2040, 'err-msg': 'Missing required parameter.', ts: 1649152948684 }
                        '4007': BadRequest, // { op: 'sub', cid: '1', topic: 'accounts_unify.USDT', 'err-code': 4007, 'err-msg': 'Non - single account user is not available, please check through the cross and isolated account asset interface', ts: 1698419318540 }
                    },
                },
            },
        });
    }

    requestId () {
        const requestId = this.sum (this.safeInteger (this.options, 'requestId', 0), 1);
        this.options['requestId'] = requestId;
        return requestId.toString ();
    }

    /**
     * @method
     * @name htx#watchTicker
     * @description watches a price ticker, a statistical calculation with the information calculated over the past 24 hours for a specific market
     * @see https://www.htx.com/en-us/opend/newApiPages/?id=7ec53561-7773-11ed-9966-0242ac110003
     * @see https://www.htx.com/en-us/opend/newApiPages/?id=28c33ab2-77ae-11ed-9966-0242ac110003
     * @param {string} symbol unified symbol of the market to fetch the ticker for
     * @param {object} [params] extra parameters specific to the exchange API endpoint
     * @returns {object} a [ticker structure]{@link https://docs.ccxt.com/#/?id=ticker-structure}
     */
    async watchTicker (symbol: string, params = {}): Promise<Ticker> {
        await this.loadMarkets ();
        const market = this.market (symbol);
        symbol = market['symbol'];
        const options = this.safeDict (this.options, 'watchTicker', {});
        const topic = this.safeString (options, 'name', 'market.{marketId}.detail');
        if (topic === 'market.{marketId}.ticker' && market['type'] !== 'spot') {
            throw new BadRequest (this.id + ' watchTicker() with name market.{marketId}.ticker is only allowed for spot markets, use market.{marketId}.detail instead');
        }
        const messageHash = this.implodeParams (topic, { 'marketId': market['id'] });
        const url = this.getUrlByMarketType (market['type'], market['linear']);
        return await this.subscribePublic (url, symbol, messageHash, undefined, params);
    }

    /**
     * @method
     * @name htx#unWatchTicker
     * @description unWatches a price ticker, a statistical calculation with the information calculated over the past 24 hours for all markets of a specific list
     * @see https://www.htx.com/en-us/opend/newApiPages/?id=7ec53561-7773-11ed-9966-0242ac110003
     * @see https://www.htx.com/en-us/opend/newApiPages/?id=28c33ab2-77ae-11ed-9966-0242ac110003
     * @param {string} symbol unified symbol of the market to fetch the ticker for
     * @param {object} [params] extra parameters specific to the exchange API endpoint
     * @returns {object} a [ticker structure]{@link https://docs.ccxt.com/#/?id=ticker-structure}
     */
    async unWatchTicker (symbol: string, params = {}): Promise<any> {
        await this.loadMarkets ();
        const market = this.market (symbol);
        const topic = 'ticker';
        const options = this.safeDict (this.options, 'watchTicker', {});
        const channel = this.safeString (options, 'name', 'market.{marketId}.detail');
        if (channel === 'market.{marketId}.ticker' && market['type'] !== 'spot') {
            throw new BadRequest (this.id + ' watchTicker() with name market.{marketId}.ticker is only allowed for spot markets, use market.{marketId}.detail instead');
        }
        const subMessageHash = this.implodeParams (channel, { 'marketId': market['id'] });
        return await this.unsubscribePublic (market, subMessageHash, topic, params);
    }

    handleTicker (client: Client, message) {
        //
        // "market.btcusdt.detail"
        //     {
        //         "ch": "market.btcusdt.detail",
        //         "ts": 1583494163784,
        //         "tick": {
        //             "id": 209988464418,
        //             "low": 8988,
        //             "high": 9155.41,
        //             "open": 9078.91,
        //             "close": 9136.46,
        //             "vol": 237813910.5928412,
        //             "amount": 26184.202558551195,
        //             "version": 209988464418,
        //             "count": 265673
        //         }
        //     }
        // "market.btcusdt.bbo"
        //     {
        //         "ch": "market.btcusdt.bbo",
        //         "ts": 1671941599613,
        //         "tick": {
        //             "seqId": 161499562790,
        //             "ask": 16829.51,
        //             "askSize": 0.707776,
        //             "bid": 16829.5,
        //             "bidSize": 1.685945,
        //             "quoteTime": 1671941599612,
        //             "symbol": "btcusdt"
        //         }
        //     }
        //
        const tick = this.safeValue (message, 'tick', {});
        const ch = this.safeString (message, 'ch');
        const parts = ch.split ('.');
        const marketId = this.safeString (parts, 1);
        const market = this.safeMarket (marketId);
        const ticker = this.parseTicker (tick, market);
        const timestamp = this.safeValue (message, 'ts');
        ticker['timestamp'] = timestamp;
        ticker['datetime'] = this.iso8601 (timestamp);
        const symbol = ticker['symbol'];
        this.tickers[symbol] = ticker;
        client.resolve (ticker, ch);
        return message;
    }

    /**
     * @method
     * @name htx#watchTrades
     * @description get the list of most recent trades for a particular symbol
     * @see https://www.htx.com/en-us/opend/newApiPages/?id=7ec53b69-7773-11ed-9966-0242ac110003
     * @see https://www.htx.com/en-us/opend/newApiPages/?id=28c33c21-77ae-11ed-9966-0242ac110003
     * @see https://www.htx.com/en-us/opend/newApiPages/?id=28c33cfe-77ae-11ed-9966-0242ac110003
     * @param {string} symbol unified symbol of the market to fetch trades for
     * @param {int} [since] timestamp in ms of the earliest trade to fetch
     * @param {int} [limit] the maximum amount of trades to fetch
     * @param {object} [params] extra parameters specific to the exchange API endpoint
     * @returns {object[]} a list of [trade structures]{@link https://docs.ccxt.com/#/?id=public-trades}
     */
    async watchTrades (symbol: string, since: Int = undefined, limit: Int = undefined, params = {}): Promise<Trade[]> {
        await this.loadMarkets ();
        const market = this.market (symbol);
        symbol = market['symbol'];
        const messageHash = 'market.' + market['id'] + '.trade.detail';
        const url = this.getUrlByMarketType (market['type'], market['linear']);
        const trades = await this.subscribePublic (url, symbol, messageHash, undefined, params);
        if (this.newUpdates) {
            limit = trades.getLimit (symbol, limit);
        }
        return this.filterBySinceLimit (trades, since, limit, 'timestamp', true);
    }

    /**
     * @method
     * @name htx#unWatchTrades
     * @description unWatches a price ticker, a statistical calculation with the information calculated over the past 24 hours for all markets of a specific list
     * @see https://www.htx.com/en-us/opend/newApiPages/?id=7ec53b69-7773-11ed-9966-0242ac110003
     * @see https://www.htx.com/en-us/opend/newApiPages/?id=28c33c21-77ae-11ed-9966-0242ac110003
     * @see https://www.htx.com/en-us/opend/newApiPages/?id=28c33cfe-77ae-11ed-9966-0242ac110003
     * @param {string} symbol unified symbol of the market to fetch the ticker for
     * @param {object} [params] extra parameters specific to the exchange API endpoint
     * @returns {object} a [ticker structure]{@link https://docs.ccxt.com/#/?id=ticker-structure}
     */
    async unWatchTrades (symbol: string, params = {}): Promise<any> {
        await this.loadMarkets ();
        const market = this.market (symbol);
        const topic = 'trades';
        const options = this.safeDict (this.options, 'watchTrades', {});
        const channel = this.safeString (options, 'name', 'market.{marketId}.trade.detail');
        const subMessageHash = this.implodeParams (channel, { 'marketId': market['id'] });
        return await this.unsubscribePublic (market, subMessageHash, topic, params);
    }

    handleTrades (client: Client, message) {
        //
        //     {
        //         "ch": "market.btcusdt.trade.detail",
        //         "ts": 1583495834011,
        //         "tick": {
        //             "id": 105004645372,
        //             "ts": 1583495833751,
        //             "data": [
        //                 {
        //                     "id": 1.050046453727319e+22,
        //                     "ts": 1583495833751,
        //                     "tradeId": 102090727790,
        //                     "amount": 0.003893,
        //                     "price": 9150.01,
        //                     "direction": "sell"
        //                 }
        //             ]
        //         }
        //     }
        //
        const tick = this.safeValue (message, 'tick', {});
        const data = this.safeValue (tick, 'data', {});
        const ch = this.safeString (message, 'ch');
        const parts = ch.split ('.');
        const marketId = this.safeString (parts, 1);
        const market = this.safeMarket (marketId);
        const symbol = market['symbol'];
        let tradesCache = this.safeValue (this.trades, symbol);
        if (tradesCache === undefined) {
            const limit = this.safeInteger (this.options, 'tradesLimit', 1000);
            tradesCache = new ArrayCache (limit);
            this.trades[symbol] = tradesCache;
        }
        for (let i = 0; i < data.length; i++) {
            const trade = this.parseTrade (data[i], market);
            tradesCache.append (trade);
        }
        client.resolve (tradesCache, ch);
        return message;
    }

    /**
     * @method
     * @name htx#watchOHLCV
     * @description watches historical candlestick data containing the open, high, low, and close price, and the volume of a market
     * @see https://www.htx.com/en-us/opend/newApiPages/?id=7ec53241-7773-11ed-9966-0242ac110003
     * @see https://www.htx.com/en-us/opend/newApiPages/?id=28c3346a-77ae-11ed-9966-0242ac110003
     * @see https://www.htx.com/en-us/opend/newApiPages/?id=28c33563-77ae-11ed-9966-0242ac110003
     * @param {string} symbol unified symbol of the market to fetch OHLCV data for
     * @param {string} timeframe the length of time each candle represents
     * @param {int} [since] timestamp in ms of the earliest candle to fetch
     * @param {int} [limit] the maximum amount of candles to fetch
     * @param {object} [params] extra parameters specific to the exchange API endpoint
     * @returns {int[][]} A list of candles ordered as timestamp, open, high, low, close, volume
     */
    async watchOHLCV (symbol: string, timeframe = '1m', since: Int = undefined, limit: Int = undefined, params = {}): Promise<OHLCV[]> {
        await this.loadMarkets ();
        const market = this.market (symbol);
        symbol = market['symbol'];
        const interval = this.safeString (this.timeframes, timeframe, timeframe);
        const messageHash = 'market.' + market['id'] + '.kline.' + interval;
        const url = this.getUrlByMarketType (market['type'], market['linear']);
        const ohlcv = await this.subscribePublic (url, symbol, messageHash, undefined, params);
        if (this.newUpdates) {
            limit = ohlcv.getLimit (symbol, limit);
        }
        return this.filterBySinceLimit (ohlcv, since, limit, 0, true);
    }

    /**
     * @method
     * @name htx#unWatchOHLCV
     * @description unWatches historical candlestick data containing the open, high, low, and close price, and the volume of a market
     * @see https://www.htx.com/en-us/opend/newApiPages/?id=7ec53241-7773-11ed-9966-0242ac110003
     * @see https://www.htx.com/en-us/opend/newApiPages/?id=28c3346a-77ae-11ed-9966-0242ac110003
     * @see https://www.htx.com/en-us/opend/newApiPages/?id=28c33563-77ae-11ed-9966-0242ac110003
     * @param {string} symbol unified symbol of the market
     * @param {string} timeframe the length of time each candle represents
     * @param {object} [params] extra parameters specific to the exchange API endpoint
     * @param {object} [params.timezone] if provided, kline intervals are interpreted in that timezone instead of UTC, example '+08:00'
     * @returns {int[][]} A list of candles ordered as timestamp, open, high, low, close, volume
     */
    async unWatchOHLCV (symbol: string, timeframe = '1m', params = {}): Promise<any> {
        await this.loadMarkets ();
        const market = this.market (symbol);
        const interval = this.safeString (this.timeframes, timeframe, timeframe);
        const subMessageHash = 'market.' + market['id'] + '.kline.' + interval;
        const topic = 'ohlcv';
        params['symbolsAndTimeframes'] = [ [ market['symbol'], timeframe ] ];
        return await this.unsubscribePublic (market, subMessageHash, topic, params);
    }

    handleOHLCV (client: Client, message) {
        //
        //     {
        //         "ch": "market.btcusdt.kline.1min",
        //         "ts": 1583501786794,
        //         "tick": {
        //             "id": 1583501760,
        //             "open": 9094.5,
        //             "close": 9094.51,
        //             "low": 9094.5,
        //             "high": 9094.51,
        //             "amount": 0.44639786263800907,
        //             "vol": 4059.76919054,
        //             "count": 16
        //         }
        //     }
        //
        const ch = this.safeString (message, 'ch');
        const parts = ch.split ('.');
        const marketId = this.safeString (parts, 1);
        const market = this.safeMarket (marketId);
        const symbol = market['symbol'];
        const interval = this.safeString (parts, 3);
        const timeframe = this.findTimeframe (interval);
        this.ohlcvs[symbol] = this.safeValue (this.ohlcvs, symbol, {});
        let stored = this.safeValue (this.ohlcvs[symbol], timeframe);
        if (stored === undefined) {
            const limit = this.safeInteger (this.options, 'OHLCVLimit', 1000);
            stored = new ArrayCacheByTimestamp (limit);
            this.ohlcvs[symbol][timeframe] = stored;
        }
        const tick = this.safeValue (message, 'tick');
        const parsed = this.parseOHLCV (tick, market);
        stored.append (parsed);
        client.resolve (stored, ch);
    }

    /**
     * @method
     * @name htx#watchOrderBook
     * @see https://www.htx.com/en-us/opend/newApiPages/?id=7ec5362b-7773-11ed-9966-0242ac110003
     * @see https://www.htx.com/en-us/opend/newApiPages/?id=7ec5342e-7773-11ed-9966-0242ac110003
     * @see https://www.htx.com/en-us/opend/newApiPages/?id=7ec5378b-7773-11ed-9966-0242ac110003
     * @see https://www.htx.com/en-us/opend/newApiPages/?id=8cb7c51d-77b5-11ed-9966-0242ac110003
     * @see https://www.htx.com/en-us/opend/newApiPages/?id=8cb7c385-77b5-11ed-9966-0242ac110003
     * @see https://www.htx.com/en-us/opend/newApiPages/?id=28c337c2-77ae-11ed-9966-0242ac110003
     * @see https://www.htx.com/en-us/opend/newApiPages/?id=28c336e3-77ae-11ed-9966-0242ac110003
     * @see https://www.htx.com/en-us/opend/newApiPages/?id=5d514518-77b6-11ed-9966-0242ac110003
     * @see https://www.htx.com/en-us/opend/newApiPages/?id=5d514395-77b6-11ed-9966-0242ac110003
     * @description watches information on open orders with bid (buy) and ask (sell) prices, volumes and other data
     * @param {string} symbol unified symbol of the market to fetch the order book for
     * @param {int} [limit] the maximum amount of order book entries to return
     * @param {object} [params] extra parameters specific to the exchange API endpoint
     * @param {string} [params.adjustLimit] true/false, to automatically ceil the limit to the nearest supported value
     * @returns {object} A dictionary of [order book structures]{@link https://docs.ccxt.com/#/?id=order-book-structure} indexed by market symbols
     */
    async watchOrderBook (symbol: string, limit: Int = undefined, params = {}): Promise<OrderBook> {
        await this.loadMarkets ();
        const market = this.market (symbol);
        symbol = market['symbol'];
        const supportedLimits = {
            'spot': [ 5, 20, 150, 400 ], // for incremental
            'swapinverse': [ 30, 150 ], // only for swap-inverse markets
            'default': [ 20, 150 ], // for other contract markets
        };
        // 2) 5-level/20-level incremental MBP is a tick by tick feed,
        // which means whenever there is an order book change at that level, it pushes an update;
        // 150-levels/400-level incremental MBP feed is based on the gap
        // between two snapshots at 100ms interval.
<<<<<<< HEAD
        if (limit === undefined) {
            limit = market['spot'] ? 150 : 20;
        }
        const marketKey = market['type'] + this.safeString (market, 'subType');
        const selectedLimits = this.safeList2 (supportedLimits, marketKey, 'default');
        if (!this.inArray (limit, selectedLimits)) {
            if (this.handleOption ('watchOrderBook', 'adjustLimit', false)) {
                limit = this.findNearestCeiling (selectedLimits, limit);
            } else {
                throw new BadRequest (this.id + ' watchOrderBook(): the limit argument must be one of ' + this.json (selectedLimits) + ' or set .options["watchOrderBook"]["adjustLimit"] = true to adjust to nearest higher limit automatically');
            }
=======
        const options = this.safeDict (this.options, 'watchOrderBook', {});
        const depth = this.safeInteger (options, 'depth', 150);
        if (!this.inArray (depth, allowedLimits)) {
            throw new ExchangeError (this.id + ' watchOrderBook market accepts limits of 20 and 150 only');
>>>>>>> e8d05f96
        }
        let messageHash = undefined;
        if (market['spot']) {
            messageHash = 'market.' + market['id'] + '.mbp.' + this.numberToString (depth);
        } else {
            messageHash = 'market.' + market['id'] + '.depth.size_' + this.numberToString (depth) + '.high_freq';
        }
        const url = this.getUrlByMarketType (market['type'], market['linear'], false, true);
        let method = this.handleOrderBookSubscription;
        if (!market['spot']) {
            params = this.extend (params);
            params['data_type'] = 'incremental';
            method = undefined;
        }
        const orderbook = await this.subscribePublic (url, symbol, messageHash, method, params);
        return orderbook.limit ();
    }

    /**
     * @method
     * @name htx#unWatchOrderBook
     * @description unsubscribe from the orderbook channel
     * @see https://huobiapi.github.io/docs/dm/v1/en/#subscribe-market-depth-data
     * @see https://huobiapi.github.io/docs/coin_margined_swap/v1/en/#subscribe-incremental-market-depth-data
     * @see https://huobiapi.github.io/docs/usdt_swap/v1/en/#general-subscribe-incremental-market-depth-data
     * @param {string} symbol unified symbol of the market to fetch the order book for
     * @param {object} [params] extra parameters specific to the exchange API endpoint
     * @param {int} [params.limit] orderbook limit, default is undefined
     * @returns {object} A dictionary of [order book structures]{@link https://docs.ccxt.com/#/?id=order-book-structure} indexed by market symbols
     */
    async unWatchOrderBook (symbol: string, params = {}): Promise<any> {
        await this.loadMarkets ();
        const market = this.market (symbol);
        const topic = 'orderbook';
        const options = this.safeDict (this.options, 'watchOrderBook', {});
        const depth = this.safeInteger (options, 'depth', 150);
        let subMessageHash = undefined;
        if (market['spot']) {
            subMessageHash = 'market.' + market['id'] + '.mbp.' + this.numberToString (depth);
        } else {
            subMessageHash = 'market.' + market['id'] + '.depth.size_' + this.numberToString (depth) + '.high_freq';
        }
        if (!(market['spot'])) {
            params['data_type'] = 'incremental';
        }
        return await this.unsubscribePublic (market, subMessageHash, topic, params);
    }

    handleOrderBookSnapshot (client: Client, message, subscription) {
        //
        //     {
        //         "id": 1583473663565,
        //         "rep": "market.btcusdt.mbp.150",
        //         "status": "ok",
        //         "ts": 1698359289261,
        //         "data": {
        //             "seqNum": 104999417756,
        //             "bids": [
        //                 [9058.27, 0],
        //                 [9058.43, 0],
        //                 [9058.99, 0],
        //             ],
        //             "asks": [
        //                 [9084.27, 0.2],
        //                 [9085.69, 0],
        //                 [9085.81, 0],
        //             ]
        //         }
        //     }
        //
        const symbol = this.safeString (subscription, 'symbol');
        const messageHash = this.safeString (subscription, 'messageHash');
        const id = this.safeString (message, 'id');
        const lastTimestamp = this.safeInteger (subscription, 'lastTimestamp');
        try {
            const orderbook = this.orderbooks[symbol];
            const data = this.safeValue (message, 'data');
            const messages = orderbook.cache;
            const firstMessage = this.safeValue (messages, 0, {});
            const snapshot = this.parseOrderBook (data, symbol);
            const tick = this.safeValue (firstMessage, 'tick');
            const sequence = this.safeInteger (tick, 'prevSeqNum');
            const nonce = this.safeInteger (data, 'seqNum');
            snapshot['nonce'] = nonce;
            const snapshotTimestamp = this.safeInteger (message, 'ts');
            subscription['lastTimestamp'] = snapshotTimestamp;
            const snapshotLimit = this.safeInteger (subscription, 'limit');
            const snapshotOrderBook = this.orderBook (snapshot, snapshotLimit);
            client.resolve (snapshotOrderBook, id);
            if ((sequence === undefined) || (nonce < sequence)) {
                const maxAttempts = this.handleOption ('watchOrderBook', 'maxRetries', 3);
                let numAttempts = this.safeInteger (subscription, 'numAttempts', 0);
                // retry to synchronize if we have not reached maxAttempts yet
                if (numAttempts < maxAttempts) {
                    // safety guard
                    if (messageHash in client.subscriptions) {
                        numAttempts = this.sum (numAttempts, 1);
                        const delayTime = this.sum (1000, lastTimestamp - snapshotTimestamp);
                        subscription['numAttempts'] = numAttempts;
                        client.subscriptions[messageHash] = subscription;
                        this.delay (delayTime, this.watchOrderBookSnapshot, client, message, subscription);
                    }
                } else {
                    // throw upon failing to synchronize in maxAttempts
                    throw new InvalidNonce (this.id + ' failed to synchronize WebSocket feed with the snapshot for symbol ' + symbol + ' in ' + maxAttempts.toString () + ' attempts');
                }
            } else {
                orderbook.reset (snapshot);
                // unroll the accumulated deltas
                for (let i = 0; i < messages.length; i++) {
                    this.handleOrderBookMessage (client, messages[i]);
                }
                orderbook.cache = [];
                this.orderbooks[symbol] = orderbook;
                client.resolve (orderbook, messageHash);
            }
        } catch (e) {
            delete client.subscriptions[messageHash];
            delete this.orderbooks[symbol];
            client.reject (e, messageHash);
        }
    }

    async watchOrderBookSnapshot (client, message, subscription) {
        const messageHash = this.safeString (subscription, 'messageHash');
        const symbol = this.safeString (subscription, 'symbol');
        const limit = this.safeInteger (subscription, 'limit');
        const timestamp = this.safeInteger (message, 'ts');
        const params = this.safeValue (subscription, 'params');
        const attempts = this.safeInteger (subscription, 'numAttempts', 0);
        const market = this.market (symbol);
        const url = this.getUrlByMarketType (market['type'], market['linear'], false, true);
        const requestId = this.requestId ();
        const request: Dict = {
            'req': messageHash,
            'id': requestId,
        };
        // this is a temporary subscription by a specific requestId
        // it has a very short lifetime until the snapshot is received over ws
        const snapshotSubscription: Dict = {
            'id': requestId,
            'messageHash': messageHash,
            'symbol': symbol,
            'limit': limit,
            'params': params,
            'numAttempts': attempts,
            'lastTimestamp': timestamp,
            'method': this.handleOrderBookSnapshot,
        };
        try {
            const orderbook = await this.watch (url, requestId, request, requestId, snapshotSubscription);
            return orderbook.limit ();
        } catch (e) {
            delete client.subscriptions[messageHash];
            client.reject (e, messageHash);
        }
        return undefined;
    }

    handleDelta (bookside, delta) {
        const price = this.safeFloat (delta, 0);
        const amount = this.safeFloat (delta, 1);
        bookside.store (price, amount);
    }

    handleDeltas (bookside, deltas) {
        for (let i = 0; i < deltas.length; i++) {
            this.handleDelta (bookside, deltas[i]);
        }
    }

    handleOrderBookMessage (client: Client, message) {
        // spot markets
        //
        //     {
        //         "ch": "market.btcusdt.mbp.150",
        //         "ts": 1583472025885,
        //         "tick": {
        //             "seqNum": 104998984994,
        //             "prevSeqNum": 104998984977,
        //             "bids": [
        //                 [9058.27, 0],
        //                 [9058.43, 0],
        //                 [9058.99, 0],
        //             ],
        //             "asks": [
        //                 [9084.27, 0.2],
        //                 [9085.69, 0],
        //                 [9085.81, 0],
        //             ]
        //         }
        //     }
        //
        // non-spot market update
        //
        //     {
        //         "ch":"market.BTC220218.depth.size_150.high_freq",
        //         "tick":{
        //             "asks":[],
        //             "bids":[
        //                 [43445.74,1],
        //                 [43444.48,0 ],
        //                 [40593.92,9]
        //             ],
        //             "ch":"market.BTC220218.depth.size_150.high_freq",
        //             "event":"update",
        //             "id":152727500274,
        //             "mrid":152727500274,
        //             "ts":1645023376098,
        //             "version":37536690
        //         },
        //         "ts":1645023376098
        //     }
        // non-spot market snapshot
        //
        //     {
        //         "ch":"market.BTC220218.depth.size_150.high_freq",
        //         "tick":{
        //             "asks":[
        //                 [43445.74,1],
        //                 [43444.48,0 ],
        //                 [40593.92,9]
        //             ],
        //             "bids":[
        //                 [43445.74,1],
        //                 [43444.48,0 ],
        //                 [40593.92,9]
        //             ],
        //             "ch":"market.BTC220218.depth.size_150.high_freq",
        //             "event":"snapshot",
        //             "id":152727500274,
        //             "mrid":152727500274,
        //             "ts":1645023376098,
        //             "version":37536690
        //         },
        //         "ts":1645023376098
        //     }
        //
        const ch = this.safeValue (message, 'ch');
        const parts = ch.split ('.');
        const marketId = this.safeString (parts, 1);
        const market = this.safeMarket (marketId);
        const symbol = market['symbol'];
        const orderbook = this.orderbooks[symbol];
        const tick = this.safeValue (message, 'tick', {});
        const seqNum = this.safeInteger (tick, 'seqNum');
        const prevSeqNum = this.safeInteger (tick, 'prevSeqNum');
        const event = this.safeString (tick, 'event');
        const version = this.safeInteger (tick, 'version');
        const timestamp = this.safeInteger (message, 'ts');
        if (event === 'snapshot') {
            const snapshot = this.parseOrderBook (tick, symbol, timestamp);
            orderbook.reset (snapshot);
            orderbook['nonce'] = version;
        }
        if ((prevSeqNum !== undefined) && prevSeqNum > orderbook['nonce']) {
            const checksum = this.handleOption ('watchOrderBook', 'checksum', true);
            if (checksum) {
                throw new ChecksumError (this.id + ' ' + this.orderbookChecksumMessage (symbol));
            }
        }
        const spotConditon = market['spot'] && (prevSeqNum === orderbook['nonce']);
        const nonSpotCondition = market['contract'] && (version - 1 === orderbook['nonce']);
        if (spotConditon || nonSpotCondition) {
            const asks = this.safeValue (tick, 'asks', []);
            const bids = this.safeValue (tick, 'bids', []);
            this.handleDeltas (orderbook['asks'], asks);
            this.handleDeltas (orderbook['bids'], bids);
            orderbook['nonce'] = spotConditon ? seqNum : version;
            orderbook['timestamp'] = timestamp;
            orderbook['datetime'] = this.iso8601 (timestamp);
        }
    }

    handleOrderBook (client: Client, message) {
        //
        // deltas
        //
        // spot markets
        //
        //     {
        //         "ch": "market.btcusdt.mbp.150",
        //         "ts": 1583472025885,
        //         "tick": {
        //             "seqNum": 104998984994,
        //             "prevSeqNum": 104998984977,
        //             "bids": [
        //                 [9058.27, 0],
        //                 [9058.43, 0],
        //                 [9058.99, 0],
        //             ],
        //             "asks": [
        //                 [9084.27, 0.2],
        //                 [9085.69, 0],
        //                 [9085.81, 0],
        //             ]
        //         }
        //     }
        //
        // non spot markets
        //
        //     {
        //         "ch":"market.BTC220218.depth.size_150.high_freq",
        //         "tick":{
        //             "asks":[],
        //             "bids":[
        //                 [43445.74,1],
        //                 [43444.48,0 ],
        //                 [40593.92,9]
        //             ],
        //             "ch":"market.BTC220218.depth.size_150.high_freq",
        //             "event":"update",
        //             "id":152727500274,
        //             "mrid":152727500274,
        //             "ts":1645023376098,
        //             "version":37536690
        //         },
        //         "ts":1645023376098
        //     }
        //
        const messageHash = this.safeString (message, 'ch');
        const tick = this.safeDict (message, 'tick');
        const event = this.safeString (tick, 'event');
        const ch = this.safeString (message, 'ch');
        const parts = ch.split ('.');
        const marketId = this.safeString (parts, 1);
        const symbol = this.safeSymbol (marketId);
        if (!(symbol in this.orderbooks)) {
            const size = this.safeString (parts, 3);
            const sizeParts = size.split ('_');
            const limit = this.safeInteger (sizeParts, 1);
            this.orderbooks[symbol] = this.orderBook ({}, limit);
        }
        const orderbook = this.orderbooks[symbol];
        if ((event === undefined) && (orderbook['nonce'] === undefined)) {
            orderbook.cache.push (message);
        } else {
            this.handleOrderBookMessage (client, message);
            client.resolve (orderbook, messageHash);
        }
    }

    handleOrderBookSubscription (client: Client, message, subscription) {
        const symbol = this.safeString (subscription, 'symbol');
        const market = this.market (symbol);
        const limit = this.safeInteger (subscription, 'limit');
        this.orderbooks[symbol] = this.orderBook ({}, limit);
        if (market['spot']) {
            this.spawn (this.watchOrderBookSnapshot, client, message, subscription);
        }
    }

    /**
     * @method
     * @name htx#watchMyTrades
     * @description watches information on multiple trades made by the user
     * @see https://www.htx.com/en-us/opend/newApiPages/?id=7ec53dd5-7773-11ed-9966-0242ac110003
     * @param {string} symbol unified market symbol of the market trades were made in
     * @param {int} [since] the earliest time in ms to fetch trades for
     * @param {int} [limit] the maximum number of trade structures to retrieve
     * @param {object} [params] extra parameters specific to the exchange API endpoint
     * @returns {object[]} a list of [trade structures]{@link https://docs.ccxt.com/#/?id=trade-structure}
     */
    async watchMyTrades (symbol: Str = undefined, since: Int = undefined, limit: Int = undefined, params = {}): Promise<Trade[]> {
        this.checkRequiredCredentials ();
        await this.loadMarkets ();
        let type = undefined;
        let marketId = '*'; // wildcard
        let market = undefined;
        let messageHash = undefined;
        let channel = undefined;
        let trades = undefined;
        let subType = undefined;
        if (symbol !== undefined) {
            market = this.market (symbol);
            symbol = market['symbol'];
            type = market['type'];
            subType = market['linear'] ? 'linear' : 'inverse';
            marketId = market['lowercaseId'];
        } else {
            type = this.safeString (this.options, 'defaultType', 'spot');
            type = this.safeString (params, 'type', type);
            subType = this.safeString2 (this.options, 'subType', 'defaultSubType', 'linear');
            subType = this.safeString (params, 'subType', subType);
            params = this.omit (params, [ 'type', 'subType' ]);
        }
        if (type === 'spot') {
            let mode = undefined;
            if (mode === undefined) {
                mode = this.safeString2 (this.options, 'watchMyTrades', 'mode', '0');
                mode = this.safeString (params, 'mode', mode);
                params = this.omit (params, 'mode');
            }
            messageHash = 'trade.clearing' + '#' + marketId + '#' + mode;
            channel = messageHash;
        } else {
            const channelAndMessageHash = this.getOrderChannelAndMessageHash (type, subType, market, params);
            channel = this.safeString (channelAndMessageHash, 0);
            const orderMessageHash = this.safeString (channelAndMessageHash, 1);
            // we will take advantage of the order messageHash because already handles stuff
            // like symbol/margin/subtype/type variations
            messageHash = orderMessageHash + ':' + 'trade';
        }
        trades = await this.subscribePrivate (channel, messageHash, type, subType, params);
        if (this.newUpdates) {
            limit = trades.getLimit (symbol, limit);
        }
        return this.filterBySymbolSinceLimit (trades, symbol, since, limit, true);
    }

    getOrderChannelAndMessageHash (type, subType, market = undefined, params = {}) {
        let messageHash = undefined;
        let channel = undefined;
        let orderType = this.safeString (this.options, 'orderType', 'orders'); // orders or matchOrders
        orderType = this.safeString (params, 'orderType', orderType);
        params = this.omit (params, 'orderType');
        const marketCode = (market !== undefined) ? market['lowercaseId'].toLowerCase () : undefined;
        const baseId = (market !== undefined) ? market['baseId'] : undefined;
        const prefix = orderType;
        messageHash = prefix;
        if (subType === 'linear') {
            // USDT Margined Contracts Example: LTC/USDT:USDT
            const marginMode = this.safeString (params, 'margin', 'cross');
            const marginPrefix = (marginMode === 'cross') ? prefix + '_cross' : prefix;
            messageHash = marginPrefix;
            if (marketCode !== undefined) {
                messageHash += '.' + marketCode;
                channel = messageHash;
            } else {
                channel = marginPrefix + '.' + '*';
            }
        } else if (type === 'future') {
            // inverse futures Example: BCH/USD:BCH-220408
            if (baseId !== undefined) {
                channel = prefix + '.' + baseId.toLowerCase ();
                messageHash = channel;
            } else {
                channel = prefix + '.' + '*';
            }
        } else {
            // inverse swaps: Example: BTC/USD:BTC
            if (marketCode !== undefined) {
                channel = prefix + '.' + marketCode;
                messageHash = channel;
            } else {
                channel = prefix + '.' + '*';
            }
        }
        return [ channel, messageHash ];
    }

    /**
     * @method
     * @name htx#watchOrders
     * @description watches information on multiple orders made by the user
     * @see https://www.htx.com/en-us/opend/newApiPages/?id=7ec53c8f-7773-11ed-9966-0242ac110003
     * @param {string} symbol unified market symbol of the market orders were made in
     * @param {int} [since] the earliest time in ms to fetch orders for
     * @param {int} [limit] the maximum number of order structures to retrieve
     * @param {object} [params] extra parameters specific to the exchange API endpoint
     * @returns {object[]} a list of [order structures]{@link https://docs.ccxt.com/#/?id=order-structure}
     */
    async watchOrders (symbol: Str = undefined, since: Int = undefined, limit: Int = undefined, params = {}): Promise<Order[]> {
        await this.loadMarkets ();
        let type = undefined;
        let subType = undefined;
        let market = undefined;
        let suffix = '*'; // wildcard
        if (symbol !== undefined) {
            market = this.market (symbol);
            symbol = market['symbol'];
            type = market['type'];
            suffix = market['lowercaseId'];
            subType = market['linear'] ? 'linear' : 'inverse';
        } else {
            type = this.safeString (this.options, 'defaultType', 'spot');
            type = this.safeString (params, 'type', type);
            subType = this.safeString2 (this.options, 'subType', 'defaultSubType', 'linear');
            subType = this.safeString (params, 'subType', subType);
            params = this.omit (params, [ 'type', 'subType' ]);
        }
        let messageHash = undefined;
        let channel = undefined;
        if (type === 'spot') {
            messageHash = 'orders' + '#' + suffix;
            channel = messageHash;
        } else {
            const channelAndMessageHash = this.getOrderChannelAndMessageHash (type, subType, market, params);
            channel = this.safeString (channelAndMessageHash, 0);
            messageHash = this.safeString (channelAndMessageHash, 1);
        }
        const orders = await this.subscribePrivate (channel, messageHash, type, subType, params);
        if (this.newUpdates) {
            limit = orders.getLimit (symbol, limit);
        }
        return this.filterBySinceLimit (orders, since, limit, 'timestamp', true);
    }

    handleOrder (client: Client, message) {
        //
        // spot
        //
        //     {
        //         "action":"push",
        //         "ch":"orders#btcusdt", // or "orders#*" for global subscriptions
        //         "data": {
        //             "orderSource": "spot-web",
        //             "orderCreateTime": 1645116048355,
        //             "accountId": 44234548,
        //             "orderPrice": "100",
        //             "orderSize": "0.05",
        //             "symbol": "ethusdt",
        //             "type": "buy-limit",
        //             "orderId": "478861479986886",
        //             "eventType": "creation",
        //             "clientOrderId": '',
        //             "orderStatus": "submitted"
        //         }
        //     }
        //
        // spot wrapped trade
        //
        //     {
        //         "action": "push",
        //         "ch": "orders#ltcusdt",
        //         "data": {
        //             "tradePrice": "130.01",
        //             "tradeVolume": "0.0385",
        //             "tradeTime": 1648714741525,
        //             "aggressor": true,
        //             "execAmt": "0.0385",
        //             "orderSource": "spot-web",
        //             "orderSize": "0.0385",
        //             "remainAmt": "0",
        //             "tradeId": 101541578884,
        //             "symbol": "ltcusdt",
        //             "type": "sell-market",
        //             "eventType": "trade",
        //             "clientOrderId": '',
        //             "orderStatus": "filled",
        //             "orderId": 509835753860328
        //         }
        //     }
        //
        // non spot order
        //
        // {
        //     "contract_type": "swap",
        //     "pair": "LTC-USDT",
        //     "business_type": "swap",
        //     "op": "notify",
        //     "topic": "orders_cross.ltc-usdt",
        //     "ts": 1650354508696,
        //     "symbol": "LTC",
        //     "contract_code": "LTC-USDT",
        //     "volume": 1,
        //     "price": 110.34,
        //     "order_price_type": "lightning",
        //     "direction": "sell",
        //     "offset": "close",
        //     "status": 6,
        //     "lever_rate": 1,
        //     "order_id": "966002354015051776",
        //     "order_id_str": "966002354015051776",
        //     "client_order_id": null,
        //     "order_source": "web",
        //     "order_type": 1,
        //     "created_at": 1650354508649,
        //     "trade_volume": 1,
        //     "trade_turnover": 11.072,
        //     "fee": -0.005536,
        //     "trade_avg_price": 110.72,
        //     "margin_frozen": 0,
        //     "profit": -0.045,
        //     "trade": [
        //       {
        //         "trade_fee": -0.005536,
        //         "fee_asset": "USDT",
        //         "real_profit": 0.473,
        //         "profit": -0.045,
        //         "trade_id": 86678766507,
        //         "id": "86678766507-966002354015051776-1",
        //         "trade_volume": 1,
        //         "trade_price": 110.72,
        //         "trade_turnover": 11.072,
        //         "created_at": 1650354508656,
        //         "role": "taker"
        //       }
        //     ],
        //     "canceled_at": 0,
        //     "fee_asset": "USDT",
        //     "margin_asset": "USDT",
        //     "uid": "359305390",
        //     "liquidation_type": "0",
        //     "margin_mode": "cross",
        //     "margin_account": "USDT",
        //     "is_tpsl": 0,
        //     "real_profit": 0.473,
        //     "trade_partition": "USDT",
        //     "reduce_only": 1
        //   }
        //
        //
        const messageHash = this.safeString2 (message, 'ch', 'topic');
        const data = this.safeValue (message, 'data');
        let marketId = this.safeString (message, 'contract_code');
        if (marketId === undefined) {
            marketId = this.safeString (data, 'symbol');
        }
        const market = this.safeMarket (marketId);
        let parsedOrder = undefined;
        if (data !== undefined) {
            // spot updates
            const eventType = this.safeString (data, 'eventType');
            if (eventType === 'trade') {
                // when a spot order is filled we get an update message
                // with the trade info
                const parsedTrade = this.parseOrderTrade (data, market);
                // inject trade in existing order by faking an order object
                const orderId = this.safeString (parsedTrade, 'order');
                const trades = [ parsedTrade ];
                const status = this.parseOrderStatus (this.safeString2 (data, 'orderStatus', 'status', 'closed'));
                const filled = this.safeString (data, 'execAmt');
                const remaining = this.safeString (data, 'remainAmt');
                const order: Dict = {
                    'id': orderId,
                    'trades': trades,
                    'status': status,
                    'symbol': market['symbol'],
                    'filled': this.parseNumber (filled),
                    'remaining': this.parseNumber (remaining),
                };
                parsedOrder = order;
            } else {
                parsedOrder = this.parseWsOrder (data, market);
            }
        } else {
            // contract branch
            parsedOrder = this.parseWsOrder (message, market);
            const rawTrades = this.safeValue (message, 'trade', []);
            const tradesLength = rawTrades.length;
            if (tradesLength > 0) {
                const tradesObject: Dict = {
                    'trades': rawTrades,
                    'ch': messageHash,
                    'symbol': marketId,
                };
                // inject order params in every trade
                const extendTradeParams: Dict = {
                    'order': this.safeString (parsedOrder, 'id'),
                    'type': this.safeString (parsedOrder, 'type'),
                    'side': this.safeString (parsedOrder, 'side'),
                };
                // trades arrive inside an order update
                // we're forwarding them to handleMyTrade
                // so they can be properly resolved
                this.handleMyTrade (client, tradesObject, extendTradeParams);
            }
        }
        if (this.orders === undefined) {
            const limit = this.safeInteger (this.options, 'ordersLimit', 1000);
            this.orders = new ArrayCacheBySymbolById (limit);
        }
        const cachedOrders = this.orders;
        cachedOrders.append (parsedOrder);
        client.resolve (this.orders, messageHash);
        // when we make a global subscription (for contracts only) our message hash can't have a symbol/currency attached
        // so we're removing it here
        let genericMessageHash = messageHash.replace ('.' + market['lowercaseId'], '');
        const lowerCaseBaseId = this.safeStringLower (market, 'baseId');
        genericMessageHash = genericMessageHash.replace ('.' + lowerCaseBaseId, '');
        client.resolve (this.orders, genericMessageHash);
    }

    parseWsOrder (order, market = undefined) {
        //
        // spot
        //
        //     {
        //         "orderSource": "spot-web",
        //         "orderCreateTime": 1645116048355, // creating only
        //         "accountId": 44234548,
        //         "orderPrice": "100",
        //         "orderSize": "0.05",
        //         "orderValue": "3.71676361", // market-buy only
        //         "symbol": "ethusdt",
        //         "type": "buy-limit",
        //         "orderId": "478861479986886",
        //         "eventType": "creation",
        //         "clientOrderId": '',
        //         "orderStatus": "submitted"
        //         "lastActTime":1645118621810 // except creating
        //         "execAmt":"0"
        //     }
        //
        // swap order
        //
        //     {
        //         "contract_type": "swap",
        //         "pair": "LTC-USDT",
        //         "business_type": "swap",
        //         "op": "notify",
        //         "topic": "orders_cross.ltc-usdt",
        //         "ts": 1648717911384,
        //         "symbol": "LTC",
        //         "contract_code": "LTC-USDT",
        //         "volume": 1,
        //         "price": 129.13,
        //         "order_price_type": "lightning",
        //         "direction": "sell",
        //         "offset": "close",
        //         "status": 6,
        //         "lever_rate": 5,
        //         "order_id": "959137967397068800",
        //         "order_id_str": "959137967397068800",
        //         "client_order_id": null,
        //         "order_source": "web",
        //         "order_type": 1,
        //         "created_at": 1648717911344,
        //         "trade_volume": 1,
        //         "trade_turnover": 12.952,
        //         "fee": -0.006476,
        //         "trade_avg_price": 129.52,
        //         "margin_frozen": 0,
        //         "profit": -0.005,
        //         "trade": [
        //             {
        //                 "trade_fee": -0.006476,
        //                 "fee_asset": "USDT",
        //                 "real_profit": -0.005,
        //                 "profit": -0.005,
        //                 "trade_id": 83619995370,
        //                 "id": "83619995370-959137967397068800-1",
        //                 "trade_volume": 1,
        //                 "trade_price": 129.52,
        //                 "trade_turnover": 12.952,
        //                 "created_at": 1648717911352,
        //                 "role": "taker"
        //             }
        //         ],
        //         "canceled_at": 0,
        //         "fee_asset": "USDT",
        //         "margin_asset": "USDT",
        //         "uid": "359305390",
        //         "liquidation_type": "0",
        //         "margin_mode": "cross",
        //         "margin_account": "USDT",
        //         "is_tpsl": 0,
        //         "real_profit": -0.005,
        //         "trade_partition": "USDT",
        //         "reduce_only": 1
        //     }
        //
        //     {
        //         "op":"notify",
        //         "topic":"orders.ada",
        //         "ts":1604388667226,
        //         "symbol":"ADA",
        //         "contract_type":"quarter",
        //         "contract_code":"ADA201225",
        //         "volume":1,
        //         "price":0.0905,
        //         "order_price_type":"post_only",
        //         "direction":"sell",
        //         "offset":"open",
        //         "status":6,
        //         "lever_rate":20,
        //         "order_id":773207641127878656,
        //         "order_id_str":"773207641127878656",
        //         "client_order_id":null,
        //         "order_source":"web",
        //         "order_type":1,
        //         "created_at":1604388667146,
        //         "trade_volume":1,
        //         "trade_turnover":10,
        //         "fee":-0.022099447513812154,
        //         "trade_avg_price":0.0905,
        //         "margin_frozen":0,
        //         "profit":0,
        //         "trade":[],
        //         "canceled_at":0,
        //         "fee_asset":"ADA",
        //         "uid":"123456789",
        //         "liquidation_type":"0",
        //         "is_tpsl": 0,
        //         "real_profit": 0
        //     }
        //
        const lastTradeTimestamp = this.safeInteger2 (order, 'lastActTime', 'ts');
        const created = this.safeInteger (order, 'orderCreateTime');
        const marketId = this.safeString2 (order, 'contract_code', 'symbol');
        market = this.safeMarket (marketId, market);
        const symbol = this.safeSymbol (marketId, market);
        const amount = this.safeString2 (order, 'orderSize', 'volume');
        const status = this.parseOrderStatus (this.safeString2 (order, 'orderStatus', 'status'));
        const id = this.safeString2 (order, 'orderId', 'order_id');
        const clientOrderId = this.safeString2 (order, 'clientOrderId', 'client_order_id');
        const price = this.safeString2 (order, 'orderPrice', 'price');
        const filled = this.safeString (order, 'execAmt');
        const typeSide = this.safeString (order, 'type');
        const feeCost = this.safeString (order, 'fee');
        let fee = undefined;
        if (feeCost !== undefined) {
            const feeCurrencyId = this.safeString (order, 'fee_asset');
            fee = {
                'cost': feeCost,
                'currency': this.safeCurrencyCode (feeCurrencyId),
            };
        }
        const avgPrice = this.safeString (order, 'trade_avg_price');
        const rawTrades = this.safeValue (order, 'trade');
        let typeSideParts = [];
        if (typeSide !== undefined) {
            typeSideParts = typeSide.split ('-');
        }
        let type = this.safeStringLower (typeSideParts, 1);
        if (type === undefined) {
            type = this.safeString (order, 'order_price_type');
        }
        let side = this.safeStringLower (typeSideParts, 0);
        if (side === undefined) {
            side = this.safeString (order, 'direction');
        }
        const cost = this.safeString (order, 'orderValue');
        return this.safeOrder ({
            'info': order,
            'id': id,
            'clientOrderId': clientOrderId,
            'timestamp': created,
            'datetime': this.iso8601 (created),
            'lastTradeTimestamp': lastTradeTimestamp,
            'status': status,
            'symbol': symbol,
            'type': type,
            'timeInForce': undefined,
            'postOnly': undefined,
            'side': side,
            'price': price,
            'amount': amount,
            'filled': filled,
            'remaining': undefined,
            'cost': cost,
            'fee': fee,
            'average': avgPrice,
            'trades': rawTrades,
        }, market);
    }

    parseOrderTrade (trade, market = undefined) {
        // spot private wrapped trade
        //
        //     {
        //         "tradePrice": "130.01",
        //         "tradeVolume": "0.0385",
        //         "tradeTime": 1648714741525,
        //         "aggressor": true,
        //         "execAmt": "0.0385",
        //         "orderSource": "spot-web",
        //         "orderSize": "0.0385",
        //         "remainAmt": "0",
        //         "tradeId": 101541578884,
        //         "symbol": "ltcusdt",
        //         "type": "sell-market",
        //         "eventType": "trade",
        //         "clientOrderId": '',
        //         "orderStatus": "filled",
        //         "orderId": 509835753860328
        //     }
        //
        market = this.safeMarket (undefined, market);
        const symbol = market['symbol'];
        const tradeId = this.safeString (trade, 'tradeId');
        const price = this.safeString (trade, 'tradePrice');
        const amount = this.safeString (trade, 'tradeVolume');
        const order = this.safeString (trade, 'orderId');
        const timestamp = this.safeInteger (trade, 'tradeTime');
        let type = this.safeString (trade, 'type');
        let side = undefined;
        if (type !== undefined) {
            const typeParts = type.split ('-');
            side = typeParts[0];
            type = typeParts[1];
        }
        const aggressor = this.safeValue (trade, 'aggressor');
        let takerOrMaker = undefined;
        if (aggressor !== undefined) {
            takerOrMaker = aggressor ? 'taker' : 'maker';
        }
        return this.safeTrade ({
            'info': trade,
            'timestamp': timestamp,
            'datetime': this.iso8601 (timestamp),
            'symbol': symbol,
            'id': tradeId,
            'order': order,
            'type': type,
            'takerOrMaker': takerOrMaker,
            'side': side,
            'price': price,
            'amount': amount,
            'cost': undefined,
            'fee': undefined,
        }, market);
    }

    /**
     * @method
     * @name htx#watchPositions
     * @see https://www.huobi.com/en-in/opend/newApiPages/?id=8cb7de1c-77b5-11ed-9966-0242ac110003
     * @see https://www.huobi.com/en-in/opend/newApiPages/?id=8cb7df0f-77b5-11ed-9966-0242ac110003
     * @see https://www.huobi.com/en-in/opend/newApiPages/?id=28c34a7d-77ae-11ed-9966-0242ac110003
     * @see https://www.huobi.com/en-in/opend/newApiPages/?id=5d5156b5-77b6-11ed-9966-0242ac110003
     * @description watch all open positions. Note: huobi has one channel for each marginMode and type
     * @param {string[]|undefined} symbols list of unified market symbols
     * @param since
     * @param limit
     * @param {object} params extra parameters specific to the exchange API endpoint
     * @returns {object[]} a list of [position structure]{@link https://docs.ccxt.com/en/latest/manual.html#position-structure}
     */
    async watchPositions (symbols: Strings = undefined, since: Int = undefined, limit: Int = undefined, params = {}): Promise<Position[]> {
        await this.loadMarkets ();
        let market = undefined;
        let messageHash = '';
        if (!this.isEmpty (symbols)) {
            market = this.getMarketFromSymbols (symbols);
            messageHash = '::' + symbols.join (',');
        }
        let type = undefined;
        let subType = undefined;
        if (market !== undefined) {
            type = market['type'];
            subType = market['linear'] ? 'linear' : 'inverse';
        } else {
            [ type, params ] = this.handleMarketTypeAndParams ('watchPositions', market, params);
            if (type === 'spot') {
                type = 'future';
            }
            [ subType, params ] = this.handleOptionAndParams (params, 'watchPositions', 'subType', subType);
        }
        symbols = this.marketSymbols (symbols);
        let marginMode = undefined;
        [ marginMode, params ] = this.handleMarginModeAndParams ('watchPositions', params, 'cross');
        const isLinear = (subType === 'linear');
        const url = this.getUrlByMarketType (type, isLinear, true);
        messageHash = marginMode + ':positions' + messageHash;
        const channel = (marginMode === 'cross') ? 'positions_cross.*' : 'positions.*';
        const newPositions = await this.subscribePrivate (channel, messageHash, type, subType, params);
        if (this.newUpdates) {
            return newPositions;
        }
        return this.filterBySymbolsSinceLimit (this.positions[url][marginMode], symbols, since, limit, false);
    }

    handlePositions (client, message) {
        //
        //    {
        //        op: 'notify',
        //        topic: 'positions_cross',
        //        ts: 1696767149650,
        //        event: 'snapshot',
        //        data: [
        //          {
        //            contract_type: 'swap',
        //            pair: 'BTC-USDT',
        //            business_type: 'swap',
        //            liquidation_price: null,
        //            symbol: 'BTC',
        //            contract_code: 'BTC-USDT',
        //            volume: 1,
        //            available: 1,
        //            frozen: 0,
        //            cost_open: 27802.2,
        //            cost_hold: 27802.2,
        //            profit_unreal: 0.0175,
        //            profit_rate: 0.000629446590557581,
        //            profit: 0.0175,
        //            margin_asset: 'USDT',
        //            position_margin: 27.8197,
        //            lever_rate: 1,
        //            direction: 'buy',
        //            last_price: 27819.7,
        //            margin_mode: 'cross',
        //            margin_account: 'USDT',
        //            trade_partition: 'USDT',
        //            position_mode: 'dual_side'
        //          },
        //        ]
        //    }
        //
        const url = client.url;
        const topic = this.safeString (message, 'topic', '');
        const marginMode = (topic === 'positions_cross') ? 'cross' : 'isolated';
        if (this.positions === undefined) {
            this.positions = {};
        }
        const clientPositions = this.safeValue (this.positions, url);
        if (clientPositions === undefined) {
            this.positions[url] = {};
        }
        const clientMarginModePositions = this.safeValue (clientPositions, marginMode);
        if (clientMarginModePositions === undefined) {
            this.positions[url][marginMode] = new ArrayCacheBySymbolBySide ();
        }
        const cache = this.positions[url][marginMode];
        const rawPositions = this.safeValue (message, 'data', []);
        const newPositions = [];
        const timestamp = this.safeInteger (message, 'ts');
        for (let i = 0; i < rawPositions.length; i++) {
            const rawPosition = rawPositions[i];
            const position = this.parsePosition (rawPosition);
            position['timestamp'] = timestamp;
            position['datetime'] = this.iso8601 (timestamp);
            newPositions.push (position);
            cache.append (position);
        }
        const messageHashes = this.findMessageHashes (client, marginMode + ':positions::');
        for (let i = 0; i < messageHashes.length; i++) {
            const messageHash = messageHashes[i];
            const parts = messageHash.split ('::');
            const symbolsString = parts[1];
            const symbols = symbolsString.split (',');
            const positions = this.filterByArray (newPositions, 'symbol', symbols, false);
            if (!this.isEmpty (positions)) {
                client.resolve (positions, messageHash);
            }
        }
        client.resolve (newPositions, marginMode + ':positions');
    }

    /**
     * @method
     * @name htx#watchBalance
     * @description watch balance and get the amount of funds available for trading or funds locked in orders
     * @see https://www.htx.com/en-us/opend/newApiPages/?id=7ec52e28-7773-11ed-9966-0242ac110003
     * @see https://www.htx.com/en-us/opend/newApiPages/?id=10000084-77b7-11ed-9966-0242ac110003
     * @see https://www.htx.com/en-us/opend/newApiPages/?id=8cb7dcca-77b5-11ed-9966-0242ac110003
     * @see https://www.htx.com/en-us/opend/newApiPages/?id=28c34995-77ae-11ed-9966-0242ac110003
     * @param {object} [params] extra parameters specific to the exchange API endpoint
     * @returns {object} a [balance structure]{@link https://docs.ccxt.com/#/?id=balance-structure}
     */
    async watchBalance (params = {}): Promise<Balances> {
        let type = undefined;
        [ type, params ] = this.handleMarketTypeAndParams ('watchBalance', undefined, params);
        let subType = undefined;
        [ subType, params ] = this.handleSubTypeAndParams ('watchBalance', undefined, params, 'linear');
        const isUnifiedAccount = this.safeValue2 (params, 'isUnifiedAccount', 'unified', false);
        params = this.omit (params, [ 'isUnifiedAccount', 'unified' ]);
        await this.loadMarkets ();
        let messageHash = undefined;
        let channel = undefined;
        let marginMode = undefined;
        if (type === 'spot') {
            let mode = this.safeString2 (this.options, 'watchBalance', 'mode', '2');
            mode = this.safeString (params, 'mode', mode);
            messageHash = 'accounts.update' + '#' + mode;
            channel = messageHash;
        } else {
            const symbol = this.safeString (params, 'symbol');
            const currency = this.safeString (params, 'currency');
            const market = (symbol !== undefined) ? this.market (symbol) : undefined;
            const currencyCode = (currency !== undefined) ? this.currency (currency) : undefined;
            marginMode = this.safeString (params, 'margin', 'cross');
            params = this.omit (params, [ 'currency', 'symbol', 'margin' ]);
            let prefix = 'accounts';
            messageHash = prefix;
            if (subType === 'linear') {
                if (isUnifiedAccount) {
                    // usdt contracts account
                    prefix = 'accounts_unify';
                    messageHash = prefix;
                    channel = prefix + '.' + 'usdt';
                } else {
                    // usdt contracts account
                    prefix = (marginMode === 'cross') ? prefix + '_cross' : prefix;
                    messageHash = prefix;
                    if (marginMode === 'isolated') {
                        // isolated margin only allows filtering by symbol3
                        if (symbol !== undefined) {
                            messageHash += '.' + market['id'];
                            channel = messageHash;
                        } else {
                            // subscribe to all
                            channel = prefix + '.' + '*';
                        }
                    } else {
                        // cross margin
                        if (currencyCode !== undefined) {
                            channel = prefix + '.' + currencyCode['id'];
                            messageHash = channel;
                        } else {
                            // subscribe to all
                            channel = prefix + '.' + '*';
                        }
                    }
                }
            } else if (type === 'future') {
                // inverse futures account
                if (currencyCode !== undefined) {
                    messageHash += '.' + currencyCode['id'];
                    channel = messageHash;
                } else {
                    // subscribe to all
                    channel = prefix + '.' + '*';
                }
            } else {
                // inverse swaps account
                if (market !== undefined) {
                    messageHash += '.' + market['id'];
                    channel = messageHash;
                } else {
                    // subscribe to all
                    channel = prefix + '.' + '*';
                }
            }
        }
        const subscriptionParams: Dict = {
            'type': type,
            'subType': subType,
            'margin': marginMode,
        };
        // we are differentiating the channel from the messageHash for global subscriptions (*)
        // because huobi returns a different topic than the topic sent. Example: we send
        // "accounts.*" and "accounts" is returned so we're setting channel = "accounts.*" and
        // messageHash = "accounts" allowing handleBalance to freely resolve the topic in the message
        return await this.subscribePrivate (channel, messageHash, type, subType, params, subscriptionParams);
    }

    handleBalance (client: Client, message) {
        // spot
        //
        //     {
        //         "action": "push",
        //         "ch": "accounts.update#0",
        //         "data": {
        //             "currency": "btc",
        //             "accountId": 123456,
        //             "balance": "23.111",
        //             "available": "2028.699426619837209087",
        //             "changeType": "transfer",
        //             "accountType":"trade",
        //             "seqNum": "86872993928",
        //             "changeTime": 1568601800000
        //         }
        //     }
        //
        // inverse future
        //
        //     {
        //         "op":"notify",
        //         "topic":"accounts.ada",
        //         "ts":1604388667226,
        //         "event":"order.match",
        //         "data":[
        //             {
        //                 "symbol":"ADA",
        //                 "margin_balance":446.417641681222726716,
        //                 "margin_static":445.554085945257745136,
        //                 "margin_position":11.049723756906077348,
        //                 "margin_frozen":0,
        //                 "margin_available":435.367917924316649368,
        //                 "profit_real":21.627049781983019459,
        //                 "profit_unreal":0.86355573596498158,
        //                 "risk_rate":40.000796572150656768,
        //                 "liquidation_price":0.018674308027108984,
        //                 "withdraw_available":423.927036163274725677,
        //                 "lever_rate":20,
        //                 "adjust_factor":0.4
        //             }
        //         ],
        //         "uid":"123456789"
        //     }
        //
        // usdt / linear future, swap
        //
        //     {
        //         "op":"notify",
        //         "topic":"accounts.btc-usdt", // or "accounts" for global subscriptions
        //         "ts":1603711370689,
        //         "event":"order.open",
        //         "data":[
        //             {
        //                 "margin_mode":"cross",
        //                 "margin_account":"USDT",
        //                 "margin_asset":"USDT",
        //                 "margin_balance":30.959342395,
        //                 "margin_static":30.959342395,
        //                 "margin_position":0,
        //                 "margin_frozen":10,
        //                 "profit_real":0,
        //                 "profit_unreal":0,
        //                 "withdraw_available":20.959342395,
        //                 "risk_rate":153.796711975,
        //                 "position_mode":"dual_side",
        //                 "contract_detail":[
        //                     {
        //                         "symbol":"LTC",
        //                         "contract_code":"LTC-USDT",
        //                         "margin_position":0,
        //                         "margin_frozen":0,
        //                         "margin_available":20.959342395,
        //                         "profit_unreal":0,
        //                         "liquidation_price":null,
        //                         "lever_rate":1,
        //                         "adjust_factor":0.01,
        //                         "contract_type":"swap",
        //                         "pair":"LTC-USDT",
        //                         "business_type":"swap",
        //                         "trade_partition":"USDT"
        //                     },
        //                 ],
        //                 "futures_contract_detail":[],
        //             }
        //         ]
        //     }
        //
        // inverse future
        //
        //     {
        //         "op":"notify",
        //         "topic":"accounts.ada",
        //         "ts":1604388667226,
        //         "event":"order.match",
        //         "data":[
        //             {
        //                 "symbol":"ADA",
        //                 "margin_balance":446.417641681222726716,
        //                 "margin_static":445.554085945257745136,
        //                 "margin_position":11.049723756906077348,
        //                 "margin_frozen":0,
        //                 "margin_available":435.367917924316649368,
        //                 "profit_real":21.627049781983019459,
        //                 "profit_unreal":0.86355573596498158,
        //                 "risk_rate":40.000796572150656768,
        //                 "liquidation_price":0.018674308027108984,
        //                 "withdraw_available":423.927036163274725677,
        //                 "lever_rate":20,
        //                 "adjust_factor":0.4
        //             }
        //         ],
        //         "uid":"123456789"
        //     }
        //
        const channel = this.safeString (message, 'ch');
        const data = this.safeValue (message, 'data', []);
        const timestamp = this.safeInteger (data, 'changeTime', this.safeInteger (message, 'ts'));
        this.balance['timestamp'] = timestamp;
        this.balance['datetime'] = this.iso8601 (timestamp);
        this.balance['info'] = data;
        if (channel !== undefined) {
            // spot balance
            const currencyId = this.safeString (data, 'currency');
            const code = this.safeCurrencyCode (currencyId);
            const account = this.account ();
            account['free'] = this.safeString (data, 'available');
            account['total'] = this.safeString (data, 'balance');
            this.balance[code] = account;
            this.balance = this.safeBalance (this.balance);
            client.resolve (this.balance, channel);
        } else {
            // contract balance
            const dataLength = data.length;
            if (dataLength === 0) {
                return;
            }
            const first = this.safeValue (data, 0, {});
            const topic = this.safeString (message, 'topic');
            const splitTopic = topic.split ('.');
            let messageHash = this.safeString (splitTopic, 0);
            let subscription = this.safeValue2 (client.subscriptions, messageHash, messageHash + '.*');
            if (subscription === undefined) {
                // if subscription not found means that we subscribed to a specific currency/symbol
                // and we use the first data entry to find it
                // Example: topic = 'accounts'
                // client.subscription hash = 'accounts.usdt'
                // we do 'accounts' + '.' + data[0]]['margin_asset'] to get it
                const currencyId = this.safeString2 (first, 'margin_asset', 'symbol');
                messageHash += '.' + currencyId.toLowerCase ();
                subscription = this.safeValue (client.subscriptions, messageHash);
            }
            const type = this.safeString (subscription, 'type');
            const subType = this.safeString (subscription, 'subType');
            if (topic === 'accounts_unify') {
                // {
                //     "margin_asset": "USDT",
                //     "margin_static": 10,
                //     "cross_margin_static": 10,
                //     "margin_balance": 10,
                //     "cross_profit_unreal": 0,
                //     "margin_frozen": 0,
                //     "withdraw_available": 10,
                //     "cross_risk_rate": null,
                //     "cross_swap": [],
                //     "cross_future": [],
                //     "isolated_swap": []
                // }
                const marginAsset = this.safeString (first, 'margin_asset');
                const code = this.safeCurrencyCode (marginAsset);
                const marginFrozen = this.safeString (first, 'margin_frozen');
                const unifiedAccount = this.account ();
                unifiedAccount['free'] = this.safeString (first, 'withdraw_available');
                unifiedAccount['used'] = marginFrozen;
                this.balance[code] = unifiedAccount;
                this.balance = this.safeBalance (this.balance);
                client.resolve (this.balance, 'accounts_unify');
            } else if (subType === 'linear') {
                const margin = this.safeString (subscription, 'margin');
                if (margin === 'cross') {
                    const fieldName = (type === 'future') ? 'futures_contract_detail' : 'contract_detail';
                    const balances = this.safeValue (first, fieldName, []);
                    const balancesLength = balances.length;
                    if (balancesLength > 0) {
                        for (let i = 0; i < balances.length; i++) {
                            const balance = balances[i];
                            const marketId = this.safeString2 (balance, 'contract_code', 'margin_account');
                            const market = this.safeMarket (marketId);
                            const currencyId = this.safeString (balance, 'margin_asset');
                            const currency = this.safeCurrency (currencyId);
                            const code = this.safeString (market, 'settle', currency['code']);
                            // the exchange outputs positions for delisted markets
                            // https://www.huobi.com/support/en-us/detail/74882968522337
                            // we skip it if the market was delisted
                            if (code !== undefined) {
                                const account = this.account ();
                                account['free'] = this.safeString2 (balance, 'margin_balance', 'margin_available');
                                account['used'] = this.safeString (balance, 'margin_frozen');
                                const accountsByCode: Dict = {};
                                accountsByCode[code] = account;
                                const symbol = market['symbol'];
                                this.balance[symbol] = this.safeBalance (accountsByCode);
                            }
                        }
                    }
                } else {
                    // isolated margin
                    for (let i = 0; i < data.length; i++) {
                        const isolatedBalance = data[i];
                        const account = this.account ();
                        account['free'] = this.safeString (isolatedBalance, 'margin_balance', 'margin_available');
                        account['used'] = this.safeString (isolatedBalance, 'margin_frozen');
                        const currencyId = this.safeString2 (isolatedBalance, 'margin_asset', 'symbol');
                        const code = this.safeCurrencyCode (currencyId);
                        this.balance[code] = account;
                        this.balance = this.safeBalance (this.balance);
                    }
                }
            } else {
                // inverse branch
                for (let i = 0; i < data.length; i++) {
                    const balance = data[i];
                    const currencyId = this.safeString (balance, 'symbol');
                    const code = this.safeCurrencyCode (currencyId);
                    const account = this.account ();
                    account['free'] = this.safeString (balance, 'margin_available');
                    account['used'] = this.safeString (balance, 'margin_frozen');
                    this.balance[code] = account;
                    this.balance = this.safeBalance (this.balance);
                }
            }
            client.resolve (this.balance, messageHash);
        }
    }

    handleSubscriptionStatus (client: Client, message) {
        //
        //     {
        //         "id": 1583414227,
        //         "status": "ok",
        //         "subbed": "market.btcusdt.mbp.150",
        //         "ts": 1583414229143
        //     }
        //
        // unsubscribe
        //     {
        //         "id": "2",
        //         "status": "ok",
        //         "unsubbed": "market.BTC-USDT-251003.detail",
        //         "ts": 1759329276980
        //     }
        //
        const id = this.safeString (message, 'id');
        const subscriptionsById = this.indexBy (client.subscriptions, 'id');
        const subscription = this.safeDict (subscriptionsById, id);
        if (subscription !== undefined) {
            const method = this.safeValue (subscription, 'method');
            if (method !== undefined) {
                method.call (this, client, message, subscription);
                // return; commented out to clean up
            }
            // clean up
            if (id in client.subscriptions) {
                delete client.subscriptions[id];
            }
        }
        if ('unsubbed' in message) {
            this.handleUnSubscription (client, subscription);
        }
    }

    handleUnSubscription (client: Client, subscription: Dict) {
        const messageHashes = this.safeList (subscription, 'messageHashes', []);
        const subMessageHashes = this.safeList (subscription, 'subMessageHashes', []);
        for (let i = 0; i < messageHashes.length; i++) {
            const unsubHash = messageHashes[i];
            const subHash = subMessageHashes[i];
            this.cleanUnsubscription (client, subHash, unsubHash);
        }
        this.cleanCache (subscription);
    }

    handleSystemStatus (client: Client, message) {
        //
        // todo: answer the question whether handleSystemStatus should be renamed
        // and unified as handleStatus for any usage pattern that
        // involves system status and maintenance updates
        //
        //     {
        //         "id": "1578090234088", // connectId
        //         "type": "welcome",
        //     }
        //
        return message;
    }

    handleSubject (client: Client, message) {
        // spot
        //     {
        //         "ch": "market.btcusdt.mbp.150",
        //         "ts": 1583472025885,
        //         "tick": {
        //             "seqNum": 104998984994,
        //             "prevSeqNum": 104998984977,
        //             "bids": [
        //                 [9058.27, 0],
        //                 [9058.43, 0],
        //                 [9058.99, 0],
        //             ],
        //             "asks": [
        //                 [9084.27, 0.2],
        //                 [9085.69, 0],
        //                 [9085.81, 0],
        //             ]
        //         }
        //     }
        // non spot
        //
        //     {
        //         "ch":"market.BTC220218.depth.size_150.high_freq",
        //         "tick":{
        //             "asks":[],
        //             "bids":[
        //                 [43445.74,1],
        //                 [43444.48,0 ],
        //                 [40593.92,9]
        //             ],
        //             "ch":"market.BTC220218.depth.size_150.high_freq",
        //             "event":"update",
        //             "id":152727500274,
        //             "mrid":152727500274,
        //             "ts":1645023376098,
        //             "version":37536690
        //         },
        //         "ts":1645023376098
        //     }
        //
        // spot private trade
        //
        //     {
        //         "action":"push",
        //         "ch":"trade.clearing#ltcusdt#1",
        //         "data":{
        //             "eventType":"trade",
        //             "symbol":"ltcusdt",
        //             // ...
        //         },
        //     }
        //
        // spot order
        //
        //     {
        //         "action":"push",
        //         "ch":"orders#btcusdt",
        //         "data": {
        //             "orderSide":"buy",
        //             "lastActTime":1583853365586,
        //             "clientOrderId":"abc123",
        //             "orderStatus":"rejected",
        //             "symbol":"btcusdt",
        //             "eventType":"trigger",
        //             "errCode": 2002,
        //             "errMessage":"invalid.client.order.id (NT)"
        //         }
        //     }
        //
        // contract order
        //
        //     {
        //         "op":"notify",
        //         "topic":"orders.ada",
        //         "ts":1604388667226,
        //         // ?
        //     }
        //
        const ch = this.safeValue (message, 'ch', '');
        const parts = ch.split ('.');
        const type = this.safeString (parts, 0);
        if (type === 'market') {
            const methodName = this.safeString (parts, 2);
            const methods: Dict = {
                'depth': this.handleOrderBook,
                'mbp': this.handleOrderBook,
                'detail': this.handleTicker,
                'bbo': this.handleTicker,
                'ticker': this.handleTicker,
                'trade': this.handleTrades,
                'kline': this.handleOHLCV,
            };
            const method = this.safeValue (methods, methodName);
            if (method !== undefined) {
                method.call (this, client, message);
                return;
            }
        }
        // private spot subjects
        const privateParts = ch.split ('#');
        const privateType = this.safeString (privateParts, 0, '');
        if (privateType === 'trade.clearing') {
            this.handleMyTrade (client, message);
            return;
        }
        if (privateType.indexOf ('accounts.update') >= 0) {
            this.handleBalance (client, message);
            return;
        }
        if (privateType === 'orders') {
            this.handleOrder (client, message);
            return;
        }
        // private contract subjects
        const op = this.safeString (message, 'op');
        if (op === 'notify') {
            const topic = this.safeString (message, 'topic', '');
            if (topic.indexOf ('orders') >= 0) {
                this.handleOrder (client, message);
            }
            if (topic.indexOf ('account') >= 0) {
                this.handleBalance (client, message);
            }
            if (topic.indexOf ('positions') >= 0) {
                this.handlePositions (client, message);
            }
        }
    }

    async pong (client, message) {
        //
        //     { ping: 1583491673714 }
        //     { action: "ping", data: { ts: 1645108204665 } }
        //     { op: "ping", ts: "1645202800015" }
        //
        try {
            const ping = this.safeInteger (message, 'ping');
            if (ping !== undefined) {
                await client.send ({ 'pong': ping });
                return;
            }
            const action = this.safeString (message, 'action');
            if (action === 'ping') {
                const data = this.safeValue (message, 'data');
                const pingTs = this.safeInteger (data, 'ts');
                await client.send ({ 'action': 'pong', 'data': { 'ts': pingTs }});
                return;
            }
            const op = this.safeString (message, 'op');
            if (op === 'ping') {
                const pingTs = this.safeInteger (message, 'ts');
                await client.send ({ 'op': 'pong', 'ts': pingTs });
            }
        } catch (e) {
            const error = new NetworkError (this.id + ' pong failed ' + this.json (e));
            client.reset (error);
        }
    }

    handlePing (client: Client, message) {
        this.spawn (this.pong, client, message);
    }

    handleAuthenticate (client: Client, message) {
        //
        // spot
        //
        //     {
        //         "action": "req",
        //         "code": 200,
        //         "ch": "auth",
        //         "data": {}
        //     }
        //
        // non spot
        //
        //    {
        //        "op": "auth",
        //        "type": "api",
        //        "err-code": 0,
        //        "ts": 1645200307319,
        //        "data": { "user-id": "35930539" }
        //    }
        //
        const promise = client.futures['auth'];
        promise.resolve (message);
    }

    handleErrorMessage (client: Client, message): Bool {
        //
        //     {
        //         "action": "sub",
        //         "code": 2002,
        //         "ch": "accounts.update#2",
        //         "message": "invalid.auth.state"
        //      }
        //
        //     {
        //         "ts": 1586323747018,
        //         "status": "error",
        //         'err-code': "bad-request",
        //         'err-msg': "invalid mbp.150.symbol linkusdt",
        //         "id": "2"
        //     }
        //
        //     {
        //         "op": "sub",
        //         "cid": "1",
        //         "topic": "accounts_unify.USDT",
        //         "err-code": 4007,
        //         'err-msg': "Non - single account user is not available, please check through the cross and isolated account asset interface",
        //         "ts": 1698419490189
        //     }
        //     {
        //         "action":"req",
        //         "code":2002,
        //         "ch":"auth",
        //         "message":"auth.fail"
        //     }
        //
        const status = this.safeString (message, 'status');
        if (status === 'error') {
            const id = this.safeString (message, 'id');
            const subscriptionsById = this.indexBy (client.subscriptions, 'id');
            const subscription = this.safeValue (subscriptionsById, id);
            if (subscription !== undefined) {
                const errorCode = this.safeString (message, 'err-code');
                try {
                    this.throwExactlyMatchedException (this.exceptions['ws']['exact'], errorCode, this.json (message));
                    throw new ExchangeError (this.json (message));
                } catch (e) {
                    const messageHash = this.safeString (subscription, 'messageHash');
                    client.reject (e, messageHash);
                    client.reject (e, id);
                    if (id in client.subscriptions) {
                        delete client.subscriptions[id];
                    }
                }
            }
            return false;
        }
        const code = this.safeString2 (message, 'code', 'err-code');
        if (code !== undefined && ((code !== '200') && (code !== '0'))) {
            const feedback = this.id + ' ' + this.json (message);
            try {
                this.throwExactlyMatchedException (this.exceptions['ws']['exact'], code, feedback);
                throw new ExchangeError (feedback);
            } catch (e) {
                if (e instanceof AuthenticationError) {
                    client.reject (e, 'auth');
                    const method = 'auth';
                    if (method in client.subscriptions) {
                        delete client.subscriptions[method];
                    }
                    return false;
                } else {
                    client.reject (e);
                }
            }
        }
        return true;
    }

    handleMessage (client: Client, message) {
        if (this.handleErrorMessage (client, message)) {
            //
            //     {"id":1583414227,"status":"ok","subbed":"market.btcusdt.mbp.150","ts":1583414229143}
            //
            // first ping format
            //
            //    {"ping": 1645106821667 }
            //
            // second ping format
            //
            //    {"action":"ping","data":{"ts":1645106821667}}
            //
            // third pong format
            //
            //
            // auth spot
            //
            //     {
            //         "action": "req",
            //         "code": 200,
            //         "ch": "auth",
            //         "data": {}
            //     }
            //
            // auth non spot
            //
            //    {
            //        "op": "auth",
            //        "type": "api",
            //        "err-code": 0,
            //        "ts": 1645200307319,
            //        "data": { "user-id": "35930539" }
            //    }
            //
            // trade
            //
            //     {
            //         "action":"push",
            //         "ch":"trade.clearing#ltcusdt#1",
            //         "data":{
            //             "eventType":"trade",
            //             // ?
            //         }
            //     }
            //
            if ('id' in message) {
                this.handleSubscriptionStatus (client, message);
                return;
            }
            if ('action' in message) {
                const action = this.safeString (message, 'action');
                if (action === 'ping') {
                    this.handlePing (client, message);
                    return;
                }
                if (action === 'sub') {
                    this.handleSubscriptionStatus (client, message);
                    return;
                }
            }
            if ('ch' in message) {
                if (message['ch'] === 'auth') {
                    this.handleAuthenticate (client, message);
                    return;
                } else {
                    // route by channel aka topic aka subject
                    this.handleSubject (client, message);
                    return;
                }
            }
            if ('op' in message) {
                const op = this.safeString (message, 'op');
                if (op === 'ping') {
                    this.handlePing (client, message);
                    return;
                }
                if (op === 'auth') {
                    this.handleAuthenticate (client, message);
                    return;
                }
                if (op === 'sub') {
                    this.handleSubscriptionStatus (client, message);
                    return;
                }
                if (op === 'notify') {
                    this.handleSubject (client, message);
                    return;
                }
            }
            if ('ping' in message) {
                this.handlePing (client, message);
            }
        }
    }

    handleMyTrade (client: Client, message, extendParams = {}) {
        //
        // spot
        //
        //     {
        //         "action":"push",
        //         "ch":"trade.clearing#ltcusdt#1",
        //         "data":{
        //             "eventType":"trade",
        //             "symbol":"ltcusdt",
        //             "orderId":"478862728954426",
        //             "orderSide":"buy",
        //             "orderType":"buy-market",
        //             "accountId":44234548,
        //             "source":"spot-web",
        //             "orderValue":"5.01724137",
        //             "orderCreateTime":1645124660365,
        //             "orderStatus":"filled",
        //             "feeCurrency":"ltc",
        //             "tradePrice":"118.89",
        //             "tradeVolume":"0.042200701236437042",
        //             "aggressor":true,
        //             "tradeId":101539740584,
        //             "tradeTime":1645124660368,
        //             "transactFee":"0.000041778694224073",
        //             "feeDeduct":"0",
        //             "feeDeductType":""
        //         }
        //     }
        //
        // contract
        //
        //     {
        //         "symbol": "ADA/USDT:USDT"
        //         "ch": "orders_cross.ada-usdt"
        //         "trades": [
        //             {
        //                 "trade_fee":-0.022099447513812154,
        //                 "fee_asset":"ADA",
        //                 "trade_id":113913755890,
        //                 "id":"113913755890-773207641127878656-1",
        //                 "trade_volume":1,
        //                 "trade_price":0.0905,
        //                 "trade_turnover":10,
        //                 "created_at":1604388667194,
        //                 "profit":0,
        //                 "real_profit": 0,
        //                 "role":"maker"
        //             }
        //         ],
        //     }
        //
        if (this.myTrades === undefined) {
            const limit = this.safeInteger (this.options, 'tradesLimit', 1000);
            this.myTrades = new ArrayCacheBySymbolById (limit);
        }
        const cachedTrades = this.myTrades;
        const messageHash = this.safeString (message, 'ch');
        if (messageHash !== undefined) {
            const data = this.safeValue (message, 'data');
            if (data !== undefined) {
                const parsed = this.parseWsTrade (data);
                const symbol = this.safeString (parsed, 'symbol');
                if (symbol !== undefined) {
                    cachedTrades.append (parsed);
                    client.resolve (this.myTrades, messageHash);
                }
            } else {
                // this trades object is artificially created
                // in handleOrder
                const rawTrades = this.safeValue (message, 'trades', []);
                const marketId = this.safeValue (message, 'symbol');
                const market = this.market (marketId);
                for (let i = 0; i < rawTrades.length; i++) {
                    const trade = rawTrades[i];
                    let parsedTrade = this.parseTrade (trade, market);
                    // add extra params (side, type, ...) coming from the order
                    parsedTrade = this.extend (parsedTrade, extendParams);
                    cachedTrades.append (parsedTrade);
                }
                // messageHash here is the orders one, so
                // we have to recreate the trades messageHash = orderMessageHash + ':' + 'trade'
                const tradesHash = messageHash + ':' + 'trade';
                client.resolve (this.myTrades, tradesHash);
                // when we make an global order sub we have to send the channel like this
                // ch = orders_cross.* and we store messageHash = 'orders_cross'
                // however it is returned with the specific order update symbol: ch = orders_cross.btc-usd
                // since this is a global sub, our messageHash does not specify any symbol (ex: orders_cross:trade)
                // so we must remove it
                let genericOrderHash = messageHash.replace ('.' + market['lowercaseId'], '');
                const lowerCaseBaseId = this.safeStringLower (market, 'baseId');
                genericOrderHash = genericOrderHash.replace ('.' + lowerCaseBaseId, '');
                const genericTradesHash = genericOrderHash + ':' + 'trade';
                client.resolve (this.myTrades, genericTradesHash);
            }
        }
    }

    parseWsTrade (trade, market = undefined) {
        // spot private
        //
        //     {
        //         "eventType":"trade",
        //         "symbol":"ltcusdt",
        //         "orderId":"478862728954426",
        //         "orderSide":"buy",
        //         "orderType":"buy-market",
        //         "accountId":44234548,
        //         "source":"spot-web",
        //         "orderValue":"5.01724137",
        //         "orderCreateTime":1645124660365,
        //         "orderStatus":"filled",
        //         "feeCurrency":"ltc",
        //         "tradePrice":"118.89",
        //         "tradeVolume":"0.042200701236437042",
        //         "aggressor":true,
        //         "tradeId":101539740584,
        //         "tradeTime":1645124660368,
        //         "transactFee":"0.000041778694224073",
        //         "feeDeduct":"0",
        //         "feeDeductType":""
        //     }
        //
        const symbol = this.safeSymbol (this.safeString (trade, 'symbol'));
        const side = this.safeString2 (trade, 'side', 'orderSide');
        const tradeId = this.safeString (trade, 'tradeId');
        const price = this.safeString (trade, 'tradePrice');
        const amount = this.safeString (trade, 'tradeVolume');
        const order = this.safeString (trade, 'orderId');
        const timestamp = this.safeInteger (trade, 'tradeTime');
        market = this.market (symbol);
        const orderType = this.safeString (trade, 'orderType');
        const aggressor = this.safeValue (trade, 'aggressor');
        let takerOrMaker = undefined;
        if (aggressor !== undefined) {
            takerOrMaker = aggressor ? 'taker' : 'maker';
        }
        let type = undefined;
        let orderTypeParts = [];
        if (orderType !== undefined) {
            orderTypeParts = orderType.split ('-');
            type = this.safeString (orderTypeParts, 1);
        }
        let fee = undefined;
        const feeCurrency = this.safeCurrencyCode (this.safeString (trade, 'feeCurrency'));
        if (feeCurrency !== undefined) {
            fee = {
                'cost': this.safeString (trade, 'transactFee'),
                'currency': feeCurrency,
            };
        }
        return this.safeTrade ({
            'info': trade,
            'timestamp': timestamp,
            'datetime': this.iso8601 (timestamp),
            'symbol': symbol,
            'id': tradeId,
            'order': order,
            'type': type,
            'takerOrMaker': takerOrMaker,
            'side': side,
            'price': price,
            'amount': amount,
            'cost': undefined,
            'fee': fee,
        }, market);
    }

    getUrlByMarketType (type, isLinear = true, isPrivate = false, isFeed = false) {
        const api = this.safeString (this.options, 'api', 'api');
        const hostname: Dict = { 'hostname': this.hostname };
        let hostnameURL = undefined;
        let url = undefined;
        if (type === 'spot') {
            if (isPrivate) {
                hostnameURL = this.urls['api']['ws'][api]['spot']['private'];
            } else {
                if (isFeed) {
                    hostnameURL = this.urls['api']['ws'][api]['spot']['feed'];
                } else {
                    hostnameURL = this.urls['api']['ws'][api]['spot']['public'];
                }
            }
            url = this.implodeParams (hostnameURL, hostname);
        } else {
            const baseUrl = this.urls['api']['ws'][api][type];
            const subTypeUrl = isLinear ? baseUrl['linear'] : baseUrl['inverse'];
            url = isPrivate ? subTypeUrl['private'] : subTypeUrl['public'];
        }
        return url;
    }

    async subscribePublic (url, symbol, messageHash, method = undefined, params = {}) {
        const requestId = this.requestId ();
        const request: Dict = {
            'sub': messageHash,
            'id': requestId,
        };
        const subscription: Dict = {
            'id': requestId,
            'messageHash': messageHash,
            'symbol': symbol,
            'params': params,
        };
        if (method !== undefined) {
            subscription['method'] = method;
        }
        return await this.watch (url, messageHash, this.extend (request, params), messageHash, subscription);
    }

    async unsubscribePublic (market: Market, subMessageHash: string, topic: string, params = {}) {
        const requestId = this.requestId ();
        const request: Dict = {
            'unsub': subMessageHash,
            'id': requestId,
        };
        const messageHash = 'unsubscribe::' + subMessageHash;
        const isFeed = (topic === 'orderbook');
        const url = this.getUrlByMarketType (market['type'], market['linear'], false, isFeed);
        const subscription: Dict = {
            'unsubscribe': true,
            'id': requestId,
            'subMessageHashes': [ subMessageHash ],
            'messageHashes': [ messageHash ],
            'symbols': [ market['symbol'] ],
            'topic': topic,
        };
        const symbolsAndTimeframes = this.safeList (params, 'symbolsAndTimeframes');
        if (symbolsAndTimeframes !== undefined) {
            subscription['symbolsAndTimeframes'] = symbolsAndTimeframes;
            params = this.omit (params, 'symbolsAndTimeframes');
        }
        return await this.watch (url, messageHash, this.extend (request, params), messageHash, subscription);
    }

    async subscribePrivate (channel, messageHash, type, subtype, params = {}, subscriptionParams = {}) {
        const requestId = this.requestId ();
        const subscription: Dict = {
            'id': requestId,
            'messageHash': messageHash,
            'params': params,
        };
        const extendedSubsription = this.extend (subscription, subscriptionParams);
        let request = undefined;
        if (type === 'spot') {
            request = {
                'action': 'sub',
                'ch': channel,
            };
        } else {
            request = {
                'op': 'sub',
                'topic': channel,
                'cid': requestId,
            };
        }
        const isLinear = subtype === 'linear';
        const url = this.getUrlByMarketType (type, isLinear, true);
        const hostname = (type === 'spot') ? this.urls['hostnames']['spot'] : this.urls['hostnames']['contract'];
        const authParams: Dict = {
            'type': type,
            'url': url,
            'hostname': hostname,
        };
        await this.authenticate (authParams);
        return await this.watch (url, messageHash, this.extend (request, params), channel, extendedSubsription);
    }

    async authenticate (params = {}) {
        const url = this.safeString (params, 'url');
        const hostname = this.safeString (params, 'hostname');
        const type = this.safeString (params, 'type');
        if (url === undefined || hostname === undefined || type === undefined) {
            throw new ArgumentsRequired (this.id + ' authenticate requires a url, hostname and type argument');
        }
        this.checkRequiredCredentials ();
        const messageHash = 'auth';
        const relativePath = url.replace ('wss://' + hostname, '');
        const client = this.client (url);
        const future = client.future (messageHash);
        const authenticated = this.safeValue (client.subscriptions, messageHash);
        if (authenticated === undefined) {
            const timestamp = this.ymdhms (this.milliseconds (), 'T');
            let signatureParams = undefined;
            if (type === 'spot') {
                signatureParams = {
                    'accessKey': this.apiKey,
                    'signatureMethod': 'HmacSHA256',
                    'signatureVersion': '2.1',
                    'timestamp': timestamp,
                };
            } else {
                signatureParams = {
                    'AccessKeyId': this.apiKey,
                    'SignatureMethod': 'HmacSHA256',
                    'SignatureVersion': '2',
                    'Timestamp': timestamp,
                };
            }
            signatureParams = this.keysort (signatureParams);
            const auth = this.urlencode (signatureParams);
            const payload = [ 'GET', hostname, relativePath, auth ].join ("\n"); // eslint-disable-line quotes
            const signature = this.hmac (this.encode (payload), this.encode (this.secret), sha256, 'base64');
            let request = undefined;
            if (type === 'spot') {
                const newParams: Dict = {
                    'authType': 'api',
                    'accessKey': this.apiKey,
                    'signatureMethod': 'HmacSHA256',
                    'signatureVersion': '2.1',
                    'timestamp': timestamp,
                    'signature': signature,
                };
                request = {
                    'params': newParams,
                    'action': 'req',
                    'ch': 'auth',
                };
            } else {
                request = {
                    'op': 'auth',
                    'type': 'api',
                    'AccessKeyId': this.apiKey,
                    'SignatureMethod': 'HmacSHA256',
                    'SignatureVersion': '2',
                    'Timestamp': timestamp,
                    'Signature': signature,
                };
            }
            const requestId = this.requestId ();
            const subscription: Dict = {
                'id': requestId,
                'messageHash': messageHash,
                'params': params,
            };
            this.watch (url, messageHash, request, messageHash, subscription);
        }
        return await future;
    }
}<|MERGE_RESOLUTION|>--- conflicted
+++ resolved
@@ -106,11 +106,8 @@
                 'watchOrderBook': {
                     'maxRetries': 3,
                     'checksum': true,
-<<<<<<< HEAD
                     'adjustLimit': false, // to automatically ceil the limit number to the nearest supported value
-=======
                     'depth': 150, // 150 or 20
->>>>>>> e8d05f96
                 },
                 'ws': {
                     'gunzip': true,
@@ -445,7 +442,6 @@
         // which means whenever there is an order book change at that level, it pushes an update;
         // 150-levels/400-level incremental MBP feed is based on the gap
         // between two snapshots at 100ms interval.
-<<<<<<< HEAD
         if (limit === undefined) {
             limit = market['spot'] ? 150 : 20;
         }
@@ -457,12 +453,6 @@
             } else {
                 throw new BadRequest (this.id + ' watchOrderBook(): the limit argument must be one of ' + this.json (selectedLimits) + ' or set .options["watchOrderBook"]["adjustLimit"] = true to adjust to nearest higher limit automatically');
             }
-=======
-        const options = this.safeDict (this.options, 'watchOrderBook', {});
-        const depth = this.safeInteger (options, 'depth', 150);
-        if (!this.inArray (depth, allowedLimits)) {
-            throw new ExchangeError (this.id + ' watchOrderBook market accepts limits of 20 and 150 only');
->>>>>>> e8d05f96
         }
         let messageHash = undefined;
         if (market['spot']) {
