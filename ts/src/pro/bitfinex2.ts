
//  ---------------------------------------------------------------------------

import bitfinex2Rest from '../bitfinex2.js';
import { Precise } from '../base/Precise.js';
import { ExchangeError, AuthenticationError, InvalidNonce } from '../base/errors.js';
import { ArrayCache, ArrayCacheBySymbolById, ArrayCacheByTimestamp } from '../base/ws/Cache.js';
import { sha384 } from '../static_dependencies/noble-hashes/sha512.js';
import type { Int, Str, OrderBook, Order, Trade, Ticker, OHLCV, Balances } from '../base/types.js';
import Client from '../base/ws/Client.js';

//  ---------------------------------------------------------------------------

export default class bitfinex2 extends bitfinex2Rest {
    describe () {
        return this.deepExtend (super.describe (), {
            'has': {
                'ws': true,
                'watchTicker': true,
                'watchTickers': false,
                'watchOrderBook': true,
                'watchTrades': true,
                'watchMyTrades': true,
                'watchBalance': true,
                'watchOHLCV': true,
                'watchOrders': true,
            },
            'urls': {
                'api': {
                    'ws': {
                        'public': 'wss://api-pub.bitfinex.com/ws/2',
                        'private': 'wss://api.bitfinex.com/ws/2',
                    },
                },
            },
            'options': {
                'watchOrderBook': {
                    'prec': 'P0',
                    'freq': 'F0',
                },
                'ordersLimit': 1000,
                'checksum': true,
            },
        });
    }

    async subscribe (channel, symbol, params = {}) {
        await this.loadMarkets ();
        const market = this.market (symbol);
        const marketId = market['id'];
        const url = this.urls['api']['ws']['public'];
        const client = this.client (url);
        const messageHash = channel + ':' + marketId;
        const request = {
            'event': 'subscribe',
            'channel': channel,
            'symbol': marketId,
        };
        const result = await this.watch (url, messageHash, this.deepExtend (request, params), messageHash, { 'checksum': false });
        const checksum = this.safeBool (this.options, 'checksum', true);
        if (checksum && !client.subscriptions[messageHash]['checksum'] && (channel === 'book')) {
            client.subscriptions[messageHash]['checksum'] = true;
            await client.send ({
                'event': 'conf',
                'flags': 131072,
            });
        }
        return result;
    }

    async subscribePrivate (messageHash) {
        await this.loadMarkets ();
        await this.authenticate ();
        const url = this.urls['api']['ws']['private'];
        return await this.watch (url, messageHash, undefined, 1);
    }

    async watchOHLCV (symbol: string, timeframe = '1m', since: Int = undefined, limit: Int = undefined, params = {}): Promise<OHLCV[]> {
        /**
         * @method
         * @name bitfinex2#watchOHLCV
         * @description watches historical candlestick data containing the open, high, low, and close price, and the volume of a market
         * @param {string} symbol unified symbol of the market to fetch OHLCV data for
         * @param {string} timeframe the length of time each candle represents
         * @param {int} [since] timestamp in ms of the earliest candle to fetch
         * @param {int} [limit] the maximum amount of candles to fetch
         * @param {object} [params] extra parameters specific to the exchange API endpoint
         * @returns {int[][]} A list of candles ordered as timestamp, open, high, low, close, volume
         */
        await this.loadMarkets ();
        const market = this.market (symbol);
        symbol = market['symbol'];
        const interval = this.safeString (this.timeframes, timeframe, timeframe);
        const channel = 'candles';
        const key = 'trade:' + interval + ':' + market['id'];
        const messageHash = channel + ':' + interval + ':' + market['id'];
        const request = {
            'event': 'subscribe',
            'channel': channel,
            'key': key,
        };
        const url = this.urls['api']['ws']['public'];
        // not using subscribe here because this message has a different format
        const ohlcv = await this.watch (url, messageHash, this.deepExtend (request, params), messageHash);
        if (this.newUpdates) {
            limit = ohlcv.getLimit (symbol, limit);
        }
        return this.filterBySinceLimit (ohlcv, since, limit, 0, true);
    }

    handleOHLCV (client: Client, message, subscription) {
        //
        // initial snapshot
        //   [
        //       341527, // channel id
        //       [
        //          [
        //             1654705860000, // timestamp
        //             1802.6, // open
        //             1800.3, // close
        //             1802.8, // high
        //             1800.3, // low
        //             86.49588236 // volume
        //          ],
        //          [
        //             1654705800000,
        //             1803.6,
        //             1802.6,
        //             1804.9,
        //             1802.3,
        //             74.6348086
        //          ],
        //          [
        //             1654705740000,
        //             1802.5,
        //             1803.2,
        //             1804.4,
        //             1802.4,
        //             23.61801085
        //          ]
        //       ]
        //   ]
        //
        // update
        //   [
        //       211171,
        //       [
        //          1654705680000,
        //          1801,
        //          1802.4,
        //          1802.9,
        //          1800.4,
        //          23.91911091
        //       ]
        //   ]
        //
        const data = this.safeValue (message, 1, []);
        let ohlcvs = undefined;
        const first = this.safeValue (data, 0);
        if (Array.isArray (first)) {
            // snapshot
            ohlcvs = data;
        } else {
            // update
            ohlcvs = [ data ];
        }
        const channel = this.safeValue (subscription, 'channel');
        const key = this.safeString (subscription, 'key');
        const keyParts = key.split (':');
        const interval = this.safeString (keyParts, 1);
        let marketId = key;
        marketId = marketId.replace ('trade:', '');
        marketId = marketId.replace (interval + ':', '');
        const market = this.safeMarket (marketId);
        const timeframe = this.findTimeframe (interval);
        const symbol = market['symbol'];
        const messageHash = channel + ':' + interval + ':' + marketId;
        this.ohlcvs[symbol] = this.safeValue (this.ohlcvs, symbol, {});
        let stored = this.safeValue (this.ohlcvs[symbol], timeframe);
        if (stored === undefined) {
            const limit = this.safeInteger (this.options, 'OHLCVLimit', 1000);
            stored = new ArrayCacheByTimestamp (limit);
            this.ohlcvs[symbol][timeframe] = stored;
        }
        const ohlcvsLength = ohlcvs.length;
        for (let i = 0; i < ohlcvsLength; i++) {
            const ohlcv = ohlcvs[ohlcvsLength - i - 1];
            const parsed = this.parseOHLCV (ohlcv, market);
            stored.append (parsed);
        }
        client.resolve (stored, messageHash);
    }

    async watchTrades (symbol: string, since: Int = undefined, limit: Int = undefined, params = {}): Promise<Trade[]> {
        /**
         * @method
         * @name bitfinex2#watchTrades
         * @description get the list of most recent trades for a particular symbol
         * @param {string} symbol unified symbol of the market to fetch trades for
         * @param {int} [since] timestamp in ms of the earliest trade to fetch
         * @param {int} [limit] the maximum amount of trades to fetch
         * @param {object} [params] extra parameters specific to the exchange API endpoint
         * @returns {object[]} a list of [trade structures]{@link https://docs.ccxt.com/#/?id=public-trades}
         */
        const trades = await this.subscribe ('trades', symbol, params);
        if (this.newUpdates) {
            limit = trades.getLimit (symbol, limit);
        }
        return this.filterBySinceLimit (trades, since, limit, 'timestamp', true);
    }

    async watchMyTrades (symbol: Str = undefined, since: Int = undefined, limit: Int = undefined, params = {}): Promise<Trade[]> {
        /**
         * @method
         * @name bitfinex2#watchMyTrades
         * @description watches information on multiple trades made by the user
         * @param {string} symbol unified market symbol of the market trades were made in
         * @param {int} [since] the earliest time in ms to fetch trades for
         * @param {int} [limit] the maximum number of trade structures to retrieve
         * @param {object} [params] extra parameters specific to the exchange API endpoint
         * @returns {object[]} a list of [trade structures]{@link https://docs.ccxt.com/#/?id=trade-structure
         */
        await this.loadMarkets ();
        let messageHash = 'myTrade';
        if (symbol !== undefined) {
            const market = this.market (symbol);
            messageHash += ':' + market['id'];
        }
        const trades = await this.subscribePrivate (messageHash);
        if (this.newUpdates) {
            limit = trades.getLimit (symbol, limit);
        }
        return this.filterBySymbolSinceLimit (trades, symbol, since, limit, true);
    }

    async watchTicker (symbol: string, params = {}): Promise<Ticker> {
        /**
         * @method
         * @name bitfinex2#watchTicker
         * @description watches a price ticker, a statistical calculation with the information calculated over the past 24 hours for a specific market
         * @param {string} symbol unified symbol of the market to fetch the ticker for
         * @param {object} [params] extra parameters specific to the exchange API endpoint
         * @returns {object} a [ticker structure]{@link https://docs.ccxt.com/#/?id=ticker-structure}
         */
        return await this.subscribe ('ticker', symbol, params);
    }

    handleMyTrade (client: Client, message, subscription = {}) {
        //
        // trade execution
        // [
        //     0,
        //     "te", // or tu
        //     [
        //        1133411090,
        //        "tLTCUST",
        //        1655110144598,
        //        97084883506,
        //        0.1,
        //        42.821,
        //        "EXCHANGE MARKET",
        //        42.799,
        //        -1,
        //        null,
        //        null,
        //        1655110144596
        //     ]
        // ]
        //
        const name = 'myTrade';
        const data = this.safeValue (message, 2);
        const trade = this.parseWsTrade (data);
        const symbol = trade['symbol'];
        const market = this.market (symbol);
        const messageHash = name + ':' + market['id'];
        if (this.myTrades === undefined) {
            const limit = this.safeInteger (this.options, 'tradesLimit', 1000);
            this.myTrades = new ArrayCacheBySymbolById (limit);
        }
        const tradesArray = this.myTrades;
        tradesArray.append (trade);
        this.myTrades = tradesArray;
        // generic subscription
        client.resolve (tradesArray, name);
        // specific subscription
        client.resolve (tradesArray, messageHash);
    }

    handleTrades (client: Client, message, subscription) {
        //
        // initial snapshot
        //
        //    [
        //        188687, // channel id
        //        [
        //          [ 1128060675, 1654701572690, 0.00217533, 1815.3 ], // id, mts, amount, price
        //          [ 1128060665, 1654701551231, -0.00280472, 1814.1 ],
        //          [ 1128060664, 1654701550996, -0.00364444, 1814.1 ],
        //          [ 1128060656, 1654701527730, -0.00265203, 1814.2 ],
        //          [ 1128060647, 1654701505193, 0.00262395, 1815.2 ],
        //          [ 1128060642, 1654701484656, -0.13411443, 1816 ],
        //          [ 1128060641, 1654701484656, -0.00088557, 1816 ],
        //          [ 1128060639, 1654701478326, -0.002, 1816 ],
        //        ]
        //    ]
        // update
        //
        //    [
        //        360141,
        //        "te",
        //        [
        //            1128060969, // id
        //            1654702500098, // mts
        //            0.00325131, // amount positive buy, negative sell
        //            1818.5, // price
        //        ],
        //    ]
        //
        //
        const channel = this.safeValue (subscription, 'channel');
        const marketId = this.safeString (subscription, 'symbol');
        const market = this.safeMarket (marketId);
        const messageHash = channel + ':' + marketId;
        const tradesLimit = this.safeInteger (this.options, 'tradesLimit', 1000);
        const symbol = market['symbol'];
        let stored = this.safeValue (this.trades, symbol);
        if (stored === undefined) {
            stored = new ArrayCache (tradesLimit);
            this.trades[symbol] = stored;
        }
        const messageLength = message.length;
        if (messageLength === 2) {
            // initial snapshot
            const trades = this.safeList (message, 1, []);
            // needs to be reversed to make chronological order
<<<<<<< HEAD
            const tradesLength = trades.length;
            for (let i = 0; i < tradesLength; i++) {
                const index = tradesLength - 1 - i;
=======
            const length = trades.length;
            for (let i = 0; i < length; i++) {
                const index = length - i - 1;
>>>>>>> af6af5e8
                const parsed = this.parseWsTrade (trades[index], market);
                stored.append (parsed);
            }
        } else {
            // update
            const type = this.safeString (message, 1);
            if (type === 'tu') {
                // don't resolve for a duplicate update
                // since te and tu updates are duplicated on the public stream
                return;
            }
            const trade = this.safeValue (message, 2, []);
            const parsed = this.parseWsTrade (trade, market);
            stored.append (parsed);
        }
        client.resolve (stored, messageHash);
    }

    parseWsTrade (trade, market = undefined) {
        //
        //    [
        //        1128060969, // id
        //        1654702500098, // mts
        //        0.00325131, // amount positive buy, negative sell
        //        1818.5, // price
        //    ]
        //
        // trade execution
        //
        //    [
        //        1133411090, // id
        //        "tLTCUST", // symbol
        //        1655110144598, // create ms
        //        97084883506, // order id
        //        0.1, // amount
        //        42.821, // price
        //        "EXCHANGE MARKET", // order type
        //        42.799, // order price
        //        -1, // maker
        //        null, // fee
        //        null, // fee currency
        //        1655110144596 // cid
        //    ]
        //
        // trade update
        //
        //    [
        //       1133411090,
        //       "tLTCUST",
        //       1655110144598,
        //       97084883506,
        //       0.1,
        //       42.821,
        //       "EXCHANGE MARKET",
        //       42.799,
        //       -1,
        //       -0.0002,
        //       "LTC",
        //       1655110144596
        //    ]
        //
        const numFields = trade.length;
        const isPublic = numFields <= 8;
        let marketId = (!isPublic) ? this.safeString (trade, 1) : undefined;
        market = this.safeMarket (marketId, market);
        const createdKey = isPublic ? 1 : 2;
        const priceKey = isPublic ? 3 : 5;
        const amountKey = isPublic ? 2 : 4;
        marketId = market['id'];
        let type = this.safeString (trade, 6);
        if (type !== undefined) {
            if (type.indexOf ('LIMIT') > -1) {
                type = 'limit';
            } else if (type.indexOf ('MARKET') > -1) {
                type = 'market';
            }
        }
        const orderId = (!isPublic) ? this.safeString (trade, 3) : undefined;
        const id = this.safeString (trade, 0);
        const timestamp = this.safeInteger (trade, createdKey);
        const price = this.safeString (trade, priceKey);
        const amountString = this.safeString (trade, amountKey);
        const amount = this.parseNumber (Precise.stringAbs (amountString));
        let side = undefined;
        if (amount !== undefined) {
            side = Precise.stringGt (amountString, '0') ? 'buy' : 'sell';
        }
        const symbol = this.safeSymbol (marketId, market);
        const feeValue = this.safeString (trade, 9);
        let fee = undefined;
        if (feeValue !== undefined) {
            const currencyId = this.safeString (trade, 10);
            const code = this.safeCurrencyCode (currencyId);
            fee = {
                'cost': feeValue,
                'currency': code,
            };
        }
        const maker = this.safeInteger (trade, 8);
        let takerOrMaker = undefined;
        if (maker !== undefined) {
            takerOrMaker = (maker === -1) ? 'taker' : 'maker';
        }
        return this.safeTrade ({
            'info': trade,
            'timestamp': timestamp,
            'datetime': this.iso8601 (timestamp),
            'symbol': symbol,
            'id': id,
            'order': orderId,
            'type': type,
            'takerOrMaker': takerOrMaker,
            'side': side,
            'price': price,
            'amount': amount,
            'cost': undefined,
            'fee': fee,
        }, market);
    }

    handleTicker (client: Client, message, subscription) {
        //
        // [
        //    340432, // channel ID
        //     [
        //         236.62,        // 1 BID float Price of last highest bid
        //         9.0029,        // 2 BID_SIZE float Size of the last highest bid
        //         236.88,        // 3 ASK float Price of last lowest ask
        //         7.1138,        // 4 ASK_SIZE float Size of the last lowest ask
        //         -1.02,         // 5 DAILY_CHANGE float Amount that the last price has changed since yesterday
        //         0,             // 6 DAILY_CHANGE_PERC float Amount that the price has changed expressed in percentage terms
        //         236.52,        // 7 LAST_PRICE float Price of the last trade.
        //         5191.36754297, // 8 VOLUME float Daily volume
        //         250.01,        // 9 HIGH float Daily high
        //         220.05,        // 10 LOW float Daily low
        //     ]
        //  ]
        //
        const ticker = this.safeValue (message, 1);
        const marketId = this.safeString (subscription, 'symbol');
        const market = this.safeMarket (marketId);
        const symbol = this.safeSymbol (marketId);
        const parsed = this.parseWsTicker (ticker, market);
        const channel = 'ticker';
        const messageHash = channel + ':' + marketId;
        this.tickers[symbol] = parsed;
        client.resolve (parsed, messageHash);
    }

    parseWsTicker (ticker, market = undefined) {
        //
        //     [
        //         236.62,        // 1 BID float Price of last highest bid
        //         9.0029,        // 2 BID_SIZE float Size of the last highest bid
        //         236.88,        // 3 ASK float Price of last lowest ask
        //         7.1138,        // 4 ASK_SIZE float Size of the last lowest ask
        //         -1.02,         // 5 DAILY_CHANGE float Amount that the last price has changed since yesterday
        //         0,             // 6 DAILY_CHANGE_PERC float Amount that the price has changed expressed in percentage terms
        //         236.52,        // 7 LAST_PRICE float Price of the last trade.
        //         5191.36754297, // 8 VOLUME float Daily volume
        //         250.01,        // 9 HIGH float Daily high
        //         220.05,        // 10 LOW float Daily low
        //     ]
        //
        market = this.safeMarket (undefined, market);
        const symbol = market['symbol'];
        const last = this.safeString (ticker, 6);
        const change = this.safeString (ticker, 4);
        return this.safeTicker ({
            'symbol': symbol,
            'timestamp': undefined,
            'datetime': undefined,
            'high': this.safeString (ticker, 8),
            'low': this.safeString (ticker, 9),
            'bid': this.safeString (ticker, 0),
            'bidVolume': this.safeString (ticker, 1),
            'ask': this.safeString (ticker, 2),
            'askVolume': this.safeString (ticker, 3),
            'vwap': undefined,
            'open': undefined,
            'close': last,
            'last': last,
            'previousClose': undefined,
            'change': change,
            'percentage': this.safeString (ticker, 5),
            'average': undefined,
            'baseVolume': this.safeString (ticker, 7),
            'quoteVolume': undefined,
            'info': ticker,
        }, market);
    }

    async watchOrderBook (symbol: string, limit: Int = undefined, params = {}): Promise<OrderBook> {
        /**
         * @method
         * @name bitfinex2#watchOrderBook
         * @description watches information on open orders with bid (buy) and ask (sell) prices, volumes and other data
         * @param {string} symbol unified symbol of the market to fetch the order book for
         * @param {int} [limit] the maximum amount of order book entries to return
         * @param {object} [params] extra parameters specific to the exchange API endpoint
         * @returns {object} A dictionary of [order book structures]{@link https://docs.ccxt.com/#/?id=order-book-structure} indexed by market symbols
         */
        if (limit !== undefined) {
            if ((limit !== 25) && (limit !== 100)) {
                throw new ExchangeError (this.id + ' watchOrderBook limit argument must be undefined, 25 or 100');
            }
        }
        const options = this.safeValue (this.options, 'watchOrderBook', {});
        const prec = this.safeString (options, 'prec', 'P0');
        const freq = this.safeString (options, 'freq', 'F0');
        const request = {
            'prec': prec, // string, level of price aggregation, 'P0', 'P1', 'P2', 'P3', 'P4', default P0
            'freq': freq, // string, frequency of updates 'F0' = realtime, 'F1' = 2 seconds, default is 'F0'
        };
        if (limit !== undefined) {
            request['len'] = limit; // string, number of price points, '25', '100', default = '25'
        }
        const orderbook = await this.subscribe ('book', symbol, this.deepExtend (request, params));
        return orderbook.limit ();
    }

    handleOrderBook (client: Client, message, subscription) {
        //
        // first message (snapshot)
        //
        //     [
        //         18691, // channel id
        //         [
        //             [ 7364.8, 10, 4.354802 ], // price, count, size > 0 = bid
        //             [ 7364.7, 1, 0.00288831 ],
        //             [ 7364.3, 12, 0.048 ],
        //             [ 7364.9, 3, -0.42028976 ], // price, count, size < 0 = ask
        //             [ 7365, 1, -0.25 ],
        //             [ 7365.5, 1, -0.00371937 ],
        //         ]
        //     ]
        //
        // subsequent updates
        //
        //     [
        //         358169, // channel id
        //         [
        //            1807.1, // price
        //            0, // cound
        //            1 // size
        //         ]
        //     ]
        //
        const marketId = this.safeString (subscription, 'symbol');
        const symbol = this.safeSymbol (marketId);
        const channel = 'book';
        const messageHash = channel + ':' + marketId;
        const prec = this.safeString (subscription, 'prec', 'P0');
        const isRaw = (prec === 'R0');
        // if it is an initial snapshot
        let orderbook = this.safeValue (this.orderbooks, symbol);
        if (orderbook === undefined) {
            const limit = this.safeInteger (subscription, 'len');
            if (isRaw) {
                // raw order books
                this.orderbooks[symbol] = this.indexedOrderBook ({}, limit);
            } else {
                // P0, P1, P2, P3, P4
                this.orderbooks[symbol] = this.countedOrderBook ({}, limit);
            }
            orderbook = this.orderbooks[symbol];
            if (isRaw) {
                const deltas = message[1];
                for (let i = 0; i < deltas.length; i++) {
                    const delta = deltas[i];
                    const delta2 = delta[2];
                    const size = (delta2 < 0) ? -delta2 : delta2;
                    const side = (delta2 < 0) ? 'asks' : 'bids';
                    const bookside = orderbook[side];
                    const idString = this.safeString (delta, 0);
                    const price = this.safeFloat (delta, 1);
                    bookside.store (price, size, idString);
                }
            } else {
                const deltas = message[1];
                for (let i = 0; i < deltas.length; i++) {
                    const delta = deltas[i];
                    const amount = this.safeNumber (delta, 2);
                    const counter = this.safeNumber (delta, 1);
                    const price = this.safeNumber (delta, 0);
                    const size = (amount < 0) ? -amount : amount;
                    const side = (amount < 0) ? 'asks' : 'bids';
                    const bookside = orderbook[side];
                    bookside.store (price, size, counter);
                }
            }
            orderbook['symbol'] = symbol;
            client.resolve (orderbook, messageHash);
        } else {
            const deltas = message[1];
            const orderbookItem = this.orderbooks[symbol];
            if (isRaw) {
                const price = this.safeString (deltas, 1);
                const deltas2 = deltas[2];
                const size = (deltas2 < 0) ? -deltas2 : deltas2;
                const side = (deltas2 < 0) ? 'asks' : 'bids';
                const bookside = orderbookItem[side];
                // price = 0 means that you have to remove the order from your book
                const amount = Precise.stringGt (price, '0') ? size : '0';
                const idString = this.safeString (deltas, 0);
                bookside.store (this.parseNumber (price), this.parseNumber (amount), idString);
            } else {
                const amount = this.safeString (deltas, 2);
                const counter = this.safeString (deltas, 1);
                const price = this.safeString (deltas, 0);
                const size = Precise.stringLt (amount, '0') ? Precise.stringNeg (amount) : amount;
                const side = Precise.stringLt (amount, '0') ? 'asks' : 'bids';
                const bookside = orderbookItem[side];
                bookside.store (this.parseNumber (price), this.parseNumber (size), this.parseNumber (counter));
            }
            client.resolve (orderbook, messageHash);
        }
    }

    handleChecksum (client: Client, message, subscription) {
        //
        // [ 173904, "cs", -890884919 ]
        //
        const marketId = this.safeString (subscription, 'symbol');
        const symbol = this.safeSymbol (marketId);
        const channel = 'book';
        const messageHash = channel + ':' + marketId;
        const book = this.safeValue (this.orderbooks, symbol);
        if (book === undefined) {
            return;
        }
        const depth = 25; // covers the first 25 bids and asks
        const stringArray = [];
        const bids = book['bids'];
        const asks = book['asks'];
        const prec = this.safeString (subscription, 'prec', 'P0');
        const isRaw = (prec === 'R0');
        const idToCheck = isRaw ? 2 : 0;
        // pepperoni pizza from bitfinex
        for (let i = 0; i < depth; i++) {
            const bid = this.safeValue (bids, i);
            const ask = this.safeValue (asks, i);
            if (bid !== undefined) {
                stringArray.push (this.numberToString (bids[i][idToCheck]));
                stringArray.push (this.numberToString (bids[i][1]));
            }
            if (ask !== undefined) {
                stringArray.push (this.numberToString (asks[i][idToCheck]));
                const aski1 = asks[i][1];
                stringArray.push (this.numberToString (-aski1));
            }
        }
        const payload = stringArray.join (':');
        const localChecksum = this.crc32 (payload, true);
        const responseChecksum = this.safeInteger (message, 2);
        if (responseChecksum !== localChecksum) {
            const error = new InvalidNonce (this.id + ' invalid checksum');
            client.reject (error, messageHash);
        }
    }

    async watchBalance (params = {}): Promise<Balances> {
        /**
         * @method
         * @name bitfinex2#watchBalance
         * @description watch balance and get the amount of funds available for trading or funds locked in orders
         * @param {object} [params] extra parameters specific to the exchange API endpoint
         * @param {str} [params.type] spot or contract if not provided this.options['defaultType'] is used
         * @returns {object} a [balance structure]{@link https://docs.ccxt.com/#/?id=balance-structure}
         */
        await this.loadMarkets ();
        const balanceType = this.safeString (params, 'wallet', 'exchange'); // exchange, margin
        params = this.omit (params, 'wallet');
        const messageHash = 'balance:' + balanceType;
        return await this.subscribePrivate (messageHash);
    }

    handleBalance (client: Client, message, subscription) {
        //
        // snapshot (exchange + margin together)
        //   [
        //       0,
        //       "ws",
        //       [
        //           [
        //               "exchange",
        //               "LTC",
        //               0.05479727,
        //               0,
        //               null,
        //               "Trading fees for 0.05 LTC (LTCUST) @ 51.872 on BFX (0.2%)",
        //               null,
        //           ]
        //           [
        //               "margin",
        //               "USTF0",
        //               11.960650700086292,
        //               0,
        //               null,
        //               "Trading fees for 0.1 LTCF0 (LTCF0:USTF0) @ 51.844 on BFX (0.065%)",
        //               null,
        //           ],
        //       ],
        //   ]
        //
        // spot
        //   [
        //       0,
        //       "wu",
        //       [
        //         "exchange",
        //         "LTC", // currency
        //         0.06729727, // wallet balance
        //         0, // unsettled balance
        //         0.06729727, // available balance might be null
        //         "Exchange 0.4 LTC for UST @ 65.075",
        //         {
        //           "reason": "TRADE",
        //           "order_id": 96596397973,
        //           "order_id_oppo": 96596632735,
        //           "trade_price": "65.075",
        //           "trade_amount": "-0.4",
        //           "order_cid": 1654636218766,
        //           "order_gid": null
        //         }
        //       ]
        //   ]
        //
        // margin
        //
        //   [
        //       "margin",
        //       "USTF0",
        //       11.960650700086292, // total
        //       0,
        //       6.776250700086292, // available
        //       "Trading fees for 0.1 LTCF0 (LTCF0:USTF0) @ 51.844 on BFX (0.065%)",
        //       null
        //   ]
        //
        const updateType = this.safeValue (message, 1);
        let data = undefined;
        if (updateType === 'ws') {
            data = this.safeValue (message, 2);
        } else {
            data = [ this.safeValue (message, 2) ];
        }
        const updatedTypes = {};
        for (let i = 0; i < data.length; i++) {
            const rawBalance = data[i];
            const currencyId = this.safeString (rawBalance, 1);
            const code = this.safeCurrencyCode (currencyId);
            const balance = this.parseWsBalance (rawBalance);
            const balanceType = this.safeString (rawBalance, 0);
            const oldBalance = this.safeValue (this.balance, balanceType, {});
            oldBalance[code] = balance;
            oldBalance['info'] = message;
            this.balance[balanceType] = this.safeBalance (oldBalance);
            updatedTypes[balanceType] = true;
        }
        const updatesKeys = Object.keys (updatedTypes);
        for (let i = 0; i < updatesKeys.length; i++) {
            const type = updatesKeys[i];
            const messageHash = 'balance:' + type;
            client.resolve (this.balance[type], messageHash);
        }
    }

    parseWsBalance (balance) {
        //
        //     [
        //         "exchange",
        //         "LTC",
        //         0.05479727, // balance
        //         0,
        //         null, // available null if not calculated yet
        //         "Trading fees for 0.05 LTC (LTCUST) @ 51.872 on BFX (0.2%)",
        //         null,
        //     ]
        //
        const totalBalance = this.safeString (balance, 2);
        const availableBalance = this.safeString (balance, 4);
        const account = this.account ();
        if (availableBalance !== undefined) {
            account['free'] = availableBalance;
        }
        account['total'] = totalBalance;
        return account;
    }

    handleSystemStatus (client: Client, message) {
        //
        //     {
        //         "event": "info",
        //         "version": 2,
        //         "serverId": "e293377e-7bb7-427e-b28c-5db045b2c1d1",
        //         "platform": { status: 1 }, // 1 for operative, 0 for maintenance
        //     }
        //
        return message;
    }

    handleSubscriptionStatus (client: Client, message) {
        //
        //     {
        //         "event": "subscribed",
        //         "channel": "book",
        //         "chanId": 67473,
        //         "symbol": "tBTCUSD",
        //         "prec": "P0",
        //         "freq": "F0",
        //         "len": "25",
        //         "pair": "BTCUSD"
        //     }
        //
        const channelId = this.safeString (message, 'chanId');
        client.subscriptions[channelId] = message;
        return message;
    }

    async authenticate (params = {}) {
        const url = this.urls['api']['ws']['private'];
        const client = this.client (url);
        const messageHash = 'authenticated';
        const future = client.future (messageHash);
        const authenticated = this.safeValue (client.subscriptions, messageHash);
        if (authenticated === undefined) {
            const nonce = this.milliseconds ();
            const payload = 'AUTH' + nonce.toString ();
            const signature = this.hmac (this.encode (payload), this.encode (this.secret), sha384, 'hex');
            const event = 'auth';
            const request = {
                'apiKey': this.apiKey,
                'authSig': signature,
                'authNonce': nonce,
                'authPayload': payload,
                'event': event,
            };
            const message = this.extend (request, params);
            this.watch (url, messageHash, message, messageHash);
        }
        return future;
    }

    handleAuthenticationMessage (client: Client, message) {
        const messageHash = 'authenticated';
        const status = this.safeString (message, 'status');
        if (status === 'OK') {
            // we resolve the future here permanently so authentication only happens once
            const future = this.safeValue (client.futures, messageHash);
            future.resolve (true);
        } else {
            const error = new AuthenticationError (this.json (message));
            client.reject (error, messageHash);
            // allows further authentication attempts
            if (messageHash in client.subscriptions) {
                delete client.subscriptions[messageHash];
            }
        }
    }

    async watchOrders (symbol: Str = undefined, since: Int = undefined, limit: Int = undefined, params = {}): Promise<Order[]> {
        /**
         * @method
         * @name bitfinex2#watchOrders
         * @description watches information on multiple orders made by the user
         * @param {string} symbol unified market symbol of the market orders were made in
         * @param {int} [since] the earliest time in ms to fetch orders for
         * @param {int} [limit] the maximum number of order structures to retrieve
         * @param {object} [params] extra parameters specific to the exchange API endpoint
         * @returns {object[]} a list of [order structures]{@link https://docs.ccxt.com/#/?id=order-structure
         */
        await this.loadMarkets ();
        let messageHash = 'orders';
        if (symbol !== undefined) {
            const market = this.market (symbol);
            messageHash += ':' + market['id'];
        }
        const orders = await this.subscribePrivate (messageHash);
        if (this.newUpdates) {
            limit = orders.getLimit (symbol, limit);
        }
        return this.filterBySymbolSinceLimit (orders, symbol, since, limit, true);
    }

    handleOrders (client: Client, message, subscription) {
        //
        // limit order
        //    [
        //        0,
        //        "on", // ou or oc
        //        [
        //           96923856256, // order id
        //           null, // gid
        //           1655029337026, // cid
        //           "tLTCUST", // symbol
        //           1655029337027, // created timestamp
        //           1655029337029, // updated timestamp
        //           0.1, // amount
        //           0.1, // amount_orig
        //           "EXCHANGE LIMIT", // order type
        //           null, // type_prev
        //           null, // mts_tif
        //           null, // placeholder
        //           0, // flags
        //           "ACTIVE", // status
        //           null,
        //           null,
        //           30, // price
        //           0, // price average
        //           0, // price_trailling
        //           0, // price_aux_limit
        //           null,
        //           null,
        //           null,
        //           0, // notify
        //           0,
        //           null,
        //           null,
        //           null,
        //           "BFX",
        //           null,
        //           null,
        //        ]
        //    ]
        //
        const data = this.safeValue (message, 2, []);
        const messageType = this.safeString (message, 1);
        if (this.orders === undefined) {
            const limit = this.safeInteger (this.options, 'ordersLimit', 1000);
            this.orders = new ArrayCacheBySymbolById (limit);
        }
        const orders = this.orders;
        const symbolIds = {};
        if (messageType === 'os') {
            const snapshotLength = data.length;
            if (snapshotLength === 0) {
                return;
            }
            for (let i = 0; i < data.length; i++) {
                const value = data[i];
                const parsed = this.parseWsOrder (value);
                const symbol = parsed['symbol'];
                symbolIds[symbol] = true;
                orders.append (parsed);
            }
        } else {
            const parsed = this.parseWsOrder (data);
            orders.append (parsed);
            const symbol = parsed['symbol'];
            symbolIds[symbol] = true;
        }
        const name = 'orders';
        client.resolve (this.orders, name);
        const keys = Object.keys (symbolIds);
        for (let i = 0; i < keys.length; i++) {
            const symbol = keys[i];
            const market = this.market (symbol);
            const messageHash = name + ':' + market['id'];
            client.resolve (this.orders, messageHash);
        }
    }

    parseWsOrderStatus (status) {
        const statuses = {
            'ACTIVE': 'open',
            'CANCELED': 'canceled',
            'EXECUTED': 'closed',
            'PARTIALLY': 'open',
        };
        return this.safeString (statuses, status, status);
    }

    parseWsOrder (order, market = undefined) {
        //
        //   [
        //       97084883506, // order id
        //       null,
        //       1655110144596, // clientOrderId
        //       "tLTCUST", // symbol
        //       1655110144596, // created timestamp
        //       1655110144598, // updated timestamp
        //       0, // amount
        //       0.1, // amount_orig negative if sell order
        //       "EXCHANGE MARKET", // type
        //       null,
        //       null,
        //       null,
        //       0,
        //       "EXECUTED @ 42.821(0.1)", // status
        //       null,
        //       null,
        //       42.799, // price
        //       42.821, // price average
        //       0, // price trailling
        //       0, // price_aux_limit
        //       null,
        //       null,
        //       null,
        //       0,
        //       0,
        //       null,
        //       null,
        //       null,
        //       "BFX",
        //       null,
        //       null,
        //       {}
        //   ]
        //
        const id = this.safeString (order, 0);
        const clientOrderId = this.safeString (order, 1);
        const marketId = this.safeString (order, 3);
        const symbol = this.safeSymbol (marketId);
        market = this.safeMarket (symbol);
        let amount = this.safeString (order, 7);
        let side = 'buy';
        if (Precise.stringLt (amount, '0')) {
            amount = Precise.stringAbs (amount);
            side = 'sell';
        }
        const remaining = Precise.stringAbs (this.safeString (order, 6));
        let type = this.safeString (order, 8);
        if (type.indexOf ('LIMIT') > -1) {
            type = 'limit';
        } else if (type.indexOf ('MARKET') > -1) {
            type = 'market';
        }
        const rawState = this.safeString (order, 13);
        const stateParts = rawState.split (' ');
        const trimmedStatus = this.safeString (stateParts, 0);
        const status = this.parseWsOrderStatus (trimmedStatus);
        const price = this.safeString (order, 16);
        const timestamp = this.safeInteger2 (order, 5, 4);
        const average = this.safeString (order, 17);
        const stopPrice = this.omitZero (this.safeString (order, 18));
        return this.safeOrder ({
            'info': order,
            'id': id,
            'clientOrderId': clientOrderId,
            'timestamp': timestamp,
            'datetime': this.iso8601 (timestamp),
            'lastTradeTimestamp': undefined,
            'symbol': symbol,
            'type': type,
            'side': side,
            'price': price,
            'stopPrice': stopPrice,
            'triggerPrice': stopPrice,
            'average': average,
            'amount': amount,
            'remaining': remaining,
            'filled': undefined,
            'status': status,
            'fee': undefined,
            'cost': undefined,
            'trades': undefined,
        }, market);
    }

    handleMessage (client: Client, message) {
        const channelId = this.safeString (message, 0);
        //
        //     [
        //         1231,
        //         "hb",
        //     ]
        //
        // auth message
        //    {
        //        "event": "auth",
        //        "status": "OK",
        //        "chanId": 0,
        //        "userId": 3159883,
        //        "auth_id": "ac7108e7-2f26-424d-9982-c24700dc02ca",
        //        "caps": {
        //          "orders": { read: 1, write: 1 },
        //          "account": { read: 1, write: 1 },
        //          "funding": { read: 1, write: 1 },
        //          "history": { read: 1, write: 0 },
        //          "wallets": { read: 1, write: 1 },
        //          "withdraw": { read: 0, write: 1 },
        //          "positions": { read: 1, write: 1 },
        //          "ui_withdraw": { read: 0, write: 0 }
        //        }
        //    }
        //
        if (Array.isArray (message)) {
            if (message[1] === 'hb') {
                return; // skip heartbeats within subscription channels for now
            }
            const subscription = this.safeValue (client.subscriptions, channelId, {});
            const channel = this.safeString (subscription, 'channel');
            const name = this.safeString (message, 1);
            const publicMethods = {
                'book': this.handleOrderBook,
                'cs': this.handleChecksum,
                'candles': this.handleOHLCV,
                'ticker': this.handleTicker,
                'trades': this.handleTrades,
            };
            const privateMethods = {
                'os': this.handleOrders,
                'ou': this.handleOrders,
                'on': this.handleOrders,
                'oc': this.handleOrders,
                'wu': this.handleBalance,
                'ws': this.handleBalance,
                'tu': this.handleMyTrade,
            };
            let method = undefined;
            if (channelId === '0') {
                method = this.safeValue (privateMethods, name);
            } else {
                method = this.safeValue2 (publicMethods, name, channel);
            }
            if (method !== undefined) {
                method.call (this, client, message, subscription);
            }
        } else {
            const event = this.safeString (message, 'event');
            if (event !== undefined) {
                const methods = {
                    'info': this.handleSystemStatus,
                    'subscribed': this.handleSubscriptionStatus,
                    'auth': this.handleAuthenticationMessage,
                };
                const method = this.safeValue (methods, event);
                if (method !== undefined) {
                    method.call (this, client, message);
                }
            }
        }
    }
}<|MERGE_RESOLUTION|>--- conflicted
+++ resolved
@@ -332,16 +332,9 @@
         if (messageLength === 2) {
             // initial snapshot
             const trades = this.safeList (message, 1, []);
-            // needs to be reversed to make chronological order
-<<<<<<< HEAD
-            const tradesLength = trades.length;
-            for (let i = 0; i < tradesLength; i++) {
-                const index = tradesLength - 1 - i;
-=======
             const length = trades.length;
             for (let i = 0; i < length; i++) {
                 const index = length - i - 1;
->>>>>>> af6af5e8
                 const parsed = this.parseWsTrade (trades[index], market);
                 stored.append (parsed);
             }
