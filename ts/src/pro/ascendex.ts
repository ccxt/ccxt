--- conflicted
+++ resolved
@@ -5,11 +5,7 @@
 import { AuthenticationError, NetworkError } from '../base/errors.js';
 import { ArrayCache, ArrayCacheByTimestamp, ArrayCacheBySymbolById } from '../base/ws/Cache.js';
 import { sha256 } from '../static_dependencies/noble-hashes/sha256.js';
-<<<<<<< HEAD
-import type { Int, Str, OrderBook, Order, Trade, OHLCV, Balances, Dict, Bool } from '../base/types.js';
-=======
-import type { Int, Str, OrderBook, Order, Trade, OHLCV, Balances, Dict, Strings } from '../base/types.js';
->>>>>>> 8154db6a
+import type { Int, Str, OrderBook, Order, Trade, OHLCV, Balances, Dict, Bool, Strings } from '../base/types.js';
 import Client from '../base/ws/Client.js';
 
 //  ---------------------------------------------------------------------------
