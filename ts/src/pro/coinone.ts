
//  ---------------------------------------------------------------------------

import coinoneRest from '../coinone.js';
<<<<<<< HEAD
import { AuthenticationError } from '../base/errors.js';
import type { Int, Market, OrderBook, Ticker, Trade, Dict, Bool } from '../base/types.js';
=======
import { AuthenticationError, ExchangeError } from '../base/errors.js';
import type { Int, Market, OrderBook, Ticker, Trade, Dict } from '../base/types.js';
>>>>>>> 704629ee
import Client from '../base/ws/Client.js';
import { ArrayCache } from '../base/ws/Cache.js';

//  ---------------------------------------------------------------------------

export default class coinone extends coinoneRest {
    describe (): any {
        return this.deepExtend (super.describe (), {
            'has': {
                'ws': true,
                'watchOrderBook': true,
                'watchOrders': false,
                'watchTrades': true,
                'watchTradesForSymbols': false,
                'watchOHLCV': false,
                'watchTicker': true,
                'watchTickers': false,
            },
            'urls': {
                'api': {
                    'ws': 'wss://stream.coinone.co.kr',
                },
            },
            'options': {
                'expiresIn': '',
                'userId': '',
                'wsSessionToken': '',
                'watchOrderBook': {
                    'snapshotDelay': 6,
                    'snapshotMaxRetries': 3,
                },
                'tradesLimit': 1000,
                'OHLCVLimit': 1000,
            },
            'exceptions': {
                'exact': {
                    '4009': AuthenticationError,
                },
            },
            'streaming': {
                'ping': this.ping,
                'keepAlive': 20000,
            },
        });
    }

    /**
     * @method
     * @name coinone#watchOrderBook
     * @description watches information on open orders with bid (buy) and ask (sell) prices, volumes and other data
     * @see https://docs.coinone.co.kr/reference/public-websocket-orderbook
     * @param {string} symbol unified symbol of the market to fetch the order book for
     * @param {int} [limit] the maximum amount of order book entries to return
     * @param {object} [params] extra parameters specific to the exchange API endpoint
     * @returns {object} A dictionary of [order book structures]{@link https://docs.ccxt.com/#/?id=order-book-structure} indexed by market symbols
     */
    async watchOrderBook (symbol: string, limit: Int = undefined, params = {}): Promise<OrderBook> {
        await this.loadMarkets ();
        const market = this.market (symbol);
        const messageHash = 'orderbook:' + market['symbol'];
        const url = this.urls['api']['ws'];
        const request: Dict = {
            'request_type': 'SUBSCRIBE',
            'channel': 'ORDERBOOK',
            'topic': {
                'quote_currency': market['quote'],
                'target_currency': market['base'],
            },
        };
        const message = this.extend (request, params);
        const orderbook = await this.watch (url, messageHash, message, messageHash);
        return orderbook.limit ();
    }

    handleOrderBook (client, message) {
        //
        //     {
        //         "response_type": "DATA",
        //         "channel": "ORDERBOOK",
        //         "data": {
        //             "quote_currency": "KRW",
        //             "target_currency": "BTC",
        //             "timestamp": 1705288918649,
        //             "id": "1705288918649001",
        //             "asks": [
        //                 {
        //                     "price": "58412000",
        //                     "qty": "0.59919807"
        //                 }
        //             ],
        //             "bids": [
        //                 {
        //                     "price": "58292000",
        //                     "qty": "0.1045"
        //                 }
        //             ]
        //         }
        //     }
        //
        const data = this.safeValue (message, 'data', {});
        const baseId = this.safeStringUpper (data, 'target_currency');
        const quoteId = this.safeStringUpper (data, 'quote_currency');
        const base = this.safeCurrencyCode (baseId);
        const quote = this.safeCurrencyCode (quoteId);
        const symbol = this.symbol (base + '/' + quote);
        const timestamp = this.safeInteger (data, 'timestamp');
        let orderbook = this.safeValue (this.orderbooks, symbol);
        if (orderbook === undefined) {
            orderbook = this.orderBook ();
        } else {
            orderbook.reset ();
        }
        orderbook['symbol'] = symbol;
        const asks = this.safeValue (data, 'asks', []);
        const bids = this.safeValue (data, 'bids', []);
        this.handleDeltas (orderbook['asks'], asks);
        this.handleDeltas (orderbook['bids'], bids);
        orderbook['timestamp'] = timestamp;
        orderbook['datetime'] = this.iso8601 (timestamp);
        const messageHash = 'orderbook:' + symbol;
        this.orderbooks[symbol] = orderbook;
        this.streamProduce ('orderbooks', orderbook);
        client.resolve (orderbook, messageHash);
    }

    handleDelta (bookside, delta) {
        const bidAsk = this.parseBidAsk (delta, 'price', 'qty');
        bookside.storeArray (bidAsk);
    }

    /**
     * @method
     * @name coinone#watchTicker
     * @description watches a price ticker, a statistical calculation with the information calculated over the past 24 hours for a specific market
     * @see https://docs.coinone.co.kr/reference/public-websocket-ticker
     * @param {string} symbol unified symbol of the market to fetch the ticker for
     * @param {object} [params] extra parameters specific to the exchange API endpoint
     * @returns {object} a [ticker structure]{@link https://docs.ccxt.com/#/?id=ticker-structure}
     */
    async watchTicker (symbol: string, params = {}): Promise<Ticker> {
        await this.loadMarkets ();
        const market = this.market (symbol);
        const messageHash = 'ticker:' + market['symbol'];
        const url = this.urls['api']['ws'];
        const request: Dict = {
            'request_type': 'SUBSCRIBE',
            'channel': 'TICKER',
            'topic': {
                'quote_currency': market['quote'],
                'target_currency': market['base'],
            },
        };
        const message = this.extend (request, params);
        return await this.watch (url, messageHash, message, messageHash);
    }

    handleTicker (client: Client, message) {
        //
        //     {
        //         "response_type": "DATA",
        //         "channel": "TICKER",
        //         "data": {
        //             "quote_currency": "KRW",
        //             "target_currency": "BTC",
        //             "timestamp": 1705301117198,
        //             "quote_volume": "19521465345.504",
        //             "target_volume": "334.81445168",
        //             "high": "58710000",
        //             "low": "57276000",
        //             "first": "57293000",
        //             "last": "58532000",
        //             "volume_power": "100",
        //             "ask_best_price": "58537000",
        //             "ask_best_qty": "0.1961",
        //             "bid_best_price": "58532000",
        //             "bid_best_qty": "0.00009258",
        //             "id": "1705301117198001",
        //             "yesterday_high": "59140000",
        //             "yesterday_low": "57273000",
        //             "yesterday_first": "58897000",
        //             "yesterday_last": "57301000",
        //             "yesterday_quote_volume": "12967227517.4262",
        //             "yesterday_target_volume": "220.09232233"
        //         }
        //     }
        //
        const data = this.safeValue (message, 'data', {});
        const ticker = this.parseWsTicker (data);
        const symbol = ticker['symbol'];
        this.tickers[symbol] = ticker;
        const messageHash = 'ticker:' + symbol;
        this.streamProduce ('tickers', ticker);
        client.resolve (this.tickers[symbol], messageHash);
    }

    parseWsTicker (ticker, market: Market = undefined): Ticker {
        //
        //     {
        //         "quote_currency": "KRW",
        //         "target_currency": "BTC",
        //         "timestamp": 1705301117198,
        //         "quote_volume": "19521465345.504",
        //         "target_volume": "334.81445168",
        //         "high": "58710000",
        //         "low": "57276000",
        //         "first": "57293000",
        //         "last": "58532000",
        //         "volume_power": "100",
        //         "ask_best_price": "58537000",
        //         "ask_best_qty": "0.1961",
        //         "bid_best_price": "58532000",
        //         "bid_best_qty": "0.00009258",
        //         "id": "1705301117198001",
        //         "yesterday_high": "59140000",
        //         "yesterday_low": "57273000",
        //         "yesterday_first": "58897000",
        //         "yesterday_last": "57301000",
        //         "yesterday_quote_volume": "12967227517.4262",
        //         "yesterday_target_volume": "220.09232233"
        //     }
        //
        const timestamp = this.safeInteger (ticker, 'timestamp');
        const last = this.safeString (ticker, 'last');
        const baseId = this.safeString (ticker, 'target_currency');
        const quoteId = this.safeString (ticker, 'quote_currency');
        const base = this.safeCurrencyCode (baseId);
        const quote = this.safeCurrencyCode (quoteId);
        const symbol = this.symbol (base + '/' + quote);
        return this.safeTicker ({
            'symbol': symbol,
            'timestamp': timestamp,
            'datetime': this.iso8601 (timestamp),
            'high': this.safeString (ticker, 'high'),
            'low': this.safeString (ticker, 'low'),
            'bid': this.safeNumber (ticker, 'bid_best_price'),
            'bidVolume': this.safeNumber (ticker, 'bid_best_qty'),
            'ask': this.safeNumber (ticker, 'ask_best_price'),
            'askVolume': this.safeNumber (ticker, 'ask_best_qty'),
            'vwap': undefined,
            'open': this.safeString (ticker, 'first'),
            'close': last,
            'last': last,
            'previousClose': undefined,
            'change': undefined,
            'percentage': undefined,
            'average': undefined,
            'baseVolume': this.safeString (ticker, 'target_volume'),
            'quoteVolume': this.safeString (ticker, 'quote_volume'),
            'info': ticker,
        }, market);
    }

    /**
     * @method
     * @name coinone#watchTrades
     * @description watches information on multiple trades made in a market
     * @see https://docs.coinone.co.kr/reference/public-websocket-trade
     * @param {string} symbol unified market symbol of the market trades were made in
     * @param {int} [since] the earliest time in ms to fetch trades for
     * @param {int} [limit] the maximum number of trade structures to retrieve
     * @param {object} [params] extra parameters specific to the exchange API endpoint
     * @returns {object[]} a list of [trade structures]{@link https://docs.ccxt.com/#/?id=trade-structure}
     */
    async watchTrades (symbol: string, since: Int = undefined, limit: Int = undefined, params = {}): Promise<Trade[]> {
        await this.loadMarkets ();
        const market = this.market (symbol);
        const messageHash = 'trade:' + market['symbol'];
        const url = this.urls['api']['ws'];
        const request: Dict = {
            'request_type': 'SUBSCRIBE',
            'channel': 'TRADE',
            'topic': {
                'quote_currency': market['quote'],
                'target_currency': market['base'],
            },
        };
        const message = this.extend (request, params);
        const trades = await this.watch (url, messageHash, message, messageHash);
        if (this.newUpdates) {
            limit = trades.getLimit (market['symbol'], limit);
        }
        return this.filterBySinceLimit (trades, since, limit, 'timestamp', true);
    }

    handleTrades (client: Client, message) {
        //
        //     {
        //         "response_type": "DATA",
        //         "channel": "TRADE",
        //         "data": {
        //             "quote_currency": "KRW",
        //             "target_currency": "BTC",
        //             "id": "1705303667916001",
        //             "timestamp": 1705303667916,
        //             "price": "58490000",
        //             "qty": "0.0008",
        //             "is_seller_maker": false
        //         }
        //     }
        //
        const data = this.safeValue (message, 'data', {});
        const trade = this.parseWsTrade (data);
        const symbol = trade['symbol'];
        let stored = this.safeValue (this.trades, symbol);
        if (stored === undefined) {
            const limit = this.safeInteger (this.options, 'tradesLimit', 1000);
            stored = new ArrayCache (limit);
            this.trades[symbol] = stored;
        }
        stored.append (trade);
        this.streamProduce ('trades', trade);
        const messageHash = 'trade:' + symbol;
        client.resolve (stored, messageHash);
    }

    parseWsTrade (trade: Dict, market: Market = undefined): Trade {
        //
        //     {
        //         "quote_currency": "KRW",
        //         "target_currency": "BTC",
        //         "id": "1705303667916001",
        //         "timestamp": 1705303667916,
        //         "price": "58490000",
        //         "qty": "0.0008",
        //         "is_seller_maker": false
        //     }
        //
        const baseId = this.safeStringUpper (trade, 'target_currency');
        const quoteId = this.safeStringUpper (trade, 'quote_currency');
        const base = this.safeCurrencyCode (baseId);
        const quote = this.safeCurrencyCode (quoteId);
        const symbol = base + '/' + quote;
        const timestamp = this.safeInteger (trade, 'timestamp');
        market = this.safeMarket (symbol, market);
        const isSellerMaker = this.safeValue (trade, 'is_seller_maker');
        let side = undefined;
        if (isSellerMaker !== undefined) {
            side = isSellerMaker ? 'sell' : 'buy';
        }
        const priceString = this.safeString (trade, 'price');
        const amountString = this.safeString (trade, 'qty');
        return this.safeTrade ({
            'id': this.safeString (trade, 'id'),
            'info': trade,
            'timestamp': timestamp,
            'datetime': this.iso8601 (timestamp),
            'order': undefined,
            'symbol': market['symbol'],
            'type': undefined,
            'side': side,
            'takerOrMaker': undefined,
            'price': priceString,
            'amount': amountString,
            'cost': undefined,
            'fee': undefined,
        }, market);
    }

    handleErrorMessage (client: Client, message): Bool {
        //
        //     {
        //         "response_type": "ERROR",
        //         "error_code": 160012,
        //         "message": "Invalid Topic"
        //     }
        //
        const type = this.safeString (message, 'response_type', '');
        if (type === 'ERROR') {
            const code = this.safeString (message, 'error_code');
            const msg = this.safeString (message, 'message');
            const feedback = this.id + ' ' + this.json (message);
            try {
                this.throwExactlyMatchedException (this.exceptions['exact'], code, feedback);
                this.throwBroadlyMatchedException (this.exceptions['broad'], msg, feedback);
                throw new ExchangeError (feedback);
            } catch (e) {
                this.streamProduce ('errors', undefined, e);
                client.reject (e);
            }
            return true;
        }
        return false;
    }

    handleMessage (client: Client, message) {
        this.streamProduce ('raw', message);
        if (this.handleErrorMessage (client, message)) {
            return;
        }
        const type = this.safeString (message, 'response_type');
        if (type === 'PONG') {
            this.handlePong (client, message);
            return;
        }
        if (type === 'DATA') {
            const topic = this.safeString (message, 'channel', '');
            const methods: Dict = {
                'ORDERBOOK': this.handleOrderBook,
                'TICKER': this.handleTicker,
                'TRADE': this.handleTrades,
            };
            const exacMethod = this.safeValue (methods, topic);
            if (exacMethod !== undefined) {
                exacMethod.call (this, client, message);
                return;
            }
            const keys = Object.keys (methods);
            for (let i = 0; i < keys.length; i++) {
                const key = keys[i];
                if (topic.indexOf (keys[i]) >= 0) {
                    const method = methods[key];
                    method.call (this, client, message);
                    return;
                }
            }
        }
    }

    ping (client: Client) {
        return {
            'request_type': 'PING',
        };
    }

    handlePong (client: Client, message) {
        //
        //     {
        //         "response_type":"PONG"
        //     }
        //
        client.lastPong = this.milliseconds ();
        return message;
    }
}<|MERGE_RESOLUTION|>--- conflicted
+++ resolved
@@ -2,13 +2,8 @@
 //  ---------------------------------------------------------------------------
 
 import coinoneRest from '../coinone.js';
-<<<<<<< HEAD
-import { AuthenticationError } from '../base/errors.js';
-import type { Int, Market, OrderBook, Ticker, Trade, Dict, Bool } from '../base/types.js';
-=======
 import { AuthenticationError, ExchangeError } from '../base/errors.js';
 import type { Int, Market, OrderBook, Ticker, Trade, Dict } from '../base/types.js';
->>>>>>> 704629ee
 import Client from '../base/ws/Client.js';
 import { ArrayCache } from '../base/ws/Cache.js';
 
