--- conflicted
+++ resolved
@@ -42,14 +42,11 @@
             },
             'options': {
                 'tradesLimit': 1000,
-<<<<<<< HEAD
+                'OHLCVLimit': 1000,
                 'watchOrderBook': {
                     'fetchSnapshotAttempts': 3,
                     'limit': 25, // the default
                 },
-=======
-                'OHLCVLimit': 1000,
->>>>>>> 490e8352
                 'hub': 'c3',
                 'I': this.milliseconds (),
             },
