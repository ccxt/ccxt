--- conflicted
+++ resolved
@@ -528,7 +528,6 @@
         const orderbook = this.orderbooks[symbol];
         const asks = this.safeValue (data, 'asks', []);
         const bids = this.safeValue (data, 'bids', []);
-<<<<<<< HEAD
         this.handleDeltas (orderbook['asks'], asks);
         this.handleDeltas (orderbook['bids'], bids);
         orderbook['nonce'] = timestamp;
@@ -536,18 +535,8 @@
         orderbook['datetime'] = this.iso8601 (timestamp);
         orderbook['symbol'] = symbol;
         this.orderbooks[symbol] = orderbook;
-        client.resolve (orderbook, channel);
-=======
-        this.handleDeltas (storedOrderBook['asks'], asks);
-        this.handleDeltas (storedOrderBook['bids'], bids);
-        storedOrderBook['nonce'] = timestamp;
-        storedOrderBook['timestamp'] = timestamp;
-        storedOrderBook['datetime'] = this.iso8601 (timestamp);
-        storedOrderBook['symbol'] = symbol;
-        this.orderbooks[symbol] = storedOrderBook;
         const messageHash = 'book|' + symbol + '|' + descriptor;
-        client.resolve (storedOrderBook, messageHash);
->>>>>>> 61a335ed
+        client.resolve (orderbook, messageHash);
     }
 
     cleanOrderBook (data) {
