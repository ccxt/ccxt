--- conflicted
+++ resolved
@@ -351,11 +351,7 @@
         const topic = this.safeString (message, 'topic', '');
         const updateType = this.safeString (message, 'type', '');
         const data = this.safeDict (message, 'data', {});
-<<<<<<< HEAD
-        const isSpot = this.safeString (data, 'fundingRate') === undefined;
-=======
         const isSpot = this.safeString (data, 'usdIndexPrice') !== undefined;
->>>>>>> 55a428ed
         const type = isSpot ? 'spot' : 'contract';
         let symbol = undefined;
         let parsed = undefined;
