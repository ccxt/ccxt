
//  ---------------------------------------------------------------------------

import bybitRest from '../bybit.js';
import { ArgumentsRequired, AuthenticationError, ExchangeError, BadRequest, NotSupported } from '../base/errors.js';
import { ArrayCache, ArrayCacheBySymbolById, ArrayCacheBySymbolBySide, ArrayCacheByTimestamp } from '../base/ws/Cache.js';
import { sha256 } from '../static_dependencies/noble-hashes/sha256.js';
import type { Int, OHLCV, Str, Strings, Ticker, OrderBook, Order, Trade, Tickers, Position, Balances, OrderType, OrderSide, Num, Dict, Liquidation, Bool } from '../base/types.js';
import Client from '../base/ws/Client.js';

//  ---------------------------------------------------------------------------

export default class bybit extends bybitRest {
    describe (): any {
        return this.deepExtend (super.describe (), {
            'has': {
                'ws': true,
                'createOrderWs': true,
                'editOrderWs': true,
                'fetchOpenOrdersWs': false,
                'fetchOrderWs': false,
                'cancelOrderWs': true,
                'cancelOrdersWs': false,
                'cancelAllOrdersWs': false,
                'fetchTradesWs': false,
                'fetchBalanceWs': false,
                'watchBalance': true,
                'watchBidsAsks': true,
                'watchLiquidations': true,
                'watchLiquidationsForSymbols': false,
                'watchMyLiquidations': false,
                'watchMyLiquidationsForSymbols': false,
                'watchMyTrades': true,
                'watchOHLCV': true,
                'watchOHLCVForSymbols': true,
                'watchOrderBook': true,
                'watchOrderBookForSymbols': true,
                'watchOrders': true,
                'watchTicker': true,
                'watchTickers': true,
                'watchTrades': true,
                'watchPositions': true,
                'watchTradesForSymbols': true,
                'unWatchTicker': true,
                'unWatchTickers': true,
                'unWatchOHLCV': true,
                'unWatchOHLCVForSymbols': true,
                'unWatchOrderBook': true,
                'unWatchOrderBookForSymbols': true,
                'unWatchTrades': true,
                'unWatchTradesForSymbols': true,
                'unWatchMyTrades': true,
                'unWatchOrders': true,
                'unWatchPositions': true,
            },
            'urls': {
                'api': {
                    'ws': {
                        'public': {
                            'spot': 'wss://stream.{hostname}/v5/public/spot',
                            'inverse': 'wss://stream.{hostname}/v5/public/inverse',
                            'option': 'wss://stream.{hostname}/v5/public/option',
                            'linear': 'wss://stream.{hostname}/v5/public/linear',
                        },
                        'private': {
                            'spot': {
                                'unified': 'wss://stream.{hostname}/v5/private',
                                'nonUnified': 'wss://stream.{hostname}/spot/private/v3',
                            },
                            'contract': 'wss://stream.{hostname}/v5/private',
                            'usdc': 'wss://stream.{hostname}/trade/option/usdc/private/v1',
                            'trade': 'wss://stream.bybit.com/v5/trade',
                        },
                    },
                },
                'test': {
                    'ws': {
                        'public': {
                            'spot': 'wss://stream-testnet.{hostname}/v5/public/spot',
                            'inverse': 'wss://stream-testnet.{hostname}/v5/public/inverse',
                            'linear': 'wss://stream-testnet.{hostname}/v5/public/linear',
                            'option': 'wss://stream-testnet.{hostname}/v5/public/option',
                        },
                        'private': {
                            'spot': {
                                'unified': 'wss://stream-testnet.{hostname}/v5/private',
                                'nonUnified': 'wss://stream-testnet.{hostname}/spot/private/v3',
                            },
                            'contract': 'wss://stream-testnet.{hostname}/v5/private',
                            'usdc': 'wss://stream-testnet.{hostname}/trade/option/usdc/private/v1',
                            'trade': 'wss://stream-testnet.bybit.com/v5/trade',
                        },
                    },
                },
                'demotrading': {
                    'ws': {
                        'public': {
                            'spot': 'wss://stream.{hostname}/v5/public/spot',
                            'inverse': 'wss://stream.{hostname}/v5/public/inverse',
                            'option': 'wss://stream.{hostname}/v5/public/option',
                            'linear': 'wss://stream.{hostname}/v5/public/linear',
                        },
                        'private': {
                            'spot': {
                                'unified': 'wss://stream-demo.{hostname}/v5/private',
                                'nonUnified': 'wss://stream-demo.{hostname}/spot/private/v3',
                            },
                            'contract': 'wss://stream-demo.{hostname}/v5/private',
                            'usdc': 'wss://stream-demo.{hostname}/trade/option/usdc/private/v1',
                            'trade': 'wss://stream-demo.bybit.com/v5/trade',
                        },
                    },
                },
            },
            'options': {
                'watchTicker': {
                    'name': 'tickers', // 'tickers' for 24hr statistical ticker or 'tickers_lt' for leverage token ticker
                },
                'watchPositions': {
                    'fetchPositionsSnapshot': true, // or false
                    'awaitPositionsSnapshot': true, // whether to wait for the positions snapshot before providing updates
                },
                'watchMyTrades': {
                    // filter execType: https://bybit-exchange.github.io/docs/api-explorer/v5/position/execution
                    'filterExecTypes': [
                        'Trade', 'AdlTrade', 'BustTrade', 'Settle',
                    ],
                },
                'spot': {
                    'timeframes': {
                        '1m': '1m',
                        '3m': '3m',
                        '5m': '5m',
                        '15m': '15m',
                        '30m': '30m',
                        '1h': '1h',
                        '2h': '2h',
                        '4h': '4h',
                        '6h': '6h',
                        '12h': '12h',
                        '1d': '1d',
                        '1w': '1w',
                        '1M': '1M',
                    },
                },
                'contract': {
                    'timeframes': {
                        '1m': '1',
                        '3m': '3',
                        '5m': '5',
                        '15m': '15',
                        '30m': '30',
                        '1h': '60',
                        '2h': '120',
                        '4h': '240',
                        '6h': '360',
                        '12h': '720',
                        '1d': 'D',
                        '1w': 'W',
                        '1M': 'M',
                    },
                },
            },
            'streaming': {
                'ping': this.ping,
                'keepAlive': 18000,
            },
        });
    }

    requestId () {
        const requestId = this.sum (this.safeInteger (this.options, 'requestId', 0), 1);
        this.options['requestId'] = requestId;
        return requestId;
    }

    async getUrlByMarketType (symbol: Str = undefined, isPrivate = false, method: Str = undefined, params = {}) {
        const accessibility = isPrivate ? 'private' : 'public';
        let isUsdcSettled = undefined;
        let isSpot = undefined;
        let type = undefined;
        let market = undefined;
        let url = this.urls['api']['ws'];
        if (symbol !== undefined) {
            market = this.market (symbol);
            isUsdcSettled = market['settle'] === 'USDC';
            type = market['type'];
        } else {
            [ type, params ] = this.handleMarketTypeAndParams (method, undefined, params);
            let defaultSettle = this.safeString (this.options, 'defaultSettle');
            defaultSettle = this.safeString2 (params, 'settle', 'defaultSettle', defaultSettle);
            isUsdcSettled = (defaultSettle === 'USDC');
        }
        isSpot = (type === 'spot');
        if (isPrivate) {
            const unified = await this.isUnifiedEnabled ();
            const isUnifiedMargin = this.safeBool (unified, 0, false);
            const isUnifiedAccount = this.safeBool (unified, 1, false);
            if (isUsdcSettled && !isUnifiedMargin && !isUnifiedAccount) {
                url = url[accessibility]['usdc'];
            } else {
                url = url[accessibility]['contract'];
            }
        } else {
            if (isSpot) {
                url = url[accessibility]['spot'];
            } else if ((type === 'swap') || (type === 'future')) {
                let subType = undefined;
                [ subType, params ] = this.handleSubTypeAndParams (method, market, params, 'linear');
                url = url[accessibility][subType];
            } else {
                // option
                url = url[accessibility]['option'];
            }
        }
        url = this.implodeHostname (url);
        return url;
    }

    cleanParams (params) {
        params = this.omit (params, [ 'type', 'subType', 'settle', 'defaultSettle', 'unifiedMargin' ]);
        return params;
    }

    /**
     * @method
     * @name bybit#createOrderWs
     * @description create a trade order
     * @see https://bybit-exchange.github.io/docs/v5/order/create-order
     * @see https://bybit-exchange.github.io/docs/v5/websocket/trade/guideline#createamendcancel-order
     * @param {string} symbol unified symbol of the market to create an order in
     * @param {string} type 'market' or 'limit'
     * @param {string} side 'buy' or 'sell'
     * @param {float} amount how much of currency you want to trade in units of base currency
     * @param {float} [price] the price at which the order is to be fulfilled, in units of the quote currency, ignored in market orders
     * @param {object} [params] extra parameters specific to the exchange API endpoint
     * @param {string} [params.timeInForce] "GTC", "IOC", "FOK"
     * @param {bool} [params.postOnly] true or false whether the order is post-only
     * @param {bool} [params.reduceOnly] true or false whether the order is reduce-only
     * @param {string} [params.positionIdx] *contracts only*  0 for one-way mode, 1 buy side  of hedged mode, 2 sell side of hedged mode
     * @param {boolean} [params.isLeverage] *unified spot only* false then spot trading true then margin trading
     * @param {string} [params.tpslMode] *contract only* 'full' or 'partial'
     * @param {string} [params.mmp] *option only* market maker protection
     * @param {string} [params.triggerDirection] *contract only* the direction for trigger orders, 'above' or 'below'
     * @param {float} [params.triggerPrice] The price at which a trigger order is triggered at
     * @param {float} [params.stopLossPrice] The price at which a stop loss order is triggered at
     * @param {float} [params.takeProfitPrice] The price at which a take profit order is triggered at
     * @param {object} [params.takeProfit] *takeProfit object in params* containing the triggerPrice at which the attached take profit order will be triggered
     * @param {float} [params.takeProfit.triggerPrice] take profit trigger price
     * @param {object} [params.stopLoss] *stopLoss object in params* containing the triggerPrice at which the attached stop loss order will be triggered
     * @param {float} [params.stopLoss.triggerPrice] stop loss trigger price
     * @param {string} [params.trailingAmount] the quote amount to trail away from the current market price
     * @param {string} [params.trailingTriggerPrice] the price to trigger a trailing order, default uses the price argument
     * @returns {object} an [order structure]{@link https://docs.ccxt.com/#/?id=order-structure}
     */
    async createOrderWs (symbol: string, type: OrderType, side: OrderSide, amount: number, price: Num = undefined, params = {}) {
        await this.loadMarkets ();
        const orderRequest = this.createOrderRequest (symbol, type, side, amount, price, params, true);
        const url = this.urls['api']['ws']['private']['trade'];
        await this.authenticate (url);
        const requestId = this.requestId ().toString ();
        const request: Dict = {
            'op': 'order.create',
            'reqId': requestId,
            'args': [
                orderRequest,
            ],
            'header': {
                'X-BAPI-TIMESTAMP': this.milliseconds ().toString (),
                'X-BAPI-RECV-WINDOW': this.options['recvWindow'].toString (),
            },
        };
        return await this.watch (url, requestId, request, requestId, true) as Order;
    }

    /**
     * @method
     * @name bybit#editOrderWs
     * @description edit a trade order
     * @see https://bybit-exchange.github.io/docs/v5/order/amend-order
     * @see https://bybit-exchange.github.io/docs/v5/websocket/trade/guideline#createamendcancel-order
     * @param {string} id cancel order id
     * @param {string} symbol unified symbol of the market to create an order in
     * @param {string} type 'market' or 'limit'
     * @param {string} side 'buy' or 'sell'
     * @param {float} amount how much of currency you want to trade in units of base currency
     * @param {float} price the price at which the order is to be fulfilled, in units of the quote currency, ignored in market orders
     * @param {object} [params] extra parameters specific to the exchange API endpoint
     * @param {float} [params.triggerPrice] The price that a trigger order is triggered at
     * @param {float} [params.stopLossPrice] The price that a stop loss order is triggered at
     * @param {float} [params.takeProfitPrice] The price that a take profit order is triggered at
     * @param {object} [params.takeProfit] *takeProfit object in params* containing the triggerPrice that the attached take profit order will be triggered
     * @param {float} [params.takeProfit.triggerPrice] take profit trigger price
     * @param {object} [params.stopLoss] *stopLoss object in params* containing the triggerPrice that the attached stop loss order will be triggered
     * @param {float} [params.stopLoss.triggerPrice] stop loss trigger price
     * @param {string} [params.triggerBy] 'IndexPrice', 'MarkPrice' or 'LastPrice', default is 'LastPrice', required if no initial value for triggerPrice
     * @param {string} [params.slTriggerBy] 'IndexPrice', 'MarkPrice' or 'LastPrice', default is 'LastPrice', required if no initial value for stopLoss
     * @param {string} [params.tpTriggerby] 'IndexPrice', 'MarkPrice' or 'LastPrice', default is 'LastPrice', required if no initial value for takeProfit
     * @returns {object} an [order structure]{@link https://docs.ccxt.com/#/?id=order-structure}
     */
    async editOrderWs (id: string, symbol: string, type:OrderType, side: OrderSide, amount: Num = undefined, price: Num = undefined, params = {}) {
        await this.loadMarkets ();
        const orderRequest = this.editOrderRequest (id, symbol, type, side, amount, price, params);
        const url = this.urls['api']['ws']['private']['trade'];
        await this.authenticate (url);
        const requestId = this.requestId ().toString ();
        const request: Dict = {
            'op': 'order.amend',
            'reqId': requestId,
            'args': [
                orderRequest,
            ],
            'header': {
                'X-BAPI-TIMESTAMP': this.milliseconds ().toString (),
                'X-BAPI-RECV-WINDOW': this.options['recvWindow'].toString (),
            },
        };
        return await this.watch (url, requestId, request, requestId, true) as Order;
    }

    /**
     * @method
     * @name bybit#cancelOrderWs
     * @description cancels an open order
     * @see https://bybit-exchange.github.io/docs/v5/order/cancel-order
     * @see https://bybit-exchange.github.io/docs/v5/websocket/trade/guideline#createamendcancel-order
     * @param {string} id order id
     * @param {string} symbol unified symbol of the market the order was made in
     * @param {object} [params] extra parameters specific to the exchange API endpoint
     * @param {boolean} [params.trigger] *spot only* whether the order is a trigger order
     * @param {string} [params.orderFilter] *spot only* 'Order' or 'StopOrder' or 'tpslOrder'
     * @returns {object} An [order structure]{@link https://docs.ccxt.com/#/?id=order-structure}
     */
    async cancelOrderWs (id: string, symbol: Str = undefined, params = {}) {
        await this.loadMarkets ();
        const orderRequest = this.cancelOrderRequest (id, symbol, params);
        const url = this.urls['api']['ws']['private']['trade'];
        await this.authenticate (url);
        const requestId = this.requestId ().toString ();
        if ('orderFilter' in orderRequest) {
            delete orderRequest['orderFilter'];
        }
        const request: Dict = {
            'op': 'order.cancel',
            'reqId': requestId,
            'args': [
                orderRequest,
            ],
            'header': {
                'X-BAPI-TIMESTAMP': this.milliseconds ().toString (),
                'X-BAPI-RECV-WINDOW': this.options['recvWindow'].toString (),
            },
        };
        return await this.watch (url, requestId, request, requestId, true) as Order;
    }

    /**
     * @method
     * @name bybit#watchTicker
     * @description watches a price ticker, a statistical calculation with the information calculated over the past 24 hours for a specific market
     * @see https://bybit-exchange.github.io/docs/v5/websocket/public/ticker
     * @see https://bybit-exchange.github.io/docs/v5/websocket/public/etp-ticker
     * @param {string} symbol unified symbol of the market to fetch the ticker for
     * @param {object} [params] extra parameters specific to the exchange API endpoint
     * @returns {object} a [ticker structure]{@link https://docs.ccxt.com/#/?id=ticker-structure}
     */
    async watchTicker (symbol: string, params = {}): Promise<Ticker> {
        await this.loadMarkets ();
        const market = this.market (symbol);
        symbol = market['symbol'];
        const messageHash = 'ticker:' + symbol;
        const url = await this.getUrlByMarketType (symbol, false, 'watchTicker', params);
        params = this.cleanParams (params);
        const options = this.safeValue (this.options, 'watchTicker', {});
        let topic = this.safeString (options, 'name', 'tickers');
        if (!market['spot'] && topic !== 'tickers') {
            throw new BadRequest (this.id + ' watchTicker() only supports name tickers for contract markets');
        }
        topic += '.' + market['id'];
        const topics = [ topic ];
        return await this.watchTopics (url, [ messageHash ], topics, params);
    }

    /**
     * @method
     * @name bybit#watchTickers
     * @description watches a price ticker, a statistical calculation with the information calculated over the past 24 hours for all markets of a specific list
     * @see https://bybit-exchange.github.io/docs/v5/websocket/public/ticker
     * @see https://bybit-exchange.github.io/docs/v5/websocket/public/etp-ticker
     * @param {string[]} symbols unified symbol of the market to fetch the ticker for
     * @param {object} [params] extra parameters specific to the exchange API endpoint
     * @returns {object} a [ticker structure]{@link https://docs.ccxt.com/#/?id=ticker-structure}
     */
    async watchTickers (symbols: Strings = undefined, params = {}): Promise<Tickers> {
        await this.loadMarkets ();
        symbols = this.marketSymbols (symbols, undefined, false);
        const messageHashes = [];
        const url = await this.getUrlByMarketType (symbols[0], false, 'watchTickers', params);
        params = this.cleanParams (params);
        const options = this.safeValue (this.options, 'watchTickers', {});
        const topic = this.safeString (options, 'name', 'tickers');
        const marketIds = this.marketIds (symbols);
        const topics = [ ];
        for (let i = 0; i < marketIds.length; i++) {
            const marketId = marketIds[i];
            topics.push (topic + '.' + marketId);
            messageHashes.push ('ticker:' + symbols[i]);
        }
        const ticker = await this.watchTopics (url, messageHashes, topics, params);
        if (this.newUpdates) {
            const result: Dict = {};
            result[ticker['symbol']] = ticker;
            return result;
        }
        return this.filterByArray (this.tickers, 'symbol', symbols);
    }

    /**
     * @method
     * @name bybit#unWatchTickers
     * @description unWatches a price ticker
     * @see https://bybit-exchange.github.io/docs/v5/websocket/public/ticker
     * @see https://bybit-exchange.github.io/docs/v5/websocket/public/etp-ticker
     * @param {string[]} symbols unified symbol of the market to fetch the ticker for
     * @param {object} [params] extra parameters specific to the exchange API endpoint
     * @returns {object} a [ticker structure]{@link https://docs.ccxt.com/#/?id=ticker-structure}
     */
    async unWatchTickers (symbols: Strings = undefined, params = {}): Promise<any> {
        await this.loadMarkets ();
        symbols = this.marketSymbols (symbols, undefined, false);
        const options = this.safeValue (this.options, 'watchTickers', {});
        const topic = this.safeString (options, 'name', 'tickers');
        const messageHashes = [];
        const subMessageHashes = [];
        const marketIds = this.marketIds (symbols);
        const topics = [ ];
        for (let i = 0; i < marketIds.length; i++) {
            const marketId = marketIds[i];
            const symbol = symbols[i];
            topics.push (topic + '.' + marketId);
            subMessageHashes.push ('ticker:' + symbol);
            messageHashes.push ('unsubscribe:ticker:' + symbol);
        }
        const url = await this.getUrlByMarketType (symbols[0], false, 'watchTickers', params);
        return await this.unWatchTopics (url, 'ticker', symbols, messageHashes, subMessageHashes, topics, params);
    }

    /**
     * @method
     * @name bybit#unWatchTicker
     * @description unWatches a price ticker
     * @see https://bybit-exchange.github.io/docs/v5/websocket/public/ticker
     * @see https://bybit-exchange.github.io/docs/v5/websocket/public/etp-ticker
     * @param {string[]} symbol unified symbol of the market to fetch the ticker for
     * @param {object} [params] extra parameters specific to the exchange API endpoint
     * @returns {object} a [ticker structure]{@link https://docs.ccxt.com/#/?id=ticker-structure}
     */
    async unWatchTicker (symbol: string, params = {}): Promise<any> {
        await this.loadMarkets ();
        return await this.unWatchTickers ([ symbol ], params);
    }

    handleTicker (client: Client, message) {
        //
        // linear
        //     {
        //         "topic": "tickers.BTCUSDT",
        //         "type": "snapshot",
        //         "data": {
        //             "symbol": "BTCUSDT",
        //             "tickDirection": "PlusTick",
        //             "price24hPcnt": "0.017103",
        //             "lastPrice": "17216.00",
        //             "prevPrice24h": "16926.50",
        //             "highPrice24h": "17281.50",
        //             "lowPrice24h": "16915.00",
        //             "prevPrice1h": "17238.00",
        //             "markPrice": "17217.33",
        //             "indexPrice": "17227.36",
        //             "openInterest": "68744.761",
        //             "openInterestValue": "1183601235.91",
        //             "turnover24h": "1570383121.943499",
        //             "volume24h": "91705.276",
        //             "nextFundingTime": "1673280000000",
        //             "fundingRate": "-0.000212",
        //             "bid1Price": "17215.50",
        //             "bid1Size": "84.489",
        //             "ask1Price": "17216.00",
        //             "ask1Size": "83.020"
        //         },
        //         "cs": 24987956059,
        //         "ts": 1673272861686
        //     }
        //
        // option
        //     {
        //         "id": "tickers.BTC-6JAN23-17500-C-2480334983-1672917511074",
        //         "topic": "tickers.BTC-6JAN23-17500-C",
        //         "ts": 1672917511074,
        //         "data": {
        //             "symbol": "BTC-6JAN23-17500-C",
        //             "bidPrice": "0",
        //             "bidSize": "0",
        //             "bidIv": "0",
        //             "askPrice": "10",
        //             "askSize": "5.1",
        //             "askIv": "0.514",
        //             "lastPrice": "10",
        //             "highPrice24h": "25",
        //             "lowPrice24h": "5",
        //             "markPrice": "7.86976724",
        //             "indexPrice": "16823.73",
        //             "markPriceIv": "0.4896",
        //             "underlyingPrice": "16815.1",
        //             "openInterest": "49.85",
        //             "turnover24h": "446802.8473",
        //             "volume24h": "26.55",
        //             "totalVolume": "86",
        //             "totalTurnover": "1437431",
        //             "delta": "0.047831",
        //             "gamma": "0.00021453",
        //             "vega": "0.81351067",
        //             "theta": "-19.9115368",
        //             "predictedDeliveryPrice": "0",
        //             "change24h": "-0.33333334"
        //         },
        //         "type": "snapshot"
        //     }
        //
        // spot
        //     {
        //         "topic": "tickers.BTCUSDT",
        //         "ts": 1673853746003,
        //         "type": "snapshot",
        //         "cs": 2588407389,
        //         "data": {
        //             "symbol": "BTCUSDT",
        //             "lastPrice": "21109.77",
        //             "highPrice24h": "21426.99",
        //             "lowPrice24h": "20575",
        //             "prevPrice24h": "20704.93",
        //             "volume24h": "6780.866843",
        //             "turnover24h": "141946527.22907118",
        //             "price24hPcnt": "0.0196",
        //             "usdIndexPrice": "21120.2400136"
        //         }
        //     }
        //
        // lt ticker
        //     {
        //         "topic": "tickers_lt.EOS3LUSDT",
        //         "ts": 1672325446847,
        //         "type": "snapshot",
        //         "data": {
        //             "symbol": "EOS3LUSDT",
        //             "lastPrice": "0.41477848043290448",
        //             "highPrice24h": "0.435285472510871305",
        //             "lowPrice24h": "0.394601507960931382",
        //             "prevPrice24h": "0.431502290172376349",
        //             "price24hPcnt": "-0.0388"
        //         }
        //     }
        // swap delta
        //     {
        //         "topic":"tickers.AAVEUSDT",
        //         "type":"delta",
        //         "data":{
        //            "symbol":"AAVEUSDT",
        //            "bid1Price":"112.89",
        //            "bid1Size":"2.12",
        //            "ask1Price":"112.90",
        //            "ask1Size":"5.02"
        //         },
        //         "cs":78039939929,
        //         "ts":1709210212704
        //     }
        //
        const topic = this.safeString (message, 'topic', '');
        const updateType = this.safeString (message, 'type', '');
        const data = this.safeDict (message, 'data', {});
        const isSpot = this.safeString (data, 'usdIndexPrice') !== undefined;
        const type = isSpot ? 'spot' : 'contract';
        let symbol = undefined;
        let parsed = undefined;
        if ((updateType === 'snapshot')) {
            parsed = this.parseTicker (data);
            symbol = parsed['symbol'];
        } else if (updateType === 'delta') {
            const topicParts = topic.split ('.');
            const topicLength = topicParts.length;
            const marketId = this.safeString (topicParts, topicLength - 1);
            const market = this.safeMarket (marketId, undefined, undefined, type);
            symbol = market['symbol'];
            // update the info in place
            const ticker = this.safeDict (this.tickers, symbol, {});
            const rawTicker = this.safeDict (ticker, 'info', {});
            const merged = this.extend (rawTicker, data);
            parsed = this.parseTicker (merged);
        }
        const timestamp = this.safeInteger (message, 'ts');
        parsed['timestamp'] = timestamp;
        parsed['datetime'] = this.iso8601 (timestamp);
        this.tickers[symbol] = parsed;
        const messageHash = 'ticker:' + symbol;
        this.streamProduce ('tickers', parsed);
        client.resolve (this.tickers[symbol], messageHash);
    }

    /**
     * @method
     * @name bybit#watchBidsAsks
     * @description watches best bid & ask for symbols
     * @see https://bybit-exchange.github.io/docs/v5/websocket/public/orderbook
     * @param {string[]} symbols unified symbol of the market to fetch the ticker for
     * @param {object} [params] extra parameters specific to the exchange API endpoint
     * @returns {object} a [ticker structure]{@link https://docs.ccxt.com/#/?id=ticker-structure}
     */
    async watchBidsAsks (symbols: Strings = undefined, params = {}): Promise<Tickers> {
        await this.loadMarkets ();
        symbols = this.marketSymbols (symbols, undefined, false);
        const messageHashes = [];
        const url = await this.getUrlByMarketType (symbols[0], false, 'watchBidsAsks', params);
        params = this.cleanParams (params);
        const marketIds = this.marketIds (symbols);
        const topics = [ ];
        for (let i = 0; i < marketIds.length; i++) {
            const marketId = marketIds[i];
            const topic = 'orderbook.1.' + marketId;
            topics.push (topic);
            messageHashes.push ('bidask:' + symbols[i]);
        }
        const ticker = await this.watchTopics (url, messageHashes, topics, params);
        if (this.newUpdates) {
            return ticker;
        }
        return this.filterByArray (this.bidsasks, 'symbol', symbols);
    }

    parseWsBidAsk (orderbook, market = undefined) {
        const timestamp = this.safeInteger (orderbook, 'timestamp');
        const bids = this.sortBy (this.aggregate (orderbook['bids']), 0);
        const asks = this.sortBy (this.aggregate (orderbook['asks']), 0);
        const bestBid = this.safeList (bids, 0, []);
        const bestAsk = this.safeList (asks, 0, []);
        return this.safeTicker ({
            'symbol': market['symbol'],
            'timestamp': timestamp,
            'datetime': this.iso8601 (timestamp),
            'ask': this.safeNumber (bestAsk, 0),
            'askVolume': this.safeNumber (bestAsk, 1),
            'bid': this.safeNumber (bestBid, 0),
            'bidVolume': this.safeNumber (bestBid, 1),
            'info': orderbook,
        }, market);
    }

    /**
     * @method
     * @name bybit#watchOHLCV
     * @description watches historical candlestick data containing the open, high, low, and close price, and the volume of a market
     * @see https://bybit-exchange.github.io/docs/v5/websocket/public/kline
     * @see https://bybit-exchange.github.io/docs/v5/websocket/public/etp-kline
     * @param {string} symbol unified symbol of the market to fetch OHLCV data for
     * @param {string} timeframe the length of time each candle represents
     * @param {int} [since] timestamp in ms of the earliest candle to fetch
     * @param {int} [limit] the maximum amount of candles to fetch
     * @param {object} [params] extra parameters specific to the exchange API endpoint
     * @returns {int[][]} A list of candles ordered as timestamp, open, high, low, close, volume
     */
    async watchOHLCV (symbol: string, timeframe = '1m', since: Int = undefined, limit: Int = undefined, params = {}): Promise<OHLCV[]> {
        params['callerMethodName'] = 'watchOHLCV';
        const result = await this.watchOHLCVForSymbols ([ [ symbol, timeframe ] ], since, limit, params);
        return result[symbol][timeframe];
    }

    /**
     * @method
     * @name bybit#watchOHLCVForSymbols
     * @description watches historical candlestick data containing the open, high, low, and close price, and the volume of a market
     * @see https://bybit-exchange.github.io/docs/v5/websocket/public/kline
     * @see https://bybit-exchange.github.io/docs/v5/websocket/public/etp-kline
     * @param {string[][]} symbolsAndTimeframes array of arrays containing unified symbols and timeframes to fetch OHLCV data for, example [['BTC/USDT', '1m'], ['LTC/USDT', '5m']]
     * @param {int} [since] timestamp in ms of the earliest candle to fetch
     * @param {int} [limit] the maximum amount of candles to fetch
     * @param {object} [params] extra parameters specific to the exchange API endpoint
     * @returns {object} A list of candles ordered as timestamp, open, high, low, close, volume
     */
    async watchOHLCVForSymbols (symbolsAndTimeframes: string[][], since: Int = undefined, limit: Int = undefined, params = {}) {
        await this.loadMarkets ();
        const symbols = this.getListFromObjectValues (symbolsAndTimeframes, 0);
        const marketSymbols = this.marketSymbols (symbols, undefined, false, true, true);
        const firstSymbol = marketSymbols[0];
        const url = await this.getUrlByMarketType (firstSymbol, false, 'watchOHLCVForSymbols', params);
        const rawHashes = [];
        const messageHashes = [];
        for (let i = 0; i < symbolsAndTimeframes.length; i++) {
            const data = symbolsAndTimeframes[i];
            let symbolString = this.safeString (data, 0);
            const market = this.market (symbolString);
            symbolString = market['symbol'];
            const unfiedTimeframe = this.safeString (data, 1);
            const timeframeId = this.safeString (this.timeframes, unfiedTimeframe, unfiedTimeframe);
            rawHashes.push ('kline.' + timeframeId + '.' + market['id']);
            messageHashes.push ('ohlcv::' + symbolString + '::' + unfiedTimeframe);
        }
        const [ symbol, timeframe, stored ] = await this.watchTopics (url, messageHashes, rawHashes, params);
        if (this.newUpdates) {
            limit = stored.getLimit (symbol, limit);
        }
        const filtered = this.filterBySinceLimit (stored, since, limit, 0, true);
        return this.createOHLCVObject (symbol, timeframe, filtered);
    }

    /**
     * @method
     * @name bybit#unWatchOHLCVForSymbols
     * @description unWatches historical candlestick data containing the open, high, low, and close price, and the volume of a market
     * @see https://bybit-exchange.github.io/docs/v5/websocket/public/kline
     * @see https://bybit-exchange.github.io/docs/v5/websocket/public/etp-kline
     * @param {string[][]} symbolsAndTimeframes array of arrays containing unified symbols and timeframes to fetch OHLCV data for, example [['BTC/USDT', '1m'], ['LTC/USDT', '5m']]
     * @param {object} [params] extra parameters specific to the exchange API endpoint
     * @returns {object} A list of candles ordered as timestamp, open, high, low, close, volume
     */
    async unWatchOHLCVForSymbols (symbolsAndTimeframes: string[][], params = {}): Promise<any> {
        await this.loadMarkets ();
        const symbols = this.getListFromObjectValues (symbolsAndTimeframes, 0);
        const marketSymbols = this.marketSymbols (symbols, undefined, false, true, true);
        const firstSymbol = marketSymbols[0];
        const url = await this.getUrlByMarketType (firstSymbol, false, 'watchOHLCVForSymbols', params);
        const rawHashes = [];
        const subMessageHashes = [];
        const messageHashes = [];
        for (let i = 0; i < symbolsAndTimeframes.length; i++) {
            const data = symbolsAndTimeframes[i];
            let symbolString = this.safeString (data, 0);
            const market = this.market (symbolString);
            symbolString = market['symbol'];
            const unfiedTimeframe = this.safeString (data, 1);
            const timeframeId = this.safeString (this.timeframes, unfiedTimeframe, unfiedTimeframe);
            rawHashes.push ('kline.' + timeframeId + '.' + market['id']);
            subMessageHashes.push ('ohlcv::' + symbolString + '::' + unfiedTimeframe);
            messageHashes.push ('unsubscribe::ohlcv::' + symbolString + '::' + unfiedTimeframe);
        }
        const subExtension = {
            'symbolsAndTimeframes': symbolsAndTimeframes,
        };
        return await this.unWatchTopics (url, 'ohlcv', symbols, messageHashes, subMessageHashes, rawHashes, params, subExtension);
    }

    /**
     * @method
     * @name bybit#unWatchOHLCV
     * @description unWatches historical candlestick data containing the open, high, low, and close price, and the volume of a market
     * @see https://bybit-exchange.github.io/docs/v5/websocket/public/kline
     * @see https://bybit-exchange.github.io/docs/v5/websocket/public/etp-kline
     * @param {string} symbol unified symbol of the market to fetch OHLCV data for
     * @param {string} timeframe the length of time each candle represents
     * @param {object} [params] extra parameters specific to the exchange API endpoint
     * @returns {int[][]} A list of candles ordered as timestamp, open, high, low, close, volume
     */
    async unWatchOHLCV (symbol: string, timeframe = '1m', params = {}): Promise<any> {
        params['callerMethodName'] = 'watchOHLCV';
        return await this.unWatchOHLCVForSymbols ([ [ symbol, timeframe ] ], params);
    }

    handleOHLCV (client: Client, message) {
        //
        //     {
        //         "topic": "kline.5.BTCUSDT",
        //         "data": [
        //             {
        //                 "start": 1672324800000,
        //                 "end": 1672325099999,
        //                 "interval": "5",
        //                 "open": "16649.5",
        //                 "close": "16677",
        //                 "high": "16677",
        //                 "low": "16608",
        //                 "volume": "2.081",
        //                 "turnover": "34666.4005",
        //                 "confirm": false,
        //                 "timestamp": 1672324988882
        //             }
        //         ],
        //         "ts": 1672324988882,
        //         "type": "snapshot"
        //     }
        //
        const data = this.safeValue (message, 'data', {});
        const topic = this.safeString (message, 'topic');
        const topicParts = topic.split ('.');
        const topicLength = topicParts.length;
        const timeframeId = this.safeString (topicParts, 1);
        const timeframe = this.findTimeframe (timeframeId);
        const marketId = this.safeString (topicParts, topicLength - 1);
        const isSpot = client.url.indexOf ('spot') > -1;
        const marketType = isSpot ? 'spot' : 'contract';
        const market = this.safeMarket (marketId, undefined, undefined, marketType);
        const symbol = market['symbol'];
        const ohlcvsByTimeframe = this.safeValue (this.ohlcvs, symbol);
        if (ohlcvsByTimeframe === undefined) {
            this.ohlcvs[symbol] = {};
        }
        if (this.safeValue (ohlcvsByTimeframe, timeframe) === undefined) {
            const limit = this.safeInteger (this.options, 'OHLCVLimit', 1000);
            this.ohlcvs[symbol][timeframe] = new ArrayCacheByTimestamp (limit);
        }
        const stored = this.ohlcvs[symbol][timeframe];
        for (let i = 0; i < data.length; i++) {
            const parsed = this.parseWsOHLCV (data[i], market);
            stored.append (parsed);
            const ohlcvs = this.createStreamOHLCV (symbol, timeframe, parsed);
            this.streamProduce ('ohlcvs', ohlcvs);
        }
        const messageHash = 'ohlcv::' + symbol + '::' + timeframe;
        const resolveData = [ symbol, timeframe, stored ];
        client.resolve (resolveData, messageHash);
    }

    parseWsOHLCV (ohlcv, market = undefined): OHLCV {
        //
        //     {
        //         "start": 1670363160000,
        //         "end": 1670363219999,
        //         "interval": "1",
        //         "open": "16987.5",
        //         "close": "16987.5",
        //         "high": "16988",
        //         "low": "16987.5",
        //         "volume": "23.511",
        //         "turnover": "399396.344",
        //         "confirm": false,
        //         "timestamp": 1670363219614
        //     }
        //
        const volumeIndex = (market['inverse']) ? 'turnover' : 'volume';
        return [
            this.safeInteger (ohlcv, 'start'),
            this.safeNumber (ohlcv, 'open'),
            this.safeNumber (ohlcv, 'high'),
            this.safeNumber (ohlcv, 'low'),
            this.safeNumber (ohlcv, 'close'),
            this.safeNumber (ohlcv, volumeIndex),
        ];
    }

    /**
     * @method
     * @name bybit#watchOrderBook
     * @description watches information on open orders with bid (buy) and ask (sell) prices, volumes and other data
     * @see https://bybit-exchange.github.io/docs/v5/websocket/public/orderbook
     * @param {string} symbol unified symbol of the market to fetch the order book for
     * @param {int} [limit] the maximum amount of order book entries to return.
     * @param {object} [params] extra parameters specific to the exchange API endpoint
     * @returns {object} A dictionary of [order book structures]{@link https://docs.ccxt.com/#/?id=order-book-structure} indexed by market symbols
     */
    async watchOrderBook (symbol: string, limit: Int = undefined, params = {}): Promise<OrderBook> {
        return await this.watchOrderBookForSymbols ([ symbol ], limit, params);
    }

    /**
     * @method
     * @name bybit#watchOrderBookForSymbols
     * @description watches information on open orders with bid (buy) and ask (sell) prices, volumes and other data
     * @see https://bybit-exchange.github.io/docs/v5/websocket/public/orderbook
     * @param {string[]} symbols unified array of symbols
     * @param {int} [limit] the maximum amount of order book entries to return.
     * @param {object} [params] extra parameters specific to the exchange API endpoint
     * @returns {object} A dictionary of [order book structures]{@link https://docs.ccxt.com/#/?id=order-book-structure} indexed by market symbols
     */
    async watchOrderBookForSymbols (symbols: string[], limit: Int = undefined, params = {}): Promise<OrderBook> {
        await this.loadMarkets ();
        const symbolsLength = symbols.length;
        if (symbolsLength === 0) {
            throw new ArgumentsRequired (this.id + ' watchOrderBookForSymbols() requires a non-empty array of symbols');
        }
        symbols = this.marketSymbols (symbols);
        const url = await this.getUrlByMarketType (symbols[0], false, 'watchOrderBook', params);
        params = this.cleanParams (params);
        const market = this.market (symbols[0]);
        if (limit === undefined) {
            limit = (market['spot']) ? 50 : 500;
            if (market['option']) {
                limit = 100;
            }
        } else {
            const limits = {
                'spot': [ 1, 50, 200, 1000 ],
                'option': [ 25, 100 ],
                'default': [ 1, 50, 200, 500, 1000 ],
            };
            const selectedLimits = this.safeList2 (limits, market['type'], 'default');
            if (!this.inArray (limit, selectedLimits)) {
                throw new BadRequest (this.id + ' watchOrderBookForSymbols(): for ' + market['type'] + ' markets limit can be one of: ' + this.json (selectedLimits));
            }
        }
        const topics = [];
        const messageHashes = [];
        for (let i = 0; i < symbols.length; i++) {
            const symbol = symbols[i];
            const marketId = this.marketId (symbol);
            const topic = 'orderbook.' + limit.toString () + '.' + marketId;
            topics.push (topic);
            const messageHash = 'orderbook:' + symbol;
            messageHashes.push (messageHash);
        }
        const orderbook = await this.watchTopics (url, messageHashes, topics, params);
        return orderbook.limit ();
    }

    /**
     * @method
     * @name bybit#unWatchOrderBookForSymbols
     * @description unsubscribe from the orderbook channel
     * @see https://bybit-exchange.github.io/docs/v5/websocket/public/orderbook
     * @param {string[]} symbols unified symbol of the market to unwatch the trades for
     * @param {object} [params] extra parameters specific to the exchange API endpoint
     * @param {int} [params.limit] orderbook limit, default is undefined
     * @returns {object} A dictionary of [order book structures]{@link https://docs.ccxt.com/#/?id=order-book-structure} indexed by market symbols
     */
    async unWatchOrderBookForSymbols (symbols: string[], params = {}): Promise<any> {
        await this.loadMarkets ();
        symbols = this.marketSymbols (symbols, undefined, false);
        let channel = 'orderbook.';
        let limit = this.safeInteger (params, 'limit');
        if (limit !== undefined) {
            params = this.omit (params, 'limit');
        } else {
            const firstMarket = this.market (symbols[0]);
            limit = firstMarket['spot'] ? 50 : 500;
        }
        channel += limit.toString ();
        const subMessageHashes = [];
        const messageHashes = [];
        const topics = [];
        for (let i = 0; i < symbols.length; i++) {
            const symbol = symbols[i];
            const market = this.market (symbol);
            const marketId = market['id'];
            const topic = channel + '.' + marketId;
            messageHashes.push ('unsubscribe:orderbook:' + symbol);
            subMessageHashes.push ('orderbook:' + symbol);
            topics.push (topic);
        }
        const url = await this.getUrlByMarketType (symbols[0], false, 'watchOrderBook', params);
        return await this.unWatchTopics (url, 'orderbook', symbols, messageHashes, subMessageHashes, topics, params);
    }

    /**
     * @method
     * @name bybit#unWatchOrderBook
     * @description unsubscribe from the orderbook channel
     * @see https://bybit-exchange.github.io/docs/v5/websocket/public/orderbook
     * @param {string} symbol symbol of the market to unwatch the trades for
     * @param {object} [params] extra parameters specific to the exchange API endpoint
     * @param {int} [params.limit] orderbook limit, default is undefined
     * @returns {object} A dictionary of [order book structures]{@link https://docs.ccxt.com/#/?id=order-book-structure} indexed by market symbols
     */
    async unWatchOrderBook (symbol: string, params = {}): Promise<any> {
        await this.loadMarkets ();
        return await this.unWatchOrderBookForSymbols ([ symbol ], params);
    }

    handleOrderBook (client: Client, message) {
        //
        //     {
        //         "topic": "orderbook.50.BTCUSDT",
        //         "type": "snapshot",
        //         "ts": 1672304484978,
        //         "data": {
        //             "s": "BTCUSDT",
        //             "b": [
        //                 ...,
        //                 [
        //                     "16493.50",
        //                     "0.006"
        //                 ],
        //                 [
        //                     "16493.00",
        //                     "0.100"
        //                 ]
        //             ],
        //             "a": [
        //                 [
        //                     "16611.00",
        //                     "0.029"
        //                 ],
        //                 [
        //                     "16612.00",
        //                     "0.213"
        //                 ],
        //             ],
        //             "u": 18521288,
        //             "seq": 7961638724
        //         }
        //     }
        //
        const topic = this.safeString (message, 'topic');
        const limit = topic.split ('.')[1];
        const isSpot = client.url.indexOf ('spot') >= 0;
        const type = this.safeString (message, 'type');
        const isSnapshot = (type === 'snapshot');
        const data = this.safeDict (message, 'data', {});
        const marketId = this.safeString (data, 's');
        const marketType = isSpot ? 'spot' : 'contract';
        const market = this.safeMarket (marketId, undefined, undefined, marketType);
        const symbol = market['symbol'];
        const timestamp = this.safeInteger (message, 'ts');
        if (!(symbol in this.orderbooks)) {
            this.orderbooks[symbol] = this.orderBook ();
        }
        const orderbook = this.orderbooks[symbol];
        if (isSnapshot) {
            const snapshot = this.parseOrderBook (data, symbol, timestamp, 'b', 'a');
            orderbook.reset (snapshot);
        } else {
            const asks = this.safeList (data, 'a', []);
            const bids = this.safeList (data, 'b', []);
            this.handleDeltas (orderbook['asks'], asks);
            this.handleDeltas (orderbook['bids'], bids);
            orderbook['timestamp'] = timestamp;
            orderbook['datetime'] = this.iso8601 (timestamp);
        }
        const messageHash = 'orderbook' + ':' + symbol;
        this.orderbooks[symbol] = orderbook;
        this.streamProduce ('orderbooks', orderbook);
        client.resolve (orderbook, messageHash);
        if (limit === '1') {
            const bidask = this.parseWsBidAsk (this.orderbooks[symbol], market);
            const newBidsAsks: Dict = {};
            newBidsAsks[symbol] = bidask;
            this.bidsasks[symbol] = bidask;
            client.resolve (newBidsAsks, 'bidask:' + symbol);
        }
    }

    handleDelta (bookside, delta) {
        const bidAsk = this.parseBidAsk (delta, 0, 1);
        bookside.storeArray (bidAsk);
    }

    handleDeltas (bookside, deltas) {
        for (let i = 0; i < deltas.length; i++) {
            this.handleDelta (bookside, deltas[i]);
        }
    }

    /**
     * @method
     * @name bybit#watchTrades
     * @description watches information on multiple trades made in a market
     * @see https://bybit-exchange.github.io/docs/v5/websocket/public/trade
     * @param {string} symbol unified market symbol of the market trades were made in
     * @param {int} [since] the earliest time in ms to fetch trades for
     * @param {int} [limit] the maximum number of trade structures to retrieve
     * @param {object} [params] extra parameters specific to the exchange API endpoint
     * @returns {object[]} a list of [trade structures]{@link https://docs.ccxt.com/#/?id=trade-structure}
     */
    async watchTrades (symbol: string, since: Int = undefined, limit: Int = undefined, params = {}): Promise<Trade[]> {
        return await this.watchTradesForSymbols ([ symbol ], since, limit, params);
    }

    /**
     * @method
     * @name bybit#watchTradesForSymbols
     * @description get the list of most recent trades for a list of symbols
     * @see https://bybit-exchange.github.io/docs/v5/websocket/public/trade
     * @param {string[]} symbols unified symbol of the market to fetch trades for
     * @param {int} [since] timestamp in ms of the earliest trade to fetch
     * @param {int} [limit] the maximum amount of trades to fetch
     * @param {object} [params] extra parameters specific to the exchange API endpoint
     * @returns {object[]} a list of [trade structures]{@link https://docs.ccxt.com/#/?id=public-trades}
     */
    async watchTradesForSymbols (symbols: string[], since: Int = undefined, limit: Int = undefined, params = {}): Promise<Trade[]> {
        await this.loadMarkets ();
        symbols = this.marketSymbols (symbols);
        const symbolsLength = symbols.length;
        if (symbolsLength === 0) {
            throw new ArgumentsRequired (this.id + ' watchTradesForSymbols() requires a non-empty array of symbols');
        }
        params = this.cleanParams (params);
        const url = await this.getUrlByMarketType (symbols[0], false, 'watchTrades', params);
        const topics = [];
        const messageHashes = [];
        for (let i = 0; i < symbols.length; i++) {
            const symbol = symbols[i];
            const market = this.market (symbol);
            const topic = 'publicTrade.' + market['id'];
            topics.push (topic);
            const messageHash = 'trade:' + symbol;
            messageHashes.push (messageHash);
        }
        const trades = await this.watchTopics (url, messageHashes, topics, params);
        if (this.newUpdates) {
            const first = this.safeValue (trades, 0);
            const tradeSymbol = this.safeString (first, 'symbol');
            limit = trades.getLimit (tradeSymbol, limit);
        }
        return this.filterBySinceLimit (trades, since, limit, 'timestamp', true);
    }

    /**
     * @method
     * @name bybit#unWatchTradesForSymbols
     * @description unsubscribe from the trades channel
     * @see https://bybit-exchange.github.io/docs/v5/websocket/public/trade
     * @param {string[]} symbols unified symbol of the market to unwatch the trades for
     * @param {object} [params] extra parameters specific to the exchange API endpoint
     * @returns {any} status of the unwatch request
     */
    async unWatchTradesForSymbols (symbols: string[], params = {}): Promise<any> {
        await this.loadMarkets ();
        symbols = this.marketSymbols (symbols, undefined, false, true);
        const url = await this.getUrlByMarketType (symbols[0], false, 'unWatchTradesForSymbols', params);
        const messageHashes = [];
        const topics = [];
        const subMessageHashes = [];
        for (let i = 0; i < symbols.length; i++) {
            const symbol = symbols[i];
            const market = this.market (symbol);
            const topic = 'publicTrade.' + market['id'];
            topics.push (topic);
            const messageHash = 'unsubscribe:trade:' + symbol;
            messageHashes.push (messageHash);
            subMessageHashes.push ('trade:' + symbol);
        }
        return await this.unWatchTopics (url, 'trades', symbols, messageHashes, subMessageHashes, topics, params);
    }

    /**
     * @method
     * @name bybit#unWatchTrades
     * @description unsubscribe from the trades channel
     * @see https://bybit-exchange.github.io/docs/v5/websocket/public/trade
     * @param {string} symbol unified symbol of the market to unwatch the trades for
     * @param {object} [params] extra parameters specific to the exchange API endpoint
     * @returns {any} status of the unwatch request
     */
    async unWatchTrades (symbol: string, params = {}): Promise<any> {
        await this.loadMarkets ();
        return await this.unWatchTradesForSymbols ([ symbol ], params);
    }

    handleTrades (client: Client, message) {
        //
        //     {
        //         "topic": "publicTrade.BTCUSDT",
        //         "type": "snapshot",
        //         "ts": 1672304486868,
        //         "data": [
        //             {
        //                 "T": 1672304486865,
        //                 "s": "BTCUSDT",
        //                 "S": "Buy",
        //                 "v": "0.001",
        //                 "p": "16578.50",
        //                 "L": "PlusTick",
        //                 "i": "20f43950-d8dd-5b31-9112-a178eb6023af",
        //                 "BT": false
        //             }
        //         ]
        //     }
        //
        const data = this.safeValue (message, 'data', {});
        const topic = this.safeString (message, 'topic');
        const trades = data;
        const parts = topic.split ('.');
        const isSpot = client.url.indexOf ('spot') >= 0;
        const marketType = (isSpot) ? 'spot' : 'contract';
        const marketId = this.safeString (parts, 1);
        const market = this.safeMarket (marketId, undefined, undefined, marketType);
        const symbol = market['symbol'];
        let stored = this.safeValue (this.trades, symbol);
        if (stored === undefined) {
            const limit = this.safeInteger (this.options, 'tradesLimit', 1000);
            stored = new ArrayCache (limit);
            this.trades[symbol] = stored;
        }
        for (let j = 0; j < trades.length; j++) {
            const parsed = this.parseWsTrade (trades[j], market);
            stored.append (parsed);
            this.streamProduce ('trades', parsed);
        }
        const messageHash = 'trade' + ':' + symbol;
        client.resolve (stored, messageHash);
    }

    parseWsTrade (trade, market = undefined) {
        //
        // public
        //    {
        //         "T": 1672304486865,
        //         "s": "BTCUSDT",
        //         "S": "Buy",
        //         "v": "0.001",
        //         "p": "16578.50",
        //         "L": "PlusTick",
        //         "i": "20f43950-d8dd-5b31-9112-a178eb6023af",
        //         "BT": false
        //     }
        //
        // spot private
        //     {
        //         "e": "ticketInfo",
        //         "E": "1662348310386",
        //         "s": "BTCUSDT",
        //         "q": "0.001007",
        //         "t": "1662348310373",
        //         "p": "19842.02",
        //         "T": "2100000000002220938",
        //         "o": "1238261807653647872",
        //         "c": "spotx008",
        //         "O": "1238225004531834368",
        //         "a": "533287",
        //         "A": "642908",
        //         "m": false,
        //         "S": "BUY"
        //     }
        //
        const id = this.safeStringN (trade, [ 'i', 'T', 'v' ]);
        const isContract = ('BT' in trade);
        let marketType = isContract ? 'contract' : 'spot';
        if (market !== undefined) {
            marketType = market['type'];
        }
        const marketId = this.safeString (trade, 's');
        market = this.safeMarket (marketId, market, undefined, marketType);
        const symbol = market['symbol'];
        const timestamp = this.safeInteger2 (trade, 't', 'T');
        let side = this.safeStringLower (trade, 'S');
        let takerOrMaker = undefined;
        const m = this.safeValue (trade, 'm');
        if (side === undefined) {
            side = m ? 'buy' : 'sell';
        } else {
            // spot private
            takerOrMaker = m;
        }
        const price = this.safeString (trade, 'p');
        const amount = this.safeString2 (trade, 'q', 'v');
        const orderId = this.safeString (trade, 'o');
        return this.safeTrade ({
            'id': id,
            'info': trade,
            'timestamp': timestamp,
            'datetime': this.iso8601 (timestamp),
            'symbol': symbol,
            'order': orderId,
            'type': undefined,
            'side': side,
            'takerOrMaker': takerOrMaker,
            'price': price,
            'amount': amount,
            'cost': undefined,
            'fee': undefined,
        }, market);
    }

    getPrivateType (url) {
        if (url.indexOf ('spot') >= 0) {
            return 'spot';
        } else if (url.indexOf ('v5/private') >= 0) {
            return 'unified';
        } else {
            return 'usdc';
        }
    }

    /**
     * @method
     * @name bybit#watchMyTrades
     * @description watches information on multiple trades made by the user
     * @see https://bybit-exchange.github.io/docs/v5/websocket/private/execution
     * @see https://bybit-exchange.github.io/docs/v5/websocket/private/fast-execution
     * @param {string} symbol unified market symbol of the market orders were made in
     * @param {int} [since] the earliest time in ms to fetch orders for
     * @param {int} [limit] the maximum number of order structures to retrieve
     * @param {object} [params] extra parameters specific to the exchange API endpoint
     * @param {boolean} [params.unifiedMargin] use unified margin account
     * @param {boolean} [params.executionFast] use fast execution
     * @returns {object[]} a list of [order structures]{@link https://docs.ccxt.com/#/?id=order-structure}
     */
    async watchMyTrades (symbol: Str = undefined, since: Int = undefined, limit: Int = undefined, params = {}): Promise<Trade[]> {
        const method = 'watchMyTrades';
        let messageHash = 'myTrades';
        await this.loadMarkets ();
        if (symbol !== undefined) {
            symbol = this.symbol (symbol);
            messageHash += ':' + symbol;
        }
        const url = await this.getUrlByMarketType (symbol, true, method, params);
        await this.authenticate (url);
        const topicByMarket: Dict = {
            'spot': 'ticketInfo',
            'unified': 'execution',
            'usdc': 'user.openapi.perp.trade',
        };
        let topic = this.safeValue (topicByMarket, this.getPrivateType (url));
        let executionFast = false;
        [ executionFast, params ] = this.handleOptionAndParams (params, 'watchMyTrades', 'executionFast', false);
        if (executionFast) {
            topic = 'execution.fast';
        }
        const trades = await this.watchTopics (url, [ messageHash ], [ topic ], params);
        if (this.newUpdates) {
            limit = trades.getLimit (symbol, limit);
        }
        return this.filterBySymbolSinceLimit (trades, symbol, since, limit, true);
    }

    /**
     * @method
     * @name bybit#unWatchMyTrades
     * @description unWatches information on multiple trades made by the user
     * @see https://bybit-exchange.github.io/docs/v5/websocket/private/execution
     * @see https://bybit-exchange.github.io/docs/v5/websocket/private/fast-execution
     * @param {string} symbol unified market symbol of the market orders were made in
     * @param {object} [params] extra parameters specific to the exchange API endpoint
     * @param {boolean} [params.unifiedMargin] use unified margin account
     * @param {boolean} [params.executionFast] use fast execution
     * @returns {object[]} a list of [order structures]{@link https://docs.ccxt.com/#/?id=order-structure}
     */
    async unWatchMyTrades (symbol: Str = undefined, params = {}): Promise<any> {
        const method = 'watchMyTrades';
        const messageHash = 'unsubscribe:myTrades';
        const subHash = 'myTrades';
        await this.loadMarkets ();
        if (symbol !== undefined) {
            throw new NotSupported (this.id + ' unWatchMyTrades() does not support a symbol parameter, you must unwatch all my trades');
        }
        const url = await this.getUrlByMarketType (symbol, true, method, params);
        await this.authenticate (url);
        const topicByMarket: Dict = {
            'spot': 'ticketInfo',
            'unified': 'execution',
            'usdc': 'user.openapi.perp.trade',
        };
        let topic = this.safeValue (topicByMarket, this.getPrivateType (url));
        let executionFast = false;
        [ executionFast, params ] = this.handleOptionAndParams (params, 'watchMyTrades', 'executionFast', false);
        if (executionFast) {
            topic = 'execution.fast';
        }
        return await this.unWatchTopics (url, 'myTrades', [ ], [ messageHash ], [ subHash ], [ topic ], params);
    }

    handleMyTrades (client: Client, message) {
        //
        // spot
        //    {
        //        "type": "snapshot",
        //        "topic": "ticketInfo",
        //        "ts": "1662348310388",
        //        "data": [
        //            {
        //                "e": "ticketInfo",
        //                "E": "1662348310386",
        //                "s": "BTCUSDT",
        //                "q": "0.001007",
        //                "t": "1662348310373",
        //                "p": "19842.02",
        //                "T": "2100000000002220938",
        //                "o": "1238261807653647872",
        //                "c": "spotx008",
        //                "O": "1238225004531834368",
        //                "a": "533287",
        //                "A": "642908",
        //                "m": false,
        //                "S": "BUY"
        //            }
        //        ]
        //    }
        // unified
        //     {
        //         "id": "592324803b2785-26fa-4214-9963-bdd4727f07be",
        //         "topic": "execution",
        //         "creationTime": 1672364174455,
        //         "data": [
        //             {
        //                 "category": "linear",
        //                 "symbol": "XRPUSDT",
        //                 "execFee": "0.005061",
        //                 "execId": "7e2ae69c-4edf-5800-a352-893d52b446aa",
        //                 "execPrice": "0.3374",
        //                 "execQty": "25",
        //                 "execType": "Trade",
        //                 "execValue": "8.435",
        //                 "isMaker": false,
        //                 "feeRate": "0.0006",
        //                 "tradeIv": "",
        //                 "markIv": "",
        //                 "blockTradeId": "",
        //                 "markPrice": "0.3391",
        //                 "indexPrice": "",
        //                 "underlyingPrice": "",
        //                 "leavesQty": "0",
        //                 "orderId": "f6e324ff-99c2-4e89-9739-3086e47f9381",
        //                 "orderLinkId": "",
        //                 "orderPrice": "0.3207",
        //                 "orderQty": "25",
        //                 "orderType": "Market",
        //                 "stopOrderType": "UNKNOWN",
        //                 "side": "Sell",
        //                 "execTime": "1672364174443",
        //                 "isLeverage": "0"
        //             }
        //         ]
        //     }
        //
        // execution.fast
        //
        //     {
        //         "topic": "execution.fast",
        //         "creationTime": 1757405601981,
        //         "data": [
        //             {
        //                 "category": "linear",
        //                 "symbol": "BTCUSDT",
        //                 "execId": "ffcac6ac-7571-536d-a28a-847dd7d08a0f",
        //                 "execPrice": "112529.6",
        //                 "execQty": "0.001",
        //                 "orderId": "6e25ab73-7a55-4ae7-adc2-8ea95f167c85",
        //                 "isMaker": false,
        //                 "orderLinkId": "test-00001",
        //                 "side": "Buy",
        //                 "execTime": "1757405601977",
        //                 "seq": 9515624038
        //             }
        //         ]
        //     }
        //
        const topic = this.safeString (message, 'topic');
        const spot = topic === 'ticketInfo';
        const executionFast = topic === 'execution.fast';
        let data = this.safeValue (message, 'data', []);
        if (!Array.isArray (data)) {
            data = this.safeValue (data, 'result', []);
        }
        if (this.myTrades === undefined) {
            const limit = this.safeInteger (this.options, 'tradesLimit', 1000);
            this.myTrades = new ArrayCacheBySymbolById (limit);
        }
        const trades = this.myTrades;
        const symbols: Dict = {};
        const filterExecTypes = this.handleOption ('watchMyTrades', 'filterExecTypes', []);
        for (let i = 0; i < data.length; i++) {
            const rawTrade = data[i];
            let parsed = undefined;
            if (spot && !executionFast) {
                parsed = this.parseWsTrade (rawTrade);
            } else {
                // filter unified trades
                let execType = this.safeString (rawTrade, 'execType', '');
                if (executionFast) {
                    execType = 'Trade';
                }
                if (!this.inArray (execType, filterExecTypes)) {
                    continue;
                }
                parsed = this.parseTrade (rawTrade);
            }
            const symbol = parsed['symbol'];
            symbols[symbol] = true;
            trades.append (parsed);
            this.streamProduce ('myTrades', parsed);
        }
        const keys = Object.keys (symbols);
        for (let i = 0; i < keys.length; i++) {
            const currentMessageHash = 'myTrades:' + keys[i];
            client.resolve (trades, currentMessageHash);
        }
        // non-symbol specific
        const messageHash = 'myTrades';
        client.resolve (trades, messageHash);
    }

    /**
     * @method
     * @name bybit#watchPositions
     * @see https://bybit-exchange.github.io/docs/v5/websocket/private/position
     * @description watch all open positions
     * @param {string[]} [symbols] list of unified market symbols
     * @param {int} [since] the earliest time in ms to fetch positions for
     * @param {int} [limit] the maximum number of positions to retrieve
     * @param {object} params extra parameters specific to the exchange API endpoint
     * @returns {object[]} a list of [position structure]{@link https://docs.ccxt.com/en/latest/manual.html#position-structure}
     */
    async watchPositions (symbols: Strings = undefined, since: Int = undefined, limit: Int = undefined, params = {}): Promise<Position[]> {
        await this.loadMarkets ();
        const method = 'watchPositions';
        let messageHash = '';
        if (!this.isEmpty (symbols)) {
            symbols = this.marketSymbols (symbols);
            messageHash = '::' + symbols.join (',');
        }
        const firstSymbol = this.safeString (symbols, 0);
        const url = await this.getUrlByMarketType (firstSymbol, true, method, params);
        messageHash = 'positions' + messageHash;
        const client = this.client (url);
        await this.authenticate (url);
        this.setPositionsCache (client, symbols);
        const cache = this.positions;
        const fetchPositionsSnapshot = this.handleOption ('watchPositions', 'fetchPositionsSnapshot', true);
        const awaitPositionsSnapshot = this.handleOption ('watchPositions', 'awaitPositionsSnapshot', true);
        if (fetchPositionsSnapshot && awaitPositionsSnapshot && cache === undefined) {
            const snapshot = await client.future ('fetchPositionsSnapshot');
            return this.filterBySymbolsSinceLimit (snapshot, symbols, since, limit, true);
        }
        const topics = [ 'position' ];
        const newPositions = await this.watchTopics (url, [ messageHash ], topics, params);
        if (this.newUpdates) {
            return newPositions;
        }
        return this.filterBySymbolsSinceLimit (cache, symbols, since, limit, true);
    }

    setPositionsCache (client: Client, symbols: Strings = undefined) {
        if (this.positions !== undefined) {
            return;
        }
        const fetchPositionsSnapshot = this.handleOption ('watchPositions', 'fetchPositionsSnapshot', true);
        if (fetchPositionsSnapshot) {
            const messageHash = 'fetchPositionsSnapshot';
            if (!(messageHash in client.futures)) {
                client.future (messageHash);
                this.spawn (this.loadPositionsSnapshot, client, messageHash);
            }
        } else {
            this.positions = new ArrayCacheBySymbolBySide ();
        }
    }

    async loadPositionsSnapshot (client, messageHash) {
        // as only one ws channel gives positions for all types, for snapshot must load all positions
        const fetchFunctions = [
            this.fetchPositions (undefined, { 'type': 'swap', 'subType': 'linear' }),
            this.fetchPositions (undefined, { 'type': 'swap', 'subType': 'inverse' }),
        ];
        const promises = await Promise.all (fetchFunctions);
        this.positions = new ArrayCacheBySymbolBySide ();
        const cache = this.positions;
        for (let i = 0; i < promises.length; i++) {
            const positions = promises[i];
            for (let ii = 0; ii < positions.length; ii++) {
                const position = positions[ii];
                cache.append (position);
                this.streamProduce ('positions', position);
            }
        }
        // don't remove the future from the .futures cache
        const future = client.futures[messageHash];
        future.resolve (cache);
        client.resolve (cache, 'position');
    }

    handlePositions (client, message) {
        //
        //    {
        //        topic: 'position',
        //        id: '504b2671629b08e3c4f6960382a59363:3bc4028023786545:0:01',
        //        creationTime: 1694566055295,
        //        data: [{
        //            bustPrice: '15.00',
        //            category: 'inverse',
        //            createdTime: '1670083436351',
        //            cumRealisedPnl: '0.00011988',
        //            entryPrice: '19358.58553268',
        //            leverage: '10',
        //            liqPrice: '15.00',
        //            markPrice: '25924.00',
        //            positionBalance: '0.0000156',
        //            positionIdx: 0,
        //            positionMM: '0.001',
        //            positionIM: '0.0000015497',
        //            positionStatus: 'Normal',
        //            positionValue: '0.00015497',
        //            riskId: 1,
        //            riskLimitValue: '150',
        //            side: 'Buy',
        //            size: '3',
        //            stopLoss: '0.00',
        //            symbol: 'BTCUSD',
        //            takeProfit: '0.00',
        //            tpslMode: 'Full',
        //            tradeMode: 0,
        //            autoAddMargin: 1,
        //            trailingStop: '0.00',
        //            unrealisedPnl: '0.00003925',
        //            updatedTime: '1694566055293',
        //            adlRankIndicator: 3
        //        }]
        //    }
        //
        // each account is connected to a different endpoint
        // and has exactly one subscriptionhash which is the account type
        if (this.positions === undefined) {
            this.positions = new ArrayCacheBySymbolBySide ();
        }
        const cache = this.positions;
        const newPositions = [];
        const rawPositions = this.safeValue (message, 'data', []);
        for (let i = 0; i < rawPositions.length; i++) {
            const rawPosition = rawPositions[i];
            const position = this.parsePosition (rawPosition);
            const side = this.safeString (position, 'side');
            // hacky solution to handle closing positions
            // without crashing, we should handle this properly later
            newPositions.push (position);
            if (side === undefined || side === '') {
                // closing update, adding both sides to "reset" both sides
                // since we don't know which side is being closed
                position['side'] = 'long';
                this.streamProduce ('positions', position);
                cache.append (position);
                position['side'] = 'short';
                this.streamProduce ('positions', position);
                cache.append (position);
                position['side'] = undefined;
            } else {
                // regular update
                this.streamProduce ('positions', position);
                cache.append (position);
            }
        }
        const messageHashes = this.findMessageHashes (client, 'positions::');
        for (let i = 0; i < messageHashes.length; i++) {
            const messageHash = messageHashes[i];
            const parts = messageHash.split ('::');
            const symbolsString = parts[1];
            const symbols = symbolsString.split (',');
            const positions = this.filterByArray (newPositions, 'symbol', symbols, false);
            if (!this.isEmpty (positions)) {
                client.resolve (positions, messageHash);
            }
        }
        client.resolve (newPositions, 'positions');
    }

    /**
     * @method
     * @name bybit#unWatchPositions
     * @description unWatches all open positions
     * @see https://bybit-exchange.github.io/docs/v5/websocket/private/position
     * @param {string[]} [symbols] list of unified market symbols
     * @param {object} [params] extra parameters specific to the exchange API endpoint
     * @returns {object} status of the unwatch request
     */
    async unWatchPositions (symbols: Strings = undefined, params = {}): Promise<any> {
        await this.loadMarkets ();
        const method = 'watchPositions';
        const messageHash = 'unsubscribe:positions';
        const subHash = 'positions';
        if (!this.isEmpty (symbols)) {
            throw new NotSupported (this.id + ' unWatchPositions() does not support a symbol parameter, you must unwatch all orders');
        }
        const url = await this.getUrlByMarketType (undefined, true, method, params);
        await this.authenticate (url);
        const topics = [ 'position' ];
        return await this.unWatchTopics (url, 'positions', symbols, [ messageHash ], [ subHash ], topics, params);
    }

    /**
     * @method
     * @name bybit#watchLiquidations
     * @description watch the public liquidations of a trading pair
     * @see https://bybit-exchange.github.io/docs/v5/websocket/public/liquidation
     * @param {string} symbol unified CCXT market symbol
     * @param {int} [since] the earliest time in ms to fetch liquidations for
     * @param {int} [limit] the maximum number of liquidation structures to retrieve
     * @param {object} [params] exchange specific parameters for the bitmex api endpoint
     * @param {string} [params.method] exchange specific method, supported: liquidation, allLiquidation
     * @returns {object} an array of [liquidation structures]{@link https://github.com/ccxt/ccxt/wiki/Manual#liquidation-structure}
     */
    async watchLiquidations (symbol: string, since: Int = undefined, limit: Int = undefined, params = {}): Promise<Liquidation[]> {
        await this.loadMarkets ();
        const market = this.market (symbol);
        symbol = market['symbol'];
        const url = await this.getUrlByMarketType (symbol, false, 'watchLiquidations', params);
        params = this.cleanParams (params);
        let method = undefined;
        [ method, params ] = this.handleOptionAndParams (params, 'watchLiquidations', 'method', 'liquidation');
        const messageHash = 'liquidations::' + symbol;
        const topic = method + '.' + market['id'];
        const newLiquidation = await this.watchTopics (url, [ messageHash ], [ topic ], params);
        if (this.newUpdates) {
            return newLiquidation;
        }
        return this.filterBySymbolsSinceLimit (this.liquidations, [ symbol ], since, limit, true);
    }

    handleLiquidation (client: Client, message) {
        //
        //     {
        //         "data": {
        //             "price": "0.03803",
        //             "side": "Buy",
        //             "size": "1637",
        //             "symbol": "GALAUSDT",
        //             "updatedTime": 1673251091822
        //         },
        //         "topic": "liquidation.GALAUSDT",
        //         "ts": 1673251091822,
        //         "type": "snapshot"
        //     }
        //
        //     {
        //         "topic": "allLiquidation.ROSEUSDT",
        //         "type": "snapshot",
        //         "ts": 1739502303204,
        //         "data": [
        //             {
        //                 "T": 1739502302929,
        //                 "s": "ROSEUSDT",
        //                 "S": "Sell",
        //                 "v": "20000",
        //                 "p": "0.04499"
        //             }
        //         ]
        //     }
        //
        if (Array.isArray (message['data'])) {
            const rawLiquidations = this.safeList (message, 'data', []);
            for (let i = 0; i < rawLiquidations.length; i++) {
                const rawLiquidation = rawLiquidations[i];
                const marketId = this.safeString (rawLiquidation, 's');
                const market = this.safeMarket (marketId, undefined, '', 'contract');
                const symbol = market['symbol'];
                const liquidation = this.parseWsLiquidation (rawLiquidation, market);
                let liquidations = this.safeValue (this.liquidations, symbol);
                if (liquidations === undefined) {
                    const limit = this.safeInteger (this.options, 'liquidationsLimit', 1000);
                    liquidations = new ArrayCache (limit);
                }
                liquidations.append (liquidation);
                this.streamProduce ('liquidations', liquidation);
                this.liquidations[symbol] = liquidations;
                client.resolve ([ liquidation ], 'liquidations');
                client.resolve ([ liquidation ], 'liquidations::' + symbol);
            }
        } else {
            const rawLiquidation = this.safeDict (message, 'data', {});
            const marketId = this.safeString (rawLiquidation, 'symbol');
            const market = this.safeMarket (marketId, undefined, '', 'contract');
            const symbol = market['symbol'];
            const liquidation = this.parseWsLiquidation (rawLiquidation, market);
            let liquidations = this.safeValue (this.liquidations, symbol);
            if (liquidations === undefined) {
                const limit = this.safeInteger (this.options, 'liquidationsLimit', 1000);
                liquidations = new ArrayCache (limit);
            }
            liquidations.append (liquidation);
            this.streamProduce ('liquidations', liquidation);
            this.liquidations[symbol] = liquidations;
            client.resolve ([ liquidation ], 'liquidations');
            client.resolve ([ liquidation ], 'liquidations::' + symbol);
        }
    }

    parseWsLiquidation (liquidation, market = undefined) {
        //
        //     {
        //         "price": "0.03803",
        //         "side": "Buy",
        //         "size": "1637",
        //         "symbol": "GALAUSDT",
        //         "updatedTime": 1673251091822
        //     }
        //
        //     {
        //         "T": 1739502302929,
        //         "s": "ROSEUSDT",
        //         "S": "Sell",
        //         "v": "20000",
        //         "p": "0.04499"
        //     }
        //
        const marketId = this.safeString2 (liquidation, 'symbol', 's');
        market = this.safeMarket (marketId, market, '', 'contract');
        const timestamp = this.safeInteger2 (liquidation, 'updatedTime', 'T');
        return this.safeLiquidation ({
            'info': liquidation,
            'symbol': market['symbol'],
            'contracts': this.safeNumber2 (liquidation, 'size', 'v'),
            'contractSize': this.safeNumber (market, 'contractSize'),
            'price': this.safeNumber2 (liquidation, 'price', 'p'),
            'side': this.safeStringLower (liquidation, 'side', 'S'),
            'baseValue': undefined,
            'quoteValue': undefined,
            'timestamp': timestamp,
            'datetime': this.iso8601 (timestamp),
        });
    }

    /**
     * @method
     * @name bybit#watchOrders
     * @description watches information on multiple orders made by the user
     * @see https://bybit-exchange.github.io/docs/v5/websocket/private/order
     * @param {string} symbol unified market symbol of the market orders were made in
     * @param {int} [since] the earliest time in ms to fetch orders for
     * @param {int} [limit] the maximum number of order structures to retrieve
     * @param {object} [params] extra parameters specific to the exchange API endpoint
     * @returns {object[]} a list of [order structures]{@link https://docs.ccxt.com/#/?id=order-structure}
     */
    async watchOrders (symbol: Str = undefined, since: Int = undefined, limit: Int = undefined, params = {}): Promise<Order[]> {
        await this.loadMarkets ();
        const method = 'watchOrders';
        let messageHash = 'orders';
        if (symbol !== undefined) {
            symbol = this.symbol (symbol);
            messageHash += ':' + symbol;
        }
        const url = await this.getUrlByMarketType (symbol, true, method, params);
        await this.authenticate (url);
        const topicsByMarket: Dict = {
            'spot': [ 'order', 'stopOrder' ],
            'unified': [ 'order' ],
            'usdc': [ 'user.openapi.perp.order' ],
        };
        const topics = this.safeValue (topicsByMarket, this.getPrivateType (url));
        const orders = await this.watchTopics (url, [ messageHash ], topics, params);
        if (this.newUpdates) {
            limit = orders.getLimit (symbol, limit);
        }
        return this.filterBySymbolSinceLimit (orders, symbol, since, limit, true);
    }

    /**
     * @method
     * @name bybit#unWatchOrders
     * @description unWatches information on multiple orders made by the user
     * @see https://bybit-exchange.github.io/docs/v5/websocket/private/order
     * @param {string} symbol unified market symbol of the market orders were made in
     * @param {object} [params] extra parameters specific to the exchange API endpoint
     * @param {boolean} [params.unifiedMargin] use unified margin account
     * @returns {object[]} a list of [order structures]{@link https://docs.ccxt.com/#/?id=order-structure}
     */
    async unWatchOrders (symbol: Str = undefined, params = {}): Promise<any> {
        await this.loadMarkets ();
        const method = 'watchOrders';
        const messageHash = 'unsubscribe:orders';
        const subHash = 'orders';
        if (symbol !== undefined) {
            throw new NotSupported (this.id + ' unWatchOrders() does not support a symbol parameter, you must unwatch all orders');
        }
        const url = await this.getUrlByMarketType (symbol, true, method, params);
        await this.authenticate (url);
        const topicsByMarket: Dict = {
            'spot': [ 'order', 'stopOrder' ],
            'unified': [ 'order' ],
            'usdc': [ 'user.openapi.perp.order' ],
        };
        const topics = this.safeValue (topicsByMarket, this.getPrivateType (url));
        return await this.unWatchTopics (url, 'orders', [ ], [ messageHash ], [ subHash ], topics, params);
    }

    handleOrderWs (client: Client, message) {
        //
        //    {
        //        "reqId":"1",
        //        "retCode":0,
        //        "retMsg":"OK",
        //        "op":"order.create",
        //        "data":{
        //            "orderId":"1673523595617593600",
        //            "orderLinkId":"1673523595617593601"
        //        },
        //        "header":{
        //            "X-Bapi-Limit":"20",
        //            "X-Bapi-Limit-Status":"19",
        //            "X-Bapi-Limit-Reset-Timestamp":"1714235558880",
        //            "Traceid":"584a06d373f2fdcb3a4dfdd81d27df11",
        //            "Timenow":"1714235558881"
        //        },
        //        "connId":"cojidqec0hv9fgvhtbt0-40e"
        //    }
        //
        const messageHash = this.safeString (message, 'reqId');
        const data = this.safeDict (message, 'data');
        const order = this.parseOrder (data);
        client.resolve (order, messageHash);
    }

    handleOrder (client: Client, message) {
        //
        //     spot
        //     {
        //         "type": "snapshot",
        //         "topic": "order",
        //         "ts": "1662348310441",
        //         "data": [
        //             {
        //                 "e": "order",
        //                 "E": "1662348310441",
        //                 "s": "BTCUSDT",
        //                 "c": "spotx008",
        //                 "S": "BUY",
        //                 "o": "MARKET_OF_QUOTE",
        //                 "f": "GTC",
        //                 "q": "20",
        //                 "p": "0",
        //                 "X": "CANCELED",
        //                 "i": "1238261807653647872",
        //                 "M": "1238225004531834368",
        //                 "l": "0.001007",
        //                 "z": "0.001007",
        //                 "L": "19842.02",
        //                 "n": "0",
        //                 "N": "BTC",
        //                 "u": true,
        //                 "w": true,
        //                 "m": false,
        //                 "O": "1662348310368",
        //                 "Z": "19.98091414",
        //                 "A": "0",
        //                 "C": false,
        //                 "v": "0",
        //                 "d": "NO_LIQ",
        //                 "t": "2100000000002220938"
        //             }
        //         ]
        //     }
        // unified
        //     {
        //         "id": "5923240c6880ab-c59f-420b-9adb-3639adc9dd90",
        //         "topic": "order",
        //         "creationTime": 1672364262474,
        //         "data": [
        //             {
        //                 "symbol": "ETH-30DEC22-1400-C",
        //                 "orderId": "5cf98598-39a7-459e-97bf-76ca765ee020",
        //                 "side": "Sell",
        //                 "orderType": "Market",
        //                 "cancelType": "UNKNOWN",
        //                 "price": "72.5",
        //                 "qty": "1",
        //                 "orderIv": "",
        //                 "timeInForce": "IOC",
        //                 "orderStatus": "Filled",
        //                 "orderLinkId": "",
        //                 "lastPriceOnCreated": "",
        //                 "reduceOnly": false,
        //                 "leavesQty": "",
        //                 "leavesValue": "",
        //                 "cumExecQty": "1",
        //                 "cumExecValue": "75",
        //                 "avgPrice": "75",
        //                 "blockTradeId": "",
        //                 "positionIdx": 0,
        //                 "cumExecFee": "0.358635",
        //                 "createdTime": "1672364262444",
        //                 "updatedTime": "1672364262457",
        //                 "rejectReason": "EC_NoError",
        //                 "stopOrderType": "",
        //                 "triggerPrice": "",
        //                 "takeProfit": "",
        //                 "stopLoss": "",
        //                 "tpTriggerBy": "",
        //                 "slTriggerBy": "",
        //                 "triggerDirection": 0,
        //                 "triggerBy": "",
        //                 "closeOnTrigger": false,
        //                 "category": "option"
        //             }
        //         ]
        //     }
        //
        if (this.orders === undefined) {
            const limit = this.safeInteger (this.options, 'ordersLimit', 1000);
            this.orders = new ArrayCacheBySymbolById (limit);
        }
        const orders = this.orders;
        let rawOrders = this.safeValue (message, 'data', []);
        const first = this.safeValue (rawOrders, 0, {});
        const category = this.safeString (first, 'category');
        const isSpot = category === 'spot';
        if (!isSpot) {
            rawOrders = this.safeValue (rawOrders, 'result', rawOrders);
        }
        const symbols: Dict = {};
        for (let i = 0; i < rawOrders.length; i++) {
            const parsed = this.parseOrder (rawOrders[i]);
            // if (isSpot) {
            //     parsed = this.parseWsSpotOrder (rawOrders[i]);
            // } else {
            //     parsed = this.parseOrder (rawOrders[i]);
            // }
            const symbol = parsed['symbol'];
            symbols[symbol] = true;
            this.streamProduce ('orders', parsed);
            orders.append (parsed);
        }
        const symbolsArray = Object.keys (symbols);
        for (let i = 0; i < symbolsArray.length; i++) {
            const currentMessageHash = 'orders:' + symbolsArray[i];
            client.resolve (orders, currentMessageHash);
        }
        const messageHash = 'orders';
        client.resolve (orders, messageHash);
    }

    /**
     * @method
     * @name bybit#watchBalance
     * @description watch balance and get the amount of funds available for trading or funds locked in orders
     * @see https://bybit-exchange.github.io/docs/v5/websocket/private/wallet
     * @param {object} [params] extra parameters specific to the exchange API endpoint
     * @returns {object} a [balance structure]{@link https://docs.ccxt.com/#/?id=balance-structure}
     */
    async watchBalance (params = {}): Promise<Balances> {
        await this.loadMarkets ();
        const method = 'watchBalance';
        let messageHash = 'balances';
        let type = undefined;
        [ type, params ] = this.handleMarketTypeAndParams ('watchBalance', undefined, params);
        let subType = undefined;
        [ subType, params ] = this.handleSubTypeAndParams ('watchBalance', undefined, params);
        const unified = await this.isUnifiedEnabled ();
        const isUnifiedMargin = this.safeBool (unified, 0, false);
        const isUnifiedAccount = this.safeBool (unified, 1, false);
        const url = await this.getUrlByMarketType (undefined, true, method, params);
        await this.authenticate (url);
        const topicByMarket: Dict = {
            'spot': 'outboundAccountInfo',
            'unified': 'wallet',
        };
        if (isUnifiedAccount) {
            // unified account
            if (subType === 'inverse') {
                messageHash += ':contract';
            } else {
                messageHash += ':unified';
            }
        }
        if (!isUnifiedMargin && !isUnifiedAccount) {
            // normal account using v5
            if (type === 'spot') {
                messageHash += ':spot';
            } else {
                messageHash += ':contract';
            }
        }
        if (isUnifiedMargin) {
            // unified margin account using v5
            if (type === 'spot') {
                messageHash += ':spot';
            } else {
                if (subType === 'linear') {
                    messageHash += ':unified';
                } else {
                    messageHash += ':contract';
                }
            }
        }
        const topics = [ this.safeValue (topicByMarket, this.getPrivateType (url)) ];
        return await this.watchTopics (url, [ messageHash ], topics, params);
    }

    handleBalance (client: Client, message) {
        //
        // spot
        //    {
        //        "type": "snapshot",
        //        "topic": "outboundAccountInfo",
        //        "ts": "1662107217641",
        //        "data": [
        //            {
        //                "e": "outboundAccountInfo",
        //                "E": "1662107217640",
        //                "T": true,
        //                "W": true,
        //                "D": true,
        //                "B": [
        //                    {
        //                        "a": "USDT",
        //                        "f": "176.81254174",
        //                        "l": "201.575"
        //                    }
        //                ]
        //            }
        //        ]
        //    }
        // unified
        //     {
        //         "id": "5923242c464be9-25ca-483d-a743-c60101fc656f",
        //         "topic": "wallet",
        //         "creationTime": 1672364262482,
        //         "data": [
        //             {
        //                 "accountIMRate": "0.016",
        //                 "accountMMRate": "0.003",
        //                 "totalEquity": "12837.78330098",
        //                 "totalWalletBalance": "12840.4045924",
        //                 "totalMarginBalance": "12837.78330188",
        //                 "totalAvailableBalance": "12632.05767702",
        //                 "totalPerpUPL": "-2.62129051",
        //                 "totalInitialMargin": "205.72562486",
        //                 "totalMaintenanceMargin": "39.42876721",
        //                 "coin": [
        //                     {
        //                         "coin": "USDC",
        //                         "equity": "200.62572554",
        //                         "usdValue": "200.62572554",
        //                         "walletBalance": "201.34882644",
        //                         "availableToWithdraw": "0",
        //                         "availableToBorrow": "1500000",
        //                         "borrowAmount": "0",
        //                         "accruedInterest": "0",
        //                         "totalOrderIM": "0",
        //                         "totalPositionIM": "202.99874213",
        //                         "totalPositionMM": "39.14289747",
        //                         "unrealisedPnl": "74.2768991",
        //                         "cumRealisedPnl": "-209.1544627",
        //                         "bonus": "0"
        //                     },
        //                     {
        //                         "coin": "BTC",
        //                         "equity": "0.06488393",
        //                         "usdValue": "1023.08402268",
        //                         "walletBalance": "0.06488393",
        //                         "availableToWithdraw": "0.06488393",
        //                         "availableToBorrow": "2.5",
        //                         "borrowAmount": "0",
        //                         "accruedInterest": "0",
        //                         "totalOrderIM": "0",
        //                         "totalPositionIM": "0",
        //                         "totalPositionMM": "0",
        //                         "unrealisedPnl": "0",
        //                         "cumRealisedPnl": "0",
        //                         "bonus": "0"
        //                     },
        //                     {
        //                         "coin": "ETH",
        //                         "equity": "0",
        //                         "usdValue": "0",
        //                         "walletBalance": "0",
        //                         "availableToWithdraw": "0",
        //                         "availableToBorrow": "26",
        //                         "borrowAmount": "0",
        //                         "accruedInterest": "0",
        //                         "totalOrderIM": "0",
        //                         "totalPositionIM": "0",
        //                         "totalPositionMM": "0",
        //                         "unrealisedPnl": "0",
        //                         "cumRealisedPnl": "0",
        //                         "bonus": "0"
        //                     },
        //                     {
        //                         "coin": "USDT",
        //                         "equity": "11726.64664904",
        //                         "usdValue": "11613.58597018",
        //                         "walletBalance": "11728.54414904",
        //                         "availableToWithdraw": "11723.92075829",
        //                         "availableToBorrow": "2500000",
        //                         "borrowAmount": "0",
        //                         "accruedInterest": "0",
        //                         "totalOrderIM": "0",
        //                         "totalPositionIM": "2.72589075",
        //                         "totalPositionMM": "0.28576575",
        //                         "unrealisedPnl": "-1.8975",
        //                         "cumRealisedPnl": "0.64782276",
        //                         "bonus": "0"
        //                     },
        //                     {
        //                         "coin": "EOS3L",
        //                         "equity": "215.0570412",
        //                         "usdValue": "0",
        //                         "walletBalance": "215.0570412",
        //                         "availableToWithdraw": "215.0570412",
        //                         "availableToBorrow": "0",
        //                         "borrowAmount": "0",
        //                         "accruedInterest": "",
        //                         "totalOrderIM": "0",
        //                         "totalPositionIM": "0",
        //                         "totalPositionMM": "0",
        //                         "unrealisedPnl": "0",
        //                         "cumRealisedPnl": "0",
        //                         "bonus": "0"
        //                     },
        //                     {
        //                         "coin": "BIT",
        //                         "equity": "1.82",
        //                         "usdValue": "0.48758257",
        //                         "walletBalance": "1.82",
        //                         "availableToWithdraw": "1.82",
        //                         "availableToBorrow": "0",
        //                         "borrowAmount": "0",
        //                         "accruedInterest": "",
        //                         "totalOrderIM": "0",
        //                         "totalPositionIM": "0",
        //                         "totalPositionMM": "0",
        //                         "unrealisedPnl": "0",
        //                         "cumRealisedPnl": "0",
        //                         "bonus": "0"
        //                     }
        //                 ],
        //                 "accountType": "UNIFIED"
        //             }
        //         ]
        //     }
        //
        if (this.balance === undefined) {
            this.balance = {};
        }
        let messageHash = 'balance';
        const topic = this.safeValue (message, 'topic');
        let info = undefined;
        let rawBalances = [];
        let account = undefined;
        if (topic === 'outboundAccountInfo') {
            account = 'spot';
            const data = this.safeValue (message, 'data', []);
            for (let i = 0; i < data.length; i++) {
                const B = this.safeValue (data[i], 'B', []);
                rawBalances = this.arrayConcat (rawBalances, B);
            }
            info = rawBalances;
        }
        if (topic === 'wallet') {
            const data = this.safeValue (message, 'data', {});
            for (let i = 0; i < data.length; i++) {
                const result = this.safeValue (data, 0, {});
                account = this.safeStringLower (result, 'accountType');
                rawBalances = this.arrayConcat (rawBalances, this.safeValue (result, 'coin', []));
            }
            info = data;
        }
        for (let i = 0; i < rawBalances.length; i++) {
            this.parseWsBalance (rawBalances[i], account);
        }
        if (account !== undefined) {
            if (this.safeValue (this.balance, account) === undefined) {
                this.balance[account] = {};
            }
            this.balance[account]['info'] = info;
            const timestamp = this.safeInteger (message, 'ts');
            this.balance[account]['timestamp'] = timestamp;
            this.balance[account]['datetime'] = this.iso8601 (timestamp);
            this.balance[account] = this.safeBalance (this.balance[account]);
            messageHash = 'balances:' + account;
            this.streamProduce ('balances', this.balance[account]);
            client.resolve (this.balance[account], messageHash);
        } else {
            this.balance['info'] = info;
            const timestamp = this.safeInteger (message, 'ts');
            this.balance['timestamp'] = timestamp;
            this.balance['datetime'] = this.iso8601 (timestamp);
            this.balance = this.safeBalance (this.balance);
            messageHash = 'balances';
            this.streamProduce ('balances', this.balance);
            client.resolve (this.balance, messageHash);
        }
    }

    parseWsBalance (balance, accountType = undefined) {
        //
        // spot
        //    {
        //        "a": "USDT",
        //        "f": "176.81254174",
        //        "l": "201.575"
        //    }
        // unified
        //     {
        //         "coin": "BTC",
        //         "equity": "0.06488393",
        //         "usdValue": "1023.08402268",
        //         "walletBalance": "0.06488393",
        //         "availableToWithdraw": "0.06488393",
        //         "availableToBorrow": "2.5",
        //         "borrowAmount": "0",
        //         "accruedInterest": "0",
        //         "totalOrderIM": "0",
        //         "totalPositionIM": "0",
        //         "totalPositionMM": "0",
        //         "unrealisedPnl": "0",
        //         "cumRealisedPnl": "0",
        //         "bonus": "0"
        //     }
        //
        const account = this.account ();
        const currencyId = this.safeString2 (balance, 'a', 'coin');
        const code = this.safeCurrencyCode (currencyId);
        account['free'] = this.safeStringN (balance, [ 'availableToWithdraw', 'f', 'free', 'availableToWithdraw' ]);
        account['used'] = this.safeString2 (balance, 'l', 'locked');
        account['total'] = this.safeString (balance, 'walletBalance');
        if (accountType !== undefined) {
            if (this.safeValue (this.balance, accountType) === undefined) {
                this.balance[accountType] = {};
            }
            this.balance[accountType][code] = account;
        } else {
            this.balance[code] = account;
        }
    }

    async watchTopics (url, messageHashes, topics, params = {}) {
        const request: Dict = {
            'op': 'subscribe',
            'req_id': this.requestId (),
            'args': topics,
        };
        const message = this.extend (request, params);
        return await this.watchMultiple (url, messageHashes, message, messageHashes);
    }

    async unWatchTopics (url: string, topic: string, symbols: Strings, messageHashes: string[], subMessageHashes: string[], topics, params = {}, subExtension = {}) {
        const reqId = this.requestId ();
        const request: Dict = {
            'op': 'unsubscribe',
            'req_id': reqId,
            'args': topics,
        };
        const subscription = {
            'id': reqId,
            'topic': topic,
            'messageHashes': messageHashes,
            'subMessageHashes': subMessageHashes,
            'symbols': symbols,
        };
        const message = this.extend (request, params);
        return await this.watchMultiple (url, messageHashes, message, messageHashes, this.extend (subscription, subExtension));
    }

    async authenticate (url, params = {}) {
        this.checkRequiredCredentials ();
        const messageHash = 'authenticated';
        const client = this.client (url);
        const future = client.future (messageHash);
        const authenticated = this.safeValue (client.subscriptions, messageHash);
        if (authenticated === undefined) {
            const expiresInt = this.milliseconds () + 10000;
            const expires = this.numberToString (expiresInt);
            const path = 'GET/realtime';
            const auth = path + expires;
            const signature = this.hmac (this.encode (auth), this.encode (this.secret), sha256, 'hex');
            const request: Dict = {
                'op': 'auth',
                'args': [
                    this.apiKey, expires, signature,
                ],
            };
            const message = this.extend (request, params);
            this.watch (url, messageHash, message, messageHash);
        }
        return await future;
    }

    handleErrorMessage (client: Client, message): Bool {
        //
        //   {
        //       "success": false,
        //       "ret_msg": "error:invalid op",
        //       "conn_id": "5e079fdd-9c7f-404d-9dbf-969d650838b5",
        //       "request": { op: '', args: null }
        //   }
        //
        // auth error
        //
        //   {
        //       "success": false,
        //       "ret_msg": "error:USVC1111",
        //       "conn_id": "e73770fb-a0dc-45bd-8028-140e20958090",
        //       "request": {
        //         "op": "auth",
        //         "args": [
        //           "9rFT6uR4uz9Imkw4Wx",
        //           "1653405853543",
        //           "542e71bd85597b4db0290f0ce2d13ed1fd4bb5df3188716c1e9cc69a879f7889"
        //         ]
        //   }
        //
        //   { code: '-10009', desc: "Invalid period!" }
        //
        //   {
        //       "reqId":"1",
        //       "retCode":170131,
        //       "retMsg":"Insufficient balance.",
        //       "op":"order.create",
        //       "data":{
        //
        //       },
        //       "header":{
        //           "X-Bapi-Limit":"20",
        //           "X-Bapi-Limit-Status":"19",
        //           "X-Bapi-Limit-Reset-Timestamp":"1714236608944",
        //           "Traceid":"3d7168a137bf32a947b7e5e6a575ac7f",
        //           "Timenow":"1714236608946"
        //       },
        //       "connId":"cojifin88smerbj9t560-406"
        //   }
        //
        const code = this.safeStringN (message, [ 'code', 'ret_code', 'retCode' ]);
        try {
            if (code !== undefined && code !== '0') {
                const feedback = this.id + ' ' + this.json (message);
                this.throwExactlyMatchedException (this.exceptions['exact'], code, feedback);
                const msg = this.safeString2 (message, 'retMsg', 'ret_msg');
                this.throwBroadlyMatchedException (this.exceptions['broad'], msg, feedback);
                throw new ExchangeError (feedback);
            }
            const success = this.safeValue (message, 'success');
            if (success !== undefined && !success) {
                const ret_msg = this.safeString (message, 'ret_msg');
                const request = this.safeValue (message, 'request', {});
                const op = this.safeString (request, 'op');
                if (op === 'auth') {
                    throw new AuthenticationError ('Authentication failed: ' + ret_msg);
                } else {
                    throw new ExchangeError (this.id + ' ' + ret_msg);
                }
            }
            return false;
        } catch (error) {
            if (error instanceof AuthenticationError) {
                const messageHash = 'authenticated';
                client.reject (error, messageHash);
                if (messageHash in client.subscriptions) {
                    delete client.subscriptions[messageHash];
                }
            } else {
                const messageHash = this.safeString (message, 'reqId');
                client.reject (error, messageHash);
            }
            this.streamProduce ('errors', undefined, error);
            return true;
        }
    }

    handleMessage (client: Client, message) {
<<<<<<< HEAD
        this.streamProduce ('raw', message);
=======
        const topic = this.safeString2 (message, 'topic', 'op', '');
>>>>>>> b0a82de9
        if (this.handleErrorMessage (client, message)) {
            return;
        }
        // contract pong
        const ret_msg = this.safeString (message, 'ret_msg');
        if ((ret_msg === 'pong') || (topic === 'pong')) {
            this.handlePong (client, message);
            return;
        }
        // spot pong
        const pong = this.safeInteger (message, 'pong');
        if (pong !== undefined) {
            this.handlePong (client, message);
            return;
        }
        // pong
        const event = this.safeString (message, 'event');
        if (event === 'sub' || (topic === 'subscribe')) {
            this.handleSubscriptionStatus (client, message);
            return;
        }
        const methods: Dict = {
            'orderbook': this.handleOrderBook,
            'kline': this.handleOHLCV,
            'order': this.handleOrder,
            'stopOrder': this.handleOrder,
            'ticker': this.handleTicker,
            'trade': this.handleTrades,
            'publicTrade': this.handleTrades,
            'depth': this.handleOrderBook,
            'wallet': this.handleBalance,
            'outboundAccountInfo': this.handleBalance,
            'execution': this.handleMyTrades,
            'execution.fast': this.handleMyTrades,
            'ticketInfo': this.handleMyTrades,
            'user.openapi.perp.trade': this.handleMyTrades,
            'position': this.handlePositions,
            'liquidation': this.handleLiquidation,
            'allLiquidation': this.handleLiquidation,
            'pong': this.handlePong,
            'order.create': this.handleOrderWs,
            'order.amend': this.handleOrderWs,
            'order.cancel': this.handleOrderWs,
            'auth': this.handleAuthenticate,
            'unsubscribe': this.handleUnSubscribe,
        };
        const exacMethod = this.safeValue (methods, topic);
        if (exacMethod !== undefined) {
            exacMethod.call (this, client, message);
            return;
        }
        const keys = Object.keys (methods);
        for (let i = 0; i < keys.length; i++) {
            const key = keys[i];
            if (topic.indexOf (keys[i]) >= 0) {
                const method = methods[key];
                method.call (this, client, message);
                return;
            }
        }
        // unified auth acknowledgement
        const type = this.safeString (message, 'type');
        if (type === 'AUTH_RESP') {
            this.handleAuthenticate (client, message);
        }
    }

    ping (client: Client) {
        return {
            'req_id': this.requestId (),
            'op': 'ping',
        };
    }

    handlePong (client: Client, message) {
        //
        //   {
        //       "success": true,
        //       "ret_msg": "pong",
        //       "conn_id": "db3158a0-8960-44b9-a9de-ac350ee13158",
        //       "request": { op: "ping", args: null }
        //   }
        //
        //   { pong: 1653296711335 }
        //
        //
        //   {
        //       "req_id": "2",
        //       "op": "pong",
        //       "args": [ "1757405570352" ],
        //       "conn_id": "d266o6hqo29sqmnq4vk0-1yus1"
        //   }
        //
        client.lastPong = this.safeInteger (message, 'pong');
        return message;
    }

    handleAuthenticate (client: Client, message) {
        //
        //    {
        //        "success": true,
        //        "ret_msg": '',
        //        "op": "auth",
        //        "conn_id": "ce3dpomvha7dha97tvp0-2xh"
        //    }
        //
        //    {
        //        "retCode":0,
        //        "retMsg":"OK",
        //        "op":"auth",
        //        "connId":"cojifin88smerbj9t560-404"
        //    }
        //
        //    {
        //        "success": true,
        //        "ret_msg": "",
        //        "op": "auth",
        //        "conn_id": "d266o6hqo29sqmnq4vk0-1yus1"
        //    }
        //
        const success = this.safeValue (message, 'success');
        const code = this.safeInteger (message, 'retCode');
        const messageHash = 'authenticated';
        if (success || code === 0) {
            const future = this.safeValue (client.futures, messageHash);
            future.resolve (true);
        } else {
            const error = new AuthenticationError (this.id + ' ' + this.json (message));
            this.streamProduce ('errors', undefined, error);
            client.reject (error, messageHash);
            if (messageHash in client.subscriptions) {
                delete client.subscriptions[messageHash];
            }
        }
        return message;
    }

    handleSubscriptionStatus (client: Client, message) {
        //
        //    {
        //        "topic": "kline",
        //        "event": "sub",
        //        "params": {
        //          "symbol": "LTCUSDT",
        //          "binary": "false",
        //          "klineType": "1m",
        //          "symbolName": "LTCUSDT"
        //        },
        //        "code": "0",
        //        "msg": "Success"
        //    }
        //
        return message;
    }

    handleUnSubscribe (client: Client, message) {
        //
        // {"success":true,"ret_msg":"","conn_id":"7188110e-6908-41e9-b863-6365127e92ad","req_id":"3","op":"unsubscribe"}
        //
        // client.subscription will be something like:
        // {
        //     "publicTrade.LTCUSDT":true,
        //     "publicTrade.ADAUSDT":true,
        //     "unsubscribe:trade:LTC/USDT:USDT": {
        //        "id":4,
        //         "subHash": "trade:LTC/USDT"
        //     },
        // }
        const reqId = this.safeString (message, 'req_id');
        const keys = Object.keys (client.subscriptions);
        for (let i = 0; i < keys.length; i++) {
            const messageHash = keys[i];
            if (!(messageHash in client.subscriptions)) {
                continue;
                // the previous iteration can have deleted the messageHash from the subscriptions
            }
            if (messageHash.startsWith ('unsubscribe')) {
                const subscription = client.subscriptions[messageHash];
                const subId = this.safeString (subscription, 'id');
                if (reqId !== subId) {
                    continue;
                }
                const messageHashes = this.safeList (subscription, 'messageHashes', []);
                const subMessageHashes = this.safeList (subscription, 'subMessageHashes', []);
                for (let j = 0; j < messageHashes.length; j++) {
                    const unsubHash = messageHashes[j];
                    const subHash = subMessageHashes[j];
                    const usePrefix = (subHash === 'orders') || (subHash === 'myTrades') || (subHash === 'positions');
                    this.cleanUnsubscription (client, subHash, unsubHash, usePrefix);
                }
                this.cleanCache (subscription);
            }
        }
        return message;
    }
}<|MERGE_RESOLUTION|>--- conflicted
+++ resolved
@@ -2428,11 +2428,8 @@
     }
 
     handleMessage (client: Client, message) {
-<<<<<<< HEAD
         this.streamProduce ('raw', message);
-=======
         const topic = this.safeString2 (message, 'topic', 'op', '');
->>>>>>> b0a82de9
         if (this.handleErrorMessage (client, message)) {
             return;
         }
