
//  ---------------------------------------------------------------------------

import Exchange from './abstract/coinex.js';
import { ExchangeError, ArgumentsRequired, BadSymbol, InsufficientFunds, OrderNotFound, InvalidOrder, AuthenticationError, PermissionDenied, ExchangeNotAvailable, RequestTimeout, BadRequest, RateLimitExceeded, NotSupported, AccountSuspended } from './base/errors.js';
import { Precise } from './base/Precise.js';
import { TICK_SIZE } from './base/functions/number.js';
import { sha256 } from './static_dependencies/noble-hashes/sha256.js';
import { md5 } from './static_dependencies/noble-hashes/md5.js';
import type { Balances, Currency, FundingHistory, FundingRateHistory, Int, Market, OHLCV, Order, OrderSide, OrderType, Str, Strings, Ticker, Tickers, Trade, Transaction, OrderRequest, TransferEntry, Leverage, Leverages, Num, MarginModification, TradingFeeInterface, Currencies, TradingFees, Position, IsolatedBorrowRate, Dict, TransferEntries } from './base/types.js';

//  ---------------------------------------------------------------------------

/**
 * @class coinex
 * @augments Exchange
 */
export default class coinex extends Exchange {
    describe () {
        return this.deepExtend (super.describe (), {
            'id': 'coinex',
            'name': 'CoinEx',
            'version': 'v1',
            'countries': [ 'CN' ],
            // IP ratelimit is 400 requests per second
            // rateLimit = 1000ms / 400 = 2.5
            // 200 per 2 seconds => 100 per second => weight = 4
            // 120 per 2 seconds => 60 per second => weight = 6.667
            // 80 per 2 seconds => 40 per second => weight = 10
            // 60 per 2 seconds => 30 per second => weight = 13.334
            // 40 per 2 seconds => 20 per second => weight = 20
            // 20 per 2 seconds => 10 per second => weight = 40
            // v1 is per 2 seconds and v2 is per 1 second
            'rateLimit': 2.5,
            'pro': true,
            'certified': true,
            'has': {
                'CORS': undefined,
                'spot': true,
                'margin': true,
                'swap': true,
                'future': false,
                'option': false,
                'addMargin': true,
                'borrowCrossMargin': false,
                'borrowIsolatedMargin': true,
                'cancelAllOrders': true,
                'cancelOrder': true,
                'cancelOrders': true,
                'createDepositAddress': true,
                'createMarketBuyOrderWithCost': true,
                'createMarketOrderWithCost': false,
                'createMarketSellOrderWithCost': false,
                'createOrder': true,
                'createOrders': true,
                'createReduceOnlyOrder': true,
                'createStopLossOrder': true,
                'createTakeProfitOrder': true,
                'createTriggerOrder': true,
                'editOrder': true,
                'fetchBalance': true,
                'fetchBorrowInterest': true,
                'fetchBorrowRateHistories': false,
                'fetchBorrowRateHistory': false,
                'fetchClosedOrders': true,
                'fetchCrossBorrowRate': false,
                'fetchCrossBorrowRates': false,
                'fetchCurrencies': true,
                'fetchDepositAddress': true,
                'fetchDepositAddressByNetwork': false,
                'fetchDepositAddresses': false,
                'fetchDeposits': true,
                'fetchDepositWithdrawFee': 'emulated',
                'fetchDepositWithdrawFees': true,
                'fetchFundingHistory': true,
                'fetchFundingRate': true,
                'fetchFundingRateHistory': true,
                'fetchFundingRates': true,
                'fetchIndexOHLCV': false,
                'fetchIsolatedBorrowRate': true,
                'fetchIsolatedBorrowRates': false,
                'fetchLeverage': 'emulated',
                'fetchLeverages': true,
                'fetchLeverageTiers': true,
                'fetchMarginAdjustmentHistory': true,
                'fetchMarketLeverageTiers': 'emulated',
                'fetchMarkets': true,
                'fetchMarkOHLCV': false,
                'fetchMyTrades': true,
                'fetchOHLCV': true,
                'fetchOpenOrders': true,
                'fetchOrder': true,
                'fetchOrderBook': true,
                'fetchPosition': true,
                'fetchPositionHistory': true,
                'fetchPositions': true,
                'fetchPositionsHistory': false,
                'fetchPositionsRisk': false,
                'fetchPremiumIndexOHLCV': false,
                'fetchTicker': true,
                'fetchTickers': true,
                'fetchTime': true,
                'fetchTrades': true,
                'fetchTradingFee': true,
                'fetchTradingFees': true,
                'fetchTransfer': false,
                'fetchTransfers': true,
                'fetchWithdrawal': false,
                'fetchWithdrawals': true,
                'reduceMargin': true,
                'repayCrossMargin': false,
                'repayIsolatedMargin': true,
                'setLeverage': true,
                'setMarginMode': true,
                'setPositionMode': false,
                'transfer': true,
                'withdraw': true,
            },
            'timeframes': {
                '1m': '1min',
                '3m': '3min',
                '5m': '5min',
                '15m': '15min',
                '30m': '30min',
                '1h': '1hour',
                '2h': '2hour',
                '4h': '4hour',
                '6h': '6hour',
                '12h': '12hour',
                '1d': '1day',
                '3d': '3day',
                '1w': '1week',
            },
            'urls': {
                'logo': 'https://user-images.githubusercontent.com/51840849/87182089-1e05fa00-c2ec-11ea-8da9-cc73b45abbbc.jpg',
                'api': {
                    'public': 'https://api.coinex.com',
                    'private': 'https://api.coinex.com',
                    'perpetualPublic': 'https://api.coinex.com/perpetual',
                    'perpetualPrivate': 'https://api.coinex.com/perpetual',
                },
                'www': 'https://www.coinex.com',
                'doc': 'https://docs.coinex.com/api/v2',
                'fees': 'https://www.coinex.com/fees',
                'referral': 'https://www.coinex.com/register?refer_code=yw5fz',
            },
            'api': {
                'v1': {
                    'public': {
                        'get': {
                            'amm/market': 1,
                            'common/currency/rate': 1,
                            'common/asset/config': 1,
                            'common/maintain/info': 1,
                            'common/temp-maintain/info': 1,
                            'margin/market': 1,
                            'market/info': 1,
                            'market/list': 1,
                            'market/ticker': 1,
                            'market/ticker/all': 1,
                            'market/depth': 1,
                            'market/deals': 1,
                            'market/kline': 1,
                            'market/detail': 1,
                        },
                    },
                    'private': {
                        'get': {
                            'account/amm/balance': 40,
                            'account/investment/balance': 40,
                            'account/balance/history': 40,
                            'account/market/fee': 40,
                            'balance/coin/deposit': 40,
                            'balance/coin/withdraw': 40,
                            'balance/info': 40,
                            'balance/deposit/address/{coin_type}': 40,
                            'contract/transfer/history': 40,
                            'credit/info': 40,
                            'credit/balance': 40,
                            'investment/transfer/history': 40,
                            'margin/account': 1,
                            'margin/config': 1,
                            'margin/loan/history': 40,
                            'margin/transfer/history': 40,
                            'order/deals': 40,
                            'order/finished': 40,
                            'order/pending': 8,
                            'order/status': 8,
                            'order/status/batch': 8,
                            'order/user/deals': 40,
                            'order/stop/finished': 40,
                            'order/stop/pending': 8,
                            'order/user/trade/fee': 1,
                            'order/market/trade/info': 1,
                            'sub_account/balance': 1,
                            'sub_account/transfer/history': 40,
                            'sub_account/auth/api': 40,
                            'sub_account/auth/api/{user_auth_id}': 40,
                        },
                        'post': {
                            'balance/coin/withdraw': 40,
                            'contract/balance/transfer': 40,
                            'margin/flat': 40,
                            'margin/loan': 40,
                            'margin/transfer': 40,
                            'order/limit/batch': 40,
                            'order/ioc': 13.334,
                            'order/limit': 13.334,
                            'order/market': 13.334,
                            'order/modify': 13.334,
                            'order/stop/limit': 13.334,
                            'order/stop/market': 13.334,
                            'order/stop/modify': 13.334,
                            'sub_account/transfer': 40,
                            'sub_account/register': 1,
                            'sub_account/unfrozen': 40,
                            'sub_account/frozen': 40,
                            'sub_account/auth/api': 40,
                        },
                        'put': {
                            'balance/deposit/address/{coin_type}': 40,
                            'sub_account/unfrozen': 40,
                            'sub_account/frozen': 40,
                            'sub_account/auth/api/{user_auth_id}': 40,
                            'v1/account/settings': 40,
                        },
                        'delete': {
                            'balance/coin/withdraw': 40,
                            'order/pending/batch': 40,
                            'order/pending': 13.334,
                            'order/stop/pending': 40,
                            'order/stop/pending/{id}': 13.334,
                            'order/pending/by_client_id': 40,
                            'order/stop/pending/by_client_id': 40,
                            'sub_account/auth/api/{user_auth_id}': 40,
                            'sub_account/authorize/{id}': 40,
                        },
                    },
                    'perpetualPublic': {
                        'get': {
                            'ping': 1,
                            'time': 1,
                            'market/list': 1,
                            'market/limit_config': 1,
                            'market/ticker': 1,
                            'market/ticker/all': 1,
                            'market/depth': 1,
                            'market/deals': 1,
                            'market/funding_history': 1,
                            'market/kline': 1,
                        },
                    },
                    'perpetualPrivate': {
                        'get': {
                            'market/user_deals': 1,
                            'asset/query': 40,
                            'order/pending': 8,
                            'order/finished': 40,
                            'order/stop_finished': 40,
                            'order/stop_pending': 8,
                            'order/status': 8,
                            'order/stop_status': 8,
                            'position/finished': 40,
                            'position/pending': 40,
                            'position/funding': 40,
                            'position/adl_history': 40,
                            'market/preference': 40,
                            'position/margin_history': 40,
                            'position/settle_history': 40,
                        },
                        'post': {
                            'market/adjust_leverage': 1,
                            'market/position_expect': 1,
                            'order/put_limit': 20,
                            'order/put_market': 20,
                            'order/put_stop_limit': 20,
                            'order/put_stop_market': 20,
                            'order/modify': 20,
                            'order/modify_stop': 20,
                            'order/cancel': 20,
                            'order/cancel_all': 40,
                            'order/cancel_batch': 40,
                            'order/cancel_stop': 20,
                            'order/cancel_stop_all': 40,
                            'order/close_limit': 20,
                            'order/close_market': 20,
                            'position/adjust_margin': 20,
                            'position/stop_loss': 20,
                            'position/take_profit': 20,
                            'position/market_close': 20,
                            'order/cancel/by_client_id': 20,
                            'order/cancel_stop/by_client_id': 20,
                            'market/preference': 20,
                        },
                    },
                },
                'v2': {
                    'public': {
                        'get': {
                            'maintain/info': 1,
                            'ping': 1,
                            'time': 1,
                            'spot/market': 1,
                            'spot/ticker': 1,
                            'spot/depth': 1,
                            'spot/deals': 1,
                            'spot/kline': 1,
                            'spot/index': 1,
                            'futures/market': 1,
                            'futures/ticker': 1,
                            'futures/depth': 1,
                            'futures/deals': 1,
                            'futures/kline': 1,
                            'futures/index': 1,
                            'futures/funding-rate': 1,
                            'futures/funding-rate-history': 1,
                            'futures/position-level': 1,
                            'futures/liquidation-history': 1,
                            'futures/basis-history': 1,
                        },
                    },
                    'private': {
                        'get': {
                            'account/subs': 1,
                            'account/subs/api-detail': 40,
                            'account/subs/info': 1,
                            'account/subs/api': 40,
                            'account/subs/transfer-history': 40,
                            'account/subs/spot-balance': 1,
                            'account/trade-fee-rate': 40,
                            'assets/spot/balance': 40,
                            'assets/futures/balance': 40,
                            'assets/margin/balance': 1,
                            'assets/financial/balance': 40,
                            'assets/amm/liquidity': 40,
                            'assets/credit/info': 40,
                            'assets/margin/borrow-history': 40,
                            'assets/margin/interest-limit': 1,
                            'assets/deposit-address': 40,
                            'assets/deposit-history': 40,
                            'assets/withdraw': 40,
                            'assets/deposit-withdraw-config': 1,
                            'assets/transfer-history': 40,
                            'spot/order-status': 8,
                            'spot/batch-order-status': 8,
                            'spot/pending-order': 8,
                            'spot/finished-order': 40,
                            'spot/pending-stop-order': 8,
                            'spot/finished-stop-order': 40,
                            'spot/user-deals': 40,
                            'spot/order-deals': 40,
                            'futures/order-status': 8,
                            'futures/batch-order-status': 1,
                            'futures/pending-order': 8,
                            'futures/finished-order': 40,
                            'futures/pending-stop-order': 8,
                            'futures/finished-stop-order': 40,
                            'futures/user-deals': 1,
                            'futures/order-deals': 1,
                            'futures/pending-position': 40,
                            'futures/finished-position': 1,
                            'futures/position-margin-history': 1,
                            'futures/position-funding-history': 40,
                            'futures/position-adl-history': 1,
                            'futures/position-settle-history': 1,
                        },
                        'post': {
                            'account/subs': 40,
                            'account/subs/frozen': 40,
                            'account/subs/unfrozen': 40,
                            'account/subs/api': 40,
                            'account/subs/edit-api': 40,
                            'account/subs/delete-api': 40,
                            'account/subs/transfer': 40,
                            'account/settings': 40,
                            'assets/margin/borrow': 40,
                            'assets/margin/repay': 40,
                            'assets/renewal-deposit-address': 40,
                            'assets/withdraw': 40,
                            'assets/cancel-withdraw': 40,
                            'assets/transfer': 40,
                            'assets/amm/add-liquidity': 1,
                            'assets/amm/remove-liquidity': 1,
                            'spot/order': 13.334,
                            'spot/stop-order': 13.334,
                            'spot/batch-order': 40,
                            'spot/batch-stop-order': 1,
                            'spot/modify-order': 13.334,
                            'spot/modify-stop-order': 13.334,
                            'spot/cancel-all-order': 1,
                            'spot/cancel-order': 6.667,
                            'spot/cancel-stop-order': 6.667,
                            'spot/cancel-batch-order': 10,
                            'spot/cancel-batch-stop-order': 10,
                            'spot/cancel-order-by-client-id': 1,
                            'spot/cancel-stop-order-by-client-id': 1,
                            'futures/order': 20,
                            'futures/stop-order': 20,
                            'futures/batch-order': 1,
                            'futures/batch-stop-order': 1,
                            'futures/modify-order': 20,
                            'futures/modify-stop-order': 20,
                            'futures/cancel-all-order': 1,
                            'futures/cancel-order': 10,
                            'futures/cancel-stop-order': 10,
                            'futures/cancel-batch-order': 20,
                            'futures/cancel-batch-stop-order': 20,
                            'futures/cancel-order-by-client-id': 1,
                            'futures/cancel-stop-order-by-client-id': 1,
                            'futures/close-position': 20,
                            'futures/adjust-position-margin': 20,
                            'futures/adjust-position-leverage': 20,
                            'futures/set-position-stop-loss': 20,
                            'futures/set-position-take-profit': 20,
                        },
                    },
                },
            },
            'fees': {
                'trading': {
                    'maker': 0.001,
                    'taker': 0.001,
                },
                'funding': {
                    'withdraw': {
                        'BCH': 0.0,
                        'BTC': 0.001,
                        'LTC': 0.001,
                        'ETH': 0.001,
                        'ZEC': 0.0001,
                        'DASH': 0.0001,
                    },
                },
            },
            'limits': {
                'amount': {
                    'min': 0.001,
                    'max': undefined,
                },
            },
            'options': {
                'brokerId': 'x-167673045',
                'createMarketBuyOrderRequiresPrice': true,
                'defaultType': 'spot', // spot, swap, margin
                'defaultSubType': 'linear', // linear, inverse
                'fetchDepositAddress': {
                    'fillResponseFromRequest': true,
                },
                'accountsByType': {
                    'spot': 'SPOT',
                    'margin': 'MARGIN',
                    'swap': 'FUTURES',
                },
                'accountsById': {
                    'SPOT': 'spot',
                    'MARGIN': 'margin',
                    'FUTURES': 'swap',
                },
                'networks': {
                    'BEP20': 'BSC',
                    'TRX': 'TRC20',
                    'ETH': 'ERC20',
                },
            },
            'commonCurrencies': {
                'ACM': 'Actinium',
            },
            'precisionMode': TICK_SIZE,
            'exceptions': {
                'exact': {
                    // https://github.com/coinexcom/coinex_exchange_api/wiki/013error_code
                    '23': PermissionDenied, // IP Prohibited
                    '24': AuthenticationError,
                    '25': AuthenticationError,
                    '34': AuthenticationError, // Access id is expires
                    '35': ExchangeNotAvailable, // Service unavailable
                    '36': RequestTimeout, // Service timeout
                    '213': RateLimitExceeded, // Too many requests
                    '107': InsufficientFunds,
                    '158': PermissionDenied, // {"code":158,"data":{},"message":"API permission is not allowed"}
                    '600': OrderNotFound,
                    '601': InvalidOrder,
                    '602': InvalidOrder,
                    '606': InvalidOrder,
                    '3008': RequestTimeout, // Service busy, please try again later.
                    '3109': InsufficientFunds, // {"code":3109,"data":{},"message":"balance not enough"}
                    '3127': InvalidOrder, // The order quantity is below the minimum requirement. Please adjust the order quantity.
                    '3606': InvalidOrder, // The price difference between the order price and the latest price is too large. Please adjust the order amount accordingly.
                    '3610': ExchangeError, // Order cancellation prohibited during the Call Auction period.
                    '3612': InvalidOrder, // The est. ask price is lower than the current bottom ask price. Please reduce the amount.
                    '3613': InvalidOrder, // The est. bid price is higher than the current top bid price. Please reduce the amount.
                    '3614': InvalidOrder, // The deviation between your est. filled price and the index price. Please reduce the amount.
                    '3615': InvalidOrder, // The deviation between your order price and the index price is too high. Please adjust your order price and try again.
                    '3616': InvalidOrder, // The order price exceeds the current top bid price. Please adjust the order price and try again.
                    '3617': InvalidOrder, // The order price exceeds the current bottom ask price. Please adjust the order price and try again.
                    '3618': InvalidOrder, // The deviation between your order price and the index price is too high. Please adjust your order price and try again.
                    '3619': InvalidOrder, // The deviation between your order price and the trigger price is too high. Please adjust your order price and try again.
                    '3620': InvalidOrder, // Market order submission is temporarily unavailable due to insufficient depth in the current market
                    '3621': InvalidOrder, // This order can't be completely executed and has been canceled.
                    '3622': InvalidOrder, // This order can't be set as Maker Only and has been canceled.
                    '3627': InvalidOrder, // The current market depth is low, please reduce your order amount and try again.
                    '3628': InvalidOrder, // The current market depth is low, please reduce your order amount and try again.
                    '3629': InvalidOrder, // The current market depth is low, please reduce your order amount and try again.
                    '3632': InvalidOrder, // The order price exceeds the current top bid price. Please adjust the order price and try again.
                    '3633': InvalidOrder, // The order price exceeds the current bottom ask price. Please adjust the order price and try again.
                    '3634': InvalidOrder, // The deviation between your est. filled price and the index price is too high. Please reduce the amount and try again.
                    '3635': InvalidOrder, // The deviation between your est. filled price and the index price is too high. Please reduce the amount and try again.
                    '4001': ExchangeNotAvailable, // Service unavailable, please try again later.
                    '4002': RequestTimeout, // Service request timed out, please try again later.
                    '4003': ExchangeError, // Internal error, please contact customer service for help.
                    '4004': BadRequest, // Parameter error, please check whether the request parameters are abnormal.
                    '4005': AuthenticationError, // Abnormal access_id, please check whether the value passed by X-COINEX-KEY is normal.
                    '4006': AuthenticationError, // Signature verification failed, please check the signature according to the documentation instructions.
                    '4007': PermissionDenied, // IP address prohibited, please check whether the whitelist or export IP is normal.
                    '4008': AuthenticationError, // Abnormal X-COIN-SIGN value, please check.
                    '4009': ExchangeError, // Abnormal request method, please check.
                    '4010': ExchangeError, // Expired request, please try again later.
                    '4011': PermissionDenied, // User prohibited from accessing, please contact customer service for help.
                    '4017': ExchangeError, // Signature expired, please try again later.
                    '4115': AccountSuspended, // User prohibited from trading, please contact customer service for help.
                    '4117': BadSymbol, // Trading prohibited in this market, please try again later.
                    '4123': RateLimitExceeded, // Rate limit triggered. Please adjust your strategy and reduce the request rate.
                    '4130': ExchangeError, // Futures trading prohibited, please try again later.
                    '4158': ExchangeError, // Trading prohibited, please try again later.
                    '4213': RateLimitExceeded, // The request is too frequent, please try again later.
                    '4512': PermissionDenied, // Insufficient sub-account permissions, please check.
                },
                'broad': {
                    'ip not allow visit': PermissionDenied,
                    'service too busy': ExchangeNotAvailable,
                },
            },
        });
    }

    async fetchCurrencies (params = {}): Promise<Currencies> {
        const response = await this.v1PublicGetCommonAssetConfig (params);
        //     {
        //         "code": 0,
        //         "data": {
        //             "USDT-ERC20": {
        //                  "asset": "USDT",
        //                  "chain": "ERC20",
        //                  "withdrawal_precision": 6,
        //                  "can_deposit": true,
        //                  "can_withdraw": true,
        //                  "deposit_least_amount": "4.9",
        //                  "withdraw_least_amount": "4.9",
        //                  "withdraw_tx_fee": "4.9",
        //                  "explorer_asset_url": "https://etherscan.io/token/0xdac17f958d2ee523a2206206994597c13d831ec7"
        //             },
        //             ...
        //         },
        //         "message": "Success",
        //     }
        //
        const data = this.safeValue (response, 'data', []);
        const coins = Object.keys (data);
        const result: Dict = {};
        for (let i = 0; i < coins.length; i++) {
            const coin = coins[i];
            const currency = data[coin];
            const currencyId = this.safeString (currency, 'asset');
            const networkId = this.safeString (currency, 'chain');
            const code = this.safeCurrencyCode (currencyId);
            const precisionString = this.parsePrecision (this.safeString (currency, 'withdrawal_precision'));
            const precision = this.parseNumber (precisionString);
            const canDeposit = this.safeValue (currency, 'can_deposit');
            const canWithdraw = this.safeValue (currency, 'can_withdraw');
            const feeString = this.safeString (currency, 'withdraw_tx_fee');
            const fee = this.parseNumber (feeString);
            const minNetworkDepositString = this.safeString (currency, 'deposit_least_amount');
            const minNetworkDeposit = this.parseNumber (minNetworkDepositString);
            const minNetworkWithdrawString = this.safeString (currency, 'withdraw_least_amount');
            const minNetworkWithdraw = this.parseNumber (minNetworkWithdrawString);
            if (this.safeValue (result, code) === undefined) {
                result[code] = {
                    'id': currencyId,
                    'numericId': undefined,
                    'code': code,
                    'info': undefined,
                    'name': undefined,
                    'active': canDeposit && canWithdraw,
                    'deposit': canDeposit,
                    'withdraw': canWithdraw,
                    'fee': fee,
                    'precision': precision,
                    'limits': {
                        'amount': {
                            'min': undefined,
                            'max': undefined,
                        },
                        'deposit': {
                            'min': minNetworkDeposit,
                            'max': undefined,
                        },
                        'withdraw': {
                            'min': minNetworkWithdraw,
                            'max': undefined,
                        },
                    },
                };
            }
            let minFeeString = this.safeString (result[code], 'fee');
            if (feeString !== undefined) {
                minFeeString = (minFeeString === undefined) ? feeString : Precise.stringMin (feeString, minFeeString);
            }
            let depositAvailable = this.safeValue (result[code], 'deposit');
            depositAvailable = (canDeposit) ? canDeposit : depositAvailable;
            let withdrawAvailable = this.safeValue (result[code], 'withdraw');
            withdrawAvailable = (canWithdraw) ? canWithdraw : withdrawAvailable;
            let minDepositString = this.safeString (result[code]['limits']['deposit'], 'min');
            if (minNetworkDepositString !== undefined) {
                minDepositString = (minDepositString === undefined) ? minNetworkDepositString : Precise.stringMin (minNetworkDepositString, minDepositString);
            }
            let minWithdrawString = this.safeString (result[code]['limits']['withdraw'], 'min');
            if (minNetworkWithdrawString !== undefined) {
                minWithdrawString = (minWithdrawString === undefined) ? minNetworkWithdrawString : Precise.stringMin (minNetworkWithdrawString, minWithdrawString);
            }
            let minPrecisionString = this.safeString (result[code], 'precision');
            if (precisionString !== undefined) {
                minPrecisionString = (minPrecisionString === undefined) ? precisionString : Precise.stringMin (precisionString, minPrecisionString);
            }
            const networks = this.safeValue (result[code], 'networks', {});
            const network: Dict = {
                'info': currency,
                'id': networkId,
                'network': networkId,
                'name': undefined,
                'limits': {
                    'amount': {
                        'min': undefined,
                        'max': undefined,
                    },
                    'deposit': {
                        'min': this.safeNumber (currency, 'deposit_least_amount'),
                        'max': undefined,
                    },
                    'withdraw': {
                        'min': this.safeNumber (currency, 'withdraw_least_amount'),
                        'max': undefined,
                    },
                },
                'active': canDeposit && canWithdraw,
                'deposit': canDeposit,
                'withdraw': canWithdraw,
                'fee': fee,
                'precision': precision,
            };
            networks[networkId] = network;
            result[code]['networks'] = networks;
            result[code]['active'] = depositAvailable && withdrawAvailable;
            result[code]['deposit'] = depositAvailable;
            result[code]['withdraw'] = withdrawAvailable;
            const info = this.safeValue (result[code], 'info', []);
            info.push (currency);
            result[code]['info'] = info;
            result[code]['fee'] = this.parseNumber (minFeeString);
            result[code]['precision'] = this.parseNumber (minPrecisionString);
            result[code]['limits']['deposit']['min'] = this.parseNumber (minDepositString);
            result[code]['limits']['withdraw']['min'] = this.parseNumber (minWithdrawString);
        }
        return result;
    }

    async fetchMarkets (params = {}): Promise<Market[]> {
        /**
         * @method
         * @name coinex#fetchMarkets
         * @description retrieves data on all markets for coinex
         * @see https://docs.coinex.com/api/v2/spot/market/http/list-market
         * @see https://docs.coinex.com/api/v2/futures/market/http/list-market
         * @param {object} [params] extra parameters specific to the exchange API endpoint
         * @returns {object[]} an array of objects representing market data
         */
        const promisesUnresolved = [
            this.fetchSpotMarkets (params),
            this.fetchContractMarkets (params),
        ];
        const promises = await Promise.all (promisesUnresolved);
        const spotMarkets = promises[0];
        const swapMarkets = promises[1];
        return this.arrayConcat (spotMarkets, swapMarkets);
    }

    async fetchSpotMarkets (params) {
        const response = await this.v2PublicGetSpotMarket (params);
        //
        //     {
        //         "code": 0,
        //         "data": [
        //             {
        //                 "base_ccy": "SORA",
        //                 "base_ccy_precision": 8,
        //                 "is_amm_available": true,
        //                 "is_margin_available": false,
        //                 "maker_fee_rate": "0.003",
        //                 "market": "SORAUSDT",
        //                 "min_amount": "500",
        //                 "quote_ccy": "USDT",
        //                 "quote_ccy_precision": 6,
        //                 "taker_fee_rate": "0.003"
        //             },
        //         ],
        //         "message": "OK"
        //     }
        //
        const markets = this.safeList (response, 'data', []);
        const result = [];
        for (let i = 0; i < markets.length; i++) {
            const market = markets[i];
            const id = this.safeString (market, 'market');
            const baseId = this.safeString (market, 'base_ccy');
            const quoteId = this.safeString (market, 'quote_ccy');
            const base = this.safeCurrencyCode (baseId);
            const quote = this.safeCurrencyCode (quoteId);
            const symbol = base + '/' + quote;
            result.push ({
                'id': id,
                'symbol': symbol,
                'base': base,
                'quote': quote,
                'settle': undefined,
                'baseId': baseId,
                'quoteId': quoteId,
                'settleId': undefined,
                'type': 'spot',
                'spot': true,
                'margin': undefined,
                'swap': false,
                'future': false,
                'option': false,
                'active': undefined,
                'contract': false,
                'linear': undefined,
                'inverse': undefined,
                'taker': this.safeNumber (market, 'taker_fee_rate'),
                'maker': this.safeNumber (market, 'maker_fee_rate'),
                'contractSize': undefined,
                'expiry': undefined,
                'expiryDatetime': undefined,
                'strike': undefined,
                'optionType': undefined,
                'precision': {
                    'amount': this.parseNumber (this.parsePrecision (this.safeString (market, 'base_ccy_precision'))),
                    'price': this.parseNumber (this.parsePrecision (this.safeString (market, 'quote_ccy_precision'))),
                },
                'limits': {
                    'leverage': {
                        'min': undefined,
                        'max': undefined,
                    },
                    'amount': {
                        'min': this.safeNumber (market, 'min_amount'),
                        'max': undefined,
                    },
                    'price': {
                        'min': undefined,
                        'max': undefined,
                    },
                    'cost': {
                        'min': undefined,
                        'max': undefined,
                    },
                },
                'created': undefined,
                'info': market,
            });
        }
        return result;
    }

    async fetchContractMarkets (params) {
        const response = await this.v2PublicGetFuturesMarket (params);
        //
        //     {
        //         "code": 0,
        //         "data": [
        //             {
        //                 "base_ccy": "BTC",
        //                 "base_ccy_precision": 8,
        //                 "contract_type": "inverse",
        //                 "leverage": ["1","2","3","5","8","10","15","20","30","50","100"],
        //                 "maker_fee_rate": "0",
        //                 "market": "BTCUSD",
        //                 "min_amount": "10",
        //                 "open_interest_volume": "2566879",
        //                 "quote_ccy": "USD",
        //                 "quote_ccy_precision": 2,
        //                 "taker_fee_rate": "0"
        //             },
        //         ],
        //         "message": "OK"
        //     }
        //
        const markets = this.safeList (response, 'data', []);
        const result = [];
        for (let i = 0; i < markets.length; i++) {
            const entry = markets[i];
            const fees = this.fees;
            const leverages = this.safeList (entry, 'leverage', []);
            const subType = this.safeString (entry, 'contract_type');
            const linear = (subType === 'linear');
            const inverse = (subType === 'inverse');
            const id = this.safeString (entry, 'market');
            const baseId = this.safeString (entry, 'base_ccy');
            const quoteId = this.safeString (entry, 'quote_ccy');
            const base = this.safeCurrencyCode (baseId);
            const quote = this.safeCurrencyCode (quoteId);
            const settleId = (subType === 'linear') ? 'USDT' : baseId;
            const settle = this.safeCurrencyCode (settleId);
            const symbol = base + '/' + quote + ':' + settle;
            const leveragesLength = leverages.length;
            result.push ({
                'id': id,
                'symbol': symbol,
                'base': base,
                'quote': quote,
                'settle': settle,
                'baseId': baseId,
                'quoteId': quoteId,
                'settleId': settleId,
                'type': 'swap',
                'spot': false,
                'margin': false,
                'swap': true,
                'future': false,
                'option': false,
                'active': undefined,
                'contract': true,
                'linear': linear,
                'inverse': inverse,
                'taker': fees['trading']['taker'],
                'maker': fees['trading']['maker'],
                'contractSize': this.parseNumber ('1'),
                'expiry': undefined,
                'expiryDatetime': undefined,
                'strike': undefined,
                'optionType': undefined,
                'precision': {
                    'amount': this.parseNumber (this.parsePrecision (this.safeString (entry, 'base_ccy_precision'))),
                    'price': this.parseNumber (this.parsePrecision (this.safeString (entry, 'quote_ccy_precision'))),
                },
                'limits': {
                    'leverage': {
                        'min': this.safeNumber (leverages, 0),
                        'max': this.safeNumber (leverages, leveragesLength - 1),
                    },
                    'amount': {
                        'min': this.safeNumber (entry, 'min_amount'),
                        'max': undefined,
                    },
                    'price': {
                        'min': undefined,
                        'max': undefined,
                    },
                    'cost': {
                        'min': undefined,
                        'max': undefined,
                    },
                },
                'created': undefined,
                'info': entry,
            });
        }
        return result;
    }

    parseTicker (ticker: Dict, market: Market = undefined): Ticker {
        //
        // Spot fetchTicker, fetchTickers
        //
        //     {
        //         "close": "62393.47",
        //         "high": "64106.41",
        //         "last": "62393.47",
        //         "low": "59650.01",
        //         "market": "BTCUSDT",
        //         "open": "61616.15",
        //         "period": 86400,
        //         "value": "28711273.4065667262",
        //         "volume": "461.76557205",
        //         "volume_buy": "11.41506354",
        //         "volume_sell": "7.3240169"
        //     }
        //
        // Swap fetchTicker, fetchTickers
        //
        //     {
        //         "close": "62480.08",
        //         "high": "64100",
        //         "index_price": "62443.05",
        //         "last": "62480.08",
        //         "low": "59600",
        //         "mark_price": "62443.05",
        //         "market": "BTCUSDT",
        //         "open": "61679.98",
        //         "period": 86400,
        //         "value": "180226025.69791713065326633165",
        //         "volume": "2900.2218",
        //         "volume_buy": "7.3847",
        //         "volume_sell": "6.1249"
        //     }
        //
        const marketType = ('mark_price' in ticker) ? 'swap' : 'spot';
        const marketId = this.safeString (ticker, 'market');
        const symbol = this.safeSymbol (marketId, market, undefined, marketType);
        return this.safeTicker ({
            'symbol': symbol,
            'timestamp': undefined,
            'datetime': undefined,
            'high': this.safeString (ticker, 'high'),
            'low': this.safeString (ticker, 'low'),
            'bid': undefined,
            'bidVolume': this.safeString (ticker, 'volume_buy'),
            'ask': undefined,
            'askVolume': this.safeString (ticker, 'volume_sell'),
            'vwap': undefined,
            'open': this.safeString (ticker, 'open'),
            'close': this.safeString (ticker, 'close'),
            'last': this.safeString (ticker, 'last'),
            'previousClose': undefined,
            'change': undefined,
            'percentage': undefined,
            'average': undefined,
            'baseVolume': this.safeString (ticker, 'volume'),
            'quoteVolume': undefined,
            'info': ticker,
        }, market);
    }

    async fetchTicker (symbol: string, params = {}): Promise<Ticker> {
        /**
         * @method
         * @name coinex#fetchTicker
         * @description fetches a price ticker, a statistical calculation with the information calculated over the past 24 hours for a specific market
         * @see https://docs.coinex.com/api/v2/spot/market/http/list-market-ticker
         * @see https://docs.coinex.com/api/v2/futures/market/http/list-market-ticker
         * @param {string} symbol unified symbol of the market to fetch the ticker for
         * @param {object} [params] extra parameters specific to the exchange API endpoint
         * @returns {object} a [ticker structure]{@link https://docs.ccxt.com/#/?id=ticker-structure}
         */
        await this.loadMarkets ();
        const market = this.market (symbol);
        const request: Dict = {
            'market': market['id'],
        };
        let response = undefined;
        if (market['swap']) {
            response = await this.v2PublicGetFuturesTicker (this.extend (request, params));
        } else {
            response = await this.v2PublicGetSpotTicker (this.extend (request, params));
        }
        //
        // Spot
        //
        //     {
        //         "code": 0,
        //         "data": [
        //             {
        //                 "close": "62393.47",
        //                 "high": "64106.41",
        //                 "last": "62393.47",
        //                 "low": "59650.01",
        //                 "market": "BTCUSDT",
        //                 "open": "61616.15",
        //                 "period": 86400,
        //                 "value": "28711273.4065667262",
        //                 "volume": "461.76557205",
        //                 "volume_buy": "11.41506354",
        //                 "volume_sell": "7.3240169"
        //             }
        //         ],
        //         "message": "OK"
        //     }
        //
        // Swap
        //
        //     {
        //         "code": 0,
        //         "data": [
        //             {
        //                 "close": "62480.08",
        //                 "high": "64100",
        //                 "index_price": "62443.05",
        //                 "last": "62480.08",
        //                 "low": "59600",
        //                 "mark_price": "62443.05",
        //                 "market": "BTCUSDT",
        //                 "open": "61679.98",
        //                 "period": 86400,
        //                 "value": "180226025.69791713065326633165",
        //                 "volume": "2900.2218",
        //                 "volume_buy": "7.3847",
        //                 "volume_sell": "6.1249"
        //             }
        //         ],
        //         "message": "OK"
        //     }
        //
        const data = this.safeList (response, 'data', []);
        const result = this.safeDict (data, 0, {});
        return this.parseTicker (result, market);
    }

    async fetchTickers (symbols: Strings = undefined, params = {}): Promise<Tickers> {
        /**
         * @method
         * @name coinex#fetchTickers
         * @description fetches price tickers for multiple markets, statistical information calculated over the past 24 hours for each market
         * @see https://docs.coinex.com/api/v2/spot/market/http/list-market-ticker
         * @see https://docs.coinex.com/api/v2/futures/market/http/list-market-ticker
         * @param {string[]|undefined} symbols unified symbols of the markets to fetch the ticker for, all market tickers are returned if not assigned
         * @param {object} [params] extra parameters specific to the exchange API endpoint
         * @returns {object} a dictionary of [ticker structures]{@link https://docs.ccxt.com/#/?id=ticker-structure}
         */
        await this.loadMarkets ();
        symbols = this.marketSymbols (symbols);
        let market = undefined;
        if (symbols !== undefined) {
            const symbol = this.safeValue (symbols, 0);
            market = this.market (symbol);
        }
        const [ marketType, query ] = this.handleMarketTypeAndParams ('fetchTickers', market, params);
        let response = undefined;
        if (marketType === 'swap') {
            response = await this.v2PublicGetFuturesTicker (query);
        } else {
            response = await this.v2PublicGetSpotTicker (query);
        }
        //
        // Spot
        //
        //     {
        //         "code": 0,
        //         "data": [
        //             {
        //                 "close": "62393.47",
        //                 "high": "64106.41",
        //                 "last": "62393.47",
        //                 "low": "59650.01",
        //                 "market": "BTCUSDT",
        //                 "open": "61616.15",
        //                 "period": 86400,
        //                 "value": "28711273.4065667262",
        //                 "volume": "461.76557205",
        //                 "volume_buy": "11.41506354",
        //                 "volume_sell": "7.3240169"
        //             }
        //         ],
        //         "message": "OK"
        //     }
        //
        // Swap
        //
        //     {
        //         "code": 0,
        //         "data": [
        //             {
        //                 "close": "62480.08",
        //                 "high": "64100",
        //                 "index_price": "62443.05",
        //                 "last": "62480.08",
        //                 "low": "59600",
        //                 "mark_price": "62443.05",
        //                 "market": "BTCUSDT",
        //                 "open": "61679.98",
        //                 "period": 86400,
        //                 "value": "180226025.69791713065326633165",
        //                 "volume": "2900.2218",
        //                 "volume_buy": "7.3847",
        //                 "volume_sell": "6.1249"
        //             }
        //         ],
        //         "message": "OK"
        //     }
        //
        const data = this.safeList (response, 'data', []);
        return this.parseTickers (data, symbols);
    }

    async fetchTime (params = {}) {
        /**
         * @method
         * @name coinex#fetchTime
         * @description fetches the current integer timestamp in milliseconds from the exchange server
         * @see https://docs.coinex.com/api/v2/common/http/time
         * @param {object} [params] extra parameters specific to the exchange API endpoint
         * @returns {int} the current integer timestamp in milliseconds from the exchange server
         */
        const response = await this.v2PublicGetTime (params);
        //
        //     {
        //         "code": 0,
        //         "data": {
        //             "timestamp": 1711699867777
        //         },
        //         "message": "OK"
        //     }
        //
        const data = this.safeDict (response, 'data', {});
        return this.safeInteger (data, 'timestamp');
    }

    async fetchOrderBook (symbol: string, limit: Int = 20, params = {}) {
        /**
         * @method
         * @name coinex#fetchOrderBook
         * @description fetches information on open orders with bid (buy) and ask (sell) prices, volumes and other data
         * @see https://docs.coinex.com/api/v2/spot/market/http/list-market-depth
         * @see https://docs.coinex.com/api/v2/futures/market/http/list-market-depth
         * @param {string} symbol unified symbol of the market to fetch the order book for
         * @param {int} [limit] the maximum amount of order book entries to return
         * @param {object} [params] extra parameters specific to the exchange API endpoint
         * @returns {object} A dictionary of [order book structures]{@link https://docs.ccxt.com/#/?id=order-book-structure} indexed by market symbols
         */
        await this.loadMarkets ();
        const market = this.market (symbol);
        if (limit === undefined) {
            limit = 20; // default
        }
        const request: Dict = {
            'market': market['id'],
            'limit': limit,
            'interval': '0',
        };
        let response = undefined;
        if (market['swap']) {
            response = await this.v2PublicGetFuturesDepth (this.extend (request, params));
            //
            //     {
            //         "code": 0,
            //         "data": {
            //             "depth": {
            //                 "asks": [
            //                     ["70851.94", "0.2119"],
            //                     ["70851.95", "0.0004"],
            //                     ["70851.96", "0.0004"]
            //                 ],
            //                 "bids": [
            //                     ["70851.93", "1.0314"],
            //                     ["70850.93", "0.0021"],
            //                     ["70850.42", "0.0306"]
            //                 ],
            //                 "checksum": 2956436260,
            //                 "last": "70851.94",
            //                 "updated_at": 1712824003252
            //             },
            //             "is_full": true,
            //             "market": "BTCUSDT"
            //         },
            //         "message": "OK"
            //     }
            //
        } else {
            response = await this.v2PublicGetSpotDepth (this.extend (request, params));
            //
            //     {
            //         "code": 0,
            //         "data": {
            //             "depth": {
            //                 "asks": [
            //                     ["70875.31", "0.28670282"],
            //                     ["70875.32", "0.31008114"],
            //                     ["70875.42", "0.05876653"]
            //                 ],
            //                 "bids": [
            //                     ["70855.3", "0.00632222"],
            //                     ["70855.29", "0.36216834"],
            //                     ["70855.17", "0.10166802"]
            //                 ],
            //                 "checksum": 2313816665,
            //                 "last": "70857.19",
            //                 "updated_at": 1712823790987
            //             },
            //             "is_full": true,
            //             "market": "BTCUSDT"
            //         },
            //         "message": "OK"
            //     }
            //
        }
        const data = this.safeDict (response, 'data', {});
        const depth = this.safeDict (data, 'depth', {});
        const timestamp = this.safeInteger (depth, 'updated_at');
        return this.parseOrderBook (depth, symbol, timestamp);
    }

    parseTrade (trade, market: Market = undefined): Trade {
        //
        // Spot and Swap fetchTrades (public)
        //
        //     {
        //         "amount": "0.00049432",
        //         "created_at": 1713849825667,
        //         "deal_id": 4137517302,
        //         "price": "66251",
        //         "side": "buy"
        //     }
        //
        // Spot and Margin fetchMyTrades (private)
        //
        //     {
        //         "amount": "0.00010087",
        //         "created_at": 1714618087585,
        //         "deal_id": 4161200602,
        //         "margin_market": "",
        //         "market": "BTCUSDT",
        //         "order_id": 117654919342,
        //         "price": "57464.04",
        //         "side": "sell"
        //     }
        //
        // Swap fetchMyTrades (private)
        //
        //     {
        //         "deal_id": 1180222387,
        //         "created_at": 1714119054558,
        //         "market": "BTCUSDT",
        //         "side": "buy",
        //         "order_id": 136915589622,
        //         "price": "64376",
        //         "amount": "0.0001"
        //     }
        //
        const timestamp = this.safeInteger (trade, 'created_at');
        let defaultType = this.safeString (this.options, 'defaultType');
        if (market !== undefined) {
            defaultType = market['type'];
        }
        const marketId = this.safeString (trade, 'market');
        market = this.safeMarket (marketId, market, undefined, defaultType);
        return this.safeTrade ({
            'info': trade,
            'timestamp': timestamp,
            'datetime': this.iso8601 (timestamp),
            'symbol': market['symbol'],
            'id': this.safeString (trade, 'deal_id'),
            'order': this.safeString (trade, 'order_id'),
            'type': undefined,
            'side': this.safeString (trade, 'side'),
            'takerOrMaker': undefined,
            'price': this.safeString (trade, 'price'),
            'amount': this.safeString (trade, 'amount'),
            'cost': this.safeString (trade, 'deal_money'),
            'fee': undefined,
        }, market);
    }

    async fetchTrades (symbol: string, since: Int = undefined, limit: Int = undefined, params = {}): Promise<Trade[]> {
        /**
         * @method
         * @name coinex#fetchTrades
         * @description get the list of the most recent trades for a particular symbol
         * @see https://docs.coinex.com/api/v2/spot/market/http/list-market-deals
         * @see https://docs.coinex.com/api/v2/futures/market/http/list-market-deals
         * @param {string} symbol unified symbol of the market to fetch trades for
         * @param {int} [since] timestamp in ms of the earliest trade to fetch
         * @param {int} [limit] the maximum amount of trades to fetch
         * @param {object} [params] extra parameters specific to the exchange API endpoint
         * @returns {Trade[]} a list of [trade structures]{@link https://docs.ccxt.com/#/?id=public-trades}
         */
        await this.loadMarkets ();
        const market = this.market (symbol);
        const request: Dict = {
            'market': market['id'],
            // 'last_id': 0,
        };
        if (limit !== undefined) {
            request['limit'] = limit;
        }
        let response = undefined;
        if (market['swap']) {
            response = await this.v2PublicGetFuturesDeals (this.extend (request, params));
        } else {
            response = await this.v2PublicGetSpotDeals (this.extend (request, params));
        }
        //
        // Spot and Swap
        //
        //     {
        //         "code": 0,
        //         "data": [
        //             {
        //                 "amount": "0.00049432",
        //                 "created_at": 1713849825667,
        //                 "deal_id": 4137517302,
        //                 "price": "66251",
        //                 "side": "buy"
        //             },
        //         ],
        //         "message": "OK"
        //     }
        //
        return this.parseTrades (response['data'], market, since, limit);
    }

    async fetchTradingFee (symbol: string, params = {}): Promise<TradingFeeInterface> {
        /**
         * @method
         * @name coinex#fetchTradingFee
         * @description fetch the trading fees for a market
         * @see https://docs.coinex.com/api/v2/spot/market/http/list-market
         * @see https://docs.coinex.com/api/v2/futures/market/http/list-market
         * @param {string} symbol unified market symbol
         * @param {object} [params] extra parameters specific to the exchange API endpoint
         * @returns {object} a [fee structure]{@link https://docs.ccxt.com/#/?id=fee-structure}
         */
        await this.loadMarkets ();
        const market = this.market (symbol);
        const request: Dict = {
            'market': market['id'],
        };
        let response = undefined;
        if (market['spot']) {
            response = await this.v2PublicGetSpotMarket (this.extend (request, params));
            //
            //     {
            //         "code": 0,
            //         "data": [
            //             {
            //                 "base_ccy": "BTC",
            //                 "base_ccy_precision": 8,
            //                 "is_amm_available": false,
            //                 "is_margin_available": true,
            //                 "maker_fee_rate": "0.002",
            //                 "market": "BTCUSDT",
            //                 "min_amount": "0.0001",
            //                 "quote_ccy": "USDT",
            //                 "quote_ccy_precision": 2,
            //                 "taker_fee_rate": "0.002"
            //             }
            //         ],
            //         "message": "OK"
            //     }
            //
        } else {
            response = await this.v2PublicGetFuturesMarket (this.extend (request, params));
            //
            //     {
            //         "code": 0,
            //         "data": [
            //             {
            //                 "base_ccy": "BTC",
            //                 "base_ccy_precision": 8,
            //                 "contract_type": "linear",
            //                 "leverage": ["1","2","3","5","8","10","15","20","30","50","100"],
            //                 "maker_fee_rate": "0",
            //                 "market": "BTCUSDT",
            //                 "min_amount": "0.0001",
            //                 "open_interest_volume": "185.7498",
            //                 "quote_ccy": "USDT",
            //                 "quote_ccy_precision": 2,
            //                 "taker_fee_rate": "0"
            //             }
            //         ],
            //         "message": "OK"
            //     }
            //
        }
        const data = this.safeList (response, 'data', []);
        const result = this.safeDict (data, 0, {});
        return this.parseTradingFee (result, market);
    }

    async fetchTradingFees (params = {}): Promise<TradingFees> {
        /**
         * @method
         * @name coinex#fetchTradingFees
         * @description fetch the trading fees for multiple markets
         * @see https://docs.coinex.com/api/v2/spot/market/http/list-market
         * @see https://docs.coinex.com/api/v2/futures/market/http/list-market
         * @param {object} [params] extra parameters specific to the exchange API endpoint
         * @returns {object} a dictionary of [fee structures]{@link https://docs.ccxt.com/#/?id=fee-structure} indexed by market symbols
         */
        await this.loadMarkets ();
        let type = undefined;
        [ type, params ] = this.handleMarketTypeAndParams ('fetchTradingFees', undefined, params);
        let response = undefined;
        if (type === 'swap') {
            response = await this.v2PublicGetFuturesMarket (params);
            //
            //     {
            //         "code": 0,
            //         "data": [
            //             {
            //                 "base_ccy": "BTC",
            //                 "base_ccy_precision": 8,
            //                 "contract_type": "linear",
            //                 "leverage": ["1","2","3","5","8","10","15","20","30","50","100"],
            //                 "maker_fee_rate": "0",
            //                 "market": "BTCUSDT",
            //                 "min_amount": "0.0001",
            //                 "open_interest_volume": "185.7498",
            //                 "quote_ccy": "USDT",
            //                 "quote_ccy_precision": 2,
            //                 "taker_fee_rate": "0"
            //             }
            //         ],
            //         "message": "OK"
            //     }
            //
        } else {
            response = await this.v2PublicGetSpotMarket (params);
            //
            //     {
            //         "code": 0,
            //         "data": [
            //             {
            //                 "base_ccy": "BTC",
            //                 "base_ccy_precision": 8,
            //                 "is_amm_available": false,
            //                 "is_margin_available": true,
            //                 "maker_fee_rate": "0.002",
            //                 "market": "BTCUSDT",
            //                 "min_amount": "0.0001",
            //                 "quote_ccy": "USDT",
            //                 "quote_ccy_precision": 2,
            //                 "taker_fee_rate": "0.002"
            //             },
            //         ],
            //         "message": "OK"
            //     }
            //
        }
        const data = this.safeList (response, 'data', []);
        const result: Dict = {};
        for (let i = 0; i < data.length; i++) {
            const entry = data[i];
            const marketId = this.safeString (entry, 'market');
            const market = this.safeMarket (marketId, undefined, undefined, type);
            const symbol = market['symbol'];
            result[symbol] = this.parseTradingFee (entry, market);
        }
        return result;
    }

    parseTradingFee (fee, market: Market = undefined): TradingFeeInterface {
        const marketId = this.safeValue (fee, 'market');
        const symbol = this.safeSymbol (marketId, market);
        return {
            'info': fee,
            'symbol': symbol,
            'maker': this.safeNumber (fee, 'maker_fee_rate'),
            'taker': this.safeNumber (fee, 'taker_fee_rate'),
            'percentage': true,
            'tierBased': true,
        };
    }

    parseOHLCV (ohlcv, market: Market = undefined): OHLCV {
        //
        //     {
        //         "close": "66999.95",
        //         "created_at": 1713934620000,
        //         "high": "66999.95",
        //         "low": "66988.53",
        //         "market": "BTCUSDT",
        //         "open": "66988.53",
        //         "value": "0.1572393",        // base volume
        //         "volume": "10533.2501364336" // quote volume
        //     }
        //
        return [
            this.safeInteger (ohlcv, 'created_at'),
            this.safeNumber (ohlcv, 'open'),
            this.safeNumber (ohlcv, 'high'),
            this.safeNumber (ohlcv, 'low'),
            this.safeNumber (ohlcv, 'close'),
            this.safeNumber (ohlcv, 'value'),
        ];
    }

    async fetchOHLCV (symbol: string, timeframe = '1m', since: Int = undefined, limit: Int = undefined, params = {}): Promise<OHLCV[]> {
        /**
         * @method
         * @name coinex#fetchOHLCV
         * @description fetches historical candlestick data containing the open, high, low, and close price, and the volume of a market
         * @see https://docs.coinex.com/api/v2/spot/market/http/list-market-kline
         * @see https://docs.coinex.com/api/v2/futures/market/http/list-market-kline
         * @param {string} symbol unified symbol of the market to fetch OHLCV data for
         * @param {string} timeframe the length of time each candle represents
         * @param {int} [since] timestamp in ms of the earliest candle to fetch
         * @param {int} [limit] the maximum amount of candles to fetch
         * @param {object} [params] extra parameters specific to the exchange API endpoint
         * @returns {int[][]} A list of candles ordered as timestamp, open, high, low, close, volume
         */
        await this.loadMarkets ();
        const market = this.market (symbol);
        const request: Dict = {
            'market': market['id'],
            'period': this.safeString (this.timeframes, timeframe, timeframe),
        };
        if (limit !== undefined) {
            request['limit'] = limit;
        }
        let response = undefined;
        if (market['swap']) {
            response = await this.v2PublicGetFuturesKline (this.extend (request, params));
        } else {
            response = await this.v2PublicGetSpotKline (this.extend (request, params));
        }
        //
        // Spot and Swap
        //
        //     {
        //         "code": 0,
        //         "data": [
        //             {
        //                 "close": "66999.95",
        //                 "created_at": 1713934620000,
        //                 "high": "66999.95",
        //                 "low": "66988.53",
        //                 "market": "BTCUSDT",
        //                 "open": "66988.53",
        //                 "value": "0.1572393",
        //                 "volume": "10533.2501364336"
        //             },
        //         ],
        //         "message": "OK"
        //     }
        //
        const data = this.safeList (response, 'data', []);
        return this.parseOHLCVs (data, market, timeframe, since, limit);
    }

    async fetchMarginBalance (params = {}) {
        await this.loadMarkets ();
        const response = await this.v2PrivateGetAssetsMarginBalance (params);
        //
        //     {
        //         "data": [
        //             {
        //                 "margin_account": "BTCUSDT",
        //                 "base_ccy": "BTC",
        //                 "quote_ccy": "USDT",
        //                 "available": {
        //                     "base_ccy": "0.00000026",
        //                     "quote_ccy": "0"
        //                 },
        //                 "frozen": {
        //                     "base_ccy": "0",
        //                     "quote_ccy": "0"
        //                 },
        //                 "repaid": {
        //                     "base_ccy": "0",
        //                     "quote_ccy": "0"
        //                 },
        //                 "interest": {
        //                     "base_ccy": "0",
        //                     "quote_ccy": "0"
        //                 },
        //                 "rik_rate": "",
        //                 "liq_price": ""
        //             },
        //         ],
        //         "code": 0,
        //         "message": "OK"
        //     }
        //
        const result: Dict = { 'info': response };
        const balances = this.safeList (response, 'data', []);
        for (let i = 0; i < balances.length; i++) {
            const entry = balances[i];
            const free = this.safeDict (entry, 'available', {});
            const used = this.safeDict (entry, 'frozen', {});
            const loan = this.safeDict (entry, 'repaid', {});
            const interest = this.safeDict (entry, 'interest', {});
            const baseAccount = this.account ();
            const baseCurrencyId = this.safeString (entry, 'base_ccy');
            const baseCurrencyCode = this.safeCurrencyCode (baseCurrencyId);
            baseAccount['free'] = this.safeString (free, 'base_ccy');
            baseAccount['used'] = this.safeString (used, 'base_ccy');
            const baseDebt = this.safeString (loan, 'base_ccy');
            const baseInterest = this.safeString (interest, 'base_ccy');
            baseAccount['debt'] = Precise.stringAdd (baseDebt, baseInterest);
            result[baseCurrencyCode] = baseAccount;
        }
        return this.safeBalance (result);
    }

    async fetchSpotBalance (params = {}) {
        await this.loadMarkets ();
        const response = await this.v2PrivateGetAssetsSpotBalance (params);
        //
        //     {
        //         "code": 0,
        //         "data": [
        //             {
        //                 "available": "0.00000046",
        //                 "ccy": "USDT",
        //                 "frozen": "0"
        //             }
        //         ],
        //         "message": "OK"
        //     }
        //
        const result: Dict = { 'info': response };
        const balances = this.safeList (response, 'data', []);
        for (let i = 0; i < balances.length; i++) {
            const entry = balances[i];
            const currencyId = this.safeString (entry, 'ccy');
            const code = this.safeCurrencyCode (currencyId);
            const account = this.account ();
            account['free'] = this.safeString (entry, 'available');
            account['used'] = this.safeString (entry, 'frozen');
            result[code] = account;
        }
        return this.safeBalance (result);
    }

    async fetchSwapBalance (params = {}) {
        await this.loadMarkets ();
        const response = await this.v2PrivateGetAssetsFuturesBalance (params);
        //
        //     {
        //         "code": 0,
        //         "data": [
        //             {
        //                 "available": "0.00000046",
        //                 "ccy": "USDT",
        //                 "frozen": "0",
        //                 "margin": "0",
        //                 "transferrable": "0.00000046",
        //                 "unrealized_pnl": "0"
        //             }
        //         ],
        //         "message": "OK"
        //     }
        //
        const result: Dict = { 'info': response };
        const balances = this.safeList (response, 'data', []);
        for (let i = 0; i < balances.length; i++) {
            const entry = balances[i];
            const currencyId = this.safeString (entry, 'ccy');
            const code = this.safeCurrencyCode (currencyId);
            const account = this.account ();
            account['free'] = this.safeString (entry, 'available');
            account['used'] = this.safeString (entry, 'frozen');
            result[code] = account;
        }
        return this.safeBalance (result);
    }

    async fetchFinancialBalance (params = {}) {
        await this.loadMarkets ();
        const response = await this.v2PrivateGetAssetsFinancialBalance (params);
        //
        //     {
        //         "code": 0,
        //         "data": [
        //             {
        //                 "available": "0.00000046",
        //                 "ccy": "USDT",
        //                 "frozen": "0"
        //             }
        //         ],
        //         "message": "OK"
        //     }
        //
        const result: Dict = { 'info': response };
        const balances = this.safeList (response, 'data', []);
        for (let i = 0; i < balances.length; i++) {
            const entry = balances[i];
            const currencyId = this.safeString (entry, 'ccy');
            const code = this.safeCurrencyCode (currencyId);
            const account = this.account ();
            account['free'] = this.safeString (entry, 'available');
            account['used'] = this.safeString (entry, 'frozen');
            result[code] = account;
        }
        return this.safeBalance (result);
    }

    async fetchBalance (params = {}): Promise<Balances> {
        /**
         * @method
         * @name coinex#fetchBalance
         * @description query for balance and get the amount of funds available for trading or funds locked in orders
         * @see https://docs.coinex.com/api/v2/assets/balance/http/get-spot-balance         // spot
         * @see https://docs.coinex.com/api/v2/assets/balance/http/get-futures-balance      // swap
         * @see https://docs.coinex.com/api/v2/assets/balance/http/get-marigin-balance      // margin
         * @see https://docs.coinex.com/api/v2/assets/balance/http/get-financial-balance    // financial
         * @param {object} [params] extra parameters specific to the exchange API endpoint
         * @param {string} [params.type] 'margin', 'swap', 'financial', or 'spot'
         * @returns {object} a [balance structure]{@link https://docs.ccxt.com/#/?id=balance-structure}
         */
        let marketType = undefined;
        [ marketType, params ] = this.handleMarketTypeAndParams ('fetchBalance', undefined, params);
        let marginMode = undefined;
        [ marginMode, params ] = this.handleMarginModeAndParams ('fetchBalance', params);
        marketType = (marginMode !== undefined) ? 'margin' : marketType;
        params = this.omit (params, 'margin');
        if (marketType === 'margin') {
            return await this.fetchMarginBalance (params);
        } else if (marketType === 'swap') {
            return await this.fetchSwapBalance (params);
        } else if (marketType === 'financial') {
            return await this.fetchFinancialBalance (params);
        } else {
            return await this.fetchSpotBalance (params);
        }
    }

    parseOrderStatus (status: Str) {
        const statuses: Dict = {
            'rejected': 'rejected',
            'open': 'open',
            'not_deal': 'open',
            'part_deal': 'open',
            'done': 'closed',
            'cancel': 'canceled',
        };
        return this.safeString (statuses, status, status);
    }

    parseOrder (order, market: Market = undefined): Order {
        //
        // Spot and Margin createOrder, createOrders, editOrder, cancelOrders, cancelOrder, fetchOpenOrders
        //
        //     {
        //         "amount": "0.0001",
        //         "base_fee": "0",
        //         "ccy": "BTC",
        //         "client_id": "x-167673045-a0a3c6461459a801",
        //         "created_at": 1714114386250,
        //         "discount_fee": "0",
        //         "filled_amount": "0",
        //         "filled_value": "0",
        //         "last_fill_amount": "0",
        //         "last_fill_price": "0",
        //         "maker_fee_rate": "0.002",
        //         "market": "BTCUSDT",
        //         "market_type": "SPOT",
        //         "order_id": 117178743547,
        //         "price": "61000",
        //         "quote_fee": "0",
        //         "side": "buy",
        //         "taker_fee_rate": "0.002",
        //         "type": "limit",
        //         "unfilled_amount": "0.0001",
        //         "updated_at": 1714114386250
        //     }
        //
        // Spot and Margin fetchClosedOrders
        //
        //     {
        //         "order_id": 117180532345,
        //         "market": "BTCUSDT",
        //         "market_type": "SPOT",
        //         "side": "sell",
        //         "type": "market",
        //         "ccy": "BTC",
        //         "amount": "0.00015484",
        //         "price": "0",
        //         "client_id": "",
        //         "created_at": 1714116494219,
        //         "updated_at": 0,
        //         "base_fee": "0",
        //         "quote_fee": "0.0199931699632",
        //         "discount_fee": "0",
        //         "maker_fee_rate": "0",
        //         "taker_fee_rate": "0.002",
        //         "unfilled_amount": "0",
        //         "filled_amount": "0.00015484",
        //         "filled_value": "9.9965849816"
        //     }
        //
        // Spot, Margin and Swap trigger createOrder, createOrders, editOrder
        //
        //     {
        //         "stop_id": 117180138153
        //     }
        //
        // Swap createOrder, createOrders, editOrder, cancelOrders, cancelOrder, fetchOpenOrders, fetchClosedOrders
        //
        //     {
        //         "amount": "0.0001",
        //         "client_id": "x-167673045-1471b81d747080a0",
        //         "created_at": 1714116769986,
        //         "fee": "0",
        //         "fee_ccy": "USDT",
        //         "filled_amount": "0",
        //         "filled_value": "0",
        //         "last_filled_amount": "0",
        //         "last_filled_price": "0",
        //         "maker_fee_rate": "0.0003",
        //         "market": "BTCUSDT",
        //         "market_type": "FUTURES",
        //         "order_id": 136913377780,
        //         "price": "61000.42",
        //         "realized_pnl": "0",
        //         "side": "buy",
        //         "taker_fee_rate": "0.0005",
        //         "type": "limit",
        //         "unfilled_amount": "0.0001",
        //         "updated_at": 1714116769986
        //     }
        //
        // Swap stopLossPrice and takeProfitPrice createOrder
        //
        //     {
        //         "adl_level": 1,
        //         "ath_margin_size": "2.14586666",
        //         "ath_position_amount": "0.0001",
        //         "avg_entry_price": "64376",
        //         "bkr_price": "0",
        //         "close_avbl": "0.0001",
        //         "cml_position_value": "6.4376",
        //         "created_at": 1714119054558,
        //         "leverage": "3",
        //         "liq_price": "0",
        //         "maintenance_margin_rate": "0.005",
        //         "maintenance_margin_value": "0.03218632",
        //         "margin_avbl": "2.14586666",
        //         "margin_mode": "cross",
        //         "market": "BTCUSDT",
        //         "market_type": "FUTURES",
        //         "max_position_value": "6.4376",
        //         "open_interest": "0.0001",
        //         "position_id": 303884204,
        //         "position_margin_rate": "3.10624785634397912265",
        //         "realized_pnl": "-0.0032188",
        //         "settle_price": "64376",
        //         "settle_value": "6.4376",
        //         "side": "long",
        //         "stop_loss_price": "62000",
        //         "stop_loss_type": "latest_price",
        //         "take_profit_price": "0",
        //         "take_profit_type": "",
        //         "unrealized_pnl": "0",
        //         "updated_at": 1714119054559
        //     }
        //
        // Swap fetchOrder
        //
        //     {
        //         "amount": "0.0001",
        //         "client_id": "x-167673045-da5f31dcd478a829",
        //         "created_at": 1714460987164,
        //         "fee": "0",
        //         "fee_ccy": "USDT",
        //         "filled_amount": "0",
        //         "filled_value": "0",
        //         "last_filled_amount": "0",
        //         "last_filled_price": "0",
        //         "maker_fee_rate": "0.0003",
        //         "market": "BTCUSDT",
        //         "market_type": "FUTURES",
        //         "order_id": 137319868771,
        //         "price": "61000",
        //         "realized_pnl": "0",
        //         "side": "buy",
        //         "status": "open",
        //         "taker_fee_rate": "0.0005",
        //         "type": "limit",
        //         "unfilled_amount": "0.0001",
        //         "updated_at": 1714460987164
        //     }
        //
        // Spot and Margin fetchOrder
        //
        //     {
        //         "amount": "0.0001",
        //         "base_fee": "0",
        //         "ccy": "BTC",
        //         "client_id": "x-167673045-da918d6724e3af81",
        //         "created_at": 1714461638958,
        //         "discount_fee": "0",
        //         "filled_amount": "0",
        //         "filled_value": "0",
        //         "last_fill_amount": "0",
        //         "last_fill_price": "0",
        //         "maker_fee_rate": "0.002",
        //         "market": "BTCUSDT",
        //         "market_type": "SPOT",
        //         "order_id": 117492012985,
        //         "price": "61000",
        //         "quote_fee": "0",
        //         "side": "buy",
        //         "status": "open",
        //         "taker_fee_rate": "0.002",
        //         "type": "limit",
        //         "unfilled_amount": "0.0001",
        //         "updated_at": 1714461638958
        //     }
        //
        // Swap trigger fetchOpenOrders, fetchClosedOrders - Spot and Swap trigger cancelOrders, cancelOrder
        //
        //     {
        //         "amount": "0.0001",
        //         "client_id": "x-167673045-a7d7714c6478acf6",
        //         "created_at": 1714187923820,
        //         "market": "BTCUSDT",
        //         "market_type": "FUTURES",
        //         "price": "61000",
        //         "side": "buy",
        //         "stop_id": 136984426097,
        //         "trigger_direction": "higher",
        //         "trigger_price": "62000",
        //         "trigger_price_type": "latest_price",
        //         "type": "limit",
        //         "updated_at": 1714187974363
        //     }
        //
        // Spot and Margin trigger fetchOpenOrders, fetchClosedOrders
        //
        //     {
        //         "stop_id": 117586439530,
        //         "market": "BTCUSDT",
        //         "market_type": "SPOT",
        //         "ccy": "BTC",
        //         "side": "buy",
        //         "type": "limit",
        //         "amount": "0.0001",
        //         "price": "51000",
        //         "trigger_price": "52000",
        //         "trigger_direction": "higher",
        //         "trigger_price_type": "mark_price",
        //         "client_id": "x-167673045-df61777094c69312",
        //         "created_at": 1714551237335,
        //         "updated_at": 1714551237335
        //     }
        //
        const rawStatus = this.safeString (order, 'status');
        const timestamp = this.safeInteger (order, 'created_at');
        let updatedTimestamp = this.safeInteger (order, 'updated_at');
        if (updatedTimestamp === 0) {
            updatedTimestamp = timestamp;
        }
        const marketId = this.safeString (order, 'market');
        const defaultType = this.safeString (this.options, 'defaultType');
        let orderType = this.safeStringLower (order, 'market_type', defaultType);
        if (orderType === 'futures') {
            orderType = 'swap';
        }
        const marketType = (orderType === 'swap') ? 'swap' : 'spot';
        market = this.safeMarket (marketId, market, undefined, marketType);
        const feeCurrencyId = this.safeString (order, 'fee_ccy');
        let feeCurrency = this.safeCurrencyCode (feeCurrencyId);
        if (feeCurrency === undefined) {
            feeCurrency = market['quote'];
        }
        let side = this.safeString (order, 'side');
        if (side === 'long') {
            side = 'buy';
        } else if (side === 'short') {
            side = 'sell';
        }
        let clientOrderId = this.safeString (order, 'client_id');
        if (clientOrderId === '') {
            clientOrderId = undefined;
        }
        return this.safeOrder ({
            'id': this.safeStringN (order, [ 'position_id', 'order_id', 'stop_id' ]),
            'clientOrderId': clientOrderId,
            'datetime': this.iso8601 (timestamp),
            'timestamp': timestamp,
            'lastTradeTimestamp': updatedTimestamp,
            'status': this.parseOrderStatus (rawStatus),
            'symbol': market['symbol'],
            'type': this.safeString (order, 'type'),
            'timeInForce': undefined,
            'postOnly': undefined,
            'reduceOnly': undefined,
            'side': side,
            'price': this.safeString (order, 'price'),
            'stopPrice': this.safeString (order, 'trigger_price'),
            'triggerPrice': this.safeString (order, 'trigger_price'),
            'takeProfitPrice': this.safeNumber (order, 'take_profit_price'),
            'stopLossPrice': this.safeNumber (order, 'stop_loss_price'),
            'cost': this.safeString (order, 'filled_value'),
            'average': this.safeString (order, 'avg_entry_price'),
            'amount': this.safeString (order, 'amount'),
            'filled': this.safeString (order, 'filled_amount'),
            'remaining': this.safeString (order, 'unfilled_amount'),
            'trades': undefined,
            'fee': {
                'currency': feeCurrency,
                'cost': this.safeString2 (order, 'quote_fee', 'fee'),
            },
            'info': order,
        }, market);
    }

    async createMarketBuyOrderWithCost (symbol: string, cost: number, params = {}) {
        /**
         * @method
         * @name coinex#createMarketBuyOrderWithCost
         * @description create a market buy order by providing the symbol and cost
         * @see https://viabtc.github.io/coinex_api_en_doc/spot/#docsspot003_trade003_market_order
         * @see https://docs.coinex.com/api/v2/spot/order/http/put-order
         * @param {string} symbol unified symbol of the market to create an order in
         * @param {float} cost how much you want to trade in units of the quote currency
         * @param {object} [params] extra parameters specific to the exchange API endpoint
         * @returns {object} an [order structure]{@link https://docs.ccxt.com/#/?id=order-structure}
         */
        await this.loadMarkets ();
        const market = this.market (symbol);
        if (!market['spot']) {
            throw new NotSupported (this.id + ' createMarketBuyOrderWithCost() supports spot orders only');
        }
        params['createMarketBuyOrderRequiresPrice'] = false;
        return await this.createOrder (symbol, 'market', 'buy', cost, undefined, params);
    }

    createOrderRequest (symbol: string, type: OrderType, side: OrderSide, amount: number, price: Num = undefined, params = {}) {
        const market = this.market (symbol);
        const swap = market['swap'];
        const clientOrderId = this.safeString2 (params, 'client_id', 'clientOrderId');
        const stopPrice = this.safeString2 (params, 'stopPrice', 'triggerPrice');
        const stopLossPrice = this.safeString (params, 'stopLossPrice');
        const takeProfitPrice = this.safeString (params, 'takeProfitPrice');
        const option = this.safeString (params, 'option');
        const isMarketOrder = type === 'market';
        const postOnly = this.isPostOnly (isMarketOrder, option === 'maker_only', params);
        const timeInForceRaw = this.safeStringUpper (params, 'timeInForce');
        const reduceOnly = this.safeBool (params, 'reduceOnly');
        if (reduceOnly) {
            if (!market['swap']) {
                throw new InvalidOrder (this.id + ' createOrder() does not support reduceOnly for ' + market['type'] + ' orders, reduceOnly orders are supported for swap markets only');
            }
        }
        const request: Dict = {
            'market': market['id'],
        };
        if (clientOrderId === undefined) {
            const defaultId = 'x-167673045';
            const brokerId = this.safeString (this.options, 'brokerId', defaultId);
            request['client_id'] = brokerId + '-' + this.uuid16 ();
        } else {
            request['client_id'] = clientOrderId;
        }
        if ((stopLossPrice === undefined) && (takeProfitPrice === undefined)) {
            if (!reduceOnly) {
                request['side'] = side;
            }
            let requestType = type;
            if (postOnly) {
                requestType = 'maker_only';
            } else if (timeInForceRaw !== undefined) {
                if (timeInForceRaw === 'IOC') {
                    requestType = 'ioc';
                } else if (timeInForceRaw === 'FOK') {
                    requestType = 'fok';
                }
            }
            if (!isMarketOrder) {
                request['price'] = this.priceToPrecision (symbol, price);
            }
            request['type'] = requestType;
        }
        if (swap) {
            request['market_type'] = 'FUTURES';
            if (stopLossPrice || takeProfitPrice) {
                if (stopLossPrice) {
                    request['stop_loss_price'] = this.priceToPrecision (symbol, stopLossPrice);
                    request['stop_loss_type'] = this.safeString (params, 'stop_type', 'latest_price');
                } else if (takeProfitPrice) {
                    request['take_profit_price'] = this.priceToPrecision (symbol, takeProfitPrice);
                    request['take_profit_type'] = this.safeString (params, 'stop_type', 'latest_price');
                }
            } else {
                request['amount'] = this.amountToPrecision (symbol, amount);
                if (stopPrice !== undefined) {
                    request['trigger_price'] = this.priceToPrecision (symbol, stopPrice);
                    request['trigger_price_type'] = this.safeString (params, 'stop_type', 'latest_price');
                }
            }
        } else {
            let marginMode = undefined;
            [ marginMode, params ] = this.handleMarginModeAndParams ('createOrder', params);
            if (marginMode !== undefined) {
                request['market_type'] = 'MARGIN';
            } else {
                request['market_type'] = 'SPOT';
            }
            if ((type === 'market') && (side === 'buy')) {
                let createMarketBuyOrderRequiresPrice = true;
                [ createMarketBuyOrderRequiresPrice, params ] = this.handleOptionAndParams (params, 'createOrder', 'createMarketBuyOrderRequiresPrice', true);
                const cost = this.safeNumber (params, 'cost');
                params = this.omit (params, 'cost');
                if (createMarketBuyOrderRequiresPrice) {
                    if ((price === undefined) && (cost === undefined)) {
                        throw new InvalidOrder (this.id + ' createOrder() requires the price argument for market buy orders to calculate the total cost to spend (amount * price), alternatively set the createMarketBuyOrderRequiresPrice option or param to false and pass the cost to spend in the amount argument');
                    } else {
                        const amountString = this.numberToString (amount);
                        const priceString = this.numberToString (price);
                        const quoteAmount = this.parseToNumeric (Precise.stringMul (amountString, priceString));
                        const costRequest = (cost !== undefined) ? cost : quoteAmount;
                        request['amount'] = this.costToPrecision (symbol, costRequest);
                    }
                } else {
                    request['amount'] = this.costToPrecision (symbol, amount);
                }
            } else {
                request['amount'] = this.amountToPrecision (symbol, amount);
            }
            if (stopPrice !== undefined) {
                request['trigger_price'] = this.priceToPrecision (symbol, stopPrice);
            }
        }
        params = this.omit (params, [ 'reduceOnly', 'timeInForce', 'postOnly', 'stopPrice', 'triggerPrice', 'stopLossPrice', 'takeProfitPrice' ]);
        return this.extend (request, params);
    }

    async createOrder (symbol: string, type: OrderType, side: OrderSide, amount: number, price: Num = undefined, params = {}) {
        /**
         * @method
         * @name coinex#createOrder
         * @description create a trade order
         * @see https://docs.coinex.com/api/v2/spot/order/http/put-order
         * @see https://docs.coinex.com/api/v2/spot/order/http/put-stop-order
         * @see https://docs.coinex.com/api/v2/futures/order/http/put-order
         * @see https://docs.coinex.com/api/v2/futures/order/http/put-stop-order
         * @see https://docs.coinex.com/api/v2/futures/position/http/close-position
         * @see https://docs.coinex.com/api/v2/futures/position/http/set-position-stop-loss
         * @see https://docs.coinex.com/api/v2/futures/position/http/set-position-take-profit
         * @param {string} symbol unified symbol of the market to create an order in
         * @param {string} type 'market' or 'limit'
         * @param {string} side 'buy' or 'sell'
         * @param {float} amount how much you want to trade in units of the base currency
         * @param {float} [price] the price at which the order is to be fullfilled, in units of the quote currency, ignored in market orders
         * @param {object} [params] extra parameters specific to the exchange API endpoint
         * @param {float} [params.triggerPrice] price to trigger stop orders
         * @param {float} [params.stopLossPrice] price to trigger stop loss orders
         * @param {float} [params.takeProfitPrice] price to trigger take profit orders
         * @param {string} [params.timeInForce] 'GTC', 'IOC', 'FOK', 'PO'
         * @param {boolean} [params.postOnly] set to true if you wish to make a post only order
         * @param {boolean} [params.reduceOnly] *contract only* indicates if this order is to reduce the size of a position
         * @returns {object} an [order structure]{@link https://docs.ccxt.com/#/?id=order-structure}
         */
        await this.loadMarkets ();
        const market = this.market (symbol);
        const reduceOnly = this.safeBool (params, 'reduceOnly');
        const triggerPrice = this.safeString2 (params, 'stopPrice', 'triggerPrice');
        const stopLossTriggerPrice = this.safeString (params, 'stopLossPrice');
        const takeProfitTriggerPrice = this.safeString (params, 'takeProfitPrice');
        const isTriggerOrder = triggerPrice !== undefined;
        const isStopLossTriggerOrder = stopLossTriggerPrice !== undefined;
        const isTakeProfitTriggerOrder = takeProfitTriggerPrice !== undefined;
        const isStopLossOrTakeProfitTrigger = isStopLossTriggerOrder || isTakeProfitTriggerOrder;
        const request = this.createOrderRequest (symbol, type, side, amount, price, params);
        let response = undefined;
        if (market['spot']) {
            if (isTriggerOrder) {
                response = await this.v2PrivatePostSpotStopOrder (request);
                //
                //     {
                //         "code": 0,
                //         "data": {
                //             "stop_id": 117180138153
                //         },
                //         "message": "OK"
                //     }
                //
            } else {
                response = await this.v2PrivatePostSpotOrder (request);
                //
                //     {
                //         "code": 0,
                //         "data": {
                //             "amount": "0.0001",
                //             "base_fee": "0",
                //             "ccy": "BTC",
                //             "client_id": "x-167673045-a0a3c6461459a801",
                //             "created_at": 1714114386250,
                //             "discount_fee": "0",
                //             "filled_amount": "0",
                //             "filled_value": "0",
                //             "last_fill_amount": "0",
                //             "last_fill_price": "0",
                //             "maker_fee_rate": "0.002",
                //             "market": "BTCUSDT",
                //             "market_type": "SPOT",
                //             "order_id": 117178743547,
                //             "price": "61000",
                //             "quote_fee": "0",
                //             "side": "buy",
                //             "taker_fee_rate": "0.002",
                //             "type": "limit",
                //             "unfilled_amount": "0.0001",
                //             "updated_at": 1714114386250
                //         },
                //         "message": "OK"
                //     }
                //
            }
        } else {
            if (isTriggerOrder) {
                response = await this.v2PrivatePostFuturesStopOrder (request);
                //
                //     {
                //         "code": 0,
                //         "data": {
                //             "stop_id": 136915460994
                //         },
                //         "message": "OK"
                //     }
                //
            } else if (isStopLossOrTakeProfitTrigger) {
                if (isStopLossTriggerOrder) {
                    response = await this.v2PrivatePostFuturesSetPositionStopLoss (request);
                    //
                    //     {
                    //         "code": 0,
                    //         "data": {
                    //             "adl_level": 1,
                    //             "ath_margin_size": "2.14586666",
                    //             "ath_position_amount": "0.0001",
                    //             "avg_entry_price": "64376",
                    //             "bkr_price": "0",
                    //             "close_avbl": "0.0001",
                    //             "cml_position_value": "6.4376",
                    //             "created_at": 1714119054558,
                    //             "leverage": "3",
                    //             "liq_price": "0",
                    //             "maintenance_margin_rate": "0.005",
                    //             "maintenance_margin_value": "0.03218632",
                    //             "margin_avbl": "2.14586666",
                    //             "margin_mode": "cross",
                    //             "market": "BTCUSDT",
                    //             "market_type": "FUTURES",
                    //             "max_position_value": "6.4376",
                    //             "open_interest": "0.0001",
                    //             "position_id": 303884204,
                    //             "position_margin_rate": "3.10624785634397912265",
                    //             "realized_pnl": "-0.0032188",
                    //             "settle_price": "64376",
                    //             "settle_value": "6.4376",
                    //             "side": "long",
                    //             "stop_loss_price": "62000",
                    //             "stop_loss_type": "latest_price",
                    //             "take_profit_price": "0",
                    //             "take_profit_type": "",
                    //             "unrealized_pnl": "0",
                    //             "updated_at": 1714119054559
                    //         },
                    //         "message": "OK"
                    //     }
                    //
                } else if (isTakeProfitTriggerOrder) {
                    response = await this.v2PrivatePostFuturesSetPositionTakeProfit (request);
                    //
                    //     {
                    //         "code": 0,
                    //         "data": {
                    //             "adl_level": 1,
                    //             "ath_margin_size": "2.14586666",
                    //             "ath_position_amount": "0.0001",
                    //             "avg_entry_price": "64376",
                    //             "bkr_price": "0",
                    //             "close_avbl": "0.0001",
                    //             "cml_position_value": "6.4376",
                    //             "created_at": 1714119054558,
                    //             "leverage": "3",
                    //             "liq_price": "0",
                    //             "maintenance_margin_rate": "0.005",
                    //             "maintenance_margin_value": "0.03218632",
                    //             "margin_avbl": "2.14586666",
                    //             "margin_mode": "cross",
                    //             "market": "BTCUSDT",
                    //             "market_type": "FUTURES",
                    //             "max_position_value": "6.4376",
                    //             "open_interest": "0.0001",
                    //             "position_id": 303884204,
                    //             "position_margin_rate": "3.10624785634397912265",
                    //             "realized_pnl": "-0.0032188",
                    //             "settle_price": "64376",
                    //             "settle_value": "6.4376",
                    //             "side": "long",
                    //             "stop_loss_price": "62000",
                    //             "stop_loss_type": "latest_price",
                    //             "take_profit_price": "70000",
                    //             "take_profit_type": "latest_price",
                    //             "unrealized_pnl": "0",
                    //             "updated_at": 1714119054559
                    //         },
                    //         "message": "OK"
                    //     }
                    //
                }
            } else {
                if (reduceOnly) {
                    response = await this.v2PrivatePostFuturesClosePosition (request);
                    //
                    //     {
                    //         "code": 0,
                    //         "data": {
                    //             "amount": "0.0001",
                    //             "client_id": "x-167673045-4f264600c432ac06",
                    //             "created_at": 1714119323764,
                    //             "fee": "0.003221",
                    //             "fee_ccy": "USDT",
                    //             "filled_amount": "0.0001",
                    //             "filled_value": "6.442017",
                    //             "last_filled_amount": "0.0001",
                    //             "last_filled_price": "64420.17",
                    //             "maker_fee_rate": "0",
                    //             "market": "BTCUSDT",
                    //             "market_type": "FUTURES",
                    //             "order_id": 136915813578,
                    //             "price": "0",
                    //             "realized_pnl": "0.004417",
                    //             "side": "sell",
                    //             "taker_fee_rate": "0.0005",
                    //             "type": "market",
                    //             "unfilled_amount": "0",
                    //             "updated_at": 1714119323764
                    //         },
                    //         "message": "OK"
                    //     }
                    //
                } else {
                    response = await this.v2PrivatePostFuturesOrder (request);
                    //
                    //     {
                    //         "code": 0,
                    //         "data": {
                    //             "amount": "0.0001",
                    //             "client_id": "x-167673045-1471b81d747080a0",
                    //             "created_at": 1714116769986,
                    //             "fee": "0",
                    //             "fee_ccy": "USDT",
                    //             "filled_amount": "0",
                    //             "filled_value": "0",
                    //             "last_filled_amount": "0",
                    //             "last_filled_price": "0",
                    //             "maker_fee_rate": "0.0003",
                    //             "market": "BTCUSDT",
                    //             "market_type": "FUTURES",
                    //             "order_id": 136913377780,
                    //             "price": "61000.42",
                    //             "realized_pnl": "0",
                    //             "side": "buy",
                    //             "taker_fee_rate": "0.0005",
                    //             "type": "limit",
                    //             "unfilled_amount": "0.0001",
                    //             "updated_at": 1714116769986
                    //         },
                    //         "message": "OK"
                    //     }
                    //
                }
            }
        }
        const data = this.safeDict (response, 'data', {});
        return this.parseOrder (data, market);
    }

    async createOrders (orders: OrderRequest[], params = {}): Promise<Order[]> {
        /**
         * @method
         * @name coinex#createOrders
         * @description create a list of trade orders (all orders should be of the same symbol)
         * @see https://docs.coinex.com/api/v2/spot/order/http/put-multi-order
         * @see https://docs.coinex.com/api/v2/spot/order/http/put-multi-stop-order
         * @see https://docs.coinex.com/api/v2/futures/order/http/put-multi-order
         * @see https://docs.coinex.com/api/v2/futures/order/http/put-multi-stop-order
         * @param {Array} orders list of orders to create, each object should contain the parameters required by createOrder, namely symbol, type, side, amount, price and params
         * @param {object} [params] extra parameters specific to the api endpoint
         * @returns {object} an [order structure]{@link https://docs.ccxt.com/#/?id=order-structure}
         */
        await this.loadMarkets ();
        const ordersRequests = [];
        let symbol = undefined;
        let reduceOnly = false;
        let isTriggerOrder = false;
        let isStopLossOrTakeProfitTrigger = false;
        for (let i = 0; i < orders.length; i++) {
            const rawOrder = orders[i];
            const marketId = this.safeString (rawOrder, 'symbol');
            if (symbol === undefined) {
                symbol = marketId;
            } else {
                if (symbol !== marketId) {
                    throw new BadRequest (this.id + ' createOrders() requires all orders to have the same symbol');
                }
            }
            const type = this.safeString (rawOrder, 'type');
            const side = this.safeString (rawOrder, 'side');
            const amount = this.safeValue (rawOrder, 'amount');
            const price = this.safeValue (rawOrder, 'price');
            const orderParams = this.safeValue (rawOrder, 'params', {});
            if (type !== 'limit') {
                throw new NotSupported (this.id + ' createOrders() does not support ' + type + ' orders, only limit orders are accepted');
            }
            reduceOnly = this.safeValue (orderParams, 'reduceOnly');
            const triggerPrice = this.safeNumber2 (orderParams, 'stopPrice', 'triggerPrice');
            const stopLossTriggerPrice = this.safeNumber (orderParams, 'stopLossPrice');
            const takeProfitTriggerPrice = this.safeNumber (orderParams, 'takeProfitPrice');
            isTriggerOrder = triggerPrice !== undefined;
            const isStopLossTriggerOrder = stopLossTriggerPrice !== undefined;
            const isTakeProfitTriggerOrder = takeProfitTriggerPrice !== undefined;
            isStopLossOrTakeProfitTrigger = isStopLossTriggerOrder || isTakeProfitTriggerOrder;
            const orderRequest = this.createOrderRequest (marketId, type, side, amount, price, orderParams);
            ordersRequests.push (orderRequest);
        }
        const market = this.market (symbol);
        const request: Dict = {
            'market': market['id'],
            'orders': ordersRequests,
        };
        let response = undefined;
        if (market['spot']) {
            if (isTriggerOrder) {
                response = await this.v2PrivatePostSpotBatchStopOrder (request);
                //
                //     {
                //         "code": 0,
                //         "data": [
                //             {
                //                 "code": 0,
                //                 "data": {
                //                     "stop_id": 117186257510
                //                 },
                //                 "message": "OK"
                //             },
                //         ],
                //         "message": "OK"
                //     }
                //
            } else {
                response = await this.v2PrivatePostSpotBatchOrder (request);
                //
                //     {
                //         "code": 0,
                //         "data": [
                //             {
                //                 "amount": "0.0001",
                //                 "base_fee": "0",
                //                 "ccy": "BTC",
                //                 "client_id": "x-167673045-f3651372049dab0d",
                //                 "created_at": 1714121403450,
                //                 "discount_fee": "0",
                //                 "filled_amount": "0",
                //                 "filled_value": "0",
                //                 "last_fill_amount": "0",
                //                 "last_fill_price": "0",
                //                 "maker_fee_rate": "0.002",
                //                 "market": "BTCUSDT",
                //                 "market_type": "SPOT",
                //                 "order_id": 117185362233,
                //                 "price": "61000",
                //                 "quote_fee": "0",
                //                 "side": "buy",
                //                 "taker_fee_rate": "0.002",
                //                 "type": "limit",
                //                 "unfilled_amount": "0.0001",
                //                 "updated_at": 1714121403450
                //             },
                //             {
                //                 "code": 3109,
                //                 "data": null,
                //                 "message": "balance not enough"
                //             }
                //         ],
                //         "message": "OK"
                //     }
                //
            }
        } else {
            if (isTriggerOrder) {
                response = await this.v2PrivatePostFuturesBatchStopOrder (request);
                //
                //     {
                //         "code": 0,
                //         "data": [
                //             {
                //                 "code": 0,
                //                 "data": {
                //                     "stop_id": 136919625994
                //                 },
                //                 "message": "OK"
                //             },
                //         ],
                //         "message": "OK"
                //     }
                //
            } else if (isStopLossOrTakeProfitTrigger) {
                throw new NotSupported (this.id + ' createOrders() does not support stopLossPrice or takeProfitPrice orders');
            } else {
                if (reduceOnly) {
                    throw new NotSupported (this.id + ' createOrders() does not support reduceOnly orders');
                } else {
                    response = await this.v2PrivatePostFuturesBatchOrder (request);
                    //
                    //     {
                    //         "code": 0,
                    //         "data": [
                    //             {
                    //                 "code": 0,
                    //                 "data": {
                    //                     "amount": "0.0001",
                    //                     "client_id": "x-167673045-2cb7436f3462a654",
                    //                     "created_at": 1714122832493,
                    //                     "fee": "0",
                    //                     "fee_ccy": "USDT",
                    //                     "filled_amount": "0",
                    //                     "filled_value": "0",
                    //                     "last_filled_amount": "0",
                    //                     "last_filled_price": "0",
                    //                     "maker_fee_rate": "0.0003",
                    //                     "market": "BTCUSDT",
                    //                     "market_type": "FUTURES",
                    //                     "order_id": 136918835063,
                    //                     "price": "61000",
                    //                     "realized_pnl": "0",
                    //                     "side": "buy",
                    //                     "taker_fee_rate": "0.0005",
                    //                     "type": "limit",
                    //                     "unfilled_amount": "0.0001",
                    //                     "updated_at": 1714122832493
                    //                 },
                    //                 "message": "OK"
                    //             },
                    //         ],
                    //         "message": "OK"
                    //     }
                    //
                }
            }
        }
        const data = this.safeList (response, 'data', []);
        const results = [];
        for (let i = 0; i < data.length; i++) {
            const entry = data[i];
            let status = undefined;
            const code = this.safeInteger (entry, 'code');
            if (code !== undefined) {
                if (code !== 0) {
                    status = 'rejected';
                } else {
                    status = 'open';
                }
            }
            const innerData = this.safeDict (entry, 'data', {});
            let order = undefined;
            if (market['spot'] && !isTriggerOrder) {
                entry['status'] = status;
                order = this.parseOrder (entry, market);
            } else {
                innerData['status'] = status;
                order = this.parseOrder (innerData, market);
            }
            results.push (order);
        }
        return results;
    }

    async cancelOrders (ids, symbol: Str = undefined, params = {}) {
        /**
         * @method
         * @name coinex#cancelOrders
         * @description cancel multiple orders
         * @see https://docs.coinex.com/api/v2/spot/order/http/cancel-batch-order
         * @see https://docs.coinex.com/api/v2/spot/order/http/cancel-batch-stop-order
         * @see https://docs.coinex.com/api/v2/futures/order/http/cancel-batch-order
         * @see https://docs.coinex.com/api/v2/futures/order/http/cancel-batch-stop-order
         * @param {string[]} ids order ids
         * @param {string} symbol unified market symbol
         * @param {object} [params] extra parameters specific to the exchange API endpoint
         * @param {boolean} [params.trigger] set to true for canceling stop orders
         * @returns {object} a list of [order structures]{@link https://docs.ccxt.com/#/?id=order-structure}
         */
        if (symbol === undefined) {
            throw new ArgumentsRequired (this.id + ' cancelOrders() requires a symbol argument');
        }
        await this.loadMarkets ();
        const market = this.market (symbol);
        const request: Dict = {
            'market': market['id'],
        };
        const stop = this.safeBool2 (params, 'stop', 'trigger');
        params = this.omit (params, [ 'stop', 'trigger' ]);
        let response = undefined;
        if (stop) {
            request['stop_ids'] = ids;
        } else {
            request['order_ids'] = ids;
        }
        if (market['spot']) {
            if (stop) {
                response = await this.v2PrivatePostSpotCancelBatchStopOrder (this.extend (request, params));
                //
                //     {
                //         "code": 0,
                //         "data": [
                //             {
                //                 "code": 0,
                //                 "data": {
                //                     "amount": "0.0001",
                //                     "ccy": "BTC",
                //                     "client_id": "x-167673045-8e33d6f4a4bcb022",
                //                     "created_at": 1714188827291,
                //                     "market": "BTCUSDT",
                //                     "market_type": "SPOT",
                //                     "price": "61000",
                //                     "side": "buy",
                //                     "stop_id": 117248845854,
                //                     "trigger_direction": "higher",
                //                     "trigger_price": "62000",
                //                     "trigger_price_type": "mark_price",
                //                     "type": "limit",
                //                     "updated_at": 1714188827291
                //                 },
                //                 "message": "OK"
                //             },
                //         ],
                //         "message": "OK"
                //     }
                //
            } else {
                response = await this.v2PrivatePostSpotCancelBatchOrder (this.extend (request, params));
                //
                //     {
                //         "code": 0,
                //         "data": [
                //             {
                //                 "code": 0,
                //                 "data": {
                //                     "amount": "0.0001",
                //                     "base_fee": "0",
                //                     "ccy": "BTC",
                //                     "client_id": "x-167673045-c1cc78e5b42d8c4e",
                //                     "created_at": 1714188449497,
                //                     "discount_fee": "0",
                //                     "filled_amount": "0",
                //                     "filled_value": "0",
                //                     "last_fill_amount": "0",
                //                     "last_fill_price": "0",
                //                     "maker_fee_rate": "0.002",
                //                     "market": "BTCUSDT",
                //                     "market_type": "SPOT",
                //                     "order_id": 117248494358,
                //                     "price": "60000",
                //                     "quote_fee": "0",
                //                     "side": "buy",
                //                     "taker_fee_rate": "0.002",
                //                     "type": "limit",
                //                     "unfilled_amount": "0.0001",
                //                     "updated_at": 1714188449497
                //                 },
                //                 "message": ""
                //             },
                //         ],
                //         "message": "OK"
                //     }
                //
            }
        } else {
            request['market_type'] = 'FUTURES';
            if (stop) {
                response = await this.v2PrivatePostFuturesCancelBatchStopOrder (this.extend (request, params));
                //
                //     {
                //         "code": 0,
                //         "data": [
                //             {
                //                 "code": 0,
                //                 "data": {
                //                     "amount": "0.0001",
                //                     "client_id": "x-167673045-a7d7714c6478acf6",
                //                     "created_at": 1714187923820,
                //                     "market": "BTCUSDT",
                //                     "market_type": "FUTURES",
                //                     "price": "61000",
                //                     "side": "buy",
                //                     "stop_id": 136984426097,
                //                     "trigger_direction": "higher",
                //                     "trigger_price": "62000",
                //                     "trigger_price_type": "latest_price",
                //                     "type": "limit",
                //                     "updated_at": 1714187974363
                //                 },
                //                 "message": ""
                //             },
                //         ],
                //         "message": "OK"
                //     }
                //
            } else {
                response = await this.v2PrivatePostFuturesCancelBatchOrder (this.extend (request, params));
                //
                //     {
                //         "code": 0,
                //         "data": [
                //             {
                //                 "code": 0,
                //                 "data": {
                //                     "amount": "0.0001",
                //                     "client_id": "x-167673045-9f80fde284339a72",
                //                     "created_at": 1714187491784,
                //                     "fee": "0",
                //                     "fee_ccy": "USDT",
                //                     "filled_amount": "0",
                //                     "filled_value": "0",
                //                     "last_filled_amount": "0",
                //                     "last_filled_price": "0",
                //                     "maker_fee_rate": "0.0003",
                //                     "market": "BTCUSDT",
                //                     "market_type": "FUTURES",
                //                     "order_id": 136983851788,
                //                     "price": "61000",
                //                     "realized_pnl": "0",
                //                     "side": "buy",
                //                     "taker_fee_rate": "0.0005",
                //                     "type": "limit",
                //                     "unfilled_amount": "0.0001",
                //                     "updated_at": 1714187567079
                //                 },
                //                 "message": ""
                //             },
                //         ],
                //         "message": "OK"
                //     }
                //
            }
        }
        const data = this.safeList (response, 'data', []);
        const results = [];
        for (let i = 0; i < data.length; i++) {
            const entry = data[i];
            const item = this.safeDict (entry, 'data', {});
            const order = this.parseOrder (item, market);
            results.push (order);
        }
        return results;
    }

    async editOrder (id: string, symbol: string, type: OrderType, side: OrderSide, amount: Num = undefined, price: Num = undefined, params = {}) {
        /**
         * @method
         * @name coinex#editOrder
         * @description edit a trade order
         * @see https://docs.coinex.com/api/v2/spot/order/http/edit-order
         * @see https://docs.coinex.com/api/v2/spot/order/http/edit-stop-order
         * @see https://docs.coinex.com/api/v2/futures/order/http/edit-order
         * @see https://docs.coinex.com/api/v2/futures/order/http/edit-stop-order
         * @param {string} id order id
         * @param {string} symbol unified symbol of the market to create an order in
         * @param {string} type 'market' or 'limit'
         * @param {string} side 'buy' or 'sell'
         * @param {float} amount how much of the currency you want to trade in units of the base currency
         * @param {float} [price] the price at which the order is to be fullfilled, in units of the quote currency, ignored in market orders
         * @param {object} [params] extra parameters specific to the exchange API endpoint
         * @param {float} [params.triggerPrice] the price to trigger stop orders
         * @returns {object} an [order structure]{@link https://docs.ccxt.com/#/?id=order-structure}
         */
        if (symbol === undefined) {
            throw new ArgumentsRequired (this.id + ' editOrder() requires a symbol argument');
        }
        await this.loadMarkets ();
        const market = this.market (symbol);
        const request: Dict = {
            'market': market['id'],
        };
        if (amount !== undefined) {
            request['amount'] = this.amountToPrecision (symbol, amount);
        }
        if (price !== undefined) {
            request['price'] = this.priceToPrecision (symbol, price);
        }
        let response = undefined;
        const triggerPrice = this.safeStringN (params, [ 'stopPrice', 'triggerPrice', 'trigger_price' ]);
        params = this.omit (params, [ 'stopPrice', 'triggerPrice' ]);
        const isTriggerOrder = triggerPrice !== undefined;
        if (isTriggerOrder) {
            request['trigger_price'] = this.priceToPrecision (symbol, triggerPrice);
            request['stop_id'] = this.parseToNumeric (id);
        } else {
            request['order_id'] = this.parseToNumeric (id);
        }
        let marginMode = undefined;
        [ marginMode, params ] = this.handleMarginModeAndParams ('editOrder', params);
        if (market['spot']) {
            if (marginMode !== undefined) {
                request['market_type'] = 'MARGIN';
            } else {
                request['market_type'] = 'SPOT';
            }
            if (isTriggerOrder) {
                response = await this.v2PrivatePostSpotModifyStopOrder (this.extend (request, params));
                //
                //     {
                //         "code": 0,
                //         "data": {
                //             "stop_id": 117337235167
                //         },
                //         "message": "OK"
                //     }
                //
            } else {
                response = await this.v2PrivatePostSpotModifyOrder (this.extend (request, params));
                //
                //     {
                //         "code": 0,
                //         "data": {
                //             "amount": "0.0001",
                //             "base_fee": "0",
                //             "ccy": "BTC",
                //             "client_id": "x-167673045-87eb2bebf42882d8",
                //             "created_at": 1714290302047,
                //             "discount_fee": "0",
                //             "filled_amount": "0",
                //             "filled_value": "0",
                //             "last_fill_amount": "0",
                //             "last_fill_price": "0",
                //             "maker_fee_rate": "0.002",
                //             "market": "BTCUSDT",
                //             "market_type": "SPOT",
                //             "order_id": 117336922195,
                //             "price": "61000",
                //             "quote_fee": "0",
                //             "side": "buy",
                //             "status": "open",
                //             "taker_fee_rate": "0.002",
                //             "type": "limit",
                //             "unfilled_amount": "0.0001",
                //             "updated_at": 1714290191141
                //         },
                //         "message": "OK"
                //     }
                //
            }
        } else {
            request['market_type'] = 'FUTURES';
            if (isTriggerOrder) {
                response = await this.v2PrivatePostFuturesModifyStopOrder (this.extend (request, params));
                //
                //     {
                //         "code": 0,
                //         "data": {
                //             "stop_id": 137091875605
                //         },
                //         "message": "OK"
                //     }
                //
            } else {
                response = await this.v2PrivatePostFuturesModifyOrder (this.extend (request, params));
                //
                //     {
                //         "code": 0,
                //         "data": {
                //             "amount": "0.0001",
                //             "client_id": "x-167673045-3f2d09191462b207",
                //             "created_at": 1714290927630,
                //             "fee": "0",
                //             "fee_ccy": "USDT",
                //             "filled_amount": "0",
                //             "filled_value": "0",
                //             "last_filled_amount": "0",
                //             "last_filled_price": "0",
                //             "maker_fee_rate": "0.0003",
                //             "market": "BTCUSDT",
                //             "market_type": "FUTURES",
                //             "order_id": 137091566717,
                //             "price": "61000",
                //             "realized_pnl": "0",
                //             "side": "buy",
                //             "taker_fee_rate": "0.0005",
                //             "type": "limit",
                //             "unfilled_amount": "0.0001",
                //             "updated_at": 1714290927630
                //         },
                //         "message": "OK"
                //     }
                //
            }
        }
        const data = this.safeDict (response, 'data', {});
        return this.parseOrder (data, market);
    }

    async cancelOrder (id: string, symbol: Str = undefined, params = {}) {
        /**
         * @method
         * @name coinex#cancelOrder
         * @description cancels an open order
         * @see https://docs.coinex.com/api/v2/spot/order/http/cancel-order
         * @see https://docs.coinex.com/api/v2/spot/order/http/cancel-stop-order
         * @see https://docs.coinex.com/api/v2/spot/order/http/cancel-order-by-client-id
         * @see https://docs.coinex.com/api/v2/spot/order/http/cancel-stop-order-by-client-id
         * @see https://docs.coinex.com/api/v2/futures/order/http/cancel-order
         * @see https://docs.coinex.com/api/v2/futures/order/http/cancel-stop-order
         * @see https://docs.coinex.com/api/v2/futures/order/http/cancel-order-by-client-id
         * @see https://docs.coinex.com/api/v2/futures/order/http/cancel-stop-order-by-client-id
         * @param {string} id order id
         * @param {string} symbol unified symbol of the market the order was made in
         * @param {object} [params] extra parameters specific to the exchange API endpoint
         * @param {string} [params.clientOrderId] client order id, defaults to id if not passed
         * @param {boolean} [params.trigger] set to true for canceling a trigger order
         * @returns {object} an [order structure]{@link https://docs.ccxt.com/#/?id=order-structure}
         */
        if (symbol === undefined) {
            throw new ArgumentsRequired (this.id + ' cancelOrder() requires a symbol argument');
        }
        await this.loadMarkets ();
        const market = this.market (symbol);
        const isTriggerOrder = this.safeBool2 (params, 'stop', 'trigger');
        const swap = market['swap'];
        const request: Dict = {
            'market': market['id'],
        };
        let marginMode = undefined;
        [ marginMode, params ] = this.handleMarginModeAndParams ('cancelOrder', params);
        if (swap) {
            request['market_type'] = 'FUTURES';
        } else {
            if (marginMode !== undefined) {
                request['market_type'] = 'MARGIN';
            } else {
                request['market_type'] = 'SPOT';
            }
        }
        const clientOrderId = this.safeString2 (params, 'client_id', 'clientOrderId');
        params = this.omit (params, [ 'stop', 'trigger', 'clientOrderId' ]);
        let response = undefined;
        if (clientOrderId !== undefined) {
            request['client_id'] = clientOrderId;
            if (isTriggerOrder) {
                if (swap) {
                    response = await this.v2PrivatePostFuturesCancelStopOrderByClientId (this.extend (request, params));
                    //     {
                    //         "code": 0,
                    //         "data": [
                    //             {
                    //                 "code": 0,
                    //                 "data": {
                    //                     "amount": "0.0001",
                    //                     "client_id": "client01",
                    //                     "created_at": 1714368624473,
                    //                     "market": "BTCUSDT",
                    //                     "market_type": "FUTURES",
                    //                     "price": "61000",
                    //                     "side": "buy",
                    //                     "stop_id": 137175823891,
                    //                     "trigger_direction": "higher",
                    //                     "trigger_price": "61500",
                    //                     "trigger_price_type": "latest_price",
                    //                     "type": "limit",
                    //                     "updated_at": 1714368661444
                    //                 },
                    //                 "message": ""
                    //             }
                    //         ],
                    //         "message": "OK"
                    //     }
                } else {
                    response = await this.v2PrivatePostSpotCancelStopOrderByClientId (this.extend (request, params));
                    //     {
                    //         "code" :0,
                    //         "data": [
                    //             {
                    //                 "code": 0,
                    //                 "data": {
                    //                     "amount": "0.0001",
                    //                     "ccy": "BTC",
                    //                     "client_id": "client01",
                    //                     "created_at": 1714366950279,
                    //                     "market": "BTCUSDT",
                    //                     "market_type": "SPOT",
                    //                     "price": "61000",
                    //                     "side": "buy",
                    //                     "stop_id": 117402512706,
                    //                     "trigger_direction": "higher",
                    //                     "trigger_price": "61500",
                    //                     "trigger_price_type": "mark_price",
                    //                     "type": "limit",
                    //                     "updated_at": 1714366950279
                    //                 },
                    //                 "message": "OK"
                    //             }
                    //         ],
                    //         "message": "OK"
                    //     }
                }
            } else {
                if (swap) {
                    response = await this.v2PrivatePostFuturesCancelOrderByClientId (this.extend (request, params));
                    //     {
                    //         "code": 0,
                    //         "data": [
                    //             {
                    //                 "code": 0,
                    //                 "data": {
                    //                     "amount": "0.0001",
                    //                     "client_id": "x-167673045-bf60e24bb437a3df",
                    //                     "created_at": 1714368416437,
                    //                     "fee": "0",
                    //                     "fee_ccy": "USDT",
                    //                     "filled_amount": "0",
                    //                     "filled_value": "0",
                    //                     "last_filled_amount": "0",
                    //                     "last_filled_price": "0",
                    //                     "maker_fee_rate": "0.0003",
                    //                     "market": "BTCUSDT",
                    //                     "market_type": "FUTURES",
                    //                     "order_id": 137175616437,
                    //                     "price": "61000",
                    //                     "realized_pnl": "0",
                    //                     "side": "buy",
                    //                     "taker_fee_rate": "0.0005",
                    //                     "type": "limit",
                    //                     "unfilled_amount": "0.0001",
                    //                     "updated_at": 1714368507174
                    //                 },
                    //                 "message": ""
                    //             }
                    //         ],
                    //         "message": "OK"
                    //     }
                } else {
                    response = await this.v2PrivatePostSpotCancelOrderByClientId (this.extend (request, params));
                    //     {
                    //         "code": 0,
                    //         "data": [
                    //             {
                    //                 "code": 0,
                    //                 "data": {
                    //                     "amount": "0.0001",
                    //                     "base_fee": "0",
                    //                     "ccy": "BTC",
                    //                     "client_id": "x-167673045-d49eaca5f412afc8",
                    //                     "created_at": 1714366502807,
                    //                     "discount_fee": "0",
                    //                     "filled_amount": "0",
                    //                     "filled_value": "0",
                    //                     "last_fill_amount": "0",
                    //                     "last_fill_price": "0",
                    //                     "maker_fee_rate": "0.002",
                    //                     "market": "BTCUSDT",
                    //                     "market_type": "SPOT",
                    //                     "order_id": 117402157490,
                    //                     "price": "61000",
                    //                     "quote_fee": "0",
                    //                     "side": "buy",
                    //                     "taker_fee_rate": "0.002",
                    //                     "type": "limit",
                    //                     "unfilled_amount": "0.0001",
                    //                     "updated_at": 1714366502807
                    //                 },
                    //                 "message": "OK"
                    //             }
                    //         ],
                    //         "message": "OK"
                    //     }
                }
            }
        } else {
            if (isTriggerOrder) {
                request['stop_id'] = this.parseToNumeric (id);
                if (swap) {
                    response = await this.v2PrivatePostFuturesCancelStopOrder (this.extend (request, params));
                    //     {
                    //         "code": 0,
                    //         "data": {
                    //             "amount": "0.0001",
                    //             "ccy": "BTC",
                    //             "client_id": "x-167673045-f21ecfd7542abf1f",
                    //             "created_at": 1714366177334,
                    //             "market": "BTCUSDT",
                    //             "market_type": "SPOT",
                    //             "price": "61000",
                    //             "side": "buy",
                    //             "stop_id": 117401897954,
                    //             "trigger_direction": "higher",
                    //             "trigger_price": "61500",
                    //             "trigger_price_type": "mark_price",
                    //             "type": "limit",
                    //             "updated_at": 1714366177334
                    //         },
                    //         "message": "OK"
                    //     }
                } else {
                    response = await this.v2PrivatePostSpotCancelStopOrder (this.extend (request, params));
                    //     {
                    //         "code": 0,
                    //         "data": {
                    //             "amount": "0.0001",
                    //             "ccy": "BTC",
                    //             "client_id": "x-167673045-f21ecfd7542abf1f",
                    //             "created_at": 1714366177334,
                    //             "market": "BTCUSDT",
                    //             "market_type": "SPOT",
                    //             "price": "61000",
                    //             "side": "buy",
                    //             "stop_id": 117401897954,
                    //             "trigger_direction": "higher",
                    //             "trigger_price": "61500",
                    //             "trigger_price_type": "mark_price",
                    //             "type": "limit",
                    //             "updated_at": 1714366177334
                    //         },
                    //         "message": "OK"
                    //     }
                }
            } else {
                request['order_id'] = this.parseToNumeric (id);
                if (swap) {
                    response = await this.v2PrivatePostFuturesCancelOrder (this.extend (request, params));
                    //     {
                    //         "code": 0,
                    //         "data": {
                    //             "amount": "0.0001",
                    //             "client_id": "x-167673045-7f14381c74a98a85",
                    //             "created_at": 1714367342024,
                    //             "fee": "0",
                    //             "fee_ccy": "USDT",
                    //             "filled_amount": "0",
                    //             "filled_value": "0",
                    //             "last_filled_amount": "0",
                    //             "last_filled_price": "0",
                    //             "maker_fee_rate": "0.0003",
                    //             "market": "BTCUSDT",
                    //             "market_type": "FUTURES",
                    //             "order_id": 137174472136,
                    //             "price": "61000",
                    //             "realized_pnl": "0",
                    //             "side": "buy",
                    //             "taker_fee_rate": "0.0005",
                    //             "type": "limit",
                    //             "unfilled_amount": "0.0001",
                    //             "updated_at": 1714367515978
                    //         },
                    //         "message": "OK"
                    //     }
                } else {
                    response = await this.v2PrivatePostSpotCancelOrder (this.extend (request, params));
                    //     {
                    //         "code": 0,
                    //         "data": {
                    //             "amount": "0.0001",
                    //             "base_fee": "0",
                    //             "ccy": "BTC",
                    //             "client_id": "x-167673045-86fbe37b54a2aea3",
                    //             "created_at": 1714365277437,
                    //             "discount_fee": "0",
                    //             "filled_amount": "0",
                    //             "filled_value": "0",
                    //             "last_fill_amount": "0",
                    //             "last_fill_price": "0",
                    //             "maker_fee_rate": "0.002",
                    //             "market": "BTCUSDT",
                    //             "market_type": "SPOT",
                    //             "order_id": 117401168172,
                    //             "price": "61000",
                    //             "quote_fee": "0",
                    //             "side": "buy",
                    //             "taker_fee_rate": "0.002",
                    //             "type": "limit",
                    //             "unfilled_amount": "0.0001",
                    //             "updated_at": 1714365277437
                    //         },
                    //         "message": "OK"
                    //     }
                }
            }
        }
        let data = undefined;
        if (clientOrderId !== undefined) {
            const rows = this.safeList (response, 'data', []);
            data = this.safeDict (rows[0], 'data', {});
        } else {
            data = this.safeDict (response, 'data', {});
        }
        return this.parseOrder (data, market);
    }

    async cancelAllOrders (symbol: Str = undefined, params = {}) {
        /**
         * @method
         * @name coinex#cancelAllOrders
         * @description cancel all open orders in a market
         * @see https://docs.coinex.com/api/v2/spot/order/http/cancel-all-order
         * @see https://docs.coinex.com/api/v2/futures/order/http/cancel-all-order
         * @param {string} symbol unified market symbol of the market to cancel orders in
         * @param {object} [params] extra parameters specific to the exchange API endpoint
         * @param {string} [params.marginMode] 'cross' or 'isolated' for canceling spot margin orders
         * @returns {object[]} a list of [order structures]{@link https://docs.ccxt.com/#/?id=order-structure}
         */
        if (symbol === undefined) {
            throw new ArgumentsRequired (this.id + ' cancelAllOrders() requires a symbol argument');
        }
        await this.loadMarkets ();
        const market = this.market (symbol);
        const request: Dict = {
            'market': market['id'],
        };
        let response = undefined;
        if (market['swap']) {
            request['market_type'] = 'FUTURES';
            response = await this.v2PrivatePostFuturesCancelAllOrder (this.extend (request, params));
            //
            // {"code":0,"data":{},"message":"OK"}
            //
        } else {
            let marginMode = undefined;
            [ marginMode, params ] = this.handleMarginModeAndParams ('cancelAllOrders', params);
            if (marginMode !== undefined) {
                request['market_type'] = 'MARGIN';
            } else {
                request['market_type'] = 'SPOT';
            }
            response = await this.v2PrivatePostSpotCancelAllOrder (this.extend (request, params));
            //
            // {"code":0,"data":{},"message":"OK"}
            //
        }
        return response;
    }

    async fetchOrder (id: string, symbol: Str = undefined, params = {}) {
        /**
         * @method
         * @name coinex#fetchOrder
         * @description fetches information on an order made by the user
         * @see https://docs.coinex.com/api/v2/spot/order/http/get-order-status
         * @see https://docs.coinex.com/api/v2/futures/order/http/get-order-status
         * @param {string} symbol unified symbol of the market the order was made in
         * @param {object} [params] extra parameters specific to the exchange API endpoint
         * @returns {object} An [order structure]{@link https://docs.ccxt.com/#/?id=order-structure}
         */
        if (symbol === undefined) {
            throw new ArgumentsRequired (this.id + ' fetchOrder() requires a symbol argument');
        }
        await this.loadMarkets ();
        const market = this.market (symbol);
        const request: Dict = {
            'market': market['id'],
            'order_id': this.parseToNumeric (id),
        };
        let response = undefined;
        if (market['swap']) {
            response = await this.v2PrivateGetFuturesOrderStatus (this.extend (request, params));
            //
            //     {
            //         "code": 0,
            //         "data": {
            //             "amount": "0.0001",
            //             "client_id": "x-167673045-da5f31dcd478a829",
            //             "created_at": 1714460987164,
            //             "fee": "0",
            //             "fee_ccy": "USDT",
            //             "filled_amount": "0",
            //             "filled_value": "0",
            //             "last_filled_amount": "0",
            //             "last_filled_price": "0",
            //             "maker_fee_rate": "0.0003",
            //             "market": "BTCUSDT",
            //             "market_type": "FUTURES",
            //             "order_id": 137319868771,
            //             "price": "61000",
            //             "realized_pnl": "0",
            //             "side": "buy",
            //             "status": "open",
            //             "taker_fee_rate": "0.0005",
            //             "type": "limit",
            //             "unfilled_amount": "0.0001",
            //             "updated_at": 1714460987164
            //         },
            //         "message": "OK"
            //     }
            //
        } else {
            response = await this.v2PrivateGetSpotOrderStatus (this.extend (request, params));
            //
            //     {
            //         "code": 0,
            //         "data": {
            //             "amount": "0.0001",
            //             "base_fee": "0",
            //             "ccy": "BTC",
            //             "client_id": "x-167673045-da918d6724e3af81",
            //             "created_at": 1714461638958,
            //             "discount_fee": "0",
            //             "filled_amount": "0",
            //             "filled_value": "0",
            //             "last_fill_amount": "0",
            //             "last_fill_price": "0",
            //             "maker_fee_rate": "0.002",
            //             "market": "BTCUSDT",
            //             "market_type": "SPOT",
            //             "order_id": 117492012985,
            //             "price": "61000",
            //             "quote_fee": "0",
            //             "side": "buy",
            //             "status": "open",
            //             "taker_fee_rate": "0.002",
            //             "type": "limit",
            //             "unfilled_amount": "0.0001",
            //             "updated_at": 1714461638958
            //         },
            //         "message": "OK"
            //     }
            //
        }
        const data = this.safeDict (response, 'data', {});
        return this.parseOrder (data, market);
    }

    async fetchOrdersByStatus (status, symbol: Str = undefined, since: Int = undefined, limit: Int = undefined, params = {}) {
        /**
         * @method
         * @name coinex#fetchOrdersByStatus
         * @description fetch a list of orders
         * @see https://docs.coinex.com/api/v2/spot/order/http/list-finished-order
         * @see https://docs.coinex.com/api/v2/spot/order/http/list-finished-stop-order
         * @see https://docs.coinex.com/api/v2/futures/order/http/list-finished-order
         * @see https://docs.coinex.com/api/v2/futures/order/http/list-finished-stop-order
         * @param {string} symbol unified market symbol of the market orders were made in
         * @param {int} [since] the earliest time in ms to fetch orders for
         * @param {int} [limit] the maximum number of order structures to retrieve
         * @param {boolean} [params.trigger] set to true for fetching trigger orders
         * @param {string} [params.marginMode] 'cross' or 'isolated' for fetching spot margin orders
         * @returns {Order[]} a list of [order structures]{@link https://docs.ccxt.com/#/?id=order-structure}
         */
        await this.loadMarkets ();
        const request: Dict = {};
        let market = undefined;
        if (symbol !== undefined) {
            market = this.market (symbol);
            request['market'] = market['id'];
        }
        if (limit !== undefined) {
            request['limit'] = limit;
        }
        const stop = this.safeBool2 (params, 'stop', 'trigger');
        params = this.omit (params, [ 'stop', 'trigger' ]);
        let marketType = undefined;
        [ marketType, params ] = this.handleMarketTypeAndParams ('fetchOrdersByStatus', market, params);
        let response = undefined;
        const isClosed = (status === 'finished') || (status === 'closed');
        const isOpen = (status === 'pending') || (status === 'open');
        if (marketType === 'swap') {
            request['market_type'] = 'FUTURES';
            if (isClosed) {
                if (stop) {
                    response = await this.v2PrivateGetFuturesFinishedStopOrder (this.extend (request, params));
                    //
                    //     {
                    //         "code": 0,
                    //         "data": [
                    //             {
                    //                 "stop_id": 52431158859,
                    //                 "market": "BTCUSDT",
                    //                 "market_type": "FUTURES",
                    //                 "side": "sell",
                    //                 "type": "market",
                    //                 "amount": "0.0005",
                    //                 "price": "20599.64",
                    //                 "client_id": "",
                    //                 "created_at": 1667547909856,
                    //                 "updated_at": 1667547909856,
                    //                 "trigger_price": "20599.64",
                    //                 "trigger_price_type": "latest_price",
                    //                 "trigger_direction": ""
                    //             },
                    //         ],
                    //         "message": "OK",
                    //         "pagination": {
                    //             "has_next": false
                    //         }
                    //     }
                    //
                } else {
                    response = await this.v2PrivateGetFuturesFinishedOrder (this.extend (request, params));
                    //
                    //     {
                    //         "code": 0,
                    //         "data": [
                    //             {
                    //                 "order_id": 136915813578,
                    //                 "market": "BTCUSDT",
                    //                 "market_type": "FUTURES",
                    //                 "side": "sell",
                    //                 "type": "market",
                    //                 "amount": "0.0001",
                    //                 "price": "0",
                    //                 "client_id": "x-167673045-4f264600c432ac06",
                    //                 "created_at": 1714119323764,
                    //                 "updated_at": 1714119323764,
                    //                 "unfilled_amount": "0",
                    //                 "filled_amount": "0.0001",
                    //                 "filled_value": "6.442017",
                    //                 "fee": "0.003221",
                    //                 "fee_ccy": "USDT",
                    //                 "maker_fee_rate": "0",
                    //                 "taker_fee_rate": "0.0005"
                    //             },
                    //         ],
                    //         "message": "OK",
                    //         "pagination": {
                    //             "has_next": false
                    //         }
                    //     }
                    //
                }
            } else if (isOpen) {
                if (stop) {
                    response = await this.v2PrivateGetFuturesPendingStopOrder (this.extend (request, params));
                    //
                    //     {
                    //         "code": 0,
                    //         "data": [
                    //             {
                    //                 "stop_id": 137481469849,
                    //                 "market": "BTCUSDT",
                    //                 "market_type": "FUTURES",
                    //                 "side": "buy",
                    //                 "type": "limit",
                    //                 "amount": "0.0001",
                    //                 "price": "51000",
                    //                 "client_id": "x-167673045-2b932341949fa2a1",
                    //                 "created_at": 1714552257876,
                    //                 "updated_at": 1714552257876,
                    //                 "trigger_price": "52000",
                    //                 "trigger_price_type": "latest_price",
                    //                 "trigger_direction": "higher"
                    //             }
                    //         ],
                    //         "message": "OK",
                    //         "pagination": {
                    //             "total": 1,
                    //             "has_next": false
                    //         }
                    //     }
                    //
                } else {
                    response = await this.v2PrivateGetFuturesPendingOrder (this.extend (request, params));
                    //
                    //     {
                    //         "code": 0,
                    //         "data": [
                    //             {
                    //                 "order_id": 137480580906,
                    //                 "market": "BTCUSDT",
                    //                 "market_type": "FUTURES",
                    //                 "side": "buy",
                    //                 "type": "limit",
                    //                 "amount": "0.0001",
                    //                 "price": "51000",
                    //                 "client_id": "",
                    //                 "created_at": 1714551877569,
                    //                 "updated_at": 1714551877569,
                    //                 "unfilled_amount": "0.0001",
                    //                 "filled_amount": "0",
                    //                 "filled_value": "0",
                    //                 "fee": "0",
                    //                 "fee_ccy": "USDT",
                    //                 "maker_fee_rate": "0.0003",
                    //                 "taker_fee_rate": "0.0005",
                    //                 "last_filled_amount": "0",
                    //                 "last_filled_price": "0",
                    //                 "realized_pnl": "0"
                    //             }
                    //         ],
                    //         "message": "OK",
                    //         "pagination": {
                    //             "total": 1,
                    //             "has_next": false
                    //         }
                    //     }
                    //
                }
            }
        } else {
            let marginMode = undefined;
            [ marginMode, params ] = this.handleMarginModeAndParams ('fetchOrdersByStatus', params);
            if (marginMode !== undefined) {
                request['market_type'] = 'MARGIN';
            } else {
                request['market_type'] = 'SPOT';
            }
            if (isClosed) {
                if (stop) {
                    response = await this.v2PrivateGetSpotFinishedStopOrder (this.extend (request, params));
                    //
                    //     {
                    //         "code": 0,
                    //         "data": [
                    //             {
                    //                 "stop_id": 117654881420,
                    //                 "market": "BTCUSDT",
                    //                 "market_type": "SPOT",
                    //                 "ccy": "USDT",
                    //                 "side": "buy",
                    //                 "type": "market",
                    //                 "amount": "5.83325524",
                    //                 "price": "0",
                    //                 "trigger_price": "57418",
                    //                 "trigger_direction": "lower",
                    //                 "trigger_price_type": "mark_price",
                    //                 "client_id": "",
                    //                 "created_at": 1714618050597,
                    //                 "updated_at": 0
                    //             }
                    //         ],
                    //         "message": "OK",
                    //         "pagination": {
                    //             "has_next": false
                    //         }
                    //     }
                    //
                } else {
                    response = await this.v2PrivateGetSpotFinishedOrder (this.extend (request, params));
                    //
                    //     {
                    //         "code": 0,
                    //         "data": [
                    //             {
                    //                 "order_id": 117180532345,
                    //                 "market": "BTCUSDT",
                    //                 "market_type": "SPOT",
                    //                 "side": "sell",
                    //                 "type": "market",
                    //                 "ccy": "BTC",
                    //                 "amount": "0.00015484",
                    //                 "price": "0",
                    //                 "client_id": "",
                    //                 "created_at": 1714116494219,
                    //                 "updated_at": 0,
                    //                 "base_fee": "0",
                    //                 "quote_fee": "0.0199931699632",
                    //                 "discount_fee": "0",
                    //                 "maker_fee_rate": "0",
                    //                 "taker_fee_rate": "0.002",
                    //                 "unfilled_amount": "0",
                    //                 "filled_amount": "0.00015484",
                    //                 "filled_value": "9.9965849816"
                    //             },
                    //         ],
                    //         "message": "OK",
                    //         "pagination": {
                    //             "has_next": false
                    //         }
                    //     }
                    //
                }
            } else if (status === 'pending') {
                if (stop) {
                    response = await this.v2PrivateGetSpotPendingStopOrder (this.extend (request, params));
                    //
                    //     {
                    //         "code": 0,
                    //         "data": [
                    //             {
                    //                 "stop_id": 117586439530,
                    //                 "market": "BTCUSDT",
                    //                 "market_type": "SPOT",
                    //                 "ccy": "BTC",
                    //                 "side": "buy",
                    //                 "type": "limit",
                    //                 "amount": "0.0001",
                    //                 "price": "51000",
                    //                 "trigger_price": "52000",
                    //                 "trigger_direction": "higher",
                    //                 "trigger_price_type": "mark_price",
                    //                 "client_id": "x-167673045-df61777094c69312",
                    //                 "created_at": 1714551237335,
                    //                 "updated_at": 1714551237335
                    //             }
                    //         ],
                    //         "message": "OK",
                    //         "pagination": {
                    //             "total": 1,
                    //             "has_next": false
                    //         }
                    //     }
                    //
                } else {
                    response = await this.v2PrivateGetSpotPendingOrder (this.extend (request, params));
                    //
                    //     {
                    //         "code": 0,
                    //         "data": [
                    //             {
                    //                 "order_id": 117585921297,
                    //                 "market": "BTCUSDT",
                    //                 "market_type": "SPOT",
                    //                 "side": "buy",
                    //                 "type": "limit",
                    //                 "ccy": "BTC",
                    //                 "amount": "0.00011793",
                    //                 "price": "52000",
                    //                 "client_id": "",
                    //                 "created_at": 1714550707486,
                    //                 "updated_at": 1714550707486,
                    //                 "base_fee": "0",
                    //                 "quote_fee": "0",
                    //                 "discount_fee": "0",
                    //                 "maker_fee_rate": "0.002",
                    //                 "taker_fee_rate": "0.002",
                    //                 "last_fill_amount": "0",
                    //                 "last_fill_price": "0",
                    //                 "unfilled_amount": "0.00011793",
                    //                 "filled_amount": "0",
                    //                 "filled_value": "0"
                    //             }
                    //         ],
                    //         "message": "OK",
                    //         "pagination": {
                    //             "total": 1,
                    //             "has_next": false
                    //         }
                    //     }
                    //
                }
            }
        }
        const data = this.safeList (response, 'data', []);
        return this.parseOrders (data, market, since, limit);
    }

    async fetchOpenOrders (symbol: Str = undefined, since: Int = undefined, limit: Int = undefined, params = {}): Promise<Order[]> {
        /**
         * @method
         * @name coinex#fetchOpenOrders
         * @description fetch all unfilled currently open orders
         * @see https://docs.coinex.com/api/v2/spot/order/http/list-pending-order
         * @see https://docs.coinex.com/api/v2/spot/order/http/list-pending-stop-order
         * @see https://docs.coinex.com/api/v2/futures/order/http/list-pending-order
         * @see https://docs.coinex.com/api/v2/futures/order/http/list-pending-stop-order
         * @param {string} symbol unified market symbol
         * @param {int} [since] the earliest time in ms to fetch open orders for
         * @param {int} [limit] the maximum number of open order structures to retrieve
         * @param {object} [params] extra parameters specific to the exchange API endpoint
         * @param {boolean} [params.trigger] set to true for fetching trigger orders
         * @param {string} [params.marginMode] 'cross' or 'isolated' for fetching spot margin orders
         * @returns {Order[]} a list of [order structures]{@link https://docs.ccxt.com/#/?id=order-structure}
         */
        const openOrders = await this.fetchOrdersByStatus ('pending', symbol, since, limit, params);
        for (let i = 0; i < openOrders.length; i++) {
            openOrders[i]['status'] = 'open';
        }
        return openOrders;
    }

    async fetchClosedOrders (symbol: Str = undefined, since: Int = undefined, limit: Int = undefined, params = {}): Promise<Order[]> {
        /**
         * @method
         * @name coinex#fetchClosedOrders
         * @description fetches information on multiple closed orders made by the user
         * @see https://docs.coinex.com/api/v2/spot/order/http/list-finished-order
         * @see https://docs.coinex.com/api/v2/spot/order/http/list-finished-stop-order
         * @see https://docs.coinex.com/api/v2/futures/order/http/list-finished-order
         * @see https://docs.coinex.com/api/v2/futures/order/http/list-finished-stop-order
         * @param {string} symbol unified market symbol of the market orders were made in
         * @param {int} [since] the earliest time in ms to fetch orders for
         * @param {int} [limit] the maximum number of order structures to retrieve
         * @param {boolean} [params.trigger] set to true for fetching trigger orders
         * @param {string} [params.marginMode] 'cross' or 'isolated' for fetching spot margin orders
         * @returns {Order[]} a list of [order structures]{@link https://docs.ccxt.com/#/?id=order-structure}
         */
        return await this.fetchOrdersByStatus ('finished', symbol, since, limit, params);
    }

    async createDepositAddress (code: string, params = {}) {
        /**
         * @method
         * @name coinex#createDepositAddress
         * @description create a currency deposit address
         * @see https://docs.coinex.com/api/v2/assets/deposit-withdrawal/http/update-deposit-address
         * @param {string} code unified currency code of the currency for the deposit address
         * @param {object} [params] extra parameters specific to the exchange API endpoint
         * @param {string} [params.network] the blockchain network to create a deposit address on
         * @returns {object} an [address structure]{@link https://docs.ccxt.com/#/?id=address-structure}
         */
        await this.loadMarkets ();
        const currency = this.currency (code);
        const network = this.safeString2 (params, 'chain', 'network');
        if (network === undefined) {
            throw new ArgumentsRequired (this.id + ' createDepositAddress() requires a network parameter');
        }
        params = this.omit (params, 'network');
        const request: Dict = {
            'ccy': currency['id'],
            'chain': this.networkCodeToId (network, currency['code']),
        };
        const response = await this.v2PrivatePostAssetsRenewalDepositAddress (this.extend (request, params));
        //
        //     {
        //         "code": 0,
        //         "data": {
        //             "address": "0x321bd6479355142334f45653ad5d8b76105a1234",
        //             "memo": ""
        //         },
        //         "message": "OK"
        //     }
        //
        const data = this.safeDict (response, 'data', {});
        return this.parseDepositAddress (data, currency);
    }

    async fetchDepositAddress (code: string, params = {}) {
        /**
         * @method
         * @name coinex#fetchDepositAddress
         * @description fetch the deposit address for a currency associated with this account
         * @see https://docs.coinex.com/api/v2/assets/deposit-withdrawal/http/get-deposit-address
         * @param {string} code unified currency code
         * @param {object} [params] extra parameters specific to the exchange API endpoint
         * @param {string} [params.network] the blockchain network to create a deposit address on
         * @returns {object} an [address structure]{@link https://docs.ccxt.com/#/?id=address-structure}
         */
        await this.loadMarkets ();
        const currency = this.currency (code);
        const networks = this.safeDict (currency, 'networks', {});
        const network = this.safeString2 (params, 'network', 'chain');
        params = this.omit (params, 'network');
        const networksKeys = Object.keys (networks);
        const numOfNetworks = networksKeys.length;
        if (networks !== undefined && numOfNetworks > 1) {
            if (network === undefined) {
                throw new ArgumentsRequired (this.id + ' fetchDepositAddress() ' + code + ' requires a network parameter');
            }
            if (!(network in networks)) {
                throw new ExchangeError (this.id + ' fetchDepositAddress() ' + network + ' network not supported for ' + code);
            }
        }
        const request: Dict = {
            'ccy': currency['id'],
            'chain': network,
        };
        const response = await this.v2PrivateGetAssetsDepositAddress (this.extend (request, params));
        //
        //     {
        //         "code": 0,
        //         "data": {
        //             "address": "0x321bd6479355142334f45653ad5d8b76105a1234",
        //             "memo": ""
        //         },
        //         "message": "OK"
        //     }
        //
        const data = this.safeDict (response, 'data', {});
        const depositAddress = this.parseDepositAddress (data, currency);
        const options = this.safeDict (this.options, 'fetchDepositAddress', {});
        const fillResponseFromRequest = this.safeBool (options, 'fillResponseFromRequest', true);
        if (fillResponseFromRequest) {
            depositAddress['network'] = this.safeNetworkCode (network, currency);
        }
        return depositAddress;
    }

    safeNetwork (networkId, currency: Currency = undefined) {
        const networks = this.safeValue (currency, 'networks', {});
        const networksCodes = Object.keys (networks);
        const networksCodesLength = networksCodes.length;
        if (networkId === undefined && networksCodesLength === 1) {
            return networks[networksCodes[0]];
        }
        return {
            'id': networkId,
            'network': (networkId === undefined) ? undefined : networkId.toUpperCase (),
        };
    }

    safeNetworkCode (networkId, currency: Currency = undefined) {
        const network = this.safeNetwork (networkId, currency);
        return network['network'];
    }

    parseDepositAddress (depositAddress, currency: Currency = undefined) {
        //
        //     {
        //         "address": "1P1JqozxioQwaqPwgMAQdNDYNyaVSqgARq",
        //         "memo": ""
        //     }
        //
        const coinAddress = this.safeString (depositAddress, 'address');
        const parts = coinAddress.split (':');
        let address = undefined;
        let tag = undefined;
        const partsLength = parts.length;
        if (partsLength > 1 && parts[0] !== 'cfx') {
            address = parts[0];
            tag = parts[1];
        } else {
            address = coinAddress;
        }
        return {
            'info': depositAddress,
            'currency': this.safeCurrencyCode (undefined, currency),
            'address': address,
            'tag': tag,
            'network': undefined,
        };
    }

    async fetchMyTrades (symbol: Str = undefined, since: Int = undefined, limit: Int = undefined, params = {}) {
        /**
         * @method
         * @name coinex#fetchMyTrades
         * @description fetch all trades made by the user
         * @see https://docs.coinex.com/api/v2/spot/deal/http/list-user-deals
         * @see https://docs.coinex.com/api/v2/futures/deal/http/list-user-deals
         * @param {string} symbol unified market symbol
         * @param {int} [since] the earliest time in ms to fetch trades for
         * @param {int} [limit] the maximum number of trade structures to retrieve
         * @param {object} [params] extra parameters specific to the exchange API endpoint
         * @param {int} [params.until] timestamp in ms of the latest trades
         * @param {string} [params.side] the side of the trades, either 'buy' or 'sell', required for swap
         * @returns {Trade[]} a list of [trade structures]{@link https://docs.ccxt.com/#/?id=trade-structure}
         */
        if (symbol === undefined) {
            throw new ArgumentsRequired (this.id + ' fetchMyTrades() requires a symbol argument');
        }
        await this.loadMarkets ();
        const market = this.market (symbol);
        let request: Dict = {
            'market': market['id'],
        };
        if (limit !== undefined) {
            request['limit'] = limit;
        }
        if (since !== undefined) {
            request['start_time'] = since;
        }
        [ request, params ] = this.handleUntilOption ('end_time', request, params);
        let response = undefined;
        if (market['swap']) {
            request['market_type'] = 'FUTURES';
            response = await this.v2PrivateGetFuturesUserDeals (this.extend (request, params));
            //
            //     {
            //         "code": 0,
            //         "data": [
            //             {
            //                 "deal_id": 1180222387,
            //                 "created_at": 1714119054558,
            //                 "market": "BTCUSDT",
            //                 "side": "buy",
            //                 "order_id": 136915589622,
            //                 "price": "64376",
            //                 "amount": "0.0001"
            //             }
            //         ],
            //         "message": "OK",
            //         "pagination": {
            //             "has_next": true
            //         }
            //     }
            //
        } else {
            let marginMode = undefined;
            [ marginMode, params ] = this.handleMarginModeAndParams ('fetchMyTrades', params);
            if (marginMode !== undefined) {
                request['market_type'] = 'MARGIN';
            } else {
                request['market_type'] = 'SPOT';
            }
            response = await this.v2PrivateGetSpotUserDeals (this.extend (request, params));
            //
            //     {
            //         "code": 0,
            //         "data": [
            //             {
            //                 "amount": "0.00010087",
            //                 "created_at": 1714618087585,
            //                 "deal_id": 4161200602,
            //                 "margin_market": "",
            //                 "market": "BTCUSDT",
            //                 "order_id": 117654919342,
            //                 "price": "57464.04",
            //                 "side": "sell"
            //             }
            //         ],
            //         "message": "OK",
            //         "pagination": {
            //             "has_next": true
            //         }
            //     }
            //
        }
        const data = this.safeList (response, 'data', []);
        return this.parseTrades (data, market, since, limit);
    }

    async fetchPositions (symbols: Strings = undefined, params = {}) {
        /**
         * @method
         * @name coinex#fetchPositions
         * @description fetch all open positions
         * @see https://docs.coinex.com/api/v2/futures/position/http/list-pending-position
         * @see https://docs.coinex.com/api/v2/futures/position/http/list-finished-position
         * @param {string[]} [symbols] list of unified market symbols
         * @param {object} [params] extra parameters specific to the exchange API endpoint
         * @param {string} [params.method] the method to use 'v2PrivateGetFuturesPendingPosition' or 'v2PrivateGetFuturesFinishedPosition' default is 'v2PrivateGetFuturesPendingPosition'
         * @returns {object[]} a list of [position structure]{@link https://docs.ccxt.com/#/?id=position-structure}
         */
        await this.loadMarkets ();
        let defaultMethod = undefined;
        [ defaultMethod, params ] = this.handleOptionAndParams (params, 'fetchPositions', 'method', 'v2PrivateGetFuturesPendingPosition');
        symbols = this.marketSymbols (symbols);
        const request: Dict = {
            'market_type': 'FUTURES',
        };
        let market = undefined;
        if (symbols !== undefined) {
            let symbol = undefined;
            if (Array.isArray (symbols)) {
                const symbolsLength = symbols.length;
                if (symbolsLength > 1) {
                    throw new BadRequest (this.id + ' fetchPositions() symbols argument cannot contain more than 1 symbol');
                }
                symbol = symbols[0];
            } else {
                symbol = symbols;
            }
            market = this.market (symbol);
            request['market'] = market['id'];
        }
        let response = undefined;
        if (defaultMethod === 'v2PrivateGetFuturesPendingPosition') {
            response = await this.v2PrivateGetFuturesPendingPosition (this.extend (request, params));
        } else {
            response = await this.v2PrivateGetFuturesFinishedPosition (this.extend (request, params));
        }
        //
        //     {
        //         "code": 0,
        //         "data": [
        //             {
        //                 "position_id": 305891033,
        //                 "market": "BTCUSDT",
        //                 "market_type": "FUTURES",
        //                 "side": "long",
        //                 "margin_mode": "cross",
        //                 "open_interest": "0.0001",
        //                 "close_avbl": "0.0001",
        //                 "ath_position_amount": "0.0001",
        //                 "unrealized_pnl": "0",
        //                 "realized_pnl": "-0.00311684",
        //                 "avg_entry_price": "62336.8",
        //                 "cml_position_value": "6.23368",
        //                 "max_position_value": "6.23368",
        //                 "created_at": 1715152208041,
        //                 "updated_at": 1715152208041,
        //                 "take_profit_price": "0",
        //                 "stop_loss_price": "0",
        //                 "take_profit_type": "",
        //                 "stop_loss_type": "",
        //                 "settle_price": "62336.8",
        //                 "settle_value": "6.23368",
        //                 "leverage": "3",
        //                 "margin_avbl": "2.07789333",
        //                 "ath_margin_size": "2.07789333",
        //                 "position_margin_rate": "2.40545879023305655728",
        //                 "maintenance_margin_rate": "0.005",
        //                 "maintenance_margin_value": "0.03118094",
        //                 "liq_price": "0",
        //                 "bkr_price": "0",
        //                 "adl_level": 1
        //             }
        //         ],
        //         "message": "OK",
        //         "pagination": {
        //             "has_next": false
        //         }
        //     }
        //
        const position = this.safeList (response, 'data', []);
        const result = [];
        for (let i = 0; i < position.length; i++) {
            result.push (this.parsePosition (position[i], market));
        }
        return this.filterByArrayPositions (result, 'symbol', symbols, false);
    }

    async fetchPosition (symbol: string, params = {}) {
        /**
         * @method
         * @name coinex#fetchPosition
         * @description fetch data on a single open contract trade position
         * @see https://docs.coinex.com/api/v2/futures/position/http/list-pending-position
         * @param {string} symbol unified market symbol of the market the position is held in
         * @param {object} [params] extra parameters specific to the exchange API endpoint
         * @returns {object} a [position structure]{@link https://docs.ccxt.com/#/?id=position-structure}
         */
        await this.loadMarkets ();
        const market = this.market (symbol);
        const request: Dict = {
            'market_type': 'FUTURES',
            'market': market['id'],
        };
        const response = await this.v2PrivateGetFuturesPendingPosition (this.extend (request, params));
        //
        //     {
        //         "code": 0,
        //         "data": [
        //             {
        //                 "position_id": 305891033,
        //                 "market": "BTCUSDT",
        //                 "market_type": "FUTURES",
        //                 "side": "long",
        //                 "margin_mode": "cross",
        //                 "open_interest": "0.0001",
        //                 "close_avbl": "0.0001",
        //                 "ath_position_amount": "0.0001",
        //                 "unrealized_pnl": "0",
        //                 "realized_pnl": "-0.00311684",
        //                 "avg_entry_price": "62336.8",
        //                 "cml_position_value": "6.23368",
        //                 "max_position_value": "6.23368",
        //                 "created_at": 1715152208041,
        //                 "updated_at": 1715152208041,
        //                 "take_profit_price": "0",
        //                 "stop_loss_price": "0",
        //                 "take_profit_type": "",
        //                 "stop_loss_type": "",
        //                 "settle_price": "62336.8",
        //                 "settle_value": "6.23368",
        //                 "leverage": "3",
        //                 "margin_avbl": "2.07789333",
        //                 "ath_margin_size": "2.07789333",
        //                 "position_margin_rate": "2.40545879023305655728",
        //                 "maintenance_margin_rate": "0.005",
        //                 "maintenance_margin_value": "0.03118094",
        //                 "liq_price": "0",
        //                 "bkr_price": "0",
        //                 "adl_level": 1
        //             }
        //         ],
        //         "message": "OK",
        //         "pagination": {
        //             "has_next": false
        //         }
        //     }
        //
        const data = this.safeList (response, 'data', []);
        return this.parsePosition (data[0], market);
    }

    parsePosition (position, market: Market = undefined) {
        //
        //     {
        //         "position_id": 305891033,
        //         "market": "BTCUSDT",
        //         "market_type": "FUTURES",
        //         "side": "long",
        //         "margin_mode": "cross",
        //         "open_interest": "0.0001",
        //         "close_avbl": "0.0001",
        //         "ath_position_amount": "0.0001",
        //         "unrealized_pnl": "0",
        //         "realized_pnl": "-0.00311684",
        //         "avg_entry_price": "62336.8",
        //         "cml_position_value": "6.23368",
        //         "max_position_value": "6.23368",
        //         "created_at": 1715152208041,
        //         "updated_at": 1715152208041,
        //         "take_profit_price": "0",
        //         "stop_loss_price": "0",
        //         "take_profit_type": "",
        //         "stop_loss_type": "",
        //         "settle_price": "62336.8",
        //         "settle_value": "6.23368",
        //         "leverage": "3",
        //         "margin_avbl": "2.07789333",
        //         "ath_margin_size": "2.07789333",
        //         "position_margin_rate": "2.40545879023305655728",
        //         "maintenance_margin_rate": "0.005",
        //         "maintenance_margin_value": "0.03118094",
        //         "liq_price": "0",
        //         "bkr_price": "0",
        //         "adl_level": 1
        //     }
        //
        const marketId = this.safeString (position, 'market');
        market = this.safeMarket (marketId, market, undefined, 'swap');
        const timestamp = this.safeInteger (position, 'created_at');
        return this.safePosition ({
            'info': position,
            'id': this.safeInteger (position, 'position_id'),
            'symbol': market['symbol'],
            'notional': this.safeNumber (position, 'settle_value'),
            'marginMode': this.safeString (position, 'margin_mode'),
            'liquidationPrice': this.safeNumber (position, 'liq_price'),
            'entryPrice': this.safeNumber (position, 'avg_entry_price'),
            'unrealizedPnl': this.safeNumber (position, 'unrealized_pnl'),
            'realizedPnl': this.safeNumber (position, 'realized_pnl'),
            'percentage': undefined,
            'contracts': this.safeNumber (position, 'close_avbl'),
            'contractSize': this.safeNumber (market, 'contractSize'),
            'markPrice': undefined,
            'lastPrice': undefined,
            'side': this.safeString (position, 'side'),
            'hedged': undefined,
            'timestamp': timestamp,
            'datetime': this.iso8601 (timestamp),
            'lastUpdateTimestamp': this.safeInteger (position, 'updated_at'),
            'maintenanceMargin': this.safeNumber (position, 'maintenance_margin_value'),
            'maintenanceMarginPercentage': this.safeNumber (position, 'maintenance_margin_rate'),
            'collateral': this.safeNumber (position, 'margin_avbl'),
            'initialMargin': undefined,
            'initialMarginPercentage': undefined,
            'leverage': this.safeNumber (position, 'leverage'),
            'marginRatio': this.safeNumber (position, 'position_margin_rate'),
            'stopLossPrice': this.omitZero (this.safeString (position, 'stop_loss_price')),
            'takeProfitPrice': this.omitZero (this.safeString (position, 'take_profit_price')),
        });
    }

    async setMarginMode (marginMode: string, symbol: Str = undefined, params = {}) {
        /**
         * @method
         * @name coinex#setMarginMode
         * @description set margin mode to 'cross' or 'isolated'
         * @see https://docs.coinex.com/api/v2/futures/position/http/adjust-position-leverage
         * @param {string} marginMode 'cross' or 'isolated'
         * @param {string} symbol unified market symbol
         * @param {object} [params] extra parameters specific to the exchange API endpoint
         * @param {int} params.leverage the rate of leverage
         * @returns {object} response from the exchange
         */
        if (symbol === undefined) {
            throw new ArgumentsRequired (this.id + ' setMarginMode() requires a symbol argument');
        }
        marginMode = marginMode.toLowerCase ();
        if (marginMode !== 'isolated' && marginMode !== 'cross') {
            throw new BadRequest (this.id + ' setMarginMode() marginMode argument should be isolated or cross');
        }
        await this.loadMarkets ();
        const market = this.market (symbol);
        if (market['type'] !== 'swap') {
            throw new BadSymbol (this.id + ' setMarginMode() supports swap contracts only');
        }
        const leverage = this.safeInteger (params, 'leverage');
        const maxLeverage = this.safeInteger (market['limits']['leverage'], 'max', 100);
        if (leverage === undefined) {
            throw new ArgumentsRequired (this.id + ' setMarginMode() requires a leverage parameter');
        }
        if ((leverage < 1) || (leverage > maxLeverage)) {
            throw new BadRequest (this.id + ' setMarginMode() leverage should be between 1 and ' + maxLeverage.toString () + ' for ' + symbol);
        }
        const request: Dict = {
            'market': market['id'],
            'market_type': 'FUTURES',
            'margin_mode': marginMode,
            'leverage': leverage,
        };
        return await this.v2PrivatePostFuturesAdjustPositionLeverage (this.extend (request, params));
        //
        //     {
        //         "code": 0,
        //         "data": {
        //             "leverage": 1,
        //             "margin_mode": "isolated"
        //         },
        //         "message": "OK"
        //     }
        //
    }

    async setLeverage (leverage: Int, symbol: Str = undefined, params = {}) {
        /**
         * @method
         * @name coinex#setLeverage
         * @see https://docs.coinex.com/api/v2/futures/position/http/adjust-position-leverage
         * @description set the level of leverage for a market
         * @param {float} leverage the rate of leverage
         * @param {string} symbol unified market symbol
         * @param {object} [params] extra parameters specific to the exchange API endpoint
         * @param {string} [params.marginMode] 'cross' or 'isolated' (default is 'cross')
         * @returns {object} response from the exchange
         */
        if (symbol === undefined) {
            throw new ArgumentsRequired (this.id + ' setLeverage() requires a symbol argument');
        }
        await this.loadMarkets ();
        const market = this.market (symbol);
        if (!market['swap']) {
            throw new BadSymbol (this.id + ' setLeverage() supports swap contracts only');
        }
        let marginMode = undefined;
        [ marginMode, params ] = this.handleMarginModeAndParams ('setLeverage', params, 'cross');
        const minLeverage = this.safeInteger (market['limits']['leverage'], 'min', 1);
        const maxLeverage = this.safeInteger (market['limits']['leverage'], 'max', 100);
        if ((leverage < minLeverage) || (leverage > maxLeverage)) {
            throw new BadRequest (this.id + ' setLeverage() leverage should be between ' + minLeverage.toString () + ' and ' + maxLeverage.toString () + ' for ' + symbol);
        }
        const request: Dict = {
            'market': market['id'],
            'market_type': 'FUTURES',
            'margin_mode': marginMode,
            'leverage': leverage,
        };
        return await this.v2PrivatePostFuturesAdjustPositionLeverage (this.extend (request, params));
        //
        //     {
        //         "code": 0,
        //         "data": {
        //             "leverage": 1,
        //             "margin_mode": "isolated"
        //         },
        //         "message": "OK"
        //     }
        //
    }

    async fetchLeverageTiers (symbols: Strings = undefined, params = {}) {
        /**
         * @method
         * @name coinex#fetchLeverageTiers
         * @description retrieve information on the maximum leverage, and maintenance margin for trades of varying trade sizes
         * @see https://docs.coinex.com/api/v2/futures/market/http/list-market-position-level
         * @param {string[]|undefined} symbols list of unified market symbols
         * @param {object} [params] extra parameters specific to the exchange API endpoint
         * @returns {object} a dictionary of [leverage tiers structures]{@link https://docs.ccxt.com/#/?id=leverage-tiers-structure}, indexed by market symbols
         */
        await this.loadMarkets ();
        const request: Dict = {};
        if (symbols !== undefined) {
            const marketIds = this.marketIds (symbols);
            request['market'] = marketIds.join (',');
        }
        const response = await this.v2PublicGetFuturesPositionLevel (this.extend (request, params));
        //
        //     {
        //         "code": 0,
        //         "data": [
        //             {
        //                 "level": [
        //                     {
        //                         "amount": "20001",
        //                         "leverage": "20",
        //                         "maintenance_margin_rate": "0.02",
        //                         "min_initial_margin_rate": "0.05"
        //                     },
        //                     {
        //                         "amount": "50001",
        //                         "leverage": "10",
        //                         "maintenance_margin_rate": "0.04",
        //                         "min_initial_margin_rate": "0.1"
        //                     },
        //                 ],
        //                 "market": "MINAUSDT"
        //             },
        //         ],
        //         "message": "OK"
        //     }
        //
        const data = this.safeList (response, 'data', []);
        return this.parseLeverageTiers (data, symbols, 'market');
    }

    parseMarketLeverageTiers (info, market: Market = undefined) {
        const tiers = [];
        const brackets = this.safeList (info, 'level', []);
        let minNotional = 0;
        for (let i = 0; i < brackets.length; i++) {
            const tier = brackets[i];
            const marketId = this.safeString (info, 'market');
            market = this.safeMarket (marketId, market, undefined, 'swap');
            const maxNotional = this.safeNumber (tier, 'amount');
            tiers.push ({
                'tier': this.sum (i, 1),
                'currency': market['linear'] ? market['base'] : market['quote'],
                'minNotional': minNotional,
                'maxNotional': maxNotional,
                'maintenanceMarginRate': this.safeNumber (tier, 'maintenance_margin_rate'),
                'maxLeverage': this.safeInteger (tier, 'leverage'),
                'info': tier,
            });
            minNotional = maxNotional;
        }
        return tiers;
    }

    async modifyMarginHelper (symbol: string, amount, addOrReduce, params = {}) {
        await this.loadMarkets ();
        const market = this.market (symbol);
        const rawAmount = this.amountToPrecision (symbol, amount);
        let requestAmount = rawAmount;
        if (addOrReduce === 'reduce') {
            requestAmount = Precise.stringNeg (rawAmount);
        }
        const request: Dict = {
            'market': market['id'],
            'market_type': 'FUTURES',
            'amount': requestAmount,
        };
        const response = await this.v2PrivatePostFuturesAdjustPositionMargin (this.extend (request, params));
        //
        //     {
        //         "code": 0,
        //         "data": {
        //             "adl_level": 1,
        //             "ath_margin_size": "2.034928",
        //             "ath_position_amount": "0.0001",
        //             "avg_entry_price": "61047.84",
        //             "bkr_price": "30698.5600000000000004142",
        //             "close_avbl": "0.0001",
        //             "cml_position_value": "6.104784",
        //             "created_at": 1715488472908,
        //             "leverage": "3",
        //             "liq_price": "30852.82412060301507579316",
        //             "maintenance_margin_rate": "0.005",
        //             "maintenance_margin_value": "0.03051465",
        //             "margin_avbl": "3.034928",
        //             "margin_mode": "isolated",
        //             "market": "BTCUSDT",
        //             "market_type": "FUTURES",
        //             "max_position_value": "6.104784",
        //             "open_interest": "0.0001",
        //             "position_id": 306458800,
        //             "position_margin_rate": "0.49713929272518077625",
        //             "realized_pnl": "-0.003052392",
        //             "settle_price": "61047.84",
        //             "settle_value": "6.104784",
        //             "side": "long",
        //             "stop_loss_price": "0",
        //             "stop_loss_type": "",
        //             "take_profit_price": "0",
        //             "take_profit_type": "",
        //             "unrealized_pnl": "0",
        //             "updated_at": 1715488805563
        //         },
        //         "message": "OK"
        //     }
        //
        const data = this.safeDict (response, 'data');
        const status = this.safeStringLower (response, 'message');
        const type = (addOrReduce === 'reduce') ? 'reduce' : 'add';
        return this.extend (this.parseMarginModification (data, market), {
            'type': type,
            'amount': this.parseNumber (amount),
            'status': status,
        });
    }

    parseMarginModification (data: Dict, market: Market = undefined): MarginModification {
        //
        // addMargin/reduceMargin
        //
        //     {
        //         "adl_level": 1,
        //         "ath_margin_size": "2.034928",
        //         "ath_position_amount": "0.0001",
        //         "avg_entry_price": "61047.84",
        //         "bkr_price": "30698.5600000000000004142",
        //         "close_avbl": "0.0001",
        //         "cml_position_value": "6.104784",
        //         "created_at": 1715488472908,
        //         "leverage": "3",
        //         "liq_price": "30852.82412060301507579316",
        //         "maintenance_margin_rate": "0.005",
        //         "maintenance_margin_value": "0.03051465",
        //         "margin_avbl": "3.034928",
        //         "margin_mode": "isolated",
        //         "market": "BTCUSDT",
        //         "market_type": "FUTURES",
        //         "max_position_value": "6.104784",
        //         "open_interest": "0.0001",
        //         "position_id": 306458800,
        //         "position_margin_rate": "0.49713929272518077625",
        //         "realized_pnl": "-0.003052392",
        //         "settle_price": "61047.84",
        //         "settle_value": "6.104784",
        //         "side": "long",
        //         "stop_loss_price": "0",
        //         "stop_loss_type": "",
        //         "take_profit_price": "0",
        //         "take_profit_type": "",
        //         "unrealized_pnl": "0",
        //         "updated_at": 1715488805563
        //     }
        //
        // fetchMarginAdjustmentHistory
        //
        //     {
        //         "bkr_pirce": "24698.56000000000000005224",
        //         "created_at": 1715489978697,
        //         "leverage": "3",
        //         "liq_price": "24822.67336683417085432386",
        //         "margin_avbl": "3.634928",
        //         "margin_change": "-1.5",
        //         "margin_mode": "isolated",
        //         "market": "BTCUSDT",
        //         "market_type": "FUTURES",
        //         "open_interest": "0.0001",
        //         "position_id": 306458800,
        //         "settle_price": "61047.84"
        //     }
        //
        const marketId = this.safeString (data, 'market');
        const timestamp = this.safeInteger2 (data, 'updated_at', 'created_at');
        const change = this.safeString (data, 'margin_change');
        return {
            'info': data,
            'symbol': this.safeSymbol (marketId, market, undefined, 'swap'),
            'type': undefined,
            'marginMode': 'isolated',
            'amount': this.parseNumber (Precise.stringAbs (change)),
            'total': this.safeNumber (data, 'margin_avbl'),
            'code': market['quote'],
            'status': undefined,
            'timestamp': timestamp,
            'datetime': this.iso8601 (timestamp),
        };
    }

    async addMargin (symbol: string, amount: number, params = {}): Promise<MarginModification> {
        /**
         * @method
         * @name coinex#addMargin
         * @description add margin
         * @see https://docs.coinex.com/api/v2/futures/position/http/adjust-position-margin
         * @param {string} symbol unified market symbol
         * @param {float} amount amount of margin to add
         * @param {object} [params] extra parameters specific to the exchange API endpoint
         * @returns {object} a [margin structure]{@link https://docs.ccxt.com/#/?id=add-margin-structure}
         */
        return await this.modifyMarginHelper (symbol, amount, 'add', params);
    }

    async reduceMargin (symbol: string, amount: number, params = {}): Promise<MarginModification> {
        /**
         * @method
         * @name coinex#reduceMargin
         * @description remove margin from a position
         * @see https://docs.coinex.com/api/v2/futures/position/http/adjust-position-margin
         * @param {string} symbol unified market symbol
         * @param {float} amount the amount of margin to remove
         * @param {object} [params] extra parameters specific to the exchange API endpoint
         * @returns {object} a [margin structure]{@link https://docs.ccxt.com/#/?id=reduce-margin-structure}
         */
        return await this.modifyMarginHelper (symbol, amount, 'reduce', params);
    }

    async fetchFundingHistory (symbol: Str = undefined, since: Int = undefined, limit: Int = undefined, params = {}) {
        /**
         * @method
         * @name coinex#fetchFundingHistory
         * @description fetch the history of funding fee payments paid and received on this account
         * @see https://docs.coinex.com/api/v2/futures/position/http/list-position-funding-history
         * @param {string} symbol unified market symbol
         * @param {int} [since] the earliest time in ms to fetch funding history for
         * @param {int} [limit] the maximum number of funding history structures to retrieve
         * @param {object} [params] extra parameters specific to the exchange API endpoint
         * @returns {object} a [funding history structure]{@link https://docs.ccxt.com/#/?id=funding-history-structure}
         */
        if (symbol === undefined) {
            throw new ArgumentsRequired (this.id + ' fetchFundingHistory() requires a symbol argument');
        }
        await this.loadMarkets ();
        const market = this.market (symbol);
        let request: Dict = {
            'market': market['id'],
            'market_type': 'FUTURES',
        };
        [ request, params ] = this.handleUntilOption ('end_time', request, params);
        if (since !== undefined) {
            request['start_time'] = since;
        }
        if (limit !== undefined) {
            request['limit'] = limit;
        }
        const response = await this.v2PrivateGetFuturesPositionFundingHistory (this.extend (request, params));
        //
        //     {
        //         "code": 0,
        //         "data": [
        //             {
        //                 "ccy": "USDT",
        //                 "created_at": 1715673620183,
        //                 "funding_rate": "0",
        //                 "funding_value": "0",
        //                 "market": "BTCUSDT",
        //                 "market_type": "FUTURES",
        //                 "position_id": 306458800,
        //                 "side": "long"
        //             },
        //         ],
        //         "message": "OK",
        //         "pagination": {
        //             "has_next": true
        //         }
        //     }
        //
        const data = this.safeList (response, 'data', []);
        const result = [];
        for (let i = 0; i < data.length; i++) {
            const entry = data[i];
            const timestamp = this.safeInteger (entry, 'created_at');
            const currencyId = this.safeString (entry, 'ccy');
            const code = this.safeCurrencyCode (currencyId);
            result.push ({
                'info': entry,
                'symbol': symbol,
                'code': code,
                'timestamp': timestamp,
                'datetime': this.iso8601 (timestamp),
                'id': this.safeNumber (entry, 'position_id'),
                'amount': this.safeNumber (entry, 'funding_value'),
            });
        }
        return result as FundingHistory[];
    }

    async fetchFundingRate (symbol: string, params = {}) {
        /**
         * @method
         * @name coinex#fetchFundingRate
         * @description fetch the current funding rate
         * @see https://docs.coinex.com/api/v2/futures/market/http/list-market-funding-rate
         * @param {string} symbol unified market symbol
         * @param {object} [params] extra parameters specific to the exchange API endpoint
         * @returns {object} a [funding rate structure]{@link https://docs.ccxt.com/#/?id=funding-rate-structure}
         */
        await this.loadMarkets ();
        const market = this.market (symbol);
        if (!market['swap']) {
            throw new BadSymbol (this.id + ' fetchFundingRate() supports swap contracts only');
        }
        const request: Dict = {
            'market': market['id'],
        };
        const response = await this.v2PublicGetFuturesFundingRate (this.extend (request, params));
        //
        //     {
        //         "code": 0,
        //         "data": [
        //             {
        //                 "latest_funding_rate": "0",
        //                 "latest_funding_time": 1715731200000,
        //                 "mark_price": "61602.22",
        //                 "market": "BTCUSDT",
        //                 "max_funding_rate": "0.00375",
        //                 "min_funding_rate": "-0.00375",
        //                 "next_funding_rate": "0.00021074",
        //                 "next_funding_time": 1715760000000
        //             }
        //         ],
        //         "message": "OK"
        //     }
        //
        const data = this.safeList (response, 'data', []);
        const first = this.safeDict (data, 0, {});
        return this.parseFundingRate (first, market);
    }

    parseFundingRate (contract, market: Market = undefined) {
        //
        // fetchFundingRate, fetchFundingRates
        //
        //     {
        //         "latest_funding_rate": "0",
        //         "latest_funding_time": 1715731200000,
        //         "mark_price": "61602.22",
        //         "market": "BTCUSDT",
        //         "max_funding_rate": "0.00375",
        //         "min_funding_rate": "-0.00375",
        //         "next_funding_rate": "0.00021074",
        //         "next_funding_time": 1715760000000
        //     }
        //
        const currentFundingTimestamp = this.safeInteger (contract, 'latest_funding_time');
        const futureFundingTimestamp = this.safeInteger (contract, 'next_funding_time');
        const marketId = this.safeString (contract, 'market');
        return {
            'info': contract,
            'symbol': this.safeSymbol (marketId, market, undefined, 'swap'),
            'markPrice': this.safeNumber (contract, 'mark_price'),
            'indexPrice': undefined,
            'interestRate': undefined,
            'estimatedSettlePrice': undefined,
            'timestamp': undefined,
            'datetime': undefined,
            'fundingRate': this.safeNumber (contract, 'latest_funding_rate'),
            'fundingTimestamp': currentFundingTimestamp,
            'fundingDatetime': this.iso8601 (currentFundingTimestamp),
            'nextFundingRate': this.safeNumber (contract, 'next_funding_rate'),
            'nextFundingTimestamp': futureFundingTimestamp,
            'nextFundingDatetime': this.iso8601 (futureFundingTimestamp),
            'previousFundingRate': undefined,
            'previousFundingTimestamp': undefined,
            'previousFundingDatetime': undefined,
        };
    }

    async fetchFundingRates (symbols: Strings = undefined, params = {}) {
        /**
         * @method
         * @name coinex#fetchFundingRates
         * @description fetch the current funding rates
         * @see https://docs.coinex.com/api/v2/futures/market/http/list-market-funding-rate
         * @param {string[]} symbols unified market symbols
         * @param {object} [params] extra parameters specific to the exchange API endpoint
         * @returns {object[]} an array of [funding rate structures]{@link https://docs.ccxt.com/#/?id=funding-rate-structure}
         */
        await this.loadMarkets ();
        symbols = this.marketSymbols (symbols);
        const request: Dict = {};
        let market = undefined;
        if (symbols !== undefined) {
            const symbol = this.safeValue (symbols, 0);
            market = this.market (symbol);
            if (!market['swap']) {
                throw new BadSymbol (this.id + ' fetchFundingRates() supports swap contracts only');
            }
            const marketIds = this.marketIds (symbols);
            request['market'] = marketIds.join (',');
        }
        const response = await this.v2PublicGetFuturesFundingRate (this.extend (request, params));
        //
        //     {
        //         "code": 0,
        //         "data": [
        //             {
        //                 "latest_funding_rate": "0",
        //                 "latest_funding_time": 1715731200000,
        //                 "mark_price": "61602.22",
        //                 "market": "BTCUSDT",
        //                 "max_funding_rate": "0.00375",
        //                 "min_funding_rate": "-0.00375",
        //                 "next_funding_rate": "0.00021074",
        //                 "next_funding_time": 1715760000000
        //             }
        //         ],
        //         "message": "OK"
        //     }
        //
        const data = this.safeList (response, 'data', []);
        const result = this.parseFundingRates (data, market);
        return this.filterByArray (result, 'symbol', symbols);
    }

    async withdraw (code: string, amount: number, address: string, tag = undefined, params = {}) {
        /**
         * @method
         * @name coinex#withdraw
         * @description make a withdrawal
         * @see https://viabtc.github.io/coinex_api_en_doc/spot/#docsspot002_account015_submit_withdraw
         * @param {string} code unified currency code
         * @param {float} amount the amount to withdraw
         * @param {string} address the address to withdraw to
         * @param {string} tag
         * @param {object} [params] extra parameters specific to the exchange API endpoint
         * @param {string} [params.network] unified network code
         * @returns {object} a [transaction structure]{@link https://docs.ccxt.com/#/?id=transaction-structure}
         */
        [ tag, params ] = this.handleWithdrawTagAndParams (tag, params);
        this.checkAddress (address);
        await this.loadMarkets ();
        const currency = this.currency (code);
        const networkCode = this.safeStringUpper (params, 'network');
        params = this.omit (params, 'network');
        if (tag) {
            address = address + ':' + tag;
        }
        const request: Dict = {
            'coin_type': currency['id'],
            'coin_address': address, // must be authorized, inter-user transfer by a registered mobile phone number or an email address is supported
            'actual_amount': parseFloat (this.numberToString (amount)), // the actual amount without fees, https://www.coinex.com/fees
            'transfer_method': 'onchain', // onchain, local
        };
        if (networkCode !== undefined) {
            request['smart_contract_name'] = this.networkCodeToId (networkCode);
        }
        const response = await this.v1PrivatePostBalanceCoinWithdraw (this.extend (request, params));
        //
        //     {
        //         "code": 0,
        //         "data": {
        //             "actual_amount": "1.00000000",
        //             "amount": "1.00000000",
        //             "coin_address": "1KAv3pazbTk2JnQ5xTo6fpKK7p1it2RzD4",
        //             "coin_type": "BCH",
        //             "coin_withdraw_id": 206,
        //             "confirmations": 0,
        //             "create_time": 1524228297,
        //             "status": "audit",
        //             "tx_fee": "0",
        //             "tx_id": ""
        //         },
        //         "message": "Ok"
        //     }
        //
        const transaction = this.safeDict (response, 'data', {});
        return this.parseTransaction (transaction, currency);
    }

    parseTransactionStatus (status) {
        const statuses: Dict = {
            'audit': 'pending',
            'pass': 'pending',
            'processing': 'pending',
            'confirming': 'pending',
            'not_pass': 'failed',
            'cancel': 'canceled',
            'finish': 'ok',
            'fail': 'failed',
        };
        return this.safeString (statuses, status, status);
    }

    async fetchFundingRateHistory (symbol: Str = undefined, since: Int = undefined, limit: Int = undefined, params = {}) {
        /**
         * @method
         * @name coinex#fetchFundingRateHistory
         * @description fetches historical funding rate prices
         * @see https://docs.coinex.com/api/v2/futures/market/http/list-market-funding-rate-history
         * @param {string} symbol unified symbol of the market to fetch the funding rate history for
         * @param {int} [since] timestamp in ms of the earliest funding rate to fetch
         * @param {int} [limit] the maximum amount of [funding rate structures]{@link https://docs.ccxt.com/#/?id=funding-rate-history-structure} to fetch
         * @param {object} [params] extra parameters specific to the exchange API endpoint
         * @param {boolean} [params.paginate] default false, when true will automatically paginate by calling this endpoint multiple times. See in the docs all the [available parameters](https://github.com/ccxt/ccxt/wiki/Manual#pagination-params)
         * @param {int} [params.until] timestamp in ms of the latest funding rate
         * @returns {object[]} a list of [funding rate structures]{@link https://docs.ccxt.com/#/?id=funding-rate-history-structure}
         */
        if (symbol === undefined) {
            throw new ArgumentsRequired (this.id + ' fetchFundingRateHistory() requires a symbol argument');
        }
        await this.loadMarkets ();
        let paginate = false;
        [ paginate, params ] = this.handleOptionAndParams (params, 'fetchFundingRateHistory', 'paginate');
        if (paginate) {
            return await this.fetchPaginatedCallDeterministic ('fetchFundingRateHistory', symbol, since, limit, '8h', params, 1000) as FundingRateHistory[];
        }
        const market = this.market (symbol);
        let request: Dict = {
            'market': market['id'],
        };
        if (since !== undefined) {
            request['start_time'] = since;
        }
        if (limit !== undefined) {
            request['limit'] = limit;
        }
        [ request, params ] = this.handleUntilOption ('end_time', request, params);
        const response = await this.v2PublicGetFuturesFundingRateHistory (this.extend (request, params));
        //
        //     {
        //         "code": 0,
        //         "data": [
        //             {
        //                 "actual_funding_rate": "0",
        //                 "funding_time": 1715731221761,
        //                 "market": "BTCUSDT",
        //                 "theoretical_funding_rate": "0"
        //             },
        //         ],
        //         "message": "OK",
        //         "pagination": {
        //             "has_next": true
        //         }
        //     }
        //
        const data = this.safeList (response, 'data', []);
        const rates = [];
        for (let i = 0; i < data.length; i++) {
            const entry = data[i];
            const marketId = this.safeString (entry, 'market');
            const symbolInner = this.safeSymbol (marketId, market, undefined, 'swap');
            const timestamp = this.safeInteger (entry, 'funding_time');
            rates.push ({
                'info': entry,
                'symbol': symbolInner,
                'fundingRate': this.safeNumber (entry, 'actual_funding_rate'),
                'timestamp': timestamp,
                'datetime': this.iso8601 (timestamp),
            });
        }
        const sorted = this.sortBy (rates, 'timestamp');
        return this.filterBySymbolSinceLimit (sorted, market['symbol'], since, limit) as FundingRateHistory[];
    }

    parseTransaction (transaction, currency: Currency = undefined): Transaction {
        //
        // fetchDeposits
        //
        //     {
        //         "deposit_id": 5173806,
        //         "created_at": 1714021652557,
        //         "tx_id": "d9f47d2550397c635cb89a8963118f8fe78ef048bc8b6f0caaeaa7dc6",
        //         "tx_id_display": "",
        //         "ccy": "USDT",
        //         "chain": "TRC20",
        //         "deposit_method": "ON_CHAIN",
        //         "amount": "30",
        //         "actual_amount": "",
        //         "to_address": "TYewD2pVWDUwfNr9A",
        //         "confirmations": 20,
        //         "status": "FINISHED",
        //         "tx_explorer_url": "https://tronscan.org/#/transaction",
        //         "to_addr_explorer_url": "https://tronscan.org/#/address",
        //         "remark": ""
        //     }
        //
        // fetchWithdrawals
        //
        //     {
        //         "withdraw_id": 259364,
        //         "created_at": 1701323541548,
        //         "withdraw_method": "ON_CHAIN",
        //         "ccy": "USDT",
        //         "amount": "23.845744",
        //         "actual_amount": "22.445744",
        //         "chain": "TRC20",
        //         "tx_fee": "1.4",
        //         "fee_asset": "USDT",
        //         "fee_amount": "1.4",
        //         "to_address": "T8t5i2454dhdhnnnGdi49vMbihvY",
        //         "memo": "",
        //         "tx_id": "1237623941964de9954ed2e36640228d78765c1026",
        //         "confirmations": 18,
        //         "explorer_address_url": "https://tronscan.org/#/address",
        //         "explorer_tx_url": "https://tronscan.org/#/transaction",
        //         "remark": "",
        //         "status": "finished"
        //     }
        //
        const address = this.safeString (transaction, 'to_address');
        let tag = this.safeString (transaction, 'memo');
        if (tag !== undefined) {
            if (tag.length < 1) {
                tag = undefined;
            }
        }
        let remark = this.safeString (transaction, 'remark');
        if (remark !== undefined) {
            if (remark.length < 1) {
                remark = undefined;
            }
        }
        let txid = this.safeString (transaction, 'tx_id');
        if (txid !== undefined) {
            if (txid.length < 1) {
                txid = undefined;
            }
        }
        const currencyId = this.safeString (transaction, 'ccy');
        const code = this.safeCurrencyCode (currencyId, currency);
        const timestamp = this.safeInteger (transaction, 'created_at');
        const type = ('withdraw_id' in transaction) ? 'withdrawal' : 'deposit';
        const networkId = this.safeString (transaction, 'chain');
        let feeCost = this.safeString (transaction, 'tx_fee');
        const transferMethod = this.safeStringLower2 (transaction, 'withdraw_method', 'deposit_method');
        const internal = transferMethod === 'local';
        let amount = this.safeNumber (transaction, 'actual_amount');
        if (amount === undefined) {
            amount = this.safeNumber (transaction, 'amount');
        }
        if (type === 'deposit') {
            feeCost = '0';
        }
        const feeCurrencyId = this.safeString (transaction, 'fee_asset');
        const fee = {
            'cost': this.parseNumber (feeCost),
            'currency': this.safeCurrencyCode (feeCurrencyId),
        };
        return {
            'info': transaction,
            'id': this.safeString2 (transaction, 'withdraw_id', 'deposit_id'),
            'txid': txid,
            'timestamp': timestamp,
            'datetime': this.iso8601 (timestamp),
            'network': this.networkIdToCode (networkId),
            'address': address,
            'addressTo': address,
            'addressFrom': undefined,
            'tag': tag,
            'tagTo': undefined,
            'tagFrom': undefined,
            'type': type,
            'amount': amount,
            'currency': code,
            'status': this.parseTransactionStatus (this.safeString (transaction, 'status')),
            'updated': undefined,
            'fee': fee,
            'comment': remark,
            'internal': internal,
        };
    }

    async transfer (code: string, amount: number, fromAccount: string, toAccount:string, params = {}): Promise<TransferEntry> {
        /**
         * @method
         * @name coinex#transfer
         * @description transfer currency internally between wallets on the same account
         * @see https://docs.coinex.com/api/v2/assets/transfer/http/transfer
         * @param {string} code unified currency code
         * @param {float} amount amount to transfer
         * @param {string} fromAccount account to transfer from
         * @param {string} toAccount account to transfer to
         * @param {object} [params] extra parameters specific to the exchange API endpoint
         * @param {string} [params.symbol] unified ccxt symbol, required when either the fromAccount or toAccount is margin
         * @returns {object} a [transfer structure]{@link https://docs.ccxt.com/#/?id=transfer-structure}
         */
        await this.loadMarkets ();
        const currency = this.currency (code);
        const amountToPrecision = this.currencyToPrecision (code, amount);
        const accountsByType = this.safeDict (this.options, 'accountsById', {});
        const fromId = this.safeString (accountsByType, fromAccount, fromAccount);
        const toId = this.safeString (accountsByType, toAccount, toAccount);
        const request: Dict = {
            'ccy': currency['id'],
            'amount': amountToPrecision,
            'from_account_type': fromId,
            'to_account_type': toId,
        };
        if ((fromAccount === 'margin') || (toAccount === 'margin')) {
            const symbol = this.safeString (params, 'symbol');
            if (symbol === undefined) {
                throw new ArgumentsRequired (this.id + ' transfer() the symbol parameter must be defined for a margin account');
            }
            params = this.omit (params, 'symbol');
            request['market'] = this.marketId (symbol);
        }
        if ((fromAccount !== 'spot') && (toAccount !== 'spot')) {
            throw new BadRequest (this.id + ' transfer() can only be between spot and swap, or spot and margin, either the fromAccount or toAccount must be spot');
        }
        const response = await this.v2PrivatePostAssetsTransfer (this.extend (request, params));
        //
        //     {
        //         "code": 0,
        //         "data": {},
        //         "message": "OK"
        //     }
        //
        return this.extend (this.parseTransfer (response, currency), {
            'amount': this.parseNumber (amountToPrecision),
            'fromAccount': fromAccount,
            'toAccount': toAccount,
        });
    }

    parseTransferStatus (status) {
        const statuses: Dict = {
            '0': 'ok',
            'SUCCESS': 'ok',
            'OK': 'ok',
            'finished': 'ok',
            'FINISHED': 'ok',
        };
        return this.safeString (statuses, status, status);
    }

    parseTransfer (transfer: Dict, currency: Currency = undefined): TransferEntry {
        const timestamp = this.safeInteger (transfer, 'created_at');
        const currencyId = this.safeString (transfer, 'ccy');
        const fromId = this.safeString (transfer, 'from_account_type');
        const toId = this.safeString (transfer, 'to_account_type');
        const accountsById = this.safeValue (this.options, 'accountsById', {});
        return {
            'id': undefined,
            'timestamp': timestamp,
            'datetime': this.iso8601 (timestamp),
            'currency': this.safeCurrencyCode (currencyId, currency),
            'amount': this.safeNumber (transfer, 'amount'),
            'fromAccount': this.safeString (accountsById, fromId, fromId),
            'toAccount': this.safeString (accountsById, toId, toId),
            'status': this.parseTransferStatus (this.safeString2 (transfer, 'code', 'status')),
        };
    }

    async fetchTransfers (code: Str = undefined, since: Int = undefined, limit: Int = undefined, params = {}): Promise<TransferEntries> {
        /**
         * @method
         * @name coinex#fetchTransfers
         * @description fetch a history of internal transfers made on an account
         * @see https://docs.coinex.com/api/v2/assets/transfer/http/list-transfer-history
         * @param {string} code unified currency code of the currency transferred
         * @param {int} [since] the earliest time in ms to fetch transfers for
         * @param {int} [limit] the maximum number of transfer structures to retrieve
         * @param {object} [params] extra parameters specific to the exchange API endpoint
         * @param {string} [params.marginMode] 'cross' or 'isolated' for fetching transfers to and from your margin account
         * @returns {object[]} a list of [transfer structures]{@link https://docs.ccxt.com/#/?id=transfer-structure}
         */
        await this.loadMarkets ();
        if (code === undefined) {
            throw new ArgumentsRequired (this.id + ' fetchTransfers() requires a code argument');
        }
        const currency = this.currency (code);
        let request: Dict = {
            'ccy': currency['id'],
        };
        let marginMode = undefined;
        [ marginMode, params ] = this.handleMarginModeAndParams ('fetchTransfers', params);
        if (marginMode !== undefined) {
            request['transfer_type'] = 'MARGIN';
        } else {
            request['transfer_type'] = 'FUTURES';
        }
        if (since !== undefined) {
            request['start_time'] = since;
        }
        if (limit !== undefined) {
            request['limit'] = limit;
        }
        [ request, params ] = this.handleUntilOption ('end_time', request, params);
        const response = await this.v2PrivateGetAssetsTransferHistory (this.extend (request, params));
        //
        //     {
        //         "data": [
        //             {
        //                 "created_at": 1715848480646,
        //                 "from_account_type": "SPOT",
        //                 "to_account_type": "FUTURES",
        //                 "ccy": "USDT",
        //                 "amount": "10",
        //                 "status": "finished"
        //             },
        //         ],
        //         "pagination": {
        //             "total": 8,
        //             "has_next": false
        //         },
        //         "code": 0,
        //         "message": "OK"
        //     }
        //
        const data = this.safeList (response, 'data', []);
        return this.parseTransfers (data, currency, since, limit);
    }

    async fetchWithdrawals (code: Str = undefined, since: Int = undefined, limit: Int = undefined, params = {}): Promise<Transaction[]> {
        /**
         * @method
         * @name coinex#fetchWithdrawals
         * @description fetch all withdrawals made from an account
         * @see https://docs.coinex.com/api/v2/assets/deposit-withdrawal/http/list-withdrawal-history
         * @param {string} [code] unified currency code
         * @param {int} [since] the earliest time in ms to fetch withdrawals for
         * @param {int} [limit] the maximum number of withdrawal structures to retrieve
         * @param {object} [params] extra parameters specific to the exchange API endpoint
         * @returns {object[]} a list of [transaction structures]{@link https://docs.ccxt.com/#/?id=transaction-structure}
         */
        await this.loadMarkets ();
        const request: Dict = {};
        let currency = undefined;
        if (code !== undefined) {
            currency = this.currency (code);
            request['ccy'] = currency['id'];
        }
        if (limit !== undefined) {
            request['limit'] = limit;
        }
        const response = await this.v2PrivateGetAssetsWithdraw (this.extend (request, params));
        //
        //     {
        //         "data": [
        //             {
        //                 "withdraw_id": 259364,
        //                 "created_at": 1701323541548,
        //                 "withdraw_method": "ON_CHAIN",
        //                 "ccy": "USDT",
        //                 "amount": "23.845744",
        //                 "actual_amount": "22.445744",
        //                 "chain": "TRC20",
        //                 "tx_fee": "1.4",
        //                 "fee_asset": "USDT",
        //                 "fee_amount": "1.4",
        //                 "to_address": "T8t5i2454dhdhnnnGdi49vMbihvY",
        //                 "memo": "",
        //                 "tx_id": "1237623941964de9954ed2e36640228d78765c1026",
        //                 "confirmations": 18,
        //                 "explorer_address_url": "https://tronscan.org/#/address",
        //                 "explorer_tx_url": "https://tronscan.org/#/transaction",
        //                 "remark": "",
        //                 "status": "finished"
        //             },
        //         ],
        //         "pagination": {
        //             "total": 9,
        //             "has_next": true
        //         },
        //         "code": 0,
        //         "message": "OK"
        //     }
        //
        const data = this.safeList (response, 'data', []);
        return this.parseTransactions (data, currency, since, limit);
    }

    async fetchDeposits (code: Str = undefined, since: Int = undefined, limit: Int = undefined, params = {}): Promise<Transaction[]> {
        /**
         * @method
         * @name coinex#fetchDeposits
         * @description fetch all deposits made to an account
         * @see https://docs.coinex.com/api/v2/assets/deposit-withdrawal/http/list-deposit-history
         * @param {string} [code] unified currency code
         * @param {int} [since] the earliest time in ms to fetch deposits for
         * @param {int} [limit] the maximum number of deposit structures to retrieve
         * @param {object} [params] extra parameters specific to the exchange API endpoint
         * @returns {object[]} a list of [transaction structures]{@link https://docs.ccxt.com/#/?id=transaction-structure}
         */
        await this.loadMarkets ();
        const request: Dict = {};
        let currency = undefined;
        if (code !== undefined) {
            currency = this.currency (code);
            request['ccy'] = currency['id'];
        }
        if (limit !== undefined) {
            request['limit'] = limit;
        }
        const response = await this.v2PrivateGetAssetsDepositHistory (this.extend (request, params));
        //
        //     {
        //         "data": [
        //             {
        //                 "deposit_id": 5173806,
        //                 "created_at": 1714021652557,
        //                 "tx_id": "d9f47d2550397c635cb89a8963118f8fe78ef048bc8b6f0caaeaa7dc6",
        //                 "tx_id_display": "",
        //                 "ccy": "USDT",
        //                 "chain": "TRC20",
        //                 "deposit_method": "ON_CHAIN",
        //                 "amount": "30",
        //                 "actual_amount": "",
        //                 "to_address": "TYewD2pVWDUwfNr9A",
        //                 "confirmations": 20,
        //                 "status": "FINISHED",
        //                 "tx_explorer_url": "https://tronscan.org/#/transaction",
        //                 "to_addr_explorer_url": "https://tronscan.org/#/address",
        //                 "remark": ""
        //             },
        //         ],
        //         "paginatation": {
        //             "total": 8,
        //             "has_next": true
        //         },
        //         "code": 0,
        //         "message": "OK"
        //     }
        //
        const data = this.safeList (response, 'data', []);
        return this.parseTransactions (data, currency, since, limit);
    }

    parseIsolatedBorrowRate (info, market: Market = undefined): IsolatedBorrowRate {
        //
        //     {
        //         "market": "BTCUSDT",
        //         "ccy": "USDT",
        //         "leverage": 10,
        //         "min_amount": "60",
        //         "max_amount": "500000",
        //         "daily_interest_rate": "0.001"
        //     }
        //
        const marketId = this.safeString (info, 'market');
        market = this.safeMarket (marketId, market, undefined, 'spot');
        const currency = this.safeString (info, 'ccy');
        const rate = this.safeNumber (info, 'daily_interest_rate');
        let baseRate = undefined;
        let quoteRate = undefined;
        if (currency === market['baseId']) {
            baseRate = rate;
        } else if (currency === market['quoteId']) {
            quoteRate = rate;
        }
        return {
            'symbol': market['symbol'],
            'base': market['base'],
            'baseRate': baseRate,
            'quote': market['quote'],
            'quoteRate': quoteRate,
            'period': 86400000,
            'timestamp': undefined,
            'datetime': undefined,
            'info': info,
        };
    }

    async fetchIsolatedBorrowRate (symbol: string, params = {}): Promise<IsolatedBorrowRate> {
        /**
         * @method
         * @name coinex#fetchIsolatedBorrowRate
         * @description fetch the rate of interest to borrow a currency for margin trading
         * @see https://docs.coinex.com/api/v2/assets/loan-flat/http/list-margin-interest-limit
         * @param {string} symbol unified symbol of the market to fetch the borrow rate for
         * @param {object} [params] extra parameters specific to the exchange API endpoint
         * @param {string} params.code unified currency code
         * @returns {object} an [isolated borrow rate structure]{@link https://docs.ccxt.com/#/?id=isolated-borrow-rate-structure}
         */
        await this.loadMarkets ();
        const code = this.safeString (params, 'code');
        if (code === undefined) {
            throw new ArgumentsRequired (this.id + ' fetchIsolatedBorrowRate() requires a code parameter');
        }
        params = this.omit (params, 'code');
        const currency = this.currency (code);
        const market = this.market (symbol);
        const request: Dict = {
            'market': market['id'],
            'ccy': currency['id'],
        };
        const response = await this.v2PrivateGetAssetsMarginInterestLimit (this.extend (request, params));
        //
        //     {
        //         "code": 0,
        //         "data": {
        //             "market": "BTCUSDT",
        //             "ccy": "USDT",
        //             "leverage": 10,
        //             "min_amount": "60",
        //             "max_amount": "500000",
        //             "daily_interest_rate": "0.001"
        //         },
        //         "message": "OK"
        //     }
        //
        const data = this.safeDict (response, 'data', {});
        return this.parseIsolatedBorrowRate (data, market);
    }

    async fetchBorrowInterest (code: Str = undefined, symbol: Str = undefined, since: Int = undefined, limit: Int = undefined, params = {}) {
        /**
         * @method
         * @name coinex#fetchBorrowInterest
         * @description fetch the interest owed by the user for borrowing currency for margin trading
         * @see https://docs.coinex.com/api/v2/assets/loan-flat/http/list-margin-borrow-history
         * @param {string} [code] unified currency code
         * @param {string} [symbol] unified market symbol when fetch interest in isolated markets
         * @param {int} [since] the earliest time in ms to fetch borrrow interest for
         * @param {int} [limit] the maximum number of structures to retrieve
         * @param {object} [params] extra parameters specific to the exchange API endpoint
         * @returns {object[]} a list of [borrow interest structures]{@link https://docs.ccxt.com/#/?id=borrow-interest-structure}
         */
        await this.loadMarkets ();
<<<<<<< HEAD
        const response = await this.v1PrivateGetMarginConfig (params);
        //
        //     {
        //         "code": 0,
        //         "data": [
        //             {
        //                 "market": "BTCUSDT",
        //                 "leverage": 10,
        //                 "BTC": {
        //                     "min_amount": "0.002",
        //                     "max_amount": "200",
        //                     "day_rate": "0.001"
        //                 },
        //                 "USDT": {
        //                     "min_amount": "60",
        //                     "max_amount": "5000000",
        //                     "day_rate": "0.001"
        //                 }
        //             },
        //         ],
        //         "message": "Success"
        //     }
        //
        const data = this.safeValue (response, 'data', []);
        return this.parseIsolatedBorrowRates (data);
    }

    async fetchBorrowInterest (code: Str = undefined, symbol: Str = undefined, since: Int = undefined, limit: Int = undefined, params = {}) {
        await this.loadMarkets ();
        const request: Dict = {};
=======
        const request = {};
>>>>>>> af00e956
        let market = undefined;
        if (symbol !== undefined) {
            market = this.market (symbol);
            request['market'] = market['id'];
        }
        if (limit !== undefined) {
            request['limit'] = limit;
        }
        const response = await this.v2PrivateGetAssetsMarginBorrowHistory (this.extend (request, params));
        //
        //     {
        //         "data": [
        //             {
        //                 "borrow_id": 2642934,
        //                 "created_at": 1654761016000,
        //                 "market": "BTCUSDT",
        //                 "ccy": "USDT",
        //                 "daily_interest_rate": "0.001",
        //                 "expired_at": 1655625016000,
        //                 "borrow_amount": "100",
        //                 "to_repaied_amount": "0",
        //                 "is_auto_renew": false,
        //                 "status": "finish"
        //             },
        //         ],
        //         "pagination": {
        //             "total": 4,
        //             "has_next": true
        //         },
        //         "code": 0,
        //         "message": "OK"
        //     }
        //
        const rows = this.safeValue (response, 'data', []);
        const interest = this.parseBorrowInterests (rows, market);
        return this.filterByCurrencySinceLimit (interest, code, since, limit);
    }

    parseBorrowInterest (info, market: Market = undefined) {
        //
        //     {
        //         "borrow_id": 2642934,
        //         "created_at": 1654761016000,
        //         "market": "BTCUSDT",
        //         "ccy": "USDT",
        //         "daily_interest_rate": "0.001",
        //         "expired_at": 1655625016000,
        //         "borrow_amount": "100",
        //         "to_repaied_amount": "0",
        //         "is_auto_renew": false,
        //         "status": "finish"
        //     }
        //
        const marketId = this.safeString (info, 'market');
        market = this.safeMarket (marketId, market, undefined, 'spot');
        const timestamp = this.safeInteger (info, 'expired_at');
        return {
            'account': undefined, // deprecated
            'symbol': market['symbol'],
            'marginMode': 'isolated',
            'marginType': undefined, // deprecated
            'currency': this.safeCurrencyCode (this.safeString (info, 'ccy')),
            'interest': this.safeNumber (info, 'to_repaied_amount'),
            'interestRate': this.safeNumber (info, 'daily_interest_rate'),
            'amountBorrowed': this.safeNumber (info, 'borrow_amount'),
            'timestamp': timestamp,  // expiry time
            'datetime': this.iso8601 (timestamp),
            'info': info,
        };
    }

    async borrowIsolatedMargin (symbol: string, code: string, amount: number, params = {}) {
        /**
         * @method
         * @name coinex#borrowIsolatedMargin
         * @description create a loan to borrow margin
         * @see https://docs.coinex.com/api/v2/assets/loan-flat/http/margin-borrow
         * @param {string} symbol unified market symbol, required for coinex
         * @param {string} code unified currency code of the currency to borrow
         * @param {float} amount the amount to borrow
         * @param {object} [params] extra parameters specific to the exchange API endpoint
         * @param {boolean} [params.isAutoRenew] whether to renew the margin loan automatically or not, default is false
         * @returns {object} a [margin loan structure]{@link https://docs.ccxt.com/#/?id=margin-loan-structure}
         */
        await this.loadMarkets ();
        const market = this.market (symbol);
        const currency = this.currency (code);
        const isAutoRenew = this.safeBool2 (params, 'isAutoRenew', 'is_auto_renew', false);
        params = this.omit (params, 'isAutoRenew');
        const request: Dict = {
            'market': market['id'],
            'ccy': currency['id'],
            'borrow_amount': this.currencyToPrecision (code, amount),
            'is_auto_renew': isAutoRenew,
        };
        const response = await this.v2PrivatePostAssetsMarginBorrow (this.extend (request, params));
        //
        //     {
        //         "code": 0,
        //         "data": {
        //             "borrow_id": 13784021,
        //             "market": "BTCUSDT",
        //             "ccy": "USDT",
        //             "daily_interest_rate": "0.001",
        //             "expired_at": 1717299948340,
        //             "borrow_amount": "60",
        //             "to_repaied_amount": "60.0025",
        //             "status": "loan"
        //         },
        //         "message": "OK"
        //     }
        //
        const data = this.safeDict (response, 'data', {});
        const transaction = this.parseMarginLoan (data, currency);
        return this.extend (transaction, {
            'amount': amount,
            'symbol': symbol,
        });
    }

    async repayIsolatedMargin (symbol: string, code: string, amount, params = {}) {
        /**
         * @method
         * @name coinex#repayIsolatedMargin
         * @description repay borrowed margin and interest
         * @see https://docs.coinex.com/api/v2/assets/loan-flat/http/margin-repay
         * @param {string} symbol unified market symbol, required for coinex
         * @param {string} code unified currency code of the currency to repay
         * @param {float} amount the amount to repay
         * @param {object} [params] extra parameters specific to the exchange API endpoint
         * @param {string} [params.borrow_id] extra parameter that is not required
         * @returns {object} a [margin loan structure]{@link https://docs.ccxt.com/#/?id=margin-loan-structure}
         */
        await this.loadMarkets ();
        const market = this.market (symbol);
        const currency = this.currency (code);
        const request: Dict = {
            'market': market['id'],
            'ccy': currency['id'],
            'amount': this.currencyToPrecision (code, amount),
        };
        const response = await this.v2PrivatePostAssetsMarginRepay (this.extend (request, params));
        //
        //     {
        //         "code": 0,
        //         "data": {},
        //         "message": "OK"
        //     }
        //
        const data = this.safeDict (response, 'data', {});
        const transaction = this.parseMarginLoan (data, currency);
        return this.extend (transaction, {
            'amount': amount,
            'symbol': symbol,
        });
    }

    parseMarginLoan (info, currency: Currency = undefined) {
        //
        //     {
        //         "borrow_id": 13784021,
        //         "market": "BTCUSDT",
        //         "ccy": "USDT",
        //         "daily_interest_rate": "0.001",
        //         "expired_at": 1717299948340,
        //         "borrow_amount": "60",
        //         "to_repaied_amount": "60.0025",
        //         "status": "loan"
        //     }
        //
        const currencyId = this.safeString (info, 'ccy');
        const marketId = this.safeString (info, 'market');
        const timestamp = this.safeInteger (info, 'expired_at');
        return {
            'id': this.safeInteger (info, 'borrow_id'),
            'currency': this.safeCurrencyCode (currencyId, currency),
            'amount': this.safeString (info, 'borrow_amount'),
            'symbol': this.safeSymbol (marketId, undefined, undefined, 'spot'),
            'timestamp': timestamp,
            'datetime': this.iso8601 (timestamp),
            'info': info,
        };
    }

    async fetchDepositWithdrawFees (codes: Strings = undefined, params = {}) {
        /**
         * @method
         * @name coinex#fetchDepositWithdrawFees
         * @description fetch deposit and withdraw fees
         * @see https://viabtc.github.io/coinex_api_en_doc/spot/#docsspot001_market010_asset_config
         * @param {string[]|undefined} codes list of unified currency codes
         * @param {object} [params] extra parameters specific to the exchange API endpoint
         * @returns {object[]} a list of [fees structures]{@link https://docs.ccxt.com/#/?id=fee-structure}
         */
        await this.loadMarkets ();
        const request: Dict = {};
        if (codes !== undefined) {
            const codesLength = codes.length;
            if (codesLength === 1) {
                request['coin_type'] = this.safeValue (codes, 0);
            }
        }
        const response = await this.v1PublicGetCommonAssetConfig (this.extend (request, params));
        //
        //    {
        //        "code": 0,
        //        "data": {
        //            "CET-CSC": {
        //                "asset": "CET",
        //                "chain": "CSC",
        //                "can_deposit": true,
        //                "can_withdraw ": false,
        //                "deposit_least_amount": "1",
        //                "withdraw_least_amount": "1",
        //                "withdraw_tx_fee": "0.1"
        //            },
        //            "CET-ERC20": {
        //                "asset": "CET",
        //                "chain": "ERC20",
        //                "can_deposit": true,
        //                "can_withdraw": false,
        //                "deposit_least_amount": "14",
        //                "withdraw_least_amount": "14",
        //                "withdraw_tx_fee": "14"
        //            }
        //        },
        //        "message": "Success"
        //    }
        //
        return this.parseDepositWithdrawFees (response, codes);
    }

    parseDepositWithdrawFees (response, codes = undefined, currencyIdKey = undefined) {
        const depositWithdrawFees: Dict = {};
        codes = this.marketCodes (codes);
        const data = this.safeValue (response, 'data');
        const currencyIds = Object.keys (data);
        for (let i = 0; i < currencyIds.length; i++) {
            const entry = currencyIds[i];
            const splitEntry = entry.split ('-');
            const feeInfo = data[currencyIds[i]];
            const currencyId = this.safeString (feeInfo, 'asset');
            const currency = this.safeCurrency (currencyId);
            const code = this.safeString (currency, 'code');
            if ((codes === undefined) || (this.inArray (code, codes))) {
                const depositWithdrawFee = this.safeValue (depositWithdrawFees, code);
                if (depositWithdrawFee === undefined) {
                    depositWithdrawFees[code] = this.depositWithdrawFee ({});
                }
                depositWithdrawFees[code]['info'][entry] = feeInfo;
                const networkId = this.safeString (splitEntry, 1);
                const withdrawFee = this.safeValue (feeInfo, 'withdraw_tx_fee');
                const withdrawResult: Dict = {
                    'fee': withdrawFee,
                    'percentage': (withdrawFee !== undefined) ? false : undefined,
                };
                const depositResult: Dict = {
                    'fee': undefined,
                    'percentage': undefined,
                };
                if (networkId !== undefined) {
                    const networkCode = this.networkIdToCode (networkId);
                    depositWithdrawFees[code]['networks'][networkCode] = {
                        'withdraw': withdrawResult,
                        'deposit': depositResult,
                    };
                } else {
                    depositWithdrawFees[code]['withdraw'] = withdrawResult;
                    depositWithdrawFees[code]['deposit'] = depositResult;
                }
            }
        }
        const depositWithdrawCodes = Object.keys (depositWithdrawFees);
        for (let i = 0; i < depositWithdrawCodes.length; i++) {
            const code = depositWithdrawCodes[i];
            const currency = this.currency (code);
            depositWithdrawFees[code] = this.assignDefaultDepositWithdrawFees (depositWithdrawFees[code], currency);
        }
        return depositWithdrawFees;
    }

    async fetchLeverages (symbols: string[] = undefined, params = {}): Promise<Leverages> {
        /**
         * @method
         * @name coinex#fetchLeverages
         * @description fetch the set leverage for all contract and margin markets
         * @see https://viabtc.github.io/coinex_api_en_doc/spot/#docsspot002_account007_margin_account_settings
         * @param {string[]} [symbols] a list of unified market symbols
         * @param {object} [params] extra parameters specific to the exchange API endpoint
         * @returns {object} a list of [leverage structures]{@link https://docs.ccxt.com/#/?id=leverage-structure}
         */
        await this.loadMarkets ();
        symbols = this.marketSymbols (symbols);
        let market = undefined;
        if (symbols !== undefined) {
            const symbol = this.safeValue (symbols, 0);
            market = this.market (symbol);
        }
        let marketType = undefined;
        [ marketType, params ] = this.handleMarketTypeAndParams ('fetchLeverages', market, params);
        if (marketType !== 'spot') {
            throw new NotSupported (this.id + ' fetchLeverages() supports spot margin markets only');
        }
        const response = await this.v1PrivateGetMarginConfig (params);
        //
        //     {
        //         "code": 0,
        //         "data": [
        //             {
        //                 "market": "BTCUSDT",
        //                 "leverage": 10,
        //                 "BTC": {
        //                     "min_amount": "0.0008",
        //                     "max_amount": "200",
        //                     "day_rate": "0.0015"
        //                 },
        //                 "USDT": {
        //                     "min_amount": "50",
        //                     "max_amount": "500000",
        //                     "day_rate": "0.001"
        //                 }
        //             },
        //         ],
        //         "message": "Success"
        //     }
        //
        const leverages = this.safeList (response, 'data', []);
        return this.parseLeverages (leverages, symbols, 'market', marketType);
    }

    parseLeverage (leverage: Dict, market: Market = undefined): Leverage {
        const marketId = this.safeString (leverage, 'market');
        const leverageValue = this.safeInteger (leverage, 'leverage');
        return {
            'info': leverage,
            'symbol': this.safeSymbol (marketId, market, undefined, 'spot'),
            'marginMode': undefined,
            'longLeverage': leverageValue,
            'shortLeverage': leverageValue,
        } as Leverage;
    }

    async fetchPositionHistory (symbol: string, since: Int = undefined, limit: Int = undefined, params = {}): Promise<Position> {
        /**
         * @method
         * @name coinex#fetchPositionHistory
         * @description fetches historical positions
         * @see https://docs.coinex.com/api/v2/futures/position/http/list-finished-position
         * @param {string} symbol unified contract symbol
         * @param {int} [since] the earliest time in ms to fetch positions for
         * @param {int} [limit] the maximum amount of records to fetch, default is 10
         * @param {object} [params] extra parameters specific to the exchange api endpoint
         * @param {int} [params.until] the latest time in ms to fetch positions for
         * @returns {object[]} a list of [position structures]{@link https://docs.ccxt.com/#/?id=position-structure}
         */
        await this.loadMarkets ();
        const market = this.market (symbol);
        let request: Dict = {
            'market_type': 'FUTURES',
            'market': market['id'],
        };
        if (limit !== undefined) {
            request['limit'] = limit;
        }
        if (since !== undefined) {
            request['start_time'] = since;
        }
        [ request, params ] = this.handleUntilOption ('end_time', request, params);
        const response = await this.v2PrivateGetFuturesFinishedPosition (this.extend (request, params));
        //
        //     {
        //         "code": 0,
        //         "data": [
        //             {
        //                 "position_id": 305891033,
        //                 "market": "BTCUSDT",
        //                 "market_type": "FUTURES",
        //                 "side": "long",
        //                 "margin_mode": "cross",
        //                 "open_interest": "0.0001",
        //                 "close_avbl": "0.0001",
        //                 "ath_position_amount": "0.0001",
        //                 "unrealized_pnl": "0",
        //                 "realized_pnl": "-0.00311684",
        //                 "avg_entry_price": "62336.8",
        //                 "cml_position_value": "6.23368",
        //                 "max_position_value": "6.23368",
        //                 "created_at": 1715152208041,
        //                 "updated_at": 1715152208041,
        //                 "take_profit_price": "0",
        //                 "stop_loss_price": "0",
        //                 "take_profit_type": "",
        //                 "stop_loss_type": "",
        //                 "settle_price": "62336.8",
        //                 "settle_value": "6.23368",
        //                 "leverage": "3",
        //                 "margin_avbl": "2.07789333",
        //                 "ath_margin_size": "2.07789333",
        //                 "position_margin_rate": "2.40545879023305655728",
        //                 "maintenance_margin_rate": "0.005",
        //                 "maintenance_margin_value": "0.03118094",
        //                 "liq_price": "0",
        //                 "bkr_price": "0",
        //                 "adl_level": 1
        //             }
        //         ],
        //         "message": "OK",
        //         "pagination": {
        //             "has_next": false
        //         }
        //     }
        //
        const records = this.safeList (response, 'data', []);
        const positions = this.parsePositions (records);
        return this.filterBySymbolSinceLimit (positions, symbol, since, limit);
    }

    handleMarginModeAndParams (methodName, params = {}, defaultValue = undefined) {
        /**
         * @ignore
         * @method
         * @description marginMode specified by params["marginMode"], this.options["marginMode"], this.options["defaultMarginMode"], params["margin"] = true or this.options["defaultType"] = 'margin'
         * @param {object} params extra parameters specific to the exchange api endpoint
         * @returns {Array} the marginMode in lowercase
         */
        const defaultType = this.safeString (this.options, 'defaultType');
        const isMargin = this.safeBool (params, 'margin', false);
        let marginMode = undefined;
        [ marginMode, params ] = super.handleMarginModeAndParams (methodName, params, defaultValue);
        if (marginMode === undefined) {
            if ((defaultType === 'margin') || (isMargin === true)) {
                marginMode = 'isolated';
            }
        }
        return [ marginMode, params ];
    }

    nonce () {
        return this.milliseconds ();
    }

    sign (path, api = [], method = 'GET', params = {}, headers = undefined, body = undefined) {
        path = this.implodeParams (path, params);
        const version = api[0];
        const requestUrl = api[1];
        let url = this.urls['api'][requestUrl] + '/' + version + '/' + path;
        let query = this.omit (params, this.extractParams (path));
        const nonce = this.nonce ().toString ();
        if (method === 'POST') {
            const parts = path.split ('/');
            const firstPart = this.safeString (parts, 0, '');
            const numParts = parts.length;
            const lastPart = this.safeString (parts, numParts - 1, '');
            const lastWords = lastPart.split ('_');
            const numWords = lastWords.length;
            const lastWord = this.safeString (lastWords, numWords - 1, '');
            if ((firstPart === 'order') && (lastWord === 'limit' || lastWord === 'market')) {
                // inject in implicit API calls
                // POST /order/limit - Place limit orders
                // POST /order/market - Place market orders
                // POST /order/stop/limit - Place stop limit orders
                // POST /order/stop/market - Place stop market orders
                // POST /perpetual/v1/order/put_limit - Place limit orders
                // POST /perpetual/v1/order/put_market - Place market orders
                // POST /perpetual/v1/order/put_stop_limit - Place stop limit orders
                // POST /perpetual/v1/order/put_stop_market - Place stop market orders
                const clientOrderId = this.safeString (params, 'client_id');
                if (clientOrderId === undefined) {
                    const defaultId = 'x-167673045';
                    const brokerId = this.safeValue (this.options, 'brokerId', defaultId);
                    query['client_id'] = brokerId + '_' + this.uuid16 ();
                }
            }
        }
        if (requestUrl === 'perpetualPrivate') {
            this.checkRequiredCredentials ();
            query = this.extend ({
                'access_id': this.apiKey,
                'timestamp': nonce,
            }, query);
            query = this.keysort (query);
            const urlencoded = this.rawencode (query);
            const signature = this.hash (this.encode (urlencoded + '&secret_key=' + this.secret), sha256);
            headers = {
                'Authorization': signature.toLowerCase (),
                'AccessId': this.apiKey,
            };
            if ((method === 'GET') || (method === 'PUT')) {
                url += '?' + urlencoded;
            } else {
                headers['Content-Type'] = 'application/x-www-form-urlencoded';
                body = urlencoded;
            }
        } else if (requestUrl === 'public' || requestUrl === 'perpetualPublic') {
            if (Object.keys (query).length) {
                url += '?' + this.urlencode (query);
            }
        } else {
            if (version === 'v1') {
                this.checkRequiredCredentials ();
                query = this.extend ({
                    'access_id': this.apiKey,
                    'tonce': nonce,
                }, query);
                query = this.keysort (query);
                const urlencoded = this.rawencode (query);
                const signature = this.hash (this.encode (urlencoded + '&secret_key=' + this.secret), md5);
                headers = {
                    'Authorization': signature.toUpperCase (),
                    'Content-Type': 'application/json',
                };
                if ((method === 'GET') || (method === 'DELETE') || (method === 'PUT')) {
                    url += '?' + urlencoded;
                } else {
                    body = this.json (query);
                }
            } else if (version === 'v2') {
                this.checkRequiredCredentials ();
                query = this.keysort (query);
                const urlencoded = this.rawencode (query);
                let preparedString = method + '/' + version + '/' + path;
                if (method === 'POST') {
                    body = this.json (query);
                    preparedString += body;
                } else if (urlencoded) {
                    preparedString += '?' + urlencoded;
                }
                preparedString += nonce + this.secret;
                const signature = this.hash (this.encode (preparedString), sha256);
                headers = {
                    'Content-Type': 'application/json; charset=utf-8',
                    'Accept': 'application/json',
                    'X-COINEX-KEY': this.apiKey,
                    'X-COINEX-SIGN': signature,
                    'X-COINEX-TIMESTAMP': nonce,
                };
                if (method !== 'POST') {
                    if (urlencoded) {
                        url += '?' + urlencoded;
                    }
                }
            }
        }
        return { 'url': url, 'method': method, 'body': body, 'headers': headers };
    }

    handleErrors (httpCode, reason, url, method, headers, body, response, requestHeaders, requestBody) {
        if (response === undefined) {
            return undefined;
        }
        const code = this.safeString (response, 'code');
        const data = this.safeValue (response, 'data');
        const message = this.safeString (response, 'message');
        if ((code !== '0') || ((message !== 'Success') && (message !== 'Succeeded') && (message.toLowerCase () !== 'ok') && !data)) {
            const feedback = this.id + ' ' + message;
            this.throwBroadlyMatchedException (this.exceptions['broad'], message, feedback);
            this.throwExactlyMatchedException (this.exceptions['exact'], code, feedback);
            throw new ExchangeError (feedback);
        }
        return undefined;
    }

    async fetchMarginAdjustmentHistory (symbol: Str = undefined, type: Str = undefined, since: Num = undefined, limit: Num = undefined, params = {}): Promise<MarginModification[]> {
        /**
         * @method
         * @name coinex#fetchMarginAdjustmentHistory
         * @description fetches the history of margin added or reduced from contract isolated positions
         * @see https://docs.coinex.com/api/v2/futures/position/http/list-position-margin-history
         * @param {string} symbol unified market symbol
         * @param {string} [type] not used by coinex fetchMarginAdjustmentHistory
         * @param {int} [since] timestamp in ms of the earliest change to fetch
         * @param {int} [limit] the maximum amount of changes to fetch, default is 10
         * @param {object} params extra parameters specific to the exchange api endpoint
         * @param {int} [params.until] timestamp in ms of the latest change to fetch
         * @param {int} [params.positionId] the id of the position that you want to retrieve margin adjustment history for
         * @returns {object[]} a list of [margin structures]{@link https://docs.ccxt.com/#/?id=margin-loan-structure}
         */
        await this.loadMarkets ();
        if (symbol === undefined) {
            throw new ArgumentsRequired (this.id + ' fetchMarginAdjustmentHistory() requires a symbol argument');
        }
        const positionId = this.safeInteger2 (params, 'positionId', 'position_id');
        params = this.omit (params, 'positionId');
        if (positionId === undefined) {
            throw new ArgumentsRequired (this.id + ' fetchMarginAdjustmentHistory() requires a positionId parameter');
        }
        const market = this.market (symbol);
        let request: Dict = {
            'market': market['id'],
            'market_type': 'FUTURES',
            'position_id': positionId,
        };
        [ request, params ] = this.handleUntilOption ('end_time', request, params);
        if (since !== undefined) {
            request['start_time'] = since;
        }
        if (limit !== undefined) {
            request['limit'] = limit;
        }
        const response = await this.v2PrivateGetFuturesPositionMarginHistory (this.extend (request, params));
        //
        //     {
        //         "code": 0,
        //         "data": [
        //             {
        //                 "bkr_pirce": "24698.56000000000000005224",
        //                 "created_at": 1715489978697,
        //                 "leverage": "3",
        //                 "liq_price": "24822.67336683417085432386",
        //                 "margin_avbl": "3.634928",
        //                 "margin_change": "-1.5",
        //                 "margin_mode": "isolated",
        //                 "market": "BTCUSDT",
        //                 "market_type": "FUTURES",
        //                 "open_interest": "0.0001",
        //                 "position_id": 306458800,
        //                 "settle_price": "61047.84"
        //             },
        //         ],
        //         "message": "OK",
        //         "pagination": {
        //             "has_next": true
        //         }
        //     }
        //
        const data = this.safeList (response, 'data', []);
        const modifications = this.parseMarginModifications (data, undefined, 'market', 'swap');
        return this.filterBySymbolSinceLimit (modifications, symbol, since, limit);
    }
}<|MERGE_RESOLUTION|>--- conflicted
+++ resolved
@@ -5222,40 +5222,7 @@
          * @returns {object[]} a list of [borrow interest structures]{@link https://docs.ccxt.com/#/?id=borrow-interest-structure}
          */
         await this.loadMarkets ();
-<<<<<<< HEAD
-        const response = await this.v1PrivateGetMarginConfig (params);
-        //
-        //     {
-        //         "code": 0,
-        //         "data": [
-        //             {
-        //                 "market": "BTCUSDT",
-        //                 "leverage": 10,
-        //                 "BTC": {
-        //                     "min_amount": "0.002",
-        //                     "max_amount": "200",
-        //                     "day_rate": "0.001"
-        //                 },
-        //                 "USDT": {
-        //                     "min_amount": "60",
-        //                     "max_amount": "5000000",
-        //                     "day_rate": "0.001"
-        //                 }
-        //             },
-        //         ],
-        //         "message": "Success"
-        //     }
-        //
-        const data = this.safeValue (response, 'data', []);
-        return this.parseIsolatedBorrowRates (data);
-    }
-
-    async fetchBorrowInterest (code: Str = undefined, symbol: Str = undefined, since: Int = undefined, limit: Int = undefined, params = {}) {
-        await this.loadMarkets ();
         const request: Dict = {};
-=======
-        const request = {};
->>>>>>> af00e956
         let market = undefined;
         if (symbol !== undefined) {
             market = this.market (symbol);
