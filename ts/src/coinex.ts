
//  ---------------------------------------------------------------------------

import Exchange from './abstract/coinex.js';
import { ExchangeError, ArgumentsRequired, BadSymbol, InsufficientFunds, OrderNotFound, InvalidOrder, AuthenticationError, PermissionDenied, ExchangeNotAvailable, RequestTimeout, BadRequest, RateLimitExceeded, NotSupported } from './base/errors.js';
import { Precise } from './base/Precise.js';
import { TICK_SIZE } from './base/functions/number.js';
import { sha256 } from './static_dependencies/noble-hashes/sha256.js';
import { md5 } from './static_dependencies/noble-hashes/md5.js';
import type { Balances, Currency, FundingHistory, FundingRateHistory, Int, Market, OHLCV, Order, OrderSide, OrderType, Str, Strings, Ticker, Tickers, Trade, Transaction, OrderRequest, TransferEntry, Leverage, Leverages, Num, MarginModification, TradingFeeInterface, Currencies, TradingFees } from './base/types.js';

//  ---------------------------------------------------------------------------

/**
 * @class coinex
 * @augments Exchange
 */
export default class coinex extends Exchange {
    describe () {
        return this.deepExtend (super.describe (), {
            'id': 'coinex',
            'name': 'CoinEx',
            'version': 'v1',
            'countries': [ 'CN' ],
            // IP ratelimit is 400 requests per second
            // rateLimit = 1000ms / 400 = 2.5
            // 200 per 2 seconds => 100 per second => weight = 4
            // 120 per 2 seconds => 60 per second => weight = 6.667
            // 80 per 2 seconds => 40 per second => weight = 10
            // 60 per 2 seconds => 30 per second => weight = 13.334
            // 40 per 2 seconds => 20 per second => weight = 20
            // 20 per 2 seconds => 10 per second => weight = 40
            // v1 is per 2 seconds and v2 is per 1 second
            'rateLimit': 2.5,
            'pro': true,
            'certified': true,
            'has': {
                'CORS': undefined,
                'spot': true,
                'margin': true,
                'swap': true,
                'future': false,
                'option': false,
                'addMargin': true,
                'borrowCrossMargin': false,
                'borrowIsolatedMargin': true,
                'cancelAllOrders': true,
                'cancelOrder': true,
                'cancelOrders': true,
                'createDepositAddress': true,
                'createMarketBuyOrderWithCost': true,
                'createMarketOrderWithCost': false,
                'createMarketSellOrderWithCost': false,
                'createOrder': true,
                'createOrders': true,
                'createReduceOnlyOrder': true,
                'createStopLossOrder': true,
                'createTakeProfitOrder': true,
                'createTriggerOrder': true,
                'editOrder': true,
                'fetchBalance': true,
                'fetchBorrowInterest': true,
                'fetchBorrowRateHistories': false,
                'fetchBorrowRateHistory': false,
                'fetchClosedOrders': true,
                'fetchCrossBorrowRate': false,
                'fetchCrossBorrowRates': false,
                'fetchCurrencies': true,
                'fetchDepositAddress': true,
                'fetchDepositAddressByNetwork': false,
                'fetchDepositAddresses': false,
                'fetchDeposits': true,
                'fetchDepositWithdrawFee': 'emulated',
                'fetchDepositWithdrawFees': true,
                'fetchFundingHistory': true,
                'fetchFundingRate': true,
                'fetchFundingRateHistory': true,
                'fetchFundingRates': true,
                'fetchIndexOHLCV': false,
                'fetchIsolatedBorrowRate': true,
                'fetchIsolatedBorrowRates': true,
                'fetchLeverage': 'emulated',
                'fetchLeverages': true,
                'fetchLeverageTiers': true,
                'fetchMarginAdjustmentHistory': true,
                'fetchMarketLeverageTiers': 'emulated',
                'fetchMarkets': true,
                'fetchMarkOHLCV': false,
                'fetchMyTrades': true,
                'fetchOHLCV': true,
                'fetchOpenOrders': true,
                'fetchOrder': true,
                'fetchOrderBook': true,
                'fetchPosition': true,
                'fetchPositions': true,
                'fetchPositionsRisk': false,
                'fetchPremiumIndexOHLCV': false,
                'fetchTicker': true,
                'fetchTickers': true,
                'fetchTime': true,
                'fetchTrades': true,
                'fetchTradingFee': true,
                'fetchTradingFees': true,
                'fetchTransfer': false,
                'fetchTransfers': true,
                'fetchWithdrawal': false,
                'fetchWithdrawals': true,
                'reduceMargin': true,
                'repayCrossMargin': false,
                'repayIsolatedMargin': true,
                'setLeverage': true,
                'setMarginMode': true,
                'setPositionMode': false,
                'transfer': true,
                'withdraw': true,
            },
            'timeframes': {
                '1m': '1min',
                '3m': '3min',
                '5m': '5min',
                '15m': '15min',
                '30m': '30min',
                '1h': '1hour',
                '2h': '2hour',
                '4h': '4hour',
                '6h': '6hour',
                '12h': '12hour',
                '1d': '1day',
                '3d': '3day',
                '1w': '1week',
            },
            'urls': {
                'logo': 'https://user-images.githubusercontent.com/51840849/87182089-1e05fa00-c2ec-11ea-8da9-cc73b45abbbc.jpg',
                'api': {
                    'public': 'https://api.coinex.com',
                    'private': 'https://api.coinex.com',
                    'perpetualPublic': 'https://api.coinex.com/perpetual',
                    'perpetualPrivate': 'https://api.coinex.com/perpetual',
                },
                'www': 'https://www.coinex.com',
                'doc': 'https://docs.coinex.com/api/v2',
                'fees': 'https://www.coinex.com/fees',
                'referral': 'https://www.coinex.com/register?refer_code=yw5fz',
            },
            'api': {
                'v1': {
                    'public': {
                        'get': {
                            'amm/market': 1,
                            'common/currency/rate': 1,
                            'common/asset/config': 1,
                            'common/maintain/info': 1,
                            'common/temp-maintain/info': 1,
                            'margin/market': 1,
                            'market/info': 1,
                            'market/list': 1,
                            'market/ticker': 1,
                            'market/ticker/all': 1,
                            'market/depth': 1,
                            'market/deals': 1,
                            'market/kline': 1,
                            'market/detail': 1,
                        },
                    },
                    'private': {
                        'get': {
                            'account/amm/balance': 40,
                            'account/investment/balance': 40,
                            'account/balance/history': 40,
                            'account/market/fee': 40,
                            'balance/coin/deposit': 40,
                            'balance/coin/withdraw': 40,
                            'balance/info': 40,
                            'balance/deposit/address/{coin_type}': 40,
                            'contract/transfer/history': 40,
                            'credit/info': 40,
                            'credit/balance': 40,
                            'investment/transfer/history': 40,
                            'margin/account': 1,
                            'margin/config': 1,
                            'margin/loan/history': 40,
                            'margin/transfer/history': 40,
                            'order/deals': 40,
                            'order/finished': 40,
                            'order/pending': 8,
                            'order/status': 8,
                            'order/status/batch': 8,
                            'order/user/deals': 40,
                            'order/stop/finished': 40,
                            'order/stop/pending': 8,
                            'order/user/trade/fee': 1,
                            'order/market/trade/info': 1,
                            'sub_account/balance': 1,
                            'sub_account/transfer/history': 40,
                            'sub_account/auth/api': 40,
                            'sub_account/auth/api/{user_auth_id}': 40,
                        },
                        'post': {
                            'balance/coin/withdraw': 40,
                            'contract/balance/transfer': 40,
                            'margin/flat': 40,
                            'margin/loan': 40,
                            'margin/transfer': 40,
                            'order/limit/batch': 40,
                            'order/ioc': 13.334,
                            'order/limit': 13.334,
                            'order/market': 13.334,
                            'order/modify': 13.334,
                            'order/stop/limit': 13.334,
                            'order/stop/market': 13.334,
                            'order/stop/modify': 13.334,
                            'sub_account/transfer': 40,
                            'sub_account/register': 1,
                            'sub_account/unfrozen': 40,
                            'sub_account/frozen': 40,
                            'sub_account/auth/api': 40,
                        },
                        'put': {
                            'balance/deposit/address/{coin_type}': 40,
                            'sub_account/unfrozen': 40,
                            'sub_account/frozen': 40,
                            'sub_account/auth/api/{user_auth_id}': 40,
                            'v1/account/settings': 40,
                        },
                        'delete': {
                            'balance/coin/withdraw': 40,
                            'order/pending/batch': 40,
                            'order/pending': 13.334,
                            'order/stop/pending': 40,
                            'order/stop/pending/{id}': 13.334,
                            'order/pending/by_client_id': 40,
                            'order/stop/pending/by_client_id': 40,
                            'sub_account/auth/api/{user_auth_id}': 40,
                            'sub_account/authorize/{id}': 40,
                        },
                    },
                    'perpetualPublic': {
                        'get': {
                            'ping': 1,
                            'time': 1,
                            'market/list': 1,
                            'market/limit_config': 1,
                            'market/ticker': 1,
                            'market/ticker/all': 1,
                            'market/depth': 1,
                            'market/deals': 1,
                            'market/funding_history': 1,
                            'market/kline': 1,
                        },
                    },
                    'perpetualPrivate': {
                        'get': {
                            'market/user_deals': 1,
                            'asset/query': 40,
                            'order/pending': 8,
                            'order/finished': 40,
                            'order/stop_finished': 40,
                            'order/stop_pending': 8,
                            'order/status': 8,
                            'order/stop_status': 8,
                            'position/finished': 40,
                            'position/pending': 40,
                            'position/funding': 40,
                            'position/adl_history': 40,
                            'market/preference': 40,
                            'position/margin_history': 40,
                            'position/settle_history': 40,
                        },
                        'post': {
                            'market/adjust_leverage': 1,
                            'market/position_expect': 1,
                            'order/put_limit': 20,
                            'order/put_market': 20,
                            'order/put_stop_limit': 20,
                            'order/put_stop_market': 20,
                            'order/modify': 20,
                            'order/modify_stop': 20,
                            'order/cancel': 20,
                            'order/cancel_all': 40,
                            'order/cancel_batch': 40,
                            'order/cancel_stop': 20,
                            'order/cancel_stop_all': 40,
                            'order/close_limit': 20,
                            'order/close_market': 20,
                            'position/adjust_margin': 20,
                            'position/stop_loss': 20,
                            'position/take_profit': 20,
                            'position/market_close': 20,
                            'order/cancel/by_client_id': 20,
                            'order/cancel_stop/by_client_id': 20,
                            'market/preference': 20,
                        },
                    },
                },
                'v2': {
                    'public': {
                        'get': {
                            'maintain-info': 1,
                            'ping': 1,
                            'time': 1,
                            'spot/market': 1,
                            'spot/ticker': 1,
                            'spot/depth': 1,
                            'spot/deals': 1,
                            'spot/kline': 1,
                            'spot/index': 1,
                            'futures/market': 1,
                            'futures/ticker': 1,
                            'futures/depth': 1,
                            'futures/deals': 1,
                            'futures/kline': 1,
                            'futures/index': 1,
                            'futures/funding-rate': 1,
                            'futures/funding-rate-history': 1,
                            'futures/position-level': 1,
                            'futures/liquidation-history': 1,
                            'futures/basis-history': 1,
                        },
                    },
                    'private': {
                        'get': {
                            'account/subs': 1,
                            'account/subs/api-detail': 40,
                            'account/subs/info': 1,
                            'account/subs/api': 40,
                            'account/subs/transfer-history': 40,
                            'account/subs/spot-balance': 1,
                            'account/trade-fee-rate': 40,
                            'assets/spot/balance': 40,
                            'assets/futures/balance': 40,
                            'assets/margin/balance': 1,
                            'assets/financial/balance': 40,
                            'assets/amm/liquidity': 40,
                            'assets/credit/info': 40,
                            'assets/margin/borrow-history': 40,
                            'assets/margin/interest-limit': 1,
                            'assets/deposit-address': 40,
                            'assets/deposit-history': 40,
                            'assets/withdraw': 40,
                            'assets/deposit-withdraw-config': 1,
                            'assets/transfer-history': 40,
                            'spot/order-status': 8,
                            'spot/batch-order-status': 8,
                            'spot/pending-order': 8,
                            'spot/finished-order': 40,
                            'spot/pending-stop-order': 8,
                            'spot/finished-stop-order': 40,
                            'spot/user-deals': 40,
                            'spot/order-deals': 40,
                            'futures/order-status': 8,
                            'futures/batch-order-status': 1,
                            'futures/pending-order': 8,
                            'futures/finished-order': 40,
                            'futures/pending-stop-order': 8,
                            'futures/finished-stop-order': 40,
                            'futures/user-deals': 1,
                            'futures/order-deals': 1,
                            'futures/pending-position': 40,
                            'futures/finished-position': 1,
                            'futures/position-margin-history': 1,
                            'futures/position-funding-history': 40,
                            'futures/position-adl-history': 1,
                            'futures/position-settle-history': 1,
                        },
                        'post': {
                            'account/subs': 40,
                            'account/subs/frozen': 40,
                            'account/subs/unfrozen': 40,
                            'account/subs/api': 40,
                            'account/subs/edit-api': 40,
                            'account/subs/delete-api': 40,
                            'account/subs/transfer': 40,
                            'account/settings': 40,
                            'assets/margin/borrow': 40,
                            'assets/margin/repay': 40,
                            'assets/renewal-deposit-address': 40,
                            'assets/withdraw': 40,
                            'assets/cancel-withdraw': 40,
                            'assets/transfer': 40,
                            'assets/amm/add-liquidity': 1,
                            'assets/amm/remove-liquidity': 1,
                            'spot/order': 13.334,
                            'spot/stop-order': 13.334,
                            'spot/batch-order': 40,
                            'spot/batch-stop-order': 1,
                            'spot/modify-order': 13.334,
                            'spot/modify-stop-order': 13.334,
                            'spot/cancel-all-order': 1,
                            'spot/cancel-order': 6.667,
                            'spot/cancel-stop-order': 6.667,
                            'spot/cancel-batch-order': 10,
                            'spot/cancel-batch-stop-order': 10,
                            'spot/cancel-order-by-client-id': 1,
                            'spot/cancel-stop-order-by-client-id': 1,
                            'futures/order': 20,
                            'futures/stop-order': 20,
                            'futures/batch-order': 1,
                            'futures/batch-stop-order': 1,
                            'futures/modify-order': 20,
                            'futures/modify-stop-order': 20,
                            'futures/cancel-all-order': 1,
                            'futures/cancel-order': 10,
                            'futures/cancel-stop-order': 10,
                            'futures/cancel-batch-order': 20,
                            'futures/cancel-batch-stop-order': 20,
                            'futures/cancel-order-by-client-id': 1,
                            'futures/cancel-stop-order-by-client-id': 1,
                            'futures/close-position': 20,
                            'futures/adjust-position-margin': 20,
                            'futures/adjust-position-leverage': 20,
                            'futures/set-position-stop-loss': 20,
                            'futures/set-position-take-profit': 20,
                        },
                    },
                },
            },
            'fees': {
                'trading': {
                    'maker': 0.001,
                    'taker': 0.001,
                },
                'funding': {
                    'withdraw': {
                        'BCH': 0.0,
                        'BTC': 0.001,
                        'LTC': 0.001,
                        'ETH': 0.001,
                        'ZEC': 0.0001,
                        'DASH': 0.0001,
                    },
                },
            },
            'limits': {
                'amount': {
                    'min': 0.001,
                    'max': undefined,
                },
            },
            'options': {
                'brokerId': 'x-167673045',
                'createMarketBuyOrderRequiresPrice': true,
                'defaultType': 'spot', // spot, swap, margin
                'defaultSubType': 'linear', // linear, inverse
                'fetchDepositAddress': {
                    'fillResponseFromRequest': true,
                },
                'accountsById': {
                    'spot': '0',
                },
                'networks': {
                    'BEP20': 'BSC',
                    'TRX': 'TRC20',
                    'ETH': 'ERC20',
                },
            },
            'commonCurrencies': {
                'ACM': 'Actinium',
            },
            'precisionMode': TICK_SIZE,
            'exceptions': {
                'exact': {
                    // https://github.com/coinexcom/coinex_exchange_api/wiki/013error_code
                    '23': PermissionDenied, // IP Prohibited
                    '24': AuthenticationError,
                    '25': AuthenticationError,
                    '34': AuthenticationError, // Access id is expires
                    '35': ExchangeNotAvailable, // Service unavailable
                    '36': RequestTimeout, // Service timeout
                    '213': RateLimitExceeded, // Too many requests
                    '107': InsufficientFunds,
                    '600': OrderNotFound,
                    '601': InvalidOrder,
                    '602': InvalidOrder,
                    '606': InvalidOrder,
                },
                'broad': {
                    'ip not allow visit': PermissionDenied,
                    'service too busy': ExchangeNotAvailable,
                },
            },
        });
    }

    async fetchCurrencies (params = {}): Promise<Currencies> {
        const response = await this.v1PublicGetCommonAssetConfig (params);
        //     {
        //         "code": 0,
        //         "data": {
        //             "USDT-ERC20": {
        //                  "asset": "USDT",
        //                  "chain": "ERC20",
        //                  "withdrawal_precision": 6,
        //                  "can_deposit": true,
        //                  "can_withdraw": true,
        //                  "deposit_least_amount": "4.9",
        //                  "withdraw_least_amount": "4.9",
        //                  "withdraw_tx_fee": "4.9",
        //                  "explorer_asset_url": "https://etherscan.io/token/0xdac17f958d2ee523a2206206994597c13d831ec7"
        //             },
        //             ...
        //         },
        //         "message": "Success",
        //     }
        //
        const data = this.safeValue (response, 'data', []);
        const coins = Object.keys (data);
        const result = {};
        for (let i = 0; i < coins.length; i++) {
            const coin = coins[i];
            const currency = data[coin];
            const currencyId = this.safeString (currency, 'asset');
            const networkId = this.safeString (currency, 'chain');
            const code = this.safeCurrencyCode (currencyId);
            const precisionString = this.parsePrecision (this.safeString (currency, 'withdrawal_precision'));
            const precision = this.parseNumber (precisionString);
            const canDeposit = this.safeValue (currency, 'can_deposit');
            const canWithdraw = this.safeValue (currency, 'can_withdraw');
            const feeString = this.safeString (currency, 'withdraw_tx_fee');
            const fee = this.parseNumber (feeString);
            const minNetworkDepositString = this.safeString (currency, 'deposit_least_amount');
            const minNetworkDeposit = this.parseNumber (minNetworkDepositString);
            const minNetworkWithdrawString = this.safeString (currency, 'withdraw_least_amount');
            const minNetworkWithdraw = this.parseNumber (minNetworkWithdrawString);
            if (this.safeValue (result, code) === undefined) {
                result[code] = {
                    'id': currencyId,
                    'numericId': undefined,
                    'code': code,
                    'info': undefined,
                    'name': undefined,
                    'active': canDeposit && canWithdraw,
                    'deposit': canDeposit,
                    'withdraw': canWithdraw,
                    'fee': fee,
                    'precision': precision,
                    'limits': {
                        'amount': {
                            'min': undefined,
                            'max': undefined,
                        },
                        'deposit': {
                            'min': minNetworkDeposit,
                            'max': undefined,
                        },
                        'withdraw': {
                            'min': minNetworkWithdraw,
                            'max': undefined,
                        },
                    },
                };
            }
            let minFeeString = this.safeString (result[code], 'fee');
            if (feeString !== undefined) {
                minFeeString = (minFeeString === undefined) ? feeString : Precise.stringMin (feeString, minFeeString);
            }
            let depositAvailable = this.safeValue (result[code], 'deposit');
            depositAvailable = (canDeposit) ? canDeposit : depositAvailable;
            let withdrawAvailable = this.safeValue (result[code], 'withdraw');
            withdrawAvailable = (canWithdraw) ? canWithdraw : withdrawAvailable;
            let minDepositString = this.safeString (result[code]['limits']['deposit'], 'min');
            if (minNetworkDepositString !== undefined) {
                minDepositString = (minDepositString === undefined) ? minNetworkDepositString : Precise.stringMin (minNetworkDepositString, minDepositString);
            }
            let minWithdrawString = this.safeString (result[code]['limits']['withdraw'], 'min');
            if (minNetworkWithdrawString !== undefined) {
                minWithdrawString = (minWithdrawString === undefined) ? minNetworkWithdrawString : Precise.stringMin (minNetworkWithdrawString, minWithdrawString);
            }
            let minPrecisionString = this.safeString (result[code], 'precision');
            if (precisionString !== undefined) {
                minPrecisionString = (minPrecisionString === undefined) ? precisionString : Precise.stringMin (precisionString, minPrecisionString);
            }
            const networks = this.safeValue (result[code], 'networks', {});
            const network = {
                'info': currency,
                'id': networkId,
                'network': networkId,
                'name': undefined,
                'limits': {
                    'amount': {
                        'min': undefined,
                        'max': undefined,
                    },
                    'deposit': {
                        'min': this.safeNumber (currency, 'deposit_least_amount'),
                        'max': undefined,
                    },
                    'withdraw': {
                        'min': this.safeNumber (currency, 'withdraw_least_amount'),
                        'max': undefined,
                    },
                },
                'active': canDeposit && canWithdraw,
                'deposit': canDeposit,
                'withdraw': canWithdraw,
                'fee': fee,
                'precision': precision,
            };
            networks[networkId] = network;
            result[code]['networks'] = networks;
            result[code]['active'] = depositAvailable && withdrawAvailable;
            result[code]['deposit'] = depositAvailable;
            result[code]['withdraw'] = withdrawAvailable;
            const info = this.safeValue (result[code], 'info', []);
            info.push (currency);
            result[code]['info'] = info;
            result[code]['fee'] = this.parseNumber (minFeeString);
            result[code]['precision'] = this.parseNumber (minPrecisionString);
            result[code]['limits']['deposit']['min'] = this.parseNumber (minDepositString);
            result[code]['limits']['withdraw']['min'] = this.parseNumber (minWithdrawString);
        }
        return result;
    }

    async fetchMarkets (params = {}): Promise<Market[]> {
        /**
         * @method
         * @name coinex#fetchMarkets
         * @description retrieves data on all markets for coinex
         * @see https://viabtc.github.io/coinex_api_en_doc/spot/#docsspot001_market002_all_market_info
         * @see https://viabtc.github.io/coinex_api_en_doc/futures/#docsfutures001_http006_market_list
         * @param {object} [params] extra parameters specific to the exchange API endpoint
         * @returns {object[]} an array of objects representing market data
         */
        let promises = [
            this.fetchSpotMarkets (params),
            this.fetchContractMarkets (params),
        ] as any;
        promises = await Promise.all (promises) as any;
        const spotMarkets = promises[0];
        const swapMarkets = promises[1];
        return this.arrayConcat (spotMarkets, swapMarkets);
    }

    async fetchSpotMarkets (params) {
        const response = await this.v1PublicGetMarketInfo (params);
        //
        //     {
        //         "code": 0,
        //         "data": {
        //             "WAVESBTC": {
        //                 "name": "WAVESBTC",
        //                 "min_amount": "1",
        //                 "maker_fee_rate": "0.001",
        //                 "taker_fee_rate": "0.001",
        //                 "pricing_name": "BTC",
        //                 "pricing_decimal": 8,
        //                 "trading_name": "WAVES",
        //                 "trading_decimal": 8
        //             }
        //         }
        //     }
        //
        const markets = this.safeValue (response, 'data', {});
        const result = [];
        const keys = Object.keys (markets);
        for (let i = 0; i < keys.length; i++) {
            const key = keys[i];
            const market = markets[key];
            const id = this.safeString (market, 'name');
            const tradingName = this.safeString (market, 'trading_name');
            const baseId = tradingName;
            const quoteId = this.safeString (market, 'pricing_name');
            const base = this.safeCurrencyCode (baseId);
            const quote = this.safeCurrencyCode (quoteId);
            let symbol = base + '/' + quote;
            if (tradingName === id) {
                symbol = id;
            }
            result.push ({
                'id': id,
                'symbol': symbol,
                'base': base,
                'quote': quote,
                'settle': undefined,
                'baseId': baseId,
                'quoteId': quoteId,
                'settleId': undefined,
                'type': 'spot',
                'spot': true,
                'margin': undefined,
                'swap': false,
                'future': false,
                'option': false,
                'active': undefined,
                'contract': false,
                'linear': undefined,
                'inverse': undefined,
                'taker': this.safeNumber (market, 'taker_fee_rate'),
                'maker': this.safeNumber (market, 'maker_fee_rate'),
                'contractSize': undefined,
                'expiry': undefined,
                'expiryDatetime': undefined,
                'strike': undefined,
                'optionType': undefined,
                'precision': {
                    'amount': this.parseNumber (this.parsePrecision (this.safeString (market, 'trading_decimal'))),
                    'price': this.parseNumber (this.parsePrecision (this.safeString (market, 'pricing_decimal'))),
                },
                'limits': {
                    'leverage': {
                        'min': undefined,
                        'max': undefined,
                    },
                    'amount': {
                        'min': this.safeNumber (market, 'min_amount'),
                        'max': undefined,
                    },
                    'price': {
                        'min': undefined,
                        'max': undefined,
                    },
                    'cost': {
                        'min': undefined,
                        'max': undefined,
                    },
                },
                'created': undefined,
                'info': market,
            });
        }
        return result;
    }

    async fetchContractMarkets (params) {
        const response = await this.v1PerpetualPublicGetMarketList (params);
        //
        //     {
        //         "code": 0,
        //         "data": [
        //             {
        //                 "name": "BTCUSD",
        //                 "type": 2, // 1: USDT-M Contracts, 2: Coin-M Contracts
        //                 "leverages": ["3", "5", "8", "10", "15", "20", "30", "50", "100"],
        //                 "stock": "BTC",
        //                 "money": "USD",
        //                 "fee_prec": 5,
        //                 "stock_prec": 8,
        //                 "money_prec": 1,
        //                 "amount_prec": 0,
        //                 "amount_min": "10",
        //                 "multiplier": "1",
        //                 "tick_size": "0.1", // Min. Price Increment
        //                 "available": true
        //             },
        //         ],
        //         "message": "OK"
        //     }
        //
        const markets = this.safeValue (response, 'data', []);
        const result = [];
        for (let i = 0; i < markets.length; i++) {
            const entry = markets[i];
            const fees = this.fees;
            const leverages = this.safeValue (entry, 'leverages', []);
            const subType = this.safeInteger (entry, 'type');
            const linear = (subType === 1);
            const inverse = (subType === 2);
            const id = this.safeString (entry, 'name');
            const baseId = this.safeString (entry, 'stock');
            const quoteId = this.safeString (entry, 'money');
            const base = this.safeCurrencyCode (baseId);
            const quote = this.safeCurrencyCode (quoteId);
            const settleId = (subType === 1) ? 'USDT' : baseId;
            const settle = this.safeCurrencyCode (settleId);
            const symbol = base + '/' + quote + ':' + settle;
            const leveragesLength = leverages.length;
            result.push ({
                'id': id,
                'symbol': symbol,
                'base': base,
                'quote': quote,
                'settle': settle,
                'baseId': baseId,
                'quoteId': quoteId,
                'settleId': settleId,
                'type': 'swap',
                'spot': false,
                'margin': false,
                'swap': true,
                'future': false,
                'option': false,
                'active': this.safeValue (entry, 'available'),
                'contract': true,
                'linear': linear,
                'inverse': inverse,
                'taker': fees['trading']['taker'],
                'maker': fees['trading']['maker'],
                'contractSize': this.safeNumber (entry, 'multiplier'),
                'expiry': undefined,
                'expiryDatetime': undefined,
                'strike': undefined,
                'optionType': undefined,
                'precision': {
                    'amount': this.parseNumber (this.parsePrecision (this.safeString (entry, 'amount_prec'))),
                    'price': this.parseNumber (this.parsePrecision (this.safeString (entry, 'money_prec'))),
                },
                'limits': {
                    'leverage': {
                        'min': this.safeNumber (leverages, 0),
                        'max': this.safeNumber (leverages, leveragesLength - 1),
                    },
                    'amount': {
                        'min': this.safeNumber (entry, 'amount_min'),
                        'max': undefined,
                    },
                    'price': {
                        'min': undefined,
                        'max': undefined,
                    },
                    'cost': {
                        'min': undefined,
                        'max': undefined,
                    },
                },
                'created': undefined,
                'info': entry,
            });
        }
        return result;
    }

    parseTicker (ticker, market: Market = undefined): Ticker {
        //
        // Spot fetchTicker, fetchTickers
        //
        //     {
        //         "vol": "293.19415130",
        //         "low": "38200.00",
        //         "open": "39514.99",
        //         "high": "39530.00",
        //         "last": "38649.57",
        //         "buy": "38640.20",
        //         "buy_amount": "0.22800000",
        //         "sell": "38640.21",
        //         "sell_amount": "0.02828439"
        //     }
        //
        // Swap fetchTicker, fetchTickers
        //
        //     {
        //         "vol": "7714.2175",
        //         "low": "38200.00",
        //         "open": "39569.23",
        //         "high": "39569.23",
        //         "last": "38681.37",
        //         "buy": "38681.36",
        //         "period": 86400,
        //         "funding_time": 462,
        //         "position_amount": "296.7552",
        //         "funding_rate_last": "0.00009395",
        //         "funding_rate_next": "0.00000649",
        //         "funding_rate_predict": "-0.00007176",
        //         "insurance": "16464465.09431942163278132918",
        //         "sign_price": "38681.93",
        //         "index_price": "38681.69500000",
        //         "sell_total": "16.6039",
        //         "buy_total": "19.8481",
        //         "buy_amount": "4.6315",
        //         "sell": "38681.37",
        //         "sell_amount": "11.4044"
        //     }
        //
        const timestamp = this.safeInteger (ticker, 'date');
        const symbol = this.safeSymbol (undefined, market);
        ticker = this.safeValue (ticker, 'ticker', {});
        const last = this.safeString (ticker, 'last');
        return this.safeTicker ({
            'symbol': symbol,
            'timestamp': timestamp,
            'datetime': this.iso8601 (timestamp),
            'high': this.safeString (ticker, 'high'),
            'low': this.safeString (ticker, 'low'),
            'bid': this.safeString (ticker, 'buy'),
            'bidVolume': this.safeString (ticker, 'buy_amount'),
            'ask': this.safeString (ticker, 'sell'),
            'askVolume': this.safeString (ticker, 'sell_amount'),
            'vwap': undefined,
            'open': this.safeString (ticker, 'open'),
            'close': last,
            'last': last,
            'previousClose': undefined,
            'change': undefined,
            'percentage': undefined,
            'average': undefined,
            'baseVolume': this.safeString2 (ticker, 'vol', 'volume'),
            'quoteVolume': undefined,
            'info': ticker,
        }, market);
    }

    async fetchTicker (symbol: string, params = {}): Promise<Ticker> {
        /**
         * @method
         * @name coinex#fetchTicker
         * @description fetches a price ticker, a statistical calculation with the information calculated over the past 24 hours for a specific market
         * @see https://viabtc.github.io/coinex_api_en_doc/spot/#docsspot001_market007_single_market_ticker
         * @see https://viabtc.github.io/coinex_api_en_doc/futures/#docsfutures001_http008_market_ticker
         * @param {string} symbol unified symbol of the market to fetch the ticker for
         * @param {object} [params] extra parameters specific to the exchange API endpoint
         * @returns {object} a [ticker structure]{@link https://docs.ccxt.com/#/?id=ticker-structure}
         */
        await this.loadMarkets ();
        const market = this.market (symbol);
        const request = {
            'market': market['id'],
        };
        let response = undefined;
        if (market['swap']) {
            response = await this.v1PerpetualPublicGetMarketTicker (this.extend (request, params));
        } else {
            response = await this.v1PublicGetMarketTicker (this.extend (request, params));
        }
        //
        // Spot
        //
        //     {
        //         "code": 0,
        //         "data": {
        //             "date": 1651306913414,
        //             "ticker": {
        //                 "vol": "293.19415130",
        //                 "low": "38200.00",
        //                 "open": "39514.99",
        //                 "high": "39530.00",
        //                 "last": "38649.57",
        //                 "buy": "38640.20",
        //                 "buy_amount": "0.22800000",
        //                 "sell": "38640.21",
        //                 "sell_amount": "0.02828439"
        //             }
        //         },
        //         "message": "OK"
        //     }
        //
        // Swap
        //
        //     {
        //         "code": 0,
        //         "data": {
        //             "date": 1651306641500,
        //             "ticker": {
        //                 "vol": "7714.2175",
        //                 "low": "38200.00",
        //                 "open": "39569.23",
        //                 "high": "39569.23",
        //                 "last": "38681.37",
        //                 "buy": "38681.36",
        //                 "period": 86400,
        //                 "funding_time": 462,
        //                 "position_amount": "296.7552",
        //                 "funding_rate_last": "0.00009395",
        //                 "funding_rate_next": "0.00000649",
        //                 "funding_rate_predict": "-0.00007176",
        //                 "insurance": "16464465.09431942163278132918",
        //                 "sign_price": "38681.93",
        //                 "index_price": "38681.69500000",
        //                 "sell_total": "16.6039",
        //                 "buy_total": "19.8481",
        //                 "buy_amount": "4.6315",
        //                 "sell": "38681.37",
        //                 "sell_amount": "11.4044"
        //             }
        //         },
        //         "message": "OK"
        //     }
        //
        return this.parseTicker (response['data'], market);
    }

    async fetchTickers (symbols: Strings = undefined, params = {}): Promise<Tickers> {
        /**
         * @method
         * @name coinex#fetchTickers
         * @description fetches price tickers for multiple markets, statistical information calculated over the past 24 hours for each market
         * @see https://viabtc.github.io/coinex_api_en_doc/spot/#docsspot001_market008_all_market_ticker
         * @see https://viabtc.github.io/coinex_api_en_doc/futures/#docsfutures001_http009_market_ticker_all
         * @param {string[]|undefined} symbols unified symbols of the markets to fetch the ticker for, all market tickers are returned if not assigned
         * @param {object} [params] extra parameters specific to the exchange API endpoint
         * @returns {object} a dictionary of [ticker structures]{@link https://docs.ccxt.com/#/?id=ticker-structure}
         */
        await this.loadMarkets ();
        symbols = this.marketSymbols (symbols);
        let market = undefined;
        if (symbols !== undefined) {
            const symbol = this.safeValue (symbols, 0);
            market = this.market (symbol);
        }
        const [ marketType, query ] = this.handleMarketTypeAndParams ('fetchTickers', market, params);
        let response = undefined;
        if (marketType === 'swap') {
            response = await this.v1PerpetualPublicGetMarketTickerAll (query);
        } else {
            response = await this.v1PublicGetMarketTickerAll ();
        }
        //
        // Spot
        //
        //     {
        //         "code": 0,
        //         "data": {
        //             "date": 1651519857284,
        //             "ticker": {
        //                 "PSPUSDT": {
        //                     "vol": "127131.55227034",
        //                     "low": "0.0669",
        //                     "open": "0.0688",
        //                     "high": "0.0747",
        //                     "last": "0.0685",
        //                     "buy": "0.0676",
        //                     "buy_amount": "702.70117866",
        //                     "sell": "0.0690",
        //                     "sell_amount": "686.76861562"
        //                 },
        //             }
        //         },
        //         "message": "Ok"
        //     }
        //
        // Swap
        //
        //     {
        //         "code": 0,
        //         "data": {
        //             "date": 1651520268644,
        //             "ticker": {
        //                 "KAVAUSDT": {
        //                     "vol": "834924",
        //                     "low": "3.9418",
        //                     "open": "4.1834",
        //                     "high": "4.4328",
        //                     "last": "4.0516",
        //                     "buy": "4.0443",
        //                     "period": 86400,
        //                     "funding_time": 262,
        //                     "position_amount": "16111",
        //                     "funding_rate_last": "-0.00069514",
        //                     "funding_rate_next": "-0.00061009",
        //                     "funding_rate_predict": "-0.00055812",
        //                     "insurance": "16532425.53026084124483989548",
        //                     "sign_price": "4.0516",
        //                     "index_price": "4.0530",
        //                     "sell_total": "59446",
        //                     "buy_total": "62423",
        //                     "buy_amount": "959",
        //                     "sell": "4.0466",
        //                     "sell_amount": "141"
        //                 },
        //             }
        //         },
        //         "message": "Ok"
        //     }
        //
        const data = this.safeValue (response, 'data');
        const timestamp = this.safeInteger (data, 'date');
        const tickers = this.safeValue (data, 'ticker', {});
        const marketIds = Object.keys (tickers);
        const result = {};
        for (let i = 0; i < marketIds.length; i++) {
            const marketId = marketIds[i];
            const marketInner = this.safeMarket (marketId, undefined, undefined, marketType);
            const symbol = marketInner['symbol'];
            const ticker = this.parseTicker ({
                'date': timestamp,
                'ticker': tickers[marketId],
            }, marketInner);
            ticker['symbol'] = symbol;
            result[symbol] = ticker;
        }
        return this.filterByArrayTickers (result, 'symbol', symbols);
    }

    async fetchTime (params = {}) {
        /**
         * @method
         * @name coinex#fetchTime
         * @description fetches the current integer timestamp in milliseconds from the exchange server
         * @see https://docs.coinex.com/api/v2/common/http/time
         * @param {object} [params] extra parameters specific to the exchange API endpoint
         * @returns {int} the current integer timestamp in milliseconds from the exchange server
         */
        const response = await this.v2PublicGetTime (params);
        //
        //     {
        //         "code": 0,
        //         "data": {
        //             "timestamp": 1711699867777
        //         },
        //         "message": "OK"
        //     }
        //
        const data = this.safeDict (response, 'data', {});
        return this.safeInteger (data, 'timestamp');
    }

    async fetchOrderBook (symbol: string, limit: Int = 20, params = {}) {
        /**
         * @method
         * @name coinex#fetchOrderBook
         * @description fetches information on open orders with bid (buy) and ask (sell) prices, volumes and other data
         * @see https://docs.coinex.com/api/v2/spot/market/http/list-market-depth
         * @see https://docs.coinex.com/api/v2/futures/market/http/list-market-depth
         * @param {string} symbol unified symbol of the market to fetch the order book for
         * @param {int} [limit] the maximum amount of order book entries to return
         * @param {object} [params] extra parameters specific to the exchange API endpoint
         * @returns {object} A dictionary of [order book structures]{@link https://docs.ccxt.com/#/?id=order-book-structure} indexed by market symbols
         */
        await this.loadMarkets ();
        const market = this.market (symbol);
        if (limit === undefined) {
            limit = 20; // default
        }
        const request = {
            'market': market['id'],
            'limit': limit,
            'interval': '0',
        };
        let response = undefined;
        if (market['swap']) {
            response = await this.v2PublicGetFuturesDepth (this.extend (request, params));
            //
            //     {
            //         "code": 0,
            //         "data": {
            //             "depth": {
            //                 "asks": [
            //                     ["70851.94", "0.2119"],
            //                     ["70851.95", "0.0004"],
            //                     ["70851.96", "0.0004"]
            //                 ],
            //                 "bids": [
            //                     ["70851.93", "1.0314"],
            //                     ["70850.93", "0.0021"],
            //                     ["70850.42", "0.0306"]
            //                 ],
            //                 "checksum": 2956436260,
            //                 "last": "70851.94",
            //                 "updated_at": 1712824003252
            //             },
            //             "is_full": true,
            //             "market": "BTCUSDT"
            //         },
            //         "message": "OK"
            //     }
            //
        } else {
            response = await this.v2PublicGetSpotDepth (this.extend (request, params));
            //
            //     {
            //         "code": 0,
            //         "data": {
            //             "depth": {
            //                 "asks": [
            //                     ["70875.31", "0.28670282"],
            //                     ["70875.32", "0.31008114"],
            //                     ["70875.42", "0.05876653"]
            //                 ],
            //                 "bids": [
            //                     ["70855.3", "0.00632222"],
            //                     ["70855.29", "0.36216834"],
            //                     ["70855.17", "0.10166802"]
            //                 ],
            //                 "checksum": 2313816665,
            //                 "last": "70857.19",
            //                 "updated_at": 1712823790987
            //             },
            //             "is_full": true,
            //             "market": "BTCUSDT"
            //         },
            //         "message": "OK"
            //     }
            //
        }
        const data = this.safeDict (response, 'data', {});
        const depth = this.safeDict (data, 'depth', {});
        const timestamp = this.safeInteger (depth, 'updated_at');
        return this.parseOrderBook (depth, symbol, timestamp);
    }

    parseTrade (trade, market: Market = undefined): Trade {
        //
        // Spot and Swap fetchTrades (public)
        //
        //      {
        //          "id":  2611511379,
        //          "type": "buy",
        //          "price": "192.63",
        //          "amount": "0.02266931",
        //          "date":  1638990110,
        //          "date_ms":  1638990110518
        //      },
        //
        // Spot and Margin fetchMyTrades (private)
        //
        //      {
        //          "id": 2611520950,
        //          "order_id": 63286573298,
        //          "account_id": 0,
        //          "create_time": 1638990636,
        //          "type": "sell",
        //          "role": "taker",
        //          "price": "192.29",
        //          "amount": "0.098",
        //          "fee": "0.03768884",
        //          "fee_asset": "USDT",
        //          "market": "AAVEUSDT",
        //          "deal_money": "18.84442"
        //      }
        //
        // Swap fetchMyTrades (private)
        //
        //     {
        //         "amount": "0.0012",
        //         "deal_fee": "0.0237528",
        //         "deal_insurance": "0",
        //         "deal_margin": "15.8352",
        //         "deal_order_id": 17797031903,
        //         "deal_profit": "0",
        //         "deal_stock": "47.5056",
        //         "deal_type": 1,
        //         "deal_user_id": 2969195,
        //         "fee_asset": "",
        //         "fee_discount": "0",
        //         "fee_price": "0",
        //         "fee_rate": "0.0005",
        //         "fee_real_rate": "0.0005",
        //         "id": 379044296,
        //         "leverage": "3",
        //         "margin_amount": "15.8352",
        //         "market": "BTCUSDT",
        //         "open_price": "39588",
        //         "order_id": 17797092987,
        //         "position_amount": "0.0012",
        //         "position_id": 62052321,
        //         "position_type": 1,
        //         "price": "39588",
        //         "role": 2,
        //         "side": 2,
        //         "time": 1650675936.016103,
        //         "user_id": 3620173
        //     }
        //
        let timestamp = this.safeTimestamp2 (trade, 'create_time', 'time');
        if (timestamp === undefined) {
            timestamp = this.safeInteger (trade, 'date_ms');
        }
        const tradeId = this.safeString (trade, 'id');
        const orderId = this.safeString (trade, 'order_id');
        const priceString = this.safeString (trade, 'price');
        const amountString = this.safeString (trade, 'amount');
        const marketId = this.safeString (trade, 'market');
        const marketType = this.safeString (trade, 'market_type');
        const defaultType = (marketType === undefined) ? 'spot' : 'swap';
        market = this.safeMarket (marketId, market, undefined, defaultType);
        const symbol = market['symbol'];
        const costString = this.safeString (trade, 'deal_money');
        let fee = undefined;
        const feeCostString = this.safeString2 (trade, 'fee', 'deal_fee');
        if (feeCostString !== undefined) {
            const feeCurrencyId = this.safeString (trade, 'fee_asset');
            const feeCurrencyCode = this.safeCurrencyCode (feeCurrencyId);
            fee = {
                'cost': feeCostString,
                'currency': feeCurrencyCode,
            };
        }
        let takerOrMaker = this.safeString (trade, 'role');
        if (takerOrMaker === '1') {
            takerOrMaker = 'maker';
        } else if (takerOrMaker === '2') {
            takerOrMaker = 'taker';
        }
        let side: Str = undefined;
        if (market['type'] === 'swap') {
            const rawSide = this.safeInteger (trade, 'side');
            if (rawSide === 1) {
                side = 'sell';
            } else if (rawSide === 2) {
                side = 'buy';
            }
            if (side === undefined) {
                side = this.safeString (trade, 'type');
            }
        } else {
            side = this.safeString (trade, 'type');
        }
        return this.safeTrade ({
            'info': trade,
            'timestamp': timestamp,
            'datetime': this.iso8601 (timestamp),
            'symbol': symbol,
            'id': tradeId,
            'order': orderId,
            'type': undefined,
            'side': side,
            'takerOrMaker': takerOrMaker,
            'price': priceString,
            'amount': amountString,
            'cost': costString,
            'fee': fee,
        }, market);
    }

    async fetchTrades (symbol: string, since: Int = undefined, limit: Int = undefined, params = {}): Promise<Trade[]> {
        /**
         * @method
         * @name coinex#fetchTrades
         * @description get the list of most recent trades for a particular symbol
         * @see https://viabtc.github.io/coinex_api_en_doc/spot/#docsspot001_market005_market_deals
         * @see https://viabtc.github.io/coinex_api_en_doc/futures/#docsfutures001_http011_market_deals
         * @param {string} symbol unified symbol of the market to fetch trades for
         * @param {int} [since] timestamp in ms of the earliest trade to fetch
         * @param {int} [limit] the maximum amount of trades to fetch
         * @param {object} [params] extra parameters specific to the exchange API endpoint
         * @returns {Trade[]} a list of [trade structures]{@link https://docs.ccxt.com/#/?id=public-trades}
         */
        await this.loadMarkets ();
        const market = this.market (symbol);
        const request = {
            'market': market['id'],
            // 'last_id': 0,
        };
        if (limit !== undefined) {
            request['limit'] = limit;
        }
        let response = undefined;
        if (market['swap']) {
            response = await this.v1PerpetualPublicGetMarketDeals (this.extend (request, params));
        } else {
            response = await this.v1PublicGetMarketDeals (this.extend (request, params));
        }
        //
        // Spot and Swap
        //
        //      {
        //          "code":    0,
        //          "data": [
        //              {
        //                  "id":  2611511379,
        //                  "type": "buy",
        //                  "price": "192.63",
        //                  "amount": "0.02266931",
        //                  "date":  1638990110,
        //                  "date_ms":  1638990110518
        //                  },
        //              ],
        //          "message": "OK"
        //      }
        //
        return this.parseTrades (response['data'], market, since, limit);
    }

    async fetchTradingFee (symbol: string, params = {}): Promise<TradingFeeInterface> {
        /**
         * @method
         * @name coinex#fetchTradingFee
         * @description fetch the trading fees for a market
         * @see https://docs.coinex.com/api/v2/spot/market/http/list-market
         * @see https://docs.coinex.com/api/v2/futures/market/http/list-market
         * @param {string} symbol unified market symbol
         * @param {object} [params] extra parameters specific to the exchange API endpoint
         * @returns {object} a [fee structure]{@link https://docs.ccxt.com/#/?id=fee-structure}
         */
        await this.loadMarkets ();
        const market = this.market (symbol);
        const request = {
            'market': market['id'],
        };
        let response = undefined;
        if (market['spot']) {
            response = await this.v2PublicGetSpotMarket (this.extend (request, params));
            //
            //     {
            //         "code": 0,
            //         "data": [
            //             {
            //                 "base_ccy": "BTC",
            //                 "base_ccy_precision": 8,
            //                 "is_amm_available": false,
            //                 "is_margin_available": true,
            //                 "maker_fee_rate": "0.002",
            //                 "market": "BTCUSDT",
            //                 "min_amount": "0.0001",
            //                 "quote_ccy": "USDT",
            //                 "quote_ccy_precision": 2,
            //                 "taker_fee_rate": "0.002"
            //             }
            //         ],
            //         "message": "OK"
            //     }
            //
        } else {
            response = await this.v2PublicGetFuturesMarket (this.extend (request, params));
            //
            //     {
            //         "code": 0,
            //         "data": [
            //             {
            //                 "base_ccy": "BTC",
            //                 "base_ccy_precision": 8,
            //                 "contract_type": "linear",
            //                 "leverage": ["1","2","3","5","8","10","15","20","30","50","100"],
            //                 "maker_fee_rate": "0",
            //                 "market": "BTCUSDT",
            //                 "min_amount": "0.0001",
            //                 "open_interest_volume": "185.7498",
            //                 "quote_ccy": "USDT",
            //                 "quote_ccy_precision": 2,
            //                 "taker_fee_rate": "0"
            //             }
            //         ],
            //         "message": "OK"
            //     }
            //
        }
        const data = this.safeList (response, 'data', []);
        const result = this.safeDict (data, 0, {});
        return this.parseTradingFee (result, market);
    }

    async fetchTradingFees (params = {}): Promise<TradingFees> {
        /**
         * @method
         * @name coinex#fetchTradingFees
         * @description fetch the trading fees for multiple markets
         * @see https://docs.coinex.com/api/v2/spot/market/http/list-market
         * @see https://docs.coinex.com/api/v2/futures/market/http/list-market
         * @param {object} [params] extra parameters specific to the exchange API endpoint
         * @returns {object} a dictionary of [fee structures]{@link https://docs.ccxt.com/#/?id=fee-structure} indexed by market symbols
         */
        await this.loadMarkets ();
        let type = undefined;
        [ type, params ] = this.handleMarketTypeAndParams ('fetchTradingFees', undefined, params);
        let response = undefined;
        if (type === 'swap') {
            response = await this.v2PublicGetFuturesMarket (params);
            //
            //     {
            //         "code": 0,
            //         "data": [
            //             {
            //                 "base_ccy": "BTC",
            //                 "base_ccy_precision": 8,
            //                 "contract_type": "linear",
            //                 "leverage": ["1","2","3","5","8","10","15","20","30","50","100"],
            //                 "maker_fee_rate": "0",
            //                 "market": "BTCUSDT",
            //                 "min_amount": "0.0001",
            //                 "open_interest_volume": "185.7498",
            //                 "quote_ccy": "USDT",
            //                 "quote_ccy_precision": 2,
            //                 "taker_fee_rate": "0"
            //             }
            //         ],
            //         "message": "OK"
            //     }
            //
        } else {
            response = await this.v2PublicGetSpotMarket (params);
            //
            //     {
            //         "code": 0,
            //         "data": [
            //             {
            //                 "base_ccy": "BTC",
            //                 "base_ccy_precision": 8,
            //                 "is_amm_available": false,
            //                 "is_margin_available": true,
            //                 "maker_fee_rate": "0.002",
            //                 "market": "BTCUSDT",
            //                 "min_amount": "0.0001",
            //                 "quote_ccy": "USDT",
            //                 "quote_ccy_precision": 2,
            //                 "taker_fee_rate": "0.002"
            //             },
            //         ],
            //         "message": "OK"
            //     }
            //
        }
        const data = this.safeList (response, 'data', []);
        const result = {};
        for (let i = 0; i < data.length; i++) {
            const entry = data[i];
            const marketId = this.safeString (entry, 'market');
            const market = this.safeMarket (marketId, undefined, undefined, type);
            const symbol = market['symbol'];
            result[symbol] = this.parseTradingFee (entry, market);
        }
        return result;
    }

    parseTradingFee (fee, market: Market = undefined): TradingFeeInterface {
        const marketId = this.safeValue (fee, 'market');
        const symbol = this.safeSymbol (marketId, market);
        return {
            'info': fee,
            'symbol': symbol,
            'maker': this.safeNumber (fee, 'maker_fee_rate'),
            'taker': this.safeNumber (fee, 'taker_fee_rate'),
            'percentage': true,
            'tierBased': true,
        };
    }

    parseOHLCV (ohlcv, market: Market = undefined): OHLCV {
        //
        //     [
        //         1591484400,
        //         "0.02505349",
        //         "0.02506988",
        //         "0.02507000",
        //         "0.02505304",
        //         "343.19716223",
        //         "8.6021323866383196",
        //         "ETHBTC"
        //     ]
        //
        return [
            this.safeTimestamp (ohlcv, 0),
            this.safeNumber (ohlcv, 1),
            this.safeNumber (ohlcv, 3),
            this.safeNumber (ohlcv, 4),
            this.safeNumber (ohlcv, 2),
            this.safeNumber (ohlcv, 5),
        ];
    }

    async fetchOHLCV (symbol: string, timeframe = '1m', since: Int = undefined, limit: Int = undefined, params = {}): Promise<OHLCV[]> {
        /**
         * @method
         * @name coinex#fetchOHLCV
         * @description fetches historical candlestick data containing the open, high, low, and close price, and the volume of a market
         * @see https://viabtc.github.io/coinex_api_en_doc/spot/#docsspot001_market006_market_kline
         * @see https://viabtc.github.io/coinex_api_en_doc/futures/#docsfutures001_http012_market_kline
         * @param {string} symbol unified symbol of the market to fetch OHLCV data for
         * @param {string} timeframe the length of time each candle represents
         * @param {int} [since] timestamp in ms of the earliest candle to fetch
         * @param {int} [limit] the maximum amount of candles to fetch
         * @param {object} [params] extra parameters specific to the exchange API endpoint
         * @returns {int[][]} A list of candles ordered as timestamp, open, high, low, close, volume
         */
        await this.loadMarkets ();
        const market = this.market (symbol);
        const request = {
            'market': market['id'],
            'type': this.safeString (this.timeframes, timeframe, timeframe),
        };
        if (limit !== undefined) {
            request['limit'] = limit;
        }
        let response = undefined;
        if (market['swap']) {
            response = await this.v1PerpetualPublicGetMarketKline (this.extend (request, params));
        } else {
            response = await this.v1PublicGetMarketKline (this.extend (request, params));
        }
        //
        // Spot
        //
        //     {
        //         "code": 0,
        //         "data": [
        //             [1591484400, "0.02505349", "0.02506988", "0.02507000", "0.02505304", "343.19716223", "8.6021323866383196", "ETHBTC"],
        //             [1591484700, "0.02506990", "0.02508109", "0.02508109", "0.02506979", "91.59841581", "2.2972047780447000", "ETHBTC"],
        //             [1591485000, "0.02508106", "0.02507996", "0.02508106", "0.02507500", "65.15307697", "1.6340597822306000", "ETHBTC"],
        //         ],
        //         "message": "OK"
        //     }
        //
        // Swap
        //
        //     {
        //         "code": 0,
        //         "data": [
        //             [1650569400, "41524.64", "41489.31", "41564.61", "41480.58", "29.7060", "1233907.099562"],
        //             [1650569700, "41489.31", "41438.29", "41489.31", "41391.87", "42.4115", "1756154.189061"],
        //             [1650570000, "41438.29", "41482.21", "41485.05", "41427.31", "22.2892", "924000.317861"]
        //         ],
        //         "message": "OK"
        //     }
        //
        const data = this.safeList (response, 'data', []);
        return this.parseOHLCVs (data, market, timeframe, since, limit);
    }

    async fetchMarginBalance (params = {}) {
        await this.loadMarkets ();
        const symbol = this.safeString (params, 'symbol');
        let marketId = this.safeString (params, 'market');
        let market: Market = undefined;
        if (symbol !== undefined) {
            market = this.market (symbol);
            marketId = market['id'];
        } else if (marketId === undefined) {
            throw new ArgumentsRequired (this.id + ' fetchMarginBalance() fetching a margin account requires a market parameter or a symbol parameter');
        }
        params = this.omit (params, [ 'symbol', 'market' ]);
        const request = {
            'market': marketId,
        };
        const response = await this.v1PrivateGetMarginAccount (this.extend (request, params));
        //
        //      {
        //          "code":    0,
        //           "data": {
        //              "account_id":    126,
        //              "leverage":    3,
        //              "market_type":   "AAVEUSDT",
        //              "sell_asset_type":   "AAVE",
        //              "buy_asset_type":   "USDT",
        //              "balance": {
        //                  "sell_type": "0.3",     // borrowed
        //                  "buy_type": "30"
        //                  },
        //              "frozen": {
        //                  "sell_type": "0",
        //                  "buy_type": "0"
        //                  },
        //              "loan": {
        //                  "sell_type": "0.3", // loan
        //                  "buy_type": "0"
        //                  },
        //              "interest": {
        //                  "sell_type": "0.0000125",
        //                  "buy_type": "0"
        //                  },
        //              "can_transfer": {
        //                  "sell_type": "0.02500646",
        //                  "buy_type": "4.28635738"
        //                  },
        //              "warn_rate":   "",
        //              "liquidation_price":   ""
        //              },
        //          "message": "Success"
        //      }
        //
        const result = { 'info': response };
        const data = this.safeValue (response, 'data', {});
        const free = this.safeValue (data, 'can_transfer', {});
        const total = this.safeValue (data, 'balance', {});
        const loan = this.safeValue (data, 'loan', {});
        const interest = this.safeValue (data, 'interest', {});
        //
        const sellAccount = this.account ();
        const sellCurrencyId = this.safeString (data, 'sell_asset_type');
        const sellCurrencyCode = this.safeCurrencyCode (sellCurrencyId);
        sellAccount['free'] = this.safeString (free, 'sell_type');
        sellAccount['total'] = this.safeString (total, 'sell_type');
        const sellDebt = this.safeString (loan, 'sell_type');
        const sellInterest = this.safeString (interest, 'sell_type');
        sellAccount['debt'] = Precise.stringAdd (sellDebt, sellInterest);
        result[sellCurrencyCode] = sellAccount;
        //
        const buyAccount = this.account ();
        const buyCurrencyId = this.safeString (data, 'buy_asset_type');
        const buyCurrencyCode = this.safeCurrencyCode (buyCurrencyId);
        buyAccount['free'] = this.safeString (free, 'buy_type');
        buyAccount['total'] = this.safeString (total, 'buy_type');
        const buyDebt = this.safeString (loan, 'buy_type');
        const buyInterest = this.safeString (interest, 'buy_type');
        buyAccount['debt'] = Precise.stringAdd (buyDebt, buyInterest);
        result[buyCurrencyCode] = buyAccount;
        //
        return this.safeBalance (result);
    }

    async fetchSpotBalance (params = {}) {
        await this.loadMarkets ();
        const response = await this.v1PrivateGetBalanceInfo (params);
        //
        //     {
        //       "code": 0,
        //       "data": {
        //         "BCH": {                     # BCH account
        //           "available": "13.60109",   # Available BCH
        //           "frozen": "0.00000"        # Frozen BCH
        //         },
        //         "BTC": {                     # BTC account
        //           "available": "32590.16",   # Available BTC
        //           "frozen": "7000.00"        # Frozen BTC
        //         },
        //         "ETH": {                     # ETH account
        //           "available": "5.06000",    # Available ETH
        //           "frozen": "0.00000"        # Frozen ETH
        //         }
        //       },
        //       "message": "Ok"
        //     }
        //
        const result = { 'info': response };
        const balances = this.safeValue (response, 'data', {});
        const currencyIds = Object.keys (balances);
        for (let i = 0; i < currencyIds.length; i++) {
            const currencyId = currencyIds[i];
            const code = this.safeCurrencyCode (currencyId);
            const balance = this.safeValue (balances, currencyId, {});
            const account = this.account ();
            account['free'] = this.safeString (balance, 'available');
            account['used'] = this.safeString (balance, 'frozen');
            result[code] = account;
        }
        return this.safeBalance (result);
    }

    async fetchSwapBalance (params = {}) {
        await this.loadMarkets ();
        const response = await this.v1PerpetualPrivateGetAssetQuery (params);
        //
        //     {
        //         "code": 0,
        //         "data": {
        //             "USDT": {
        //                 "available": "37.24817690383456000000",
        //                 "balance_total": "37.24817690383456000000",
        //                 "frozen": "0.00000000000000000000",
        //                 "margin": "0.00000000000000000000",
        //                 "profit_unreal": "0.00000000000000000000",
        //                 "transfer": "37.24817690383456000000"
        //             }
        //         },
        //         "message": "OK"
        //     }
        //
        const result = { 'info': response };
        const balances = this.safeValue (response, 'data', {});
        const currencyIds = Object.keys (balances);
        for (let i = 0; i < currencyIds.length; i++) {
            const currencyId = currencyIds[i];
            const code = this.safeCurrencyCode (currencyId);
            const balance = this.safeValue (balances, currencyId, {});
            const account = this.account ();
            account['free'] = this.safeString (balance, 'available');
            account['used'] = this.safeString (balance, 'frozen');
            account['total'] = this.safeString (balance, 'balance_total');
            result[code] = account;
        }
        return this.safeBalance (result);
    }

    async fetchFinancialBalance (params = {}) {
        await this.loadMarkets ();
        const response = await this.v1PrivateGetAccountInvestmentBalance (params);
        //
        //     {
        //          "code": 0,
        //          "data": [
        //              {
        //                  "asset": "CET",
        //                  "available": "0",
        //                  "frozen": "0",
        //                  "lock": "0",
        //              },
        //              {
        //                  "asset": "USDT",
        //                  "available": "999900",
        //                  "frozen": "0",
        //                  "lock": "0"
        //              }
        //          ],
        //          "message": "Success"
        //      }
        //
        const result = { 'info': response };
        const balances = this.safeValue (response, 'data', {});
        for (let i = 0; i < balances.length; i++) {
            const balance = balances[i];
            const currencyId = this.safeString (balance, 'asset');
            const code = this.safeCurrencyCode (currencyId);
            const account = this.account ();
            account['free'] = this.safeString (balance, 'available');
            const frozen = this.safeString (balance, 'frozen');
            const locked = this.safeString (balance, 'lock');
            account['used'] = Precise.stringAdd (frozen, locked);
            result[code] = account;
        }
        return this.safeBalance (result);
    }

    async fetchBalance (params = {}): Promise<Balances> {
        /**
         * @method
         * @name coinex#fetchBalance
         * @description query for balance and get the amount of funds available for trading or funds locked in orders
         * @see https://viabtc.github.io/coinex_api_en_doc/spot/#docsspot002_account001_account_info         // spot
         * @see https://viabtc.github.io/coinex_api_en_doc/spot/#docsspot002_account004_investment_balance   // financial
         * @see https://viabtc.github.io/coinex_api_en_doc/spot/#docsspot002_account006_margin_account       // margin
         * @see https://viabtc.github.io/coinex_api_en_doc/futures/#docsfutures001_http016_asset_query       // swap
         * @param {object} [params] extra parameters specific to the exchange API endpoint
         * @param {string} [params.type] 'margin', 'swap', 'financial', or 'spot'
         * @returns {object} a [balance structure]{@link https://docs.ccxt.com/#/?id=balance-structure}
         */
        let marketType = undefined;
        [ marketType, params ] = this.handleMarketTypeAndParams ('fetchBalance', undefined, params);
        let marginMode = undefined;
        [ marginMode, params ] = this.handleMarginModeAndParams ('fetchBalance', params);
        marketType = (marginMode !== undefined) ? 'margin' : marketType;
        params = this.omit (params, 'margin');
        if (marketType === 'margin') {
            return await this.fetchMarginBalance (params);
        } else if (marketType === 'swap') {
            return await this.fetchSwapBalance (params);
        } else if (marketType === 'financial') {
            return await this.fetchFinancialBalance (params);
        } else {
            return await this.fetchSpotBalance (params);
        }
    }

    parseOrderStatus (status) {
        const statuses = {
            'rejected': 'rejected',
            'open': 'open',
            'not_deal': 'open',
            'part_deal': 'open',
            'done': 'closed',
            'cancel': 'canceled',
        };
        return this.safeString (statuses, status, status);
    }

    parseOrder (order, market: Market = undefined): Order {
        //
        // fetchOrder
        //
        //     {
        //         "amount": "0.1",
        //         "asset_fee": "0.22736197736197736197",
        //         "avg_price": "196.85000000000000000000",
        //         "create_time": 1537270135,
        //         "deal_amount": "0.1",
        //         "deal_fee": "0",
        //         "deal_money": "19.685",
        //         "fee_asset": "CET",
        //         "fee_discount": "0.5",
        //         "id": 1788259447,
        //         "left": "0",
        //         "maker_fee_rate": "0",
        //         "market": "ETHUSDT",
        //         "order_type": "limit",
        //         "price": "170.00000000",
        //         "status": "done",
        //         "taker_fee_rate": "0.0005",
        //         "type": "sell",
        //         "client_id": "",
        //     }
        //
        // Spot and Margin createOrder, createOrders, cancelOrder, cancelOrders, fetchOrder
        //
        //      {
        //          "amount":"1.5",
        //          "asset_fee":"0",
        //          "avg_price":"0.14208538",
        //          "client_id":"",
        //          "create_time":1650993819,
        //          "deal_amount":"10.55703267",
        //          "deal_fee":"0.0029999999971787292",
        //          "deal_money":"1.4999999985893646",
        //          "fee_asset":null,
        //          "fee_discount":"1",
        //          "finished_time":null,
        //          "id":74556296907,
        //          "left":"0.0000000014106354",
        //          "maker_fee_rate":"0",
        //          "market":"DOGEUSDT",
        //          "money_fee":"0.0029999999971787292",
        //          "order_type":"market",
        //          "price":"0",
        //          "status":"done",
        //          "stock_fee":"0",
        //          "taker_fee_rate":"0.002",
        //          "type":"buy"
        //          "client_id": "",
        //      }
        //
        // Swap createOrder, cancelOrder, fetchOrder
        //
        //     {
        //         "amount": "0.0005",
        //         "client_id": "",
        //         "create_time": 1651004578.618224,
        //         "deal_asset_fee": "0.00000000000000000000",
        //         "deal_fee": "0.00000000000000000000",
        //         "deal_profit": "0.00000000000000000000",
        //         "deal_stock": "0.00000000000000000000",
        //         "effect_type": 1,
        //         "fee_asset": "",
        //         "fee_discount": "0.00000000000000000000",
        //         "last_deal_amount": "0.00000000000000000000",
        //         "last_deal_id": 0,
        //         "last_deal_price": "0.00000000000000000000",
        //         "last_deal_role": 0,
        //         "last_deal_time": 0,
        //         "last_deal_type": 0,
        //         "left": "0.0005",
        //         "leverage": "3",
        //         "maker_fee": "0.00030",
        //         "market": "BTCUSDT",
        //         "order_id": 18221659097,
        //         "position_id": 0,
        //         "position_type": 1,
        //         "price": "30000.00",
        //         "side": 2,
        //         "source": "api.v1",
        //         "stop_id": 0,
        //         "taker_fee": "0.00050",
        //         "target": 0,
        //         "type": 1,
        //         "update_time": 1651004578.618224,
        //         "user_id": 3620173
        //     }
        //
        // Stop order createOrder
        //
        //     {"status":"success"}
        //
        // Swap Stop cancelOrder, fetchOrder
        //
        //     {
        //         "amount": "0.0005",
        //         "client_id": "",
        //         "create_time": 1651034023.008771,
        //         "effect_type": 1,
        //         "fee_asset": "",
        //         "fee_discount": "0.00000000000000000000",
        //         "maker_fee": "0.00030",
        //         "market": "BTCUSDT",
        //         "order_id": 18256915101,
        //         "price": "31000.00",
        //         "side": 2,
        //         "source": "api.v1",
        //         "state": 1,
        //         "stop_price": "31500.00",
        //         "stop_type": 1,
        //         "taker_fee": "0.00050",
        //         "target": 0,
        //         "type": 1,
        //         "update_time": 1651034397.193624,
        //         "user_id": 3620173
        //     }
        //
        //
        // Spot and Margin fetchOpenOrders, fetchClosedOrders
        //
        //     {
        //         "account_id": 0,
        //         "amount": "0.0005",
        //         "asset_fee": "0",
        //         "avg_price": "0.00",
        //         "client_id": "",
        //         "create_time": 1651089247,
        //         "deal_amount": "0",
        //         "deal_fee": "0",
        //         "deal_money": "0",
        //         "fee_asset": null,
        //         "fee_discount": "1",
        //         "finished_time": 0,
        //         "id": 74660190839,
        //         "left": "0.0005",
        //         "maker_fee_rate": "0.002",
        //         "market": "BTCUSDT",
        //         "money_fee": "0",
        //         "order_type": "limit",
        //         "price": "31000",
        //         "status": "not_deal",
        //         "stock_fee": "0",
        //         "taker_fee_rate": "0.002",
        //         "type": "buy"
        //     }
        //
        // Swap fetchOpenOrders, fetchClosedOrders
        //
        //     {
        //         "amount": "0.0005",
        //         "client_id": "",
        //         "create_time": 1651030414.088431,
        //         "deal_asset_fee": "0",
        //         "deal_fee": "0.00960069",
        //         "deal_profit": "0.009825",
        //         "deal_stock": "19.20138",
        //         "effect_type": 0,
        //         "fee_asset": "",
        //         "fee_discount": "0",
        //         "left": "0",
        //         "leverage": "3",
        //         "maker_fee": "0",
        //         "market": "BTCUSDT",
        //         "order_id": 18253447431,
        //         "position_id": 0,
        //         "position_type": 1,
        //         "price": "0",
        //         "side": 1,
        //         "source": "web",
        //         "stop_id": 0,
        //         "taker_fee": "0.0005",
        //         "target": 0,
        //         "type": 2,
        //         "update_time": 1651030414.08847,
        //         "user_id": 3620173
        //     }
        //
        // Spot and Margin Stop fetchOpenOrders, fetchClosedOrders
        //
        //     {
        //         "account_id": 0,
        //         "amount": "155",
        //         "client_id": "",
        //         "create_time": 1651089182,
        //         "fee_asset": null,
        //         "fee_discount": "1",
        //         "maker_fee": "0.002",
        //         "market": "BTCUSDT",
        //         "order_id": 74660111965,
        //         "order_type": "market",
        //         "price": "0",
        //         "state": 0,
        //         "stop_price": "31500",
        //         "taker_fee": "0.002",
        //         "type": "buy"
        //     }
        //
        // Swap Stop fetchOpenOrders
        //
        //     {
        //         "amount": "0.0005",
        //         "client_id": "",
        //         "create_time": 1651089147.321691,
        //         "effect_type": 1,
        //         "fee_asset": "",
        //         "fee_discount": "0.00000000000000000000",
        //         "maker_fee": "0.00030",
        //         "market": "BTCUSDT",
        //         "order_id": 18332143848,
        //         "price": "31000.00",
        //         "side": 2,
        //         "source": "api.v1",
        //         "state": 1,
        //         "stop_price": "31500.00",
        //         "stop_type": 1,
        //         "taker_fee": "0.00050",
        //         "target": 0,
        //         "type": 1,
        //         "update_time": 1651089147.321691,
        //         "user_id": 3620173
        //     }
        //
        // swap: cancelOrders
        //
        //     {
        //         "amount": "0.0005",
        //         "client_id": "x-167673045-b0cee0c584718b65",
        //         "create_time": 1701233683.294231,
        //         "deal_asset_fee": "0.00000000000000000000",
        //         "deal_fee": "0.00000000000000000000",
        //         "deal_profit": "0.00000000000000000000",
        //         "deal_stock": "0.00000000000000000000",
        //         "effect_type": 1,
        //         "fee_asset": "",
        //         "fee_discount": "0.00000000000000000000",
        //         "last_deal_amount": "0.00000000000000000000",
        //         "last_deal_id": 0,
        //         "last_deal_price": "0.00000000000000000000",
        //         "last_deal_role": 0,
        //         "last_deal_time": 0,
        //         "last_deal_type": 0,
        //         "left": "0.0005",
        //         "leverage": "3",
        //         "maker_fee": "0.00030",
        //         "market": "BTCUSDT",
        //         "option": 0,
        //         "order_id": 115940476323,
        //         "position_id": 0,
        //         "position_type": 2,
        //         "price": "25000.00",
        //         "side": 2,
        //         "source": "api.v1",
        //         "stop_id": 0,
        //         "stop_loss_price": "0.00000000000000000000",
        //         "stop_loss_type": 0,
        //         "take_profit_price": "0.00000000000000000000",
        //         "take_profit_type": 0,
        //         "taker_fee": "0.00050",
        //         "target": 0,
        //         "type": 1,
        //         "update_time": 1701233721.718884,
        //         "user_id": 3620173
        //     }
        //
        const rawStatus = this.safeString (order, 'status');
        const timestamp = this.safeTimestamp (order, 'create_time');
        const marketId = this.safeString (order, 'market');
        const defaultType = this.safeString (this.options, 'defaultType');
        const orderType = ('source' in order) ? 'swap' : defaultType;
        market = this.safeMarket (marketId, market, undefined, orderType);
        const feeCurrencyId = this.safeString (order, 'fee_asset');
        let feeCurrency = this.safeCurrencyCode (feeCurrencyId);
        if (feeCurrency === undefined) {
            feeCurrency = market['quote'];
        }
        const rawSide = this.safeInteger (order, 'side');
        let side: Str = undefined;
        if (rawSide === 1) {
            side = 'sell';
        } else if (rawSide === 2) {
            side = 'buy';
        } else {
            side = this.safeString (order, 'type');
        }
        const rawType = this.safeString (order, 'order_type');
        let type: Str = undefined;
        if (rawType === undefined) {
            const typeInteger = this.safeInteger (order, 'type');
            if (typeInteger === 1) {
                type = 'limit';
            } else if (typeInteger === 2) {
                type = 'market';
            }
        } else {
            type = rawType;
        }
        let clientOrderId = this.safeString (order, 'client_id');
        if (clientOrderId === '') {
            clientOrderId = undefined;
        }
        return this.safeOrder ({
            'id': this.safeString2 (order, 'id', 'order_id'),
            'clientOrderId': clientOrderId,
            'datetime': this.iso8601 (timestamp),
            'timestamp': timestamp,
            'lastTradeTimestamp': this.safeTimestamp (order, 'update_time'),
            'status': this.parseOrderStatus (rawStatus),
            'symbol': market['symbol'],
            'type': type,
            'timeInForce': undefined,
            'postOnly': undefined,
            'reduceOnly': undefined,
            'side': side,
            'price': this.safeString (order, 'price'),
            'stopPrice': this.safeString (order, 'stop_price'),
            'triggerPrice': this.safeString (order, 'stop_price'),
            'takeProfitPrice': this.safeNumber (order, 'take_profit_price'),
            'stopLossPrice': this.safeNumber (order, 'stop_loss_price'),
            'cost': this.safeString (order, 'deal_money'),
            'average': this.safeString (order, 'avg_price'),
            'amount': this.safeString (order, 'amount'),
            'filled': this.safeString (order, 'deal_amount'),
            'remaining': this.safeString (order, 'left'),
            'trades': undefined,
            'fee': {
                'currency': feeCurrency,
                'cost': this.safeString (order, 'deal_fee'),
            },
            'info': order,
        }, market);
    }

    async createMarketBuyOrderWithCost (symbol: string, cost: number, params = {}) {
        /**
         * @method
         * @name coinex#createMarketBuyOrderWithCost
         * @description create a market buy order by providing the symbol and cost
         * @see https://viabtc.github.io/coinex_api_en_doc/spot/#docsspot003_trade003_market_order
         * @param {string} symbol unified symbol of the market to create an order in
         * @param {float} cost how much you want to trade in units of the quote currency
         * @param {object} [params] extra parameters specific to the exchange API endpoint
         * @returns {object} an [order structure]{@link https://docs.ccxt.com/#/?id=order-structure}
         */
        await this.loadMarkets ();
        const market = this.market (symbol);
        if (!market['spot']) {
            throw new NotSupported (this.id + ' createMarketBuyOrderWithCost() supports spot orders only');
        }
        params['createMarketBuyOrderRequiresPrice'] = false;
        return await this.createOrder (symbol, 'market', 'buy', cost, undefined, params);
    }

    createOrderRequest (symbol: string, type: OrderType, side: OrderSide, amount: number, price: Num = undefined, params = {}) {
        const market = this.market (symbol);
        const swap = market['swap'];
        const clientOrderId = this.safeString2 (params, 'client_id', 'clientOrderId');
        const stopPrice = this.safeValue2 (params, 'stopPrice', 'triggerPrice');
        const stopLossPrice = this.safeValue (params, 'stopLossPrice');
        const takeProfitPrice = this.safeValue (params, 'takeProfitPrice');
        const option = this.safeString (params, 'option');
        const isMarketOrder = type === 'market';
        const postOnly = this.isPostOnly (isMarketOrder, option === 'MAKER_ONLY', params);
        const positionId = this.safeInteger2 (params, 'position_id', 'positionId'); // Required for closing swap positions
        const timeInForceRaw = this.safeString (params, 'timeInForce'); // Spot: IOC, FOK, PO, GTC, ... NORMAL (default), MAKER_ONLY
        const reduceOnly = this.safeValue (params, 'reduceOnly');
        if (reduceOnly) {
            if (!market['swap']) {
                throw new InvalidOrder (this.id + ' createOrder() does not support reduceOnly for ' + market['type'] + ' orders, reduceOnly orders are supported for swap markets only');
            }
            if (positionId === undefined) {
                throw new ArgumentsRequired (this.id + ' createOrder() requires a position_id/positionId parameter for reduceOnly orders');
            }
        }
        const request = {
            'market': market['id'],
        };
        if (clientOrderId === undefined) {
            const defaultId = 'x-167673045';
            const brokerId = this.safeString (this.options, 'brokerId', defaultId);
            request['client_id'] = brokerId + '-' + this.uuid16 ();
        } else {
            request['client_id'] = clientOrderId;
        }
        if (swap) {
            if (stopLossPrice || takeProfitPrice) {
                request['stop_type'] = this.safeInteger (params, 'stop_type', 1); // 1: triggered by the latest transaction, 2: mark price, 3: index price
                if (positionId === undefined) {
                    throw new ArgumentsRequired (this.id + ' createOrder() requires a position_id parameter for stop loss and take profit orders');
                }
                request['position_id'] = positionId;
                if (stopLossPrice) {
                    request['stop_loss_price'] = this.priceToPrecision (symbol, stopLossPrice);
                } else if (takeProfitPrice) {
                    request['take_profit_price'] = this.priceToPrecision (symbol, takeProfitPrice);
                }
            } else {
                const requestSide = (side === 'buy') ? 2 : 1;
                if (stopPrice !== undefined) {
                    request['stop_price'] = this.priceToPrecision (symbol, stopPrice);
                    request['stop_type'] = this.safeInteger (params, 'stop_type', 1); // 1: triggered by the latest transaction, 2: mark price, 3: index price;
                    request['amount'] = this.amountToPrecision (symbol, amount);
                    request['side'] = requestSide;
                    if (type === 'limit') {
                        request['price'] = this.priceToPrecision (symbol, price);
                    }
                    request['amount'] = this.amountToPrecision (symbol, amount);
                }
                let timeInForce = undefined;
                if ((type !== 'market') || (stopPrice !== undefined)) {
                    if (postOnly) {
                        request['option'] = 1;
                    } else if (timeInForceRaw !== undefined) {
                        if (timeInForceRaw === 'IOC') {
                            timeInForce = 2;
                        } else if (timeInForceRaw === 'FOK') {
                            timeInForce = 3;
                        } else {
                            timeInForce = 1;
                        }
                        request['effect_type'] = timeInForce; // exchange takes 'IOC' and 'FOK'
                    }
                }
                if (type === 'limit' && stopPrice === undefined) {
                    if (reduceOnly) {
                        request['position_id'] = positionId;
                    } else {
                        request['side'] = requestSide;
                    }
                    request['price'] = this.priceToPrecision (symbol, price);
                    request['amount'] = this.amountToPrecision (symbol, amount);
                } else if (type === 'market' && stopPrice === undefined) {
                    if (reduceOnly) {
                        request['position_id'] = positionId;
                    } else {
                        request['side'] = requestSide;
                        request['amount'] = this.amountToPrecision (symbol, amount);
                    }
                }
            }
        } else {
            request['type'] = side;
            if ((type === 'market') && (side === 'buy')) {
                let createMarketBuyOrderRequiresPrice = true;
                [ createMarketBuyOrderRequiresPrice, params ] = this.handleOptionAndParams (params, 'createOrder', 'createMarketBuyOrderRequiresPrice', true);
                const cost = this.safeNumber (params, 'cost');
                params = this.omit (params, 'cost');
                if (createMarketBuyOrderRequiresPrice) {
                    if ((price === undefined) && (cost === undefined)) {
                        throw new InvalidOrder (this.id + ' createOrder() requires the price argument for market buy orders to calculate the total cost to spend (amount * price), alternatively set the createMarketBuyOrderRequiresPrice option or param to false and pass the cost to spend in the amount argument');
                    } else {
                        const amountString = this.numberToString (amount);
                        const priceString = this.numberToString (price);
                        const quoteAmount = this.parseToNumeric (Precise.stringMul (amountString, priceString));
                        const costRequest = (cost !== undefined) ? cost : quoteAmount;
                        request['amount'] = this.costToPrecision (symbol, costRequest);
                    }
                } else {
                    request['amount'] = this.costToPrecision (symbol, amount);
                }
            } else {
                request['amount'] = this.amountToPrecision (symbol, amount);
            }
            if ((type === 'limit') || (type === 'ioc')) {
                request['price'] = this.priceToPrecision (symbol, price);
            }
            if (stopPrice !== undefined) {
                request['stop_price'] = this.priceToPrecision (symbol, stopPrice);
            }
            if ((type !== 'market') || (stopPrice !== undefined)) {
                // following options cannot be applied to vanilla market orders (but can be applied to stop-market orders)
                if ((timeInForceRaw !== undefined) || postOnly) {
                    if ((postOnly || (timeInForceRaw !== 'IOC')) && ((type === 'limit') && (stopPrice !== undefined))) {
                        throw new InvalidOrder (this.id + ' createOrder() only supports the IOC option for stop-limit orders');
                    }
                    if (postOnly) {
                        request['option'] = 'MAKER_ONLY';
                    } else {
                        if (timeInForceRaw !== undefined) {
                            request['option'] = timeInForceRaw; // exchange takes 'IOC' and 'FOK'
                        }
                    }
                }
            }
        }
        const accountId = this.safeInteger (params, 'account_id');
        let marginMode = undefined;
        [ marginMode, params ] = this.handleMarginModeAndParams ('createOrder', params);
        if (marginMode !== undefined) {
            if (accountId === undefined) {
                throw new BadRequest (this.id + ' createOrder() requires an account_id parameter for margin orders');
            }
            request['account_id'] = accountId;
        }
        params = this.omit (params, [ 'reduceOnly', 'positionId', 'timeInForce', 'postOnly', 'stopPrice', 'triggerPrice', 'stopLossPrice', 'takeProfitPrice' ]);
        return this.extend (request, params);
    }

    async createOrder (symbol: string, type: OrderType, side: OrderSide, amount: number, price: Num = undefined, params = {}) {
        /**
         * @method
         * @name coinex#createOrder
         * @description create a trade order
         * @see https://viabtc.github.io/coinex_api_en_doc/spot/#docsspot003_trade001_limit_order
         * @see https://viabtc.github.io/coinex_api_en_doc/spot/#docsspot003_trade003_market_order
         * @see https://viabtc.github.io/coinex_api_en_doc/spot/#docsspot003_trade004_IOC_order
         * @see https://viabtc.github.io/coinex_api_en_doc/spot/#docsspot003_trade005_stop_limit_order
         * @see https://viabtc.github.io/coinex_api_en_doc/spot/#docsspot003_trade006_stop_market_order
         * @see https://viabtc.github.io/coinex_api_en_doc/futures/#docsfutures001_http017_put_limit
         * @see https://viabtc.github.io/coinex_api_en_doc/futures/#docsfutures001_http018_put_market
         * @see https://viabtc.github.io/coinex_api_en_doc/futures/#docsfutures001_http019_put_limit_stop
         * @see https://viabtc.github.io/coinex_api_en_doc/futures/#docsfutures001_http020_put_market_stop
         * @see https://viabtc.github.io/coinex_api_en_doc/futures/#docsfutures001_http031_market_close
         * @see https://viabtc.github.io/coinex_api_en_doc/futures/#docsfutures001_http030_limit_close
         * @param {string} symbol unified symbol of the market to create an order in
         * @param {string} type 'market' or 'limit'
         * @param {string} side 'buy' or 'sell'
         * @param {float} amount how much you want to trade in units of the base currency
         * @param {float} [price] the price at which the order is to be fullfilled, in units of the quote currency, ignored in market orders
         * @param {object} [params] extra parameters specific to the exchange API endpoint
         * @param {float} [params.triggerPrice] price to trigger stop orders
         * @param {float} [params.stopLossPrice] price to trigger stop loss orders
         * @param {float} [params.takeProfitPrice] price to trigger take profit orders
         * @param {string} [params.timeInForce] 'GTC', 'IOC', 'FOK', 'PO'
         * @param {boolean} [params.postOnly] set to true if you wish to make a post only order
         * @param {boolean} [params.reduceOnly] *contract only* indicates if this order is to reduce the size of a position
         * @param {int} [params.position_id] *required for reduce only orders* the position id to reduce
         * @returns {object} an [order structure]{@link https://docs.ccxt.com/#/?id=order-structure}
         */
        await this.loadMarkets ();
        const market = this.market (symbol);
        const reduceOnly = this.safeValue (params, 'reduceOnly');
        const triggerPrice = this.safeNumber2 (params, 'stopPrice', 'triggerPrice');
        const stopLossTriggerPrice = this.safeNumber (params, 'stopLossPrice');
        const takeProfitTriggerPrice = this.safeNumber (params, 'takeProfitPrice');
        const isTriggerOrder = triggerPrice !== undefined;
        const isStopLossTriggerOrder = stopLossTriggerPrice !== undefined;
        const isTakeProfitTriggerOrder = takeProfitTriggerPrice !== undefined;
        const isStopLossOrTakeProfitTrigger = isStopLossTriggerOrder || isTakeProfitTriggerOrder;
        const request = this.createOrderRequest (symbol, type, side, amount, price, params);
        let response = undefined;
        if (market['spot']) {
            if (isTriggerOrder) {
                if (type === 'limit') {
                    response = await this.v1PrivatePostOrderStopLimit (request);
                } else {
                    response = await this.v1PrivatePostOrderStopMarket (request);
                }
            } else {
                if (type === 'limit') {
                    response = await this.v1PrivatePostOrderLimit (request);
                } else {
                    response = await this.v1PrivatePostOrderMarket (request);
                }
            }
        } else {
            if (isTriggerOrder) {
                if (type === 'limit') {
                    response = await this.v1PerpetualPrivatePostOrderPutStopLimit (request);
                } else {
                    response = await this.v1PerpetualPrivatePostOrderPutStopMarket (request);
                }
            } else if (isStopLossOrTakeProfitTrigger) {
                if (isStopLossTriggerOrder) {
                    response = await this.v1PerpetualPrivatePostPositionStopLoss (request);
                } else if (isTakeProfitTriggerOrder) {
                    response = await this.v1PerpetualPrivatePostPositionTakeProfit (request);
                }
            } else {
                if (reduceOnly) {
                    if (type === 'limit') {
                        response = await this.v1PerpetualPrivatePostOrderCloseLimit (request);
                    } else {
                        response = await this.v1PerpetualPrivatePostOrderCloseMarket (request);
                    }
                } else {
                    if (type === 'limit') {
                        response = await this.v1PerpetualPrivatePostOrderPutLimit (request);
                    } else {
                        response = await this.v1PerpetualPrivatePostOrderPutMarket (request);
                    }
                }
            }
        }
        //
        // Spot and Margin
        //
        //     {
        //         "code": 0,
        //         "data": {
        //             "amount": "0.0005",
        //             "asset_fee": "0",
        //             "avg_price": "0.00",
        //             "client_id": "",
        //             "create_time": 1650951627,
        //             "deal_amount": "0",
        //             "deal_fee": "0",
        //             "deal_money": "0",
        //             "fee_asset": null,
        //             "fee_discount": "1",
        //             "finished_time": null,
        //             "id": 74510932594,
        //             "left": "0.0005",
        //             "maker_fee_rate": "0.002",
        //             "market": "BTCUSDT",
        //             "money_fee": "0",
        //             "order_type": "limit",
        //             "price": "30000",
        //             "status": "not_deal",
        //             "stock_fee": "0",
        //             "taker_fee_rate": "0.002",
        //             "type": "buy"
        //         },
        //         "message": "Success"
        //     }
        //
        // Swap
        //
        //     {
        //         "code": 0,
        //         "data": {
        //             "amount": "0.0005",
        //             "client_id": "",
        //             "create_time": 1651004578.618224,
        //             "deal_asset_fee": "0.00000000000000000000",
        //             "deal_fee": "0.00000000000000000000",
        //             "deal_profit": "0.00000000000000000000",
        //             "deal_stock": "0.00000000000000000000",
        //             "effect_type": 1,
        //             "fee_asset": "",
        //             "fee_discount": "0.00000000000000000000",
        //             "last_deal_amount": "0.00000000000000000000",
        //             "last_deal_id": 0,
        //             "last_deal_price": "0.00000000000000000000",
        //             "last_deal_role": 0,
        //             "last_deal_time": 0,
        //             "last_deal_type": 0,
        //             "left": "0.0005",
        //             "leverage": "3",
        //             "maker_fee": "0.00030",
        //             "market": "BTCUSDT",
        //             "order_id": 18221659097,
        //             "position_id": 0,
        //             "position_type": 1,
        //             "price": "30000.00",
        //             "side": 2,
        //             "source": "api.v1",
        //             "stop_id": 0,
        //             "taker_fee": "0.00050",
        //             "target": 0,
        //             "type": 1,
        //             "update_time": 1651004578.618224,
        //             "user_id": 3620173
        //         },
        //         "message": "OK"
        //     }
        //
        // Stop Order
        //
        //     {"code":0,"data":{"status":"success"},"message":"OK"}
        //
        const data = this.safeDict (response, 'data', {});
        return this.parseOrder (data, market);
    }

    async createOrders (orders: OrderRequest[], params = {}): Promise<Order[]> {
        /**
         * @method
         * @name coinex#createOrders
         * @description create a list of trade orders (all orders should be of the same symbol)
         * @see https://viabtc.github.io/coinex_api_en_doc/spot/#docsspot003_trade002_batch_limit_orders
         * @param {Array} orders list of orders to create, each object should contain the parameters required by createOrder, namely symbol, type, side, amount, price and params
         * @param {object} [params] extra parameters specific to the api endpoint
         * @returns {object} an [order structure]{@link https://docs.ccxt.com/#/?id=order-structure}
         */
        await this.loadMarkets ();
        const ordersRequests = [];
        let symbol = undefined;
        for (let i = 0; i < orders.length; i++) {
            const rawOrder = orders[i];
            const marketId = this.safeString (rawOrder, 'symbol');
            if (symbol === undefined) {
                symbol = marketId;
            } else {
                if (symbol !== marketId) {
                    throw new BadRequest (this.id + ' createOrders() requires all orders to have the same symbol');
                }
            }
            const type = this.safeString (rawOrder, 'type');
            const side = this.safeString (rawOrder, 'side');
            const amount = this.safeValue (rawOrder, 'amount');
            const price = this.safeValue (rawOrder, 'price');
            const orderParams = this.safeValue (rawOrder, 'params', {});
            if (type !== 'limit') {
                throw new NotSupported (this.id + ' createOrders() does not support ' + type + ' orders, only limit orders are accepted');
            }
            const orderRequest = this.createOrderRequest (marketId, type, side, amount, price, orderParams);
            ordersRequests.push (orderRequest);
        }
        const market = this.market (symbol);
        if (!market['spot']) {
            throw new NotSupported (this.id + ' createOrders() does not support ' + market['type'] + ' orders, only spot orders are accepted');
        }
        const request = {
            'market': market['id'],
            'batch_orders': this.json (ordersRequests),
        };
        const response = await this.v1PrivatePostOrderLimitBatch (request);
        //
        //     {
        //         "code": 0,
        //         "data": [
        //             {
        //                 "code": 0,
        //                 "data": {
        //                     "amount": "0.0005",
        //                     "asset_fee": "0",
        //                     "avg_price": "0.00",
        //                     "client_id": "x-167673045-d34bfb41242d8fd1",
        //                     "create_time": 1701229157,
        //                     "deal_amount": "0",
        //                     "deal_fee": "0",
        //                     "deal_money": "0",
        //                     "fee_asset": null,
        //                     "fee_discount": "1",
        //                     "finished_time": null,
        //                     "id": 107745856676,
        //                     "left": "0.0005",
        //                     "maker_fee_rate": "0.002",
        //                     "market": "BTCUSDT",
        //                     "money_fee": "0",
        //                     "order_type": "limit",
        //                     "price": "23000",
        //                     "source_id": "",
        //                     "status": "not_deal",
        //                     "stock_fee": "0",
        //                     "taker_fee_rate": "0.002",
        //                     "type": "buy"
        //                 },
        //                 "message": "OK"
        //             },
        //         ],
        //         "message": "Success"
        //     }
        //
        const data = this.safeValue (response, 'data', []);
        const results = [];
        for (let i = 0; i < data.length; i++) {
            const entry = data[i];
            let status = undefined;
            const code = this.safeInteger (entry, 'code');
            if (code !== undefined) {
                if (code !== 0) {
                    status = 'rejected';
                } else {
                    status = 'open';
                }
            }
            const item = this.safeValue (entry, 'data', {});
            item['status'] = status;
            const order = this.parseOrder (item, market);
            results.push (order);
        }
        return results;
    }

    async cancelOrders (ids, symbol: Str = undefined, params = {}) {
        /**
         * @method
         * @name coinex#cancelOrders
         * @description cancel multiple orders
         * @see https://viabtc.github.io/coinex_api_en_doc/spot/#docsspot003_trade016_batch_cancel_order
         * @see https://viabtc.github.io/coinex_api_en_doc/futures/#docsfutures001_http021-0_cancel_order_batch
         * @param {string[]} ids order ids
         * @param {string} symbol unified market symbol
         * @param {object} [params] extra parameters specific to the exchange API endpoint
         * @returns {object} a list of [order structures]{@link https://docs.ccxt.com/#/?id=order-structure}
         */
        if (symbol === undefined) {
            throw new ArgumentsRequired (this.id + ' cancelOrders() requires a symbol argument');
        }
        await this.loadMarkets ();
        const market = this.market (symbol);
        const request = {
            'market': market['id'],
        };
        const idsString = ids.join (',');
        let response = undefined;
        if (market['spot']) {
            request['batch_ids'] = idsString;
            response = await this.v1PrivateDeleteOrderPendingBatch (this.extend (request, params));
        } else {
            request['order_ids'] = idsString;
            response = await this.v1PerpetualPrivatePostOrderCancelBatch (this.extend (request, params));
        }
        //
        // spot
        //
        //     {
        //         "code": 0,
        //         "data": [
        //             {
        //                 "code": 0,
        //                 "data": {
        //                     "account_id": 0,
        //                     "amount": "0.0005",
        //                     "asset_fee": "0",
        //                     "avg_price": "0.00",
        //                     "client_id": "x-167673045-d4e03c38f4d19b4e",
        //                     "create_time": 1701229157,
        //                     "deal_amount": "0",
        //                     "deal_fee": "0",
        //                     "deal_money": "0",
        //                     "fee_asset": null,
        //                     "fee_discount": "1",
        //                     "finished_time": 0,
        //                     "id": 107745856682,
        //                     "left": "0",
        //                     "maker_fee_rate": "0.002",
        //                     "market": "BTCUSDT",
        //                     "money_fee": "0",
        //                     "order_type": "limit",
        //                     "price": "22000",
        //                     "status": "not_deal",
        //                     "stock_fee": "0",
        //                     "taker_fee_rate": "0.002",
        //                     "type": "buy"
        //                 },
        //                 "message": ""
        //             },
        //         ],
        //         "message": "Success"
        //     }
        //
        // swap
        //
        //     {
        //         "code": 0,
        //         "data": [
        //             {
        //                 "code": 0,
        //                 "message": "",
        //                 "order": {
        //                     "amount": "0.0005",
        //                     "client_id": "x-167673045-b0cee0c584718b65",
        //                     "create_time": 1701233683.294231,
        //                     "deal_asset_fee": "0.00000000000000000000",
        //                     "deal_fee": "0.00000000000000000000",
        //                     "deal_profit": "0.00000000000000000000",
        //                     "deal_stock": "0.00000000000000000000",
        //                     "effect_type": 1,
        //                     "fee_asset": "",
        //                     "fee_discount": "0.00000000000000000000",
        //                     "last_deal_amount": "0.00000000000000000000",
        //                     "last_deal_id": 0,
        //                     "last_deal_price": "0.00000000000000000000",
        //                     "last_deal_role": 0,
        //                     "last_deal_time": 0,
        //                     "last_deal_type": 0,
        //                     "left": "0.0005",
        //                     "leverage": "3",
        //                     "maker_fee": "0.00030",
        //                     "market": "BTCUSDT",
        //                     "option": 0,
        //                     "order_id": 115940476323,
        //                     "position_id": 0,
        //                     "position_type": 2,
        //                     "price": "25000.00",
        //                     "side": 2,
        //                     "source": "api.v1",
        //                     "stop_id": 0,
        //                     "stop_loss_price": "0.00000000000000000000",
        //                     "stop_loss_type": 0,
        //                     "take_profit_price": "0.00000000000000000000",
        //                     "take_profit_type": 0,
        //                     "taker_fee": "0.00050",
        //                     "target": 0,
        //                     "type": 1,
        //                     "update_time": 1701233721.718884,
        //                     "user_id": 3620173
        //                 }
        //             },
        //         ],
        //         "message": "OK"
        //     }
        //
        const data = this.safeValue (response, 'data', []);
        const results = [];
        for (let i = 0; i < data.length; i++) {
            const entry = data[i];
            const dataRequest = market['spot'] ? 'data' : 'order';
            const item = this.safeValue (entry, dataRequest, {});
            const order = this.parseOrder (item, market);
            results.push (order);
        }
        return results;
    }

    async editOrder (id: string, symbol: string, type:OrderType, side: OrderSide, amount: Num = undefined, price: Num = undefined, params = {}) {
        /**
         * @method
         * @name okx#editOrder
         * @description edit a trade order
         * @see https://viabtc.github.io/coinex_api_en_doc/spot/#docsspot003_trade022_modify_order
         * @param {string} id order id
         * @param {string} symbol unified symbol of the market to create an order in
         * @param {string} type 'market' or 'limit'
         * @param {string} side 'buy' or 'sell'
         * @param {float} amount how much of the currency you want to trade in units of the base currency
         * @param {float} [price] the price at which the order is to be fullfilled, in units of the quote currency, ignored in market orders
         * @param {object} [params] extra parameters specific to the exchange API endpoint
         * @returns {object} an [order structure]{@link https://docs.ccxt.com/#/?id=order-structure}
         */
        if (symbol === undefined) {
            throw new ArgumentsRequired (this.id + ' editOrder() requires a symbol argument');
        }
        await this.loadMarkets ();
        const market = this.market (symbol);
        if (!market['spot']) {
            throw new NotSupported (this.id + ' editOrder() does not support ' + market['type'] + ' orders, only spot orders are accepted');
        }
        const request = {
            'market': market['id'],
            'id': parseInt (id),
        };
        if (amount !== undefined) {
            request['amount'] = this.amountToPrecision (symbol, amount);
        }
        if (price !== undefined) {
            request['price'] = this.priceToPrecision (symbol, price);
        }
        const response = await this.v1PrivatePostOrderModify (this.extend (request, params));
        //
        //     {
        //         "code": 0,
        //         "data": {
        //             "id": 35436205,
        //             "create_time": 1636080705,
        //             "finished_time": null,
        //             "amount": "0.30000000",
        //             "price": " 56000",
        //             "deal_amount": "0.24721428",
        //             "deal_money": "13843.9996800000000000",
        //             "deal_fee": "0",
        //             "stock_fee": "0",
        //             "money_fee": "0",
        //             " asset_fee": "8.721719798400000000000000",
        //             "fee_asset": "CET",
        //             "fee_discount": "0.70",
        //             "avg_price": "56000",
        //             "market": "BTCUSDT",
        //             "left": "0.05278572 ",
        //             "maker_fee_rate": "0.0018",
        //             "taker_fee_rate": "0.0018",
        //             "order_type": "limit",
        //             "type": "buy",
        //             "status": "cancel",
        //             "client_id ": "abcd222",
        //             "source_id": "1234"
        //     },
        //         "message": "Success"
        //     }
        //
        const data = this.safeDict (response, 'data', {});
        return this.parseOrder (data, market);
    }

    async cancelOrder (id: string, symbol: Str = undefined, params = {}) {
        /**
         * @method
         * @name coinex#cancelOrder
         * @description cancels an open order
         * @see https://viabtc.github.io/coinex_api_en_doc/spot/#docsspot003_trade018_cancle_stop_pending_order
         * @see https://viabtc.github.io/coinex_api_en_doc/spot/#docsspot003_trade015_cancel_order
         * @see https://viabtc.github.io/coinex_api_en_doc/spot/#docsspot003_trade024_cancel_order_by_client_id
         * @see https://viabtc.github.io/coinex_api_en_doc/spot/#docsspot003_trade025_cancel_stop_order_by_client_id
         * @see https://viabtc.github.io/coinex_api_en_doc/futures/#docsfutures001_http023_cancel_stop_order
         * @see https://viabtc.github.io/coinex_api_en_doc/futures/#docsfutures001_http021_cancel_order
         * @see https://viabtc.github.io/coinex_api_en_doc/futures/#docsfutures001_http042_cancel_order_by_client_id
         * @see https://viabtc.github.io/coinex_api_en_doc/futures/#docsfutures001_http043_cancel_stop_order_by_client_id
         * @param {string} id order id
         * @param {string} symbol unified symbol of the market the order was made in
         * @param {object} [params] extra parameters specific to the exchange API endpoint
         * @param {string} [params.clientOrderId] client order id, defaults to id if not passed
         * @param {boolean} [params.stop] if stop order = true, default = false
         * @returns {object} An [order structure]{@link https://docs.ccxt.com/#/?id=order-structure}
         */
        if (symbol === undefined) {
            throw new ArgumentsRequired (this.id + ' cancelOrder() requires a symbol argument');
        }
        await this.loadMarkets ();
        const market = this.market (symbol);
        const stop = this.safeValue (params, 'stop');
        const swap = market['swap'];
        const request = {
            'market': market['id'],
        };
        const accountId = this.safeInteger (params, 'account_id');
        let marginMode = undefined;
        [ marginMode, params ] = this.handleMarginModeAndParams ('cancelOrder', params);
        const clientOrderId = this.safeString2 (params, 'client_id', 'clientOrderId');
        if (marginMode !== undefined) {
            if (accountId === undefined) {
                throw new BadRequest (this.id + ' cancelOrder() requires an account_id parameter for margin orders');
            }
            request['account_id'] = accountId;
        }
        const query = this.omit (params, [ 'stop', 'account_id', 'clientOrderId' ]);
        let response = undefined;
        if (clientOrderId !== undefined) {
            request['client_id'] = clientOrderId;
            if (stop) {
                if (swap) {
                    response = await this.v1PerpetualPrivatePostOrderCancelStopByClientId (this.extend (request, query));
                } else {
                    response = await this.v1PrivateDeleteOrderStopPendingByClientId (this.extend (request, query));
                }
            } else {
                if (swap) {
                    response = await this.v1PerpetualPrivatePostOrderCancelByClientId (this.extend (request, query));
                } else {
                    response = await this.v1PrivateDeleteOrderPendingByClientId (this.extend (request, query));
                }
            }
        } else {
            const idRequest = swap ? 'order_id' : 'id';
            request[idRequest] = id;
            if (stop) {
                if (swap) {
                    response = await this.v1PerpetualPrivatePostOrderCancelStop (this.extend (request, query));
                } else {
                    response = await this.v1PrivateDeleteOrderStopPendingId (this.extend (request, query));
                }
            } else {
                if (swap) {
                    response = await this.v1PerpetualPrivatePostOrderCancel (this.extend (request, query));
                } else {
                    response = await this.v1PrivateDeleteOrderPending (this.extend (request, query));
                }
            }
        }
        //
        // Spot and Margin
        //
        //     {
        //         "code": 0,
        //         "data": {
        //             "amount": "0.0005",
        //             "asset_fee": "0",
        //             "avg_price": "0.00",
        //             "client_id": "",
        //             "create_time": 1650951627,
        //             "deal_amount": "0",
        //             "deal_fee": "0",
        //             "deal_money": "0",
        //             "fee_asset": null,
        //             "fee_discount": "1",
        //             "finished_time": null,
        //             "id": 74510932594,
        //             "left": "0.0005",
        //             "maker_fee_rate": "0.002",
        //             "market": "BTCUSDT",
        //             "money_fee": "0",
        //             "order_type": "limit",
        //             "price": "30000",
        //             "status": "not_deal",
        //             "stock_fee": "0",
        //             "taker_fee_rate": "0.002",
        //             "type": "buy"
        //         },
        //         "message": "Success"
        //     }
        //
        // Swap
        //
        //     {
        //         "code": 0,
        //         "data": {
        //             "amount": "0.0005",
        //             "client_id": "",
        //             "create_time": 1651004578.618224,
        //             "deal_asset_fee": "0.00000000000000000000",
        //             "deal_fee": "0.00000000000000000000",
        //             "deal_profit": "0.00000000000000000000",
        //             "deal_stock": "0.00000000000000000000",
        //             "effect_type": 1,
        //             "fee_asset": "",
        //             "fee_discount": "0.00000000000000000000",
        //             "last_deal_amount": "0.00000000000000000000",
        //             "last_deal_id": 0,
        //             "last_deal_price": "0.00000000000000000000",
        //             "last_deal_role": 0,
        //             "last_deal_time": 0,
        //             "last_deal_type": 0,
        //             "left": "0.0005",
        //             "leverage": "3",
        //             "maker_fee": "0.00030",
        //             "market": "BTCUSDT",
        //             "order_id": 18221659097,
        //             "position_id": 0,
        //             "position_type": 1,
        //             "price": "30000.00",
        //             "side": 2,
        //             "source": "api.v1",
        //             "stop_id": 0,
        //             "taker_fee": "0.00050",
        //             "target": 0,
        //             "type": 1,
        //             "update_time": 1651004578.618224,
        //             "user_id": 3620173
        //         },
        //         "message": "OK"
        //     }
        //
        // Swap Stop
        //
        //     {
        //         "code": 0,
        //         "data": {
        //             "amount": "0.0005",
        //             "client_id": "",
        //             "create_time": 1651034023.008771,
        //             "effect_type": 1,
        //             "fee_asset": "",
        //             "fee_discount": "0.00000000000000000000",
        //             "maker_fee": "0.00030",
        //             "market": "BTCUSDT",
        //             "order_id": 18256915101,
        //             "price": "31000.00",
        //             "side": 2,
        //             "source": "api.v1",
        //             "state": 1,
        //             "stop_price": "31500.00",
        //             "stop_type": 1,
        //             "taker_fee": "0.00050",
        //             "target": 0,
        //             "type": 1,
        //             "update_time": 1651034397.193624,
        //             "user_id": 3620173
        //         },
        //         "message":"OK"
        //     }
        //
        // Spot and Margin Stop
        //
        //     {"code":0,"data":{},"message":"Success"}
        //
        const data = this.safeDict (response, 'data');
        return this.parseOrder (data, market);
    }

    async cancelAllOrders (symbol: Str = undefined, params = {}) {
        /**
         * @method
         * @name coinex#cancelAllOrders
         * @description cancel all open orders in a market
         * @see https://viabtc.github.io/coinex_api_en_doc/spot/#docsspot003_trade018_cancle_stop_pending_order
         * @see https://viabtc.github.io/coinex_api_en_doc/spot/#docsspot003_trade015_cancel_order
         * @see https://viabtc.github.io/coinex_api_en_doc/futures/#docsfutures001_http024_cancel_stop_all
         * @see https://viabtc.github.io/coinex_api_en_doc/futures/#docsfutures001_http022_cancel_all
         * @param {string} symbol unified market symbol of the market to cancel orders in
         * @param {object} [params] extra parameters specific to the exchange API endpoint
         * @returns {object[]} a list of [order structures]{@link https://docs.ccxt.com/#/?id=order-structure}
         */
        if (symbol === undefined) {
            throw new ArgumentsRequired (this.id + ' cancelAllOrders() requires a symbol argument');
        }
        await this.loadMarkets ();
        const market = this.market (symbol);
        const marketId = market['id'];
        const accountId = this.safeInteger (params, 'account_id', 0);
        const request = {
            'market': marketId,
            // 'account_id': accountId, // SPOT, main account ID: 0, margin account ID: See < Inquire Margin Account Market Info >, future account ID: See < Inquire Future Account Market Info >
            // 'side': 0, // SWAP, 0: All, 1: Sell, 2: Buy
        };
        const swap = market['swap'];
        const stop = this.safeValue (params, 'stop');
        params = this.omit (params, [ 'stop', 'account_id' ]);
        let response = undefined;
        if (swap) {
            if (stop) {
                response = await this.v1PerpetualPrivatePostOrderCancelStopAll (this.extend (request, params));
            } else {
                response = await this.v1PerpetualPrivatePostOrderCancelAll (this.extend (request, params));
            }
        } else {
            request['account_id'] = accountId;
            if (stop) {
                response = await this.v1PrivateDeleteOrderStopPending (this.extend (request, params));
            } else {
                response = await this.v1PrivateDeleteOrderPending (this.extend (request, params));
            }
        }
        //
        // Spot and Margin
        //
        //     {"code": 0, "data": null, "message": "Success"}
        //
        // Swap
        //
        //     {"code": 0, "data": {"status":"success"}, "message": "OK"}
        //
        return response;
    }

    async fetchOrder (id: string, symbol: Str = undefined, params = {}) {
        /**
         * @method
         * @name coinex#fetchOrder
         * @description fetches information on an order made by the user
         * @see https://viabtc.github.io/coinex_api_en_doc/futures/#docsfutures001_http028_stop_status
         * @see https://viabtc.github.io/coinex_api_en_doc/futures/#docsfutures001_http026_order_status
         * @see https://viabtc.github.io/coinex_api_en_doc/spot/#docsspot003_trade007_order_status
         * @param {string} symbol unified symbol of the market the order was made in
         * @param {object} [params] extra parameters specific to the exchange API endpoint
         * @returns {object} An [order structure]{@link https://docs.ccxt.com/#/?id=order-structure}
         */
        if (symbol === undefined) {
            throw new ArgumentsRequired (this.id + ' fetchOrder() requires a symbol argument');
        }
        await this.loadMarkets ();
        const market = this.market (symbol);
        const swap = market['swap'];
        const stop = this.safeValue (params, 'stop');
        params = this.omit (params, 'stop');
        const request = {
            'market': market['id'],
            // 'id': id, // SPOT
            // 'order_id': id, // SWAP
        };
        const idRequest = swap ? 'order_id' : 'id';
        request[idRequest] = id;
        let response = undefined;
        if (swap) {
            if (stop) {
                response = await this.v1PerpetualPrivateGetOrderStopStatus (this.extend (request, params));
            } else {
                response = await this.v1PerpetualPrivateGetOrderStatus (this.extend (request, params));
            }
        } else {
            response = await this.v1PrivateGetOrderStatus (this.extend (request, params));
        }
        //
        // Spot
        //
        //     {
        //         "code": 0,
        //         "data": {
        //             "amount": "0.1",
        //             "asset_fee": "0.22736197736197736197",
        //             "avg_price": "196.85000000000000000000",
        //             "create_time": 1537270135,
        //             "deal_amount": "0.1",
        //             "deal_fee": "0",
        //             "deal_money": "19.685",
        //             "fee_asset": "CET",
        //             "fee_discount": "0.5",
        //             "id": 1788259447,
        //             "left": "0",
        //             "maker_fee_rate": "0",
        //             "market": "ETHUSDT",
        //             "order_type": "limit",
        //             "price": "170.00000000",
        //             "status": "done",
        //             "taker_fee_rate": "0.0005",
        //             "type": "sell",
        //         },
        //         "message": "Ok"
        //     }
        //
        // Swap
        //
        //     {
        //         "code": 0,
        //         "data": {
        //             "amount": "0.0005",
        //             "client_id": "",
        //             "create_time": 1651004578.618224,
        //             "deal_asset_fee": "0.00000000000000000000",
        //             "deal_fee": "0.00000000000000000000",
        //             "deal_profit": "0.00000000000000000000",
        //             "deal_stock": "0.00000000000000000000",
        //             "effect_type": 1,
        //             "fee_asset": "",
        //             "fee_discount": "0.00000000000000000000",
        //             "last_deal_amount": "0.00000000000000000000",
        //             "last_deal_id": 0,
        //             "last_deal_price": "0.00000000000000000000",
        //             "last_deal_role": 0,
        //             "last_deal_time": 0,
        //             "last_deal_type": 0,
        //             "left": "0.0005",
        //             "leverage": "3",
        //             "maker_fee": "0.00030",
        //             "market": "BTCUSDT",
        //             "order_id": 18221659097,
        //             "position_id": 0,
        //             "position_type": 1,
        //             "price": "30000.00",
        //             "side": 2,
        //             "source": "api.v1",
        //             "stop_id": 0,
        //             "taker_fee": "0.00050",
        //             "target": 0,
        //             "type": 1,
        //             "update_time": 1651004578.618224,
        //             "user_id": 3620173
        //         },
        //         "message": "OK"
        //     }
        //
        // Swap Stop
        //
        //     {
        //         "code": 0,
        //         "data": {
        //             "amount": "0.0005",
        //             "client_id": "",
        //             "create_time": 1651034023.008771,
        //             "effect_type": 1,
        //             "fee_asset": "",
        //             "fee_discount": "0.00000000000000000000",
        //             "maker_fee": "0.00030",
        //             "market": "BTCUSDT",
        //             "order_id": 18256915101,
        //             "price": "31000.00",
        //             "side": 2,
        //             "source": "api.v1",
        //             "state": 1,
        //             "stop_price": "31500.00",
        //             "stop_type": 1,
        //             "taker_fee": "0.00050",
        //             "target": 0,
        //             "type": 1,
        //             "update_time": 1651034397.193624,
        //             "user_id": 3620173
        //         },
        //         "message":"OK"
        //     }
        //
        const data = this.safeDict (response, 'data');
        return this.parseOrder (data, market);
    }

    async fetchOrdersByStatus (status, symbol: Str = undefined, since: Int = undefined, limit: Int = undefined, params = {}) {
        await this.loadMarkets ();
        limit = (limit === undefined) ? 100 : limit;
        const request = {
            'limit': limit,
            // 'page': 1, // SPOT
            // 'offset': 0, // SWAP
            // 'side': 0, // SWAP, 0: All, 1: Sell, 2: Buy
        };
        const stop = this.safeValue (params, 'stop');
        const side = this.safeInteger (params, 'side');
        params = this.omit (params, 'stop');
        let market = undefined;
        if (symbol !== undefined) {
            market = this.market (symbol);
            request['market'] = market['id'];
        }
        const [ marketType, query ] = this.handleMarketTypeAndParams ('fetchOrdersByStatus', market, params);
        const accountId = this.safeInteger (params, 'account_id');
        let marginMode = undefined;
        [ marginMode, params ] = this.handleMarginModeAndParams ('fetchOrdersByStatus', params);
        if (marginMode !== undefined) {
            if (accountId === undefined) {
                throw new BadRequest (this.id + ' fetchOpenOrders() and fetchClosedOrders() require an account_id parameter for margin orders');
            }
            request['account_id'] = accountId;
        }
        params = this.omit (query, 'account_id');
        let response = undefined;
        if (marketType === 'swap') {
            if (symbol === undefined) {
                throw new ArgumentsRequired (this.id + ' fetchOrdersByStatus() requires a symbol argument for swap markets');
            }
            if (side !== undefined) {
                request['side'] = side;
            } else {
                request['side'] = 0;
            }
            request['offset'] = 0;
            if (stop) {
                response = await this.v1PerpetualPrivateGetOrderStopPending (this.extend (request, params));
            } else {
                if (status === 'finished') {
                    response = await this.v1PerpetualPrivateGetOrderFinished (this.extend (request, params));
                } else if (status === 'pending') {
                    response = await this.v1PerpetualPrivateGetOrderPending (this.extend (request, params));
                }
            }
        } else {
            request['page'] = 1;
            if (status === 'finished') {
                if (stop) {
                    response = await this.v1PrivateGetOrderStopFinished (this.extend (request, params));
                } else {
                    response = await this.v1PrivateGetOrderFinished (this.extend (request, params));
                }
            } else if (status === 'pending') {
                if (stop) {
                    response = await this.v1PrivateGetOrderStopPending (this.extend (request, params));
                } else {
                    response = await this.v1PrivateGetOrderPending (this.extend (request, params));
                }
            }
        }
        //
        // Spot and Margin
        //
        //     {
        //         "code": 0,
        //         "data": {
        //             "count": 1,
        //             "curr_page": 1,
        //             "data": [
        //                 {
        //                     "account_id": 0,
        //                     "amount": "0.0005",
        //                     "asset_fee": "0",
        //                     "avg_price": "0.00",
        //                     "client_id": "",
        //                     "create_time": 1651089247,
        //                     "deal_amount": "0",
        //                     "deal_fee": "0",
        //                     "deal_money": "0",
        //                     "fee_asset": null,
        //                     "fee_discount": "1",
        //                     "finished_time": 0,
        //                     "id": 74660190839,
        //                     "left": "0.0005",
        //                     "maker_fee_rate": "0.002",
        //                     "market": "BTCUSDT",
        //                     "money_fee": "0",
        //                     "order_type": "limit",
        //                     "price": "31000",
        //                     "status": "not_deal",
        //                     "stock_fee": "0",
        //                     "taker_fee_rate": "0.002",
        //                     "type": "buy"
        //                 }
        //             ],
        //             "has_next": false,
        //             "total": 1
        //         },
        //         "message": "Success"
        //     }
        //
        // Swap
        //
        //     {
        //         "code": 0,
        //         "data": {
        //             "limit": 100,
        //             "offset": 0,
        //             "records": [
        //                 {
        //                     "amount": "0.0005",
        //                     "client_id": "",
        //                     "create_time": 1651030414.088431,
        //                     "deal_asset_fee": "0",
        //                     "deal_fee": "0.00960069",
        //                     "deal_profit": "0.009825",
        //                     "deal_stock": "19.20138",
        //                     "effect_type": 0,
        //                     "fee_asset": "",
        //                     "fee_discount": "0",
        //                     "left": "0",
        //                     "leverage": "3",
        //                     "maker_fee": "0",
        //                     "market": "BTCUSDT",
        //                     "order_id": 18253447431,
        //                     "position_id": 0,
        //                     "position_type": 1,
        //                     "price": "0",
        //                     "side": 1,
        //                     "source": "web",
        //                     "stop_id": 0,
        //                     "taker_fee": "0.0005",
        //                     "target": 0,
        //                     "type": 2,
        //                     "update_time": 1651030414.08847,
        //                     "user_id": 3620173
        //                 },
        //             ]
        //         },
        //         "message": "OK"
        //     }
        //
        // Spot and Margin Stop
        //
        //     {
        //         "code": 0,
        //         "data": {
        //             "count": 1,
        //             "curr_page": 1,
        //             "data": [
        //                 {
        //                     "account_id": 0,
        //                     "amount": "155",
        //                     "client_id": "",
        //                     "create_time": 1651089182,
        //                     "fee_asset": null,
        //                     "fee_discount": "1",
        //                     "maker_fee": "0.002",
        //                     "market": "BTCUSDT",
        //                     "order_id": 74660111965,
        //                     "order_type": "market",
        //                     "price": "0",
        //                     "state": 0,
        //                     "stop_price": "31500",
        //                     "taker_fee": "0.002",
        //                     "type": "buy"
        //                 }
        //             ],
        //             "has_next": false,
        //             "total": 0
        //         },
        //         "message": "Success"
        //     }
        //
        // Swap Stop
        //
        //     {
        //         "code": 0,
        //         "data": {
        //             "limit": 100,
        //             "offset": 0,
        //             "records": [
        //                 {
        //                     "amount": "0.0005",
        //                     "client_id": "",
        //                     "create_time": 1651089147.321691,
        //                     "effect_type": 1,
        //                     "fee_asset": "",
        //                     "fee_discount": "0.00000000000000000000",
        //                     "maker_fee": "0.00030",
        //                     "market": "BTCUSDT",
        //                     "order_id": 18332143848,
        //                     "price": "31000.00",
        //                     "side": 2,
        //                     "source": "api.v1",
        //                     "state": 1,
        //                     "stop_price": "31500.00",
        //                     "stop_type": 1,
        //                     "taker_fee": "0.00050",
        //                     "target": 0,
        //                     "type": 1,
        //                     "update_time": 1651089147.321691,
        //                     "user_id": 3620173
        //                 }
        //             ],
        //             "total": 1
        //         },
        //         "message": "OK"
        //     }
        //
        const tradeRequest = (marketType === 'swap') ? 'records' : 'data';
        const data = this.safeValue (response, 'data');
        const orders = this.safeList (data, tradeRequest, []);
        return this.parseOrders (orders, market, since, limit);
    }

    async fetchOpenOrders (symbol: Str = undefined, since: Int = undefined, limit: Int = undefined, params = {}): Promise<Order[]> {
        /**
         * @method
         * @name coinex#fetchOpenOrders
         * @description fetch all unfilled currently open orders
         * @see https://viabtc.github.io/coinex_api_en_doc/futures/#docsfutures001_http027_query_pending_stop
         * @see https://viabtc.github.io/coinex_api_en_doc/futures/#docsfutures001_http025_query_pending
         * @see https://viabtc.github.io/coinex_api_en_doc/spot/#docsspot003_trade013_stop_pending_order
         * @see https://viabtc.github.io/coinex_api_en_doc/spot/#docsspot003_trade011_pending_order
         * @param {string} symbol unified market symbol
         * @param {int} [since] the earliest time in ms to fetch open orders for
         * @param {int} [limit] the maximum number of  open orders structures to retrieve
         * @param {object} [params] extra parameters specific to the exchange API endpoint
         * @returns {Order[]} a list of [order structures]{@link https://docs.ccxt.com/#/?id=order-structure}
         */
        return await this.fetchOrdersByStatus ('pending', symbol, since, limit, params);
    }

    async fetchClosedOrders (symbol: Str = undefined, since: Int = undefined, limit: Int = undefined, params = {}): Promise<Order[]> {
        /**
         * @method
         * @name coinex#fetchClosedOrders
         * @description fetches information on multiple closed orders made by the user
         * @see https://viabtc.github.io/coinex_api_en_doc/futures/#docsfutures001_http029_query_finished
         * @see https://viabtc.github.io/coinex_api_en_doc/spot/#docsspot003_trade010_stop_finished_order
         * @see https://viabtc.github.io/coinex_api_en_doc/spot/#docsspot003_trade012_finished_order
         * @param {string} symbol unified market symbol of the market orders were made in
         * @param {int} [since] the earliest time in ms to fetch orders for
         * @param {int} [limit] the maximum number of order structures to retrieve
         * @param {object} [params] extra parameters specific to the exchange API endpoint
         * @returns {Order[]} a list of [order structures]{@link https://docs.ccxt.com/#/?id=order-structure}
         */
        return await this.fetchOrdersByStatus ('finished', symbol, since, limit, params);
    }

    async createDepositAddress (code: string, params = {}) {
        /**
         * @method
         * @name coinex#createDepositAddress
         * @description create a currency deposit address
         * @see https://viabtc.github.io/coinex_api_en_doc/spot/#docsspot002_account019_update_deposit_address
         * @param {string} code unified currency code of the currency for the deposit address
         * @param {object} [params] extra parameters specific to the exchange API endpoint
         * @returns {object} an [address structure]{@link https://docs.ccxt.com/#/?id=address-structure}
         */
        await this.loadMarkets ();
        const currency = this.currency (code);
        const request = {
            'coin_type': currency['id'],
        };
        if ('network' in params) {
            const network = this.safeString (params, 'network');
            params = this.omit (params, 'network');
            request['smart_contract_name'] = network;
        }
        const response = await this.v1PrivatePutBalanceDepositAddressCoinType (this.extend (request, params));
        //
        //     {
        //         "code": 0,
        //         "data": {
        //             "coin_address": "TV639dSpb9iGRtoFYkCp4AoaaDYKrK1pw5",
        //             "is_bitcoin_cash": false
        //         },
        //         "message": "Success"
        //     }
        const data = this.safeDict (response, 'data', {});
        return this.parseDepositAddress (data, currency);
    }

    async fetchDepositAddress (code: string, params = {}) {
        /**
         * @method
         * @name coinex#fetchDepositAddress
         * @description fetch the deposit address for a currency associated with this account
         * @see https://viabtc.github.io/coinex_api_en_doc/spot/#docsspot002_account020_query_deposit_address
         * @param {string} code unified currency code
         * @param {object} [params] extra parameters specific to the exchange API endpoint
         * @returns {object} an [address structure]{@link https://docs.ccxt.com/#/?id=address-structure}
         */
        await this.loadMarkets ();
        const currency = this.currency (code);
        const request = {
            'coin_type': currency['id'],
        };
        const networks = this.safeValue (currency, 'networks', {});
        const network = this.safeString (params, 'network');
        params = this.omit (params, 'network');
        const networksKeys = Object.keys (networks);
        const numOfNetworks = networksKeys.length;
        if (networks !== undefined && numOfNetworks > 1) {
            if (network === undefined) {
                throw new ArgumentsRequired (this.id + ' fetchDepositAddress() ' + code + ' requires a network parameter');
            }
            if (!(network in networks)) {
                throw new ExchangeError (this.id + ' fetchDepositAddress() ' + network + ' network not supported for ' + code);
            }
        }
        if (network !== undefined) {
            request['smart_contract_name'] = network;
        }
        const response = await this.v1PrivateGetBalanceDepositAddressCoinType (this.extend (request, params));
        //
        //      {
        //          "code": 0,
        //          "data": {
        //            "coin_address": "1P1JqozxioQwaqPwgMAQdNDYNyaVSqgARq",
        //            // coin_address: "xxxxxxxxxxxxxx:yyyyyyyyy", // with embedded tag/memo
        //            "is_bitcoin_cash": false
        //          },
        //          "message": "Success"
        //      }
        //
        const data = this.safeValue (response, 'data', {});
        const depositAddress = this.parseDepositAddress (data, currency);
        const options = this.safeValue (this.options, 'fetchDepositAddress', {});
        const fillResponseFromRequest = this.safeBool (options, 'fillResponseFromRequest', true);
        if (fillResponseFromRequest) {
            depositAddress['network'] = this.safeNetworkCode (network, currency);
        }
        return depositAddress;
    }

    safeNetwork (networkId, currency: Currency = undefined) {
        const networks = this.safeValue (currency, 'networks', {});
        const networksCodes = Object.keys (networks);
        const networksCodesLength = networksCodes.length;
        if (networkId === undefined && networksCodesLength === 1) {
            return networks[networksCodes[0]];
        }
        return {
            'id': networkId,
            'network': (networkId === undefined) ? undefined : networkId.toUpperCase (),
        };
    }

    safeNetworkCode (networkId, currency: Currency = undefined) {
        const network = this.safeNetwork (networkId, currency);
        return network['network'];
    }

    parseDepositAddress (depositAddress, currency: Currency = undefined) {
        //
        //     {
        //         "coin_address": "1P1JqozxioQwaqPwgMAQdNDYNyaVSqgARq",
        //         "is_bitcoin_cash": false
        //     }
        //
        const coinAddress = this.safeString (depositAddress, 'coin_address');
        const parts = coinAddress.split (':');
        let address = undefined;
        let tag = undefined;
        const partsLength = parts.length;
        if (partsLength > 1 && parts[0] !== 'cfx') {
            address = parts[0];
            tag = parts[1];
        } else {
            address = coinAddress;
        }
        return {
            'info': depositAddress,
            'currency': this.safeCurrencyCode (undefined, currency),
            'address': address,
            'tag': tag,
            'network': undefined,
        };
    }

    async fetchMyTrades (symbol: Str = undefined, since: Int = undefined, limit: Int = undefined, params = {}) {
        /**
         * @method
         * @name coinex#fetchMyTrades
         * @description fetch all trades made by the user
         * @see https://viabtc.github.io/coinex_api_en_doc/futures/#docsfutures001_http013_user_deals
         * @see https://viabtc.github.io/coinex_api_en_doc/spot/#docsspot003_trade014_user_deals
         * @param {string} symbol unified market symbol
         * @param {int} [since] the earliest time in ms to fetch trades for
         * @param {int} [limit] the maximum number of trades structures to retrieve
         * @param {object} [params] extra parameters specific to the exchange API endpoint
         * @returns {Trade[]} a list of [trade structures]{@link https://docs.ccxt.com/#/?id=trade-structure}
         */
        await this.loadMarkets ();
        let market = undefined;
        if (limit === undefined) {
            limit = 100;
        }
        const request = {
            'limit': limit, // SPOT and SWAP
            'offset': 0, // SWAP, means query from a certain record
            // 'page': 1, // SPOT
            // 'side': 2, // SWAP, 0 for no limit, 1 for sell, 2 for buy
            // 'start_time': since, // SWAP
            // 'end_time': 1524228297, // SWAP
        };
        if (symbol !== undefined) {
            market = this.market (symbol);
            request['market'] = market['id'];
        }
        let type = undefined;
        [ type, params ] = this.handleMarketTypeAndParams ('fetchMyTrades', market, params);
        if (type !== 'spot' && symbol === undefined) {
            throw new ArgumentsRequired (this.id + ' fetchMyTrades() requires a symbol argument for non-spot markets');
        }
        const swap = (type === 'swap');
        const accountId = this.safeInteger (params, 'account_id');
        let marginMode = undefined;
        [ marginMode, params ] = this.handleMarginModeAndParams ('fetchMyTrades', params);
        if (marginMode !== undefined) {
            if (accountId === undefined) {
                throw new BadRequest (this.id + ' fetchMyTrades() requires an account_id parameter for margin trades');
            }
            request['account_id'] = accountId;
            params = this.omit (params, 'account_id');
        }
        let response = undefined;
        if (swap) {
            if (since !== undefined) {
                request['start_time'] = since;
            }
            request['side'] = 0;
            response = await this.v1PerpetualPrivateGetMarketUserDeals (this.extend (request, params));
        } else {
            request['page'] = 1;
            response = await this.v1PrivateGetOrderUserDeals (this.extend (request, params));
        }
        //
        // Spot and Margin
        //
        //      {
        //          "code": 0,
        //          "data": {
        //              "data": [
        //                  {
        //                      "id": 2611520950,
        //                      "order_id": 63286573298,
        //                      "account_id": 0,
        //                      "create_time": 1638990636,
        //                      "type": "sell",
        //                      "role": "taker",
        //                      "price": "192.29",
        //                      "amount": "0.098",
        //                      "fee": "0.03768884",
        //                      "fee_asset": "USDT",
        //                      "market": "AAVEUSDT",
        //                      "deal_money": "18.84442"
        //                          },
        //                      ],
        //              "curr_page": 1,
        //              "has_next": false,
        //              "count": 3
        //              },
        //          "message": "Success"
        //      }
        //
        // Swap
        //
        //     {
        //         "code": 0,
        //         "data": {
        //             "limit": 100,
        //             "offset": 0,
        //             "records": [
        //                 {
        //                     "amount": "0.0012",
        //                     "deal_fee": "0.0237528",
        //                     "deal_insurance": "0",
        //                     "deal_margin": "15.8352",
        //                     "deal_order_id": 17797031903,
        //                     "deal_profit": "0",
        //                     "deal_stock": "47.5056",
        //                     "deal_type": 1,
        //                     "deal_user_id": 2969195,
        //                     "fee_asset": "",
        //                     "fee_discount": "0",
        //                     "fee_price": "0",
        //                     "fee_rate": "0.0005",
        //                     "fee_real_rate": "0.0005",
        //                     "id": 379044296,
        //                     "leverage": "3",
        //                     "margin_amount": "15.8352",
        //                     "market": "BTCUSDT",
        //                     "open_price": "39588",
        //                     "order_id": 17797092987,
        //                     "position_amount": "0.0012",
        //                     "position_id": 62052321,
        //                     "position_type": 1,
        //                     "price": "39588",
        //                     "role": 2,
        //                     "side": 2,
        //                     "time": 1650675936.016103,
        //                     "user_id": 3620173
        //                 }
        //             ]
        //         },
        //         "message": "OK"
        //     }
        //
        const tradeRequest = swap ? 'records' : 'data';
        const data = this.safeValue (response, 'data');
        const trades = this.safeList (data, tradeRequest, []);
        return this.parseTrades (trades, market, since, limit);
    }

    async fetchPositions (symbols: Strings = undefined, params = {}) {
        /**
         * @method
         * @name coinex#fetchPositions
         * @description fetch all open positions
         * @see https://viabtc.github.io/coinex_api_en_doc/futures/#docsfutures001_http033_pending_position
         * @see https://viabtc.github.io/coinex_api_en_doc/futures/#docsfutures001_http033-0_finished_position
         * @param {string[]} [symbols] list of unified market symbols
         * @param {object} [params] extra parameters specific to the exchange API endpoint
         * @param {string} [params.method] the method to use 'perpetualPrivateGetPositionPending' or 'perpetualPrivateGetPositionFinished' default is 'perpetualPrivateGetPositionPending'
         * @param {int} [params.side] *history endpoint only* 0: All, 1: Sell, 2: Buy, default is 0
         * @returns {object[]} a list of [position structure]{@link https://docs.ccxt.com/#/?id=position-structure}
         */
        await this.loadMarkets ();
        let defaultMethod = undefined;
        [ defaultMethod, params ] = this.handleOptionAndParams (params, 'fetchPositions', 'method', 'v1PerpetualPrivateGetPositionPending');
        const isHistory = (defaultMethod === 'v1PerpetualPrivateGetPositionFinished');
        symbols = this.marketSymbols (symbols);
        const request = {};
        let market = undefined;
        if (symbols !== undefined) {
            let symbol = undefined;
            if (Array.isArray (symbols)) {
                const symbolsLength = symbols.length;
                if (symbolsLength > 1) {
                    throw new BadRequest (this.id + ' fetchPositions() symbols argument cannot contain more than 1 symbol');
                }
                symbol = symbols[0];
            } else {
                symbol = symbols;
            }
            market = this.market (symbol);
            request['market'] = market['id'];
        } else {
            if (isHistory) {
                throw new ArgumentsRequired (this.id + ' fetchPositions() requires a symbol argument for closed positions');
            }
        }
        if (isHistory) {
            request['limit'] = 100;
            request['side'] = this.safeInteger (params, 'side', 0); // 0: All, 1: Sell, 2: Buy
        }
        let response = undefined;
        if (defaultMethod === 'v1PerpetualPrivateGetPositionPending') {
            response = await this.v1PerpetualPrivateGetPositionPending (this.extend (request, params));
        } else {
            response = await this.v1PerpetualPrivateGetPositionFinished (this.extend (request, params));
        }
        //
        //     {
        //         "code": 0,
        //         "data": [
        //             {
        //                 "adl_sort": 3396,
        //                 "adl_sort_val": "0.00007786",
        //                 "amount": "0.0005",
        //                 "amount_max": "0.0005",
        //                 "amount_max_margin": "6.42101333333333333333",
        //                 "bkr_price": "25684.05333333333333346175",
        //                 "bkr_price_imply": "0.00000000000000000000",
        //                 "close_left": "0.0005",
        //                 "create_time": 1651294226.110899,
        //                 "deal_all": "19.26000000000000000000",
        //                 "deal_asset_fee": "0.00000000000000000000",
        //                 "fee_asset": "",
        //                 "finish_type": 1,
        //                 "first_price": "38526.08",
        //                 "insurance": "0.00000000000000000000",
        //                 "latest_price": "38526.08",
        //                 "leverage": "3",
        //                 "liq_amount": "0.00000000000000000000",
        //                 "liq_order_price": "0",
        //                 "liq_order_time": 0,
        //                 "liq_price": "25876.68373333333333346175",
        //                 "liq_price_imply": "0.00000000000000000000",
        //                 "liq_profit": "0.00000000000000000000",
        //                 "liq_time": 0,
        //                 "mainten_margin": "0.005",
        //                 "mainten_margin_amount": "0.09631520000000000000",
        //                 "maker_fee": "0.00000000000000000000",
        //                 "margin_amount": "6.42101333333333333333",
        //                 "market": "BTCUSDT",
        //                 "open_margin": "0.33333333333333333333",
        //                 "open_margin_imply": "0.00000000000000000000",
        //                 "open_price": "38526.08000000000000000000",
        //                 "open_val": "19.26304000000000000000",
        //                 "open_val_max": "19.26304000000000000000",
        //                 "position_id": 65847227,
        //                 "profit_clearing": "-0.00963152000000000000",
        //                 "profit_real": "-0.00963152000000000000",
        //                 "profit_unreal": "0.00",
        //                 "side": 2,
        //                 "stop_loss_price": "0.00000000000000000000",
        //                 "stop_loss_type": 0,
        //                 "sys": 0,
        //                 "take_profit_price": "0.00000000000000000000",
        //                 "take_profit_type": 0,
        //                 "taker_fee": "0.00000000000000000000",
        //                 "total": 4661,
        //                 "type": 1,
        //                 "update_time": 1651294226.111196,
        //                 "user_id": 3620173
        //             },
        //         ],
        //         "message": "OK"
        //     }
        //
        const position = this.safeValue (response, 'data', []);
        const result = [];
        for (let i = 0; i < position.length; i++) {
            result.push (this.parsePosition (position[i], market));
        }
        return this.filterByArrayPositions (result, 'symbol', symbols, false);
    }

    async fetchPosition (symbol: string, params = {}) {
        /**
         * @method
         * @name coinex#fetchPosition
         * @description fetch data on a single open contract trade position
         * @see https://viabtc.github.io/coinex_api_en_doc/futures/#docsfutures001_http033_pending_position
         * @param {string} symbol unified market symbol of the market the position is held in, default is undefined
         * @param {object} [params] extra parameters specific to the exchange API endpoint
         * @returns {object} a [position structure]{@link https://docs.ccxt.com/#/?id=position-structure}
         */
        await this.loadMarkets ();
        const market = this.market (symbol);
        const request = {
            'market': market['id'],
        };
        const response = await this.v1PerpetualPrivateGetPositionPending (this.extend (request, params));
        //
        //     {
        //         "code": 0,
        //         "data": [
        //             {
        //                 "adl_sort": 3396,
        //                 "adl_sort_val": "0.00007786",
        //                 "amount": "0.0005",
        //                 "amount_max": "0.0005",
        //                 "amount_max_margin": "6.42101333333333333333",
        //                 "bkr_price": "25684.05333333333333346175",
        //                 "bkr_price_imply": "0.00000000000000000000",
        //                 "close_left": "0.0005",
        //                 "create_time": 1651294226.110899,
        //                 "deal_all": "19.26000000000000000000",
        //                 "deal_asset_fee": "0.00000000000000000000",
        //                 "fee_asset": "",
        //                 "finish_type": 1,
        //                 "first_price": "38526.08",
        //                 "insurance": "0.00000000000000000000",
        //                 "latest_price": "38526.08",
        //                 "leverage": "3",
        //                 "liq_amount": "0.00000000000000000000",
        //                 "liq_order_price": "0",
        //                 "liq_order_time": 0,
        //                 "liq_price": "25876.68373333333333346175",
        //                 "liq_price_imply": "0.00000000000000000000",
        //                 "liq_profit": "0.00000000000000000000",
        //                 "liq_time": 0,
        //                 "mainten_margin": "0.005",
        //                 "mainten_margin_amount": "0.09631520000000000000",
        //                 "maker_fee": "0.00000000000000000000",
        //                 "margin_amount": "6.42101333333333333333",
        //                 "market": "BTCUSDT",
        //                 "open_margin": "0.33333333333333333333",
        //                 "open_margin_imply": "0.00000000000000000000",
        //                 "open_price": "38526.08000000000000000000",
        //                 "open_val": "19.26304000000000000000",
        //                 "open_val_max": "19.26304000000000000000",
        //                 "position_id": 65847227,
        //                 "profit_clearing": "-0.00963152000000000000",
        //                 "profit_real": "-0.00963152000000000000",
        //                 "profit_unreal": "0.00",
        //                 "side": 2,
        //                 "stop_loss_price": "0.00000000000000000000",
        //                 "stop_loss_type": 0,
        //                 "sys": 0,
        //                 "take_profit_price": "0.00000000000000000000",
        //                 "take_profit_type": 0,
        //                 "taker_fee": "0.00000000000000000000",
        //                 "total": 4661,
        //                 "type": 1,
        //                 "update_time": 1651294226.111196,
        //                 "user_id": 3620173
        //             }
        //         ],
        //         "message": "OK"
        //     }
        //
        const data = this.safeList (response, 'data', []);
        return this.parsePosition (data[0], market);
    }

    parsePosition (position, market: Market = undefined) {
        //
        //     {
        //         "adl_sort": 3396,
        //         "adl_sort_val": "0.00007786",
        //         "amount": "0.0005",
        //         "amount_max": "0.0005",
        //         "amount_max_margin": "6.42101333333333333333",
        //         "bkr_price": "25684.05333333333333346175",
        //         "bkr_price_imply": "0.00000000000000000000",
        //         "close_left": "0.0005",
        //         "create_time": 1651294226.110899,
        //         "deal_all": "19.26000000000000000000",
        //         "deal_asset_fee": "0.00000000000000000000",
        //         "fee_asset": "",
        //         "finish_type": 1,
        //         "first_price": "38526.08",
        //         "insurance": "0.00000000000000000000",
        //         "latest_price": "38526.08",
        //         "leverage": "3",
        //         "liq_amount": "0.00000000000000000000",
        //         "liq_order_price": "0",
        //         "liq_order_time": 0,
        //         "liq_price": "25876.68373333333333346175",
        //         "liq_price_imply": "0.00000000000000000000",
        //         "liq_profit": "0.00000000000000000000",
        //         "liq_time": 0,
        //         "mainten_margin": "0.005",
        //         "mainten_margin_amount": "0.09631520000000000000",
        //         "maker_fee": "0.00000000000000000000",
        //         "margin_amount": "6.42101333333333333333",
        //         "market": "BTCUSDT",
        //         "open_margin": "0.33333333333333333333",
        //         "open_margin_imply": "0.00000000000000000000",
        //         "open_price": "38526.08000000000000000000",
        //         "open_val": "19.26304000000000000000",
        //         "open_val_max": "19.26304000000000000000",
        //         "position_id": 65847227,
        //         "profit_clearing": "-0.00963152000000000000",
        //         "profit_real": "-0.00963152000000000000",
        //         "profit_unreal": "0.00",
        //         "side": 2,
        //         "stop_loss_price": "0.00000000000000000000",
        //         "stop_loss_type": 0,
        //         "sys": 0,
        //         "take_profit_price": "0.00000000000000000000",
        //         "take_profit_type": 0,
        //         "taker_fee": "0.00000000000000000000",
        //         "total": 4661,
        //         "type": 1,
        //         "update_time": 1651294226.111196,
        //         "user_id": 3620173
        //     }
        //
        const marketId = this.safeString (position, 'market');
        market = this.safeMarket (marketId, market, undefined, 'swap');
        const symbol = market['symbol'];
        const positionId = this.safeInteger (position, 'position_id');
        const marginModeInteger = this.safeInteger (position, 'type');
        const marginMode = (marginModeInteger === 1) ? 'isolated' : 'cross';
        const liquidationPrice = this.safeString (position, 'liq_price');
        const entryPrice = this.safeString (position, 'open_price');
        const unrealizedPnl = this.safeString (position, 'profit_unreal');
        const contracts = this.safeNumber (position, 'amount');
        const sideInteger = this.safeInteger (position, 'side');
        const side = (sideInteger === 1) ? 'short' : 'long';
        const timestamp = this.safeTimestamp (position, 'update_time');
        const maintenanceMargin = this.safeString (position, 'mainten_margin_amount');
        const maintenanceMarginPercentage = this.safeString (position, 'mainten_margin');
        const collateral = this.safeString (position, 'margin_amount');
        const leverage = this.safeString (position, 'leverage');
        const notional = this.safeString (position, 'open_val');
        const initialMargin = Precise.stringDiv (notional, leverage);
        const initialMarginPercentage = Precise.stringDiv ('1', leverage);
        return this.safePosition ({
            'info': position,
            'id': positionId,
            'symbol': symbol,
            'notional': this.parseNumber (notional),
            'marginMode': marginMode,
            'liquidationPrice': liquidationPrice,
            'entryPrice': this.parseNumber (entryPrice),
            'unrealizedPnl': this.parseNumber (unrealizedPnl),
            'percentage': undefined,
            'contracts': contracts,
            'contractSize': this.safeNumber (market, 'contractSize'),
            'markPrice': undefined,
            'lastPrice': undefined,
            'side': side,
            'hedged': undefined,
            'timestamp': timestamp,
            'datetime': this.iso8601 (timestamp),
            'lastUpdateTimestamp': undefined,
            'maintenanceMargin': this.parseNumber (maintenanceMargin),
            'maintenanceMarginPercentage': this.parseNumber (maintenanceMarginPercentage),
            'collateral': this.parseNumber (collateral),
            'initialMargin': this.parseNumber (initialMargin),
            'initialMarginPercentage': this.parseNumber (initialMarginPercentage),
            'leverage': this.parseNumber (leverage),
            'marginRatio': undefined,
            'stopLossPrice': this.omitZero (this.safeString (position, 'stop_loss_price')),
            'takeProfitPrice': this.omitZero (this.safeString (position, 'take_profit_price')),
        });
    }

    async setMarginMode (marginMode: string, symbol: Str = undefined, params = {}) {
        /**
         * @method
         * @name coinex#setMarginMode
         * @description set margin mode to 'cross' or 'isolated'
         * @see https://viabtc.github.io/coinex_api_en_doc/futures/#docsfutures001_http014_adjust_leverage
         * @param {string} marginMode 'cross' or 'isolated'
         * @param {string} symbol unified market symbol
         * @param {object} [params] extra parameters specific to the exchange API endpoint
         * @returns {object} response from the exchange
         */
        if (symbol === undefined) {
            throw new ArgumentsRequired (this.id + ' setMarginMode() requires a symbol argument');
        }
        marginMode = marginMode.toLowerCase ();
        if (marginMode !== 'isolated' && marginMode !== 'cross') {
            throw new BadRequest (this.id + ' setMarginMode() marginMode argument should be isolated or cross');
        }
        await this.loadMarkets ();
        const market = this.market (symbol);
        if (market['type'] !== 'swap') {
            throw new BadSymbol (this.id + ' setMarginMode() supports swap contracts only');
        }
        let defaultPositionType = undefined;
        if (marginMode === 'isolated') {
            defaultPositionType = 1;
        } else if (marginMode === 'cross') {
            defaultPositionType = 2;
        }
        const leverage = this.safeInteger (params, 'leverage');
        const maxLeverage = this.safeInteger (market['limits']['leverage'], 'max', 100);
        const positionType = this.safeInteger (params, 'position_type', defaultPositionType);
        if (leverage === undefined) {
            throw new ArgumentsRequired (this.id + ' setMarginMode() requires a leverage parameter');
        }
        if (positionType === undefined) {
            throw new ArgumentsRequired (this.id + ' setMarginMode() requires a position_type parameter that will transfer margin to the specified trading pair');
        }
        if ((leverage < 3) || (leverage > maxLeverage)) {
            throw new BadRequest (this.id + ' setMarginMode() leverage should be between 3 and ' + maxLeverage.toString () + ' for ' + symbol);
        }
        const request = {
            'market': market['id'],
            'leverage': leverage.toString (),
            'position_type': positionType, // 1: isolated, 2: cross
        };
        return await this.v1PerpetualPrivatePostMarketAdjustLeverage (this.extend (request, params));
    }

    async setLeverage (leverage: Int, symbol: Str = undefined, params = {}) {
        /**
         * @method
         * @name coinex#setLeverage
         * @see https://viabtc.github.io/coinex_api_en_doc/futures/#docsfutures001_http014_adjust_leverage
         * @description set the level of leverage for a market
         * @param {float} leverage the rate of leverage
         * @param {string} symbol unified market symbol
         * @param {object} [params] extra parameters specific to the exchange API endpoint
         * @param {string} [params.marginMode] 'cross' or 'isolated' (default is 'cross')
         * @returns {object} response from the exchange
         */
        if (symbol === undefined) {
            throw new ArgumentsRequired (this.id + ' setLeverage() requires a symbol argument');
        }
        await this.loadMarkets ();
        const market = this.market (symbol);
        if (!market['swap']) {
            throw new BadSymbol (this.id + ' setLeverage() supports swap contracts only');
        }
        let marginMode = undefined;
        [ marginMode, params ] = this.handleMarginModeAndParams ('setLeverage', params, 'cross');
        let positionType = undefined;
        if (marginMode === 'isolated') {
            positionType = 1;
        } else if (marginMode === 'cross') {
            positionType = 2;
        }
        const minLeverage = this.safeInteger (market['limits']['leverage'], 'min', 1);
        const maxLeverage = this.safeInteger (market['limits']['leverage'], 'max', 100);
        if ((leverage < minLeverage) || (leverage > maxLeverage)) {
            throw new BadRequest (this.id + ' setLeverage() leverage should be between ' + minLeverage.toString () + ' and ' + maxLeverage.toString () + ' for ' + symbol);
        }
        const request = {
            'market': market['id'],
            'leverage': leverage.toString (),
            'position_type': positionType, // 1: isolated, 2: cross
        };
        return await this.v1PerpetualPrivatePostMarketAdjustLeverage (this.extend (request, params));
    }

    async fetchLeverageTiers (symbols: Strings = undefined, params = {}) {
        /**
         * @method
         * @name coinex#fetchLeverageTiers
         * @description retrieve information on the maximum leverage, and maintenance margin for trades of varying trade sizes
         * @see https://viabtc.github.io/coinex_api_en_doc/futures/#docsfutures001_http007_market_limit
         * @param {string[]|undefined} symbols list of unified market symbols
         * @param {object} [params] extra parameters specific to the exchange API endpoint
         * @returns {object} a dictionary of [leverage tiers structures]{@link https://docs.ccxt.com/#/?id=leverage-tiers-structure}, indexed by market symbols
         */
        await this.loadMarkets ();
        const response = await this.v1PerpetualPublicGetMarketLimitConfig (params);
        //
        //     {
        //         "code": 0,
        //         "data": {
        //             "BTCUSD": [
        //                 ["500001", "100", "0.005"],
        //                 ["1000001", "50", "0.01"],
        //                 ["2000001", "30", "0.015"],
        //                 ["5000001", "20", "0.02"],
        //                 ["10000001", "15", "0.025"],
        //                 ["20000001", "10", "0.03"]
        //             ],
        //             ...
        //         },
        //         "message": "OK"
        //     }
        //
        const data = this.safeValue (response, 'data', {});
        return this.parseLeverageTiers (data, symbols, undefined);
    }

<<<<<<< HEAD
    parseLeverageTiers (response, symbols: Strings = undefined, marketIdKey = undefined) {
        //
        //     {
        //         "BTCUSD": [
        //             ["500001", "100", "0.005"],
        //             ["1000001", "50", "0.01"],
        //             ["2000001", "30", "0.015"],
        //             ["5000001", "20", "0.02"],
        //             ["10000001", "15", "0.025"],
        //             ["20000001", "10", "0.03"]
        //         ],
        //         ...
        //     }
        //
        const tiers = {};
        const marketIds = Object.keys (response);
        for (let i = 0; i < marketIds.length; i++) {
            const marketId = marketIds[i];
            const market = this.safeMarket (marketId, undefined, undefined, 'spot');
            const symbol = this.safeString (market, 'symbol');
            let symbolsLength = 0;
            if (symbols !== undefined) {
                symbolsLength = symbols.length;
            }
            if (symbol !== undefined && (symbolsLength === 0 || this.inArray (symbol, symbols))) {
                tiers[symbol] = this.parseMarketLeverageTiers (response[marketId], market);
            }
        }
        return tiers;
    }

=======
>>>>>>> c2796f04
    parseMarketLeverageTiers (item, market: Market = undefined) {
        const tiers = [];
        let minNotional = 0;
        for (let j = 0; j < item.length; j++) {
            const bracket = item[j];
            const maxNotional = this.safeNumber (bracket, 0);
            tiers.push ({
                'tier': j + 1,
                'currency': market['linear'] ? market['base'] : market['quote'],
                'minNotional': minNotional,
                'maxNotional': maxNotional,
                'maintenanceMarginRate': this.safeNumber (bracket, 2),
                'maxLeverage': this.safeInteger (bracket, 1),
                'info': bracket,
            });
            minNotional = maxNotional;
        }
        return tiers;
    }

    async modifyMarginHelper (symbol: string, amount, addOrReduce, params = {}) {
        await this.loadMarkets ();
        const market = this.market (symbol);
        const request = {
            'market': market['id'],
            'amount': this.amountToPrecision (symbol, amount),
            'type': addOrReduce,
        };
        const response = await this.v1PerpetualPrivatePostPositionAdjustMargin (this.extend (request, params));
        //
        //     {
        //         "code": 0,
        //         "data": {
        //             "adl_sort": 1,
        //             "adl_sort_val": "0.00004320",
        //             "amount": "0.0005",
        //             "amount_max": "0.0005",
        //             "amount_max_margin": "6.57352000000000000000",
        //             "bkr_price": "16294.08000000000000011090",
        //             "bkr_price_imply": "0.00000000000000000000",
        //             "close_left": "0.0005",
        //             "create_time": 1651202571.320778,
        //             "deal_all": "19.72000000000000000000",
        //             "deal_asset_fee": "0.00000000000000000000",
        //             "fee_asset": "",
        //             "finish_type": 1,
        //             "first_price": "39441.12",
        //             "insurance": "0.00000000000000000000",
        //             "latest_price": "39441.12",
        //             "leverage": "3",
        //             "liq_amount": "0.00000000000000000000",
        //             "liq_order_price": "0",
        //             "liq_order_time": 0,
        //             "liq_price": "16491.28560000000000011090",
        //             "liq_price_imply": "0.00000000000000000000",
        //             "liq_profit": "0.00000000000000000000",
        //             "liq_time": 0,
        //             "mainten_margin": "0.005",
        //             "mainten_margin_amount": "0.09860280000000000000",
        //             "maker_fee": "0.00000000000000000000",
        //             "margin_amount": "11.57352000000000000000",
        //             "market": "BTCUSDT",
        //             "open_margin": "0.58687582908396110455",
        //             "open_margin_imply": "0.00000000000000000000",
        //             "open_price": "39441.12000000000000000000",
        //             "open_val": "19.72056000000000000000",
        //             "open_val_max": "19.72056000000000000000",
        //             "position_id": 65171206,
        //             "profit_clearing": "-0.00986028000000000000",
        //             "profit_real": "-0.00986028000000000000",
        //             "profit_unreal": "0.00",
        //             "side": 2,
        //             "stop_loss_price": "0.00000000000000000000",
        //             "stop_loss_type": 0,
        //             "sys": 0,
        //             "take_profit_price": "0.00000000000000000000",
        //             "take_profit_type": 0,
        //             "taker_fee": "0.00000000000000000000",
        //             "total": 3464,
        //             "type": 1,
        //             "update_time": 1651202638.911212,
        //             "user_id": 3620173
        //         },
        //         "message":"OK"
        //     }
        //
        const data = this.safeDict (response, 'data');
        const status = this.safeString (response, 'message');
        return this.extend (this.parseMarginModification (data, market), {
            'amount': this.parseNumber (amount),
            'status': status,
        });
    }

    parseMarginModification (data, market: Market = undefined): MarginModification {
        //
        // addMargin/reduceMargin
        //
        //    {
        //        "adl_sort": 1,
        //        "adl_sort_val": "0.00004320",
        //        "amount": "0.0005",
        //        "amount_max": "0.0005",
        //        "amount_max_margin": "6.57352000000000000000",
        //        "bkr_price": "16294.08000000000000011090",
        //        "bkr_price_imply": "0.00000000000000000000",
        //        "close_left": "0.0005",
        //        "create_time": 1651202571.320778,
        //        "deal_all": "19.72000000000000000000",
        //        "deal_asset_fee": "0.00000000000000000000",
        //        "fee_asset": "",
        //        "finish_type": 1,
        //        "first_price": "39441.12",
        //        "insurance": "0.00000000000000000000",
        //        "latest_price": "39441.12",
        //        "leverage": "3",
        //        "liq_amount": "0.00000000000000000000",
        //        "liq_order_price": "0",
        //        "liq_order_time": 0,
        //        "liq_price": "16491.28560000000000011090",
        //        "liq_price_imply": "0.00000000000000000000",
        //        "liq_profit": "0.00000000000000000000",
        //        "liq_time": 0,
        //        "mainten_margin": "0.005",
        //        "mainten_margin_amount": "0.09860280000000000000",
        //        "maker_fee": "0.00000000000000000000",
        //        "margin_amount": "11.57352000000000000000",
        //        "market": "BTCUSDT",
        //        "open_margin": "0.58687582908396110455",
        //        "open_margin_imply": "0.00000000000000000000",
        //        "open_price": "39441.12000000000000000000",
        //        "open_val": "19.72056000000000000000",
        //        "open_val_max": "19.72056000000000000000",
        //        "position_id": 65171206,
        //        "profit_clearing": "-0.00986028000000000000",
        //        "profit_real": "-0.00986028000000000000",
        //        "profit_unreal": "0.00",
        //        "side": 2,
        //        "stop_loss_price": "0.00000000000000000000",
        //        "stop_loss_type": 0,
        //        "sys": 0,
        //        "take_profit_price": "0.00000000000000000000",
        //        "take_profit_type": 0,
        //        "taker_fee": "0.00000000000000000000",
        //        "total": 3464,
        //        "type": 1,
        //        "update_time": 1651202638.911212,
        //        "user_id": 3620173
        //    }
        //
        // fetchMarginAdjustmentHistory
        //
        //    {
        //        bkr_price: '0',
        //        leverage: '3',
        //        liq_price: '0',
        //        margin_amount: '5.33236666666666666666',
        //        margin_change: '3',
        //        market: 'XRPUSDT',
        //        position_amount: '11',
        //        position_id: '297155652',
        //        position_type: '2',
        //        settle_price: '0.6361',
        //        time: '1711050906.382891',
        //        type: '1',
        //        user_id: '3685860'
        //    }
        //
        const marketId = this.safeString (data, 'market');
        const type = this.safeString (data, 'type');
        const timestamp = this.safeIntegerProduct2 (data, 'time', 'update_time', 1000);
        return {
            'info': data,
            'symbol': this.safeSymbol (marketId, market, undefined, 'swap'),
            'type': (type === '1') ? 'add' : 'reduce',
            'marginMode': 'isolated',
            'amount': this.safeNumber (data, 'margin_change'),
            'total': this.safeNumber (data, 'position_amount'),
            'code': market['quote'],
            'status': undefined,
            'timestamp': timestamp,
            'datetime': this.iso8601 (timestamp),
        };
    }

    async addMargin (symbol: string, amount, params = {}): Promise<MarginModification> {
        /**
         * @method
         * @name coinex#addMargin
         * @description add margin
         * @see https://viabtc.github.io/coinex_api_en_doc/futures/#docsfutures001_http032_adjust_position_margin
         * @param {string} symbol unified market symbol
         * @param {float} amount amount of margin to add
         * @param {object} [params] extra parameters specific to the exchange API endpoint
         * @returns {object} a [margin structure]{@link https://docs.ccxt.com/#/?id=add-margin-structure}
         */
        return await this.modifyMarginHelper (symbol, amount, 1, params);
    }

    async reduceMargin (symbol: string, amount, params = {}): Promise<MarginModification> {
        /**
         * @method
         * @name coinex#reduceMargin
         * @description remove margin from a position
         * @see https://viabtc.github.io/coinex_api_en_doc/futures/#docsfutures001_http032_adjust_position_margin
         * @param {string} symbol unified market symbol
         * @param {float} amount the amount of margin to remove
         * @param {object} [params] extra parameters specific to the exchange API endpoint
         * @returns {object} a [margin structure]{@link https://docs.ccxt.com/#/?id=reduce-margin-structure}
         */
        return await this.modifyMarginHelper (symbol, amount, 2, params);
    }

    async fetchFundingHistory (symbol: Str = undefined, since: Int = undefined, limit: Int = undefined, params = {}) {
        /**
         * @method
         * @name coinex#fetchFundingHistory
         * @description fetch the history of funding payments paid and received on this account
         * @see https://viabtc.github.io/coinex_api_en_doc/futures/#docsfutures001_http034_funding_position
         * @param {string} symbol unified market symbol
         * @param {int} [since] the earliest time in ms to fetch funding history for
         * @param {int} [limit] the maximum number of funding history structures to retrieve
         * @param {object} [params] extra parameters specific to the exchange API endpoint
         * @returns {object} a [funding history structure]{@link https://docs.ccxt.com/#/?id=funding-history-structure}
         */
        if (symbol === undefined) {
            throw new ArgumentsRequired (this.id + ' fetchFundingHistory() requires a symbol argument');
        }
        limit = (limit === undefined) ? 100 : limit;
        await this.loadMarkets ();
        const market = this.market (symbol);
        const request = {
            'market': market['id'],
            'limit': limit,
            // 'offset': 0,
            // 'end_time': 1638990636000,
            // 'windowtime': 1638990636000,
        };
        if (since !== undefined) {
            request['start_time'] = since;
        }
        const response = await this.v1PerpetualPrivateGetPositionFunding (this.extend (request, params));
        //
        //     {
        //         "code": 0,
        //         "data": {
        //             "limit": 100,
        //             "offset": 0,
        //             "records": [
        //                 {
        //                     "amount": "0.0012",
        //                     "asset": "USDT",
        //                     "funding": "-0.0095688273996",
        //                     "funding_rate": "0.00020034",
        //                     "market": "BTCUSDT",
        //                     "position_id": 62052321,
        //                     "price": "39802.45",
        //                     "real_funding_rate": "0.00020034",
        //                     "side": 2,
        //                     "time": 1650729623.933885,
        //                     "type": 1,
        //                     "user_id": 3620173,
        //                     "value": "47.76294"
        //                 },
        //             ]
        //         },
        //         "message": "OK"
        //     }
        //
        const data = this.safeValue (response, 'data', {});
        const resultList = this.safeValue (data, 'records', []);
        const result = [];
        for (let i = 0; i < resultList.length; i++) {
            const entry = resultList[i];
            const timestamp = this.safeTimestamp (entry, 'time');
            const currencyId = this.safeString (entry, 'asset');
            const code = this.safeCurrencyCode (currencyId);
            result.push ({
                'info': entry,
                'symbol': symbol,
                'code': code,
                'timestamp': timestamp,
                'datetime': this.iso8601 (timestamp),
                'id': this.safeNumber (entry, 'position_id'),
                'amount': this.safeNumber (entry, 'funding'),
            });
        }
        return result as FundingHistory[];
    }

    async fetchFundingRate (symbol: string, params = {}) {
        /**
         * @method
         * @name coinex#fetchFundingRate
         * @description fetch the current funding rate
         * @see https://viabtc.github.io/coinex_api_en_doc/futures/#docsfutures001_http008_market_ticker
         * @param {string} symbol unified market symbol
         * @param {object} [params] extra parameters specific to the exchange API endpoint
         * @returns {object} a [funding rate structure]{@link https://docs.ccxt.com/#/?id=funding-rate-structure}
         */
        await this.loadMarkets ();
        const market = this.market (symbol);
        if (!market['swap']) {
            throw new BadSymbol (this.id + ' fetchFundingRate() supports swap contracts only');
        }
        const request = {
            'market': market['id'],
        };
        const response = await this.v1PerpetualPublicGetMarketTicker (this.extend (request, params));
        //
        //     {
        //          "code": 0,
        //         "data":
        //         {
        //             "date": 1650678472474,
        //             "ticker": {
        //                 "vol": "6090.9430",
        //                 "low": "39180.30",
        //                 "open": "40474.97",
        //                 "high": "40798.01",
        //                 "last": "39659.30",
        //                 "buy": "39663.79",
        //                 "period": 86400,
        //                 "funding_time": 372,
        //                 "position_amount": "270.1956",
        //                 "funding_rate_last": "0.00022913",
        //                 "funding_rate_next": "0.00013158",
        //                 "funding_rate_predict": "0.00016552",
        //                 "insurance": "16045554.83969682659674035672",
        //                 "sign_price": "39652.48",
        //                 "index_price": "39648.44250000",
        //                 "sell_total": "22.3913",
        //                 "buy_total": "19.4498",
        //                 "buy_amount": "12.8942",
        //                 "sell": "39663.80",
        //                 "sell_amount": "0.9388"
        //             }
        //         },
        //         "message": "OK"
        //     }
        //
        const data = this.safeValue (response, 'data', {});
        const ticker = this.safeValue (data, 'ticker', {});
        const timestamp = this.safeInteger (data, 'date');
        ticker['timestamp'] = timestamp; // avoid changing parseFundingRate signature
        return this.parseFundingRate (ticker, market);
    }

    parseFundingRate (contract, market: Market = undefined) {
        //
        // fetchFundingRate
        //
        //     {
        //         "vol": "6090.9430",
        //         "low": "39180.30",
        //         "open": "40474.97",
        //         "high": "40798.01",
        //         "last": "39659.30",
        //         "buy": "39663.79",
        //         "period": 86400,
        //         "funding_time": 372,
        //         "position_amount": "270.1956",
        //         "funding_rate_last": "0.00022913",
        //         "funding_rate_next": "0.00013158",
        //         "funding_rate_predict": "0.00016552",
        //         "insurance": "16045554.83969682659674035672",
        //         "sign_price": "39652.48",
        //         "index_price": "39648.44250000",
        //         "sell_total": "22.3913",
        //         "buy_total": "19.4498",
        //         "buy_amount": "12.8942",
        //         "sell": "39663.80",
        //         "sell_amount": "0.9388"
        //     }
        //
        const timestamp = this.safeInteger (contract, 'timestamp');
        contract = this.omit (contract, 'timestamp');
        const fundingDelta = this.safeInteger (contract, 'funding_time') * 60 * 1000;
        const fundingHour = (timestamp + fundingDelta) / 3600000;
        const fundingTimestamp = Math.round (fundingHour) * 3600000;
        return {
            'info': contract,
            'symbol': this.safeSymbol (undefined, market),
            'markPrice': this.safeNumber (contract, 'sign_price'),
            'indexPrice': this.safeNumber (contract, 'index_price'),
            'interestRate': undefined,
            'estimatedSettlePrice': undefined,
            'timestamp': timestamp,
            'datetime': this.iso8601 (timestamp),
            'fundingRate': this.safeNumber (contract, 'funding_rate_next'),
            'fundingTimestamp': fundingTimestamp,
            'fundingDatetime': this.iso8601 (fundingTimestamp),
            'nextFundingRate': this.safeNumber (contract, 'funding_rate_predict'),
            'nextFundingTimestamp': undefined,
            'nextFundingDatetime': undefined,
            'previousFundingRate': this.safeNumber (contract, 'funding_rate_last'),
            'previousFundingTimestamp': undefined,
            'previousFundingDatetime': undefined,
        };
    }

    async fetchFundingRates (symbols: Strings = undefined, params = {}) {
        /**
         *  @method
         * @name coinex#fetchFundingRates
         * @description fetch the current funding rates
         * @see https://viabtc.github.io/coinex_api_en_doc/futures/#docsfutures001_http009_market_ticker_all
         * @param {string[]} symbols unified market symbols
         * @param {object} [params] extra parameters specific to the exchange API endpoint
         * @returns {object[]} an array of [funding rate structures]{@link https://docs.ccxt.com/#/?id=funding-rate-structure}
         */
        await this.loadMarkets ();
        symbols = this.marketSymbols (symbols);
        let market = undefined;
        if (symbols !== undefined) {
            const symbol = this.safeValue (symbols, 0);
            market = this.market (symbol);
            if (!market['swap']) {
                throw new BadSymbol (this.id + ' fetchFundingRates() supports swap contracts only');
            }
        }
        const response = await this.v1PerpetualPublicGetMarketTickerAll (params);
        //
        //     {
        //         "code": 0,
        //         "data":
        //         {
        //             "date": 1650678472474,
        //             "ticker": {
        //                 "BTCUSDT": {
        //                     "vol": "6090.9430",
        //                     "low": "39180.30",
        //                     "open": "40474.97",
        //                     "high": "40798.01",
        //                     "last": "39659.30",
        //                     "buy": "39663.79",
        //                     "period": 86400,
        //                     "funding_time": 372,
        //                     "position_amount": "270.1956",
        //                     "funding_rate_last": "0.00022913",
        //                     "funding_rate_next": "0.00013158",
        //                     "funding_rate_predict": "0.00016552",
        //                     "insurance": "16045554.83969682659674035672",
        //                     "sign_price": "39652.48",
        //                     "index_price": "39648.44250000",
        //                     "sell_total": "22.3913",
        //                     "buy_total": "19.4498",
        //                     "buy_amount": "12.8942",
        //                     "sell": "39663.80",
        //                     "sell_amount": "0.9388"
        //                 }
        //             }
        //         },
        //         "message": "OK"
        //     }
        const data = this.safeValue (response, 'data', {});
        const tickers = this.safeValue (data, 'ticker', {});
        const timestamp = this.safeInteger (data, 'date');
        const result = [];
        const marketIds = Object.keys (tickers);
        for (let i = 0; i < marketIds.length; i++) {
            const marketId = marketIds[i];
            if (marketId.indexOf ('_') === -1) { // skip _signprice and _indexprice
                const marketInner = this.safeMarket (marketId, undefined, undefined, 'swap');
                const ticker = tickers[marketId];
                ticker['timestamp'] = timestamp;
                result.push (this.parseFundingRate (ticker, marketInner));
            }
        }
        return this.filterByArray (result, 'symbol', symbols);
    }

    async withdraw (code: string, amount: number, address, tag = undefined, params = {}) {
        /**
         * @method
         * @name coinex#withdraw
         * @description make a withdrawal
         * @see https://viabtc.github.io/coinex_api_en_doc/spot/#docsspot002_account015_submit_withdraw
         * @param {string} code unified currency code
         * @param {float} amount the amount to withdraw
         * @param {string} address the address to withdraw to
         * @param {string} tag
         * @param {object} [params] extra parameters specific to the exchange API endpoint
         * @param {string} [params.network] unified network code
         * @returns {object} a [transaction structure]{@link https://docs.ccxt.com/#/?id=transaction-structure}
         */
        [ tag, params ] = this.handleWithdrawTagAndParams (tag, params);
        this.checkAddress (address);
        await this.loadMarkets ();
        const currency = this.currency (code);
        const networkCode = this.safeStringUpper (params, 'network');
        params = this.omit (params, 'network');
        if (tag) {
            address = address + ':' + tag;
        }
        const request = {
            'coin_type': currency['id'],
            'coin_address': address, // must be authorized, inter-user transfer by a registered mobile phone number or an email address is supported
            'actual_amount': parseFloat (this.numberToString (amount)), // the actual amount without fees, https://www.coinex.com/fees
            'transfer_method': 'onchain', // onchain, local
        };
        if (networkCode !== undefined) {
            request['smart_contract_name'] = this.networkCodeToId (networkCode);
        }
        const response = await this.v1PrivatePostBalanceCoinWithdraw (this.extend (request, params));
        //
        //     {
        //         "code": 0,
        //         "data": {
        //             "actual_amount": "1.00000000",
        //             "amount": "1.00000000",
        //             "coin_address": "1KAv3pazbTk2JnQ5xTo6fpKK7p1it2RzD4",
        //             "coin_type": "BCH",
        //             "coin_withdraw_id": 206,
        //             "confirmations": 0,
        //             "create_time": 1524228297,
        //             "status": "audit",
        //             "tx_fee": "0",
        //             "tx_id": ""
        //         },
        //         "message": "Ok"
        //     }
        //
        const transaction = this.safeDict (response, 'data', {});
        return this.parseTransaction (transaction, currency);
    }

    parseTransactionStatus (status) {
        const statuses = {
            'audit': 'pending',
            'pass': 'pending',
            'processing': 'pending',
            'confirming': 'pending',
            'not_pass': 'failed',
            'cancel': 'canceled',
            'finish': 'ok',
            'fail': 'failed',
        };
        return this.safeString (statuses, status, status);
    }

    async fetchFundingRateHistory (symbol: Str = undefined, since: Int = undefined, limit: Int = undefined, params = {}) {
        /**
         * @method
         * @name coinex#fetchFundingRateHistory
         * @see https://viabtc.github.io/coinex_api_en_doc/futures/#docsfutures001_http038_funding_history
         * @description fetches historical funding rate prices
         * @param {string} symbol unified symbol of the market to fetch the funding rate history for
         * @param {int} [since] timestamp in ms of the earliest funding rate to fetch
         * @param {int} [limit] the maximum amount of [funding rate structures]{@link https://docs.ccxt.com/#/?id=funding-rate-history-structure} to fetch
         * @param {object} [params] extra parameters specific to the exchange API endpoint
         * @param {boolean} [params.paginate] default false, when true will automatically paginate by calling this endpoint multiple times. See in the docs all the [availble parameters](https://github.com/ccxt/ccxt/wiki/Manual#pagination-params)
         * @param {int} [params.until] timestamp in ms of the latest funding rate
         * @returns {object[]} a list of [funding rate structures]{@link https://docs.ccxt.com/#/?id=funding-rate-history-structure}
         */
        if (symbol === undefined) {
            throw new ArgumentsRequired (this.id + ' fetchFundingRateHistory() requires a symbol argument');
        }
        await this.loadMarkets ();
        let paginate = false;
        [ paginate, params ] = this.handleOptionAndParams (params, 'fetchFundingRateHistory', 'paginate');
        if (paginate) {
            return await this.fetchPaginatedCallDeterministic ('fetchFundingRateHistory', symbol, since, limit, '8h', params, 1000) as FundingRateHistory[];
        }
        if (limit === undefined) {
            limit = 100;
        }
        const market = this.market (symbol);
        let request = {
            'market': market['id'],
            'limit': limit,
            'offset': 0,
            // 'end_time': 1638990636,
        };
        if (since !== undefined) {
            request['start_time'] = since;
        }
        [ request, params ] = this.handleUntilOption ('end_time', request, params);
        const response = await this.v1PerpetualPublicGetMarketFundingHistory (this.extend (request, params));
        //
        //     {
        //         "code": 0,
        //         "data": {
        //             "offset": 0,
        //             "limit": 3,
        //             "records": [
        //                 {
        //                     "time": 1650672021.6230309,
        //                     "market": "BTCUSDT",
        //                     "asset": "USDT",
        //                     "funding_rate": "0.00022913",
        //                     "funding_rate_real": "0.00022913"
        //                 },
        //             ]
        //         },
        //         "message": "OK"
        //     }
        //
        const data = this.safeValue (response, 'data');
        const result = this.safeValue (data, 'records', []);
        const rates = [];
        for (let i = 0; i < result.length; i++) {
            const entry = result[i];
            const marketId = this.safeString (entry, 'market');
            const symbolInner = this.safeSymbol (marketId, market, undefined, 'swap');
            const timestamp = this.safeTimestamp (entry, 'time');
            rates.push ({
                'info': entry,
                'symbol': symbolInner,
                'fundingRate': this.safeNumber (entry, 'funding_rate'),
                'timestamp': timestamp,
                'datetime': this.iso8601 (timestamp),
            });
        }
        const sorted = this.sortBy (rates, 'timestamp');
        return this.filterBySymbolSinceLimit (sorted, market['symbol'], since, limit) as FundingRateHistory[];
    }

    parseTransaction (transaction, currency: Currency = undefined): Transaction {
        //
        // fetchDeposits
        //
        //    {
        //        "coin_deposit_id": 32555985,
        //        "create_time": 1673325495,
        //        "amount": "12.71",
        //        "amount_display": "12.71",
        //        "diff_amount": "0",
        //        "min_amount": "0",
        //        "actual_amount": "12.71",
        //        "actual_amount_display": "12.71",
        //        "confirmations": 35,
        //        "tx_id": "0x57f1c92cc10b48316e2bf5faf230694fec2174e7744c1562a9a88b9c1e585f56",
        //        "tx_id_display": "0x57f1c92cc10b48316e2bf5faf230694fec2174e7744c1562a9a88b9c1e585f56",
        //        "coin_address": "0xe7a3831c56836f466b6a6268cff4fc852cf4b738",
        //        "coin_address_display": "0xe7a3****f4b738",
        //        "add_explorer": "https://bscscan.com/address/0xe7a3831c56836f466b6a6268cff4fc852cf4b738",
        //        "coin_type": "USDT",
        //        "smart_contract_name": "BSC",
        //        "transfer_method": "onchain",
        //        "status": "finish",
        //        "status_display": "finish",
        //        "remark": "",
        //        "explorer": "https://bscscan.com/tx/0x57f1c92cc10b48316e2bf5faf230694fec2174e7744c1562a9a88b9c1e585f56"
        //    }
        //
        // fetchWithdrawals
        //
        //    {
        //        "coin_withdraw_id": 20076836,
        //        "create_time": 1673325776,
        //        "actual_amount": "0.029",
        //        "actual_amount_display": "0.029",
        //        "amount": "0.03",
        //        "amount_display": "0.03",
        //        "coin_address": "MBhJcc3r5b3insc7QxyvEPtf31NqUdJpAb",
        //        "app_coin_address_display": "MBh****pAb",
        //        "coin_address_display": "MBhJcc****UdJpAb",
        //        "add_explorer": "https://explorer.viawallet.com/ltc/address/MBhJcc3r5b3insc7QxyvEPtf31NqUdJpAb",
        //        "coin_type": "LTC",
        //        "confirmations": 7,
        //        "explorer": "https://explorer.viawallet.com/ltc/tx/a0aa082132619b8a499b87e7d5bc3c508e0227104f5202ae26b695bb4cb7fbf9",
        //        "fee": "0",
        //        "remark": "",
        //        "smart_contract_name": "",
        //        "status": "finish",
        //        "status_display": "finish",
        //        "transfer_method": "onchain",
        //        "tx_fee": "0.001",
        //        "tx_id": "a0aa082132619b8a499b87e7d5bc3c508e0227104f5202ae26b695bb4cb7fbf9"
        //    }
        //
        const id = this.safeString2 (transaction, 'coin_withdraw_id', 'coin_deposit_id');
        const address = this.safeString (transaction, 'coin_address');
        let tag = this.safeString (transaction, 'remark'); // set but unused
        if (tag !== undefined) {
            if (tag.length < 1) {
                tag = undefined;
            }
        }
        let txid = this.safeValue (transaction, 'tx_id');
        if (txid !== undefined) {
            if (txid.length < 1) {
                txid = undefined;
            }
        }
        const currencyId = this.safeString (transaction, 'coin_type');
        const code = this.safeCurrencyCode (currencyId, currency);
        const timestamp = this.safeTimestamp (transaction, 'create_time');
        const type = ('coin_withdraw_id' in transaction) ? 'withdrawal' : 'deposit';
        const status = this.parseTransactionStatus (this.safeString (transaction, 'status'));
        const networkId = this.safeString (transaction, 'smart_contract_name');
        const amount = this.safeNumber (transaction, 'actual_amount');
        let feeCost = this.safeString (transaction, 'tx_fee');
        const transferMethod = this.safeString (transaction, 'transfer_method');
        const internal = transferMethod === 'local';
        let addressTo = undefined;
        let addressFrom = undefined;
        if (type === 'deposit') {
            feeCost = '0';
            addressTo = address;
        } else {
            addressFrom = address;
        }
        const fee = {
            'cost': this.parseNumber (feeCost),
            'currency': code,
        };
        return {
            'info': transaction,
            'id': id,
            'txid': txid,
            'timestamp': timestamp,
            'datetime': this.iso8601 (timestamp),
            'network': this.networkIdToCode (networkId),
            'address': address,
            'addressTo': undefined,
            'addressFrom': undefined,
            'tag': tag,
            'tagTo': addressTo,
            'tagFrom': addressFrom,
            'type': type,
            'amount': this.parseNumber (amount),
            'currency': code,
            'status': status,
            'updated': undefined,
            'fee': fee,
            'comment': undefined,
            'internal': internal,
        };
    }

    async transfer (code: string, amount: number, fromAccount: string, toAccount:string, params = {}): Promise<TransferEntry> {
        /**
         * @method
         * @name coinex#transfer
         * @description transfer currency internally between wallets on the same account
         * @see https://viabtc.github.io/coinex_api_en_doc/spot/#docsspot002_account014_balance_contract_transfer
         * @see https://viabtc.github.io/coinex_api_en_doc/spot/#docsspot002_account013_margin_transfer
         * @param {string} code unified currency code
         * @param {float} amount amount to transfer
         * @param {string} fromAccount account to transfer from
         * @param {string} toAccount account to transfer to
         * @param {object} [params] extra parameters specific to the exchange API endpoint
         * @returns {object} a [transfer structure]{@link https://docs.ccxt.com/#/?id=transfer-structure}
         */
        await this.loadMarkets ();
        const currency = this.currency (code);
        const amountToPrecision = this.currencyToPrecision (code, amount);
        const request = {
            'amount': amountToPrecision,
            'coin_type': currency['id'],
        };
        let response = undefined;
        if ((fromAccount === 'spot') && (toAccount === 'swap')) {
            request['transfer_side'] = 'in'; // 'in' spot to swap, 'out' swap to spot
            response = await this.v1PrivatePostContractBalanceTransfer (this.extend (request, params));
        } else if ((fromAccount === 'swap') && (toAccount === 'spot')) {
            request['transfer_side'] = 'out'; // 'in' spot to swap, 'out' swap to spot
            response = await this.v1PrivatePostContractBalanceTransfer (this.extend (request, params));
        } else {
            const accountsById = this.safeValue (this.options, 'accountsById', {});
            const fromId = this.safeString (accountsById, fromAccount, fromAccount);
            const toId = this.safeString (accountsById, toAccount, toAccount);
            // fromAccount and toAccount must be integers for margin transfers
            // spot is 0, use fetchBalance() to find the margin account id
            request['from_account'] = parseInt (fromId);
            request['to_account'] = parseInt (toId);
            response = await this.v1PrivatePostMarginTransfer (this.extend (request, params));
        }
        //
        //     {"code": 0, "data": null, "message": "Success"}
        //
        return this.extend (this.parseTransfer (response, currency), {
            'amount': this.parseNumber (amountToPrecision),
            'fromAccount': fromAccount,
            'toAccount': toAccount,
        });
    }

    parseTransferStatus (status) {
        const statuses = {
            '0': 'ok',
            'SUCCESS': 'ok',
        };
        return this.safeString (statuses, status, status);
    }

    parseTransfer (transfer, currency: Currency = undefined) {
        //
        // fetchTransfers Swap
        //
        //     {
        //         "amount": "10",
        //         "asset": "USDT",
        //         "transfer_type": "transfer_out", // from swap to spot
        //         "created_at": 1651633422
        //     },
        //
        // fetchTransfers Margin
        //
        //     {
        //         "id": 7580062,
        //         "updated_at": 1653684379,
        //         "user_id": 3620173,
        //         "from_account_id": 0,
        //         "to_account_id": 1,
        //         "asset": "BTC",
        //         "amount": "0.00160829",
        //         "balance": "0.00160829",
        //         "transfer_type": "IN",
        //         "status": "SUCCESS",
        //         "created_at": 1653684379
        //     },
        //
        const timestamp = this.safeTimestamp (transfer, 'created_at');
        const transferType = this.safeString (transfer, 'transfer_type');
        let fromAccount = undefined;
        let toAccount = undefined;
        if (transferType === 'transfer_out') {
            fromAccount = 'swap';
            toAccount = 'spot';
        } else if (transferType === 'transfer_in') {
            fromAccount = 'spot';
            toAccount = 'swap';
        } else if (transferType === 'IN') {
            fromAccount = 'spot';
            toAccount = 'margin';
        } else if (transferType === 'OUT') {
            fromAccount = 'margin';
            toAccount = 'spot';
        }
        const currencyId = this.safeString (transfer, 'asset');
        const currencyCode = this.safeCurrencyCode (currencyId, currency);
        return {
            'info': transfer,
            'id': this.safeInteger (transfer, 'id'),
            'timestamp': timestamp,
            'datetime': this.iso8601 (timestamp),
            'currency': currencyCode,
            'amount': this.safeNumber (transfer, 'amount'),
            'fromAccount': fromAccount,
            'toAccount': toAccount,
            'status': this.parseTransferStatus (this.safeString2 (transfer, 'code', 'status')),
        };
    }

    async fetchTransfers (code: Str = undefined, since: Int = undefined, limit: Int = undefined, params = {}) {
        /**
         * @method
         * @name coinex#fetchTransfers
         * @description fetch a history of internal transfers made on an account
         * @see https://viabtc.github.io/coinex_api_en_doc/spot/#docsspot002_account025_margin_transfer_history
         * @see https://viabtc.github.io/coinex_api_en_doc/spot/#docsspot002_account024_contract_transfer_history
         * @param {string} code unified currency code of the currency transferred
         * @param {int} [since] the earliest time in ms to fetch transfers for
         * @param {int} [limit] the maximum number of  transfers structures to retrieve
         * @param {object} [params] extra parameters specific to the exchange API endpoint
         * @returns {object[]} a list of [transfer structures]{@link https://docs.ccxt.com/#/?id=transfer-structure}
         */
        await this.loadMarkets ();
        let currency = undefined;
        const request = {
            'page': 1,
            // 'limit': limit,
            // 'asset': 'USDT',
            // 'start_time': since,
            // 'end_time': 1515806440,
            // 'transfer_type': 'transfer_in', // transfer_in: from Spot to Swap Account, transfer_out: from Swap to Spot Account
        };
        const page = this.safeInteger (params, 'page');
        if (page !== undefined) {
            request['page'] = page;
        }
        if (code !== undefined) {
            currency = this.currency (code);
            request['asset'] = currency['id'];
        }
        if (since !== undefined) {
            request['start_time'] = since;
        }
        if (limit !== undefined) {
            request['limit'] = limit;
        } else {
            request['limit'] = 100;
        }
        params = this.omit (params, 'page');
        let marginMode = undefined;
        [ marginMode, params ] = this.handleMarginModeAndParams ('fetchTransfers', params);
        let response = undefined;
        if (marginMode !== undefined) {
            response = await this.v1PrivateGetMarginTransferHistory (this.extend (request, params));
        } else {
            response = await this.v1PrivateGetContractTransferHistory (this.extend (request, params));
        }
        //
        // Swap
        //
        //     {
        //         "code": 0,
        //         "data": {
        //             "records": [
        //                 {
        //                     "amount": "10",
        //                     "asset": "USDT",
        //                     "transfer_type": "transfer_out",
        //                     "created_at": 1651633422
        //                 },
        //             ],
        //             "total": 5
        //         },
        //         "message": "Success"
        //     }
        //
        // Margin
        //
        //     {
        //         "code": 0,
        //         "data": {
        //             "records": [
        //                 {
        //                     "id": 7580062,
        //                     "updated_at": 1653684379,
        //                     "user_id": 3620173,
        //                     "from_account_id": 0,
        //                     "to_account_id": 1,
        //                     "asset": "BTC",
        //                     "amount": "0.00160829",
        //                     "balance": "0.00160829",
        //                     "transfer_type": "IN",
        //                     "status": "SUCCESS",
        //                     "created_at": 1653684379
        //                 }
        //             ],
        //             "total": 1
        //         },
        //         "message": "Success"
        //     }
        //
        const data = this.safeValue (response, 'data', {});
        const transfers = this.safeList (data, 'records', []);
        return this.parseTransfers (transfers, currency, since, limit);
    }

    async fetchWithdrawals (code: Str = undefined, since: Int = undefined, limit: Int = undefined, params = {}): Promise<Transaction[]> {
        /**
         * @method
         * @name coinex#fetchWithdrawals
         * @description fetch all withdrawals made from an account
         * @see https://viabtc.github.io/coinex_api_en_doc/spot/#docsspot002_account026_withdraw_list
         * @param {string} code unified currency code
         * @param {int} [since] the earliest time in ms to fetch withdrawals for
         * @param {int} [limit] the maximum number of withdrawals structures to retrieve
         * @param {object} [params] extra parameters specific to the exchange API endpoint
         * @returns {object[]} a list of [transaction structures]{@link https://docs.ccxt.com/#/?id=transaction-structure}
         */
        const request = {};
        let currency = undefined;
        if (code !== undefined) {
            await this.loadMarkets ();
            currency = this.currency (code);
            request['coin_type'] = currency['id'];
        }
        if (limit !== undefined) {
            request['Limit'] = limit;
        }
        const response = await this.v1PrivateGetBalanceCoinWithdraw (this.extend (request, params));
        //
        //    {
        //        "code": 0,
        //        "data": {
        //            "has_next": false,
        //            "curr_page": 1,
        //            "count": 1,
        //            "data": [
        //                {
        //                    "coin_withdraw_id": 20076836,
        //                    "create_time": 1673325776,
        //                    "actual_amount": "0.029",
        //                    "actual_amount_display": "0.029",
        //                    "amount": "0.03",
        //                    "amount_display": "0.03",
        //                    "coin_address": "MBhJcc3r5b3insc7QxyvEPtf31NqUdJpAb",
        //                    "app_coin_address_display": "MBh****pAb",
        //                    "coin_address_display": "MBhJcc****UdJpAb",
        //                    "add_explorer": "https://explorer.viawallet.com/ltc/address/MBhJcc3r5b3insc7QxyvEPtf31NqUdJpAb",
        //                    "coin_type": "LTC",
        //                    "confirmations": 7,
        //                    "explorer": "https://explorer.viawallet.com/ltc/tx/a0aa082132619b8a499b87e7d5bc3c508e0227104f5202ae26b695bb4cb7fbf9",
        //                    "fee": "0",
        //                    "remark": "",
        //                    "smart_contract_name": "",
        //                    "status": "finish",
        //                    "status_display": "finish",
        //                    "transfer_method": "onchain",
        //                    "tx_fee": "0.001",
        //                    "tx_id": "a0aa082132619b8a499b87e7d5bc3c508e0227104f5202ae26b695bb4cb7fbf9"
        //                }
        //            ],
        //            "total": 1,
        //            "total_page": 1
        //        },
        //        "message": "Success"
        //    }
        //
        let data = this.safeValue (response, 'data');
        if (!Array.isArray (data)) {
            data = this.safeValue (data, 'data', []);
        }
        return this.parseTransactions (data, currency, since, limit);
    }

    async fetchDeposits (code: Str = undefined, since: Int = undefined, limit: Int = undefined, params = {}): Promise<Transaction[]> {
        /**
         * @method
         * @name coinex#fetchDeposits
         * @description fetch all deposits made to an account
         * @see https://viabtc.github.io/coinex_api_en_doc/spot/#docsspot002_account009_deposit_list
         * @param {string} code unified currency code
         * @param {int} [since] the earliest time in ms to fetch deposits for
         * @param {int} [limit] the maximum number of deposits structures to retrieve
         * @param {object} [params] extra parameters specific to the exchange API endpoint
         * @returns {object[]} a list of [transaction structures]{@link https://docs.ccxt.com/#/?id=transaction-structure}
         */
        const request = {};
        let currency = undefined;
        if (code !== undefined) {
            await this.loadMarkets ();
            currency = this.currency (code);
            request['coin_type'] = currency['id'];
        }
        if (limit !== undefined) {
            request['Limit'] = limit;
        }
        const response = await this.v1PrivateGetBalanceCoinDeposit (this.extend (request, params));
        //
        //    {
        //        "code": 0,
        //        "data": {
        //            "has_next": false,
        //            "curr_page": 1,
        //            "count": 1,
        //            "data": [
        //                {
        //                    "coin_deposit_id": 32555985,
        //                    "create_time": 1673325495,
        //                    "amount": "12.71",
        //                    "amount_display": "12.71",
        //                    "diff_amount": "0",
        //                    "min_amount": "0",
        //                    "actual_amount": "12.71",
        //                    "actual_amount_display": "12.71",
        //                    "confirmations": 35,
        //                    "tx_id": "0x57f1c92cc10b48316e2bf5faf230694fec2174e7744c1562a9a88b9c1e585f56",
        //                    "tx_id_display": "0x57f1c92cc10b48316e2bf5faf230694fec2174e7744c1562a9a88b9c1e585f56",
        //                    "coin_address": "0xe7a3831c56836f466b6a6268cff4fc852cf4b738",
        //                    "coin_address_display": "0xe7a3****f4b738",
        //                    "add_explorer": "https://bscscan.com/address/0xe7a3831c56836f466b6a6268cff4fc852cf4b738",
        //                    "coin_type": "USDT",
        //                    "smart_contract_name": "BSC",
        //                    "transfer_method": "onchain",
        //                    "status": "finish",
        //                    "status_display": "finish",
        //                    "remark": "",
        //                    "explorer": "https://bscscan.com/tx/0x57f1c92cc10b48316e2bf5faf230694fec2174e7744c1562a9a88b9c1e585f56"
        //                }
        //            ],
        //            "total": 1,
        //            "total_page": 1
        //        },
        //        "message": "Success"
        //    }
        //
        let data = this.safeValue (response, 'data');
        if (!Array.isArray (data)) {
            data = this.safeValue (data, 'data', []);
        }
        return this.parseTransactions (data, currency, since, limit);
    }

    parseIsolatedBorrowRate (info, market: Market = undefined) {
        //
        //     {
        //         "market": "BTCUSDT",
        //         "leverage": 10,
        //         "BTC": {
        //             "min_amount": "0.002",
        //             "max_amount": "200",
        //             "day_rate": "0.001"
        //         },
        //         "USDT": {
        //             "min_amount": "60",
        //             "max_amount": "5000000",
        //             "day_rate": "0.001"
        //         }
        //     },
        //
        const marketId = this.safeString (info, 'market');
        market = this.safeMarket (marketId, market, undefined, 'spot');
        const baseInfo = this.safeValue (info, market['baseId']);
        const quoteInfo = this.safeValue (info, market['quoteId']);
        return {
            'symbol': market['symbol'],
            'base': market['base'],
            'baseRate': this.safeNumber (baseInfo, 'day_rate'),
            'quote': market['quote'],
            'quoteRate': this.safeNumber (quoteInfo, 'day_rate'),
            'period': 86400000,
            'timestamp': undefined,
            'datetime': undefined,
            'info': info,
        };
    }

    async fetchIsolatedBorrowRate (symbol: string, params = {}) {
        /**
         * @method
         * @name coinex#fetchIsolatedBorrowRate
         * @description fetch the rate of interest to borrow a currency for margin trading
         * @see https://viabtc.github.io/coinex_api_en_doc/spot/#docsspot002_account007_margin_account_settings
         * @param {string} symbol unified symbol of the market to fetch the borrow rate for
         * @param {object} [params] extra parameters specific to the exchange API endpoint
         * @returns {object} an [isolated borrow rate structure]{@link https://docs.ccxt.com/#/?id=isolated-borrow-rate-structure}
         */
        await this.loadMarkets ();
        const market = this.market (symbol);
        const request = {
            'market': market['id'],
        };
        const response = await this.v1PrivateGetMarginConfig (this.extend (request, params));
        //
        //     {
        //         "code": 0,
        //         "data": {
        //             "market": "BTCUSDT",
        //             "leverage": 10,
        //             "BTC": {
        //                 "min_amount": "0.002",
        //                 "max_amount": "200",
        //                 "day_rate": "0.001"
        //             },
        //             "USDT": {
        //                 "min_amount": "60",
        //                 "max_amount": "5000000",
        //                 "day_rate": "0.001"
        //             }
        //         },
        //         "message": "Success"
        //     }
        //
        const data = this.safeValue (response, 'data', {});
        return this.parseIsolatedBorrowRate (data, market);
    }

    async fetchIsolatedBorrowRates (params = {}) {
        /**
         * @method
         * @name coinex#fetchIsolatedBorrowRates
         * @description fetch the borrow interest rates of all currencies
         * @see https://viabtc.github.io/coinex_api_en_doc/spot/#docsspot002_account007_margin_account_settings
         * @param {object} [params] extra parameters specific to the exchange API endpoint
         * @returns {object} a list of [isolated borrow rate structures]{@link https://github.com/ccxt/ccxt/wiki/Manual#isolated-borrow-rate-structure}
         */
        await this.loadMarkets ();
        const response = await this.v1PrivateGetMarginConfig (params);
        //
        //     {
        //         "code": 0,
        //         "data": [
        //             {
        //                 "market": "BTCUSDT",
        //                 "leverage": 10,
        //                 "BTC": {
        //                     "min_amount": "0.002",
        //                     "max_amount": "200",
        //                     "day_rate": "0.001"
        //                 },
        //                 "USDT": {
        //                     "min_amount": "60",
        //                     "max_amount": "5000000",
        //                     "day_rate": "0.001"
        //                 }
        //             },
        //         ],
        //         "message": "Success"
        //     }
        //
        const data = this.safeValue (response, 'data', []);
        const rates = [];
        for (let i = 0; i < data.length; i++) {
            rates.push (this.parseIsolatedBorrowRate (data[i]));
        }
        return rates;
    }

    async fetchBorrowInterest (code: Str = undefined, symbol: Str = undefined, since: Int = undefined, limit: Int = undefined, params = {}) {
        await this.loadMarkets ();
        const request = {};
        let market = undefined;
        if (symbol !== undefined) {
            market = this.market (symbol);
            request['market'] = market['id'];
        }
        if (limit !== undefined) {
            request['limit'] = limit;
        }
        const response = await this.v1PrivateGetMarginLoanHistory (this.extend (request, params));
        //
        //     {
        //         "code": 0,
        //         "data": {
        //             "page": 1,
        //             "limit": 10,
        //             "total": 1,
        //             "has_next": false,
        //             "curr_page": 1,
        //             "count": 1,
        //             "data": [
        //                 {
        //                     "loan_id": 2616357,
        //                     "create_time": 1654214027,
        //                     "market_type": "BTCUSDT",
        //                     "coin_type": "BTC",
        //                     "day_rate": "0.001",
        //                     "loan_amount": "0.0144",
        //                     "interest_amount": "0",
        //                     "unflat_amount": "0",
        //                     "expire_time": 1655078027,
        //                     "is_renew": true,
        //                     "status": "finish"
        //                 }
        //             ],
        //             "total_page": 1
        //         },
        //         "message": "Success"
        //     }
        //
        const data = this.safeValue (response, 'data', {});
        const rows = this.safeValue (data, 'data', []);
        const interest = this.parseBorrowInterests (rows, market);
        return this.filterByCurrencySinceLimit (interest, code, since, limit);
    }

    parseBorrowInterest (info, market: Market = undefined) {
        //
        //     {
        //         "loan_id": 2616357,
        //         "create_time": 1654214027,
        //         "market_type": "BTCUSDT",
        //         "coin_type": "BTC",
        //         "day_rate": "0.001",
        //         "loan_amount": "0.0144",
        //         "interest_amount": "0",
        //         "unflat_amount": "0",
        //         "expire_time": 1655078027,
        //         "is_renew": true,
        //         "status": "finish"
        //     }
        //
        const marketId = this.safeString (info, 'market_type');
        market = this.safeMarket (marketId, market, undefined, 'spot');
        const symbol = this.safeString (market, 'symbol');
        const timestamp = this.safeTimestamp (info, 'expire_time');
        const unflatAmount = this.safeString (info, 'unflat_amount');
        const loanAmount = this.safeString (info, 'loan_amount');
        let interest = Precise.stringSub (unflatAmount, loanAmount);
        if (unflatAmount === '0') {
            interest = undefined;
        }
        return {
            'account': undefined, // deprecated
            'symbol': symbol,
            'marginMode': 'isolated',
            'marginType': undefined, // deprecated
            'currency': this.safeCurrencyCode (this.safeString (info, 'coin_type')),
            'interest': this.parseNumber (interest),
            'interestRate': this.safeNumber (info, 'day_rate'),
            'amountBorrowed': this.parseNumber (loanAmount),
            'timestamp': timestamp,  // expiry time
            'datetime': this.iso8601 (timestamp),
            'info': info,
        };
    }

    async borrowIsolatedMargin (symbol: string, code: string, amount: number, params = {}) {
        /**
         * @method
         * @name coinex#borrowIsolatedMargin
         * @description create a loan to borrow margin
         * @see https://viabtc.github.io/coinex_api_en_doc/spot/#docsspot002_account017_margin_loan
         * @param {string} symbol unified market symbol, required for coinex
         * @param {string} code unified currency code of the currency to borrow
         * @param {float} amount the amount to borrow
         * @param {object} [params] extra parameters specific to the exchange API endpoint
         * @returns {object} a [margin loan structure]{@link https://docs.ccxt.com/#/?id=margin-loan-structure}
         */
        await this.loadMarkets ();
        const market = this.market (symbol);
        const currency = this.currency (code);
        const request = {
            'market': market['id'],
            'coin_type': currency['id'],
            'amount': this.currencyToPrecision (code, amount),
        };
        const response = await this.v1PrivatePostMarginLoan (this.extend (request, params));
        //
        //     {
        //         "code": 0,
        //         "data": {
        //             "loan_id": 1670
        //         },
        //         "message": "Success"
        //     }
        //
        const data = this.safeValue (response, 'data', {});
        const transaction = this.parseMarginLoan (data, currency);
        return this.extend (transaction, {
            'amount': amount,
            'symbol': symbol,
        });
    }

    async repayIsolatedMargin (symbol: string, code: string, amount, params = {}) {
        /**
         * @method
         * @name coinex#repayIsolatedMargin
         * @description repay borrowed margin and interest
         * @see https://viabtc.github.io/coinex_api_en_doc/spot/#docsspot002_account018_margin_flat
         * @param {string} symbol unified market symbol, required for coinex
         * @param {string} code unified currency code of the currency to repay
         * @param {float} amount the amount to repay
         * @param {object} [params] extra parameters specific to the exchange API endpoint
         * @param {string} [params.loan_id] extra parameter that is not required
         * @returns {object} a [margin loan structure]{@link https://docs.ccxt.com/#/?id=margin-loan-structure}
         */
        await this.loadMarkets ();
        const market = this.market (symbol);
        const currency = this.currency (code);
        const request = {
            'market': market['id'],
            'coin_type': currency['id'],
            'amount': this.currencyToPrecision (code, amount),
        };
        const response = await this.v1PrivatePostMarginFlat (this.extend (request, params));
        //
        //     {
        //         "code": 0,
        //         "data": null,
        //         "message": "Success"
        //     }
        //
        const transaction = this.parseMarginLoan (response, currency);
        return this.extend (transaction, {
            'amount': amount,
            'symbol': symbol,
        });
    }

    parseMarginLoan (info, currency: Currency = undefined) {
        //
        // borrowMargin
        //
        //     {
        //         "loan_id": 1670
        //     }
        //
        // repayMargin
        //
        //     {
        //         "code": 0,
        //         "data": null,
        //         "message": "Success"
        //     }
        //
        return {
            'id': this.safeInteger (info, 'loan_id'),
            'currency': this.safeCurrencyCode (undefined, currency),
            'amount': undefined,
            'symbol': undefined,
            'timestamp': undefined,
            'datetime': undefined,
            'info': info,
        };
    }

    async fetchDepositWithdrawFees (codes: Strings = undefined, params = {}) {
        /**
         * @method
         * @name coinex#fetchDepositWithdrawFees
         * @description fetch deposit and withdraw fees
         * @see https://viabtc.github.io/coinex_api_en_doc/spot/#docsspot001_market010_asset_config
         * @param {string[]|undefined} codes list of unified currency codes
         * @param {object} [params] extra parameters specific to the exchange API endpoint
         * @returns {object[]} a list of [fees structures]{@link https://docs.ccxt.com/#/?id=fee-structure}
         */
        await this.loadMarkets ();
        const request = {};
        if (codes !== undefined) {
            const codesLength = codes.length;
            if (codesLength === 1) {
                request['coin_type'] = this.safeValue (codes, 0);
            }
        }
        const response = await this.v1PublicGetCommonAssetConfig (this.extend (request, params));
        //
        //    {
        //        "code": 0,
        //        "data": {
        //            "CET-CSC": {
        //                "asset": "CET",
        //                "chain": "CSC",
        //                "can_deposit": true,
        //                "can_withdraw ": false,
        //                "deposit_least_amount": "1",
        //                "withdraw_least_amount": "1",
        //                "withdraw_tx_fee": "0.1"
        //            },
        //            "CET-ERC20": {
        //                "asset": "CET",
        //                "chain": "ERC20",
        //                "can_deposit": true,
        //                "can_withdraw": false,
        //                "deposit_least_amount": "14",
        //                "withdraw_least_amount": "14",
        //                "withdraw_tx_fee": "14"
        //            }
        //        },
        //        "message": "Success"
        //    }
        //
        return this.parseDepositWithdrawFees (response, codes);
    }

    parseDepositWithdrawFees (response, codes = undefined, currencyIdKey = undefined) {
        const depositWithdrawFees = {};
        codes = this.marketCodes (codes);
        const data = this.safeValue (response, 'data');
        const currencyIds = Object.keys (data);
        for (let i = 0; i < currencyIds.length; i++) {
            const entry = currencyIds[i];
            const splitEntry = entry.split ('-');
            const feeInfo = data[currencyIds[i]];
            const currencyId = this.safeString (feeInfo, 'asset');
            const currency = this.safeCurrency (currencyId);
            const code = this.safeString (currency, 'code');
            if ((codes === undefined) || (this.inArray (code, codes))) {
                const depositWithdrawFee = this.safeValue (depositWithdrawFees, code);
                if (depositWithdrawFee === undefined) {
                    depositWithdrawFees[code] = this.depositWithdrawFee ({});
                }
                depositWithdrawFees[code]['info'][entry] = feeInfo;
                const networkId = this.safeString (splitEntry, 1);
                const withdrawFee = this.safeValue (feeInfo, 'withdraw_tx_fee');
                const withdrawResult = {
                    'fee': withdrawFee,
                    'percentage': (withdrawFee !== undefined) ? false : undefined,
                };
                const depositResult = {
                    'fee': undefined,
                    'percentage': undefined,
                };
                if (networkId !== undefined) {
                    const networkCode = this.networkIdToCode (networkId);
                    depositWithdrawFees[code]['networks'][networkCode] = {
                        'withdraw': withdrawResult,
                        'deposit': depositResult,
                    };
                } else {
                    depositWithdrawFees[code]['withdraw'] = withdrawResult;
                    depositWithdrawFees[code]['deposit'] = depositResult;
                }
            }
        }
        const depositWithdrawCodes = Object.keys (depositWithdrawFees);
        for (let i = 0; i < depositWithdrawCodes.length; i++) {
            const code = depositWithdrawCodes[i];
            const currency = this.currency (code);
            depositWithdrawFees[code] = this.assignDefaultDepositWithdrawFees (depositWithdrawFees[code], currency);
        }
        return depositWithdrawFees;
    }

    async fetchLeverages (symbols: string[] = undefined, params = {}): Promise<Leverages> {
        /**
         * @method
         * @name coinex#fetchLeverages
         * @description fetch the set leverage for all contract and margin markets
         * @see https://viabtc.github.io/coinex_api_en_doc/spot/#docsspot002_account007_margin_account_settings
         * @param {string[]} [symbols] a list of unified market symbols
         * @param {object} [params] extra parameters specific to the exchange API endpoint
         * @returns {object} a list of [leverage structures]{@link https://docs.ccxt.com/#/?id=leverage-structure}
         */
        await this.loadMarkets ();
        symbols = this.marketSymbols (symbols);
        let market = undefined;
        if (symbols !== undefined) {
            const symbol = this.safeValue (symbols, 0);
            market = this.market (symbol);
        }
        let marketType = undefined;
        [ marketType, params ] = this.handleMarketTypeAndParams ('fetchLeverages', market, params);
        if (marketType !== 'spot') {
            throw new NotSupported (this.id + ' fetchLeverages() supports spot margin markets only');
        }
        const response = await this.v1PrivateGetMarginConfig (params);
        //
        //     {
        //         "code": 0,
        //         "data": [
        //             {
        //                 "market": "BTCUSDT",
        //                 "leverage": 10,
        //                 "BTC": {
        //                     "min_amount": "0.0008",
        //                     "max_amount": "200",
        //                     "day_rate": "0.0015"
        //                 },
        //                 "USDT": {
        //                     "min_amount": "50",
        //                     "max_amount": "500000",
        //                     "day_rate": "0.001"
        //                 }
        //             },
        //         ],
        //         "message": "Success"
        //     }
        //
        const leverages = this.safeList (response, 'data', []);
        return this.parseLeverages (leverages, symbols, 'market', marketType);
    }

    parseLeverage (leverage, market = undefined): Leverage {
        const marketId = this.safeString (leverage, 'market');
        const leverageValue = this.safeInteger (leverage, 'leverage');
        return {
            'info': leverage,
            'symbol': this.safeSymbol (marketId, market, undefined, 'spot'),
            'marginMode': undefined,
            'longLeverage': leverageValue,
            'shortLeverage': leverageValue,
        } as Leverage;
    }

    handleMarginModeAndParams (methodName, params = {}, defaultValue = undefined) {
        /**
         * @ignore
         * @method
         * @description marginMode specified by params["marginMode"], this.options["marginMode"], this.options["defaultMarginMode"], params["margin"] = true or this.options["defaultType"] = 'margin'
         * @param {object} params extra parameters specific to the exchange api endpoint
         * @returns {Array} the marginMode in lowercase
         */
        const defaultType = this.safeString (this.options, 'defaultType');
        const isMargin = this.safeBool (params, 'margin', false);
        let marginMode = undefined;
        [ marginMode, params ] = super.handleMarginModeAndParams (methodName, params, defaultValue);
        if (marginMode === undefined) {
            if ((defaultType === 'margin') || (isMargin === true)) {
                marginMode = 'isolated';
            }
        }
        return [ marginMode, params ];
    }

    nonce () {
        return this.milliseconds ();
    }

    sign (path, api = [], method = 'GET', params = {}, headers = undefined, body = undefined) {
        path = this.implodeParams (path, params);
        const version = api[0];
        const requestUrl = api[1];
        let url = this.urls['api'][requestUrl] + '/' + version + '/' + path;
        let query = this.omit (params, this.extractParams (path));
        const nonce = this.nonce ().toString ();
        if (method === 'POST') {
            const parts = path.split ('/');
            const firstPart = this.safeString (parts, 0, '');
            const numParts = parts.length;
            const lastPart = this.safeString (parts, numParts - 1, '');
            const lastWords = lastPart.split ('_');
            const numWords = lastWords.length;
            const lastWord = this.safeString (lastWords, numWords - 1, '');
            if ((firstPart === 'order') && (lastWord === 'limit' || lastWord === 'market')) {
                // inject in implicit API calls
                // POST /order/limit - Place limit orders
                // POST /order/market - Place market orders
                // POST /order/stop/limit - Place stop limit orders
                // POST /order/stop/market - Place stop market orders
                // POST /perpetual/v1/order/put_limit - Place limit orders
                // POST /perpetual/v1/order/put_market - Place market orders
                // POST /perpetual/v1/order/put_stop_limit - Place stop limit orders
                // POST /perpetual/v1/order/put_stop_market - Place stop market orders
                const clientOrderId = this.safeString (params, 'client_id');
                if (clientOrderId === undefined) {
                    const defaultId = 'x-167673045';
                    const brokerId = this.safeValue (this.options, 'brokerId', defaultId);
                    query['client_id'] = brokerId + '_' + this.uuid16 ();
                }
            }
        }
        if (requestUrl === 'perpetualPrivate') {
            this.checkRequiredCredentials ();
            query = this.extend ({
                'access_id': this.apiKey,
                'timestamp': nonce,
            }, query);
            query = this.keysort (query);
            const urlencoded = this.rawencode (query);
            const signature = this.hash (this.encode (urlencoded + '&secret_key=' + this.secret), sha256);
            headers = {
                'Authorization': signature.toLowerCase (),
                'AccessId': this.apiKey,
            };
            if ((method === 'GET') || (method === 'PUT')) {
                url += '?' + urlencoded;
            } else {
                headers['Content-Type'] = 'application/x-www-form-urlencoded';
                body = urlencoded;
            }
        } else if (requestUrl === 'public' || requestUrl === 'perpetualPublic') {
            if (Object.keys (query).length) {
                url += '?' + this.urlencode (query);
            }
        } else {
            if (version === 'v1') {
                this.checkRequiredCredentials ();
                query = this.extend ({
                    'access_id': this.apiKey,
                    'tonce': nonce,
                }, query);
                query = this.keysort (query);
                const urlencoded = this.rawencode (query);
                const signature = this.hash (this.encode (urlencoded + '&secret_key=' + this.secret), md5);
                headers = {
                    'Authorization': signature.toUpperCase (),
                    'Content-Type': 'application/json',
                };
                if ((method === 'GET') || (method === 'DELETE') || (method === 'PUT')) {
                    url += '?' + urlencoded;
                } else {
                    body = this.json (query);
                }
            } else if (version === 'v2') {
                this.checkRequiredCredentials ();
                query = this.keysort (query);
                const urlencoded = this.rawencode (query);
                const preparedString = method + '/' + version + '/' + path + '?' + urlencoded + nonce + this.secret;
                const signature = this.hash (this.encode (preparedString), sha256);
                headers = {
                    'X-COINEX-KEY': this.apiKey,
                    'X-COINEX-SIGN': signature,
                    'X-COINEX-TIMESTAMP': nonce,
                };
                if ((method === 'GET') || (method === 'DELETE') || (method === 'PUT')) {
                    url += '?' + urlencoded;
                } else {
                    body = this.json (query);
                }
            }
        }
        return { 'url': url, 'method': method, 'body': body, 'headers': headers };
    }

    handleErrors (httpCode, reason, url, method, headers, body, response, requestHeaders, requestBody) {
        if (response === undefined) {
            return undefined;
        }
        const code = this.safeString (response, 'code');
        const data = this.safeValue (response, 'data');
        const message = this.safeString (response, 'message');
        if ((code !== '0') || ((message !== 'Success') && (message !== 'Succeeded') && (message !== 'Ok') && !data)) {
            const feedback = this.id + ' ' + message;
            this.throwBroadlyMatchedException (this.exceptions['broad'], message, feedback);
            this.throwExactlyMatchedException (this.exceptions['exact'], code, feedback);
            throw new ExchangeError (feedback);
        }
        return undefined;
    }

    async fetchMarginAdjustmentHistory (symbol: Str = undefined, type: Str = undefined, since: Num = undefined, limit: Num = undefined, params = {}): Promise<MarginModification[]> {
        /**
         * @method
         * @name coinex#fetchMarginAdjustmentHistory
         * @description fetches the history of margin added or reduced from contract isolated positions
         * @see https://viabtc.github.io/coinex_api_en_doc/futures/#docsfutures001_http046_position_margin_history
         * @param {string} [symbol] unified market symbol
         * @param {string} [type] not used by coinex fetchMarginAdjustmentHistory
         * @param {int} [since] timestamp in ms of the earliest change to fetch
         * @param {int} [limit] the maximum amount of changes to fetch, default=100, max=100
         * @param {object} params extra parameters specific to the exchange api endpoint
         * @param {int} [params.until] timestamp in ms of the latest change to fetch
         *
         * EXCHANGE SPECIFIC PARAMETERS
         * @param {int} [params.offset] offset
         * @returns {object[]} a list of [margin structures]{@link https://docs.ccxt.com/#/?id=margin-loan-structure}
         */
        await this.loadMarkets ();
        const until = this.safeInteger (params, 'until');
        params = this.omit (params, 'until');
        if (limit === undefined) {
            limit = 100;
        }
        const request = {
            'market': '',
            'position_id': 0,
            'offset': 0,
            'limit': limit,
        };
        if (symbol !== undefined) {
            const market = this.market (symbol);
            request['market'] = market['id'];
        }
        if (since !== undefined) {
            request['start_time'] = since;
        }
        if (until !== undefined) {
            request['end_time'] = until;
        }
        const response = await this.v1PerpetualPrivateGetPositionMarginHistory (this.extend (request, params));
        //
        //    {
        //        code: '0',
        //        data: {
        //            limit: '100',
        //            offset: '0',
        //            records: [
        //                {
        //                    bkr_price: '0',
        //                    leverage: '3',
        //                    liq_price: '0',
        //                    margin_amount: '5.33236666666666666666',
        //                    margin_change: '3',
        //                    market: 'XRPUSDT',
        //                    position_amount: '11',
        //                    position_id: '297155652',
        //                    position_type: '2',
        //                    settle_price: '0.6361',
        //                    time: '1711050906.382891',
        //                    type: '1',
        //                    user_id: '3685860'
        //                }
        //            ]
        //        },
        //        message: 'OK'
        //    }
        //
        const data = this.safeDict (response, 'data', {});
        const records = this.safeList (data, 'records', []);
        const modifications = this.parseMarginModifications (records, undefined, 'market', 'swap');
        return this.filterBySymbolSinceLimit (modifications, symbol, since, limit);
    }
}<|MERGE_RESOLUTION|>--- conflicted
+++ resolved
@@ -4109,40 +4109,6 @@
         return this.parseLeverageTiers (data, symbols, undefined);
     }
 
-<<<<<<< HEAD
-    parseLeverageTiers (response, symbols: Strings = undefined, marketIdKey = undefined) {
-        //
-        //     {
-        //         "BTCUSD": [
-        //             ["500001", "100", "0.005"],
-        //             ["1000001", "50", "0.01"],
-        //             ["2000001", "30", "0.015"],
-        //             ["5000001", "20", "0.02"],
-        //             ["10000001", "15", "0.025"],
-        //             ["20000001", "10", "0.03"]
-        //         ],
-        //         ...
-        //     }
-        //
-        const tiers = {};
-        const marketIds = Object.keys (response);
-        for (let i = 0; i < marketIds.length; i++) {
-            const marketId = marketIds[i];
-            const market = this.safeMarket (marketId, undefined, undefined, 'spot');
-            const symbol = this.safeString (market, 'symbol');
-            let symbolsLength = 0;
-            if (symbols !== undefined) {
-                symbolsLength = symbols.length;
-            }
-            if (symbol !== undefined && (symbolsLength === 0 || this.inArray (symbol, symbols))) {
-                tiers[symbol] = this.parseMarketLeverageTiers (response[marketId], market);
-            }
-        }
-        return tiers;
-    }
-
-=======
->>>>>>> c2796f04
     parseMarketLeverageTiers (item, market: Market = undefined) {
         const tiers = [];
         let minNotional = 0;
