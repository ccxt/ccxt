import Exchange from './abstract/hitbtc3.js';
import { TICK_SIZE } from './base/functions/number.js';
import { Precise } from './base/Precise.js';
import { BadSymbol, BadRequest, OnMaintenance, AccountSuspended, PermissionDenied, ExchangeError, RateLimitExceeded, ExchangeNotAvailable, OrderNotFound, InsufficientFunds, InvalidOrder, AuthenticationError, ArgumentsRequired, NotSupported } from './base/errors.js';
import { sha256 } from './static_dependencies/noble-hashes/sha256.js';

export default class hitbtc3 extends Exchange {
    describe () {
        return this.deepExtend (super.describe (), {
            'id': 'hitbtc3',
            'name': 'HitBTC',
            'countries': [ 'HK' ],
            // 300 requests per second => 1000ms / 300 = 3.333 (Trading: placing, replacing, deleting)
            // 30 requests per second => ( 1000ms / rateLimit ) / 30 = cost = 10 (Market Data and other Public Requests)
            // 20 requests per second => ( 1000ms / rateLimit ) / 20 = cost = 15 (All Other)
            'rateLimit': 3.333, // TODO: optimize https://api.hitbtc.com/#rate-limiting
            'version': '3',
            'pro': false,
            'has': {
                'CORS': false,
                'spot': true,
                'margin': true,
                'swap': true,
                'future': false,
                'option': undefined,
                'addMargin': true,
                'cancelAllOrders': true,
                'cancelOrder': true,
                'createDepositAddress': true,
                'createOrder': true,
                'createReduceOnlyOrder': true,
                'createStopLimitOrder': true,
                'createStopMarketOrder': true,
                'createStopOrder': true,
                'editOrder': true,
                'fetchBalance': true,
                'fetchBorrowRate': undefined,
                'fetchBorrowRateHistories': undefined,
                'fetchBorrowRateHistory': undefined,
                'fetchBorrowRates': undefined,
                'fetchClosedOrders': true,
                'fetchCurrencies': true,
                'fetchDepositAddress': true,
                'fetchDeposits': true,
                'fetchDepositWithdrawFee': 'emulated',
                'fetchDepositWithdrawFees': true,
                'fetchFundingHistory': undefined,
                'fetchFundingRate': true,
                'fetchFundingRateHistory': true,
                'fetchFundingRates': false,
                'fetchIndexOHLCV': true,
                'fetchLeverage': true,
                'fetchLeverageTiers': undefined,
                'fetchMarketLeverageTiers': undefined,
                'fetchMarkets': true,
                'fetchMarkOHLCV': true,
                'fetchMyTrades': true,
                'fetchOHLCV': true,
                'fetchOpenOrder': true,
                'fetchOpenOrders': true,
                'fetchOrder': true,
                'fetchOrderBook': true,
                'fetchOrderBooks': true,
                'fetchOrders': false,
                'fetchOrderTrades': true,
                'fetchPosition': true,
                'fetchPositions': true,
                'fetchPremiumIndexOHLCV': true,
                'fetchTicker': true,
                'fetchTickers': true,
                'fetchTrades': true,
                'fetchTradingFee': true,
                'fetchTradingFees': true,
                'fetchTransactions': true,
                'fetchWithdrawals': true,
                'reduceMargin': true,
                'setLeverage': true,
                'setMarginMode': false,
                'setPositionMode': false,
                'transfer': true,
                'withdraw': true,
            },
            'precisionMode': TICK_SIZE,
            'urls': {
                'logo': 'https://user-images.githubusercontent.com/1294454/27766555-8eaec20e-5edc-11e7-9c5b-6dc69fc42f5e.jpg',
                'test': {
                    'public': 'https://api.demo.hitbtc.com/api/3',
                    'private': 'https://api.demo.hitbtc.com/api/3',
                },
                'api': {
                    'public': 'https://api.hitbtc.com/api/3',
                    'private': 'https://api.hitbtc.com/api/3',
                },
                'www': 'https://hitbtc.com',
                'referral': 'https://hitbtc.com/?ref_id=5a5d39a65d466',
                'doc': [
                    'https://api.hitbtc.com',
                    'https://github.com/hitbtc-com/hitbtc-api/blob/master/APIv2.md',
                ],
                'fees': [
                    'https://hitbtc.com/fees-and-limits',
                    'https://support.hitbtc.com/hc/en-us/articles/115005148605-Fees-and-limits',
                ],
            },
            'api': {
                'public': {
                    'get': {
                        'public/currency': 10,
                        'public/symbol': 10,
                        'public/ticker': 10,
                        'public/price/rate': 10,
                        'public/trades': 10,
                        'public/orderbook': 10,
                        'public/candles': 10,
                        'public/futures/info': 10,
                        'public/futures/history/funding': 10,
                        'public/futures/candles/index_price': 10,
                        'public/futures/candles/mark_price': 10,
                        'public/futures/candles/premium_index': 10,
                        'public/futures/candles/open_interest': 10,
                    },
                },
                'private': {
                    'get': {
                        'spot/balance': 15,
                        'spot/order': 15,
                        'spot/order/{client_order_id}': 15,
                        'spot/fee': 15,
                        'spot/fee/{symbol}': 15,
                        'spot/history/order': 15,
                        'spot/history/trade': 15,
                        'margin/account': 15,
                        'margin/account/isolated/{symbol}': 15,
                        'margin/order': 15,
                        'margin/order/{client_order_id}': 15,
                        'margin/history/clearing': 15,
                        'margin/history/order': 15,
                        'margin/history/positions': 15,
                        'margin/history/trade': 15,
                        'futures/balance': 15,
                        'futures/account': 15,
                        'futures/account/isolated/{symbol}': 15,
                        'futures/order': 15,
                        'futures/order/{client_order_id}': 15,
                        'futures/fee': 15,
                        'futures/fee/{symbol}': 15,
                        'futures/history/clearing': 15,
                        'futures/history/order': 15,
                        'futures/history/positions': 15,
                        'futures/history/trade': 15,
                        'wallet/balance': 15,
                        'wallet/crypto/address': 15,
                        'wallet/crypto/address/recent-deposit': 15,
                        'wallet/crypto/address/recent-withdraw': 15,
                        'wallet/crypto/address/check-mine': 15,
                        'wallet/transactions': 15,
                        'wallet/crypto/check-offchain-available': 15,
                        'wallet/crypto/fee/estimate': 15,
                        'sub-account': 15,
                        'sub-account/acl': 15,
                        'sub-account/balance/{subAccID}': 15,
                        'sub-account/crypto/address/{subAccID}/{currency}': 15,
                    },
                    'post': {
                        'spot/order': 1,
                        'margin/order': 1,
                        'futures/order': 1,
                        'wallet/convert': 15,
                        'wallet/crypto/address': 15,
                        'wallet/crypto/withdraw': 15,
                        'wallet/transfer': 15,
                        'sub-account/freeze': 15,
                        'sub-account/activate': 15,
                        'sub-account/transfer': 15,
                        'sub-account/acl': 15,
                    },
                    'patch': {
                        'spot/order/{client_order_id}': 1,
                        'margin/order/{client_order_id}': 1,
                        'futures/order/{client_order_id}': 1,
                    },
                    'delete': {
                        'spot/order': 1,
                        'spot/order/{client_order_id}': 1,
                        'margin/position': 1,
                        'margin/position/isolated/{symbol}': 1,
                        'margin/order': 1,
                        'margin/order/{client_order_id}': 1,
                        'futures/position': 1,
                        'futures/position/isolated/{symbol}': 1,
                        'futures/order': 1,
                        'futures/order/{client_order_id}': 1,
                        'wallet/crypto/withdraw/{id}': 1,
                    },
                    'put': {
                        'margin/account/isolated/{symbol}': 1,
                        'futures/account/isolated/{symbol}': 1,
                        'wallet/crypto/withdraw/{id}': 1,
                    },
                },
            },
            'fees': {
                'trading': {
                    'tierBased': true,
                    'percentage': true,
                    'taker': this.parseNumber ('0.0009'),
                    'maker': this.parseNumber ('0.0009'),
                    'tiers': {
                        'maker': [
                            [ this.parseNumber ('0'), this.parseNumber ('0.0009') ],
                            [ this.parseNumber ('10'), this.parseNumber ('0.0007') ],
                            [ this.parseNumber ('100'), this.parseNumber ('0.0006') ],
                            [ this.parseNumber ('500'), this.parseNumber ('0.0005') ],
                            [ this.parseNumber ('1000'), this.parseNumber ('0.0003') ],
                            [ this.parseNumber ('5000'), this.parseNumber ('0.0002') ],
                            [ this.parseNumber ('10000'), this.parseNumber ('0.0001') ],
                            [ this.parseNumber ('20000'), this.parseNumber ('0') ],
                            [ this.parseNumber ('50000'), this.parseNumber ('-0.0001') ],
                            [ this.parseNumber ('100000'), this.parseNumber ('-0.0001') ],
                        ],
                        'taker': [
                            [ this.parseNumber ('0'), this.parseNumber ('0.0009') ],
                            [ this.parseNumber ('10'), this.parseNumber ('0.0008') ],
                            [ this.parseNumber ('100'), this.parseNumber ('0.0007') ],
                            [ this.parseNumber ('500'), this.parseNumber ('0.0007') ],
                            [ this.parseNumber ('1000'), this.parseNumber ('0.0006') ],
                            [ this.parseNumber ('5000'), this.parseNumber ('0.0006') ],
                            [ this.parseNumber ('10000'), this.parseNumber ('0.0005') ],
                            [ this.parseNumber ('20000'), this.parseNumber ('0.0004') ],
                            [ this.parseNumber ('50000'), this.parseNumber ('0.0003') ],
                            [ this.parseNumber ('100000'), this.parseNumber ('0.0002') ],
                        ],
                    },
                },
            },
            'timeframes': {
                '1m': 'M1',
                '3m': 'M3',
                '5m': 'M5',
                '15m': 'M15',
                '30m': 'M30', // default
                '1h': 'H1',
                '4h': 'H4',
                '1d': 'D1',
                '1w': 'D7',
                '1M': '1M',
            },
            'exceptions': {
                'exact': {
                    '429': RateLimitExceeded,
                    '500': ExchangeError,
                    '503': ExchangeNotAvailable,
                    '504': ExchangeNotAvailable,
                    '600': PermissionDenied,
                    '800': ExchangeError,
                    '1002': AuthenticationError,
                    '1003': PermissionDenied,
                    '1004': AuthenticationError,
                    '1005': AuthenticationError,
                    '2001': BadSymbol,
                    '2002': BadRequest,
                    '2003': BadRequest,
                    '2010': BadRequest,
                    '2011': BadRequest,
                    '2012': BadRequest,
                    '2020': BadRequest,
                    '2022': BadRequest,
                    '10001': BadRequest,
                    '10021': AccountSuspended,
                    '10022': BadRequest,
                    '20001': InsufficientFunds,
                    '20002': OrderNotFound,
                    '20003': ExchangeError,
                    '20004': ExchangeError,
                    '20005': ExchangeError,
                    '20006': ExchangeError,
                    '20007': ExchangeError,
                    '20008': InvalidOrder,
                    '20009': InvalidOrder,
                    '20010': OnMaintenance,
                    '20011': ExchangeError,
                    '20012': ExchangeError,
                    '20014': ExchangeError,
                    '20016': ExchangeError,
                    '20031': ExchangeError,
                    '20032': ExchangeError,
                    '20033': ExchangeError,
                    '20034': ExchangeError,
                    '20040': ExchangeError,
                    '20041': ExchangeError,
                    '20042': ExchangeError,
                    '20043': ExchangeError,
                    '20044': PermissionDenied,
                    '20045': InvalidOrder,
                    '20080': ExchangeError,
                    '21001': ExchangeError,
                    '21003': AccountSuspended,
                    '21004': AccountSuspended,
                },
                'broad': {},
            },
            'options': {
                'defaultNetwork': 'ERC20',
                'defaultNetworks': {
                    'USDT': 'TRC20',
                },
                'networksAreIncludedInCurrencyIds': true,
                'networks': {
                    // mainnet network ids are in lowercase for BTC & ETH
                    'BTC': 'btc',
                    'OMNI': 'BTC',
                    'ETH': 'eth',
                    'ERC20': 'ETH',
                    'ETC': 'ETC',
                    'BEP20': 'BSC',
                    'TRC20': 'TRX',
                    'TRX': 'TRX',
                    // '': 'UGT',
                    'NEAR': 'NEAR',
                    // '': 'LWF',
                    'DIGIBYTE': 'DGB',
                    // '': 'YOYOW',
                    'BITCOINDIAMOND': 'BCD',
                    'BITCONNECT': 'BCC',
                    'AETERNITY': 'AE',
                    'BCHABC': 'BCHABC',
                    // '': 'BCI',
                    'BYTECOIN': 'bcn',
                    'ARWEAVE': 'AR',
                    // '': 'HPC',
                    'CARDANO': 'ADA',
                    'BELDEX': 'BDX',
                    'ARDOR': 'ARDR',
                    'NEBLIO': 'NEBL',
                    // '': 'DIM',
                    'CHILIZ': 'CHZ',
                    // '': 'BET',
                    // '': '8BT',
                    'ABBC': 'ABBC',
                    // '': 'ABTC',
                    'ACHAIN': 'ACT',
                    // '': 'ADK',
                    // '': 'AEON',
                    'ALGORAND': 'ALGO',
                    'AMBROSUS': 'AMB',
                    // '': 'APL',
                    'APTOS': 'APT',
                    // '': 'ARK',
                    'PIRATECHAIN': 'ARRR',
                    // '': 'ASP',
                    // '': 'ATB',
                    'COSMOS': 'ATOM',
                    'AVALANCHE_C': 'AVAC',
                    'AVALANCHE_X': 'AVAX',
                    // '': 'AYA',
                    // '': 'B2G',
                    // '': 'B2X',
                    // '': 'BANANO',
                    // '': 'BCCF',
                    'BSV': 'BCHSV',
                    'BEP2': 'BNB',
                    'BOSON': 'BOS',
                    // '': 'BRL', // brazilian real
                    // '': 'BST',
                    'BITCOINADDITION': 'BTCADD',
                    // '': 'BTCP',
                    'BITCOINVAULT': 'BTCV',
                    'BITCOINGOLD': 'BTG',
                    // '': 'BTM',
                    'BITSHARES_OLD': 'BTS',
                    // '': 'BTX',
                    // '': 'BWI',
                    'CELO': 'CELO',
                    // '': 'CENNZ',
                    // '': 'CHX',
                    'NERVOS': 'CKB',
                    'CALLISTO': 'CLO',
                    // '': 'CLR',
                    // '': 'CNX',
                    // '': 'CRS',
                    // '': 'CSOV',
                    'CORTEX': 'CTXC',
                    // '': 'CURE',
                    'CONSTELLATION': 'DAG',
                    // '': 'DAPS',
                    'DASH': 'DASH',
                    // '': 'DBIX',
                    'DECRED': 'DCR',
                    // '': 'DCT',
                    // '': 'DDR',
                    // '': 'DNA',
                    'DOGECOIN': 'doge',
                    // 'POLKADOT': 'DOT',
                    // '': 'NEWDOT', POLKADOT NEW
                    // '': 'dsh',
                    // '': 'ECA',
                    // '': 'ECOIN',
                    // '': 'EEX',
                    'ERLOND': 'EGLD',
                    // '': 'ELE',
                    'ELECTRONEUM': 'Electroneum',
                    // '': 'ELM',
                    // '': 'EMC',
                    'EOS': 'EOS',
                    'AERGO': 'ERG',
                    'ETHW': 'ETHW',
                    'ETHERLITE': 'ETL',
                    // '': 'ETP', // metaverse etp
                    // '': 'EUNO',
                    'EVERSCALE': 'EVER',
                    // '': 'EXP',
                    // '': 'fcn',
                    'FETCH_AI': 'FET',
                    'FILECOIN': 'FIL',
                    // '': 'FIRO',
                    'FLOW': 'FLOW',
                    // '': 'G999',
                    // '': 'GAME',
                    // '': 'GASP',
                    // '': 'GBX',
                    // '': 'GHOST',
                    // '': 'GLEEC',
                    'MOONBEAM': 'GLMR',
                    // '': 'GMD',
                    // '': 'GRAPH',
                    'GRIN': 'GRIN',
                    'HEDERA': 'HBAR',
                    // '': 'HDG',
                    'HIVE': 'HIVE',
                    'HARBOR': 'HRB',
                    // '': 'HSR',
                    // '': 'HTML',
                    'HYDRA': 'HYDRA',
                    'INTERNETCOMPUTER': 'ICP',
                    'ICON': 'ICX',
                    // '': 'IML',
                    'IOST': 'IOST',
                    'IOTA': 'IOTA',
                    'IOTEX': 'IOTX',
                    // '': 'IQ',
                    'KAVA': 'KAVA',
                    'KLAYTN': 'KIM',
                    'KOMODO': 'KMD',
                    // '': 'KRM',
                    'KUSAMA': 'KSM',
                    // '': 'LAVA',
                    'LITECOINCASH': 'LCC',
                    'LISK': 'LSK',
                    // '': 'LOC',
                    'LTC': 'ltc',
                    // '': 'LTNM',
                    'TERRACLASSIC': 'LUNA',
                    'TERRA': 'LUNANEW',
                    // '': 'MAN',
                    // '': 'MESH',
                    'MINA': 'MINA',
                    // '': 'MNX',
                    'MOBILECOIN': 'MOB',
                    'MOONRIVER': 'MOVR',
                    // '': 'MPK',
                    // '': 'MRV',
                    'NANO': 'NANO',
                    // '': 'NAV',
                    'NEO': 'NEO',
                    'NIMIQ': 'NIM',
                    // '': 'NJBC',
                    // '': 'NKN',
                    // '': 'NLC2',
                    // '': 'NOF',
                    // 'ENERGI': 'NRG',
                    // '': 'nxt',
                    // '': 'ODN',
                    'HARMONY': 'ONE',
                    'ONTOLOGYGAS': 'ONG',
                    'ONTOLOGY': 'ONT',
                    'OPTIMISM': 'OP',
                    // '': 'PAD',
                    // '': 'PART',
                    // '': 'PBKX',
                    // '': 'PLC',
                    'PLCULTIMA': 'PLCU',
                    // '': 'PLI',
                    // '': 'POA',
                    'POLYGON': 'POLYGON',
                    // '': 'PPC',
                    // '': 'PQT',
                    // '': 'PROC',
                    'PASTEL': 'PSL',
                    // '': 'qcn',
                    'QTUM': 'QTUM',
                    // '': 'RCOIN',
                    'REI': 'REI',
                    // '': 'RIF',
                    // '': 'ROOTS',
                    'OASIS': 'ROSE',
                    // '': 'RPX',
                    // '': 'RUB',
                    'RAVENCOIN': 'RVN',
                    // '': 'SBD',
                    'SUPERBTC': 'SBTC',
                    'SIACOIN': 'SC',
                    'SECRET': 'SCRT',
                    // '': 'SLX',
                    'SMARTMESH': 'SMART',
                    // '': 'SMT',
                    // '': 'SNM',
                    'SOLANA': 'SOL',
                    // '': 'SRX',
                    // '': 'STAK',
                    'STEEM': 'STEEM',
                    'STRATIS': 'STRAT',
                    // '': 'TCN',
                    // '': 'TENT',
                    'THETA': 'Theta',
                    // '': 'TIV',
                    // '': 'TNC',
                    'THEOPENNETWORK': 'TONCOIN',
                    'TRUECHAIN': 'TRUE',
                    // '': 'TRY', // turkish lira
                    // '': 'UNO',
                    // '': 'USNOTA',
                    // '': 'VEO',
                    'VECHAIN': 'VET',
                    // '': 'VITAE',
                    'VELAS': 'VLX',
                    'VSYSTEMS': 'VSYS',
                    // '': 'VTC',
                    'WAVES': 'WAVES',
                    'WAX': 'WAX',
                    // '': 'WEALTH',
                    'WALTONCHAIN': 'WTC',
                    // '': 'WTT',
                    'CHIA': 'XCH',
                    // '': 'XDC', // xinfin?
                    // '': 'xdn',
                    // '': 'XDNCO',
                    // '': 'XDNICCO',
                    'ECASH': 'XEC',
                    'NEM': 'XEM',
                    'HAVEN': 'XHV',
                    // '': 'XLC',
                    'STELLAR': 'XLM',
                    // '': 'XMO',
                    'MONERO': 'xmr',
                    'MONEROCLASSIC': 'XMC',
                    // '': 'XNS',
                    // '': 'XPRM',
                    // '': 'XRC',
                    'RADIX': 'XRD',
                    'RIPPLE': 'XRP',
                    'TEZOS': 'XTZ',
                    'VERGE': 'XVG',
                    'SYMBOL': 'XYM',
                    'ZCASH': 'ZEC',
                    'HORIZEN': 'ZEN',
                    'ZILLIQA': 'ZIL',
                    // '': 'ZYN',
                },
                // as listed at /billing/convertible-currencies
                'currencyMappings': {
                    'USDT': [ 'USDT', 'OMNI' ],
                    'USDTBSC': [ 'USDT', 'BEP20' ],
                    'USDT20': [ 'USDT', 'ERC20' ],
                    'USDTRX': [ 'USDT', 'TRC20' ],
                    'USDTSOL': [ 'USDT', 'SOLANA' ],
                    'USDTAVAC': [ 'USDT', 'AVALANCHE_C' ],
                    'AVAX': [ 'AVAX', 'AVALANCHE_X' ],
                    'AVAC': [ 'AVAX', 'AVALANCHE_C' ],
                    'MATICPOLY': [ 'MATIC', 'POLYGON' ],
                    'MATIC': [ 'MATIC', 'ERC20' ],
                    'USDC': [ 'USDC', 'ERC20' ],
                    'USDCBSC': [ 'USDC', 'BEP20' ],
                    'USDCSOL': [ 'USDC', 'SOLANA' ],
                    'USDCAVAC': [ 'USDC', 'AVALANCE_C' ],
                    'USDCTRX': [ 'USDC', 'TRC20' ],
                    'USDCXLM': [ 'USDC', 'STELLAR' ],
                    'BUSD': [ 'BUSD', 'ERC20' ],
                    'BUSDBSC': [ 'BUSD', 'BEP20' ],
                    'BUSDBNB': [ 'BUSD', 'BEP2' ],
                    'BNB': [ 'BNB', 'BEP2' ],
                    'BNBBSC': [ 'BNB', 'BEP20' ],
                    'NEAR': [ 'NEAR', 'NEAR' ],
                    'NEARBSC': [ 'NEAR', 'BEP20' ],
                    'GMT': [ 'GMT', 'BEP20' ],
                    'GMTSOL': [ 'GMT', 'SOLANA' ],
                    'POA': [ 'POA', 'POA' ],
                    'POA20': [ 'POA', 'ERC20' ],
                },
                'accountsByType': {
                    'spot': 'spot',
                    'funding': 'wallet',
                    'future': 'derivatives',
                },
            },
            'commonCurrencies': {
                'AUTO': 'Cube',
                'BCC': 'BCC', // initial symbol for Bitcoin Cash, now inactive
                'BDP': 'BidiPass',
                'BET': 'DAO.Casino',
                'BIT': 'BitRewards',
                'BOX': 'BOX Token',
                'CPT': 'Cryptaur', // conflict with CPT = Contents Protocol https://github.com/ccxt/ccxt/issues/4920 and https://github.com/ccxt/ccxt/issues/6081
                'GET': 'Themis',
                'GMT': 'GMT Token',
                'HSR': 'HC',
                'IQ': 'IQ.Cash',
                'LNC': 'LinkerCoin',
                'PLA': 'PlayChip',
                'PNT': 'Penta',
                'SBTC': 'Super Bitcoin',
                'STEPN': 'GMT',
                'STX': 'STOX',
                'TV': 'Tokenville',
                'USD': 'USDT',
                'XMT': 'MTL',
                'XPNT': 'PNT',
            },
        });
    }

    nonce () {
        return this.milliseconds ();
    }

    async fetchMarkets (params = {}) {
        /**
         * @method
         * @name hitbtc3#fetchMarkets
         * @description retrieves data on all markets for hitbtc3
         * @param {object} params extra parameters specific to the exchange api endpoint
         * @returns {[object]} an array of objects representing market data
         */
        const response = await this.publicGetPublicSymbol (params);
        //
        //     {
        //         "AAVEUSDT_PERP":{
        //             "type":"futures",
        //             "expiry":null,
        //             "underlying":"AAVE",
        //             "base_currency":null,
        //             "quote_currency":"USDT",
        //             "quantity_increment":"0.01",
        //             "tick_size":"0.001",
        //             "take_rate":"0.0005",
        //             "make_rate":"0.0002",
        //             "fee_currency":"USDT",
        //             "margin_trading":true,
        //             "max_initial_leverage":"50.00"
        //         },
        //         "MANAUSDT":{
        //             "type":"spot",
        //             "base_currency":"MANA",
        //             "quote_currency":"USDT",
        //             "quantity_increment":"1",
        //             "tick_size":"0.0000001",
        //             "take_rate":"0.0025",
        //             "make_rate":"0.001",
        //             "fee_currency":"USDT",
        //             "margin_trading":true,
        //             "max_initial_leverage":"5.00"
        //         },
        //     }
        //
        const result = [];
        const ids = Object.keys (response);
        for (let i = 0; i < ids.length; i++) {
            const id = ids[i];
            const market = this.safeValue (response, id);
            const marketType = this.safeString (market, 'type');
            const expiry = this.safeInteger (market, 'expiry');
            const contract = (marketType === 'futures');
            const spot = (marketType === 'spot');
            const marginTrading = this.safeValue (market, 'margin_trading', false);
            const margin = spot && marginTrading;
            const future = (expiry !== undefined);
            const swap = (contract && !future);
            const option = false;
            const baseId = this.safeString2 (market, 'base_currency', 'underlying');
            const quoteId = this.safeString (market, 'quote_currency');
            const feeCurrencyId = this.safeString (market, 'fee_currency');
            const base = this.safeCurrencyCode (baseId);
            const quote = this.safeCurrencyCode (quoteId);
            const feeCurrency = this.safeCurrencyCode (feeCurrencyId);
            let settleId = undefined;
            let settle = undefined;
            let symbol = base + '/' + quote;
            let type = 'spot';
            let contractSize = undefined;
            let linear = undefined;
            let inverse = undefined;
            if (contract) {
                contractSize = this.parseNumber ('1');
                settleId = feeCurrencyId;
                settle = this.safeCurrencyCode (settleId);
                linear = ((quote !== undefined) && (quote === settle));
                inverse = !linear;
                symbol = symbol + ':' + settle;
                if (future) {
                    symbol = symbol + '-' + expiry;
                    type = 'future';
                } else {
                    type = 'swap';
                }
            }
            const lotString = this.safeString (market, 'quantity_increment');
            const stepString = this.safeString (market, 'tick_size');
            const lot = this.parseNumber (lotString);
            const step = this.parseNumber (stepString);
            result.push ({
                'id': id,
                'symbol': symbol,
                'base': base,
                'quote': quote,
                'settle': settle,
                'baseId': baseId,
                'quoteId': quoteId,
                'settleId': settleId,
                'type': type,
                'spot': spot,
                'margin': margin,
                'swap': swap,
                'future': future,
                'option': option,
                'active': true,
                'contract': contract,
                'linear': linear,
                'inverse': inverse,
                'taker': this.safeNumber (market, 'take_rate'),
                'maker': this.safeNumber (market, 'make_rate'),
                'contractSize': contractSize,
                'expiry': expiry,
                'expiryDatetime': undefined,
                'strike': undefined,
                'optionType': undefined,
                'feeCurrency': feeCurrency,
                'precision': {
                    'amount': lot,
                    'price': step,
                },
                'limits': {
                    'leverage': {
                        'min': this.parseNumber ('1'),
                        'max': this.safeNumber (market, 'max_initial_leverage', 1),
                    },
                    'amount': {
                        'min': lot,
                        'max': undefined,
                    },
                    'price': {
                        'min': step,
                        'max': undefined,
                    },
                    'cost': {
                        'min': this.parseNumber (Precise.stringMul (lotString, stepString)),
                        'max': undefined,
                    },
                },
                'info': market,
            });
        }
        return result;
    }

    async fetchCurrencies (params = {}) {
        /**
         * @method
         * @name hitbtc3#fetchCurrencies
         * @description fetches all available currencies on an exchange
         * @param {object} params extra parameters specific to the hitbtc3 api endpoint
         * @returns {object} an associative dictionary of currencies
         */
        const response = await this.publicGetPublicCurrency (params);
        //
        //     {
        //        "BAL": {
        //            "full_name": "Balancer",
        //            "crypto": true,
        //            "payin_enabled": true,
        //            "payout_enabled": true,
        //            "transfer_enabled": true,
        //            "precision_transfer": "0.00000001",
        //            "networks": [
        //                {
        //                    "network": "ETH",
        //                    "protocol": "ERC20",
        //                    "default": true,
        //                    "payin_enabled": true,
        //                    "payout_enabled": true,
        //                    "precision_payout": "0.00000001",
        //                    "payout_fee": "1.787629600000",
        //                    "payout_is_payment_id": false,
        //                    "payin_payment_id": false,
        //                    "payin_confirmations": "9",
        //                    "low_processing_time": "191.086",
        //                    "high_processing_time": "3105.709",
        //                    "avg_processing_time": "1157.2329782608704"
        //                }
        //            ]
        //        },
        //
        // Note, exchange has same currenceis with different IDs, i.e. `USDTBSC, USDTRX,` etc.., so we use specific approach
        //
        const result = {};
        const currencyMappings = this.safeValue (this.options, 'currencyMappings', {});
        const keys = Object.keys (response);
        for (let i = 0; i < keys.length; i++) {
            const currencyId = keys[i];
            const entry = response[currencyId];
            const currencyIdArray = this.safeValue (currencyMappings, currencyId);
            const currencyIdPrimary = this.safeString (currencyIdArray, 0, currencyId);
            const code = this.safeCurrencyCode (currencyIdPrimary);
            const type = this.safeValue (entry, 'crypto', false) ? 'crypto' : 'fiat';
            if (!(code in result)) {
                result[code] = {
                    'info': {},
                    'id': currencyIdPrimary,
                    'code': code,
                    'name': undefined,
                    'type': type,
                    'margin': undefined,
                    'active': undefined,
                    'deposit': undefined,
                    'withdraw': undefined,
                    'fee': undefined,
                    'precision': undefined,
                    'networks': {},
                    'limits': {
                        'deposit': {
                            'min': undefined,
                            'max': undefined,
                        },
                        'withdraw': {
                            'min': undefined,
                            'max': undefined,
                        },
                    },
                };
            }
            // this exchange has only one network for each currency, even though it is array
            const rawNetworks = this.safeValue (entry, 'networks', []);
            const rawNetwork = this.safeValue (rawNetworks, 0, {});
            const networkId = this.safeString (rawNetwork, 'network');
            const networkCode = this.networkIdToCode (networkId);
            this.defineNetworkCodeNameIdMappings (code, currencyId, networkCode, networkId);
            const fee = this.safeNumber (rawNetwork, 'payout_fee');
            const networkPrecision = this.safeNumber (rawNetwork, 'precision_payout');
            const deposit = this.safeValue (rawNetwork, 'payin_enabled');
            const withdraw = this.safeValue (rawNetwork, 'payout_enabled');
            result[code]['networks'][networkCode] = {
                'info': rawNetwork,
                'id': networkId,
                'network': networkCode,
                'fee': fee,
                'active': undefined,
                'deposit': deposit,
                'withdraw': withdraw,
                'precision': networkPrecision,
                'limits': {
                    'deposit': {
                        'min': undefined,
                        'max': undefined,
                    },
                    'withdraw': {
                        'min': undefined,
                        'max': undefined,
                    },
                },
            };
            if (result[code]['precision'] === undefined || networkPrecision < result[code]['precision']) {
                result[code]['precision'] = networkPrecision;
            }
            if (deposit) {
                result[code]['deposit'] = deposit;
            }
            if (withdraw) {
                result[code]['withdraw'] = withdraw;
            }
            result[code]['info'][currencyId] = entry;
        }
        return result;
    }

    getCurrencyPartFromCurrencyJunction (currencyIdWithNetworkId, currencyCode = undefined) {
        const currencyMappings = this.safeValue (this.options, 'currencyMappings', {});
        const currencyIdArray = this.safeValue (currencyMappings, currencyIdWithNetworkId);
        return this.safeString (currencyIdArray, 0, currencyIdWithNetworkId);
    }

    getNetworkPartFromCurrencyJunction (currencyIdWithNetworkId, currencyCode = undefined) {
        const currencyMappings = this.safeValue (this.options, 'currencyMappings', {});
        const currencyIdArray = this.safeValue (currencyMappings, currencyIdWithNetworkId);
        return this.safeString (currencyIdArray, 1, currencyIdWithNetworkId);
    }

    async createDepositAddress (code, params = {}) {
        /**
         * @method
         * @name hitbtc3#createDepositAddress
         * @description create a currency deposit address
         * @param {string} code unified currency code of the currency for the deposit address
         * @param {object} params extra parameters specific to the hitbtc api endpoint
         * @returns {object} an [address structure]{@link https://docs.ccxt.com/#/?id=address-structure}
         */
        await this.loadMarkets ();
        const currency = this.currency (code);
        let networkCode = undefined;
        [ networkCode, params ] = this.handleNetworkCodeAndParams (params);
        if (networkCode === undefined) {
            throw new ArgumentsRequired (this.id + ' createDepositAddress() requires a "network" parameter');
        }
        const currencyIdWithNetwork = this.networkCodeToCurrencyId (networkCode, currency['code']);
        const request = {
            'currency': currencyIdWithNetwork,
        };
<<<<<<< HEAD
        const response = await (this as any).privatePostWalletCryptoAddress (this.extend (request, params));
=======
        const network = this.safeStringUpper (params, 'network');
        if ((network !== undefined) && (code === 'USDT')) {
            const networks = this.safeValue (this.options, 'networks');
            const parsedNetwork = this.safeString (networks, network);
            if (parsedNetwork !== undefined) {
                request['currency'] = parsedNetwork;
            }
            params = this.omit (params, 'network');
        }
        const response = await this.privatePostWalletCryptoAddress (this.extend (request, params));
>>>>>>> 51c08a3b
        //
        //  {"currency":"ETH","address":"0xd0d9aea60c41988c3e68417e2616065617b7afd3"}
        //
        const currencyId = this.safeString (response, 'currency');
        return {
            'currency': this.safeCurrencyCode (this.getCurrencyPartFromCurrencyJunction (currencyId)),
            'address': this.safeString (response, 'address'),
            'tag': this.safeString (response, 'payment_id'),
            'network': this.networkIdToCode (this.getNetworkPartFromCurrencyJunction (currencyId)),
            'info': response,
        };
    }

    async fetchDepositAddress (code, params = {}) {
        /**
         * @method
         * @name hitbtc3#fetchDepositAddress
         * @description fetch the deposit address for a currency associated with this account
         * @param {string} code unified currency code
         * @param {object} params extra parameters specific to the hitbtc3 api endpoint
         * @returns {object} an [address structure]{@link https://docs.ccxt.com/#/?id=address-structure}
         */
        await this.loadMarkets ();
        const currency = this.currency (code);
        let networkCode = undefined;
        [ networkCode, params ] = this.handleNetworkCodeAndParams (params);
        if (networkCode === undefined) {
            throw new ArgumentsRequired (this.id + ' fetchDepositAddress() requires a "network" parameter');
        }
        const currencyIdWithNetwork = this.networkCodeToCurrencyId (networkCode, currency['code']);
        const request = {
            'currency': currencyIdWithNetwork,
        };
<<<<<<< HEAD
        const response = await (this as any).privateGetWalletCryptoAddress (this.extend (request, params));
=======
        const network = this.safeStringUpper (params, 'network');
        if ((network !== undefined) && (code === 'USDT')) {
            const networks = this.safeValue (this.options, 'networks');
            const parsedNetwork = this.safeString (networks, network);
            if (parsedNetwork !== undefined) {
                request['currency'] = parsedNetwork;
            }
            params = this.omit (params, 'network');
        }
        const response = await this.privateGetWalletCryptoAddress (this.extend (request, params));
>>>>>>> 51c08a3b
        //
        //  [{"currency":"ETH","address":"0xd0d9aea60c41988c3e68417e2616065617b7afd3"}]
        //
        const firstAddress = this.safeValue (response, 0);
        const address = this.safeString (firstAddress, 'address');
        const currencyId = this.safeString (firstAddress, 'currency');
        const tag = this.safeString (firstAddress, 'payment_id');
        return {
            'info': firstAddress,
            'address': address,
            'tag': tag,
            'currency': this.safeCurrencyCode (this.getCurrencyPartFromCurrencyJunction (currencyId)),
            'network': this.networkIdToCode (this.getNetworkPartFromCurrencyJunction (currencyId)),
        };
    }

    parseBalance (response) {
        const result = { 'info': response };
        for (let i = 0; i < response.length; i++) {
            const entry = response[i];
            const currencyId = this.safeString (entry, 'currency');
            const code = this.safeCurrencyCode (currencyId);
            const account = this.account ();
            account['free'] = this.safeString (entry, 'available');
            account['used'] = this.safeString (entry, 'reserved');
            result[code] = account;
        }
        return this.safeBalance (result);
    }

    async fetchBalance (params = {}) {
        /**
         * @method
         * @name hitbtc3#fetchBalance
         * @description query for balance and get the amount of funds available for trading or funds locked in orders
         * @param {object} params extra parameters specific to the hitbtc3 api endpoint
         * @returns {object} a [balance structure]{@link https://docs.ccxt.com/en/latest/manual.html?#balance-structure}
         */
        const type = this.safeStringLower (params, 'type', 'spot');
        params = this.omit (params, [ 'type' ]);
        const accountsByType = this.safeValue (this.options, 'accountsByType', {});
        const account = this.safeString (accountsByType, type, type);
        let response = undefined;
        if (account === 'wallet') {
            response = await this.privateGetWalletBalance (params);
        } else if (account === 'spot') {
            response = await this.privateGetSpotBalance (params);
        } else if (account === 'derivatives') {
            response = await this.privateGetFuturesBalance (params);
        } else {
            const keys = Object.keys (accountsByType);
            throw new BadRequest (this.id + ' fetchBalance() type parameter must be one of ' + keys.join (', '));
        }
        //
        //     [
        //       {
        //         "currency": "PAXG",
        //         "available": "0",
        //         "reserved": "0",
        //         "reserved_margin": "0",
        //       },
        //       ...
        //     ]
        //
        return this.parseBalance (response);
    }

    async fetchTicker (symbol, params = {}) {
        /**
         * @method
         * @name hitbtc3#fetchTicker
         * @description fetches a price ticker, a statistical calculation with the information calculated over the past 24 hours for a specific market
         * @param {string} symbol unified symbol of the market to fetch the ticker for
         * @param {object} params extra parameters specific to the hitbtc3 api endpoint
         * @returns {object} a [ticker structure]{@link https://docs.ccxt.com/#/?id=ticker-structure}
         */
        const response = await this.fetchTickers ([ symbol ], params);
        return this.safeValue (response, symbol);
    }

    async fetchTickers (symbols: string[] = undefined, params = {}) {
        /**
         * @method
         * @name hitbtc3#fetchTickers
         * @description fetches price tickers for multiple markets, statistical calculations with the information calculated over the past 24 hours each market
         * @param {[string]|undefined} symbols unified symbols of the markets to fetch the ticker for, all market tickers are returned if not assigned
         * @param {object} params extra parameters specific to the hitbtc3 api endpoint
         * @returns {object} a dictionary of [ticker structures]{@link https://docs.ccxt.com/#/?id=ticker-structure}
         */
        await this.loadMarkets ();
        symbols = this.marketSymbols (symbols);
        const request = {};
        if (symbols !== undefined) {
            const marketIds = this.marketIds (symbols);
            const delimited = marketIds.join (',');
            request['symbols'] = delimited;
        }
        const response = await this.publicGetPublicTicker (this.extend (request, params));
        //
        //     {
        //       "BTCUSDT": {
        //         "ask": "63049.06",
        //         "bid": "63046.41",
        //         "last": "63048.36",
        //         "low": "62010.00",
        //         "high": "66657.99",
        //         "open": "64839.75",
        //         "volume": "15272.13278",
        //         "volume_quote": "976312127.6277998",
        //         "timestamp": "2021-10-22T04:25:47.573Z"
        //       }
        //     }
        //
        const result = {};
        const keys = Object.keys (response);
        for (let i = 0; i < keys.length; i++) {
            const marketId = keys[i];
            const market = this.safeMarket (marketId);
            const symbol = market['symbol'];
            const entry = response[marketId];
            result[symbol] = this.parseTicker (entry, market);
        }
        return this.filterByArray (result, 'symbol', symbols);
    }

    parseTicker (ticker, market = undefined) {
        //
        //     {
        //       "ask": "62756.01",
        //       "bid": "62754.09",
        //       "last": "62755.87",
        //       "low": "62010.00",
        //       "high": "66657.99",
        //       "open": "65089.27",
        //       "volume": "16719.50366",
        //       "volume_quote": "1063422878.8156828",
        //       "timestamp": "2021-10-22T07:29:14.585Z"
        //     }
        //
        const timestamp = this.parse8601 (ticker['timestamp']);
        const symbol = this.safeSymbol (undefined, market);
        const baseVolume = this.safeString (ticker, 'volume');
        const quoteVolume = this.safeString (ticker, 'volume_quote');
        const open = this.safeString (ticker, 'open');
        const last = this.safeString (ticker, 'last');
        return this.safeTicker ({
            'symbol': symbol,
            'timestamp': timestamp,
            'datetime': this.iso8601 (timestamp),
            'high': this.safeString (ticker, 'high'),
            'low': this.safeString (ticker, 'low'),
            'bid': this.safeString (ticker, 'bid'),
            'bidVolume': undefined,
            'ask': this.safeString (ticker, 'ask'),
            'askVolume': undefined,
            'vwap': undefined,
            'open': open,
            'close': last,
            'last': last,
            'previousClose': undefined,
            'change': undefined,
            'percentage': undefined,
            'average': undefined,
            'baseVolume': baseVolume,
            'quoteVolume': quoteVolume,
            'info': ticker,
        }, market);
    }

    async fetchTrades (symbol, since: any = undefined, limit: any = undefined, params = {}) {
        /**
         * @method
         * @name hitbtc3#fetchTrades
         * @description get the list of most recent trades for a particular symbol
         * @param {string} symbol unified symbol of the market to fetch trades for
         * @param {int|undefined} since timestamp in ms of the earliest trade to fetch
         * @param {int|undefined} limit the maximum amount of trades to fetch
         * @param {object} params extra parameters specific to the hitbtc3 api endpoint
         * @returns {[object]} a list of [trade structures]{@link https://docs.ccxt.com/en/latest/manual.html?#public-trades}
         */
        await this.loadMarkets ();
        let market = undefined;
        const request = {};
        if (symbol !== undefined) {
            market = this.market (symbol);
            // symbol is optional for hitbtc fetchTrades
            request['symbols'] = market['id'];
        }
        if (limit !== undefined) {
            request['limit'] = limit;
        }
        if (since !== undefined) {
            request['from'] = since;
        }
        const response = await this.publicGetPublicTrades (this.extend (request, params));
        const marketIds = Object.keys (response);
        let trades = [];
        for (let i = 0; i < marketIds.length; i++) {
            const marketId = marketIds[i];
            const market = this.market (marketId);
            const rawTrades = response[marketId];
            const parsed = this.parseTrades (rawTrades, market);
            trades = this.arrayConcat (trades, parsed);
        }
        return trades;
    }

    async fetchMyTrades (symbol: string = undefined, since: any = undefined, limit: any = undefined, params = {}) {
        /**
         * @method
         * @name hitbtc3#fetchMyTrades
         * @description fetch all trades made by the user
         * @param {string|undefined} symbol unified market symbol
         * @param {int|undefined} since the earliest time in ms to fetch trades for
         * @param {int|undefined} limit the maximum number of trades structures to retrieve
         * @param {object} params extra parameters specific to the hitbtc3 api endpoint
         * @param {string|undefined} params.marginMode 'cross' or 'isolated' only 'isolated' is supported
         * @param {bool|undefined} params.margin true for fetching margin trades
         * @returns {[object]} a list of [trade structures]{@link https://docs.ccxt.com/#/?id=trade-structure}
         */
        await this.loadMarkets ();
        let market = undefined;
        const request = {};
        if (symbol !== undefined) {
            market = this.market (symbol);
            request['symbol'] = market['id'];
        }
        if (limit !== undefined) {
            request['limit'] = limit;
        }
        if (since !== undefined) {
            request['from'] = since;
        }
        let marketType = undefined;
        [ marketType, params ] = this.handleMarketTypeAndParams ('fetchMyTrades', market, params);
        let method = this.getSupportedMapping (marketType, {
            'spot': 'privateGetSpotHistoryTrade',
            'swap': 'privateGetFuturesHistoryTrade',
            'margin': 'privateGetMarginHistoryTrade',
        });
        const [ marginMode, query ] = this.handleMarginModeAndParams ('fetchMyTrades', params);
        if (marginMode !== undefined) {
            method = 'privateGetMarginHistoryTrade';
        }
        const response = await this[method] (this.extend (request, query));
        return this.parseTrades (response, market, since, limit);
    }

    parseTrade (trade, market = undefined) {
        //
        // createOrder (market)
        //
        //  {
        //      id: '1569252895',
        //      position_id: '0',
        //      quantity: '10',
        //      price: '0.03919424',
        //      fee: '0.000979856000',
        //      timestamp: '2022-01-25T19:38:36.153Z',
        //      taker: true
        //  }
        //
        // fetchTrades
        //
        //  {
        //      id: 974786185,
        //      price: '0.032462',
        //      qty: '0.3673',
        //      side: 'buy',
        //      timestamp: '2020-10-16T12:57:39.846Z'
        //  }
        //
        // fetchMyTrades spot
        //
        //  {
        //      id: 277210397,
        //      clientOrderId: '6e102f3e7f3f4e04aeeb1cdc95592f1a',
        //      orderId: 28102855393,
        //      symbol: 'ETHBTC',
        //      side: 'sell',
        //      quantity: '0.002',
        //      price: '0.073365',
        //      fee: '0.000000147',
        //      timestamp: '2018-04-28T18:39:55.345Z',
        //      taker: true
        //  }
        //
        // fetchMyTrades swap and margin
        //
        //  {
        //      "id": 4718564,
        //      "order_id": 58730811958,
        //      "client_order_id": "475c47d97f867f09726186eb22b4c3d4",
        //      "symbol": "BTCUSDT_PERP",
        //      "side": "sell",
        //      "quantity": "0.0001",
        //      "price": "41118.51",
        //      "fee": "0.002055925500",
        //      "timestamp": "2022-03-17T05:23:17.795Z",
        //      "taker": true,
        //      "position_id": 2350122,
        //      "pnl": "0.002255000000",
        //      "liquidation": false
        //  }
        //
        const timestamp = this.parse8601 (trade['timestamp']);
        const marketId = this.safeString (trade, 'symbol');
        market = this.safeMarket (marketId, market);
        const symbol = market['symbol'];
        let fee = undefined;
        const feeCostString = this.safeString (trade, 'fee');
        const taker = this.safeValue (trade, 'taker');
        let takerOrMaker = undefined;
        if (taker !== undefined) {
            takerOrMaker = taker ? 'taker' : 'maker';
        }
        if (feeCostString !== undefined) {
            const info = this.safeValue (market, 'info', {});
            const feeCurrency = this.safeString (info, 'fee_currency');
            const feeCurrencyCode = this.safeCurrencyCode (feeCurrency);
            fee = {
                'cost': feeCostString,
                'currency': feeCurrencyCode,
            };
        }
        // we use clientOrderId as the order id with this exchange intentionally
        // because most of their endpoints will require clientOrderId
        // explained here: https://github.com/ccxt/ccxt/issues/5674
        const orderId = this.safeString2 (trade, 'clientOrderId', 'client_order_id');
        const priceString = this.safeString (trade, 'price');
        const amountString = this.safeString2 (trade, 'quantity', 'qty');
        const side = this.safeString (trade, 'side');
        const id = this.safeString (trade, 'id');
        return this.safeTrade ({
            'info': trade,
            'id': id,
            'order': orderId,
            'timestamp': timestamp,
            'datetime': this.iso8601 (timestamp),
            'symbol': symbol,
            'type': undefined,
            'side': side,
            'takerOrMaker': takerOrMaker,
            'price': priceString,
            'amount': amountString,
            'cost': undefined,
            'fee': fee,
        }, market);
    }

    async fetchTransactionsHelper (types, code, since, limit, params) {
        await this.loadMarkets ();
        const request = {
            'types': types,
        };
        let currency = undefined;
        if (code !== undefined) {
            currency = this.currency (code);
            request['currencies'] = currency['id'];
        }
        if (since !== undefined) {
            request['from'] = this.iso8601 (since);
        }
        if (limit !== undefined) {
            request['limit'] = limit;
        }
        const response = await this.privateGetWalletTransactions (this.extend (request, params));
        //
        //     [
        //       {
        //         "id": "101609495",
        //         "created_at": "2018-03-06T22:05:06.507Z",
        //         "updated_at": "2018-03-06T22:11:45.03Z",
        //         "status": "SUCCESS",
        //         "type": "DEPOSIT",
        //         "subtype": "BLOCKCHAIN",
        //         "native": {
        //           "tx_id": "e20b0965-4024-44d0-b63f-7fb8996a6706",
        //           "index": "881652766",
        //           "currency": "ETH",
        //           "amount": "0.01418088",
        //           "hash": "d95dbbff3f9234114f1211ab0ba2a94f03f394866fd5749d74a1edab80e6c5d3",
        //           "address": "0xd9259302c32c0a0295d86a39185c9e14f6ba0a0d",
        //           "confirmations": "20",
        //           "senders": [
        //             "0x243bec9256c9a3469da22103891465b47583d9f1"
        //           ]
        //         }
        //       }
        //     ]
        //
        return this.parseTransactions (response, currency, since, limit, params);
    }

    parseTransactionStatus (status) {
        const statuses = {
            'PENDING': 'pending',
            'FAILED': 'failed',
            'SUCCESS': 'ok',
        };
        return this.safeString (statuses, status, status);
    }

    parseTransactionType (type) {
        const types = {
            'DEPOSIT': 'deposit',
            'WITHDRAW': 'withdrawal',
        };
        return this.safeString (types, type, type);
    }

    parseTransaction (transaction, currency = undefined) {
        //
        // transaction
        //
        //     {
        //       "id": "101609495",
        //       "created_at": "2018-03-06T22:05:06.507Z",
        //       "updated_at": "2018-03-06T22:11:45.03Z",
        //       "status": "SUCCESS",
        //       "type": "DEPOSIT", // DEPOSIT, WITHDRAW, ..
        //       "subtype": "BLOCKCHAIN",
        //       "native": {
        //         "tx_id": "e20b0965-4024-44d0-b63f-7fb8996a6706",
        //         "index": "881652766",
        //         "currency": "ETH",
        //         "amount": "0.01418088",
        //         "hash": "d95dbbff3f9234114f1211ab0ba2a94f03f394866fd5749d74a1edab80e6c5d3",
        //         "address": "0xd9259302c32c0a0295d86a39185c9e14f6ba0a0d",
        //         "confirmations": "20",
        //         "senders": [
        //           "0x243bec9256c9a3469da22103891465b47583d9f1"
        //         ],
        //         "fee": "1.22" // only for WITHDRAW
        //       }
        //     }
        //
        // withdraw
        //
        //     {
        //         "id":"084cfcd5-06b9-4826-882e-fdb75ec3625d"
        //     }
        //
        const id = this.safeString (transaction, 'id');
        const timestamp = this.parse8601 (this.safeString (transaction, 'created_at'));
        const updated = this.parse8601 (this.safeString (transaction, 'updated_at'));
        const type = this.parseTransactionType (this.safeString (transaction, 'type'));
        const status = this.parseTransactionStatus (this.safeString (transaction, 'status'));
        const native = this.safeValue (transaction, 'native', {});
        const currencyId = this.safeString (native, 'currency');
        const code = this.safeCurrencyCode (currencyId);
        const txhash = this.safeString (native, 'hash');
        const address = this.safeString (native, 'address');
        const addressTo = address;
        const tag = this.safeString (native, 'payment_id');
        const tagTo = tag;
        const sender = this.safeValue (native, 'senders');
        const addressFrom = this.safeString (sender, 0);
        const amount = this.safeNumber (native, 'amount');
        const fee = {
            'currency': undefined,
            'cost': undefined,
            'rate': undefined,
        };
        const feeCost = this.safeNumber (native, 'fee');
        if (feeCost !== undefined) {
            fee['currency'] = code;
            fee['cost'] = feeCost;
        }
        return {
            'info': transaction,
            'id': id,
            'txid': txhash,
            'type': type,
            'code': code, // kept here for backward-compatibility, but will be removed soon
            'currency': code,
            'network': undefined,
            'amount': amount,
            'status': status,
            'timestamp': timestamp,
            'datetime': this.iso8601 (timestamp),
            'address': address,
            'addressFrom': addressFrom,
            'addressTo': addressTo,
            'tag': tag,
            'tagFrom': undefined,
            'tagTo': tagTo,
            'updated': updated,
            'comment': undefined,
            'fee': fee,
        };
    }

    async fetchTransactions (code: string = undefined, since: any = undefined, limit: any = undefined, params = {}) {
        /**
         * @method
         * @name hitbtc3#fetchTransactions
         * @description fetch history of deposits and withdrawals
         * @param {string|undefined} code unified currency code for the currency of the transactions, default is undefined
         * @param {int|undefined} since timestamp in ms of the earliest transaction, default is undefined
         * @param {int|undefined} limit max number of transactions to return, default is undefined
         * @param {object} params extra parameters specific to the hitbtc3 api endpoint
         * @returns {object} a list of [transaction structure]{@link https://docs.ccxt.com/#/?id=transaction-structure}
         */
        return await this.fetchTransactionsHelper ('DEPOSIT,WITHDRAW', code, since, limit, params);
    }

    async fetchDeposits (code: string = undefined, since: any = undefined, limit: any = undefined, params = {}) {
        /**
         * @method
         * @name hitbtc3#fetchDeposits
         * @description fetch all deposits made to an account
         * @param {string|undefined} code unified currency code
         * @param {int|undefined} since the earliest time in ms to fetch deposits for
         * @param {int|undefined} limit the maximum number of deposits structures to retrieve
         * @param {object} params extra parameters specific to the hitbtc3 api endpoint
         * @returns {[object]} a list of [transaction structures]{@link https://docs.ccxt.com/#/?id=transaction-structure}
         */
        return await this.fetchTransactionsHelper ('DEPOSIT', code, since, limit, params);
    }

    async fetchWithdrawals (code: string = undefined, since: any = undefined, limit: any = undefined, params = {}) {
        /**
         * @method
         * @name hitbtc3#fetchWithdrawals
         * @description fetch all withdrawals made from an account
         * @param {string|undefined} code unified currency code
         * @param {int|undefined} since the earliest time in ms to fetch withdrawals for
         * @param {int|undefined} limit the maximum number of withdrawals structures to retrieve
         * @param {object} params extra parameters specific to the hitbtc3 api endpoint
         * @returns {[object]} a list of [transaction structures]{@link https://docs.ccxt.com/#/?id=transaction-structure}
         */
        return await this.fetchTransactionsHelper ('WITHDRAW', code, since, limit, params);
    }

    async fetchOrderBooks (symbols: string[] = undefined, limit = undefined, params = {}) {
        /**
         * @method
         * @name hitbtc3#fetchOrderBooks
         * @description fetches information on open orders with bid (buy) and ask (sell) prices, volumes and other data for multiple markets
         * @param {[string]|undefined} symbols list of unified market symbols, all symbols fetched if undefined, default is undefined
         * @param {int|undefined} limit max number of entries per orderbook to return, default is undefined
         * @param {object} params extra parameters specific to the hitbtc3 api endpoint
         * @returns {object} a dictionary of [order book structures]{@link https://docs.ccxt.com/#/?id=order-book-structure} indexed by market symbol
         */
        await this.loadMarkets ();
        const request = {};
        if (symbols !== undefined) {
            const marketIds = this.marketIds (symbols);
            request['symbols'] = marketIds.join (',');
        }
        if (limit !== undefined) {
            request['depth'] = limit;
        }
        const response = await this.publicGetPublicOrderbook (this.extend (request, params));
        const result = {};
        const marketIds = Object.keys (response);
        for (let i = 0; i < marketIds.length; i++) {
            const marketId = marketIds[i];
            const orderbook = response[marketId];
            const symbol = this.safeSymbol (marketId);
            const timestamp = this.parse8601 (this.safeString (orderbook, 'timestamp'));
            result[symbol] = this.parseOrderBook (response[marketId], symbol, timestamp, 'bid', 'ask');
        }
        return result;
    }

    async fetchOrderBook (symbol, limit = undefined, params = {}) {
        /**
         * @method
         * @name hitbtc3#fetchOrderBook
         * @description fetches information on open orders with bid (buy) and ask (sell) prices, volumes and other data
         * @param {string} symbol unified symbol of the market to fetch the order book for
         * @param {int|undefined} limit the maximum amount of order book entries to return
         * @param {object} params extra parameters specific to the hitbtc3 api endpoint
         * @returns {object} A dictionary of [order book structures]{@link https://docs.ccxt.com/#/?id=order-book-structure} indexed by market symbols
         */
        const result = await this.fetchOrderBooks ([ symbol ], limit, params);
        return result[symbol];
    }

    parseTradingFee (fee, market = undefined) {
        //
        //     {
        //         "symbol":"ARVUSDT", // returned from fetchTradingFees only
        //         "take_rate":"0.0009",
        //         "make_rate":"0.0009"
        //     }
        //
        const taker = this.safeNumber (fee, 'take_rate');
        const maker = this.safeNumber (fee, 'make_rate');
        const marketId = this.safeString (fee, 'symbol');
        const symbol = this.safeSymbol (marketId, market);
        return {
            'info': fee,
            'symbol': symbol,
            'taker': taker,
            'maker': maker,
        };
    }

    async fetchTradingFee (symbol, params = {}) {
        /**
         * @method
         * @name hitbtc3#fetchTradingFee
         * @description fetch the trading fees for a market
         * @param {string} symbol unified market symbol
         * @param {object} params extra parameters specific to the hitbtc3 api endpoint
         * @returns {object} a [fee structure]{@link https://docs.ccxt.com/#/?id=fee-structure}
         */
        await this.loadMarkets ();
        const market = this.market (symbol);
        const request = {
            'symbol': market['id'],
        };
        const method = this.getSupportedMapping (market['type'], {
            'spot': 'privateGetSpotFeeSymbol',
            'swap': 'privateGetFuturesFeeSymbol',
        });
        const response = await this[method] (this.extend (request, params));
        //
        //     {
        //         "take_rate":"0.0009",
        //         "make_rate":"0.0009"
        //     }
        //
        return this.parseTradingFee (response, market);
    }

    async fetchTradingFees (symbols: string[] = undefined, params = {}) {
        /**
         * @method
         * @name hitbtc3#fetchTradingFees
         * @description fetch the trading fees for multiple markets
         * @param {object} params extra parameters specific to the hitbtc3 api endpoint
         * @returns {object} a dictionary of [fee structures]{@link https://docs.ccxt.com/#/?id=fee-structure} indexed by market symbols
         */
        await this.loadMarkets ();
        const [ marketType, query ] = this.handleMarketTypeAndParams ('fetchTradingFees', undefined, params);
        const method = this.getSupportedMapping (marketType, {
            'spot': 'privateGetSpotFee',
            'swap': 'privateGetFuturesFee',
        });
        const response = await this[method] (query);
        //
        //     [
        //         {
        //             "symbol":"ARVUSDT",
        //             "take_rate":"0.0009",
        //             "make_rate":"0.0009"
        //         }
        //     ]
        //
        const result = {};
        for (let i = 0; i < response.length; i++) {
            const fee = this.parseTradingFee (response[i]);
            const symbol = fee['symbol'];
            result[symbol] = fee;
        }
        return result;
    }

    async fetchOHLCV (symbol, timeframe = '1m', since: any = undefined, limit: any = undefined, params = {}) {
        /**
         * @method
         * @name hitbtc3#fetchOHLCV
         * @description fetches historical candlestick data containing the open, high, low, and close price, and the volume of a market
         * @param {string} symbol unified symbol of the market to fetch OHLCV data for
         * @param {string} timeframe the length of time each candle represents
         * @param {int|undefined} since timestamp in ms of the earliest candle to fetch
         * @param {int|undefined} limit the maximum amount of candles to fetch
         * @param {object} params extra parameters specific to the hitbtc3 api endpoint
         * @returns {[[int]]} A list of candles ordered as timestamp, open, high, low, close, volume
         */
        await this.loadMarkets ();
        const market = this.market (symbol);
        const request = {
            'symbols': market['id'],
            'period': this.safeString (this.timeframes, timeframe, timeframe),
        };
        if (since !== undefined) {
            request['from'] = this.iso8601 (since);
        }
        if (limit !== undefined) {
            request['limit'] = limit;
        }
        const price = this.safeString (params, 'price');
        params = this.omit (params, 'price');
        let method = 'publicGetPublicCandles';
        if (price === 'mark') {
            method = 'publicGetPublicFuturesCandlesMarkPrice';
        } else if (price === 'index') {
            method = 'publicGetPublicFuturesCandlesIndexPrice';
        } else if (price === 'premiumIndex') {
            method = 'publicGetPublicFuturesCandlesPremiumIndex';
        }
        const response = await this[method] (this.extend (request, params));
        //
        // Spot and Swap
        //
        //     {
        //         "ETHUSDT": [
        //             {
        //                 "timestamp": "2021-10-25T07:38:00.000Z",
        //                 "open": "4173.391",
        //                 "close": "4170.923",
        //                 "min": "4170.923",
        //                 "max": "4173.986",
        //                 "volume": "0.1879",
        //                 "volume_quote": "784.2517846"
        //             }
        //         ]
        //     }
        //
        // Mark, Index and Premium Index
        //
        //     {
        //         "BTCUSDT_PERP": [
        //             {
        //                 "timestamp": "2022-04-01T01:28:00.000Z",
        //                 "open": "45146.39",
        //                 "close": "45219.43",
        //                 "min": "45146.39",
        //                 "max": "45219.43"
        //             },
        //         ]
        //     }
        //
        const ohlcvs = this.safeValue (response, market['id']);
        return this.parseOHLCVs (ohlcvs, market, timeframe, since, limit);
    }

    parseOHLCV (ohlcv, market = undefined) {
        //
        // Spot and Swap
        //
        //     {
        //         "timestamp":"2015-08-20T19:01:00.000Z",
        //         "open":"0.006",
        //         "close":"0.006",
        //         "min":"0.006",
        //         "max":"0.006",
        //         "volume":"0.003",
        //         "volume_quote":"0.000018"
        //     }
        //
        // Mark, Index and Premium Index
        //
        //     {
        //         "timestamp": "2022-04-01T01:28:00.000Z",
        //         "open": "45146.39",
        //         "close": "45219.43",
        //         "min": "45146.39",
        //         "max": "45219.43"
        //     },
        //
        return [
            this.parse8601 (this.safeString (ohlcv, 'timestamp')),
            this.safeNumber (ohlcv, 'open'),
            this.safeNumber (ohlcv, 'max'),
            this.safeNumber (ohlcv, 'min'),
            this.safeNumber (ohlcv, 'close'),
            this.safeNumber (ohlcv, 'volume'),
        ];
    }

    async fetchClosedOrders (symbol: string = undefined, since: any = undefined, limit: any = undefined, params = {}) {
        /**
         * @method
         * @name hitbtc3#fetchClosedOrders
         * @description fetches information on multiple closed orders made by the user
         * @param {string|undefined} symbol unified market symbol of the market orders were made in
         * @param {int|undefined} since the earliest time in ms to fetch orders for
         * @param {int|undefined} limit the maximum number of  orde structures to retrieve
         * @param {object} params extra parameters specific to the hitbtc3 api endpoint
         * @param {string|undefined} params.marginMode 'cross' or 'isolated' only 'isolated' is supported
         * @param {bool|undefined} params.margin true for fetching margin orders
         * @returns {[object]} a list of [order structures]{@link https://docs.ccxt.com/#/?id=order-structure}
         */
        await this.loadMarkets ();
        let market = undefined;
        const request = {};
        if (symbol !== undefined) {
            market = this.market (symbol);
            request['symbol'] = market['id'];
        }
        if (since !== undefined) {
            request['from'] = this.iso8601 (since);
        }
        if (limit !== undefined) {
            request['limit'] = limit;
        }
        let marketType = undefined;
        [ marketType, params ] = this.handleMarketTypeAndParams ('fetchClosedOrders', market, params);
        let method = this.getSupportedMapping (marketType, {
            'spot': 'privateGetSpotHistoryOrder',
            'swap': 'privateGetFuturesHistoryOrder',
            'margin': 'privateGetMarginHistoryOrder',
        });
        const [ marginMode, query ] = this.handleMarginModeAndParams ('fetchClosedOrders', params);
        if (marginMode !== undefined) {
            method = 'privateGetMarginHistoryOrder';
        }
        const response = await this[method] (this.extend (request, query));
        const parsed = this.parseOrders (response, market, since, limit);
        return this.filterByArray (parsed, 'status', [ 'closed', 'canceled' ], false);
    }

    async fetchOrder (id, symbol: string = undefined, params = {}) {
        /**
         * @method
         * @name hitbtc3#fetchOrder
         * @description fetches information on an order made by the user
         * @param {string|undefined} symbol unified symbol of the market the order was made in
         * @param {object} params extra parameters specific to the hitbtc3 api endpoint
         * @param {string|undefined} params.marginMode 'cross' or 'isolated' only 'isolated' is supported
         * @param {bool|undefined} params.margin true for fetching a margin order
         * @returns {object} An [order structure]{@link https://docs.ccxt.com/#/?id=order-structure}
         */
        await this.loadMarkets ();
        let market = undefined;
        if (symbol !== undefined) {
            market = this.market (symbol);
        }
        let marketType = undefined;
        [ marketType, params ] = this.handleMarketTypeAndParams ('fetchOrder', market, params);
        let method = this.getSupportedMapping (marketType, {
            'spot': 'privateGetSpotHistoryOrder',
            'swap': 'privateGetFuturesHistoryOrder',
            'margin': 'privateGetMarginHistoryOrder',
        });
        const [ marginMode, query ] = this.handleMarginModeAndParams ('fetchOrder', params);
        if (marginMode !== undefined) {
            method = 'privateGetMarginHistoryOrder';
        }
        const request = {
            'client_order_id': id,
        };
        const response = await this[method] (this.extend (request, query));
        //
        //     [
        //       {
        //         "id": "685965182082",
        //         "client_order_id": "B3CBm9uGg9oYQlw96bBSEt38-6gbgBO0",
        //         "symbol": "BTCUSDT",
        //         "side": "buy",
        //         "status": "new",
        //         "type": "limit",
        //         "time_in_force": "GTC",
        //         "quantity": "0.00010",
        //         "quantity_cumulative": "0",
        //         "price": "50000.00",
        //         "price_average": "0",
        //         "created_at": "2021-10-26T11:40:09.287Z",
        //         "updated_at": "2021-10-26T11:40:09.287Z"
        //       }
        //     ]
        //
        const order = this.safeValue (response, 0);
        return this.parseOrder (order, market);
    }

    async fetchOrderTrades (id, symbol: string = undefined, since: any = undefined, limit: any = undefined, params = {}) {
        /**
         * @method
         * @name hitbtc3#fetchOrderTrades
         * @description fetch all the trades made from a single order
         * @param {string} id order id
         * @param {string|undefined} symbol unified market symbol
         * @param {int|undefined} since the earliest time in ms to fetch trades for
         * @param {int|undefined} limit the maximum number of trades to retrieve
         * @param {object} params extra parameters specific to the hitbtc3 api endpoint
         * @param {string|undefined} params.marginMode 'cross' or 'isolated' only 'isolated' is supported
         * @param {bool|undefined} params.margin true for fetching margin trades
         * @returns {[object]} a list of [trade structures]{@link https://docs.ccxt.com/#/?id=trade-structure}
         */
        await this.loadMarkets ();
        let market = undefined;
        if (symbol !== undefined) {
            market = this.market (symbol);
        }
        const request = {
            'order_id': id, // exchange assigned order id as oppose to the client order id
        };
        let marketType = undefined;
        [ marketType, params ] = this.handleMarketTypeAndParams ('fetchOrderTrades', market, params);
        let method = this.getSupportedMapping (marketType, {
            'spot': 'privateGetSpotHistoryTrade',
            'swap': 'privateGetFuturesHistoryTrade',
            'margin': 'privateGetMarginHistoryTrade',
        });
        const [ marginMode, query ] = this.handleMarginModeAndParams ('fetchOrderTrades', params);
        if (marginMode !== undefined) {
            method = 'privateGetMarginHistoryTrade';
        }
        const response = await this[method] (this.extend (request, query));
        //
        // Spot
        //
        //     [
        //       {
        //         "id": 1393448977,
        //         "order_id": 653496804534,
        //         "client_order_id": "065f6f0ff9d54547848454182263d7b4",
        //         "symbol": "DICEETH",
        //         "side": "buy",
        //         "quantity": "1.4",
        //         "price": "0.00261455",
        //         "fee": "0.000003294333",
        //         "timestamp": "2021-09-19T05:35:56.601Z",
        //         "taker": true
        //       }
        //     ]
        //
        // Swap and Margin
        //
        //     [
        //         {
        //             "id": 4718551,
        //             "order_id": 58730748700,
        //             "client_order_id": "dcbcd8549e3445ee922665946002ef67",
        //             "symbol": "BTCUSDT_PERP",
        //             "side": "buy",
        //             "quantity": "0.0001",
        //             "price": "41095.96",
        //             "fee": "0.002054798000",
        //             "timestamp": "2022-03-17T05:23:02.217Z",
        //             "taker": true,
        //             "position_id": 2350122,
        //             "pnl": "0",
        //             "liquidation": false
        //         }
        //     ]
        //
        return this.parseTrades (response, market, since, limit);
    }

    async fetchOpenOrders (symbol: string = undefined, since: any = undefined, limit: any = undefined, params = {}) {
        /**
         * @method
         * @name hitbtc3#fetchOpenOrders
         * @description fetch all unfilled currently open orders
         * @param {string|undefined} symbol unified market symbol
         * @param {int|undefined} since the earliest time in ms to fetch open orders for
         * @param {int|undefined} limit the maximum number of  open orders structures to retrieve
         * @param {object} params extra parameters specific to the hitbtc3 api endpoint
         * @param {string|undefined} params.marginMode 'cross' or 'isolated' only 'isolated' is supported
         * @param {bool|undefined} params.margin true for fetching open margin orders
         * @returns {[object]} a list of [order structures]{@link https://docs.ccxt.com/#/?id=order-structure}
         */
        await this.loadMarkets ();
        let market = undefined;
        const request = {};
        if (symbol !== undefined) {
            market = this.market (symbol);
            request['symbol'] = market['id'];
        }
        let marketType = undefined;
        [ marketType, params ] = this.handleMarketTypeAndParams ('fetchOpenOrders', market, params);
        let method = this.getSupportedMapping (marketType, {
            'spot': 'privateGetSpotOrder',
            'swap': 'privateGetFuturesOrder',
            'margin': 'privateGetMarginOrder',
        });
        const [ marginMode, query ] = this.handleMarginModeAndParams ('fetchOpenOrders', params);
        if (marginMode !== undefined) {
            method = 'privateGetMarginOrder';
        }
        const response = await this[method] (this.extend (request, query));
        //
        //     [
        //       {
        //         "id": "488953123149",
        //         "client_order_id": "103ad305301e4c3590045b13de15b36e",
        //         "symbol": "BTCUSDT",
        //         "side": "buy",
        //         "status": "new",
        //         "type": "limit",
        //         "time_in_force": "GTC",
        //         "quantity": "0.00001",
        //         "quantity_cumulative": "0",
        //         "price": "0.01",
        //         "post_only": false,
        //         "created_at": "2021-04-13T13:06:16.567Z",
        //         "updated_at": "2021-04-13T13:06:16.567Z"
        //       }
        //     ]
        //
        return this.parseOrders (response, market, since, limit);
    }

    async fetchOpenOrder (id, symbol: string = undefined, params = {}) {
        /**
         * @method
         * @name hitbtc3#fetchOpenOrder
         * @description fetch an open order by it's id
         * @param {string} id order id
         * @param {string|undefined} symbol unified market symbol, default is undefined
         * @param {object} params extra parameters specific to the hitbtc3 api endpoint
         * @param {string|undefined} params.marginMode 'cross' or 'isolated' only 'isolated' is supported
         * @param {bool|undefined} params.margin true for fetching an open margin order
         * @returns {object} an [order structure]{@link https://docs.ccxt.com/#/?id=order-structure}
         */
        await this.loadMarkets ();
        let market = undefined;
        if (symbol !== undefined) {
            market = this.market (symbol);
        }
        let marketType = undefined;
        [ marketType, params ] = this.handleMarketTypeAndParams ('fetchOpenOrder', market, params);
        let method = this.getSupportedMapping (marketType, {
            'spot': 'privateGetSpotOrderClientOrderId',
            'swap': 'privateGetFuturesOrderClientOrderId',
            'margin': 'privateGetMarginOrderClientOrderId',
        });
        const [ marginMode, query ] = this.handleMarginModeAndParams ('fetchOpenOrder', params);
        if (marginMode !== undefined) {
            method = 'privateGetMarginOrderClientOrderId';
        }
        const request = {
            'client_order_id': id,
        };
        const response = await this[method] (this.extend (request, query));
        return this.parseOrder (response, market);
    }

    async cancelAllOrders (symbol: string = undefined, params = {}) {
        /**
         * @method
         * @name hitbtc3#cancelAllOrders
         * @description cancel all open orders
         * @param {string|undefined} symbol unified market symbol, only orders in the market of this symbol are cancelled when symbol is not undefined
         * @param {object} params extra parameters specific to the hitbtc3 api endpoint
         * @param {string|undefined} params.marginMode 'cross' or 'isolated' only 'isolated' is supported
         * @param {bool|undefined} params.margin true for canceling margin orders
         * @returns {[object]} a list of [order structures]{@link https://docs.ccxt.com/#/?id=order-structure}
         */
        await this.loadMarkets ();
        let market = undefined;
        const request = {};
        if (symbol !== undefined) {
            market = this.market (symbol);
            request['symbol'] = market['id'];
        }
        let marketType = undefined;
        [ marketType, params ] = this.handleMarketTypeAndParams ('cancelAllOrders', market, params);
        let method = this.getSupportedMapping (marketType, {
            'spot': 'privateDeleteSpotOrder',
            'swap': 'privateDeleteFuturesOrder',
            'margin': 'privateDeleteMarginOrder',
        });
        const [ marginMode, query ] = this.handleMarginModeAndParams ('cancelAllOrders', params);
        if (marginMode !== undefined) {
            method = 'privateDeleteMarginOrder';
        }
        const response = await this[method] (this.extend (request, query));
        return this.parseOrders (response, market);
    }

    async cancelOrder (id, symbol: string = undefined, params = {}) {
        /**
         * @method
         * @name hitbtc3#cancelOrder
         * @description cancels an open order
         * @param {string} id order id
         * @param {string|undefined} symbol unified symbol of the market the order was made in
         * @param {object} params extra parameters specific to the hitbtc3 api endpoint
         * @param {string|undefined} params.marginMode 'cross' or 'isolated' only 'isolated' is supported
         * @param {bool|undefined} params.margin true for canceling a margin order
         * @returns {object} An [order structure]{@link https://docs.ccxt.com/#/?id=order-structure}
         */
        await this.loadMarkets ();
        let market = undefined;
        const request = {
            'client_order_id': id,
        };
        if (symbol !== undefined) {
            market = this.market (symbol);
        }
        let marketType = undefined;
        [ marketType, params ] = this.handleMarketTypeAndParams ('cancelOrder', market, params);
        let method = this.getSupportedMapping (marketType, {
            'spot': 'privateDeleteSpotOrderClientOrderId',
            'swap': 'privateDeleteFuturesOrderClientOrderId',
            'margin': 'privateDeleteMarginOrderClientOrderId',
        });
        const [ marginMode, query ] = this.handleMarginModeAndParams ('cancelOrder', params);
        if (marginMode !== undefined) {
            method = 'privateDeleteMarginOrderClientOrderId';
        }
        const response = await this[method] (this.extend (request, query));
        return this.parseOrder (response, market);
    }

    async editOrder (id, symbol, type, side, amount, price = undefined, params = {}) {
        await this.loadMarkets ();
        let market = undefined;
        const request = {
            'client_order_id': id,
            'quantity': this.amountToPrecision (symbol, amount),
        };
        if ((type === 'limit') || (type === 'stopLimit')) {
            if (price === undefined) {
                throw new ExchangeError (this.id + ' editOrder() limit order requires price');
            }
            request['price'] = this.priceToPrecision (symbol, price);
        }
        if (symbol !== undefined) {
            market = this.market (symbol);
        }
        let marketType = undefined;
        [ marketType, params ] = this.handleMarketTypeAndParams ('editOrder', market, params);
        let method = this.getSupportedMapping (marketType, {
            'spot': 'privatePatchSpotOrderClientOrderId',
            'swap': 'privatePatchFuturesOrderClientOrderId',
            'margin': 'privatePatchMarginOrderClientOrderId',
        });
        const [ marginMode, query ] = this.handleMarginModeAndParams ('editOrder', params);
        if (marginMode !== undefined) {
            method = 'privatePatchMarginOrderClientOrderId';
        }
        const response = await this[method] (this.extend (request, query));
        return this.parseOrder (response, market);
    }

    async createOrder (symbol, type, side, amount, price = undefined, params = {}) {
        /**
         * @method
         * @name hitbtc3#createOrder
         * @description create a trade order
         * @param {string} symbol unified symbol of the market to create an order in
         * @param {string} type 'market' or 'limit'
         * @param {string} side 'buy' or 'sell'
         * @param {float} amount how much of currency you want to trade in units of base currency
         * @param {float|undefined} price the price at which the order is to be fullfilled, in units of the quote currency, ignored in market orders
         * @param {object} params extra parameters specific to the hitbtc3 api endpoint
         * @param {string|undefined} params.marginMode 'cross' or 'isolated' only 'isolated' is supported, defaults to spot-margin endpoint if this is set
         * @param {bool|undefined} params.margin true for creating a margin order
         * @returns {object} an [order structure]{@link https://docs.ccxt.com/#/?id=order-structure}
         */
        await this.loadMarkets ();
        const market = this.market (symbol);
        const request = {
            'type': type,
            'side': side,
            'quantity': this.amountToPrecision (symbol, amount),
            'symbol': market['id'],
            // 'client_order_id': 'r42gdPjNMZN-H_xs8RKl2wljg_dfgdg4', // Optional
            // 'time_in_force': 'GTC', // Optional GTC, IOC, FOK, Day, GTD
            // 'price': this.priceToPrecision (symbol, price), // Required if type is limit, stopLimit, or takeProfitLimit
            // 'stop_price': this.safeNumber (params, 'stop_price'), // Required if type is stopLimit, stopMarket, takeProfitLimit, takeProfitMarket
            // 'expire_time': '2021-06-15T17:01:05.092Z', // Required if timeInForce is GTD
            // 'strict_validate': false,
            // 'post_only': false, // Optional
            // 'reduce_only': false, // Optional
            // 'display_quantity': '0', // Optional
            // 'take_rate': 0.001, // Optional
            // 'make_rate': 0.001, // Optional
        };
        const reduceOnly = this.safeValue (params, 'reduceOnly');
        if (reduceOnly !== undefined) {
            if ((market['type'] !== 'swap') && (market['type'] !== 'margin')) {
                throw new InvalidOrder (this.id + ' createOrder() does not support reduce_only for ' + market['type'] + ' orders, reduce_only orders are supported for swap and margin markets only');
            }
        }
        if (reduceOnly === true) {
            request['reduce_only'] = reduceOnly;
        }
        const timeInForce = this.safeString2 (params, 'timeInForce', 'time_in_force');
        const expireTime = this.safeString (params, 'expire_time');
        const stopPrice = this.safeNumber2 (params, 'stopPrice', 'stop_price');
        if ((type === 'limit') || (type === 'stopLimit') || (type === 'takeProfitLimit')) {
            if (price === undefined) {
                throw new ExchangeError (this.id + ' createOrder() requires a price argument for limit orders');
            }
            request['price'] = this.priceToPrecision (symbol, price);
        }
        if ((timeInForce === 'GTD')) {
            if (expireTime === undefined) {
                throw new ExchangeError (this.id + ' createOrder() requires an expire_time parameter for a GTD order');
            }
            request['expire_time'] = expireTime;
        }
        if ((type === 'stopLimit') || (type === 'stopMarket') || (type === 'takeProfitLimit') || (type === 'takeProfitMarket')) {
            if (stopPrice === undefined) {
                throw new ExchangeError (this.id + ' createOrder() requires a stopPrice parameter for stop-loss and take-profit orders');
            }
            request['stop_price'] = this.priceToPrecision (symbol, stopPrice);
        }
        let marketType = undefined;
        [ marketType, params ] = this.handleMarketTypeAndParams ('createOrder', market, params);
        let method = this.getSupportedMapping (marketType, {
            'spot': 'privatePostSpotOrder',
            'swap': 'privatePostFuturesOrder',
            'margin': 'privatePostMarginOrder',
        });
        const [ marginMode, query ] = this.handleMarginModeAndParams ('createOrder', params);
        if (marginMode !== undefined) {
            method = 'privatePostMarginOrder';
        }
        const response = await this[method] (this.extend (request, query));
        return this.parseOrder (response, market);
    }

    parseOrderStatus (status) {
        const statuses = {
            'new': 'open',
            'suspended': 'open',
            'partiallyFilled': 'open',
            'filled': 'closed',
            'canceled': 'canceled',
            'expired': 'failed',
        };
        return this.safeString (statuses, status, status);
    }

    parseOrder (order, market = undefined) {
        //
        // limit
        //     {
        //       "id": 488953123149,
        //       "client_order_id": "103ad305301e4c3590045b13de15b36e",
        //       "symbol": "BTCUSDT",
        //       "side": "buy",
        //       "status": "new",
        //       "type": "limit",
        //       "time_in_force": "GTC",
        //       "quantity": "0.00001",
        //       "quantity_cumulative": "0",
        //       "price": "0.01",
        //       "price_average": "0.01",
        //       "post_only": false,
        //       "created_at": "2021-04-13T13:06:16.567Z",
        //       "updated_at": "2021-04-13T13:06:16.567Z"
        //     }
        //
        // market
        //     {
        //       "id": "685877626834",
        //       "client_order_id": "Yshl7G-EjaREyXQYaGbsmdtVbW-nzQwu",
        //       "symbol": "BTCUSDT",
        //       "side": "buy",
        //       "status": "filled",
        //       "type": "market",
        //       "time_in_force": "GTC",
        //       "quantity": "0.00010",
        //       "quantity_cumulative": "0.00010",
        //       "post_only": false,
        //       "created_at": "2021-10-26T08:55:55.1Z",
        //       "updated_at": "2021-10-26T08:55:55.1Z",
        //       "trades": [
        //         {
        //           "id": "1437229630",
        //           "position_id": "0",
        //           "quantity": "0.00010",
        //           "price": "62884.78",
        //           "fee": "0.005659630200",
        //           "timestamp": "2021-10-26T08:55:55.1Z",
        //           "taker": true
        //         }
        //       ]
        //     }
        //
        // swap and margin
        //
        //     {
        //         "id": 58418961892,
        //         "client_order_id": "r42gdPjNMZN-H_xs8RKl2wljg_dfgdg4",
        //         "symbol": "BTCUSDT_PERP",
        //         "side": "buy",
        //         "status": "new",
        //         "type": "limit",
        //         "time_in_force": "GTC",
        //         "quantity": "0.0005",
        //         "quantity_cumulative": "0",
        //         "price": "30000.00",
        //         "post_only": false,
        //         "reduce_only": false,
        //         "created_at": "2022-03-16T08:16:53.039Z",
        //         "updated_at": "2022-03-16T08:16:53.039Z"
        //     }
        //
        const id = this.safeString (order, 'client_order_id');
        // we use clientOrderId as the order id with this exchange intentionally
        // because most of their endpoints will require clientOrderId
        // explained here: https://github.com/ccxt/ccxt/issues/5674
        const side = this.safeString (order, 'side');
        const type = this.safeString (order, 'type');
        const amount = this.safeString (order, 'quantity');
        const price = this.safeString (order, 'price');
        const average = this.safeString (order, 'price_average');
        const created = this.safeString (order, 'created_at');
        const timestamp = this.parse8601 (created);
        const updated = this.safeString (order, 'updated_at');
        let lastTradeTimestamp = undefined;
        if (updated !== created) {
            lastTradeTimestamp = this.parse8601 (updated);
        }
        const filled = this.safeString (order, 'quantity_cumulative');
        const status = this.parseOrderStatus (this.safeString (order, 'status'));
        const marketId = this.safeString (order, 'symbol');
        market = this.safeMarket (marketId, market);
        const symbol = market['symbol'];
        const postOnly = this.safeValue (order, 'post_only');
        const timeInForce = this.safeString (order, 'time_in_force');
        const rawTrades = this.safeValue (order, 'trades');
        return this.safeOrder ({
            'info': order,
            'id': id,
            'clientOrderId': id,
            'timestamp': timestamp,
            'datetime': this.iso8601 (timestamp),
            'lastTradeTimestamp': lastTradeTimestamp,
            'symbol': symbol,
            'price': price,
            'amount': amount,
            'type': type,
            'side': side,
            'timeInForce': timeInForce,
            'postOnly': postOnly,
            'reduceOnly': this.safeValue (order, 'reduce_only'),
            'filled': filled,
            'remaining': undefined,
            'cost': undefined,
            'status': status,
            'average': average,
            'trades': rawTrades,
            'fee': undefined,
        }, market);
    }

    async transfer (code, amount, fromAccount, toAccount, params = {}) {
        /**
         * @method
         * @name hitbtc3#transfer
         * @description transfer currency internally between wallets on the same account
         * @param {string} code unified currency code
         * @param {float} amount amount to transfer
         * @param {string} fromAccount account to transfer from
         * @param {string} toAccount account to transfer to
         * @param {object} params extra parameters specific to the hitbtc3 api endpoint
         * @returns {object} a [transfer structure]{@link https://docs.ccxt.com/#/?id=transfer-structure}
         */
        // account can be "spot", "wallet", or "derivatives"
        await this.loadMarkets ();
        const currency = this.currency (code);
        const requestAmount = this.currencyToPrecision (code, amount);
        const accountsByType = this.safeValue (this.options, 'accountsByType', {});
        fromAccount = fromAccount.toLowerCase ();
        toAccount = toAccount.toLowerCase ();
        const fromId = this.safeString (accountsByType, fromAccount, fromAccount);
        const toId = this.safeString (accountsByType, toAccount, toAccount);
        if (fromId === toId) {
            throw new BadRequest (this.id + ' transfer() fromAccount and toAccount arguments cannot be the same account');
        }
        const request = {
            'currency': currency['id'],
            'amount': requestAmount,
            'source': fromId,
            'destination': toId,
        };
        const response = await this.privatePostWalletTransfer (this.extend (request, params));
        //
        //     [
        //         '2db6ebab-fb26-4537-9ef8-1a689472d236'
        //     ]
        //
        return this.parseTransfer (response, currency);
    }

    parseTransfer (transfer, currency = undefined) {
        //
        // transfer
        //
        //     [
        //         '2db6ebab-fb26-4537-9ef8-1a689472d236'
        //     ]
        //
        const timestamp = this.milliseconds ();
        return {
            'id': this.safeString (transfer, 0),
            'timestamp': timestamp,
            'datetime': this.iso8601 (timestamp),
            'currency': this.safeCurrencyCode (undefined, currency),
            'amount': undefined,
            'fromAccount': undefined,
            'toAccount': undefined,
            'status': undefined,
            'info': transfer,
        };
    }

    async convertCurrencyNetwork (code, amount, fromNetwork, toNetwork, params) {
        await this.loadMarkets ();
        if (code !== 'USDT') {
            throw new ExchangeError (this.id + ' convertCurrencyNetwork() only supports USDT currently');
        }
        const networks = this.safeValue (this.options, 'networks', {});
        fromNetwork = fromNetwork.toUpperCase ();
        toNetwork = toNetwork.toUpperCase ();
        fromNetwork = this.safeString (networks, fromNetwork); // handle ETH>ERC20 alias
        toNetwork = this.safeString (networks, toNetwork); // handle ETH>ERC20 alias
        if (fromNetwork === toNetwork) {
            throw new BadRequest (this.id + ' convertCurrencyNetwork() fromNetwork cannot be the same as toNetwork');
        }
        if ((fromNetwork === undefined) || (toNetwork === undefined)) {
            const keys = Object.keys (networks);
            throw new ArgumentsRequired (this.id + ' convertCurrencyNetwork() requires a fromNetwork parameter and a toNetwork parameter, supported networks are ' + keys.join (', '));
        }
        const request = {
            'from_currency': fromNetwork,
            'to_currency': toNetwork,
            'amount': this.currencyToPrecision (code, amount),
        };
        const response = await this.privatePostWalletConvert (this.extend (request, params));
        // {"result":["587a1868-e62d-4d8e-b27c-dbdb2ee96149","e168df74-c041-41f2-b76c-e43e4fed5bc7"]}
        return {
            'info': response,
        };
    }

    async withdraw (code, amount, address, tag = undefined, params = {}) {
        /**
         * @method
         * @name hitbtc3#withdraw
         * @description make a withdrawal
         * @param {string} code unified currency code
         * @param {float} amount the amount to withdraw
         * @param {string} address the address to withdraw to
         * @param {string|undefined} tag
         * @param {object} params extra parameters specific to the hitbtc3 api endpoint
         * @returns {object} a [transaction structure]{@link https://docs.ccxt.com/#/?id=transaction-structure}
         */
        [ tag, params ] = this.handleWithdrawTagAndParams (tag, params);
        await this.loadMarkets ();
        const currency = this.currency (code);
        let networkCode = undefined;
        [ networkCode, params ] = this.handleNetworkCodeAndParams (params);
        if (networkCode === undefined) {
            throw new ArgumentsRequired (this.id + ' withdraw() requires a "network" parameter');
        }
        const currencyIdWithNetwork = this.networkCodeToCurrencyId (networkCode, currency['code']);
        this.checkAddress (address);
        const request = {
            'currency': currencyIdWithNetwork,
            'amount': amount,
            'address': address,
        };
        if (tag !== undefined) {
            request['payment_id'] = tag;
        }
<<<<<<< HEAD
        const response = await (this as any).privatePostWalletCryptoWithdraw (this.extend (request, params));
=======
        const networks = this.safeValue (this.options, 'networks', {});
        const network = this.safeStringUpper (params, 'network');
        if ((network !== undefined) && (code === 'USDT')) {
            const parsedNetwork = this.safeString (networks, network);
            if (parsedNetwork !== undefined) {
                request['currency'] = parsedNetwork;
            }
            params = this.omit (params, 'network');
        }
        const response = await this.privatePostWalletCryptoWithdraw (this.extend (request, params));
>>>>>>> 51c08a3b
        //
        //     {
        //         "id":"084cfcd5-06b9-4826-882e-fdb75ec3625d"
        //     }
        //
        return this.parseTransaction (response, currency);
    }

    async fetchFundingRateHistory (symbol: string = undefined, since: any = undefined, limit: any = undefined, params = {}) {
        /**
         * @method
         * @name hitbtc3#fetchFundingRateHistory
         * @description fetches historical funding rate prices
         * @param {string|undefined} symbol unified symbol of the market to fetch the funding rate history for
         * @param {int|undefined} since timestamp in ms of the earliest funding rate to fetch
         * @param {int|undefined} limit the maximum amount of [funding rate structures]{@link https://docs.ccxt.com/en/latest/manual.html?#funding-rate-history-structure} to fetch
         * @param {object} params extra parameters specific to the hitbtc3 api endpoint
         * @returns {[object]} a list of [funding rate structures]{@link https://docs.ccxt.com/en/latest/manual.html?#funding-rate-history-structure}
         */
        await this.loadMarkets ();
        let market = undefined;
        const request = {
            // all arguments are optional
            // 'symbols': Comma separated list of symbol codes,
            // 'sort': 'DESC' or 'ASC'
            // 'from': 'Datetime or Number',
            // 'till': 'Datetime or Number',
            // 'limit': 100,
            // 'offset': 0,
        };
        if (symbol !== undefined) {
            market = this.market (symbol);
            symbol = market['symbol'];
            request['symbols'] = market['id'];
        }
        if (since !== undefined) {
            request['from'] = since;
        }
        if (limit !== undefined) {
            request['limit'] = limit;
        }
        const response = await this.publicGetPublicFuturesHistoryFunding (this.extend (request, params));
        //
        //    {
        //        "BTCUSDT_PERP": [
        //            {
        //                "timestamp": "2021-07-29T16:00:00.271Z",
        //                "funding_rate": "0.0001",
        //                "avg_premium_index": "0.000061858585213222",
        //                "next_funding_time": "2021-07-30T00:00:00.000Z",
        //                "interest_rate": "0.0001"
        //            },
        //            ...
        //        ],
        //        ...
        //    }
        //
        const contracts = Object.keys (response);
        const rates = [];
        for (let i = 0; i < contracts.length; i++) {
            const marketId = contracts[i];
            const market = this.safeMarket (marketId);
            const fundingRateData = response[marketId];
            for (let i = 0; i < fundingRateData.length; i++) {
                const entry = fundingRateData[i];
                const symbol = this.safeSymbol (market['symbol']);
                const fundingRate = this.safeNumber (entry, 'funding_rate');
                const datetime = this.safeString (entry, 'timestamp');
                rates.push ({
                    'info': entry,
                    'symbol': symbol,
                    'fundingRate': fundingRate,
                    'timestamp': this.parse8601 (datetime),
                    'datetime': datetime,
                });
            }
        }
        const sorted = this.sortBy (rates, 'timestamp');
        return this.filterBySymbolSinceLimit (sorted, symbol, since, limit);
    }

    async fetchPositions (symbols: string[] = undefined, params = {}) {
        /**
         * @method
         * @name hitbtc3#fetchPositions
         * @description fetch all open positions
         * @param {[string]|undefined} symbols not used by hitbtc3 fetchPositions ()
         * @param {object} params extra parameters specific to the hitbtc3 api endpoint
         * @param {string|undefined} params.marginMode 'cross' or 'isolated' only 'isolated' is supported, defaults to spot-margin endpoint if this is set
         * @param {bool|undefined} params.margin true for fetching spot-margin positions
         * @returns {[object]} a list of [position structure]{@link https://docs.ccxt.com/#/?id=position-structure}
         */
        await this.loadMarkets ();
        const request = {};
        let marketType = undefined;
        [ marketType, params ] = this.handleMarketTypeAndParams ('fetchPositions', undefined, params);
        let method = this.getSupportedMapping (marketType, {
            'swap': 'privateGetFuturesAccount',
            'margin': 'privateGetMarginAccount',
        });
        const [ marginMode, query ] = this.handleMarginModeAndParams ('fetchPositions', params);
        if (marginMode !== undefined) {
            method = 'privateGetMarginAccount';
        }
        const response = await this[method] (this.extend (request, query));
        //
        //     [
        //         {
        //             "symbol": "ETHUSDT_PERP",
        //             "type": "isolated",
        //             "leverage": "10.00",
        //             "created_at": "2022-03-19T07:54:35.24Z",
        //             "updated_at": "2022-03-19T07:54:58.922Z",
        //             currencies": [
        //                 {
        //                     "code": "USDT",
        //                     "margin_balance": "7.478100643043",
        //                     "reserved_orders": "0",
        //                     "reserved_positions": "0.303530761300"
        //                 }
        //             ],
        //             "positions": [
        //                 {
        //                     "id": 2470568,
        //                     "symbol": "ETHUSDT_PERP",
        //                     "quantity": "0.001",
        //                     "price_entry": "2927.509",
        //                     "price_margin_call": "0",
        //                     "price_liquidation": "0",
        //                     "pnl": "0",
        //                     "created_at": "2022-03-19T07:54:35.24Z",
        //                     "updated_at": "2022-03-19T07:54:58.922Z"
        //                 }
        //             ]
        //         },
        //     ]
        //
        const result = [];
        for (let i = 0; i < response.length; i++) {
            result.push (this.parsePosition (response[i]));
        }
        return result;
    }

    async fetchPosition (symbol, params = {}) {
        /**
         * @method
         * @name hitbtc3#fetchPosition
         * @description fetch data on a single open contract trade position
         * @param {string} symbol unified market symbol of the market the position is held in, default is undefined
         * @param {object} params extra parameters specific to the hitbtc3 api endpoint
         * @param {string|undefined} params.marginMode 'cross' or 'isolated' only 'isolated' is supported, defaults to spot-margin endpoint if this is set
         * @param {bool|undefined} params.margin true for fetching a spot-margin position
         * @returns {object} a [position structure]{@link https://docs.ccxt.com/#/?id=position-structure}
         */
        await this.loadMarkets ();
        let marketType = undefined;
        [ marketType, params ] = this.handleMarketTypeAndParams ('fetchPosition', undefined, params);
        let method = this.getSupportedMapping (marketType, {
            'swap': 'privateGetFuturesAccountIsolatedSymbol',
            'margin': 'privateGetMarginAccountIsolatedSymbol',
        });
        const [ marginMode, query ] = this.handleMarginModeAndParams ('fetchPosition', params);
        if (marginMode !== undefined) {
            method = 'privateGetMarginAccountIsolatedSymbol';
        }
        const market = this.market (symbol);
        const request = {
            'symbol': market['id'],
        };
        const response = await this[method] (this.extend (request, query));
        //
        //     [
        //         {
        //             "symbol": "ETHUSDT_PERP",
        //             "type": "isolated",
        //             "leverage": "10.00",
        //             "created_at": "2022-03-19T07:54:35.24Z",
        //             "updated_at": "2022-03-19T07:54:58.922Z",
        //             currencies": [
        //                 {
        //                     "code": "USDT",
        //                     "margin_balance": "7.478100643043",
        //                     "reserved_orders": "0",
        //                     "reserved_positions": "0.303530761300"
        //                 }
        //             ],
        //             "positions": [
        //                 {
        //                     "id": 2470568,
        //                     "symbol": "ETHUSDT_PERP",
        //                     "quantity": "0.001",
        //                     "price_entry": "2927.509",
        //                     "price_margin_call": "0",
        //                     "price_liquidation": "0",
        //                     "pnl": "0",
        //                     "created_at": "2022-03-19T07:54:35.24Z",
        //                     "updated_at": "2022-03-19T07:54:58.922Z"
        //                 }
        //             ]
        //         },
        //     ]
        //
        return this.parsePosition (response, market);
    }

    parsePosition (position, market = undefined) {
        //
        //     [
        //         {
        //             "symbol": "ETHUSDT_PERP",
        //             "type": "isolated",
        //             "leverage": "10.00",
        //             "created_at": "2022-03-19T07:54:35.24Z",
        //             "updated_at": "2022-03-19T07:54:58.922Z",
        //             currencies": [
        //                 {
        //                     "code": "USDT",
        //                     "margin_balance": "7.478100643043",
        //                     "reserved_orders": "0",
        //                     "reserved_positions": "0.303530761300"
        //                 }
        //             ],
        //             "positions": [
        //                 {
        //                     "id": 2470568,
        //                     "symbol": "ETHUSDT_PERP",
        //                     "quantity": "0.001",
        //                     "price_entry": "2927.509",
        //                     "price_margin_call": "0",
        //                     "price_liquidation": "0",
        //                     "pnl": "0",
        //                     "created_at": "2022-03-19T07:54:35.24Z",
        //                     "updated_at": "2022-03-19T07:54:58.922Z"
        //                 }
        //             ]
        //         },
        //     ]
        //
        const marginMode = this.safeString (position, 'type');
        const leverage = this.safeNumber (position, 'leverage');
        const datetime = this.safeString (position, 'updated_at');
        const positions = this.safeValue (position, 'positions', []);
        let liquidationPrice = undefined;
        let entryPrice = undefined;
        let contracts = undefined;
        for (let i = 0; i < positions.length; i++) {
            const entry = positions[i];
            liquidationPrice = this.safeNumber (entry, 'price_liquidation');
            entryPrice = this.safeNumber (entry, 'price_entry');
            contracts = this.safeNumber (entry, 'quantity');
        }
        const currencies = this.safeValue (position, 'currencies', []);
        let collateral = undefined;
        for (let i = 0; i < currencies.length; i++) {
            const entry = currencies[i];
            collateral = this.safeNumber (entry, 'margin_balance');
        }
        const marketId = this.safeString (position, 'symbol');
        market = this.safeMarket (marketId, market);
        const symbol = market['symbol'];
        return {
            'info': position,
            'id': undefined,
            'symbol': symbol,
            'notional': undefined,
            'marginMode': marginMode,
            'marginType': marginMode,
            'liquidationPrice': liquidationPrice,
            'entryPrice': entryPrice,
            'unrealizedPnl': undefined,
            'percentage': undefined,
            'contracts': contracts,
            'contractSize': undefined,
            'markPrice': undefined,
            'side': undefined,
            'hedged': undefined,
            'timestamp': this.parse8601 (datetime),
            'datetime': datetime,
            'maintenanceMargin': undefined,
            'maintenanceMarginPercentage': undefined,
            'collateral': collateral,
            'initialMargin': undefined,
            'initialMarginPercentage': undefined,
            'leverage': leverage,
            'marginRatio': undefined,
        };
    }

    async fetchFundingRate (symbol, params = {}) {
        /**
         * @method
         * @name hitbtc3#fetchFundingRate
         * @description fetch the current funding rate
         * @param {string} symbol unified market symbol
         * @param {object} params extra parameters specific to the hitbtc3 api endpoint
         * @returns {object} a [funding rate structure]{@link https://docs.ccxt.com/#/?id=funding-rate-structure}
         */
        await this.loadMarkets ();
        const market = this.market (symbol);
        if (!market['swap']) {
            throw new BadSymbol (this.id + ' fetchFundingRate() supports swap contracts only');
        }
        const request = {};
        if (symbol !== undefined) {
            symbol = market['symbol'];
            request['symbols'] = market['id'];
        }
        const response = await this.publicGetPublicFuturesInfo (this.extend (request, params));
        //
        //     {
        //         "BTCUSDT_PERP": {
        //             "contract_type": "perpetual",
        //             "mark_price": "42307.43",
        //             "index_price": "42303.27",
        //             "funding_rate": "0.0001",
        //             "open_interest": "30.9826",
        //             "next_funding_time": "2022-03-22T16:00:00.000Z",
        //             "indicative_funding_rate": "0.0001",
        //             "premium_index": "0",
        //             "avg_premium_index": "0.000029587712038098",
        //             "interest_rate": "0.0001",
        //             "timestamp": "2022-03-22T08:08:26.687Z"
        //         }
        //     }
        //
        const data = this.safeValue (response, market['id'], {});
        return this.parseFundingRate (data, market);
    }

    parseFundingRate (contract, market = undefined) {
        //
        //     {
        //         "contract_type": "perpetual",
        //         "mark_price": "42307.43",
        //         "index_price": "42303.27",
        //         "funding_rate": "0.0001",
        //         "open_interest": "30.9826",
        //         "next_funding_time": "2022-03-22T16:00:00.000Z",
        //         "indicative_funding_rate": "0.0001",
        //         "premium_index": "0",
        //         "avg_premium_index": "0.000029587712038098",
        //         "interest_rate": "0.0001",
        //         "timestamp": "2022-03-22T08:08:26.687Z"
        //     }
        //
        const fundingDateTime = this.safeString (contract, 'next_funding_time');
        const datetime = this.safeString (contract, 'timestamp');
        return {
            'info': contract,
            'symbol': this.safeSymbol (undefined, market),
            'markPrice': this.safeNumber (contract, 'mark_price'),
            'indexPrice': this.safeNumber (contract, 'index_price'),
            'interestRate': this.safeNumber (contract, 'interest_rate'),
            'estimatedSettlePrice': undefined,
            'timestamp': this.parse8601 (datetime),
            'datetime': datetime,
            'fundingRate': this.safeNumber (contract, 'funding_rate'),
            'fundingTimestamp': this.parse8601 (fundingDateTime),
            'fundingDatetime': fundingDateTime,
            'nextFundingRate': this.safeNumber (contract, 'indicative_funding_rate'),
            'nextFundingTimestamp': undefined,
            'nextFundingDatetime': undefined,
            'previousFundingRate': undefined,
            'previousFundingTimestamp': undefined,
            'previousFundingDatetime': undefined,
        };
    }

    async modifyMarginHelper (symbol, amount, type, params = {}) {
        await this.loadMarkets ();
        const market = this.market (symbol);
        const leverage = this.safeString (params, 'leverage');
        if (market['type'] === 'swap') {
            if (leverage === undefined) {
                throw new ArgumentsRequired (this.id + ' modifyMarginHelper() requires a leverage parameter for swap markets');
            }
        }
        amount = this.amountToPrecision (symbol, amount);
        const request = {
            'symbol': market['id'], // swap and margin
            'margin_balance': amount, // swap and margin
            // 'leverage': '10', // swap only required
            // 'strict_validate': false, // swap and margin
        };
        if (leverage !== undefined) {
            request['leverage'] = leverage;
        }
        let marketType = undefined;
        [ marketType, params ] = this.handleMarketTypeAndParams ('modifyMarginHelper', undefined, params);
        let method = this.getSupportedMapping (marketType, {
            'swap': 'privatePutFuturesAccountIsolatedSymbol',
            'margin': 'privatePutMarginAccountIsolatedSymbol',
        });
        const [ marginMode, query ] = this.handleMarginModeAndParams ('modifyMarginHelper', params);
        if (marginMode !== undefined) {
            method = 'privatePutMarginAccountIsolatedSymbol';
        }
        const response = await this[method] (this.extend (request, query));
        //
        //     {
        //         "symbol": "BTCUSDT_PERP",
        //         "type": "isolated",
        //         "leverage": "8.00",
        //         "created_at": "2022-03-30T23:34:27.161Z",
        //         "updated_at": "2022-03-30T23:34:27.161Z",
        //         "currencies": [
        //             {
        //                 "code": "USDT",
        //                 "margin_balance": "7.000000000000",
        //                 "reserved_orders": "0",
        //                 "reserved_positions": "0"
        //             }
        //         ],
        //         "positions": null
        //     }
        //
        return this.extend (this.parseMarginModification (response, market), {
            'amount': this.parseNumber (amount),
            'type': type,
        });
    }

    parseMarginModification (data, market = undefined) {
        const currencies = this.safeValue (data, 'currencies', []);
        const currencyInfo = this.safeValue (currencies, 0);
        return {
            'info': data,
            'type': undefined,
            'amount': undefined,
            'code': this.safeString (currencyInfo, 'code'),
            'symbol': market['symbol'],
            'status': undefined,
        };
    }

    async reduceMargin (symbol, amount, params = {}) {
        /**
         * @method
         * @name hitbtc3#reduceMargin
         * @description remove margin from a position
         * @param {string} symbol unified market symbol
         * @param {float} amount the amount of margin to remove
         * @param {object} params extra parameters specific to the hitbtc3 api endpoint
         * @param {string|undefined} params.marginMode 'cross' or 'isolated' only 'isolated' is supported, defaults to the spot-margin endpoint if this is set
         * @param {bool|undefined} params.margin true for reducing spot-margin
         * @returns {object} a [margin structure]{@link https://docs.ccxt.com/#/?id=reduce-margin-structure}
         */
        if (amount !== 0) {
            throw new BadRequest (this.id + ' reduceMargin() on hitbtc3 requires the amount to be 0 and that will remove the entire margin amount');
        }
        return await this.modifyMarginHelper (symbol, amount, 'reduce', params);
    }

    async addMargin (symbol, amount, params = {}) {
        /**
         * @method
         * @name hitbtc3#addMargin
         * @description add margin
         * @param {string} symbol unified market symbol
         * @param {float} amount amount of margin to add
         * @param {object} params extra parameters specific to the hitbtc3 api endpoint
         * @param {string|undefined} params.marginMode 'cross' or 'isolated' only 'isolated' is supported, defaults to the spot-margin endpoint if this is set
         * @param {bool|undefined} params.margin true for adding spot-margin
         * @returns {object} a [margin structure]{@link https://docs.ccxt.com/#/?id=add-margin-structure}
         */
        return await this.modifyMarginHelper (symbol, amount, 'add', params);
    }

    async fetchLeverage (symbol, params = {}) {
        /**
         * @method
         * @name hitbtc3#fetchLeverage
         * @description fetch the set leverage for a market
         * @param {string} symbol unified market symbol
         * @param {object} params extra parameters specific to the hitbtc3 api endpoint
         * @param {string|undefined} params.marginMode 'cross' or 'isolated' only 'isolated' is supported, defaults to the spot-margin endpoint if this is set
         * @param {bool|undefined} params.margin true for fetching spot-margin leverage
         * @returns {object} a [leverage structure]{@link https://docs.ccxt.com/#/?id=leverage-structure}
         */
        await this.loadMarkets ();
        const market = this.market (symbol);
        const request = {
            'symbol': market['id'],
        };
        let method = this.getSupportedMapping (market['type'], {
            'spot': 'privateGetMarginAccountIsolatedSymbol',
            'margin': 'privateGetMarginAccountIsolatedSymbol',
            'swap': 'privateGetFuturesAccountIsolatedSymbol',
        });
        const [ marginMode, query ] = this.handleMarginModeAndParams ('modifyMarginHelper', params);
        if (marginMode !== undefined) {
            method = 'privateGetMarginAccountIsolatedSymbol';
        }
        const response = await this[method] (this.extend (request, query));
        //
        //     {
        //         "symbol": "BTCUSDT",
        //         "type": "isolated",
        //         "leverage": "12.00",
        //         "created_at": "2022-03-29T22:31:29.067Z",
        //         "updated_at": "2022-03-30T00:00:00.125Z",
        //         "currencies": [
        //             {
        //                 "code": "USDT",
        //                 "margin_balance": "20.824360374174",
        //                 "reserved_orders": "0",
        //                 "reserved_positions": "0.973330435000"
        //             }
        //         ],
        //         "positions": [
        //             {
        //                 "id": 631301,
        //                 "symbol": "BTCUSDT",
        //                 "quantity": "0.00022",
        //                 "price_entry": "47425.57",
        //                 "price_margin_call": "",
        //                 "price_liquidation": "0",
        //                 "pnl": "0",
        //                 "created_at": "2022-03-29T22:31:29.067Z",
        //                 "updated_at": "2022-03-30T00:00:00.125Z"
        //             }
        //         ]
        //     }
        //
        return this.safeNumber (response, 'leverage');
    }

    async setLeverage (leverage, symbol: string = undefined, params = {}) {
        /**
         * @method
         * @name hitbtc3#setLeverage
         * @description set the level of leverage for a market
         * @param {float} leverage the rate of leverage
         * @param {string} symbol unified market symbol
         * @param {object} params extra parameters specific to the hitbtc3 api endpoint
         * @returns {object} response from the exchange
         */
        await this.loadMarkets ();
        if (symbol === undefined) {
            throw new ArgumentsRequired (this.id + ' setLeverage() requires a symbol argument');
        }
        if (params['margin_balance'] === undefined) {
            throw new ArgumentsRequired (this.id + ' setLeverage() requires a margin_balance parameter that will transfer margin to the specified trading pair');
        }
        const market = this.market (symbol);
        const amount = this.safeNumber (params, 'margin_balance');
        const maxLeverage = this.safeInteger (market['limits']['leverage'], 'max', 50);
        if (market['type'] !== 'swap') {
            throw new BadSymbol (this.id + ' setLeverage() supports swap contracts only');
        }
        if ((leverage < 1) || (leverage > maxLeverage)) {
            throw new BadRequest (this.id + ' setLeverage() leverage should be between 1 and ' + maxLeverage.toString () + ' for ' + symbol);
        }
        const request = {
            'symbol': market['id'],
            'leverage': leverage.toString (),
            'margin_balance': this.amountToPrecision (symbol, amount),
            // 'strict_validate': false,
        };
        return await this.privatePutFuturesAccountIsolatedSymbol (this.extend (request, params));
    }

    async fetchDepositWithdrawFees (codes: string[] = undefined, params = {}) {
        /**
         * @method
         * @name hitbtc3#fetchDepositWithdrawFees
         * @description fetch deposit and withdraw fees
         * @see https://api.hitbtc.com/#currencies
         * @param {[string]|undefined} codes list of unified currency codes
         * @param {object} params extra parameters specific to the hitbtc3 api endpoint
         * @returns {[object]} a list of [fees structures]{@link https://docs.ccxt.com/#/?id=fee-structure}
         */
        await this.loadMarkets ();
        const response = await this.publicGetPublicCurrency (params);
        //
        //     {
        //       "WEALTH": {
        //         "full_name": "ConnectWealth",
        //         "payin_enabled": false,
        //         "payout_enabled": false,
        //         "transfer_enabled": true,
        //         "precision_transfer": "0.001",
        //         "networks": [
        //           {
        //             "network": "ETH",
        //             "protocol": "ERC20",
        //             "default": true,
        //             "payin_enabled": false,
        //             "payout_enabled": false,
        //             "precision_payout": "0.001",
        //             "payout_fee": "0.016800000000",
        //             "payout_is_payment_id": false,
        //             "payin_payment_id": false,
        //             "payin_confirmations": "2"
        //           }
        //         ]
        //       }
        //     }
        //
        return this.parseDepositWithdrawFees (response, codes);
    }

    parseDepositWithdrawFee (fee, currency = undefined) {
        //
        //    {
        //         "full_name": "ConnectWealth",
        //         "payin_enabled": false,
        //         "payout_enabled": false,
        //         "transfer_enabled": true,
        //         "precision_transfer": "0.001",
        //         "networks": [
        //           {
        //             "network": "ETH",
        //             "protocol": "ERC20",
        //             "default": true,
        //             "payin_enabled": false,
        //             "payout_enabled": false,
        //             "precision_payout": "0.001",
        //             "payout_fee": "0.016800000000",
        //             "payout_is_payment_id": false,
        //             "payin_payment_id": false,
        //             "payin_confirmations": "2"
        //           }
        //         ]
        //    }
        //
        const networks = this.safeValue (fee, 'networks', []);
        const result = this.depositWithdrawFee (fee);
        for (let j = 0; j < networks.length; j++) {
            const networkEntry = networks[j];
            const networkId = this.safeString (networkEntry, 'network');
            const networkCode = this.networkIdToCode (networkId);
            const withdrawFee = this.safeNumber (networkEntry, 'payout_fee');
            const isDefault = this.safeValue (networkEntry, 'default');
            const withdrawResult = {
                'fee': withdrawFee,
                'percentage': (withdrawFee !== undefined) ? false : undefined,
            };
            if (isDefault === true) {
                result['withdraw'] = withdrawResult;
            }
            result['networks'][networkCode] = {
                'withdraw': withdrawResult,
                'deposit': {
                    'fee': undefined,
                    'percentage': undefined,
                },
            };
        }
        return result;
    }

    handleMarginModeAndParams (methodName, params = {}, defaultValue = undefined) {
        /**
         * @ignore
         * @method
         * @description marginMode specified by params["marginMode"], this.options["marginMode"], this.options["defaultMarginMode"], params["margin"] = true or this.options["defaultType"] = 'margin'
         * @param {object} params extra parameters specific to the exchange api endpoint
         * @returns {[string|undefined, object]} the marginMode in lowercase
         */
        const defaultType = this.safeString (this.options, 'defaultType');
        const isMargin = this.safeValue (params, 'margin', false);
        let marginMode = undefined;
        [ marginMode, params ] = super.handleMarginModeAndParams (methodName, params, defaultValue);
        if (marginMode !== undefined) {
            if (marginMode !== 'isolated') {
                throw new NotSupported (this.id + ' only isolated margin is supported');
            }
        } else {
            if ((defaultType === 'margin') || (isMargin === true)) {
                marginMode = 'isolated';
            }
        }
        return [ marginMode, params ];
    }

    handleErrors (code, reason, url, method, headers, body, response, requestHeaders, requestBody) {
        //
        //     {
        //       "error": {
        //         "code": 20001,
        //         "message": "Insufficient funds",
        //         "description": "Check that the funds are sufficient, given commissions"
        //       }
        //     }
        //
        //     {
        //       "error": {
        //         "code": "600",
        //         "message": "Action not allowed"
        //       }
        //     }
        //
        const error = this.safeValue (response, 'error');
        const errorCode = this.safeString (error, 'code');
        if (errorCode !== undefined) {
            const feedback = this.id + ' ' + body;
            const message = this.safeString2 (error, 'message', 'description');
            this.throwExactlyMatchedException (this.exceptions['exact'], errorCode, feedback);
            this.throwBroadlyMatchedException (this.exceptions['broad'], message, feedback);
            throw new ExchangeError (feedback);
        }
    }

    sign (path, api: any = 'public', method = 'GET', params = {}, headers: any = undefined, body: any = undefined) {
        const query = this.omit (params, this.extractParams (path));
        const implodedPath = this.implodeParams (path, params);
        let url = this.urls['api'][api] + '/' + implodedPath;
        let getRequest = undefined;
        const keys = Object.keys (query);
        const queryLength = keys.length;
        headers = {
            'Content-Type': 'application/json',
        };
        if (method === 'GET') {
            if (queryLength) {
                getRequest = '?' + this.urlencode (query);
                url = url + getRequest;
            }
        } else {
            body = this.json (params);
        }
        if (api === 'private') {
            this.checkRequiredCredentials ();
            const timestamp = this.nonce ().toString ();
            const payload = [ method, '/api/3/' + implodedPath ];
            if (method === 'GET') {
                if (getRequest !== undefined) {
                    payload.push (getRequest);
                }
            } else {
                payload.push (body);
            }
            payload.push (timestamp);
            const payloadString = payload.join ('');
            const signature = this.hmac (this.encode (payloadString), this.encode (this.secret), sha256, 'hex');
            const secondPayload = this.apiKey + ':' + signature + ':' + timestamp;
            const encoded = this.stringToBase64 (secondPayload);
            headers['Authorization'] = 'HS256 ' + encoded;
        }
        return { 'url': url, 'method': method, 'body': body, 'headers': headers };
    }
}<|MERGE_RESOLUTION|>--- conflicted
+++ resolved
@@ -300,291 +300,12 @@
                 'broad': {},
             },
             'options': {
-                'defaultNetwork': 'ERC20',
-                'defaultNetworks': {
-                    'USDT': 'TRC20',
-                },
-                'networksAreIncludedInCurrencyIds': true,
                 'networks': {
-                    // mainnet network ids are in lowercase for BTC & ETH
-                    'BTC': 'btc',
-                    'OMNI': 'BTC',
-                    'ETH': 'eth',
-                    'ERC20': 'ETH',
-                    'ETC': 'ETC',
-                    'BEP20': 'BSC',
-                    'TRC20': 'TRX',
-                    'TRX': 'TRX',
-                    // '': 'UGT',
-                    'NEAR': 'NEAR',
-                    // '': 'LWF',
-                    'DIGIBYTE': 'DGB',
-                    // '': 'YOYOW',
-                    'BITCOINDIAMOND': 'BCD',
-                    'BITCONNECT': 'BCC',
-                    'AETERNITY': 'AE',
-                    'BCHABC': 'BCHABC',
-                    // '': 'BCI',
-                    'BYTECOIN': 'bcn',
-                    'ARWEAVE': 'AR',
-                    // '': 'HPC',
-                    'CARDANO': 'ADA',
-                    'BELDEX': 'BDX',
-                    'ARDOR': 'ARDR',
-                    'NEBLIO': 'NEBL',
-                    // '': 'DIM',
-                    'CHILIZ': 'CHZ',
-                    // '': 'BET',
-                    // '': '8BT',
-                    'ABBC': 'ABBC',
-                    // '': 'ABTC',
-                    'ACHAIN': 'ACT',
-                    // '': 'ADK',
-                    // '': 'AEON',
-                    'ALGORAND': 'ALGO',
-                    'AMBROSUS': 'AMB',
-                    // '': 'APL',
-                    'APTOS': 'APT',
-                    // '': 'ARK',
-                    'PIRATECHAIN': 'ARRR',
-                    // '': 'ASP',
-                    // '': 'ATB',
-                    'COSMOS': 'ATOM',
-                    'AVALANCHE_C': 'AVAC',
-                    'AVALANCHE_X': 'AVAX',
-                    // '': 'AYA',
-                    // '': 'B2G',
-                    // '': 'B2X',
-                    // '': 'BANANO',
-                    // '': 'BCCF',
-                    'BSV': 'BCHSV',
-                    'BEP2': 'BNB',
-                    'BOSON': 'BOS',
-                    // '': 'BRL', // brazilian real
-                    // '': 'BST',
-                    'BITCOINADDITION': 'BTCADD',
-                    // '': 'BTCP',
-                    'BITCOINVAULT': 'BTCV',
-                    'BITCOINGOLD': 'BTG',
-                    // '': 'BTM',
-                    'BITSHARES_OLD': 'BTS',
-                    // '': 'BTX',
-                    // '': 'BWI',
-                    'CELO': 'CELO',
-                    // '': 'CENNZ',
-                    // '': 'CHX',
-                    'NERVOS': 'CKB',
-                    'CALLISTO': 'CLO',
-                    // '': 'CLR',
-                    // '': 'CNX',
-                    // '': 'CRS',
-                    // '': 'CSOV',
-                    'CORTEX': 'CTXC',
-                    // '': 'CURE',
-                    'CONSTELLATION': 'DAG',
-                    // '': 'DAPS',
-                    'DASH': 'DASH',
-                    // '': 'DBIX',
-                    'DECRED': 'DCR',
-                    // '': 'DCT',
-                    // '': 'DDR',
-                    // '': 'DNA',
-                    'DOGECOIN': 'doge',
-                    // 'POLKADOT': 'DOT',
-                    // '': 'NEWDOT', POLKADOT NEW
-                    // '': 'dsh',
-                    // '': 'ECA',
-                    // '': 'ECOIN',
-                    // '': 'EEX',
-                    'ERLOND': 'EGLD',
-                    // '': 'ELE',
-                    'ELECTRONEUM': 'Electroneum',
-                    // '': 'ELM',
-                    // '': 'EMC',
-                    'EOS': 'EOS',
-                    'AERGO': 'ERG',
-                    'ETHW': 'ETHW',
-                    'ETHERLITE': 'ETL',
-                    // '': 'ETP', // metaverse etp
-                    // '': 'EUNO',
-                    'EVERSCALE': 'EVER',
-                    // '': 'EXP',
-                    // '': 'fcn',
-                    'FETCH_AI': 'FET',
-                    'FILECOIN': 'FIL',
-                    // '': 'FIRO',
-                    'FLOW': 'FLOW',
-                    // '': 'G999',
-                    // '': 'GAME',
-                    // '': 'GASP',
-                    // '': 'GBX',
-                    // '': 'GHOST',
-                    // '': 'GLEEC',
-                    'MOONBEAM': 'GLMR',
-                    // '': 'GMD',
-                    // '': 'GRAPH',
-                    'GRIN': 'GRIN',
-                    'HEDERA': 'HBAR',
-                    // '': 'HDG',
-                    'HIVE': 'HIVE',
-                    'HARBOR': 'HRB',
-                    // '': 'HSR',
-                    // '': 'HTML',
-                    'HYDRA': 'HYDRA',
-                    'INTERNETCOMPUTER': 'ICP',
-                    'ICON': 'ICX',
-                    // '': 'IML',
-                    'IOST': 'IOST',
-                    'IOTA': 'IOTA',
-                    'IOTEX': 'IOTX',
-                    // '': 'IQ',
-                    'KAVA': 'KAVA',
-                    'KLAYTN': 'KIM',
-                    'KOMODO': 'KMD',
-                    // '': 'KRM',
-                    'KUSAMA': 'KSM',
-                    // '': 'LAVA',
-                    'LITECOINCASH': 'LCC',
-                    'LISK': 'LSK',
-                    // '': 'LOC',
-                    'LTC': 'ltc',
-                    // '': 'LTNM',
-                    'TERRACLASSIC': 'LUNA',
-                    'TERRA': 'LUNANEW',
-                    // '': 'MAN',
-                    // '': 'MESH',
-                    'MINA': 'MINA',
-                    // '': 'MNX',
-                    'MOBILECOIN': 'MOB',
-                    'MOONRIVER': 'MOVR',
-                    // '': 'MPK',
-                    // '': 'MRV',
-                    'NANO': 'NANO',
-                    // '': 'NAV',
-                    'NEO': 'NEO',
-                    'NIMIQ': 'NIM',
-                    // '': 'NJBC',
-                    // '': 'NKN',
-                    // '': 'NLC2',
-                    // '': 'NOF',
-                    // 'ENERGI': 'NRG',
-                    // '': 'nxt',
-                    // '': 'ODN',
-                    'HARMONY': 'ONE',
-                    'ONTOLOGYGAS': 'ONG',
-                    'ONTOLOGY': 'ONT',
-                    'OPTIMISM': 'OP',
-                    // '': 'PAD',
-                    // '': 'PART',
-                    // '': 'PBKX',
-                    // '': 'PLC',
-                    'PLCULTIMA': 'PLCU',
-                    // '': 'PLI',
-                    // '': 'POA',
-                    'POLYGON': 'POLYGON',
-                    // '': 'PPC',
-                    // '': 'PQT',
-                    // '': 'PROC',
-                    'PASTEL': 'PSL',
-                    // '': 'qcn',
-                    'QTUM': 'QTUM',
-                    // '': 'RCOIN',
-                    'REI': 'REI',
-                    // '': 'RIF',
-                    // '': 'ROOTS',
-                    'OASIS': 'ROSE',
-                    // '': 'RPX',
-                    // '': 'RUB',
-                    'RAVENCOIN': 'RVN',
-                    // '': 'SBD',
-                    'SUPERBTC': 'SBTC',
-                    'SIACOIN': 'SC',
-                    'SECRET': 'SCRT',
-                    // '': 'SLX',
-                    'SMARTMESH': 'SMART',
-                    // '': 'SMT',
-                    // '': 'SNM',
-                    'SOLANA': 'SOL',
-                    // '': 'SRX',
-                    // '': 'STAK',
-                    'STEEM': 'STEEM',
-                    'STRATIS': 'STRAT',
-                    // '': 'TCN',
-                    // '': 'TENT',
-                    'THETA': 'Theta',
-                    // '': 'TIV',
-                    // '': 'TNC',
-                    'THEOPENNETWORK': 'TONCOIN',
-                    'TRUECHAIN': 'TRUE',
-                    // '': 'TRY', // turkish lira
-                    // '': 'UNO',
-                    // '': 'USNOTA',
-                    // '': 'VEO',
-                    'VECHAIN': 'VET',
-                    // '': 'VITAE',
-                    'VELAS': 'VLX',
-                    'VSYSTEMS': 'VSYS',
-                    // '': 'VTC',
-                    'WAVES': 'WAVES',
-                    'WAX': 'WAX',
-                    // '': 'WEALTH',
-                    'WALTONCHAIN': 'WTC',
-                    // '': 'WTT',
-                    'CHIA': 'XCH',
-                    // '': 'XDC', // xinfin?
-                    // '': 'xdn',
-                    // '': 'XDNCO',
-                    // '': 'XDNICCO',
-                    'ECASH': 'XEC',
-                    'NEM': 'XEM',
-                    'HAVEN': 'XHV',
-                    // '': 'XLC',
-                    'STELLAR': 'XLM',
-                    // '': 'XMO',
-                    'MONERO': 'xmr',
-                    'MONEROCLASSIC': 'XMC',
-                    // '': 'XNS',
-                    // '': 'XPRM',
-                    // '': 'XRC',
-                    'RADIX': 'XRD',
-                    'RIPPLE': 'XRP',
-                    'TEZOS': 'XTZ',
-                    'VERGE': 'XVG',
-                    'SYMBOL': 'XYM',
-                    'ZCASH': 'ZEC',
-                    'HORIZEN': 'ZEN',
-                    'ZILLIQA': 'ZIL',
-                    // '': 'ZYN',
-                },
-                // as listed at /billing/convertible-currencies
-                'currencyMappings': {
-                    'USDT': [ 'USDT', 'OMNI' ],
-                    'USDTBSC': [ 'USDT', 'BEP20' ],
-                    'USDT20': [ 'USDT', 'ERC20' ],
-                    'USDTRX': [ 'USDT', 'TRC20' ],
-                    'USDTSOL': [ 'USDT', 'SOLANA' ],
-                    'USDTAVAC': [ 'USDT', 'AVALANCHE_C' ],
-                    'AVAX': [ 'AVAX', 'AVALANCHE_X' ],
-                    'AVAC': [ 'AVAX', 'AVALANCHE_C' ],
-                    'MATICPOLY': [ 'MATIC', 'POLYGON' ],
-                    'MATIC': [ 'MATIC', 'ERC20' ],
-                    'USDC': [ 'USDC', 'ERC20' ],
-                    'USDCBSC': [ 'USDC', 'BEP20' ],
-                    'USDCSOL': [ 'USDC', 'SOLANA' ],
-                    'USDCAVAC': [ 'USDC', 'AVALANCE_C' ],
-                    'USDCTRX': [ 'USDC', 'TRC20' ],
-                    'USDCXLM': [ 'USDC', 'STELLAR' ],
-                    'BUSD': [ 'BUSD', 'ERC20' ],
-                    'BUSDBSC': [ 'BUSD', 'BEP20' ],
-                    'BUSDBNB': [ 'BUSD', 'BEP2' ],
-                    'BNB': [ 'BNB', 'BEP2' ],
-                    'BNBBSC': [ 'BNB', 'BEP20' ],
-                    'NEAR': [ 'NEAR', 'NEAR' ],
-                    'NEARBSC': [ 'NEAR', 'BEP20' ],
-                    'GMT': [ 'GMT', 'BEP20' ],
-                    'GMTSOL': [ 'GMT', 'SOLANA' ],
-                    'POA': [ 'POA', 'POA' ],
-                    'POA20': [ 'POA', 'ERC20' ],
+                    'ETH': 'USDT20',
+                    'ERC20': 'USDT20',
+                    'TRX': 'USDTRX',
+                    'TRC20': 'USDTRX',
+                    'OMNI': 'USDT',
                 },
                 'accountsByType': {
                     'spot': 'spot',
@@ -772,63 +493,75 @@
         const response = await this.publicGetPublicCurrency (params);
         //
         //     {
-        //        "BAL": {
-        //            "full_name": "Balancer",
-        //            "crypto": true,
-        //            "payin_enabled": true,
-        //            "payout_enabled": true,
-        //            "transfer_enabled": true,
-        //            "precision_transfer": "0.00000001",
-        //            "networks": [
-        //                {
-        //                    "network": "ETH",
-        //                    "protocol": "ERC20",
-        //                    "default": true,
-        //                    "payin_enabled": true,
-        //                    "payout_enabled": true,
-        //                    "precision_payout": "0.00000001",
-        //                    "payout_fee": "1.787629600000",
-        //                    "payout_is_payment_id": false,
-        //                    "payin_payment_id": false,
-        //                    "payin_confirmations": "9",
-        //                    "low_processing_time": "191.086",
-        //                    "high_processing_time": "3105.709",
-        //                    "avg_processing_time": "1157.2329782608704"
-        //                }
-        //            ]
-        //        },
-        //
-        // Note, exchange has same currenceis with different IDs, i.e. `USDTBSC, USDTRX,` etc.., so we use specific approach
+        //       "WEALTH": {
+        //         "full_name": "ConnectWealth",
+        //         "payin_enabled": false,
+        //         "payout_enabled": false,
+        //         "transfer_enabled": true,
+        //         "precision_transfer": "0.001",
+        //         "networks": [
+        //           {
+        //             "network": "ETH",
+        //             "protocol": "ERC20",
+        //             "default": true,
+        //             "payin_enabled": false,
+        //             "payout_enabled": false,
+        //             "precision_payout": "0.001",
+        //             "payout_fee": "0.016800000000",
+        //             "payout_is_payment_id": false,
+        //             "payin_payment_id": false,
+        //             "payin_confirmations": "2"
+        //           }
+        //         ]
+        //       }
+        //     }
         //
         const result = {};
-        const currencyMappings = this.safeValue (this.options, 'currencyMappings', {});
-        const keys = Object.keys (response);
-        for (let i = 0; i < keys.length; i++) {
-            const currencyId = keys[i];
+        const currencies = Object.keys (response);
+        for (let i = 0; i < currencies.length; i++) {
+            const currencyId = currencies[i];
+            const code = this.safeCurrencyCode (currencyId);
             const entry = response[currencyId];
-            const currencyIdArray = this.safeValue (currencyMappings, currencyId);
-            const currencyIdPrimary = this.safeString (currencyIdArray, 0, currencyId);
-            const code = this.safeCurrencyCode (currencyIdPrimary);
-            const type = this.safeValue (entry, 'crypto', false) ? 'crypto' : 'fiat';
-            if (!(code in result)) {
-                result[code] = {
-                    'info': {},
-                    'id': currencyIdPrimary,
-                    'code': code,
-                    'name': undefined,
-                    'type': type,
-                    'margin': undefined,
-                    'active': undefined,
-                    'deposit': undefined,
-                    'withdraw': undefined,
-                    'fee': undefined,
-                    'precision': undefined,
-                    'networks': {},
+            const name = this.safeString (entry, 'full_name');
+            const precision = this.safeNumber (entry, 'precision_transfer');
+            const payinEnabled = this.safeValue (entry, 'payin_enabled', false);
+            const payoutEnabled = this.safeValue (entry, 'payout_enabled', false);
+            const transferEnabled = this.safeValue (entry, 'transfer_enabled', false);
+            const active = payinEnabled && payoutEnabled && transferEnabled;
+            const rawNetworks = this.safeValue (entry, 'networks', []);
+            const networks = {};
+            let fee = undefined;
+            let depositEnabled = undefined;
+            let withdrawEnabled = undefined;
+            for (let j = 0; j < rawNetworks.length; j++) {
+                const rawNetwork = rawNetworks[j];
+                const networkId = this.safeString2 (rawNetwork, 'protocol', 'network');
+                const network = this.safeNetwork (networkId);
+                fee = this.safeNumber (rawNetwork, 'payout_fee');
+                const networkPrecision = this.safeNumber (rawNetwork, 'precision_payout');
+                const payinEnabledNetwork = this.safeValue (entry, 'payin_enabled', false);
+                const payoutEnabledNetwork = this.safeValue (entry, 'payout_enabled', false);
+                const activeNetwork = payinEnabledNetwork && payoutEnabledNetwork;
+                if (payinEnabledNetwork && !depositEnabled) {
+                    depositEnabled = true;
+                } else if (!payinEnabledNetwork) {
+                    depositEnabled = false;
+                }
+                if (payoutEnabledNetwork && !withdrawEnabled) {
+                    withdrawEnabled = true;
+                } else if (!payoutEnabledNetwork) {
+                    withdrawEnabled = false;
+                }
+                networks[network] = {
+                    'info': rawNetwork,
+                    'id': networkId,
+                    'network': network,
+                    'fee': fee,
+                    'active': activeNetwork,
+                    'deposit': payinEnabledNetwork,
+                    'withdraw': payoutEnabledNetwork,
+                    'precision': networkPrecision,
                     'limits': {
-                        'deposit': {
-                            'min': undefined,
-                            'max': undefined,
-                        },
                         'withdraw': {
                             'min': undefined,
                             'max': undefined,
@@ -836,60 +569,36 @@
                     },
                 };
             }
-            // this exchange has only one network for each currency, even though it is array
-            const rawNetworks = this.safeValue (entry, 'networks', []);
-            const rawNetwork = this.safeValue (rawNetworks, 0, {});
-            const networkId = this.safeString (rawNetwork, 'network');
-            const networkCode = this.networkIdToCode (networkId);
-            this.defineNetworkCodeNameIdMappings (code, currencyId, networkCode, networkId);
-            const fee = this.safeNumber (rawNetwork, 'payout_fee');
-            const networkPrecision = this.safeNumber (rawNetwork, 'precision_payout');
-            const deposit = this.safeValue (rawNetwork, 'payin_enabled');
-            const withdraw = this.safeValue (rawNetwork, 'payout_enabled');
-            result[code]['networks'][networkCode] = {
-                'info': rawNetwork,
-                'id': networkId,
-                'network': networkCode,
-                'fee': fee,
-                'active': undefined,
-                'deposit': deposit,
-                'withdraw': withdraw,
-                'precision': networkPrecision,
+            const networksKeys = Object.keys (networks);
+            const networksLength = networksKeys.length;
+            result[code] = {
+                'info': entry,
+                'code': code,
+                'id': currencyId,
+                'precision': precision,
+                'name': name,
+                'active': active,
+                'deposit': depositEnabled,
+                'withdraw': withdrawEnabled,
+                'networks': networks,
+                'fee': (networksLength <= 1) ? fee : undefined,
                 'limits': {
-                    'deposit': {
-                        'min': undefined,
-                        'max': undefined,
-                    },
-                    'withdraw': {
+                    'amount': {
                         'min': undefined,
                         'max': undefined,
                     },
                 },
             };
-            if (result[code]['precision'] === undefined || networkPrecision < result[code]['precision']) {
-                result[code]['precision'] = networkPrecision;
-            }
-            if (deposit) {
-                result[code]['deposit'] = deposit;
-            }
-            if (withdraw) {
-                result[code]['withdraw'] = withdraw;
-            }
-            result[code]['info'][currencyId] = entry;
         }
         return result;
     }
 
-    getCurrencyPartFromCurrencyJunction (currencyIdWithNetworkId, currencyCode = undefined) {
-        const currencyMappings = this.safeValue (this.options, 'currencyMappings', {});
-        const currencyIdArray = this.safeValue (currencyMappings, currencyIdWithNetworkId);
-        return this.safeString (currencyIdArray, 0, currencyIdWithNetworkId);
-    }
-
-    getNetworkPartFromCurrencyJunction (currencyIdWithNetworkId, currencyCode = undefined) {
-        const currencyMappings = this.safeValue (this.options, 'currencyMappings', {});
-        const currencyIdArray = this.safeValue (currencyMappings, currencyIdWithNetworkId);
-        return this.safeString (currencyIdArray, 1, currencyIdWithNetworkId);
+    safeNetwork (networkId) {
+        if (networkId === undefined) {
+            return undefined;
+        } else {
+            return networkId.toUpperCase ();
+        }
     }
 
     async createDepositAddress (code, params = {}) {
@@ -903,18 +612,9 @@
          */
         await this.loadMarkets ();
         const currency = this.currency (code);
-        let networkCode = undefined;
-        [ networkCode, params ] = this.handleNetworkCodeAndParams (params);
-        if (networkCode === undefined) {
-            throw new ArgumentsRequired (this.id + ' createDepositAddress() requires a "network" parameter');
-        }
-        const currencyIdWithNetwork = this.networkCodeToCurrencyId (networkCode, currency['code']);
         const request = {
-            'currency': currencyIdWithNetwork,
-        };
-<<<<<<< HEAD
-        const response = await (this as any).privatePostWalletCryptoAddress (this.extend (request, params));
-=======
+            'currency': currency['id'],
+        };
         const network = this.safeStringUpper (params, 'network');
         if ((network !== undefined) && (code === 'USDT')) {
             const networks = this.safeValue (this.options, 'networks');
@@ -925,16 +625,15 @@
             params = this.omit (params, 'network');
         }
         const response = await this.privatePostWalletCryptoAddress (this.extend (request, params));
->>>>>>> 51c08a3b
         //
         //  {"currency":"ETH","address":"0xd0d9aea60c41988c3e68417e2616065617b7afd3"}
         //
         const currencyId = this.safeString (response, 'currency');
         return {
-            'currency': this.safeCurrencyCode (this.getCurrencyPartFromCurrencyJunction (currencyId)),
+            'currency': this.safeCurrencyCode (currencyId),
             'address': this.safeString (response, 'address'),
             'tag': this.safeString (response, 'payment_id'),
-            'network': this.networkIdToCode (this.getNetworkPartFromCurrencyJunction (currencyId)),
+            'network': undefined,
             'info': response,
         };
     }
@@ -950,18 +649,9 @@
          */
         await this.loadMarkets ();
         const currency = this.currency (code);
-        let networkCode = undefined;
-        [ networkCode, params ] = this.handleNetworkCodeAndParams (params);
-        if (networkCode === undefined) {
-            throw new ArgumentsRequired (this.id + ' fetchDepositAddress() requires a "network" parameter');
-        }
-        const currencyIdWithNetwork = this.networkCodeToCurrencyId (networkCode, currency['code']);
         const request = {
-            'currency': currencyIdWithNetwork,
-        };
-<<<<<<< HEAD
-        const response = await (this as any).privateGetWalletCryptoAddress (this.extend (request, params));
-=======
+            'currency': currency['id'],
+        };
         const network = this.safeStringUpper (params, 'network');
         if ((network !== undefined) && (code === 'USDT')) {
             const networks = this.safeValue (this.options, 'networks');
@@ -972,7 +662,6 @@
             params = this.omit (params, 'network');
         }
         const response = await this.privateGetWalletCryptoAddress (this.extend (request, params));
->>>>>>> 51c08a3b
         //
         //  [{"currency":"ETH","address":"0xd0d9aea60c41988c3e68417e2616065617b7afd3"}]
         //
@@ -980,12 +669,14 @@
         const address = this.safeString (firstAddress, 'address');
         const currencyId = this.safeString (firstAddress, 'currency');
         const tag = this.safeString (firstAddress, 'payment_id');
+        const parsedCode = this.safeCurrencyCode (currencyId);
         return {
-            'info': firstAddress,
+            'info': response,
             'address': address,
             'tag': tag,
-            'currency': this.safeCurrencyCode (this.getCurrencyPartFromCurrencyJunction (currencyId)),
-            'network': this.networkIdToCode (this.getNetworkPartFromCurrencyJunction (currencyId)),
+            'code': parsedCode, // kept here for backward-compatibility, but will be removed soon
+            'currency': parsedCode,
+            'network': undefined,
         };
     }
 
@@ -2408,25 +2099,16 @@
          */
         [ tag, params ] = this.handleWithdrawTagAndParams (tag, params);
         await this.loadMarkets ();
+        this.checkAddress (address);
         const currency = this.currency (code);
-        let networkCode = undefined;
-        [ networkCode, params ] = this.handleNetworkCodeAndParams (params);
-        if (networkCode === undefined) {
-            throw new ArgumentsRequired (this.id + ' withdraw() requires a "network" parameter');
-        }
-        const currencyIdWithNetwork = this.networkCodeToCurrencyId (networkCode, currency['code']);
-        this.checkAddress (address);
         const request = {
-            'currency': currencyIdWithNetwork,
+            'currency': currency['id'],
             'amount': amount,
             'address': address,
         };
         if (tag !== undefined) {
             request['payment_id'] = tag;
         }
-<<<<<<< HEAD
-        const response = await (this as any).privatePostWalletCryptoWithdraw (this.extend (request, params));
-=======
         const networks = this.safeValue (this.options, 'networks', {});
         const network = this.safeStringUpper (params, 'network');
         if ((network !== undefined) && (code === 'USDT')) {
@@ -2437,7 +2119,6 @@
             params = this.omit (params, 'network');
         }
         const response = await this.privatePostWalletCryptoWithdraw (this.extend (request, params));
->>>>>>> 51c08a3b
         //
         //     {
         //         "id":"084cfcd5-06b9-4826-882e-fdb75ec3625d"
