
//  ---------------------------------------------------------------------------

import Exchange from './abstract/bitget.js';
import { ExchangeError, ExchangeNotAvailable, NotSupported, OnMaintenance, ArgumentsRequired, BadRequest, AccountSuspended, InvalidAddress, PermissionDenied, DDoSProtection, InsufficientFunds, InvalidNonce, CancelPending, InvalidOrder, OrderNotFound, AuthenticationError, RequestTimeout, BadSymbol, RateLimitExceeded } from './base/errors.js';
import { Precise } from './base/Precise.js';
import { TICK_SIZE } from './base/functions/number.js';
import { sha256 } from './static_dependencies/noble-hashes/sha256.js';
import type { Int, OrderSide, OrderType, Trade, OHLCV, Order, FundingRateHistory, OrderRequest, FundingHistory, Balances, Str, Transaction, Ticker, OrderBook, Tickers, Market, Strings, Currency, Position, Liquidation, TransferEntry, Leverage, MarginMode, Num, MarginModification, TradingFeeInterface, Currencies, TradingFees, Conversion } from './base/types.js';

//  ---------------------------------------------------------------------------

/**
 * @class bitget
 * @augments Exchange
 */
export default class bitget extends Exchange {
    describe () {
        return this.deepExtend (super.describe (), {
            'id': 'bitget',
            'name': 'Bitget',
            'countries': [ 'SG' ],
            'version': 'v2',
            'rateLimit': 50, // up to 3000 requests per 5 minutes ≈ 600 requests per minute ≈ 10 requests per second ≈ 100 ms
            'certified': true,
            'pro': true,
            'has': {
                'CORS': undefined,
                'spot': true,
                'margin': true,
                'swap': true,
                'future': true,
                'option': false,
                'addMargin': true,
                'borrowCrossMargin': true,
                'borrowIsolatedMargin': true,
                'cancelAllOrders': true,
                'cancelOrder': true,
                'cancelOrders': true,
                'closeAllPositions': true,
                'closePosition': true,
                'createDepositAddress': false,
                'createMarketBuyOrderWithCost': true,
                'createMarketOrderWithCost': false,
                'createMarketSellOrderWithCost': false,
                'createOrder': true,
                'createOrders': true,
                'createOrderWithTakeProfitAndStopLoss': true,
                'createPostOnlyOrder': true,
                'createReduceOnlyOrder': false,
                'createStopLimitOrder': true,
                'createStopLossOrder': true,
                'createStopMarketOrder': true,
                'createStopOrder': true,
                'createTakeProfitOrder': true,
                'createTrailingAmountOrder': false,
                'createTrailingPercentOrder': true,
                'createTriggerOrder': true,
                'editOrder': true,
                'fetchAccounts': false,
                'fetchBalance': true,
                'fetchBorrowInterest': true,
                'fetchBorrowRateHistories': false,
                'fetchBorrowRateHistory': false,
                'fetchCanceledAndClosedOrders': true,
                'fetchCanceledOrders': true,
                'fetchClosedOrders': true,
                'fetchConvertCurrencies': true,
                'fetchConvertQuote': true,
                'fetchCrossBorrowRate': true,
                'fetchCrossBorrowRates': false,
                'fetchCurrencies': true,
                'fetchDeposit': false,
                'fetchDepositAddress': true,
                'fetchDepositAddresses': false,
                'fetchDeposits': true,
                'fetchDepositsWithdrawals': false,
                'fetchDepositWithdrawFee': 'emulated',
                'fetchDepositWithdrawFees': true,
                'fetchFundingHistory': true,
                'fetchFundingRate': true,
                'fetchFundingRateHistory': true,
                'fetchFundingRates': false,
                'fetchIndexOHLCV': true,
                'fetchIsolatedBorrowRate': true,
                'fetchIsolatedBorrowRates': false,
                'fetchLedger': true,
                'fetchLeverage': true,
                'fetchLeverageTiers': false,
                'fetchLiquidations': false,
                'fetchMarginAdjustmentHistory': false,
                'fetchMarginMode': true,
                'fetchMarketLeverageTiers': true,
                'fetchMarkets': true,
                'fetchMarkOHLCV': true,
                'fetchMyLiquidations': true,
                'fetchMyTrades': true,
                'fetchOHLCV': true,
                'fetchOpenInterest': true,
                'fetchOpenInterestHistory': false,
                'fetchOpenOrders': true,
                'fetchOrder': true,
                'fetchOrderBook': true,
                'fetchOrderBooks': false,
                'fetchOrders': false,
                'fetchOrderTrades': false,
                'fetchPosition': true,
                'fetchPositionHistory': true,
                'fetchPositionMode': false,
                'fetchPositions': true,
                'fetchPositionsRisk': false,
                'fetchPremiumIndexOHLCV': false,
                'fetchStatus': false,
                'fetchTicker': true,
                'fetchTickers': true,
                'fetchTime': true,
                'fetchTrades': true,
                'fetchTradingFee': true,
                'fetchTradingFees': true,
                'fetchTransactions': false,
                'fetchTransfer': false,
                'fetchTransfers': true,
                'fetchWithdrawAddresses': false,
                'fetchWithdrawal': false,
                'fetchWithdrawals': true,
                'reduceMargin': true,
                'repayCrossMargin': true,
                'repayIsolatedMargin': true,
                'setLeverage': true,
                'setMargin': false,
                'setMarginMode': true,
                'setPositionMode': true,
                'signIn': false,
                'transfer': true,
                'withdraw': true,
            },
            'timeframes': {
                '1m': '1m',
                '3m': '3m',
                '5m': '5m',
                '15m': '15m',
                '30m': '30m',
                '1h': '1h',
                '2h': '2h',
                '4h': '4h',
                '6h': '6h',
                '12h': '12h',
                '1d': '1d',
                '3d': '3d',
                '1w': '1w',
                '1M': '1m',
            },
            'hostname': 'bitget.com',
            'urls': {
                'logo': 'https://user-images.githubusercontent.com/1294454/195989417-4253ddb0-afbe-4a1c-9dea-9dbcd121fa5d.jpg',
                'api': {
                    'spot': 'https://api.{hostname}',
                    'mix': 'https://api.{hostname}',
                    'user': 'https://api.{hostname}',
                    'p2p': 'https://api.{hostname}',
                    'broker': 'https://api.{hostname}',
                    'margin': 'https://api.{hostname}',
                    'common': 'https://api.{hostname}',
                    'tax': 'https://api.{hostname}',
                    'convert': 'https://api.{hostname}',
                    'copy': 'https://api.{hostname}',
                    'earn': 'https://api.{hostname}',
                },
                'www': 'https://www.bitget.com',
                'doc': [
                    'https://www.bitget.com/api-doc/common/intro',
                    'https://www.bitget.com/api-doc/spot/intro',
                    'https://www.bitget.com/api-doc/contract/intro',
                    'https://www.bitget.com/api-doc/broker/intro',
                    'https://www.bitget.com/api-doc/margin/intro',
                    'https://www.bitget.com/api-doc/copytrading/intro',
                    'https://www.bitget.com/api-doc/earn/intro',
                    'https://bitgetlimited.github.io/apidoc/en/mix',
                    'https://bitgetlimited.github.io/apidoc/en/spot',
                    'https://bitgetlimited.github.io/apidoc/en/broker',
                    'https://bitgetlimited.github.io/apidoc/en/margin',
                ],
                'fees': 'https://www.bitget.cc/zh-CN/rate?tab=1',
                'referral': 'https://www.bitget.com/expressly?languageType=0&channelCode=ccxt&vipCode=tg9j',
            },
            'api': {
                'public': {
                    'common': {
                        'get': {
                            'v2/public/annoucements': 1,
                            'v2/public/time': 1,
                        },
                    },
                    'spot': {
                        'get': {
                            'spot/v1/notice/queryAllNotices': 1, // 20 times/1s (IP) => 20/20 = 1
                            'spot/v1/public/time': 1,
                            'spot/v1/public/currencies': 6.6667, // 3 times/1s (IP) => 20/3 = 6.6667
                            'spot/v1/public/products': 1,
                            'spot/v1/public/product': 1,
                            'spot/v1/market/ticker': 1,
                            'spot/v1/market/tickers': 1,
                            'spot/v1/market/fills': 2, // 10 times/1s (IP) => 20/10 = 2
                            'spot/v1/market/fills-history': 2,
                            'spot/v1/market/candles': 1,
                            'spot/v1/market/depth': 1,
                            'spot/v1/market/spot-vip-level': 2,
                            'spot/v1/market/merge-depth': 1,
                            'spot/v1/market/history-candles': 1,
                            'spot/v1/public/loan/coinInfos': 2, // 10 times/1s (IP) => 20/10 = 2
                            'spot/v1/public/loan/hour-interest': 2, // 10 times/1s (IP) => 20/10 = 2
                            'v2/spot/public/coins': 6.6667,
                            'v2/spot/public/symbols': 1,
                            'v2/spot/market/vip-fee-rate': 2,
                            'v2/spot/market/tickers': 1,
                            'v2/spot/market/merge-depth': 1,
                            'v2/spot/market/orderbook': 1,
                            'v2/spot/market/candles': 1,
                            'v2/spot/market/history-candles': 1,
                            'v2/spot/market/fills': 2,
                            'v2/spot/market/fills-history': 2,
                        },
                    },
                    'mix': {
                        'get': {
                            'mix/v1/market/contracts': 1,
                            'mix/v1/market/depth': 1,
                            'mix/v1/market/ticker': 1,
                            'mix/v1/market/tickers': 1,
                            'mix/v1/market/contract-vip-level': 2,
                            'mix/v1/market/fills': 1,
                            'mix/v1/market/fills-history': 2,
                            'mix/v1/market/candles': 1,
                            'mix/v1/market/index': 1,
                            'mix/v1/market/funding-time': 1,
                            'mix/v1/market/history-fundRate': 1,
                            'mix/v1/market/current-fundRate': 1,
                            'mix/v1/market/open-interest': 1,
                            'mix/v1/market/mark-price': 1,
                            'mix/v1/market/symbol-leverage': 1,
                            'mix/v1/market/queryPositionLever': 1,
                            'mix/v1/market/open-limit': 1,
                            'mix/v1/market/history-candles': 1,
                            'mix/v1/market/history-index-candles': 1,
                            'mix/v1/market/history-mark-candles': 1,
                            'mix/v1/market/merge-depth': 1,
                            'v2/mix/market/vip-fee-rate': 2,
                            'v2/mix/market/merge-depth': 1,
                            'v2/mix/market/ticker': 1,
                            'v2/mix/market/tickers': 1,
                            'v2/mix/market/fills': 1,
                            'v2/mix/market/fills-history': 2,
                            'v2/mix/market/candles': 1,
                            'v2/mix/market/history-candles': 1,
                            'v2/mix/market/history-index-candles': 1,
                            'v2/mix/market/history-mark-candles': 1,
                            'v2/mix/market/open-interest': 1,
                            'v2/mix/market/funding-time': 1,
                            'v2/mix/market/symbol-price': 1,
                            'v2/mix/market/history-fund-rate': 1,
                            'v2/mix/market/current-fund-rate': 1,
                            'v2/mix/market/contracts': 1,
                            'v2/mix/market/query-position-lever': 2,
                        },
                    },
                    'margin': {
                        'get': {
                            'margin/v1/cross/public/interestRateAndLimit': 2, // 10 times/1s (IP) => 20/10 = 2
                            'margin/v1/isolated/public/interestRateAndLimit': 2, // 10 times/1s (IP) => 20/10 = 2
                            'margin/v1/cross/public/tierData': 2, // 10 times/1s (IP) => 20/10 = 2
                            'margin/v1/isolated/public/tierData': 2, // 10 times/1s (IP) => 20/10 = 2
                            'margin/v1/public/currencies': 1, // 20 times/1s (IP) => 20/20 = 1
                            'v2/margin/currencies': 2,
                        },
                    },
                    'earn': {
                        'get': {
                            'v2/earn/loan/public/coinInfos': 2,
                            'v2/earn/loan/public/hour-interest': 2,
                        },
                    },
                },
                'private': {
                    'spot': {
                        'get': {
                            'spot/v1/wallet/deposit-address': 4,
                            'spot/v1/wallet/withdrawal-list': 1,
                            'spot/v1/wallet/deposit-list': 1,
                            'spot/v1/account/getInfo': 20,
                            'spot/v1/account/assets': 2,
                            'spot/v1/account/assets-lite': 2, // 10 times/1s (UID) => 20/10 = 2
                            'spot/v1/account/transferRecords': 1, // 20 times/1s (UID) => 20/20 = 1
                            'spot/v1/convert/currencies': 2,
                            'spot/v1/convert/convert-record': 2,
                            'spot/v1/loan/ongoing-orders': 2, // 10 times/1s (UID) => 20/10 = 2
                            'spot/v1/loan/repay-history': 2, // 10 times/1s (UID) => 20/10 = 2
                            'spot/v1/loan/revise-history': 2, // 10 times/1s (UID) => 20/10 = 2
                            'spot/v1/loan/borrow-history': 2, // 10 times/1s (UID) => 20/10 = 2
                            'spot/v1/loan/debts': 2, // 10 times/1s (UID) => 20/10 = 2
                            'v2/spot/trade/orderInfo': 1,
                            'v2/spot/trade/unfilled-orders': 1,
                            'v2/spot/trade/history-orders': 1,
                            'v2/spot/trade/fills': 2,
                            'v2/spot/trade/current-plan-order': 1,
                            'v2/spot/trade/history-plan-order': 1,
                            'v2/spot/account/info': 20,
                            'v2/spot/account/assets': 2,
                            'v2/spot/account/subaccount-assets': 2,
                            'v2/spot/account/bills': 2,
                            'v2/spot/account/transferRecords': 1,
                            'v2/spot/wallet/deposit-address': 2,
                            'v2/spot/wallet/deposit-records': 2,
                            'v2/spot/wallet/withdrawal-records': 2,
                        },
                        'post': {
                            'spot/v1/wallet/transfer': 4,
                            'spot/v1/wallet/transfer-v2': 4,
                            'spot/v1/wallet/subTransfer': 10,
                            'spot/v1/wallet/withdrawal': 4,
                            'spot/v1/wallet/withdrawal-v2': 4,
                            'spot/v1/wallet/withdrawal-inner': 4,
                            'spot/v1/wallet/withdrawal-inner-v2': 4,
                            'spot/v1/account/sub-account-spot-assets': 200,
                            'spot/v1/account/bills': 2,
                            'spot/v1/trade/orders': 2,
                            'spot/v1/trade/batch-orders': 4,
                            'spot/v1/trade/cancel-order': 2,
                            'spot/v1/trade/cancel-order-v2': 2,
                            'spot/v1/trade/cancel-symbol-order': 2,
                            'spot/v1/trade/cancel-batch-orders': 4,
                            'spot/v1/trade/cancel-batch-orders-v2': 4,
                            'spot/v1/trade/orderInfo': 1,
                            'spot/v1/trade/open-orders': 1,
                            'spot/v1/trade/history': 1,
                            'spot/v1/trade/fills': 1,
                            'spot/v1/plan/placePlan': 1,
                            'spot/v1/plan/modifyPlan': 1,
                            'spot/v1/plan/cancelPlan': 1,
                            'spot/v1/plan/currentPlan': 1,
                            'spot/v1/plan/historyPlan': 1,
                            'spot/v1/plan/batchCancelPlan': 2, // 10 times/1s (UID) => 20/10 = 2
                            'spot/v1/convert/quoted-price': 4,
                            'spot/v1/convert/trade': 4,
                            'spot/v1/loan/borrow': 2, // 10 times/1s (UID) => 20/10 = 2
                            'spot/v1/loan/repay': 2, // 10 times/1s (UID) => 20/10 = 2
                            'spot/v1/loan/revise-pledge': 2, // 10 times/1s (UID) => 20/10 = 2
                            'spot/v1/trace/order/orderCurrentList': 2, // 10 times/1s (UID) => 20/10 = 2
                            'spot/v1/trace/order/orderHistoryList': 2, // 10 times/1s (UID) => 20/10 = 2
                            'spot/v1/trace/order/closeTrackingOrder': 2, // 10 times/1s (UID) => 20/10 = 2
                            'spot/v1/trace/order/updateTpsl': 2, // 10 times/1s (UID) => 20/10 = 2
                            'spot/v1/trace/order/followerEndOrder': 2, // 10 times/1s (UID) => 20/10 = 2
                            'spot/v1/trace/order/spotInfoList': 2, // 10 times/1s (UID) => 20/10 = 2
                            'spot/v1/trace/config/getTraderSettings': 2, // 10 times/1s (UID) => 20/10 = 2
                            'spot/v1/trace/config/getFollowerSettings': 2, // 10 times/1s (UID) => 20/10 = 2
                            'spot/v1/trace/user/myTraders': 2, // 10 times/1s (UID) => 20/10 = 2
                            'spot/v1/trace/config/setFollowerConfig': 2, // 10 times/1s (UID) => 20/10 = 2
                            'spot/v1/trace/user/myFollowers': 2, // 10 times/1s (UID) => 20/10 = 2
                            'spot/v1/trace/config/setProductCode': 2, // 10 times/1s (UID) => 20/10 = 2
                            'spot/v1/trace/user/removeTrader': 2, // 10 times/1s (UID) => 20/10 = 2
                            'spot/v1/trace/getRemovableFollower': 2,
                            'spot/v1/trace/user/removeFollower': 2,
                            'spot/v1/trace/profit/totalProfitInfo': 2, // 10 times/1s (UID) => 20/10 = 2
                            'spot/v1/trace/profit/totalProfitList': 2, // 10 times/1s (UID) => 20/10 = 2
                            'spot/v1/trace/profit/profitHisList': 2, // 10 times/1s (UID) => 20/10 = 2
                            'spot/v1/trace/profit/profitHisDetailList': 2, // 10 times/1s (UID) => 20/10 = 2
                            'spot/v1/trace/profit/waitProfitDetailList': 2, // 10 times/1s (UID) => 20/10 = 2
                            'spot/v1/trace/user/getTraderInfo': 2, // 10 times/1s (UID) => 20/10 = 2
                            'v2/spot/trade/place-order': 2,
                            'v2/spot/trade/cancel-order': 2,
                            'v2/spot/trade/batch-orders': 20,
                            'v2/spot/trade/batch-cancel-order': 2,
                            'v2/spot/trade/cancel-symbol-order': 4,
                            'v2/spot/trade/place-plan-order': 1,
                            'v2/spot/trade/modify-plan-order': 1,
                            'v2/spot/trade/cancel-plan-order': 1,
                            'v2/spot/trade/batch-cancel-plan-order': 2,
                            'v2/spot/wallet/transfer': 2,
                            'v2/spot/wallet/subaccount-transfer': 2,
                            'v2/spot/wallet/withdrawal': 2,
                            'v2/spot/wallet/cancel-withdrawal': 2,
                            'v2/spot/wallet/modify-deposit-account': 2,
                        },
                    },
                    'mix': {
                        'get': {
                            'mix/v1/account/account': 2,
                            'mix/v1/account/accounts': 2,
                            'mix/v1/position/singlePosition': 2,
                            'mix/v1/position/singlePosition-v2': 2,
                            'mix/v1/position/allPosition': 4, // 5 times/1s (UID) => 20/5 = 4
                            'mix/v1/position/allPosition-v2': 4, // 5 times/1s (UID) => 20/5 = 4
                            'mix/v1/position/history-position': 1,
                            'mix/v1/account/accountBill': 2,
                            'mix/v1/account/accountBusinessBill': 4,
                            'mix/v1/order/current': 1, // 20 times/1s (UID) => 20/20 = 1
                            'mix/v1/order/marginCoinCurrent': 1, // 20 times/1s (UID) => 20/20 = 1
                            'mix/v1/order/history': 2,
                            'mix/v1/order/historyProductType': 4, // 5 times/1s (UID) => 20/5 = 4
                            'mix/v1/order/detail': 2,
                            'mix/v1/order/fills': 2,
                            'mix/v1/order/allFills': 2,
                            'mix/v1/plan/currentPlan': 1, // 20 times/1s (UID) => 20/20 = 1
                            'mix/v1/plan/historyPlan': 2,
                            'mix/v1/trace/currentTrack': 2,
                            'mix/v1/trace/followerOrder': 2,
                            'mix/v1/trace/followerHistoryOrders': 2,
                            'mix/v1/trace/historyTrack': 2,
                            'mix/v1/trace/summary': 1, // 20 times/1s (UID) => 20/20 = 1
                            'mix/v1/trace/profitSettleTokenIdGroup': 1, // 20 times/1s (UID) => 20/20 = 1
                            'mix/v1/trace/profitDateGroupList': 1, // 20 times/1s (UID) => 20/20 = 1
                            'mix/v1/trade/profitDateList': 2,
                            'mix/v1/trace/waitProfitDateList': 1, // 20 times/1s (UID) => 20/20 = 1
                            'mix/v1/trace/traderSymbols': 1, // 20 times/1s (UID) => 20/20 = 1
                            'mix/v1/trace/traderList': 2,
                            'mix/v1/trace/traderDetail': 2, // 10 times/1s (UID) => 20/10 = 2
                            'mix/v1/trace/queryTraceConfig': 2,
                            'v2/mix/account/account': 2,
                            'v2/mix/account/accounts': 2,
                            'v2/mix/account/sub-account-assets': 200,
                            'v2/mix/account/open-count': 2,
                            'v2/mix/account/bill': 2,
                            'v2/mix/market/query-position-lever': 2,
                            'v2/mix/position/single-position': 2,
                            'v2/mix/position/all-position': 4,
                            'v2/mix/position/history-position': 1,
                            'v2/mix/order/detail': 2,
                            'v2/mix/order/fills': 2,
                            'v2/mix/order/fill-history': 2,
                            'v2/mix/order/orders-pending': 2,
                            'v2/mix/order/orders-history': 2,
                            'v2/mix/order/orders-plan-pending': 2,
                            'v2/mix/order/orders-plan-history': 2,
                        },
                        'post': {
                            'mix/v1/account/sub-account-contract-assets': 200, // 0.1 times/1s (UID) => 20/0.1 = 200
                            'mix/v1/account/open-count': 1,
                            'mix/v1/account/setLeverage': 4, // 5 times/1s (UID) => 20/5 = 4
                            'mix/v1/account/setMargin': 4, // 5 times/1s (UID) => 20/5 = 4
                            'mix/v1/account/setMarginMode': 4, // 5 times/1s (UID) => 20/5 = 4
                            'mix/v1/account/setPositionMode': 4, // 5 times/1s (UID) => 20/5 = 4
                            'mix/v1/order/placeOrder': 2,
                            'mix/v1/order/batch-orders': 2,
                            'mix/v1/order/cancel-order': 2,
                            'mix/v1/order/cancel-batch-orders': 2,
                            'mix/v1/order/modifyOrder': 2, // 10 times/1s (UID) => 20/10 = 2
                            'mix/v1/order/cancel-symbol-orders': 2,
                            'mix/v1/order/cancel-all-orders': 2,
                            'mix/v1/order/close-all-positions': 20,
                            'mix/v1/plan/placePlan': 2,
                            'mix/v1/plan/modifyPlan': 2,
                            'mix/v1/plan/modifyPlanPreset': 2,
                            'mix/v1/plan/placeTPSL': 2,
                            'mix/v1/plan/placeTrailStop': 2,
                            'mix/v1/plan/placePositionsTPSL': 2,
                            'mix/v1/plan/modifyTPSLPlan': 2,
                            'mix/v1/plan/cancelPlan': 2,
                            'mix/v1/plan/cancelSymbolPlan': 2,
                            'mix/v1/plan/cancelAllPlan': 2,
                            'mix/v1/trace/closeTrackOrder': 2,
                            'mix/v1/trace/modifyTPSL': 2, // 10 times/1s (UID) => 20/10 = 2
                            'mix/v1/trace/closeTrackOrderBySymbol': 2,
                            'mix/v1/trace/setUpCopySymbols': 2,
                            'mix/v1/trace/followerSetBatchTraceConfig': 2,
                            'mix/v1/trace/followerCloseByTrackingNo': 2,
                            'mix/v1/trace/followerCloseByAll': 2,
                            'mix/v1/trace/followerSetTpsl': 2,
                            'mix/v1/trace/cancelCopyTrader': 4, // 5 times/1s (UID) => 20/5 = 4
                            'mix/v1/trace/traderUpdateConfig': 2, // 10 times/1s (UID) => 20/10 = 2
                            'mix/v1/trace/myTraderList': 2, // 10 times/1s (UID) => 20/10 = 2
                            'mix/v1/trace/myFollowerList': 2, // 10 times/1s (UID) => 20/10 = 2
                            'mix/v1/trace/removeFollower': 2, // 10 times/1s (UID) => 20/10 = 2
                            'mix/v1/trace/public/getFollowerConfig': 2, // 10 times/1s (UID) => 20/10 = 2
                            'mix/v1/trace/report/order/historyList': 2, // 10 times/1s (IP) => 20/10 = 2
                            'mix/v1/trace/report/order/currentList': 2, // 10 times/1s (IP) => 20/10 = 2
                            'mix/v1/trace/queryTraderTpslRatioConfig': 2, // 10 times/1s (UID) => 20/10 = 2
                            'mix/v1/trace/traderUpdateTpslRatioConfig': 2, // 10 times/1s (UID) => 20/10 = 2
                            'v2/mix/account/set-leverage': 4,
                            'v2/mix/account/set-margin': 4,
                            'v2/mix/account/set-margin-mode': 4,
                            'v2/mix/account/set-position-mode': 4,
                            'v2/mix/order/place-order': 20,
                            'v2/mix/order/click-backhand': 20,
                            'v2/mix/order/batch-place-order': 20,
                            'v2/mix/order/modify-order': 2,
                            'v2/mix/order/cancel-order': 2,
                            'v2/mix/order/batch-cancel-orders': 2,
                            'v2/mix/order/close-positions': 20,
                            'v2/mix/order/place-tpsl-order': 2,
                            'v2/mix/order/place-plan-order': 2,
                            'v2/mix/order/modify-tpsl-order': 2,
                            'v2/mix/order/modify-plan-order': 2,
                            'v2/mix/order/cancel-plan-order': 2,
                        },
                    },
                    'user': {
                        'get': {
                            'user/v1/fee/query': 2,
                            'user/v1/sub/virtual-list': 2,
                            'user/v1/sub/virtual-api-list': 2,
                            'user/v1/tax/spot-record': 1,
                            'user/v1/tax/future-record': 1,
                            'user/v1/tax/margin-record': 1,
                            'user/v1/tax/p2p-record': 1,
                            'v2/user/virtual-subaccount-list': 2,
                            'v2/user/virtual-subaccount-apikey-list': 2,
                        },
                        'post': {
                            'user/v1/sub/virtual-create': 4,
                            'user/v1/sub/virtual-modify': 4,
                            'user/v1/sub/virtual-api-batch-create': 20, // 1 times/1s (UID) => 20/1 = 20
                            'user/v1/sub/virtual-api-create': 4,
                            'user/v1/sub/virtual-api-modify': 4,
                            'v2/user/create-virtual-subaccount': 4,
                            'v2/user/modify-virtual-subaccount': 4,
                            'v2/user/batch-create-subaccount-and-apikey': 20,
                            'v2/user/create-virtual-subaccount-apikey': 4,
                            'v2/user/modify-virtual-subaccount-apikey': 4,
                        },
                    },
                    'p2p': {
                        'get': {
                            'p2p/v1/merchant/merchantList': 2, // 10 times/1s (UID) => 20/10 = 2
                            'p2p/v1/merchant/merchantInfo': 2, // 10 times/1s (UID) => 20/10 = 2
                            'p2p/v1/merchant/advList': 2, // 10 times/1s (UID) => 20/10 = 2
                            'p2p/v1/merchant/orderList': 2, // 10 times/1s (UID) => 20/10 = 2
                            'v2/p2p/merchantList': 2,
                            'v2/p2p/merchantInfo': 2,
                            'v2/p2p/orderList': 2,
                            'v2/p2p/advList': 2,
                        },
                    },
                    'broker': {
                        'get': {
                            'broker/v1/account/info': 2, // 10 times/1s (UID) => 20/10 = 2
                            'broker/v1/account/sub-list': 20, // 1 times/1s (UID) => 20/1 = 20
                            'broker/v1/account/sub-email': 20, // 1 times/1s (UID) => 20/1 = 20
                            'broker/v1/account/sub-spot-assets': 2, // 10 times/1s (UID) => 20/10 = 2
                            'broker/v1/account/sub-future-assets': 2, // 10 times/1s (UID) => 20/10 = 2
                            'broker/v1/account/subaccount-transfer': 1, // unknown
                            'broker/v1/account/subaccount-deposit': 1, // unknown
                            'broker/v1/account/subaccount-withdrawal': 1, // unknown
                            'broker/v1/account/sub-api-list': 2, // 10 times/1s (UID) => 20/10 = 2
                            'v2/broker/account/info': 2,
                            'v2/broker/account/subaccount-list': 20,
                            'v2/broker/account/subaccount-email': 2,
                            'v2/broker/account/subaccount-spot-assets': 2,
                            'v2/broker/account/subaccount-future-assets': 2,
                            'v2/broker/manage/subaccount-apikey-list': 2,
                        },
                        'post': {
                            'broker/v1/account/sub-create': 20, // 1 times/1s (UID) => 20/1 = 20
                            'broker/v1/account/sub-modify': 20, // 1 times/1s (UID) => 20/1 = 20
                            'broker/v1/account/sub-modify-email': 20, // 1 times/1s (UID) => 20/1 = 20
                            'broker/v1/account/sub-address': 2, // 10 times/1s (UID) => 20/10 = 2
                            'broker/v1/account/sub-withdrawal': 2, // 10 times/1s (UID) => 20/10 = 2
                            'broker/v1/account/sub-auto-transfer': 4, // 5 times/1s (UID) => 20/5 = 4
                            'broker/v1/account/sub-api-create': 2, // 10 times/1s (UID) => 20/10 = 2
                            'broker/v1/account/sub-api-modify': 2, // 10 times/1s (UID) => 20/10 = 2
                            'v2/broker/account/modify-subaccount-email': 2,
                            'v2/broker/account/create-subaccount': 20,
                            'v2/broker/account/modify-subaccount': 20,
                            'v2/broker/account/subaccount-address': 2,
                            'v2/broker/account/subaccount-withdrawal': 2,
                            'v2/broker/account/set-subaccount-autotransfer': 2,
                            'v2/broker/manage/create-subaccount-apikey': 2,
                            'v2/broker/manage/modify-subaccount-apikey': 2,
                        },
                    },
                    'margin': {
                        'get': {
                            'margin/v1/cross/account/riskRate': 2, // 10 times/1s (UID) => 20/10 = 2
                            'margin/v1/cross/account/maxTransferOutAmount': 2, // 10 times/1s (UID) => 20/10 = 2
                            'margin/v1/isolated/account/maxTransferOutAmount': 2, // 10 times/1s (UID) => 20/10 = 2
                            'margin/v1/isolated/order/openOrders': 2, // 10 times/1s (UID) => 20/10 = 2
                            'margin/v1/isolated/order/history': 2, // 10 times/1s (UID) => 20/10 = 2
                            'margin/v1/isolated/order/fills': 2, // 10 times/1s (UID) => 20/10 = 2
                            'margin/v1/isolated/loan/list': 2, // 10 times/1s (UID) => 20/10 = 2
                            'margin/v1/isolated/repay/list': 2, // 10 times/1s (UID) => 20/10 = 2
                            'margin/v1/isolated/interest/list': 2, // 10 times/1s (UID) => 20/10 = 2
                            'margin/v1/isolated/liquidation/list': 2, // 10 times/1s (UID) => 20/10 = 2
                            'margin/v1/isolated/fin/list': 2, // 10 times/1s (UID) => 20/10 = 2
                            'margin/v1/cross/order/openOrders': 2, // 10 times/1s (UID) => 20/10 = 2
                            'margin/v1/cross/order/history': 2, // 10 times/1s (UID) => 20/10 = 2
                            'margin/v1/cross/order/fills': 2, // 10 times/1s (UID) => 20/10 = 2
                            'margin/v1/cross/loan/list': 2, // 10 times/1s (UID) => 20/10 = 2
                            'margin/v1/cross/repay/list': 2, // 10 times/1s (UID) => 20/10 = 2
                            'margin/v1/cross/interest/list': 2, // 10 times/1s (UID) => 20/10 = 2
                            'margin/v1/cross/liquidation/list': 2, // 10 times/1s (UID) => 20/10 = 2
                            'margin/v1/cross/fin/list': 2, // 10 times/1s (UID) => 20/10 = 2
                            'margin/v1/cross/account/assets': 2, // 10 times/1s (IP) => 20/10 = 2
                            'margin/v1/isolated/account/assets': 2, // 10 times/1s (IP) => 20/10 = 2
                            'v2/margin/crossed/borrow-history': 2,
                            'v2/margin/crossed/repay-history': 2,
                            'v2/margin/crossed/interest-history': 2,
                            'v2/margin/crossed/liquidation-history': 2,
                            'v2/margin/crossed/financial-records': 2,
                            'v2/margin/crossed/account/assets': 2,
                            'v2/margin/crossed/account/risk-rate': 2,
                            'v2/margin/crossed/account/max-borrowable-amount': 2,
                            'v2/margin/crossed/account/max-transfer-out-amount': 2,
                            'v2/margin/crossed/interest-rate-and-limit': 2,
                            'v2/margin/crossed/tier-data': 2,
                            'v2/margin/crossed/open-orders': 2,
                            'v2/margin/crossed/history-orders': 2,
                            'v2/margin/crossed/fills': 2,
                            'v2/margin/isolated/borrow-history': 2,
                            'v2/margin/isolated/repay-history': 2,
                            'v2/margin/isolated/interest-history': 2,
                            'v2/margin/isolated/liquidation-history': 2,
                            'v2/margin/isolated/financial-records': 2,
                            'v2/margin/isolated/account/assets': 2,
                            'v2/margin/isolated/account/risk-rate': 2,
                            'v2/margin/isolated/account/max-borrowable-amount': 2,
                            'v2/margin/isolated/account/max-transfer-out-amount': 2,
                            'v2/margin/isolated/interest-rate-and-limit': 2,
                            'v2/margin/isolated/tier-data': 2,
                            'v2/margin/isolated/open-orders': 2,
                            'v2/margin/isolated/history-orders': 2,
                            'v2/margin/isolated/fills': 2,
                        },
                        'post': {
                            'margin/v1/cross/account/borrow': 2, // 10 times/1s (UID) => 20/10 = 2
                            'margin/v1/isolated/account/borrow': 2, // 10 times/1s (UID) => 20/10 = 2
                            'margin/v1/cross/account/repay': 2, // 10 times/1s (UID) => 20/10 = 2
                            'margin/v1/isolated/account/repay': 2, // 10 times/1s (UID) => 20/10 = 2
                            'margin/v1/isolated/account/riskRate': 2, // 10 times/1s (UID) => 20/10 = 2
                            'margin/v1/cross/account/maxBorrowableAmount': 2, // 10 times/1s (UID) => 20/10 = 2
                            'margin/v1/isolated/account/maxBorrowableAmount': 2, // 10 times/1s (UID) => 20/10 = 2
                            'margin/v1/isolated/account/flashRepay': 2, // 10 times/1s (UID) => 20/10 = 2
                            'margin/v1/isolated/account/queryFlashRepayStatus': 2, // 10 times/1s (UID) => 20/10 = 2
                            'margin/v1/cross/account/flashRepay': 2, // 10 times/1s (UID) => 20/10 = 2
                            'margin/v1/cross/account/queryFlashRepayStatus': 2, // 10 times/1s (UID) => 20/10 = 2
                            'margin/v1/isolated/order/placeOrder': 4, // 5 times/1s (UID) => 20/5 = 4
                            'margin/v1/isolated/order/batchPlaceOrder': 4, // 5 times/1s (UID) => 20/5 = 4
                            'margin/v1/isolated/order/cancelOrder': 2, // 10 times/1s (UID) => 20/10 = 2
                            'margin/v1/isolated/order/batchCancelOrder': 2, // 10 times/1s (UID) => 20/10 = 2
                            'margin/v1/cross/order/placeOrder': 2, // 10 times/1s (UID) => 20/10 = 2
                            'margin/v1/cross/order/batchPlaceOrder': 2, // 10 times/1s (UID) => 20/10 = 2
                            'margin/v1/cross/order/cancelOrder': 2, // 10 times/1s (UID) => 20/10 = 2
                            'margin/v1/cross/order/batchCancelOrder': 2, // 10 times/1s (UID) => 20/10 = 2
                            'v2/margin/crossed/account/borrow': 2,
                            'v2/margin/crossed/account/repay': 2,
                            'v2/margin/crossed/account/flash-repay': 2,
                            'v2/margin/crossed/account/query-flash-repay-status': 2,
                            'v2/margin/crossed/place-order': 2,
                            'v2/margin/crossed/batch-place-order': 2,
                            'v2/margin/crossed/cancel-order': 2,
                            'v2/margin/crossed/batch-cancel-order': 2,
                            'v2/margin/isolated/account/borrow': 2,
                            'v2/margin/isolated/account/repay': 2,
                            'v2/margin/isolated/account/flash-repay': 2,
                            'v2/margin/isolated/account/query-flash-repay-status': 2,
                            'v2/margin/isolated/place-order': 2,
                            'v2/margin/isolated/batch-place-order': 2,
                            'v2/margin/isolated/cancel-order': 2,
                            'v2/margin/isolated/batch-cancel-order': 2,
                        },
                    },
                    'copy': {
                        'get': {
                            'v2/copy/mix-trader/order-current-track': 2,
                            'v2/copy/mix-trader/order-history-track': 2,
                            'v2/copy/mix-trader/order-total-detail': 2,
                            'v2/copy/mix-trader/profit-history-summarys': 1,
                            'v2/copy/mix-trader/profit-history-details': 1,
                            'v2/copy/mix-trader/profit-details': 1,
                            'v2/copy/mix-trader/profits-group-coin-date': 1,
                            'v2/copy/mix-trader/config-query-symbols': 1,
                            'v2/copy/mix-trader/config-query-followers': 2,
                            'v2/copy/mix-follower/query-current-orders': 2,
                            'v2/copy/mix-follower/query-history-orders': 1,
                            'v2/copy/mix-follower/query-settings': 2,
                            'v2/copy/mix-follower/query-traders': 2,
                            'v2/copy/mix-follower/query-quantity-limit': 2,
                            'v2/copy/mix-broker/query-traders': 2,
                            'v2/copy/mix-broker/query-history-traces': 2,
                            'v2/copy/mix-broker/query-current-traces': 2,
                            'v2/copy/spot-trader/profit-summarys': 2,
                            'v2/copy/spot-trader/profit-history-details': 2,
                            'v2/copy/spot-trader/profit-details': 2,
                            'v2/copy/spot-trader/order-total-detail': 2,
                            'v2/copy/spot-trader/order-history-track': 2,
                            'v2/copy/spot-trader/order-current-track': 2,
                            'v2/copy/spot-trader/config-query-settings': 2,
                            'v2/copy/spot-trader/config-query-followers': 2,
                            'v2/copy/spot-follower/query-traders': 2,
                            'v2/copy/spot-follower/query-trader-symbols': 2,
                            'v2/copy/spot-follower/query-settings': 2,
                            'v2/copy/spot-follower/query-history-orders': 2,
                            'v2/copy/spot-follower/query-current-orders': 2,
                        },
                        'post': {
                            'v2/copy/mix-trader/order-modify-tpsl': 2,
                            'v2/copy/mix-trader/order-close-positions': 2,
                            'v2/copy/mix-trader/config-setting-symbols': 2,
                            'v2/copy/mix-trader/config-setting-base': 2,
                            'v2/copy/mix-trader/config-remove-follower': 2,
                            'v2/copy/mix-follower/setting-tpsl': 1,
                            'v2/copy/mix-follower/settings': 2,
                            'v2/copy/mix-follower/close-positions': 2,
                            'v2/copy/mix-follower/cancel-trader': 4,
                            'v2/copy/spot-trader/order-modify-tpsl': 2,
                            'v2/copy/spot-trader/order-close-tracking': 2,
                            'v2/copy/spot-trader/config-setting-symbols': 2,
                            'v2/copy/spot-trader/config-remove-follower': 2,
                            'v2/copy/spot-follower/stop-order': 2,
                            'v2/copy/spot-follower/settings': 2,
                            'v2/copy/spot-follower/setting-tpsl': 2,
                            'v2/copy/spot-follower/order-close-tracking': 2,
                            'v2/copy/spot-follower/cancel-trader': 2,
                        },
                    },
                    'tax': {
                        'get': {
                            'v2/tax/spot-record': 20,
                            'v2/tax/future-record': 20,
                            'v2/tax/margin-record': 20,
                            'v2/tax/p2p-record': 20,
                        },
                    },
                    'convert': {
                        'get': {
                            'v2/convert/currencies': 2,
                            'v2/convert/quoted-price': 2,
                            'v2/convert/convert-record': 2,
                            'v2/convert/bgb-convert-coin-list': 2,
                            'v2/convert/bgb-convert-records': 2,
                        },
                        'post': {
                            'v2/convert/trade': 2,
                            'v2/convert/bgb-convert': 2,
                        },
                    },
                    'earn': {
                        'get': {
                            'v2/earn/savings/product': 2,
                            'v2/earn/savings/account': 2,
                            'v2/earn/savings/assets': 2,
                            'v2/earn/savings/records': 2,
                            'v2/earn/savings/subscribe-info': 2,
                            'v2/earn/savings/subscribe-result': 2,
                            'v2/earn/savings/redeem-result': 2,
                            'v2/earn/sharkfin/product': 2,
                            'v2/earn/sharkfin/account': 2,
                            'v2/earn/sharkfin/assets': 2,
                            'v2/earn/sharkfin/records': 2,
                            'v2/earn/sharkfin/subscribe-info': 2,
                            'v2/earn/sharkfin/subscribe-result': 4,
                            'v2/earn/loan/ongoing-orders': 2,
                            'v2/earn/loan/repay-history': 2,
                            'v2/earn/loan/revise-history': 2,
                            'v2/earn/loan/borrow-history': 2,
                            'v2/earn/loan/debts': 2,
                            'v2/earn/loan/reduces': 2,
                        },
                        'post': {
                            'v2/earn/savings/subscribe': 2,
                            'v2/earn/savings/redeem': 2,
                            'v2/earn/sharkfin/subscribe': 2,
                            'v2/earn/loan/borrow': 2,
                            'v2/earn/loan/repay': 2,
                            'v2/earn/loan/revise-pledge': 2,
                        },
                    },
                    'common': {
                        'get': {
                            'v2/common/trade-rate': 2,
                        },
                    },
                },
            },
            'fees': {
                'spot': {
                    'taker': this.parseNumber ('0.002'),
                    'maker': this.parseNumber ('0.002'),
                },
                'swap': {
                    'taker': this.parseNumber ('0.0006'),
                    'maker': this.parseNumber ('0.0004'),
                },
            },
            'requiredCredentials': {
                'apiKey': true,
                'secret': true,
                'password': true,
            },
            'exceptions': {
                // http error codes
                // 400 Bad Request — Invalid request format
                // 401 Unauthorized — Invalid API Key
                // 403 Forbidden — You do not have access to the requested resource
                // 404 Not Found
                // 500 Internal Server Error — We had a problem with our server
                'exact': {
                    '1': ExchangeError, // { "code": 1, "message": "System error" }
                    // undocumented
                    'failure to get a peer from the ring-balancer': ExchangeNotAvailable, // { "message": "failure to get a peer from the ring-balancer" }
                    '4010': PermissionDenied, // { "code": 4010, "message": "For the security of your funds, withdrawals are not permitted within 24 hours after changing fund password  / mobile number / Google Authenticator settings " }
                    // common
                    // '0': ExchangeError, // 200 successful,when the order placement / cancellation / operation is successful
                    '4001': ExchangeError, // no data received in 30s
                    '4002': ExchangeError, // Buffer full. cannot write data
                    // --------------------------------------------------------
                    '30001': AuthenticationError, // { "code": 30001, "message": 'request header "OK_ACCESS_KEY" cannot be blank'}
                    '30002': AuthenticationError, // { "code": 30002, "message": 'request header "OK_ACCESS_SIGN" cannot be blank'}
                    '30003': AuthenticationError, // { "code": 30003, "message": 'request header "OK_ACCESS_TIMESTAMP" cannot be blank'}
                    '30004': AuthenticationError, // { "code": 30004, "message": 'request header "OK_ACCESS_PASSPHRASE" cannot be blank'}
                    '30005': InvalidNonce, // { "code": 30005, "message": "invalid OK_ACCESS_TIMESTAMP" }
                    '30006': AuthenticationError, // { "code": 30006, "message": "invalid OK_ACCESS_KEY" }
                    '30007': BadRequest, // { "code": 30007, "message": 'invalid Content_Type, please use "application/json" format'}
                    '30008': RequestTimeout, // { "code": 30008, "message": "timestamp request expired" }
                    '30009': ExchangeError, // { "code": 30009, "message": "system error" }
                    '30010': AuthenticationError, // { "code": 30010, "message": "API validation failed" }
                    '30011': PermissionDenied, // { "code": 30011, "message": "invalid IP" }
                    '30012': AuthenticationError, // { "code": 30012, "message": "invalid authorization" }
                    '30013': AuthenticationError, // { "code": 30013, "message": "invalid sign" }
                    '30014': DDoSProtection, // { "code": 30014, "message": "request too frequent" }
                    '30015': AuthenticationError, // { "code": 30015, "message": 'request header "OK_ACCESS_PASSPHRASE" incorrect'}
                    '30016': ExchangeError, // { "code": 30015, "message": "you are using v1 apiKey, please use v1 endpoint. If you would like to use v3 endpoint, please subscribe to v3 apiKey" }
                    '30017': ExchangeError, // { "code": 30017, "message": "apikey's broker id does not match" }
                    '30018': ExchangeError, // { "code": 30018, "message": "apikey's domain does not match" }
                    '30019': ExchangeNotAvailable, // { "code": 30019, "message": "Api is offline or unavailable" }
                    '30020': BadRequest, // { "code": 30020, "message": "body cannot be blank" }
                    '30021': BadRequest, // { "code": 30021, "message": "Json data format error" }, { "code": 30021, "message": "json data format error" }
                    '30022': PermissionDenied, // { "code": 30022, "message": "Api has been frozen" }
                    '30023': BadRequest, // { "code": 30023, "message": "{0} parameter cannot be blank" }
                    '30024': BadSymbol, // {"code":30024,"message":"\"instrument_id\" is an invalid parameter"}
                    '30025': BadRequest, // { "code": 30025, "message": "{0} parameter category error" }
                    '30026': DDoSProtection, // { "code": 30026, "message": "requested too frequent" }
                    '30027': AuthenticationError, // { "code": 30027, "message": "login failure" }
                    '30028': PermissionDenied, // { "code": 30028, "message": "unauthorized execution" }
                    '30029': AccountSuspended, // { "code": 30029, "message": "account suspended" }
                    '30030': ExchangeError, // { "code": 30030, "message": "endpoint request failed. Please try again" }
                    '30031': BadRequest, // { "code": 30031, "message": "token does not exist" }
                    '30032': BadSymbol, // { "code": 30032, "message": "pair does not exist" }
                    '30033': BadRequest, // { "code": 30033, "message": "exchange domain does not exist" }
                    '30034': ExchangeError, // { "code": 30034, "message": "exchange ID does not exist" }
                    '30035': ExchangeError, // { "code": 30035, "message": "trading is not supported in this website" }
                    '30036': ExchangeError, // { "code": 30036, "message": "no relevant data" }
                    '30037': ExchangeNotAvailable, // { "code": 30037, "message": "endpoint is offline or unavailable" }
                    // '30038': AuthenticationError, // { "code": 30038, "message": "user does not exist" }
                    '30038': OnMaintenance, // {"client_oid":"","code":"30038","error_code":"30038","error_message":"Matching engine is being upgraded. Please try in about 1 minute.","message":"Matching engine is being upgraded. Please try in about 1 minute.","order_id":"-1","result":false}
                    // futures
                    '32001': AccountSuspended, // { "code": 32001, "message": "futures account suspended" }
                    '32002': PermissionDenied, // { "code": 32002, "message": "futures account does not exist" }
                    '32003': CancelPending, // { "code": 32003, "message": "canceling, please wait" }
                    '32004': ExchangeError, // { "code": 32004, "message": "you have no unfilled orders" }
                    '32005': InvalidOrder, // { "code": 32005, "message": "max order quantity" }
                    '32006': InvalidOrder, // { "code": 32006, "message": "the order price or trigger price exceeds USD 1 million" }
                    '32007': InvalidOrder, // { "code": 32007, "message": "leverage level must be the same for orders on the same side of the contract" }
                    '32008': InvalidOrder, // { "code": 32008, "message": "Max. positions to open (cross margin)" }
                    '32009': InvalidOrder, // { "code": 32009, "message": "Max. positions to open (fixed margin)" }
                    '32010': ExchangeError, // { "code": 32010, "message": "leverage cannot be changed with open positions" }
                    '32011': ExchangeError, // { "code": 32011, "message": "futures status error" }
                    '32012': ExchangeError, // { "code": 32012, "message": "futures order update error" }
                    '32013': ExchangeError, // { "code": 32013, "message": "token type is blank" }
                    '32014': ExchangeError, // { "code": 32014, "message": "your number of contracts closing is larger than the number of contracts available" }
                    '32015': ExchangeError, // { "code": 32015, "message": "margin ratio is lower than 100% before opening positions" }
                    '32016': ExchangeError, // { "code": 32016, "message": "margin ratio is lower than 100% after opening position" }
                    '32017': ExchangeError, // { "code": 32017, "message": "no BBO" }
                    '32018': ExchangeError, // { "code": 32018, "message": "the order quantity is less than 1, please try again" }
                    '32019': ExchangeError, // { "code": 32019, "message": "the order price deviates from the price of the previous minute by more than 3%" }
                    '32020': ExchangeError, // { "code": 32020, "message": "the price is not in the range of the price limit" }
                    '32021': ExchangeError, // { "code": 32021, "message": "leverage error" }
                    '32022': ExchangeError, // { "code": 32022, "message": "this function is not supported in your country or region according to the regulations" }
                    '32023': ExchangeError, // { "code": 32023, "message": "this account has outstanding loan" }
                    '32024': ExchangeError, // { "code": 32024, "message": "order cannot be placed during delivery" }
                    '32025': ExchangeError, // { "code": 32025, "message": "order cannot be placed during settlement" }
                    '32026': ExchangeError, // { "code": 32026, "message": "your account is restricted from opening positions" }
                    '32027': ExchangeError, // { "code": 32027, "message": "cancelled over 20 orders" }
                    '32028': AccountSuspended, // { "code": 32028, "message": "account is suspended and liquidated" }
                    '32029': ExchangeError, // { "code": 32029, "message": "order info does not exist" }
                    '32030': InvalidOrder, // The order cannot be cancelled
                    '32031': ArgumentsRequired, // client_oid or order_id is required.
                    '32038': AuthenticationError, // User does not exist
                    '32040': ExchangeError, // User have open contract orders or position
                    '32044': ExchangeError, // { "code": 32044, "message": "The margin ratio after submitting this order is lower than the minimum requirement ({0}) for your tier." }
                    '32045': ExchangeError, // String of commission over 1 million
                    '32046': ExchangeError, // Each user can hold up to 10 trade plans at the same time
                    '32047': ExchangeError, // system error
                    '32048': InvalidOrder, // Order strategy track range error
                    '32049': ExchangeError, // Each user can hold up to 10 track plans at the same time
                    '32050': InvalidOrder, // Order strategy rang error
                    '32051': InvalidOrder, // Order strategy ice depth error
                    '32052': ExchangeError, // String of commission over 100 thousand
                    '32053': ExchangeError, // Each user can hold up to 6 ice plans at the same time
                    '32057': ExchangeError, // The order price is zero. Market-close-all function cannot be executed
                    '32054': ExchangeError, // Trade not allow
                    '32055': InvalidOrder, // cancel order error
                    '32056': ExchangeError, // iceberg per order average should between {0}-{1} contracts
                    '32058': ExchangeError, // Each user can hold up to 6 initiative plans at the same time
                    '32059': InvalidOrder, // Total amount should exceed per order amount
                    '32060': InvalidOrder, // Order strategy type error
                    '32061': InvalidOrder, // Order strategy initiative limit error
                    '32062': InvalidOrder, // Order strategy initiative range error
                    '32063': InvalidOrder, // Order strategy initiative rate error
                    '32064': ExchangeError, // Time Stringerval of orders should set between 5-120s
                    '32065': ExchangeError, // Close amount exceeds the limit of Market-close-all (999 for BTC, and 9999 for the rest tokens)
                    '32066': ExchangeError, // You have open orders. Please cancel all open orders before changing your leverage level.
                    '32067': ExchangeError, // Account equity < required margin in this setting. Please adjust your leverage level again.
                    '32068': ExchangeError, // The margin for this position will fall short of the required margin in this setting. Please adjust your leverage level or increase your margin to proceed.
                    '32069': ExchangeError, // Target leverage level too low. Your account balance is insufficient to cover the margin required. Please adjust the leverage level again.
                    '32070': ExchangeError, // Please check open position or unfilled order
                    '32071': ExchangeError, // Your current liquidation mode does not support this action.
                    '32072': ExchangeError, // The highest available margin for your order’s tier is {0}. Please edit your margin and place a new order.
                    '32073': ExchangeError, // The action does not apply to the token
                    '32074': ExchangeError, // The number of contracts of your position, open orders, and the current order has exceeded the maximum order limit of this asset.
                    '32075': ExchangeError, // Account risk rate breach
                    '32076': ExchangeError, // Liquidation of the holding position(s) at market price will require cancellation of all pending close orders of the contracts.
                    '32077': ExchangeError, // Your margin for this asset in futures account is insufficient and the position has been taken over for liquidation. (You will not be able to place orders, close positions, transfer funds, or add margin during this period of time. Your account will be restored after the liquidation is complete.)
                    '32078': ExchangeError, // Please cancel all open orders before switching the liquidation mode(Please cancel all open orders before switching the liquidation mode)
                    '32079': ExchangeError, // Your open positions are at high risk.(Please add margin or reduce positions before switching the mode)
                    '32080': ExchangeError, // Funds cannot be transferred out within 30 minutes after futures settlement
                    '32083': ExchangeError, // The number of contracts should be a positive multiple of %%. Please place your order again
                    // token and margin trading
                    '33001': PermissionDenied, // { "code": 33001, "message": "margin account for this pair is not enabled yet" }
                    '33002': AccountSuspended, // { "code": 33002, "message": "margin account for this pair is suspended" }
                    '33003': InsufficientFunds, // { "code": 33003, "message": "no loan balance" }
                    '33004': ExchangeError, // { "code": 33004, "message": "loan amount cannot be smaller than the minimum limit" }
                    '33005': ExchangeError, // { "code": 33005, "message": "repayment amount must exceed 0" }
                    '33006': ExchangeError, // { "code": 33006, "message": "loan order not found" }
                    '33007': ExchangeError, // { "code": 33007, "message": "status not found" }
                    '33008': InsufficientFunds, // { "code": 33008, "message": "loan amount cannot exceed the maximum limit" }
                    '33009': ExchangeError, // { "code": 33009, "message": "user ID is blank" }
                    '33010': ExchangeError, // { "code": 33010, "message": "you cannot cancel an order during session 2 of call auction" }
                    '33011': ExchangeError, // { "code": 33011, "message": "no new market data" }
                    '33012': ExchangeError, // { "code": 33012, "message": "order cancellation failed" }
                    '33013': InvalidOrder, // { "code": 33013, "message": "order placement failed" }
                    '33014': OrderNotFound, // { "code": 33014, "message": "order does not exist" }
                    '33015': InvalidOrder, // { "code": 33015, "message": "exceeded maximum limit" }
                    '33016': ExchangeError, // { "code": 33016, "message": "margin trading is not open for this token" }
                    '33017': InsufficientFunds, // { "code": 33017, "message": "insufficient balance" }
                    '33018': ExchangeError, // { "code": 33018, "message": "this parameter must be smaller than 1" }
                    '33020': ExchangeError, // { "code": 33020, "message": "request not supported" }
                    '33021': BadRequest, // { "code": 33021, "message": "token and the pair do not match" }
                    '33022': InvalidOrder, // { "code": 33022, "message": "pair and the order do not match" }
                    '33023': ExchangeError, // { "code": 33023, "message": "you can only place market orders during call auction" }
                    '33024': InvalidOrder, // { "code": 33024, "message": "trading amount too small" }
                    '33025': InvalidOrder, // { "code": 33025, "message": "base token amount is blank" }
                    '33026': ExchangeError, // { "code": 33026, "message": "transaction completed" }
                    '33027': InvalidOrder, // { "code": 33027, "message": "cancelled order or order cancelling" }
                    '33028': InvalidOrder, // { "code": 33028, "message": "the decimal places of the trading price exceeded the limit" }
                    '33029': InvalidOrder, // { "code": 33029, "message": "the decimal places of the trading size exceeded the limit" }
                    '33034': ExchangeError, // { "code": 33034, "message": "You can only place limit order after Call Auction has started" }
                    '33035': ExchangeError, // This type of order cannot be canceled(This type of order cannot be canceled)
                    '33036': ExchangeError, // Exceeding the limit of entrust order
                    '33037': ExchangeError, // The buy order price should be lower than 130% of the trigger price
                    '33038': ExchangeError, // The sell order price should be higher than 70% of the trigger price
                    '33039': ExchangeError, // The limit of callback rate is 0 < x <= 5%
                    '33040': ExchangeError, // The trigger price of a buy order should be lower than the latest transaction price
                    '33041': ExchangeError, // The trigger price of a sell order should be higher than the latest transaction price
                    '33042': ExchangeError, // The limit of price variance is 0 < x <= 1%
                    '33043': ExchangeError, // The total amount must be larger than 0
                    '33044': ExchangeError, // The average amount should be 1/1000 * total amount <= x <= total amount
                    '33045': ExchangeError, // The price should not be 0, including trigger price, order price, and price limit
                    '33046': ExchangeError, // Price variance should be 0 < x <= 1%
                    '33047': ExchangeError, // Sweep ratio should be 0 < x <= 100%
                    '33048': ExchangeError, // Per order limit: Total amount/1000 < x <= Total amount
                    '33049': ExchangeError, // Total amount should be X > 0
                    '33050': ExchangeError, // Time interval should be 5 <= x <= 120s
                    '33051': ExchangeError, // cancel order number not higher limit: plan and track entrust no more than 10, ice and time entrust no more than 6
                    '33059': BadRequest, // { "code": 33059, "message": "client_oid or order_id is required" }
                    '33060': BadRequest, // { "code": 33060, "message": "Only fill in either parameter client_oid or order_id" }
                    '33061': ExchangeError, // Value of a single market price order cannot exceed 100,000 USD
                    '33062': ExchangeError, // The leverage ratio is too high. The borrowed position has exceeded the maximum position of this leverage ratio. Please readjust the leverage ratio
                    '33063': ExchangeError, // Leverage multiple is too low, there is insufficient margin in the account, please readjust the leverage ratio
                    '33064': ExchangeError, // The setting of the leverage ratio cannot be less than 2, please readjust the leverage ratio
                    '33065': ExchangeError, // Leverage ratio exceeds maximum leverage ratio, please readjust leverage ratio
                    // account
                    '21009': ExchangeError, // Funds cannot be transferred out within 30 minutes after swap settlement(Funds cannot be transferred out within 30 minutes after swap settlement)
                    '34001': PermissionDenied, // { "code": 34001, "message": "withdrawal suspended" }
                    '34002': InvalidAddress, // { "code": 34002, "message": "please add a withdrawal address" }
                    '34003': ExchangeError, // { "code": 34003, "message": "sorry, this token cannot be withdrawn to xx at the moment" }
                    '34004': ExchangeError, // { "code": 34004, "message": "withdrawal fee is smaller than minimum limit" }
                    '34005': ExchangeError, // { "code": 34005, "message": "withdrawal fee exceeds the maximum limit" }
                    '34006': ExchangeError, // { "code": 34006, "message": "withdrawal amount is lower than the minimum limit" }
                    '34007': ExchangeError, // { "code": 34007, "message": "withdrawal amount exceeds the maximum limit" }
                    '34008': InsufficientFunds, // { "code": 34008, "message": "insufficient balance" }
                    '34009': ExchangeError, // { "code": 34009, "message": "your withdrawal amount exceeds the daily limit" }
                    '34010': ExchangeError, // { "code": 34010, "message": "transfer amount must be larger than 0" }
                    '34011': ExchangeError, // { "code": 34011, "message": "conditions not met" }
                    '34012': ExchangeError, // { "code": 34012, "message": "the minimum withdrawal amount for NEO is 1, and the amount must be an integer" }
                    '34013': ExchangeError, // { "code": 34013, "message": "please transfer" }
                    '34014': ExchangeError, // { "code": 34014, "message": "transfer limited" }
                    '34015': ExchangeError, // { "code": 34015, "message": "subaccount does not exist" }
                    '34016': PermissionDenied, // { "code": 34016, "message": "transfer suspended" }
                    '34017': AccountSuspended, // { "code": 34017, "message": "account suspended" }
                    '34018': AuthenticationError, // { "code": 34018, "message": "incorrect trades password" }
                    '34019': PermissionDenied, // { "code": 34019, "message": "please bind your email before withdrawal" }
                    '34020': PermissionDenied, // { "code": 34020, "message": "please bind your funds password before withdrawal" }
                    '34021': InvalidAddress, // { "code": 34021, "message": "Not verified address" }
                    '34022': ExchangeError, // { "code": 34022, "message": "Withdrawals are not available for sub accounts" }
                    '34023': PermissionDenied, // { "code": 34023, "message": "Please enable futures trading before transferring your funds" }
                    '34026': ExchangeError, // transfer too frequently(transfer too frequently)
                    '34036': ExchangeError, // Parameter is incorrect, please refer to API documentation
                    '34037': ExchangeError, // Get the sub-account balance interface, account type is not supported
                    '34038': ExchangeError, // Since your C2C transaction is unusual, you are restricted from fund transfer. Please contact our customer support to cancel the restriction
                    '34039': ExchangeError, // You are now restricted from transferring out your funds due to abnormal trades on C2C Market. Please transfer your fund on our website or app instead to verify your identity
                    // swap
                    '35001': ExchangeError, // { "code": 35001, "message": "Contract does not exist" }
                    '35002': ExchangeError, // { "code": 35002, "message": "Contract settling" }
                    '35003': ExchangeError, // { "code": 35003, "message": "Contract paused" }
                    '35004': ExchangeError, // { "code": 35004, "message": "Contract pending settlement" }
                    '35005': AuthenticationError, // { "code": 35005, "message": "User does not exist" }
                    '35008': InvalidOrder, // { "code": 35008, "message": "Risk ratio too high" }
                    '35010': InvalidOrder, // { "code": 35010, "message": "Position closing too large" }
                    '35012': InvalidOrder, // { "code": 35012, "message": "Incorrect order size" }
                    '35014': InvalidOrder, // { "code": 35014, "message": "Order price is not within limit" }
                    '35015': InvalidOrder, // { "code": 35015, "message": "Invalid leverage level" }
                    '35017': ExchangeError, // { "code": 35017, "message": "Open orders exist" }
                    '35019': InvalidOrder, // { "code": 35019, "message": "Order size too large" }
                    '35020': InvalidOrder, // { "code": 35020, "message": "Order price too high" }
                    '35021': InvalidOrder, // { "code": 35021, "message": "Order size exceeded current tier limit" }
                    '35022': ExchangeError, // { "code": 35022, "message": "Contract status error" }
                    '35024': ExchangeError, // { "code": 35024, "message": "Contract not initialized" }
                    '35025': InsufficientFunds, // { "code": 35025, "message": "No account balance" }
                    '35026': ExchangeError, // { "code": 35026, "message": "Contract settings not initialized" }
                    '35029': OrderNotFound, // { "code": 35029, "message": "Order does not exist" }
                    '35030': InvalidOrder, // { "code": 35030, "message": "Order size too large" }
                    '35031': InvalidOrder, // { "code": 35031, "message": "Cancel order size too large" }
                    '35032': ExchangeError, // { "code": 35032, "message": "Invalid user status" }
                    '35037': ExchangeError, // No last traded price in cache
                    '35039': ExchangeError, // { "code": 35039, "message": "Open order quantity exceeds limit" }
                    '35040': InvalidOrder, // {"error_message":"Invalid order type","result":"true","error_code":"35040","order_id":"-1"}
                    '35044': ExchangeError, // { "code": 35044, "message": "Invalid order status" }
                    '35046': InsufficientFunds, // { "code": 35046, "message": "Negative account balance" }
                    '35047': InsufficientFunds, // { "code": 35047, "message": "Insufficient account balance" }
                    '35048': ExchangeError, // { "code": 35048, "message": "User contract is frozen and liquidating" }
                    '35049': InvalidOrder, // { "code": 35049, "message": "Invalid order type" }
                    '35050': InvalidOrder, // { "code": 35050, "message": "Position settings are blank" }
                    '35052': InsufficientFunds, // { "code": 35052, "message": "Insufficient cross margin" }
                    '35053': ExchangeError, // { "code": 35053, "message": "Account risk too high" }
                    '35055': InsufficientFunds, // { "code": 35055, "message": "Insufficient account balance" }
                    '35057': ExchangeError, // { "code": 35057, "message": "No last traded price" }
                    '35058': ExchangeError, // { "code": 35058, "message": "No limit" }
                    '35059': BadRequest, // { "code": 35059, "message": "client_oid or order_id is required" }
                    '35060': BadRequest, // { "code": 35060, "message": "Only fill in either parameter client_oid or order_id" }
                    '35061': BadRequest, // { "code": 35061, "message": "Invalid instrument_id" }
                    '35062': InvalidOrder, // { "code": 35062, "message": "Invalid match_price" }
                    '35063': InvalidOrder, // { "code": 35063, "message": "Invalid order_size" }
                    '35064': InvalidOrder, // { "code": 35064, "message": "Invalid client_oid" }
                    '35066': InvalidOrder, // Order interval error
                    '35067': InvalidOrder, // Time-weighted order ratio error
                    '35068': InvalidOrder, // Time-weighted order range error
                    '35069': InvalidOrder, // Time-weighted single transaction limit error
                    '35070': InvalidOrder, // Algo order type error
                    '35071': InvalidOrder, // Order total must be larger than single order limit
                    '35072': InvalidOrder, // Maximum 6 unfulfilled time-weighted orders can be held at the same time
                    '35073': InvalidOrder, // Order price is 0. Market-close-all not available
                    '35074': InvalidOrder, // Iceberg order single transaction average error
                    '35075': InvalidOrder, // Failed to cancel order
                    '35076': InvalidOrder, // LTC 20x leverage. Not allowed to open position
                    '35077': InvalidOrder, // Maximum 6 unfulfilled iceberg orders can be held at the same time
                    '35078': InvalidOrder, // Order amount exceeded 100,000
                    '35079': InvalidOrder, // Iceberg order price variance error
                    '35080': InvalidOrder, // Callback rate error
                    '35081': InvalidOrder, // Maximum 10 unfulfilled trail orders can be held at the same time
                    '35082': InvalidOrder, // Trail order callback rate error
                    '35083': InvalidOrder, // Each user can only hold a maximum of 10 unfulfilled stop-limit orders at the same time
                    '35084': InvalidOrder, // Order amount exceeded 1 million
                    '35085': InvalidOrder, // Order amount is not in the correct range
                    '35086': InvalidOrder, // Price exceeds 100 thousand
                    '35087': InvalidOrder, // Price exceeds 100 thousand
                    '35088': InvalidOrder, // Average amount error
                    '35089': InvalidOrder, // Price exceeds 100 thousand
                    '35090': ExchangeError, // No stop-limit orders available for cancelation
                    '35091': ExchangeError, // No trail orders available for cancellation
                    '35092': ExchangeError, // No iceberg orders available for cancellation
                    '35093': ExchangeError, // No trail orders available for cancellation
                    '35094': ExchangeError, // Stop-limit order last traded price error
                    '35095': BadRequest, // Instrument_id error
                    '35096': ExchangeError, // Algo order status error
                    '35097': ExchangeError, // Order status and order ID cannot exist at the same time
                    '35098': ExchangeError, // An order status or order ID must exist
                    '35099': ExchangeError, // Algo order ID error
                    // option
                    '36001': BadRequest, // Invalid underlying index.
                    '36002': BadRequest, // Instrument does not exist.
                    '36005': ExchangeError, // Instrument status is invalid.
                    '36101': AuthenticationError, // Account does not exist.
                    '36102': PermissionDenied, // Account status is invalid.
                    '36103': AccountSuspended, // Account is suspended due to ongoing liquidation.
                    '36104': PermissionDenied, // Account is not enabled for options trading.
                    '36105': PermissionDenied, // Please enable the account for option contract.
                    '36106': AccountSuspended, // Funds cannot be transferred in or out, as account is suspended.
                    '36107': PermissionDenied, // Funds cannot be transferred out within 30 minutes after option exercising or settlement.
                    '36108': InsufficientFunds, // Funds cannot be transferred in or out, as equity of the account is less than zero.
                    '36109': PermissionDenied, // Funds cannot be transferred in or out during option exercising or settlement.
                    '36201': PermissionDenied, // New order function is blocked.
                    '36202': PermissionDenied, // Account does not have permission to short option.
                    '36203': InvalidOrder, // Invalid format for client_oid.
                    '36204': ExchangeError, // Invalid format for request_id.
                    '36205': BadRequest, // Instrument id does not match underlying index.
                    '36206': BadRequest, // Order_id and client_oid can not be used at the same time.
                    '36207': InvalidOrder, // Either order price or fartouch price must be present.
                    '36208': InvalidOrder, // Either order price or size must be present.
                    '36209': InvalidOrder, // Either order_id or client_oid must be present.
                    '36210': InvalidOrder, // Either order_ids or client_oids must be present.
                    '36211': InvalidOrder, // Exceeding max batch size for order submission.
                    '36212': InvalidOrder, // Exceeding max batch size for oder cancellation.
                    '36213': InvalidOrder, // Exceeding max batch size for order amendment.
                    '36214': ExchangeError, // Instrument does not have valid bid/ask quote.
                    '36216': OrderNotFound, // Order does not exist.
                    '36217': InvalidOrder, // Order submission failed.
                    '36218': InvalidOrder, // Order cancellation failed.
                    '36219': InvalidOrder, // Order amendment failed.
                    '36220': InvalidOrder, // Order is pending cancel.
                    '36221': InvalidOrder, // Order qty is not valid multiple of lot size.
                    '36222': InvalidOrder, // Order price is breaching highest buy limit.
                    '36223': InvalidOrder, // Order price is breaching lowest sell limit.
                    '36224': InvalidOrder, // Exceeding max order size.
                    '36225': InvalidOrder, // Exceeding max open order count for instrument.
                    '36226': InvalidOrder, // Exceeding max open order count for underlying.
                    '36227': InvalidOrder, // Exceeding max open size across all orders for underlying
                    '36228': InvalidOrder, // Exceeding max available qty for instrument.
                    '36229': InvalidOrder, // Exceeding max available qty for underlying.
                    '36230': InvalidOrder, // Exceeding max position limit for underlying.
                    // --------------------------------------------------------
                    // swap
                    '400': BadRequest, // Bad Request
                    '401': AuthenticationError, // Unauthorized access
                    '403': PermissionDenied, // Access prohibited
                    '404': BadRequest, // Request address does not exist
                    '405': BadRequest, // The HTTP Method is not supported
                    '415': BadRequest, // The current media type is not supported
                    '429': DDoSProtection, // Too many requests
                    '500': ExchangeNotAvailable, // System busy
                    '1001': RateLimitExceeded, // The request is too frequent and has been throttled
                    '1002': ExchangeError, // {0} verifications within 24 hours
                    '1003': ExchangeError, // You failed more than {0} times today, the current operation is locked, please try again in 24 hours
                    // '00000': ExchangeError, // success
                    '40001': AuthenticationError, // ACCESS_KEY cannot be empty
                    '40002': AuthenticationError, // SECRET_KEY cannot be empty
                    '40003': AuthenticationError, // Signature cannot be empty
                    '40004': InvalidNonce, // Request timestamp expired
                    '40005': InvalidNonce, // Invalid ACCESS_TIMESTAMP
                    '40006': AuthenticationError, // Invalid ACCESS_KEY
                    '40007': BadRequest, // Invalid Content_Type
                    '40008': InvalidNonce, // Request timestamp expired
                    '40009': AuthenticationError, // sign signature error
                    '40010': AuthenticationError, // sign signature error
                    '40011': AuthenticationError, // ACCESS_PASSPHRASE cannot be empty
                    '40012': AuthenticationError, // apikey/password is incorrect
                    '40013': ExchangeError, // User status is abnormal
                    '40014': PermissionDenied, // Incorrect permissions
                    '40015': ExchangeError, // System is abnormal, please try again later
                    '40016': PermissionDenied, // The user must bind the phone or Google
                    '40017': ExchangeError, // Parameter verification failed
                    '40018': PermissionDenied, // Invalid IP
                    '40019': BadRequest, // {"code":"40019","msg":"Parameter QLCUSDT_SPBL cannot be empty","requestTime":1679196063659,"data":null}
                    '40031': AccountSuspended, // The account has been cancelled and cannot be used again
                    '40037': AuthenticationError, // Apikey does not exist
                    '40102': BadRequest, // Contract configuration does not exist, please check the parameters
                    '40103': BadRequest, // Request method cannot be empty
                    '40104': ExchangeError, // Lever adjustment failure
                    '40105': ExchangeError, // Abnormal access to current price limit data
                    '40106': ExchangeError, // Abnormal get next settlement time
                    '40107': ExchangeError, // Abnormal access to index price data
                    '40108': InvalidOrder, // Wrong order quantity
                    '40109': OrderNotFound, // The data of the order cannot be found, please confirm the order number
                    '40200': OnMaintenance, // Server upgrade, please try again later
                    '40201': InvalidOrder, // Order number cannot be empty
                    '40202': ExchangeError, // User information cannot be empty
                    '40203': BadRequest, // The amount of adjustment margin cannot be empty or negative
                    '40204': BadRequest, // Adjustment margin type cannot be empty
                    '40205': BadRequest, // Adjusted margin type data is wrong
                    '40206': BadRequest, // The direction of the adjustment margin cannot be empty
                    '40207': BadRequest, // The adjustment margin data is wrong
                    '40208': BadRequest, // The accuracy of the adjustment margin amount is incorrect
                    '40209': BadRequest, // The current page number is wrong, please confirm
                    '40300': ExchangeError, // User does not exist
                    '40301': PermissionDenied, // Permission has not been obtained yet. If you need to use it, please contact customer service
                    '40302': BadRequest, // Parameter abnormality
                    '40303': BadRequest, // Can only query up to 20,000 data
                    '40304': BadRequest, // Parameter type is abnormal
                    '40305': BadRequest, // Client_oid length is not greater than 50, and cannot be Martian characters
                    '40306': ExchangeError, // Batch processing orders can only process up to 20
                    '40308': OnMaintenance, // The contract is being temporarily maintained
                    '40309': BadSymbol, // The contract has been removed
                    '40400': ExchangeError, // Status check abnormal
                    '40401': ExchangeError, // The operation cannot be performed
                    '40402': BadRequest, // The opening direction cannot be empty
                    '40403': BadRequest, // Wrong opening direction format
                    '40404': BadRequest, // Whether to enable automatic margin call parameters cannot be empty
                    '40405': BadRequest, // Whether to enable the automatic margin call parameter type is wrong
                    '40406': BadRequest, // Whether to enable automatic margin call parameters is of unknown type
                    '40407': ExchangeError, // The query direction is not the direction entrusted by the plan
                    '40408': ExchangeError, // Wrong time range
                    '40409': ExchangeError, // Time format error
                    '40500': InvalidOrder, // Client_oid check error
                    '40501': ExchangeError, // Channel name error
                    '40502': ExchangeError, // If it is a copy user, you must pass the copy to whom
                    '40503': ExchangeError, // With the single type
                    '40504': ExchangeError, // Platform code must pass
                    '40505': ExchangeError, // Not the same as single type
                    '40506': AuthenticationError, // Platform signature error
                    '40507': AuthenticationError, // Api signature error
                    '40508': ExchangeError, // KOL is not authorized
                    '40509': ExchangeError, // Abnormal copy end
                    '40600': ExchangeError, // Copy function suspended
                    '40601': ExchangeError, // Followers cannot be KOL
                    '40602': ExchangeError, // The number of copies has reached the limit and cannot process the request
                    '40603': ExchangeError, // Abnormal copy end
                    '40604': ExchangeNotAvailable, // Server is busy, please try again later
                    '40605': ExchangeError, // Copy type, the copy number must be passed
                    '40606': ExchangeError, // The type of document number is wrong
                    '40607': ExchangeError, // Document number must be passed
                    '40608': ExchangeError, // No documented products currently supported
                    '40609': ExchangeError, // The contract product does not support copying
                    '40700': BadRequest, // Cursor parameters are incorrect
                    '40701': ExchangeError, // KOL is not authorized
                    '40702': ExchangeError, // Unauthorized copying user
                    '40703': ExchangeError, // Bill inquiry start and end time cannot be empty
                    '40704': ExchangeError, // Can only check the data of the last three months
                    '40705': BadRequest, // The start and end time cannot exceed 90 days
                    '40706': InvalidOrder, // Wrong order price
                    '40707': BadRequest, // Start time is greater than end time
                    '40708': BadRequest, // Parameter verification is abnormal
                    '40709': ExchangeError, // There is no position in this position, and no automatic margin call can be set
                    '40710': ExchangeError, // Abnormal account status
                    '40711': InsufficientFunds, // Insufficient contract account balance
                    '40712': InsufficientFunds, // Insufficient margin
                    '40713': ExchangeError, // Cannot exceed the maximum transferable margin amount
                    '40714': ExchangeError, // No direct margin call is allowed
                    '40768': OrderNotFound, // Order does not exist"
                    '41114': OnMaintenance, // {"code":"41114","msg":"The current trading pair is under maintenance, please refer to the official announcement for the opening time","requestTime":1679196062544,"data":null}
                    '43011': InvalidOrder, // The parameter does not meet the specification executePrice <= 0
                    '43012': InsufficientFunds, // {"code":"43012","msg":"Insufficient balance","requestTime":1711648951774,"data":null}
                    '43025': InvalidOrder, // Plan order does not exist
                    '43115': OnMaintenance, // {"code":"43115","msg":"The current trading pair is opening soon, please refer to the official announcement for the opening time","requestTime":1688907202434,"data":null}
                    '45110': InvalidOrder, // {"code":"45110","msg":"less than the minimum amount 5 USDT","requestTime":1669911118932,"data":null}
                    // spot
                    'invalid sign': AuthenticationError,
                    'invalid currency': BadSymbol, // invalid trading pair
                    'invalid symbol': BadSymbol,
                    'invalid period': BadRequest, // invalid Kline type
                    'invalid user': ExchangeError,
                    'invalid amount': InvalidOrder,
                    'invalid type': InvalidOrder, // {"status":"error","ts":1595700344504,"err_code":"invalid-parameter","err_msg":"invalid type"}
                    'invalid orderId': InvalidOrder,
                    'invalid record': ExchangeError,
                    'invalid accountId': BadRequest,
                    'invalid address': BadRequest,
                    'accesskey not null': AuthenticationError, // {"status":"error","ts":1595704360508,"err_code":"invalid-parameter","err_msg":"accesskey not null"}
                    'illegal accesskey': AuthenticationError,
                    'sign not null': AuthenticationError,
                    'req_time is too much difference from server time': InvalidNonce,
                    'permissions not right': PermissionDenied, // {"status":"error","ts":1595704490084,"err_code":"invalid-parameter","err_msg":"permissions not right"}
                    'illegal sign invalid': AuthenticationError, // {"status":"error","ts":1595684716042,"err_code":"invalid-parameter","err_msg":"illegal sign invalid"}
                    'user locked': AccountSuspended,
                    'Request Frequency Is Too High': RateLimitExceeded,
                    'more than a daily rate of cash': BadRequest,
                    'more than the maximum daily withdrawal amount': BadRequest,
                    'need to bind email or mobile': ExchangeError,
                    'user forbid': PermissionDenied,
                    'User Prohibited Cash Withdrawal': PermissionDenied,
                    'Cash Withdrawal Is Less Than The Minimum Value': BadRequest,
                    'Cash Withdrawal Is More Than The Maximum Value': BadRequest,
                    'the account with in 24 hours ban coin': PermissionDenied,
                    'order cancel fail': BadRequest, // {"status":"error","ts":1595703343035,"err_code":"bad-request","err_msg":"order cancel fail"}
                    'base symbol error': BadSymbol,
                    'base date error': ExchangeError,
                    'api signature not valid': AuthenticationError,
                    'gateway internal error': ExchangeError,
                    'audit failed': ExchangeError,
                    'order queryorder invalid': BadRequest,
                    'market no need price': InvalidOrder,
                    'limit need price': InvalidOrder,
                    'userid not equal to account_id': ExchangeError,
                    'your balance is low': InsufficientFunds, // {"status":"error","ts":1595594160149,"err_code":"invalid-parameter","err_msg":"invalid size, valid range: [1,2000]"}
                    'address invalid cointype': ExchangeError,
                    'system exception': ExchangeError, // {"status":"error","ts":1595711862763,"err_code":"system exception","err_msg":"system exception"}
                    '50003': ExchangeError, // No record
                    '50004': BadSymbol, // The transaction pair is currently not supported or has been suspended
                    '50006': PermissionDenied, // The account is forbidden to withdraw. If you have any questions, please contact customer service.
                    '50007': PermissionDenied, // The account is forbidden to withdraw within 24 hours. If you have any questions, please contact customer service.
                    '50008': RequestTimeout, // network timeout
                    '50009': RateLimitExceeded, // The operation is too frequent, please try again later
                    '50010': ExchangeError, // The account is abnormally frozen. If you have any questions, please contact customer service.
                    '50014': InvalidOrder, // The transaction amount under minimum limits
                    '50015': InvalidOrder, // The transaction amount exceed maximum limits
                    '50016': InvalidOrder, // The price can't be higher than the current price
                    '50017': InvalidOrder, // Price under minimum limits
                    '50018': InvalidOrder, // The price exceed maximum limits
                    '50019': InvalidOrder, // The amount under minimum limits
                    '50020': InsufficientFunds, // Insufficient balance
                    '50021': InvalidOrder, // Price is under minimum limits
                    '50026': InvalidOrder, // Market price parameter error
                    'invalid order query time': ExchangeError, // start time is greater than end time; or the time interval between start time and end time is greater than 48 hours
                    'invalid start time': BadRequest, // start time is a date 30 days ago; or start time is a date in the future
                    'invalid end time': BadRequest, // end time is a date 30 days ago; or end time is a date in the future
                    '20003': ExchangeError, // operation failed, {"status":"error","ts":1595730308979,"err_code":"bad-request","err_msg":"20003"}
                    '01001': ExchangeError, // order failed, {"status":"fail","err_code":"01001","err_msg":"系统异常，请稍后重试"}
                    '43111': PermissionDenied, // {"code":"43111","msg":"参数错误 address not in address book","requestTime":1665394201164,"data":null}
                },
                'broad': {
                    'invalid size, valid range': ExchangeError,
                },
            },
            'precisionMode': TICK_SIZE,
            'commonCurrencies': {
                'JADE': 'Jade Protocol',
                'DEGEN': 'DegenReborn',
                'TONCOIN': 'TON',
            },
            'options': {
                'timeframes': {
                    'spot': {
                        '1m': '1min',
                        '5m': '5min',
                        '15m': '15min',
                        '30m': '30min',
                        '1h': '1h',
                        '4h': '4h',
                        '6h': '6Hutc',
                        '12h': '12Hutc',
                        '1d': '1Dutc',
                        '3d': '3Dutc',
                        '1w': '1Wutc',
                        '1M': '1Mutc',
                    },
                    'swap': {
                        '1m': '1m',
                        '3m': '3m',
                        '5m': '5m',
                        '15m': '15m',
                        '30m': '30m',
                        '1h': '1H',
                        '2h': '2H',
                        '4h': '4H',
                        '6h': '6Hutc',
                        '12h': '12Hutc',
                        '1d': '1Dutc',
                        '3d': '3Dutc',
                        '1w': '1Wutc',
                        '1M': '1Mutc',
                    },
                },
                'fetchMarkets': [
                    'spot',
                    'swap', // there is future markets but they use the same endpoints as swap
                ],
                'defaultType': 'spot', // 'spot', 'swap', 'future'
                'defaultSubType': 'linear', // 'linear', 'inverse'
                'createMarketBuyOrderRequiresPrice': true,
                'broker': 'p4sve',
                'withdraw': {
                    'fillResponseFromRequest': true,
                },
                'fetchOHLCV': {
                    'spot': {
                        'method': 'publicSpotGetV2SpotMarketCandles', // publicSpotGetV2SpotMarketCandles or publicSpotGetV2SpotMarketHistoryCandles
                    },
                    'swap': {
                        'method': 'publicMixGetV2MixMarketCandles', // publicMixGetV2MixMarketCandles or publicMixGetV2MixMarketHistoryCandles or publicMixGetV2MixMarketHistoryIndexCandles or publicMixGetV2MixMarketHistoryMarkCandles
                    },
                    'maxDaysPerTimeframe': {
                        '1m': 30,
                        '3m': 30,
                        '5m': 30,
                        '10m': 52,
                        '15m': 52,
                        '30m': 52,
                        '1h': 83,
                        '2h': 120,
                        '4h': 240,
                        '6h': 360,
                        '12h': 360,
                        '1d': 360,
                        '3d': 1000,
                        '1w': 1000,
                        '1M': 1000,
                    },
                },
                'fetchTrades': {
                    'spot': {
                        'method': 'publicSpotGetV2SpotMarketFillsHistory', // or publicSpotGetV2SpotMarketFills
                    },
                    'swap': {
                        'method': 'publicMixGetV2MixMarketFillsHistory', // or publicMixGetV2MixMarketFills
                    },
                },
                'accountsByType': {
                    'spot': 'spot',
                    'cross': 'crossed_margin',
                    'isolated': 'isolated_margin',
                    'swap': 'usdt_futures',
                    'usdc_swap': 'usdc_futures',
                    'future': 'coin_futures',
                    'p2p': 'p2p',
                },
                'accountsById': {
                    'spot': 'spot',
                    'crossed_margin': 'cross',
                    'isolated_margin': 'isolated',
                    'usdt_futures': 'swap',
                    'usdc_futures': 'usdc_swap',
                    'coin_futures': 'future',
                    'p2p': 'p2p',
                },
                'sandboxMode': false,
                'networks': {
                    'TRX': 'TRC20',
                    'ETH': 'ERC20',
                    'BSC': 'BEP20',
                },
                'networksById': {
                    'TRC20': 'TRX',
                    'BSC': 'BEP20',
                },
                'fetchPositions': {
                    'method': 'privateMixGetV2MixPositionAllPosition', // or privateMixGetV2MixPositionHistoryPosition
                },
                'defaultTimeInForce': 'GTC', // 'GTC' = Good To Cancel (default), 'IOC' = Immediate Or Cancel
            },
        });
    }

    setSandboxMode (enabled) {
        this.options['sandboxMode'] = enabled;
    }

    convertSymbolForSandbox (symbol) {
        if (symbol.startsWith ('S')) {
            // handle using the exchange specified sandbox symbols
            return symbol;
        }
        let convertedSymbol = undefined;
        if (symbol.indexOf ('/') > -1) {
            if (symbol.indexOf (':') === -1) {
                throw new NotSupported (this.id + ' sandbox supports swap and future markets only');
            }
            const splitBase = symbol.split ('/');
            const previousBase = this.safeString (splitBase, 0);
            const previousQuoteSettleExpiry = this.safeString (splitBase, 1);
            const splitQuote = previousQuoteSettleExpiry.split (':');
            const previousQuote = this.safeString (splitQuote, 0);
            const previousSettleExpiry = this.safeString (splitQuote, 1);
            const splitSettle = previousSettleExpiry.split ('-');
            const previousSettle = this.safeString (splitSettle, 0);
            const expiry = this.safeString (splitSettle, 1);
            convertedSymbol = 'S' + previousBase + '/S' + previousQuote + ':S' + previousSettle;
            if (expiry !== undefined) {
                convertedSymbol = convertedSymbol + '-' + expiry;
            }
        } else {
            // handle using a market id instead of a unified symbol
            const base = symbol.slice (0, 3);
            const remaining = symbol.slice (3);
            convertedSymbol = 'S' + base + 'S' + remaining;
        }
        return convertedSymbol;
    }

    handleProductTypeAndParams (market = undefined, params = {}) {
        let subType = undefined;
        [ subType, params ] = this.handleSubTypeAndParams ('handleProductTypeAndParams', undefined, params);
        let defaultProductType = undefined;
        if ((subType !== undefined) && (market === undefined)) {
            // set default only if subType is defined and market is not defined, since there is also USDC productTypes which are also linear
            const sandboxMode = this.safeBool (this.options, 'sandboxMode', false);
            if (sandboxMode) {
                defaultProductType = (subType === 'linear') ? 'SUSDT-FUTURES' : 'SCOIN-FUTURES';
            } else {
                defaultProductType = (subType === 'linear') ? 'USDT-FUTURES' : 'COIN-FUTURES';
            }
        }
        let productType = this.safeString (params, 'productType', defaultProductType);
        if ((productType === undefined) && (market !== undefined)) {
            const settle = market['settle'];
            if (settle === 'USDT') {
                productType = 'USDT-FUTURES';
            } else if (settle === 'USDC') {
                productType = 'USDC-FUTURES';
            } else if (settle === 'SUSDT') {
                productType = 'SUSDT-FUTURES';
            } else if (settle === 'SUSDC') {
                productType = 'SUSDC-FUTURES';
            } else if ((settle === 'SBTC') || (settle === 'SETH') || (settle === 'SEOS')) {
                productType = 'SCOIN-FUTURES';
            } else {
                productType = 'COIN-FUTURES';
            }
        }
        if (productType === undefined) {
            throw new ArgumentsRequired (this.id + ' requires a productType param, one of "USDT-FUTURES", "USDC-FUTURES", "COIN-FUTURES", "SUSDT-FUTURES", "SUSDC-FUTURES" or "SCOIN-FUTURES"');
        }
        params = this.omit (params, 'productType');
        return [ productType, params ];
    }

    async fetchTime (params = {}) {
        /**
         * @method
         * @name bitget#fetchTime
         * @description fetches the current integer timestamp in milliseconds from the exchange server
         * @see https://www.bitget.com/api-doc/common/public/Get-Server-Time
         * @param {object} [params] extra parameters specific to the exchange API endpoint
         * @returns {int} the current integer timestamp in milliseconds from the exchange server
         */
        const response = await this.publicCommonGetV2PublicTime (params);
        //
        //     {
        //         "code": "00000",
        //         "msg": "success",
        //         "requestTime": 1700111073740,
        //         "data": {
        //             "serverTime": "1700111073740"
        //         }
        //     }
        //
        const data = this.safeValue (response, 'data', {});
        return this.safeInteger (data, 'serverTime');
    }

    async fetchMarkets (params = {}): Promise<Market[]> {
        /**
         * @method
         * @name bitget#fetchMarkets
         * @description retrieves data on all markets for bitget
         * @see https://www.bitget.com/api-doc/spot/market/Get-Symbols
         * @see https://www.bitget.com/api-doc/contract/market/Get-All-Symbols-Contracts
         * @param {object} [params] extra parameters specific to the exchange API endpoint
         * @returns {object[]} an array of objects representing market data
         */
        const sandboxMode = this.safeBool (this.options, 'sandboxMode', false);
        let types = this.safeValue (this.options, 'fetchMarkets', [ 'spot', 'swap' ]);
        if (sandboxMode) {
            types = [ 'swap' ];
        }
        let promises = [];
        for (let i = 0; i < types.length; i++) {
            const type = types[i];
            if (type === 'swap') {
                let subTypes = undefined;
                if (sandboxMode) {
                    // the following are simulated trading markets [ 'SUSDT-FUTURES', 'SCOIN-FUTURES', 'SUSDC-FUTURES' ];
                    subTypes = [ 'SUSDT-FUTURES', 'SCOIN-FUTURES', 'SUSDC-FUTURES' ];
                } else {
                    subTypes = [ 'USDT-FUTURES', 'COIN-FUTURES', 'USDC-FUTURES' ];
                }
                for (let j = 0; j < subTypes.length; j++) {
                    promises.push (this.fetchMarketsByType (type, this.extend (params, {
                        'productType': subTypes[j],
                    })));
                }
            } else {
                promises.push (this.fetchMarketsByType (types[i], params));
            }
        }
        promises = await Promise.all (promises);
        let result = promises[0];
        for (let i = 1; i < promises.length; i++) {
            result = this.arrayConcat (result, promises[i]);
        }
        return result;
    }

    parseMarket (market): Market {
        //
        // spot
        //
        //     {
        //         "symbol": "TRXUSDT",
        //         "baseCoin": "TRX",
        //         "quoteCoin": "USDT",
        //         "minTradeAmount": "0",
        //         "maxTradeAmount": "10000000000",
        //         "takerFeeRate": "0.002",
        //         "makerFeeRate": "0.002",
        //         "pricePrecision": "6",
        //         "quantityPrecision": "4",
        //         "quotePrecision": "6",
        //         "status": "online",
        //         "minTradeUSDT": "5",
        //         "buyLimitPriceRatio": "0.05",
        //         "sellLimitPriceRatio": "0.05"
        //     }
        //
        // swap and future
        //
        //     {
        //         "symbol": "BTCUSDT",
        //         "baseCoin": "BTC",
        //         "quoteCoin": "USDT",
        //         "buyLimitPriceRatio": "0.01",
        //         "sellLimitPriceRatio": "0.01",
        //         "feeRateUpRatio": "0.005",
        //         "makerFeeRate": "0.0002",
        //         "takerFeeRate": "0.0006",
        //         "openCostUpRatio": "0.01",
        //         "supportMarginCoins": ["USDT"],
        //         "minTradeNum": "0.001",
        //         "priceEndStep": "1",
        //         "volumePlace": "3",
        //         "pricePlace": "1",
        //         "sizeMultiplier": "0.001",
        //         "symbolType": "perpetual",
        //         "minTradeUSDT": "5",
        //         "maxSymbolOrderNum": "200",
        //         "maxProductOrderNum": "400",
        //         "maxPositionNum": "150",
        //         "symbolStatus": "normal",
        //         "offTime": "-1",
        //         "limitOpenTime": "-1",
        //         "deliveryTime": "",
        //         "deliveryStartTime": "",
        //         "deliveryPeriod": "",
        //         "launchTime": "",
        //         "fundInterval": "8",
        //         "minLever": "1",
        //         "maxLever": "125",
        //         "posLimit": "0.05",
        //         "maintainTime": ""
        //     }
        //
        const marketId = this.safeString (market, 'symbol');
        const quoteId = this.safeString (market, 'quoteCoin');
        const baseId = this.safeString (market, 'baseCoin');
        const quote = this.safeCurrencyCode (quoteId);
        const base = this.safeCurrencyCode (baseId);
        const supportMarginCoins = this.safeValue (market, 'supportMarginCoins', []);
        let settleId = undefined;
        if (this.inArray (baseId, supportMarginCoins)) {
            settleId = baseId;
        } else if (this.inArray (quoteId, supportMarginCoins)) {
            settleId = quoteId;
        } else {
            settleId = this.safeString (supportMarginCoins, 0);
        }
        const settle = this.safeCurrencyCode (settleId);
        let symbol = base + '/' + quote;
        let type = undefined;
        let swap = false;
        let spot = false;
        let future = false;
        let contract = false;
        let pricePrecision = undefined;
        let amountPrecision = undefined;
        let linear = undefined;
        let inverse = undefined;
        let expiry = undefined;
        let expiryDatetime = undefined;
        const symbolType = this.safeString (market, 'symbolType');
        if (symbolType === undefined) {
            type = 'spot';
            spot = true;
            pricePrecision = this.parseNumber (this.parsePrecision (this.safeString (market, 'pricePrecision')));
            amountPrecision = this.parseNumber (this.parsePrecision (this.safeString (market, 'quantityPrecision')));
        } else {
            if (symbolType === 'perpetual') {
                type = 'swap';
                swap = true;
                symbol = symbol + ':' + settle;
            } else if (symbolType === 'delivery') {
                expiry = this.safeInteger (market, 'deliveryTime');
                expiryDatetime = this.iso8601 (expiry);
                const expiryParts = expiryDatetime.split ('-');
                const yearPart = this.safeString (expiryParts, 0);
                const dayPart = this.safeString (expiryParts, 2);
                const year = yearPart.slice (2, 4);
                const month = this.safeString (expiryParts, 1);
                const day = dayPart.slice (0, 2);
                const expiryString = year + month + day;
                type = 'future';
                future = true;
                symbol = symbol + ':' + settle + '-' + expiryString;
            }
            contract = true;
            inverse = (base === settle);
            linear = !inverse;
            const priceDecimals = this.safeInteger (market, 'pricePlace');
            const amountDecimals = this.safeInteger (market, 'volumePlace');
            const priceStep = this.safeString (market, 'priceEndStep');
            const amountStep = this.safeString (market, 'minTradeNum');
            const precisePrice = new Precise (priceStep);
            precisePrice.decimals = Math.max (precisePrice.decimals, priceDecimals);
            precisePrice.reduce ();
            const priceString = precisePrice.toString ();
            pricePrecision = this.parseNumber (priceString);
            const preciseAmount = new Precise (amountStep);
            preciseAmount.decimals = Math.max (preciseAmount.decimals, amountDecimals);
            preciseAmount.reduce ();
            const amountString = preciseAmount.toString ();
            amountPrecision = this.parseNumber (amountString);
        }
        const status = this.safeString2 (market, 'status', 'symbolStatus');
        let active = undefined;
        if (status !== undefined) {
            active = ((status === 'online') || (status === 'normal'));
        }
        let minCost = undefined;
        if (quote === 'USDT') {
            minCost = this.safeNumber (market, 'minTradeUSDT');
        }
        const contractSize = contract ? 1 : undefined;
        return {
            'id': marketId,
            'symbol': symbol,
            'base': base,
            'quote': quote,
            'settle': settle,
            'baseId': baseId,
            'quoteId': quoteId,
            'settleId': settleId,
            'type': type,
            'spot': spot,
            'margin': undefined,
            'swap': swap,
            'future': future,
            'option': false,
            'active': active,
            'contract': contract,
            'linear': linear,
            'inverse': inverse,
            'taker': this.safeNumber (market, 'takerFeeRate'),
            'maker': this.safeNumber (market, 'makerFeeRate'),
            'contractSize': contractSize,
            'expiry': expiry,
            'expiryDatetime': expiryDatetime,
            'strike': undefined,
            'optionType': undefined,
            'precision': {
                'amount': amountPrecision,
                'price': pricePrecision,
            },
            'limits': {
                'leverage': {
                    'min': this.safeNumber (market, 'minLever'),
                    'max': this.safeNumber (market, 'maxLever'),
                },
                'amount': {
                    'min': this.safeNumber2 (market, 'minTradeNum', 'minTradeAmount'),
                    'max': this.safeNumber (market, 'maxTradeAmount'),
                },
                'price': {
                    'min': undefined,
                    'max': undefined,
                },
                'cost': {
                    'min': minCost,
                    'max': undefined,
                },
            },
            'created': this.safeInteger (market, 'launchTime'),
            'info': market,
        };
    }

    async fetchMarketsByType (type, params = {}) {
        let response = undefined;
        if (type === 'spot') {
            response = await this.publicSpotGetV2SpotPublicSymbols (params);
        } else if ((type === 'swap') || (type === 'future')) {
            response = await this.publicMixGetV2MixMarketContracts (params);
        } else {
            throw new NotSupported (this.id + ' does not support ' + type + ' market');
        }
        //
        // spot
        //
        //     {
        //         "code": "00000",
        //         "msg": "success",
        //         "requestTime": 1700102364653,
        //         "data": [
        //             {
        //                 "symbol": "TRXUSDT",
        //                 "baseCoin": "TRX",
        //                 "quoteCoin": "USDT",
        //                 "minTradeAmount": "0",
        //                 "maxTradeAmount": "10000000000",
        //                 "takerFeeRate": "0.002",
        //                 "makerFeeRate": "0.002",
        //                 "pricePrecision": "6",
        //                 "quantityPrecision": "4",
        //                 "quotePrecision": "6",
        //                 "status": "online",
        //                 "minTradeUSDT": "5",
        //                 "buyLimitPriceRatio": "0.05",
        //                 "sellLimitPriceRatio": "0.05"
        //             },
        //         ]
        //     }
        //
        // swap and future
        //
        //     {
        //         "code": "00000",
        //         "msg": "success",
        //         "requestTime": 1700102364709,
        //         "data": [
        //             {
        //                 "symbol": "BTCUSDT",
        //                 "baseCoin": "BTC",
        //                 "quoteCoin": "USDT",
        //                 "buyLimitPriceRatio": "0.01",
        //                 "sellLimitPriceRatio": "0.01",
        //                 "feeRateUpRatio": "0.005",
        //                 "makerFeeRate": "0.0002",
        //                 "takerFeeRate": "0.0006",
        //                 "openCostUpRatio": "0.01",
        //                 "supportMarginCoins": ["USDT"],
        //                 "minTradeNum": "0.001",
        //                 "priceEndStep": "1",
        //                 "volumePlace": "3",
        //                 "pricePlace": "1",
        //                 "sizeMultiplier": "0.001",
        //                 "symbolType": "perpetual",
        //                 "minTradeUSDT": "5",
        //                 "maxSymbolOrderNum": "200",
        //                 "maxProductOrderNum": "400",
        //                 "maxPositionNum": "150",
        //                 "symbolStatus": "normal",
        //                 "offTime": "-1",
        //                 "limitOpenTime": "-1",
        //                 "deliveryTime": "",
        //                 "deliveryStartTime": "",
        //                 "deliveryPeriod": "",
        //                 "launchTime": "",
        //                 "fundInterval": "8",
        //                 "minLever": "1",
        //                 "maxLever": "125",
        //                 "posLimit": "0.05",
        //                 "maintainTime": ""
        //             },
        //         ]
        //     }
        //
        const data = this.safeValue (response, 'data', []);
        return this.parseMarkets (data);
    }

    async fetchCurrencies (params = {}): Promise<Currencies> {
        /**
         * @method
         * @name bitget#fetchCurrencies
         * @description fetches all available currencies on an exchange
         * @see https://www.bitget.com/api-doc/spot/market/Get-Coin-List
         * @param {object} [params] extra parameters specific to the exchange API endpoint
         * @returns {object} an associative dictionary of currencies
         */
        const response = await this.publicSpotGetV2SpotPublicCoins (params);
        //
        //     {
        //         "code": "00000",
        //         "data": [
        //             {
        //                 "chains": [
        //                     {
        //                         "browserUrl": "https://blockchair.com/bitcoin/transaction/",
        //                         "chain": "BTC",
        //                         "depositConfirm": "1",
        //                         "extraWithdrawFee": "0",
        //                         "minDepositAmount": "0.0001",
        //                         "minWithdrawAmount": "0.005",
        //                         "needTag": "false",
        //                         "rechargeable": "true",
        //                         "withdrawConfirm": "1",
        //                         "withdrawFee": "0.0004",
        //                         "withdrawable": "true"
        //                     },
        //                 ],
        //                 "coin": "BTC",
        //                 "coinId": "1",
        //                 "transfer": "true""
        //             }
        //         ],
        //         "msg": "success",
        //         "requestTime": "1700120731773"
        //     }
        //
        const result = {};
        const data = this.safeValue (response, 'data', []);
        for (let i = 0; i < data.length; i++) {
            const entry = data[i];
            const id = this.safeString (entry, 'coin'); // we don't use 'coinId' as it has no use. it is 'coin' field that needs to be used in currency related endpoints (deposit, withdraw, etc..)
            const code = this.safeCurrencyCode (id);
            const chains = this.safeValue (entry, 'chains', []);
            const networks = {};
            let deposit = false;
            let withdraw = false;
            let minWithdrawString = undefined;
            let minDepositString = undefined;
            let minWithdrawFeeString = undefined;
            for (let j = 0; j < chains.length; j++) {
                const chain = chains[j];
                const networkId = this.safeString (chain, 'chain');
                const network = this.safeCurrencyCode (networkId);
                const withdrawEnabled = this.safeString (chain, 'withdrawable');
                const canWithdraw = withdrawEnabled === 'true';
                withdraw = (canWithdraw) ? canWithdraw : withdraw;
                const depositEnabled = this.safeString (chain, 'rechargeable');
                const canDeposit = depositEnabled === 'true';
                deposit = (canDeposit) ? canDeposit : deposit;
                const networkWithdrawFeeString = this.safeString (chain, 'withdrawFee');
                if (networkWithdrawFeeString !== undefined) {
                    minWithdrawFeeString = (minWithdrawFeeString === undefined) ? networkWithdrawFeeString : Precise.stringMin (networkWithdrawFeeString, minWithdrawFeeString);
                }
                const networkMinWithdrawString = this.safeString (chain, 'minWithdrawAmount');
                if (networkMinWithdrawString !== undefined) {
                    minWithdrawString = (minWithdrawString === undefined) ? networkMinWithdrawString : Precise.stringMin (networkMinWithdrawString, minWithdrawString);
                }
                const networkMinDepositString = this.safeString (chain, 'minDepositAmount');
                if (networkMinDepositString !== undefined) {
                    minDepositString = (minDepositString === undefined) ? networkMinDepositString : Precise.stringMin (networkMinDepositString, minDepositString);
                }
                networks[network] = {
                    'info': chain,
                    'id': networkId,
                    'network': network,
                    'limits': {
                        'withdraw': {
                            'min': this.parseNumber (networkMinWithdrawString),
                            'max': undefined,
                        },
                        'deposit': {
                            'min': this.parseNumber (networkMinDepositString),
                            'max': undefined,
                        },
                    },
                    'active': canWithdraw && canDeposit,
                    'withdraw': canWithdraw,
                    'deposit': canDeposit,
                    'fee': this.parseNumber (networkWithdrawFeeString),
                    'precision': undefined,
                };
            }
            result[code] = {
                'info': entry,
                'id': id,
                'code': code,
                'networks': networks,
                'type': undefined,
                'name': undefined,
                'active': deposit && withdraw,
                'deposit': deposit,
                'withdraw': withdraw,
                'fee': this.parseNumber (minWithdrawFeeString),
                'precision': undefined,
                'limits': {
                    'amount': {
                        'min': undefined,
                        'max': undefined,
                    },
                    'withdraw': {
                        'min': this.parseNumber (minWithdrawString),
                        'max': undefined,
                    },
                    'deposit': {
                        'min': this.parseNumber (minDepositString),
                        'max': undefined,
                    },
                },
                'created': undefined,
            };
        }
        return result;
    }

    async fetchMarketLeverageTiers (symbol: string, params = {}) {
        /**
         * @method
         * @name bitget#fetchMarketLeverageTiers
         * @description retrieve information on the maximum leverage, and maintenance margin for trades of varying trade sizes for a single market
         * @see https://www.bitget.com/api-doc/contract/position/Get-Query-Position-Lever
         * @see https://www.bitget.com/api-doc/margin/cross/account/Cross-Tier-Data
         * @see https://www.bitget.com/api-doc/margin/isolated/account/Isolated-Tier-Data
         * @param {string} symbol unified market symbol
         * @param {object} [params] extra parameters specific to the exchange API endpoint
         * @param {string} [params.marginMode] for spot margin 'cross' or 'isolated', default is 'isolated'
         * @param {string} [params.code] required for cross spot margin
         * @param {string} [params.productType] *contract only* 'USDT-FUTURES', 'USDC-FUTURES', 'COIN-FUTURES', 'SUSDT-FUTURES', 'SUSDC-FUTURES' or 'SCOIN-FUTURES'
         * @returns {object} a [leverage tiers structure]{@link https://docs.ccxt.com/#/?id=leverage-tiers-structure}
         */
        await this.loadMarkets ();
        const sandboxMode = this.safeBool (this.options, 'sandboxMode', false);
        let market = undefined;
        if (sandboxMode) {
            const sandboxSymbol = this.convertSymbolForSandbox (symbol);
            market = this.market (sandboxSymbol);
        } else {
            market = this.market (symbol);
        }
        const request = {};
        let response = undefined;
        let marginMode = undefined;
        [ marginMode, params ] = this.handleMarginModeAndParams ('fetchMarketLeverageTiers', params, 'isolated');
        if ((market['swap']) || (market['future'])) {
            let productType = undefined;
            [ productType, params ] = this.handleProductTypeAndParams (market, params);
            request['productType'] = productType;
            request['symbol'] = market['id'];
            response = await this.publicMixGetV2MixMarketQueryPositionLever (this.extend (request, params));
        } else if (marginMode === 'isolated') {
            request['symbol'] = market['id'];
            response = await this.privateMarginGetV2MarginIsolatedTierData (this.extend (request, params));
        } else if (marginMode === 'cross') {
            const code = this.safeString (params, 'code');
            if (code === undefined) {
                throw new ArgumentsRequired (this.id + ' fetchMarketLeverageTiers() requires a code argument');
            }
            params = this.omit (params, 'code');
            const currency = this.currency (code);
            request['coin'] = currency['id'];
            response = await this.privateMarginGetV2MarginCrossedTierData (this.extend (request, params));
        } else {
            throw new BadRequest (this.id + ' fetchMarketLeverageTiers() symbol does not support market ' + market['symbol']);
        }
        //
        // swap and future
        //
        //     {
        //         "code": "00000",
        //         "msg": "success",
        //         "requestTime": 1700290724614,
        //         "data": [
        //             {
        //                 "symbol": "BTCUSDT",
        //                 "level": "1",
        //                 "startUnit": "0",
        //                 "endUnit": "150000",
        //                 "leverage": "125",
        //                 "keepMarginRate": "0.004"
        //             },
        //         ]
        //     }
        //
        // isolated
        //
        //     {
        //         "code": "00000",
        //         "msg": "success",
        //         "requestTime": 1700291531894,
        //         "data": [
        //             {
        //                 "tier": "1",
        //                 "symbol": "BTCUSDT",
        //                 "leverage": "10",
        //                 "baseCoin": "BTC",
        //                 "quoteCoin": "USDT",
        //                 "baseMaxBorrowableAmount": "2",
        //                 "quoteMaxBorrowableAmount": "24000",
        //                 "maintainMarginRate": "0.05",
        //                 "initRate": "0.1111"
        //             },
        //         ]
        //     }
        //
        // cross
        //
        //     {
        //         "code": "00000",
        //         "msg": "success",
        //         "requestTime": 1700291818831,
        //         "data": [
        //             {
        //                 "tier": "1",
        //                 "leverage": "3",
        //                 "coin": "BTC",
        //                 "maxBorrowableAmount": "26",
        //                 "maintainMarginRate": "0.1"
        //             }
        //         ]
        //     }
        //
        const result = this.safeValue (response, 'data', []);
        return this.parseMarketLeverageTiers (result, market);
    }

    parseMarketLeverageTiers (info, market: Market = undefined) {
        //
        // swap and future
        //
        //     {
        //         "symbol": "BTCUSDT",
        //         "level": "1",
        //         "startUnit": "0",
        //         "endUnit": "150000",
        //         "leverage": "125",
        //         "keepMarginRate": "0.004"
        //     }
        //
        // isolated
        //
        //     {
        //         "tier": "1",
        //         "symbol": "BTCUSDT",
        //         "leverage": "10",
        //         "baseCoin": "BTC",
        //         "quoteCoin": "USDT",
        //         "baseMaxBorrowableAmount": "2",
        //         "quoteMaxBorrowableAmount": "24000",
        //         "maintainMarginRate": "0.05",
        //         "initRate": "0.1111"
        //     }
        //
        // cross
        //
        //     {
        //         "tier": "1",
        //         "leverage": "3",
        //         "coin": "BTC",
        //         "maxBorrowableAmount": "26",
        //         "maintainMarginRate": "0.1"
        //     }
        //
        const tiers = [];
        let minNotional = 0;
        for (let i = 0; i < info.length; i++) {
            const item = info[i];
            const minimumNotional = this.safeNumber (item, 'startUnit');
            if (minimumNotional !== undefined) {
                minNotional = minimumNotional;
            }
            const maxNotional = this.safeNumberN (item, [ 'endUnit', 'maxBorrowableAmount', 'baseMaxBorrowableAmount' ]);
            const marginCurrency = this.safeString2 (item, 'coin', 'baseCoin');
            const currencyId = (marginCurrency !== undefined) ? marginCurrency : market['base'];
            tiers.push ({
                'tier': this.safeInteger2 (item, 'level', 'tier'),
                'currency': this.safeCurrencyCode (currencyId),
                'minNotional': minNotional,
                'maxNotional': maxNotional,
                'maintenanceMarginRate': this.safeNumber2 (item, 'keepMarginRate', 'maintainMarginRate'),
                'maxLeverage': this.safeNumber (item, 'leverage'),
                'info': item,
            });
            minNotional = maxNotional;
        }
        return tiers;
    }

    async fetchDeposits (code: Str = undefined, since: Int = undefined, limit: Int = undefined, params = {}): Promise<Transaction[]> {
        /**
         * @method
         * @name bitget#fetchDeposits
         * @description fetch all deposits made to an account
         * @see https://www.bitget.com/api-doc/spot/account/Get-Deposit-Record
         * @param {string} code unified currency code
         * @param {int} [since] the earliest time in ms to fetch deposits for
         * @param {int} [limit] the maximum number of deposits structures to retrieve
         * @param {object} [params] extra parameters specific to the exchange API endpoint
         * @param {int} [params.until] end time in milliseconds
         * @param {string} [params.idLessThan] return records with id less than the provided value
         * @param {boolean} [params.paginate] default false, when true will automatically paginate by calling this endpoint multiple times. See in the docs all the [available parameters](https://github.com/ccxt/ccxt/wiki/Manual#pagination-params)
         * @returns {object[]} a list of [transaction structures]{@link https://docs.ccxt.com/#/?id=transaction-structure}
         */
        await this.loadMarkets ();
        let paginate = false;
        [ paginate, params ] = this.handleOptionAndParams (params, 'fetchDeposits', 'paginate');
        if (paginate) {
            return await this.fetchPaginatedCallCursor ('fetchDeposits', undefined, since, limit, params, 'idLessThan', 'idLessThan', undefined, 100) as Transaction[];
        }
        if (code === undefined) {
            throw new ArgumentsRequired (this.id + ' fetchDeposits() requires a `code` argument');
        }
        const currency = this.currency (code);
        if (since === undefined) {
            since = this.milliseconds () - 7776000000; // 90 days
        }
        let request = {
            'coin': currency['id'],
            'startTime': since,
            'endTime': this.milliseconds (),
        };
        if (limit !== undefined) {
            request['limit'] = limit;
        }
        [ request, params ] = this.handleUntilOption ('endTime', request, params);
        const response = await this.privateSpotGetV2SpotWalletDepositRecords (this.extend (request, params));
        //
        //     {
        //         "code": "00000",
        //         "msg": "success",
        //         "requestTime": 1700528340608,
        //         "data": [
        //             {
        //                 "orderId": "1083832260799930368",
        //                 "tradeId": "35bf0e588a42b25c71a9d45abe7308cabdeec6b7b423910b9bd4743d3a9a9efa",
        //                 "coin": "BTC",
        //                 "type": "deposit",
        //                 "size": "0.00030000",
        //                 "status": "success",
        //                 "toAddress": "1BfZh7JESJGBUszCGeZnzxbVVvBycbJSbA",
        //                 "dest": "on_chain",
        //                 "chain": "BTC",
        //                 "fromAddress": null,
        //                 "cTime": "1694131668281",
        //                 "uTime": "1694131680247"
        //             }
        //         ]
        //     }
        //
        const rawTransactions = this.safeList (response, 'data', []);
        return this.parseTransactions (rawTransactions, currency, since, limit);
    }

    async withdraw (code: string, amount: number, address, tag = undefined, params = {}) {
        /**
         * @method
         * @name bitget#withdraw
         * @description make a withdrawal
         * @see https://www.bitget.com/api-doc/spot/account/Wallet-Withdrawal
         * @param {string} code unified currency code
         * @param {float} amount the amount to withdraw
         * @param {string} address the address to withdraw to
         * @param {string} tag
         * @param {object} [params] extra parameters specific to the exchange API endpoint
         * @param {string} [params.chain] the blockchain network the withdrawal is taking place on
         * @returns {object} a [transaction structure]{@link https://docs.ccxt.com/#/?id=transaction-structure}
         */
        this.checkAddress (address);
        const chain = this.safeString2 (params, 'chain', 'network');
        params = this.omit (params, 'network');
        if (chain === undefined) {
            throw new ArgumentsRequired (this.id + ' withdraw() requires a chain parameter or a network parameter');
        }
        await this.loadMarkets ();
        const currency = this.currency (code);
        const networkId = this.networkCodeToId (chain);
        const request = {
            'coin': currency['id'],
            'address': address,
            'chain': networkId,
            'size': amount,
            'transferType': 'on_chain',
        };
        if (tag !== undefined) {
            request['tag'] = tag;
        }
        const response = await this.privateSpotPostV2SpotWalletWithdrawal (this.extend (request, params));
        //
        //     {
        //          "code":"00000",
        //          "msg":"success",
        //          "requestTime":1696784219602,
        //          "data": {
        //              "orderId":"1094957867615789056",
        //              "clientOid":"64f1e4ce842041d296b4517df1b5c2d7"
        //          }
        //      }
        //
        const data = this.safeValue (response, 'data', {});
        const result = {
            'id': this.safeString (data, 'orderId'),
            'info': response,
            'txid': undefined,
            'timestamp': undefined,
            'datetime': undefined,
            'network': undefined,
            'addressFrom': undefined,
            'address': undefined,
            'addressTo': undefined,
            'amount': undefined,
            'type': 'withdrawal',
            'currency': undefined,
            'status': undefined,
            'updated': undefined,
            'tagFrom': undefined,
            'tag': undefined,
            'tagTo': undefined,
            'comment': undefined,
            'fee': undefined,
        };
        const withdrawOptions = this.safeValue (this.options, 'withdraw', {});
        const fillResponseFromRequest = this.safeBool (withdrawOptions, 'fillResponseFromRequest', true);
        if (fillResponseFromRequest) {
            result['currency'] = code;
            result['timestamp'] = this.milliseconds ();
            result['datetime'] = this.iso8601 (this.milliseconds ());
            result['amount'] = amount;
            result['tag'] = tag;
            result['address'] = address;
            result['addressTo'] = address;
            result['network'] = chain;
        }
        return result as Transaction;
    }

    async fetchWithdrawals (code: Str = undefined, since: Int = undefined, limit: Int = undefined, params = {}): Promise<Transaction[]> {
        /**
         * @method
         * @name bitget#fetchWithdrawals
         * @description fetch all withdrawals made from an account
         * @see https://www.bitget.com/api-doc/spot/account/Get-Withdraw-Record
         * @param {string} code unified currency code
         * @param {int} [since] the earliest time in ms to fetch withdrawals for
         * @param {int} [limit] the maximum number of withdrawals structures to retrieve
         * @param {object} [params] extra parameters specific to the exchange API endpoint
         * @param {int} [params.until] end time in milliseconds
         * @param {string} [params.idLessThan] return records with id less than the provided value
         * @param {boolean} [params.paginate] default false, when true will automatically paginate by calling this endpoint multiple times. See in the docs all the [available parameters](https://github.com/ccxt/ccxt/wiki/Manual#pagination-params)
         * @returns {object[]} a list of [transaction structures]{@link https://docs.ccxt.com/#/?id=transaction-structure}
         */
        await this.loadMarkets ();
        let paginate = false;
        [ paginate, params ] = this.handleOptionAndParams (params, 'fetchWithdrawals', 'paginate');
        if (paginate) {
            return await this.fetchPaginatedCallCursor ('fetchWithdrawals', undefined, since, limit, params, 'idLessThan', 'idLessThan', undefined, 100) as Transaction[];
        }
        if (code === undefined) {
            throw new ArgumentsRequired (this.id + ' fetchWithdrawals() requires a `code` argument');
        }
        const currency = this.currency (code);
        if (since === undefined) {
            since = this.milliseconds () - 7776000000; // 90 days
        }
        let request = {
            'coin': currency['id'],
            'startTime': since,
            'endTime': this.milliseconds (),
        };
        [ request, params ] = this.handleUntilOption ('endTime', request, params);
        if (limit !== undefined) {
            request['limit'] = limit;
        }
        const response = await this.privateSpotGetV2SpotWalletWithdrawalRecords (this.extend (request, params));
        //
        //     {
        //         "code": "00000",
        //         "msg": "success",
        //         "requestTime": 1700528340608,
        //         "data": [
        //             {
        //                 "orderId": "1083832260799930368",
        //                 "tradeId": "35bf0e588a42b25c71a9d45abe7308cabdeec6b7b423910b9bd4743d3a9a9efa",
        //                 "clientOid": "123",
        //                 "coin": "BTC",
        //                 "type": "withdraw",
        //                 "size": "0.00030000",
        //                 "fee": "-1.0000000",
        //                 "status": "success",
        //                 "toAddress": "1BfZh7JESJGBUszCGeZnzxbVVvBycbJSbA",
        //                 "dest": "on_chain",
        //                 "chain": "BTC",
        //                 "confirm": "100",
        //                 "fromAddress": null,
        //                 "cTime": "1694131668281",
        //                 "uTime": "1694131680247"
        //             }
        //         ]
        //     }
        //
        const rawTransactions = this.safeList (response, 'data', []);
        return this.parseTransactions (rawTransactions, currency, since, limit);
    }

    parseTransaction (transaction, currency: Currency = undefined): Transaction {
        //
        // fetchDeposits
        //
        //     {
        //         "orderId": "1083832260799930368",
        //         "tradeId": "35bf0e588a42b25c71a9d45abe7308cabdeec6b7b423910b9bd4743d3a9a9efa",
        //         "coin": "BTC",
        //         "type": "deposit",
        //         "size": "0.00030000",
        //         "status": "success",
        //         "toAddress": "1BfZh7JESJGBUszCGeZnzxbVVvBycbJSbA",
        //         "dest": "on_chain",
        //         "chain": "BTC",
        //         "fromAddress": null,
        //         "cTime": "1694131668281",
        //         "uTime": "1694131680247"
        //     }
        //
        // fetchWithdrawals
        //
        //     {
        //         "orderId": "1083832260799930368",
        //         "tradeId": "35bf0e588a42b25c71a9d45abe7308cabdeec6b7b423910b9bd4743d3a9a9efa",
        //         "clientOid": "123",
        //         "coin": "BTC",
        //         "type": "withdraw",
        //         "size": "0.00030000",
        //         "fee": "-1.0000000",
        //         "status": "success",
        //         "toAddress": "1BfZh7JESJGBUszCGeZnzxbVVvBycbJSbA",
        //         "dest": "on_chain",
        //         "chain": "BTC",
        //         "confirm": "100",
        //         "fromAddress": null,
        //         "cTime": "1694131668281",
        //         "uTime": "1694131680247"
        //     }
        //
        const currencyId = this.safeString (transaction, 'coin');
        const code = this.safeCurrencyCode (currencyId, currency);
        const timestamp = this.safeInteger (transaction, 'cTime');
        const networkId = this.safeString (transaction, 'chain');
        const status = this.safeString (transaction, 'status');
        const tag = this.safeString (transaction, 'tag');
        const feeCostString = this.safeString (transaction, 'fee');
        const feeCostAbsString = Precise.stringAbs (feeCostString);
        let fee = undefined;
        let amountString = this.safeString (transaction, 'size');
        if (feeCostAbsString !== undefined) {
            fee = { 'currency': code, 'cost': this.parseNumber (feeCostAbsString) };
            amountString = Precise.stringSub (amountString, feeCostAbsString);
        }
        return {
            'id': this.safeString (transaction, 'orderId'),
            'info': transaction,
            'txid': this.safeString (transaction, 'tradeId'),
            'timestamp': timestamp,
            'datetime': this.iso8601 (timestamp),
            'network': this.networkIdToCode (networkId),
            'addressFrom': this.safeString (transaction, 'fromAddress'),
            'address': this.safeString (transaction, 'toAddress'),
            'addressTo': this.safeString (transaction, 'toAddress'),
            'amount': this.parseNumber (amountString),
            'type': this.safeString (transaction, 'type'),
            'currency': code,
            'status': this.parseTransactionStatus (status),
            'updated': this.safeInteger (transaction, 'uTime'),
            'tagFrom': undefined,
            'tag': tag,
            'tagTo': tag,
            'comment': undefined,
            'internal': undefined,
            'fee': fee,
        };
    }

    parseTransactionStatus (status) {
        const statuses = {
            'success': 'ok',
            'Pending': 'pending',
            'pending_review': 'pending',
            'pending_review_fail': 'failed',
            'reject': 'failed',
        };
        return this.safeString (statuses, status, status);
    }

    async fetchDepositAddress (code: string, params = {}) {
        /**
         * @method
         * @name bitget#fetchDepositAddress
         * @description fetch the deposit address for a currency associated with this account
         * @see https://www.bitget.com/api-doc/spot/account/Get-Deposit-Address
         * @param {string} code unified currency code
         * @param {object} [params] extra parameters specific to the exchange API endpoint
         * @returns {object} an [address structure]{@link https://docs.ccxt.com/#/?id=address-structure}
         */
        await this.loadMarkets ();
        const networkCode = this.safeString2 (params, 'chain', 'network');
        params = this.omit (params, 'network');
        let networkId = undefined;
        if (networkCode !== undefined) {
            networkId = this.networkCodeToId (networkCode, code);
        }
        const currency = this.currency (code);
        const request = {
            'coin': currency['id'],
        };
        if (networkId !== undefined) {
            request['chain'] = networkId;
        }
        const response = await this.privateSpotGetV2SpotWalletDepositAddress (this.extend (request, params));
        //
        //     {
        //         "code": "00000",
        //         "msg": "success",
        //         "requestTime": 1700532244807,
        //         "data": {
        //             "coin": "BTC",
        //             "address": "1BfZh7JESJGBUszCGeZnzxbVVvBycbJSbA",
        //             "chain": "",
        //             "tag": null,
        //             "url": "https://blockchair.com/bitcoin/transaction/"
        //         }
        //     }
        //
        const data = this.safeDict (response, 'data', {});
        return this.parseDepositAddress (data, currency);
    }

    parseDepositAddress (depositAddress, currency: Currency = undefined) {
        //
        //     {
        //         "coin": "BTC",
        //         "address": "1BfZh7JESJGBUszCGeZnzxbVVvBycbJSbA",
        //         "chain": "",
        //         "tag": null,
        //         "url": "https://blockchair.com/bitcoin/transaction/"
        //     }
        //
        const currencyId = this.safeString (depositAddress, 'coin');
        const networkId = this.safeString (depositAddress, 'chain');
        const parsedCurrency = this.safeCurrencyCode (currencyId, currency);
        let network = undefined;
        if (networkId !== undefined) {
            network = this.networkIdToCode (networkId, parsedCurrency);
        }
        return {
            'currency': parsedCurrency,
            'address': this.safeString (depositAddress, 'address'),
            'tag': this.safeString (depositAddress, 'tag'),
            'network': network,
            'info': depositAddress,
        };
    }

    async fetchOrderBook (symbol: string, limit: Int = undefined, params = {}): Promise<OrderBook> {
        /**
         * @method
         * @name bitget#fetchOrderBook
         * @description fetches information on open orders with bid (buy) and ask (sell) prices, volumes and other data
         * @see https://www.bitget.com/api-doc/spot/market/Get-Orderbook
         * @see https://www.bitget.com/api-doc/contract/market/Get-Merge-Depth
         * @param {string} symbol unified symbol of the market to fetch the order book for
         * @param {int} [limit] the maximum amount of order book entries to return
         * @param {object} [params] extra parameters specific to the exchange API endpoint
         * @returns {object} A dictionary of [order book structures]{@link https://docs.ccxt.com/#/?id=order-book-structure} indexed by market symbols
         */
        await this.loadMarkets ();
        const sandboxMode = this.safeBool (this.options, 'sandboxMode', false);
        let market = undefined;
        if (sandboxMode) {
            const sandboxSymbol = this.convertSymbolForSandbox (symbol);
            market = this.market (sandboxSymbol);
        } else {
            market = this.market (symbol);
        }
        const request = {
            'symbol': market['id'],
        };
        if (limit !== undefined) {
            request['limit'] = limit;
        }
        let response = undefined;
        if (market['spot']) {
            response = await this.publicSpotGetV2SpotMarketOrderbook (this.extend (request, params));
        } else {
            let productType = undefined;
            [ productType, params ] = this.handleProductTypeAndParams (market, params);
            request['productType'] = productType;
            response = await this.publicMixGetV2MixMarketMergeDepth (this.extend (request, params));
        }
        //
        //     {
        //       "code": "00000",
        //       "msg": "success",
        //       "requestTime": 1645854610294,
        //       "data": {
        //         "asks": [ [ "39102", "11.026" ] ],
        //         "bids": [ [ '39100.5', "1.773" ] ],
        //         "ts": "1645854610294"
        //       }
        //     }
        //
        const data = this.safeValue (response, 'data', {});
        const timestamp = this.safeInteger (data, 'ts');
        return this.parseOrderBook (data, market['symbol'], timestamp);
    }

    parseTicker (ticker, market: Market = undefined): Ticker {
        //
        // spot: fetchTicker, fetchTickers
        //
        //     {
        //         "open": "37202.46",
        //         "symbol": "BTCUSDT",
        //         "high24h": "37744.75",
        //         "low24h": "36666",
        //         "lastPr": "37583.69",
        //         "quoteVolume": "519127705.303",
        //         "baseVolume": "13907.0386",
        //         "usdtVolume": "519127705.302908",
        //         "ts": "1700532903261",
        //         "bidPr": "37583.68",
        //         "askPr": "37583.69",
        //         "bidSz": "0.0007",
        //         "askSz": "0.0829",
        //         "openUtc": "37449.4",
        //         "changeUtc24h": "0.00359",
        //         "change24h": "0.00321"
        //     }
        //
        // swap and future: fetchTicker
        //
        //     {
        //         "symbol": "BTCUSDT",
        //         "lastPr": "37577.2",
        //         "askPr": "37577.3",
        //         "bidPr": "37577.2",
        //         "bidSz": "3.679",
        //         "askSz": "0.02",
        //         "high24h": "37765",
        //         "low24h": "36628.9",
        //         "ts": "1700533070359",
        //         "change24h": "0.00288",
        //         "baseVolume": "108606.181",
        //         "quoteVolume": "4051316303.9608",
        //         "usdtVolume": "4051316303.9608",
        //         "openUtc": "37451.5",
        //         "changeUtc24h": "0.00336",
        //         "indexPrice": "37574.489253",
        //         "fundingRate": "0.0001",
        //         "holdingAmount": "53464.529",
        //         "deliveryStartTime": null,
        //         "deliveryTime": null,
        //         "deliveryStatus": "",
        //         "open24h": "37235.7"
        //     }
        //
        // swap and future: fetchTickers
        //
        //     {
        //         "open": "14.9776",
        //         "symbol": "LINKUSDT",
        //         "high24h": "15.3942",
        //         "low24h": "14.3457",
        //         "lastPr": "14.3748",
        //         "quoteVolume": "7008612.4299",
        //         "baseVolume": "469908.8523",
        //         "usdtVolume": "7008612.42986561",
        //         "ts": "1700533772309",
        //         "bidPr": "14.375",
        //         "askPr": "14.3769",
        //         "bidSz": "50.004",
        //         "askSz": "0.7647",
        //         "openUtc": "14.478",
        //         "changeUtc24h": "-0.00713",
        //         "change24h": "-0.04978"
        //     }
        //
        const marketId = this.safeString (ticker, 'symbol');
        const close = this.safeString (ticker, 'lastPr');
        const timestampString = this.omitZero (this.safeString (ticker, 'ts')); // exchange sometimes provided 0
        let timestamp = undefined;
        if (timestampString !== undefined) {
            timestamp = this.parseToInt (timestampString);
        }
        const change = this.safeString (ticker, 'change24h');
        const open24 = this.safeString (ticker, 'open24');
        const open = this.safeString (ticker, 'open');
        let symbol: string;
        let openValue: string;
        if (open === undefined) {
            symbol = this.safeSymbol (marketId, market, undefined, 'contract');
            openValue = open24;
        } else {
            symbol = this.safeSymbol (marketId, market, undefined, 'spot');
            openValue = open;
        }
        return this.safeTicker ({
            'symbol': symbol,
            'timestamp': timestamp,
            'datetime': this.iso8601 (timestamp),
            'high': this.safeString (ticker, 'high24h'),
            'low': this.safeString (ticker, 'low24h'),
            'bid': this.safeString (ticker, 'bidPr'),
            'bidVolume': this.safeString (ticker, 'bidSz'),
            'ask': this.safeString (ticker, 'askPr'),
            'askVolume': this.safeString (ticker, 'askSz'),
            'vwap': undefined,
            'open': openValue,
            'close': close,
            'last': close,
            'previousClose': undefined,
            'change': change,
            'percentage': Precise.stringMul (change, '100'),
            'average': undefined,
            'baseVolume': this.safeString (ticker, 'baseVolume'),
            'quoteVolume': this.safeString (ticker, 'quoteVolume'),
            'info': ticker,
        }, market);
    }

    async fetchTicker (symbol: string, params = {}): Promise<Ticker> {
        /**
         * @method
         * @name bitget#fetchTicker
         * @description fetches a price ticker, a statistical calculation with the information calculated over the past 24 hours for a specific market
         * @see https://www.bitget.com/api-doc/spot/market/Get-Tickers
         * @see https://www.bitget.com/api-doc/contract/market/Get-Ticker
         * @param {string} symbol unified symbol of the market to fetch the ticker for
         * @param {object} [params] extra parameters specific to the exchange API endpoint
         * @returns {object} a [ticker structure]{@link https://docs.ccxt.com/#/?id=ticker-structure}
         */
        await this.loadMarkets ();
        const sandboxMode = this.safeBool (this.options, 'sandboxMode', false);
        let market = undefined;
        if (sandboxMode) {
            const sandboxSymbol = this.convertSymbolForSandbox (symbol);
            market = this.market (sandboxSymbol);
        } else {
            market = this.market (symbol);
        }
        const request = {
            'symbol': market['id'],
        };
        let response = undefined;
        if (market['spot']) {
            response = await this.publicSpotGetV2SpotMarketTickers (this.extend (request, params));
        } else {
            let productType = undefined;
            [ productType, params ] = this.handleProductTypeAndParams (market, params);
            request['productType'] = productType;
            response = await this.publicMixGetV2MixMarketTicker (this.extend (request, params));
        }
        //
        // spot
        //
        //     {
        //         "code": "00000",
        //         "msg": "success",
        //         "requestTime": 1700532903782,
        //         "data": [
        //             {
        //                 "open": "37202.46",
        //                 "symbol": "BTCUSDT",
        //                 "high24h": "37744.75",
        //                 "low24h": "36666",
        //                 "lastPr": "37583.69",
        //                 "quoteVolume": "519127705.303",
        //                 "baseVolume": "13907.0386",
        //                 "usdtVolume": "519127705.302908",
        //                 "ts": "1700532903261",
        //                 "bidPr": "37583.68",
        //                 "askPr": "37583.69",
        //                 "bidSz": "0.0007",
        //                 "askSz": "0.0829",
        //                 "openUtc": "37449.4",
        //                 "changeUtc24h": "0.00359",
        //                 "change24h": "0.00321"
        //             }
        //         ]
        //     }
        //
        // swap and future
        //
        //     {
        //         "code": "00000",
        //         "msg": "success",
        //         "requestTime": 1700533070357,
        //         "data": [
        //             {
        //                 "symbol": "BTCUSDT",
        //                 "lastPr": "37577.2",
        //                 "askPr": "37577.3",
        //                 "bidPr": "37577.2",
        //                 "bidSz": "3.679",
        //                 "askSz": "0.02",
        //                 "high24h": "37765",
        //                 "low24h": "36628.9",
        //                 "ts": "1700533070359",
        //                 "change24h": "0.00288",
        //                 "baseVolume": "108606.181",
        //                 "quoteVolume": "4051316303.9608",
        //                 "usdtVolume": "4051316303.9608",
        //                 "openUtc": "37451.5",
        //                 "changeUtc24h": "0.00336",
        //                 "indexPrice": "37574.489253",
        //                 "fundingRate": "0.0001",
        //                 "holdingAmount": "53464.529",
        //                 "deliveryStartTime": null,
        //                 "deliveryTime": null,
        //                 "deliveryStatus": "",
        //                 "open24h": "37235.7"
        //             }
        //         ]
        //     }
        //
        const data = this.safeList (response, 'data', []);
        return this.parseTicker (data[0], market);
    }

    async fetchTickers (symbols: Strings = undefined, params = {}): Promise<Tickers> {
        /**
         * @method
         * @name bitget#fetchTickers
         * @description fetches price tickers for multiple markets, statistical information calculated over the past 24 hours for each market
         * @see https://www.bitget.com/api-doc/spot/market/Get-Tickers
         * @see https://www.bitget.com/api-doc/contract/market/Get-All-Symbol-Ticker
         * @param {string[]|undefined} symbols unified symbols of the markets to fetch the ticker for, all market tickers are returned if not assigned
         * @param {object} [params] extra parameters specific to the exchange API endpoint
         * @param {string} [params.subType] *contract only* 'linear', 'inverse'
         * @param {string} [params.productType] *contract only* 'USDT-FUTURES', 'USDC-FUTURES', 'COIN-FUTURES', 'SUSDT-FUTURES', 'SUSDC-FUTURES' or 'SCOIN-FUTURES'
         * @returns {object} a dictionary of [ticker structures]{@link https://docs.ccxt.com/#/?id=ticker-structure}
         */
        await this.loadMarkets ();
        let market = undefined;
        if (symbols !== undefined) {
            const symbol = this.safeValue (symbols, 0);
            const sandboxMode = this.safeBool (this.options, 'sandboxMode', false);
            if (sandboxMode) {
                const sandboxSymbol = this.convertSymbolForSandbox (symbol);
                market = this.market (sandboxSymbol);
            } else {
                market = this.market (symbol);
            }
        }
        let response = undefined;
        const request = {};
        let type = undefined;
        [ type, params ] = this.handleMarketTypeAndParams ('fetchTickers', market, params);
        // Calls like `.fetchTickers (undefined, {subType:'inverse'})` should be supported for this exchange, so
        // as "options.defaultSubType" is also set in exchange options, we should consider `params.subType`
        // with higher priority and only default to spot, if `subType` is not set in params
        const passedSubType = this.safeString (params, 'subType');
        let productType = undefined;
        [ productType, params ] = this.handleProductTypeAndParams (market, params);
        // only if passedSubType && productType is undefined, then use spot
        if (type === 'spot' && passedSubType === undefined) {
            response = await this.publicSpotGetV2SpotMarketTickers (this.extend (request, params));
        } else {
            request['productType'] = productType;
            response = await this.publicMixGetV2MixMarketTickers (this.extend (request, params));
        }
        //
        // spot
        //
        //     {
        //         "code": "00000",
        //         "msg": "success",
        //         "requestTime": 1700532903782,
        //         "data": [
        //             {
        //                 "open": "37202.46",
        //                 "symbol": "BTCUSDT",
        //                 "high24h": "37744.75",
        //                 "low24h": "36666",
        //                 "lastPr": "37583.69",
        //                 "quoteVolume": "519127705.303",
        //                 "baseVolume": "13907.0386",
        //                 "usdtVolume": "519127705.302908",
        //                 "ts": "1700532903261",
        //                 "bidPr": "37583.68",
        //                 "askPr": "37583.69",
        //                 "bidSz": "0.0007",
        //                 "askSz": "0.0829",
        //                 "openUtc": "37449.4",
        //                 "changeUtc24h": "0.00359",
        //                 "change24h": "0.00321"
        //             }
        //         ]
        //     }
        //
        // swap and future
        //
        //     {
        //         "code": "00000",
        //         "msg": "success",
        //         "requestTime": 1700533773477,
        //         "data": [
        //             {
        //                 "open": "14.9776",
        //                 "symbol": "LINKUSDT",
        //                 "high24h": "15.3942",
        //                 "low24h": "14.3457",
        //                 "lastPr": "14.3748",
        //                 "quoteVolume": "7008612.4299",
        //                 "baseVolume": "469908.8523",
        //                 "usdtVolume": "7008612.42986561",
        //                 "ts": "1700533772309",
        //                 "bidPr": "14.375",
        //                 "askPr": "14.3769",
        //                 "bidSz": "50.004",
        //                 "askSz": "0.7647",
        //                 "openUtc": "14.478",
        //                 "changeUtc24h": "-0.00713",
        //                 "change24h": "-0.04978"
        //             },
        //         ]
        //     }
        //
        const data = this.safeList (response, 'data', []);
        return this.parseTickers (data, symbols);
    }

    parseTrade (trade, market: Market = undefined): Trade {
        //
        // spot, swap and future: fetchTrades
        //
        //     {
        //         "tradeId": "1075199767891652609",
        //         "price": "29376.5",
        //         "size": "6.035",
        //         "side": "Buy",
        //         "ts": "1692073521000",
        //         "symbol": "BTCUSDT"
        //     }
        //
        // spot: fetchMyTrades
        //
        //     {
        //         "userId": "7264631750",
        //         "symbol": "BTCUSDT",
        //         "orderId": "1098394344925597696",
        //         "tradeId": "1098394344974925824",
        //         "orderType": "market",
        //         "side": "sell",
        //         "priceAvg": "28467.68",
        //         "size": "0.0002",
        //         "amount": "5.693536",
        //         "feeDetail": {
        //             "deduction": "no",
        //             "feeCoin": "USDT",
        //             "totalDeductionFee": "",
        //             "totalFee": "-0.005693536"
        //         },
        //         "tradeScope": "taker",
        //         "cTime": "1697603539699",
        //         "uTime": "1697603539754"
        //     }
        //
        // spot margin: fetchMyTrades
        //
        //     {
        //         "orderId": "1099353730455318528",
        //         "tradeId": "1099353730627092481",
        //         "orderType": "market",
        //         "side": "sell",
        //         "priceAvg": "29543.7",
        //         "size": "0.0001",
        //         "amount": "2.95437",
        //         "tradeScope": "taker",
        //         "feeDetail": {
        //             "deduction": "no",
        //             "feeCoin": "USDT",
        //             "totalDeductionFee": "0",
        //             "totalFee": "-0.00295437"
        //         },
        //         "cTime": "1697832275063",
        //         "uTime": "1697832275150"
        //     }
        //
        // swap and future: fetchMyTrades
        //
        //     {
        //         "tradeId": "1111468664328269825",
        //         "symbol": "BTCUSDT",
        //         "orderId": "1111468664264753162",
        //         "price": "37271.4",
        //         "baseVolume": "0.001",
        //         "feeDetail": [
        //             {
        //                 "deduction": "no",
        //                 "feeCoin": "USDT",
        //                 "totalDeductionFee": null,
        //                 "totalFee": "-0.02236284"
        //             }
        //         ],
        //         "side": "buy",
        //         "quoteVolume": "37.2714",
        //         "profit": "-0.0007",
        //         "enterPointSource": "web",
        //         "tradeSide": "close",
        //         "posMode": "hedge_mode",
        //         "tradeScope": "taker",
        //         "cTime": "1700720700342"
        //     }
        //
        const marketId = this.safeString (trade, 'symbol');
        const symbol = this.safeSymbol (marketId, market);
        const timestamp = this.safeInteger2 (trade, 'cTime', 'ts');
        let fee = undefined;
        const feeDetail = this.safeValue (trade, 'feeDetail');
        const posMode = this.safeString (trade, 'posMode');
        const feeStructure = (posMode !== undefined) ? feeDetail[0] : feeDetail;
        if (feeStructure !== undefined) {
            const currencyCode = this.safeCurrencyCode (this.safeString (feeStructure, 'feeCoin'));
            fee = {
                'currency': currencyCode,
            };
            const feeCostString = this.safeString (feeStructure, 'totalFee');
            const deduction = this.safeString (feeStructure, 'deduction') === 'yes' ? true : false;
            if (deduction) {
                fee['cost'] = feeCostString;
            } else {
                fee['cost'] = Precise.stringNeg (feeCostString);
            }
        }
        return this.safeTrade ({
            'info': trade,
            'id': this.safeString (trade, 'tradeId'),
            'order': this.safeString (trade, 'orderId'),
            'symbol': symbol,
            'side': this.safeStringLower (trade, 'side'),
            'type': this.safeString (trade, 'orderType'),
            'takerOrMaker': this.safeString (trade, 'tradeScope'),
            'price': this.safeString2 (trade, 'priceAvg', 'price'),
            'amount': this.safeString2 (trade, 'baseVolume', 'size'),
            'cost': this.safeString2 (trade, 'quoteVolume', 'amount'),
            'timestamp': timestamp,
            'datetime': this.iso8601 (timestamp),
            'fee': fee,
        }, market);
    }

    async fetchTrades (symbol: string, since: Int = undefined, limit: Int = undefined, params = {}): Promise<Trade[]> {
        /**
         * @method
         * @name bitget#fetchTrades
         * @description get the list of most recent trades for a particular symbol
         * @see https://www.bitget.com/api-doc/spot/market/Get-Recent-Trades
         * @see https://www.bitget.com/api-doc/spot/market/Get-Market-Trades
         * @see https://www.bitget.com/api-doc/contract/market/Get-Recent-Fills
         * @see https://www.bitget.com/api-doc/contract/market/Get-Fills-History
         * @param {string} symbol unified symbol of the market to fetch trades for
         * @param {int} [since] timestamp in ms of the earliest trade to fetch
         * @param {int} [limit] the maximum amount of trades to fetch
         * @param {object} [params] extra parameters specific to the exchange API endpoint
         * @param {int} [params.until] *only applies to publicSpotGetV2SpotMarketFillsHistory and publicMixGetV2MixMarketFillsHistory* the latest time in ms to fetch trades for
         * @param {boolean} [params.paginate] *only applies to publicSpotGetV2SpotMarketFillsHistory and publicMixGetV2MixMarketFillsHistory* default false, when true will automatically paginate by calling this endpoint multiple times
         * @returns {Trade[]} a list of [trade structures]{@link https://docs.ccxt.com/#/?id=public-trades}
         */
        await this.loadMarkets ();
        let paginate = false;
        [ paginate, params ] = this.handleOptionAndParams (params, 'fetchTrades', 'paginate');
        if (paginate) {
            return await this.fetchPaginatedCallCursor ('fetchTrades', symbol, since, limit, params, 'idLessThan', 'idLessThan') as Trade[];
        }
        const sandboxMode = this.safeBool (this.options, 'sandboxMode', false);
        let market = undefined;
        if (sandboxMode) {
            const sandboxSymbol = this.convertSymbolForSandbox (symbol);
            market = this.market (sandboxSymbol);
        } else {
            market = this.market (symbol);
        }
        let request = {
            'symbol': market['id'],
        };
        if (limit !== undefined) {
            if (market['contract']) {
                request['limit'] = Math.min (limit, 1000);
            } else {
                request['limit'] = limit;
            }
        }
        const options = this.safeValue (this.options, 'fetchTrades', {});
        let response = undefined;
        if (market['spot']) {
            const spotOptions = this.safeValue (options, 'spot', {});
            const defaultSpotMethod = this.safeString (spotOptions, 'method', 'publicSpotGetV2SpotMarketFillsHistory');
            const spotMethod = this.safeString (params, 'method', defaultSpotMethod);
            params = this.omit (params, 'method');
            if (spotMethod === 'publicSpotGetV2SpotMarketFillsHistory') {
                [ request, params ] = this.handleUntilOption ('endTime', request, params);
                if (since !== undefined) {
                    request['startTime'] = since;
                }
                response = await this.publicSpotGetV2SpotMarketFillsHistory (this.extend (request, params));
            } else if (spotMethod === 'publicSpotGetV2SpotMarketFills') {
                response = await this.publicSpotGetV2SpotMarketFills (this.extend (request, params));
            }
        } else {
            const swapOptions = this.safeValue (options, 'swap', {});
            const defaultSwapMethod = this.safeString (swapOptions, 'method', 'publicMixGetV2MixMarketFillsHistory');
            const swapMethod = this.safeString (params, 'method', defaultSwapMethod);
            params = this.omit (params, 'method');
            let productType = undefined;
            [ productType, params ] = this.handleProductTypeAndParams (market, params);
            request['productType'] = productType;
            if (swapMethod === 'publicMixGetV2MixMarketFillsHistory') {
                [ request, params ] = this.handleUntilOption ('endTime', request, params);
                if (since !== undefined) {
                    request['startTime'] = since;
                }
                response = await this.publicMixGetV2MixMarketFillsHistory (this.extend (request, params));
            } else if (swapMethod === 'publicMixGetV2MixMarketFills') {
                response = await this.publicMixGetV2MixMarketFills (this.extend (request, params));
            }
        }
        //
        // spot
        //
        //     {
        //         "code": "00000",
        //         "msg": "success",
        //         "requestTime": 1692073693562,
        //         "data": [
        //             {
        //                 "symbol": "BTCUSDT_SPBL",
        //                 "tradeId": "1075200479040323585",
        //                 "side": "Sell",
        //                 "price": "29381.54",
        //                 "size": "0.0056",
        //                 "ts": "1692073691000"
        //             },
        //         ]
        //     }
        //
        // swap
        //
        //     {
        //         "code": "00000",
        //         "msg": "success",
        //         "requestTime": 1692073522689,
        //         "data": [
        //             {
        //                 "tradeId": "1075199767891652609",
        //                 "price": "29376.5",
        //                 "size": "6.035",
        //                 "side": "Buy",
        //                 "ts": "1692073521000",
        //                 "symbol": "BTCUSDT_UMCBL"
        //             },
        //         ]
        //     }
        //
        const data = this.safeList (response, 'data', []);
        return this.parseTrades (data, market, since, limit);
    }

    async fetchTradingFee (symbol: string, params = {}): Promise<TradingFeeInterface> {
        /**
         * @method
         * @name bitget#fetchTradingFee
         * @description fetch the trading fees for a market
         * @see https://www.bitget.com/api-doc/common/public/Get-Trade-Rate
         * @param {string} symbol unified market symbol
         * @param {object} [params] extra parameters specific to the exchange API endpoint
         * @param {string} [params.marginMode] 'isolated' or 'cross', for finding the fee rate of spot margin trading pairs
         * @returns {object} a [fee structure]{@link https://docs.ccxt.com/#/?id=fee-structure}
         */
        await this.loadMarkets ();
        const market = this.market (symbol);
        const request = {
            'symbol': market['id'],
        };
        let marginMode = undefined;
        [ marginMode, params ] = this.handleMarginModeAndParams ('fetchTradingFee', params);
        if (market['spot']) {
            if (marginMode !== undefined) {
                request['businessType'] = 'margin';
            } else {
                request['businessType'] = 'spot';
            }
        } else {
            request['businessType'] = 'contract';
        }
        const response = await this.privateCommonGetV2CommonTradeRate (this.extend (request, params));
        //
        //     {
        //         "code": "00000",
        //         "msg": "success",
        //         "requestTime": 1700549524887,
        //         "data": {
        //             "makerFeeRate": "0.001",
        //             "takerFeeRate": "0.001"
        //         }
        //     }
        //
        const data = this.safeValue (response, 'data', {});
        return this.parseTradingFee (data, market);
    }

    async fetchTradingFees (params = {}): Promise<TradingFees> {
        /**
         * @method
         * @name bitget#fetchTradingFees
         * @description fetch the trading fees for multiple markets
         * @see https://www.bitget.com/api-doc/spot/market/Get-Symbols
         * @see https://www.bitget.com/api-doc/contract/market/Get-All-Symbols-Contracts
         * @see https://www.bitget.com/api-doc/margin/common/support-currencies
         * @param {object} [params] extra parameters specific to the exchange API endpoint
         * @param {string} [params.productType] *contract only* 'USDT-FUTURES', 'USDC-FUTURES', 'COIN-FUTURES', 'SUSDT-FUTURES', 'SUSDC-FUTURES' or 'SCOIN-FUTURES'
         * @param {boolean} [params.margin] set to true for spot margin
         * @returns {object} a dictionary of [fee structures]{@link https://docs.ccxt.com/#/?id=fee-structure} indexed by market symbols
         */
        await this.loadMarkets ();
        let response = undefined;
        let marginMode = undefined;
        let marketType = undefined;
        [ marginMode, params ] = this.handleMarginModeAndParams ('fetchTradingFees', params);
        [ marketType, params ] = this.handleMarketTypeAndParams ('fetchTradingFees', undefined, params);
        if (marketType === 'spot') {
            const margin = this.safeBool (params, 'margin', false);
            params = this.omit (params, 'margin');
            if ((marginMode !== undefined) || margin) {
                response = await this.publicMarginGetV2MarginCurrencies (params);
            } else {
                response = await this.publicSpotGetV2SpotPublicSymbols (params);
            }
        } else if ((marketType === 'swap') || (marketType === 'future')) {
            let productType = undefined;
            [ productType, params ] = this.handleProductTypeAndParams (undefined, params);
            params['productType'] = productType;
            response = await this.publicMixGetV2MixMarketContracts (params);
        } else {
            throw new NotSupported (this.id + ' does not support ' + marketType + ' market');
        }
        //
        // spot and margin
        //
        //     {
        //         "code": "00000",
        //         "msg": "success",
        //         "requestTime": 1700102364653,
        //         "data": [
        //             {
        //                 "symbol": "TRXUSDT",
        //                 "baseCoin": "TRX",
        //                 "quoteCoin": "USDT",
        //                 "minTradeAmount": "0",
        //                 "maxTradeAmount": "10000000000",
        //                 "takerFeeRate": "0.002",
        //                 "makerFeeRate": "0.002",
        //                 "pricePrecision": "6",
        //                 "quantityPrecision": "4",
        //                 "quotePrecision": "6",
        //                 "status": "online",
        //                 "minTradeUSDT": "5",
        //                 "buyLimitPriceRatio": "0.05",
        //                 "sellLimitPriceRatio": "0.05"
        //             },
        //         ]
        //     }
        //
        // swap and future
        //
        //     {
        //         "code": "00000",
        //         "msg": "success",
        //         "requestTime": 1700102364709,
        //         "data": [
        //             {
        //                 "symbol": "BTCUSDT",
        //                 "baseCoin": "BTC",
        //                 "quoteCoin": "USDT",
        //                 "buyLimitPriceRatio": "0.01",
        //                 "sellLimitPriceRatio": "0.01",
        //                 "feeRateUpRatio": "0.005",
        //                 "makerFeeRate": "0.0002",
        //                 "takerFeeRate": "0.0006",
        //                 "openCostUpRatio": "0.01",
        //                 "supportMarginCoins": ["USDT"],
        //                 "minTradeNum": "0.001",
        //                 "priceEndStep": "1",
        //                 "volumePlace": "3",
        //                 "pricePlace": "1",
        //                 "sizeMultiplier": "0.001",
        //                 "symbolType": "perpetual",
        //                 "minTradeUSDT": "5",
        //                 "maxSymbolOrderNum": "200",
        //                 "maxProductOrderNum": "400",
        //                 "maxPositionNum": "150",
        //                 "symbolStatus": "normal",
        //                 "offTime": "-1",
        //                 "limitOpenTime": "-1",
        //                 "deliveryTime": "",
        //                 "deliveryStartTime": "",
        //                 "deliveryPeriod": "",
        //                 "launchTime": "",
        //                 "fundInterval": "8",
        //                 "minLever": "1",
        //                 "maxLever": "125",
        //                 "posLimit": "0.05",
        //                 "maintainTime": ""
        //             },
        //         ]
        //     }
        //
        const data = this.safeValue (response, 'data', []);
        const result = {};
        for (let i = 0; i < data.length; i++) {
            const entry = data[i];
            const marketId = this.safeString (entry, 'symbol');
            const symbol = this.safeSymbol (marketId, undefined, undefined, marketType);
            const market = this.market (symbol);
            const fee = this.parseTradingFee (entry, market);
            result[symbol] = fee;
        }
        return result;
    }

    parseTradingFee (data, market: Market = undefined) {
        const marketId = this.safeString (data, 'symbol');
        return {
            'info': data,
            'symbol': this.safeSymbol (marketId, market),
            'maker': this.safeNumber (data, 'makerFeeRate'),
            'taker': this.safeNumber (data, 'takerFeeRate'),
            'percentage': undefined,
            'tierBased': undefined,
        };
    }

    parseOHLCV (ohlcv, market: Market = undefined): OHLCV {
        //
        //     [
        //         "1645911960000",
        //         "39406",
        //         "39407",
        //         "39374.5",
        //         "39379",
        //         "35.526",
        //         "1399132.341"
        //     ]
        //
        return [
            this.safeInteger (ohlcv, 0),
            this.safeNumber (ohlcv, 1),
            this.safeNumber (ohlcv, 2),
            this.safeNumber (ohlcv, 3),
            this.safeNumber (ohlcv, 4),
            this.safeNumber (ohlcv, 5),
        ];
    }

    async fetchOHLCV (symbol: string, timeframe = '1m', since: Int = undefined, limit: Int = undefined, params = {}): Promise<OHLCV[]> {
        /**
         * @method
         * @name bitget#fetchOHLCV
         * @description fetches historical candlestick data containing the open, high, low, and close price, and the volume of a market
         * @see https://www.bitget.com/api-doc/spot/market/Get-Candle-Data
         * @see https://www.bitget.com/api-doc/spot/market/Get-History-Candle-Data
         * @see https://www.bitget.com/api-doc/contract/market/Get-Candle-Data
         * @see https://www.bitget.com/api-doc/contract/market/Get-History-Candle-Data
         * @see https://www.bitget.com/api-doc/contract/market/Get-History-Index-Candle-Data
         * @see https://www.bitget.com/api-doc/contract/market/Get-History-Mark-Candle-Data
         * @param {string} symbol unified symbol of the market to fetch OHLCV data for
         * @param {string} timeframe the length of time each candle represents
         * @param {int} [since] timestamp in ms of the earliest candle to fetch
         * @param {int} [limit] the maximum amount of candles to fetch
         * @param {object} [params] extra parameters specific to the exchange API endpoint
         * @param {int} [params.until] timestamp in ms of the latest candle to fetch
         * @param {boolean} [params.paginate] default false, when true will automatically paginate by calling this endpoint multiple times. See in the docs all the [available parameters](https://github.com/ccxt/ccxt/wiki/Manual#pagination-params)
         * @param {string} [params.price] *swap only* "mark" (to fetch mark price candles) or "index" (to fetch index price candles)
         * @returns {int[][]} A list of candles ordered as timestamp, open, high, low, close, volume
         */
        await this.loadMarkets ();
        const defaultLimit = 100; // default 100, max 1000
        const maxLimitForRecentEndpoint = 1000;
        const maxLimitForHistoryEndpoint = 200; // note, max 1000 bars are supported for "recent-candles" endpoint, but "historical-candles" support only max 200
        let paginate = false;
        [ paginate, params ] = this.handleOptionAndParams (params, 'fetchOHLCV', 'paginate');
        if (paginate) {
            return await this.fetchPaginatedCallDeterministic ('fetchOHLCV', symbol, since, limit, timeframe, params, maxLimitForHistoryEndpoint);
        }
        const sandboxMode = this.safeBool (this.options, 'sandboxMode', false);
        let market = undefined;
        if (sandboxMode) {
            const sandboxSymbol = this.convertSymbolForSandbox (symbol);
            market = this.market (sandboxSymbol);
        } else {
            market = this.market (symbol);
        }
        const marketType = market['spot'] ? 'spot' : 'swap';
        const timeframes = this.options['timeframes'][marketType];
        const msInDay = 86400000;
        const duration = this.parseTimeframe (timeframe) * 1000;
        const request = {
            'symbol': market['id'],
            'granularity': this.safeString (timeframes, timeframe, timeframe),
        };
        const until = this.safeInteger2 (params, 'until', 'till');
        const limitDefined = limit !== undefined;
        const sinceDefined = since !== undefined;
        const untilDefined = until !== undefined;
        params = this.omit (params, [ 'until', 'till' ]);
        let response = undefined;
        const now = this.milliseconds ();
        // retrievable periods listed here:
        // - https://www.bitget.com/api-doc/spot/market/Get-Candle-Data#request-parameters
        // - https://www.bitget.com/api-doc/contract/market/Get-Candle-Data#description
        const ohlcOptions = this.safeDict (this.options, 'fetchOHLCV', {});
        const retrievableDaysMap = this.safeDict (ohlcOptions, 'maxDaysPerTimeframe', {});
        const maxRetrievableDaysForRecent = this.safeInteger (retrievableDaysMap, timeframe, 30); // default to safe minimum
        const endpointTsBoundary = now - maxRetrievableDaysForRecent * msInDay;
        if (limitDefined) {
            limit = Math.min (limit, maxLimitForRecentEndpoint);
            request['limit'] = limit;
        } else {
            limit = defaultLimit;
        }
        const limitMultipliedDuration = limit * duration;
        // exchange aligns from endTime, so it's important, not startTime
        // startTime is supported only on "recent" endpoint, not on "historical" endpoint
        let calculatedStartTime = undefined;
        let calculatedEndTime = undefined;
        if (sinceDefined) {
            calculatedStartTime = since;
            request['startTime'] = since;
            if (!untilDefined) {
                calculatedEndTime = this.sum (calculatedStartTime, limitMultipliedDuration);
                request['endTime'] = calculatedEndTime;
            }
        }
        if (untilDefined) {
            calculatedEndTime = until;
            request['endTime'] = calculatedEndTime;
            if (!sinceDefined) {
                calculatedStartTime = calculatedEndTime - limitMultipliedDuration;
                // we do not need to set "startTime" here
            }
        }
        const historicalEndpointNeeded = (calculatedStartTime !== undefined) && (calculatedStartTime <= endpointTsBoundary);
        if (historicalEndpointNeeded) {
            // only for "historical-candles" - ensure we use correct max limit
            if (limitDefined) {
                request['limit'] = Math.min (limit, maxLimitForHistoryEndpoint);
            }
        }
        // make request
        if (market['spot']) {
            // checks if we need history endpoint
            if (historicalEndpointNeeded) {
                response = await this.publicSpotGetV2SpotMarketHistoryCandles (this.extend (request, params));
            } else {
                response = await this.publicSpotGetV2SpotMarketCandles (this.extend (request, params));
            }
        } else {
            const maxDistanceDaysForContracts = 90; // for contract, maximum 90 days allowed between start-end times
            // only correct the request to fix 90 days if until was auto-calculated
            if (sinceDefined) {
                if (!untilDefined) {
                    request['endTime'] = Math.min (calculatedEndTime, this.sum (since, maxDistanceDaysForContracts * msInDay));
                } else if (calculatedEndTime - calculatedStartTime > maxDistanceDaysForContracts * msInDay) {
                    throw new BadRequest (this.id + ' fetchOHLCV() between start and end must be less than ' + maxDistanceDaysForContracts.toString () + ' days');
                }
            }
            let priceType = undefined;
            [ priceType, params ] = this.handleParamString (params, 'price');
            let productType = undefined;
            [ productType, params ] = this.handleProductTypeAndParams (market, params);
            request['productType'] = productType;
            const extended = this.extend (request, params);
            // todo: mark & index also have their "recent" endpoints, but not priority now.
            if (priceType === 'mark') {
                response = await this.publicMixGetV2MixMarketHistoryMarkCandles (extended);
            } else if (priceType === 'index') {
                response = await this.publicMixGetV2MixMarketHistoryIndexCandles (extended);
            } else {
                if (historicalEndpointNeeded) {
                    response = await this.publicMixGetV2MixMarketHistoryCandles (extended);
                } else {
                    response = await this.publicMixGetV2MixMarketCandles (extended);
                }
            }
        }
        if (response === '') {
            return []; // happens when a new token is listed
        }
        //  [ ["1645911960000","39406","39407","39374.5","39379","35.526","1399132.341"] ]
        const data = this.safeList (response, 'data', response);
        return this.parseOHLCVs (data, market, timeframe, since, limit);
    }

    async fetchBalance (params = {}): Promise<Balances> {
        /**
         * @method
         * @name bitget#fetchBalance
         * @description query for balance and get the amount of funds available for trading or funds locked in orders
         * @see https://www.bitget.com/api-doc/spot/account/Get-Account-Assets
         * @see https://www.bitget.com/api-doc/contract/account/Get-Account-List
         * @see https://www.bitget.com/api-doc/margin/cross/account/Get-Cross-Assets
         * @see https://www.bitget.com/api-doc/margin/isolated/account/Get-Isolated-Assets
         * @see https://bitgetlimited.github.io/apidoc/en/margin/#get-cross-assets
         * @see https://bitgetlimited.github.io/apidoc/en/margin/#get-isolated-assets
         * @param {object} [params] extra parameters specific to the exchange API endpoint
         * @param {string} [params.productType] *contract only* 'USDT-FUTURES', 'USDC-FUTURES', 'COIN-FUTURES', 'SUSDT-FUTURES', 'SUSDC-FUTURES' or 'SCOIN-FUTURES'
         * @returns {object} a [balance structure]{@link https://docs.ccxt.com/#/?id=balance-structure}
         */
        await this.loadMarkets ();
        const request = {};
        let marketType = undefined;
        let marginMode = undefined;
        let response = undefined;
        [ marketType, params ] = this.handleMarketTypeAndParams ('fetchBalance', undefined, params);
        [ marginMode, params ] = this.handleMarginModeAndParams ('fetchBalance', params);
        if ((marketType === 'swap') || (marketType === 'future')) {
            let productType = undefined;
            [ productType, params ] = this.handleProductTypeAndParams (undefined, params);
            request['productType'] = productType;
            response = await this.privateMixGetV2MixAccountAccounts (this.extend (request, params));
        } else if (marginMode === 'isolated') {
            response = await this.privateMarginGetMarginV1IsolatedAccountAssets (this.extend (request, params));
        } else if (marginMode === 'cross') {
            response = await this.privateMarginGetMarginV1CrossAccountAssets (this.extend (request, params));
        } else if (marketType === 'spot') {
            response = await this.privateSpotGetV2SpotAccountAssets (this.extend (request, params));
        } else {
            throw new NotSupported (this.id + ' fetchBalance() does not support ' + marketType + ' accounts');
        }
        // spot
        //
        //     {
        //         "code": "00000",
        //         "msg": "success",
        //         "requestTime": 1700623852854,
        //         "data": [
        //             {
        //                 "coin": "USDT",
        //                 "available": "0.00000000",
        //                 "limitAvailable": "0",
        //                 "frozen": "0.00000000",
        //                 "locked": "0.00000000",
        //                 "uTime": "1699937566000"
        //             }
        //         ]
        //     }
        //
        // swap
        //
        //     {
        //         "code": "00000",
        //         "msg": "success",
        //         "requestTime": 1700625127294,
        //         "data": [
        //             {
        //                 "marginCoin": "USDT",
        //                 "locked": "0",
        //                 "available": "0",
        //                 "crossedMaxAvailable": "0",
        //                 "isolatedMaxAvailable": "0",
        //                 "maxTransferOut": "0",
        //                 "accountEquity": "0",
        //                 "usdtEquity": "0.000000005166",
        //                 "btcEquity": "0",
        //                 "crossedRiskRate": "0",
        //                 "unrealizedPL": "0",
        //                 "coupon": "0",
        //                 "crossedUnrealizedPL": null,
        //                 "isolatedUnrealizedPL": null
        //             }
        //         ]
        //     }
        //
        // isolated margin
        //
        //     {
        //         "code": "00000",
        //         "msg": "success",
        //         "requestTime": 1697501436571,
        //         "data": [
        //             {
        //                 "symbol": "BTCUSDT",
        //                 "coin": "BTC",
        //                 "totalAmount": "0.00021654",
        //                 "available": "0.00021654",
        //                 "transferable": "0.00021654",
        //                 "frozen": "0",
        //                 "borrow": "0",
        //                 "interest": "0",
        //                 "net": "0.00021654",
        //                 "ctime": "1697248128071"
        //             },
        //         ]
        //     }
        //
        // cross margin
        //
        //     {
        //         "code": "00000",
        //         "msg": "success",
        //         "requestTime": 1697515463804,
        //         "data": [
        //             {
        //                 "coin": "BTC",
        //                 "totalAmount": "0.00024996",
        //                 "available": "0.00024996",
        //                 "transferable": "0.00004994",
        //                 "frozen": "0",
        //                 "borrow": "0.0001",
        //                 "interest": "0.00000001",
        //                 "net": "0.00014995",
        //                 "ctime": "1697251265504"
        //             },
        //         ]
        //     }
        //
        const data = this.safeValue (response, 'data', []);
        return this.parseBalance (data);
    }

    parseBalance (balance): Balances {
        const result = { 'info': balance };
        //
        // spot
        //
        //     {
        //         "coin": "USDT",
        //         "available": "0.00000000",
        //         "limitAvailable": "0",
        //         "frozen": "0.00000000",
        //         "locked": "0.00000000",
        //         "uTime": "1699937566000"
        //     }
        //
        // swap
        //
        //     {
        //         "marginCoin": "USDT",
        //         "locked": "0",
        //         "available": "0",
        //         "crossedMaxAvailable": "0",
        //         "isolatedMaxAvailable": "0",
        //         "maxTransferOut": "0",
        //         "accountEquity": "0",
        //         "usdtEquity": "0.000000005166",
        //         "btcEquity": "0",
        //         "crossedRiskRate": "0",
        //         "unrealizedPL": "0",
        //         "coupon": "0",
        //         "crossedUnrealizedPL": null,
        //         "isolatedUnrealizedPL": null
        //     }
        //
        // isolated margin
        //
        //     {
        //         "symbol": "BTCUSDT",
        //         "coin": "BTC",
        //         "totalAmount": "0.00021654",
        //         "available": "0.00021654",
        //         "transferable": "0.00021654",
        //         "frozen": "0",
        //         "borrow": "0",
        //         "interest": "0",
        //         "net": "0.00021654",
        //         "ctime": "1697248128071"
        //     }
        //
        // cross margin
        //
        //     {
        //         "coin": "BTC",
        //         "totalAmount": "0.00024995",
        //         "available": "0.00024995",
        //         "transferable": "0.00004993",
        //         "frozen": "0",
        //         "borrow": "0.0001",
        //         "interest": "0.00000001",
        //         "net": "0.00014994",
        //         "ctime": "1697251265504"
        //     }
        //
        for (let i = 0; i < balance.length; i++) {
            const entry = balance[i];
            const account = this.account ();
            const currencyId = this.safeString2 (entry, 'marginCoin', 'coin');
            const code = this.safeCurrencyCode (currencyId);
            const borrow = this.safeString (entry, 'borrow');
            if (borrow !== undefined) {
                const interest = this.safeString (entry, 'interest');
                account['free'] = this.safeString (entry, 'transferable');
                account['total'] = this.safeString (entry, 'totalAmount');
                account['debt'] = Precise.stringAdd (borrow, interest);
            } else {
                // Use transferable instead of available for swap and margin https://github.com/ccxt/ccxt/pull/19127
                const spotAccountFree = this.safeString (entry, 'available');
                const contractAccountFree = this.safeString (entry, 'maxTransferOut');
                if (contractAccountFree !== undefined) {
                    account['free'] = contractAccountFree;
                    account['total'] = this.safeString (entry, 'accountEquity');
                } else {
                    account['free'] = spotAccountFree;
                    const frozen = this.safeString (entry, 'frozen');
                    const locked = this.safeString (entry, 'locked');
                    account['used'] = Precise.stringAdd (frozen, locked);
                }
            }
            result[code] = account;
        }
        return this.safeBalance (result);
    }

    parseOrderStatus (status) {
        const statuses = {
            'new': 'open',
            'init': 'open',
            'not_trigger': 'open',
            'partial_fill': 'open',
            'partially_fill': 'open',
            'partially_filled': 'open',
            'triggered': 'closed',
            'full_fill': 'closed',
            'filled': 'closed',
            'fail_trigger': 'rejected',
            'cancel': 'canceled',
            'cancelled': 'canceled',
            'canceled': 'canceled',
            'live': 'open',
            'fail_execute': 'rejected',
            'executed': 'closed',
        };
        return this.safeString (statuses, status, status);
    }

    parseOrder (order, market: Market = undefined): Order {
        //
        // createOrder, editOrder, closePosition
        //
        //     {
        //         "clientOid": "abe95dbe-6081-4a6f-a2d3-ae49601cd479",
        //         "orderId": null
        //     }
        //
        // createOrders
        //
        //     [
        //         {
        //             "orderId": "1111397214281175046",
        //             "clientOid": "766d3fc3-7321-4406-a689-15c9987a2e75"
        //         },
        //         {
        //             "orderId": "",
        //             "clientOid": "d1b75cb3-cc15-4ede-ad4c-3937396f75ab",
        //             "errorMsg": "less than the minimum amount 5 USDT",
        //             "errorCode": "45110"
        //         },
        //     ]
        //
        // spot, swap, future and spot margin: cancelOrder, cancelOrders
        //
        //     {
        //         "orderId": "1098758604547850241",
        //         "clientOid": "1098758604585598977"
        //     }
        //
        // spot trigger: cancelOrder
        //
        //     {
        //         "result": "success"
        //     }
        //
        // spot: fetchOrder
        //
        //     {
        //         "userId": "7264631750",
        //         "symbol": "BTCUSDT",
        //         "orderId": "1111461743123927040",
        //         "clientOid": "63f95110-93b5-4309-8f77-46339f1bcf3c",
        //         "price": "25000.0000000000000000",
        //         "size": "0.0002000000000000",
        //         "orderType": "limit",
        //         "side": "buy",
        //         "status": "live",
        //         "priceAvg": "0",
        //         "baseVolume": "0.0000000000000000",
        //         "quoteVolume": "0.0000000000000000",
        //         "enterPointSource": "API",
        //         "feeDetail": "",
        //         "orderSource": "normal",
        //         "cTime": "1700719050198",
        //         "uTime": "1700719050198"
        //     }
        //
        // swap and future: fetchOrder
        //
        //     {
        //         "symbol": "BTCUSDT",
        //         "size": "0.001",
        //         "orderId": "1111465253393825792",
        //         "clientOid": "1111465253431574529",
        //         "baseVolume": "0",
        //         "fee": "0",
        //         "price": "27000",
        //         "priceAvg": "",
        //         "state": "live",
        //         "side": "buy",
        //         "force": "gtc",
        //         "totalProfits": "0",
        //         "posSide": "long",
        //         "marginCoin": "USDT",
        //         "presetStopSurplusPrice": "",
        //         "presetStopLossPrice": "",
        //         "quoteVolume": "0",
        //         "orderType": "limit",
        //         "leverage": "20",
        //         "marginMode": "crossed",
        //         "reduceOnly": "NO",
        //         "enterPointSource": "API",
        //         "tradeSide": "open",
        //         "posMode": "hedge_mode",
        //         "orderSource": "normal",
        //         "cTime": "1700719887120",
        //         "uTime": "1700719887120"
        //     }
        //
        // spot: fetchOpenOrders
        //
        //     {
        //         "userId": "7264631750",
        //         "symbol": "BTCUSDT",
        //         "orderId": "1111499608327360513",
        //         "clientOid": "d0d4dad5-18d0-4869-a074-ec40bb47cba6",
        //         "priceAvg": "25000.0000000000000000",
        //         "size": "0.0002000000000000",
        //         "orderType": "limit",
        //         "side": "buy",
        //         "status": "live",
        //         "basePrice": "0",
        //         "baseVolume": "0.0000000000000000",
        //         "quoteVolume": "0.0000000000000000",
        //         "enterPointSource": "WEB",
        //         "orderSource": "normal",
        //         "cTime": "1700728077966",
        //         "uTime": "1700728077966"
        //     }
        //
        // spot stop: fetchOpenOrders, fetchCanceledAndClosedOrders
        //
        //     {
        //         "orderId": "1111503385931620352",
        //         "clientOid": "1111503385910648832",
        //         "symbol": "BTCUSDT",
        //         "size": "0.0002",
        //         "planType": "AMOUNT",
        //         "executePrice": "25000",
        //         "triggerPrice": "26000",
        //         "status": "live",
        //         "orderType": "limit",
        //         "side": "buy",
        //         "triggerType": "fill_price",
        //         "enterPointSource": "API",
        //         "cTime": "1700728978617",
        //         "uTime": "1700728978617"
        //     }
        //
        // spot margin: fetchOpenOrders, fetchCanceledAndClosedOrders
        //
        //     {
        //         "symbol": "BTCUSDT",
        //         "orderType": "limit",
        //         "enterPointSource": "WEB",
        //         "orderId": "1111506377509580801",
        //         "clientOid": "2043a3b59a60445f9d9f7365bf3e960c",
        //         "loanType": "autoLoanAndRepay",
        //         "price": "25000",
        //         "side": "buy",
        //         "status": "live",
        //         "baseSize": "0.0002",
        //         "quoteSize": "5",
        //         "priceAvg": "0",
        //         "size": "0",
        //         "amount": "0",
        //         "force": "gtc",
        //         "cTime": "1700729691866",
        //         "uTime": "1700729691866"
        //     }
        //
        // swap: fetchOpenOrders, fetchCanceledAndClosedOrders
        //
        //     {
        //         "symbol": "BTCUSDT",
        //         "size": "0.002",
        //         "orderId": "1111488897767604224",
        //         "clientOid": "1111488897805352960",
        //         "baseVolume": "0",
        //         "fee": "0",
        //         "price": "25000",
        //         "priceAvg": "",
        //         "status": "live",
        //         "side": "buy",
        //         "force": "gtc",
        //         "totalProfits": "0",
        //         "posSide": "long",
        //         "marginCoin": "USDT",
        //         "quoteVolume": "0",
        //         "leverage": "20",
        //         "marginMode": "crossed",
        //         "enterPointSource": "web",
        //         "tradeSide": "open",
        //         "posMode": "hedge_mode",
        //         "orderType": "limit",
        //         "orderSource": "normal",
        //         "presetStopSurplusPrice": "",
        //         "presetStopLossPrice": "",
        //         "reduceOnly": "NO",
        //         "cTime": "1700725524378",
        //         "uTime": "1700725524378"
        //     }
        //
        // swap stop: fetchOpenOrders
        //
        //     {
        //         "planType": "normal_plan",
        //         "symbol": "BTCUSDT",
        //         "size": "0.001",
        //         "orderId": "1111491399869075457",
        //         "clientOid": "1111491399869075456",
        //         "price": "27000",
        //         "callbackRatio": "",
        //         "triggerPrice": "24000",
        //         "triggerType": "mark_price",
        //         "planStatus": "live",
        //         "side": "buy",
        //         "posSide": "long",
        //         "marginCoin": "USDT",
        //         "marginMode": "crossed",
        //         "enterPointSource": "API",
        //         "tradeSide": "open",
        //         "posMode": "hedge_mode",
        //         "orderType": "limit",
        //         "stopSurplusTriggerPrice": "",
        //         "stopSurplusExecutePrice": "",
        //         "stopSurplusTriggerType": "fill_price",
        //         "stopLossTriggerPrice": "",
        //         "stopLossExecutePrice": "",
        //         "stopLossTriggerType": "fill_price",
        //         "cTime": "1700726120917",
        //         "uTime": "1700726120917"
        //     }
        //
        // spot: fetchCanceledAndClosedOrders
        //
        //     {
        //         "userId": "7264631750",
        //         "symbol": "BTCUSDT",
        //         "orderId": "1111499608327360513",
        //         "clientOid": "d0d4dad5-18d0-4869-a074-ec40bb47cba6",
        //         "price": "25000.0000000000000000",
        //         "size": "0.0002000000000000",
        //         "orderType": "limit",
        //         "side": "buy",
        //         "status": "cancelled",
        //         "priceAvg": "0",
        //         "baseVolume": "0.0000000000000000",
        //         "quoteVolume": "0.0000000000000000",
        //         "enterPointSource": "WEB",
        //         "feeDetail": "",
        //         "orderSource": "normal",
        //         "cTime": "1700728077966",
        //         "uTime": "1700728911471"
        //     }
        //
        // swap stop: fetchCanceledAndClosedOrders
        //
        //     {
        //         "planType": "normal_plan",
        //         "symbol": "BTCUSDT",
        //         "size": "0.001",
        //         "orderId": "1111491399869075457",
        //         "clientOid": "1111491399869075456",
        //         "planStatus": "cancelled",
        //         "price": "27000",
        //         "feeDetail": null,
        //         "baseVolume": "0",
        //         "callbackRatio": "",
        //         "triggerPrice": "24000",
        //         "triggerType": "mark_price",
        //         "side": "buy",
        //         "posSide": "long",
        //         "marginCoin": "USDT",
        //         "marginMode": "crossed",
        //         "enterPointSource": "API",
        //         "tradeSide": "open",
        //         "posMode": "hedge_mode",
        //         "orderType": "limit",
        //         "stopSurplusTriggerPrice": "",
        //         "stopSurplusExecutePrice": "",
        //         "stopSurplusTriggerType": "fill_price",
        //         "stopLossTriggerPrice": "",
        //         "stopLossExecutePrice": "",
        //         "stopLossTriggerType": "fill_price",
        //         "cTime": "1700726120917",
        //         "uTime": "1700727879652"
        //     }
        //
        const errorMessage = this.safeString (order, 'errorMsg');
        if (errorMessage !== undefined) {
            return this.safeOrder ({
                'info': order,
                'id': this.safeString (order, 'orderId'),
                'clientOrderId': this.safeString2 (order, 'clientOrderId', 'clientOid'),
                'status': 'rejected',
            }, market);
        }
        const isContractOrder = ('posSide' in order);
        let marketType = isContractOrder ? 'contract' : 'spot';
        if (market !== undefined) {
            marketType = market['type'];
        }
        const marketId = this.safeString (order, 'symbol');
        market = this.safeMarket (marketId, market, undefined, marketType);
        const timestamp = this.safeInteger2 (order, 'cTime', 'ctime');
        const updateTimestamp = this.safeInteger (order, 'uTime');
        const rawStatus = this.safeString2 (order, 'status', 'state');
        let fee = undefined;
        const feeCostString = this.safeString (order, 'fee');
        if (feeCostString !== undefined) {
            // swap
            fee = {
                'cost': this.parseNumber (Precise.stringAbs (feeCostString)),
                'currency': market['settle'],
            };
        }
        const feeDetail = this.safeValue (order, 'feeDetail');
        if (feeDetail !== undefined) {
            const parsedFeeDetail = JSON.parse (feeDetail);
            const feeValues = Object.values (parsedFeeDetail);
            let feeObject = undefined;
            for (let i = 0; i < feeValues.length; i++) {
                const feeValue = feeValues[i];
                if (this.safeValue (feeValue, 'feeCoinCode') !== undefined) {
                    feeObject = feeValue;
                    break;
                }
            }
            fee = {
                'cost': this.parseNumber (Precise.stringAbs (this.safeString (feeObject, 'totalFee'))),
                'currency': this.safeCurrencyCode (this.safeString (feeObject, 'feeCoinCode')),
            };
        }
        let postOnly = undefined;
        let timeInForce = this.safeStringUpper (order, 'force');
        if (timeInForce === 'POST_ONLY') {
            postOnly = true;
            timeInForce = 'PO';
        }
        let reduceOnly = undefined;
        const reduceOnlyRaw = this.safeString (order, 'reduceOnly');
        if (reduceOnlyRaw !== undefined) {
            reduceOnly = (reduceOnlyRaw === 'NO') ? false : true;
        }
        let price = undefined;
        let average = undefined;
        const basePrice = this.safeString (order, 'basePrice');
        if (basePrice !== undefined) {
            // for spot fetchOpenOrders, the price is priceAvg and the filled price is basePrice
            price = this.safeString (order, 'priceAvg');
            average = this.safeString (order, 'basePrice');
        } else {
            price = this.safeString2 (order, 'price', 'executePrice');
            average = this.safeString (order, 'priceAvg');
        }
        let size = undefined;
        let filled = undefined;
        const baseSize = this.safeString (order, 'baseSize');
        if (baseSize !== undefined) {
            // for spot margin fetchOpenOrders, the order size is baseSize and the filled amount is size
            size = baseSize;
            filled = this.safeString (order, 'size');
        } else {
            size = this.safeString (order, 'size');
            filled = this.safeString (order, 'baseVolume');
        }
        let side = this.safeString (order, 'side');
        const posMode = this.safeString (order, 'posMode');
        if (posMode === 'hedge_mode' && reduceOnly) {
            side = (side === 'buy') ? 'sell' : 'buy';
            // on bitget hedge mode if the position is long the side is always buy, and if the position is short the side is always sell
            // so the side of the reduceOnly order is inversed
        }
        return this.safeOrder ({
            'info': order,
            'id': this.safeString2 (order, 'orderId', 'data'),
            'clientOrderId': this.safeString2 (order, 'clientOrderId', 'clientOid'),
            'timestamp': timestamp,
            'datetime': this.iso8601 (timestamp),
            'lastTradeTimestamp': updateTimestamp,
            'lastUpdateTimestamp': updateTimestamp,
            'symbol': market['symbol'],
            'type': this.safeString (order, 'orderType'),
            'side': side,
            'price': price,
            'amount': size,
            'cost': this.safeString2 (order, 'quoteVolume', 'quoteSize'),
            'average': average,
            'filled': filled,
            'remaining': undefined,
            'timeInForce': timeInForce,
            'postOnly': postOnly,
            'reduceOnly': reduceOnly,
            'stopPrice': this.safeNumber (order, 'triggerPrice'),
            'triggerPrice': this.safeNumber (order, 'triggerPrice'),
            'takeProfitPrice': this.safeNumber2 (order, 'presetStopSurplusPrice', 'stopSurplusTriggerPrice'),
            'stopLossPrice': this.safeNumber2 (order, 'presetStopLossPrice', 'stopLossTriggerPrice'),
            'status': this.parseOrderStatus (rawStatus),
            'fee': fee,
            'trades': undefined,
        }, market);
    }

    async createMarketBuyOrderWithCost (symbol: string, cost: number, params = {}) {
        /**
         * @method
         * @name bitget#createMarketBuyOrderWithCost
         * @description create a market buy order by providing the symbol and cost
         * @see https://www.bitget.com/api-doc/spot/trade/Place-Order
         * @see https://www.bitget.com/api-doc/margin/cross/trade/Cross-Place-Order
         * @see https://www.bitget.com/api-doc/margin/isolated/trade/Isolated-Place-Order
         * @param {string} symbol unified symbol of the market to create an order in
         * @param {float} cost how much you want to trade in units of the quote currency
         * @param {object} [params] extra parameters specific to the exchange API endpoint
         * @returns {object} an [order structure]{@link https://docs.ccxt.com/#/?id=order-structure}
         */
        await this.loadMarkets ();
        const market = this.market (symbol);
        if (!market['spot']) {
            throw new NotSupported (this.id + ' createMarketBuyOrderWithCost() supports spot orders only');
        }
        params['createMarketBuyOrderRequiresPrice'] = false;
        return await this.createOrder (symbol, 'market', 'buy', cost, undefined, params);
    }

    async createOrder (symbol: string, type: OrderType, side: OrderSide, amount: number, price: Num = undefined, params = {}) {
        /**
         * @method
         * @name bitget#createOrder
         * @description create a trade order
         * @see https://www.bitget.com/api-doc/spot/trade/Place-Order
         * @see https://www.bitget.com/api-doc/spot/plan/Place-Plan-Order
         * @see https://www.bitget.com/api-doc/contract/trade/Place-Order
         * @see https://www.bitget.com/api-doc/contract/plan/Place-Tpsl-Order
         * @see https://www.bitget.com/api-doc/contract/plan/Place-Plan-Order
         * @see https://www.bitget.com/api-doc/margin/cross/trade/Cross-Place-Order
         * @see https://www.bitget.com/api-doc/margin/isolated/trade/Isolated-Place-Order
         * @param {string} symbol unified symbol of the market to create an order in
         * @param {string} type 'market' or 'limit'
         * @param {string} side 'buy' or 'sell'
         * @param {float} amount how much you want to trade in units of the base currency
         * @param {float} [price] the price at which the order is to be fullfilled, in units of the quote currency, ignored in market orders
         * @param {object} [params] extra parameters specific to the exchange API endpoint
         * @param {float} [params.cost] *spot only* how much you want to trade in units of the quote currency, for market buy orders only
         * @param {float} [params.triggerPrice] *swap only* The price at which a trigger order is triggered at
         * @param {float} [params.stopLossPrice] *swap only* The price at which a stop loss order is triggered at
         * @param {float} [params.takeProfitPrice] *swap only* The price at which a take profit order is triggered at
         * @param {object} [params.takeProfit] *takeProfit object in params* containing the triggerPrice at which the attached take profit order will be triggered (perpetual swap markets only)
         * @param {float} [params.takeProfit.triggerPrice] *swap only* take profit trigger price
         * @param {object} [params.stopLoss] *stopLoss object in params* containing the triggerPrice at which the attached stop loss order will be triggered (perpetual swap markets only)
         * @param {float} [params.stopLoss.triggerPrice] *swap only* stop loss trigger price
         * @param {string} [params.timeInForce] "GTC", "IOC", "FOK", or "PO"
         * @param {string} [params.marginMode] 'isolated' or 'cross' for spot margin trading
         * @param {string} [params.loanType] *spot margin only* 'normal', 'autoLoan', 'autoRepay', or 'autoLoanAndRepay' default is 'normal'
         * @param {string} [params.holdSide] *contract stopLossPrice, takeProfitPrice only* Two-way position: ('long' or 'short'), one-way position: ('buy' or 'sell')
         * @param {float} [params.stopLoss.price] *swap only* the execution price for a stop loss attached to a trigger order
         * @param {float} [params.takeProfit.price] *swap only* the execution price for a take profit attached to a trigger order
         * @param {string} [params.stopLoss.type] *swap only* the type for a stop loss attached to a trigger order, 'fill_price', 'index_price' or 'mark_price', default is 'mark_price'
         * @param {string} [params.takeProfit.type] *swap only* the type for a take profit attached to a trigger order, 'fill_price', 'index_price' or 'mark_price', default is 'mark_price'
         * @param {string} [params.trailingPercent] *swap and future only* the percent to trail away from the current market price, rate can not be greater than 10
         * @param {string} [params.trailingTriggerPrice] *swap and future only* the price to trigger a trailing stop order, default uses the price argument
         * @param {string} [params.triggerType] *swap and future only* 'fill_price', 'mark_price' or 'index_price'
         * @param {boolean} [params.oneWayMode] *swap and future only* required to set this to true in one_way_mode and you can leave this as undefined in hedge_mode, can adjust the mode using the setPositionMode() method
         * @returns {object} an [order structure]{@link https://docs.ccxt.com/#/?id=order-structure}
         */
        await this.loadMarkets ();
        const market = this.market (symbol);
        const marginParams = this.handleMarginModeAndParams ('createOrder', params);
        const marginMode = marginParams[0];
        const triggerPrice = this.safeValue2 (params, 'stopPrice', 'triggerPrice');
        const stopLossTriggerPrice = this.safeValue (params, 'stopLossPrice');
        const takeProfitTriggerPrice = this.safeValue (params, 'takeProfitPrice');
        const trailingPercent = this.safeString2 (params, 'trailingPercent', 'callbackRatio');
        const isTrailingPercentOrder = trailingPercent !== undefined;
        const isTriggerOrder = triggerPrice !== undefined;
        const isStopLossTriggerOrder = stopLossTriggerPrice !== undefined;
        const isTakeProfitTriggerOrder = takeProfitTriggerPrice !== undefined;
        const isStopLossOrTakeProfitTrigger = isStopLossTriggerOrder || isTakeProfitTriggerOrder;
        const request = this.createOrderRequest (symbol, type, side, amount, price, params);
        let response = undefined;
        if (market['spot']) {
            if (isTriggerOrder) {
                response = await this.privateSpotPostV2SpotTradePlacePlanOrder (request);
            } else if (marginMode === 'isolated') {
                response = await this.privateMarginPostV2MarginIsolatedPlaceOrder (request);
            } else if (marginMode === 'cross') {
                response = await this.privateMarginPostV2MarginCrossedPlaceOrder (request);
            } else {
                response = await this.privateSpotPostV2SpotTradePlaceOrder (request);
            }
        } else {
            if (isTriggerOrder || isTrailingPercentOrder) {
                response = await this.privateMixPostV2MixOrderPlacePlanOrder (request);
            } else if (isStopLossOrTakeProfitTrigger) {
                response = await this.privateMixPostV2MixOrderPlaceTpslOrder (request);
            } else {
                response = await this.privateMixPostV2MixOrderPlaceOrder (request);
            }
        }
        //
        //     {
        //         "code": "00000",
        //         "msg": "success",
        //         "requestTime": 1645932209602,
        //         "data": {
        //             "orderId": "881669078313766912",
        //             "clientOid": "iauIBf#a45b595f96474d888d0ada"
        //         }
        //     }
        //
        const data = this.safeDict (response, 'data', {});
        return this.parseOrder (data, market);
    }

    createOrderRequest (symbol: string, type: OrderType, side: OrderSide, amount: number, price: Num = undefined, params = {}) {
        const sandboxMode = this.safeBool (this.options, 'sandboxMode', false);
        let market = undefined;
        if (sandboxMode) {
            const sandboxSymbol = this.convertSymbolForSandbox (symbol);
            market = this.market (sandboxSymbol);
        } else {
            market = this.market (symbol);
        }
        let marketType = undefined;
        let marginMode = undefined;
        [ marketType, params ] = this.handleMarketTypeAndParams ('createOrder', market, params);
        [ marginMode, params ] = this.handleMarginModeAndParams ('createOrder', params);
        const request = {
            'symbol': market['id'],
            'orderType': type,
        };
        const isMarketOrder = type === 'market';
        const triggerPrice = this.safeValue2 (params, 'stopPrice', 'triggerPrice');
        const stopLossTriggerPrice = this.safeValue (params, 'stopLossPrice');
        const takeProfitTriggerPrice = this.safeValue (params, 'takeProfitPrice');
        const stopLoss = this.safeValue (params, 'stopLoss');
        const takeProfit = this.safeValue (params, 'takeProfit');
        const isTriggerOrder = triggerPrice !== undefined;
        const isStopLossTriggerOrder = stopLossTriggerPrice !== undefined;
        const isTakeProfitTriggerOrder = takeProfitTriggerPrice !== undefined;
        const isStopLoss = stopLoss !== undefined;
        const isTakeProfit = takeProfit !== undefined;
        const isStopLossOrTakeProfitTrigger = isStopLossTriggerOrder || isTakeProfitTriggerOrder;
        const isStopLossOrTakeProfit = isStopLoss || isTakeProfit;
        const trailingTriggerPrice = this.safeString (params, 'trailingTriggerPrice', this.numberToString (price));
        const trailingPercent = this.safeString2 (params, 'trailingPercent', 'callbackRatio');
        const isTrailingPercentOrder = trailingPercent !== undefined;
        if (this.sum (isTriggerOrder, isStopLossTriggerOrder, isTakeProfitTriggerOrder, isTrailingPercentOrder) > 1) {
            throw new ExchangeError (this.id + ' createOrder() params can only contain one of triggerPrice, stopLossPrice, takeProfitPrice, trailingPercent');
        }
        if (type === 'limit') {
            request['price'] = this.priceToPrecision (symbol, price);
        }
        const triggerType = this.safeString (params, 'triggerType', 'mark_price');
        const reduceOnly = this.safeBool (params, 'reduceOnly', false);
        const clientOrderId = this.safeString2 (params, 'clientOid', 'clientOrderId');
        const exchangeSpecificTifParam = this.safeString2 (params, 'force', 'timeInForce');
        let postOnly = undefined;
        [ postOnly, params ] = this.handlePostOnly (isMarketOrder, exchangeSpecificTifParam === 'post_only', params);
        const defaultTimeInForce = this.safeStringUpper (this.options, 'defaultTimeInForce');
        const timeInForce = this.safeStringUpper (params, 'timeInForce', defaultTimeInForce);
        if (postOnly) {
            request['force'] = 'post_only';
        } else if (timeInForce === 'GTC') {
            request['force'] = 'GTC';
        } else if (timeInForce === 'FOK') {
            request['force'] = 'FOK';
        } else if (timeInForce === 'IOC') {
            request['force'] = 'IOC';
        }
        params = this.omit (params, [ 'stopPrice', 'triggerType', 'stopLossPrice', 'takeProfitPrice', 'stopLoss', 'takeProfit', 'postOnly', 'reduceOnly', 'clientOrderId', 'trailingPercent', 'trailingTriggerPrice' ]);
        if ((marketType === 'swap') || (marketType === 'future')) {
            request['marginCoin'] = market['settleId'];
            request['size'] = this.amountToPrecision (symbol, amount);
            let productType = undefined;
            [ productType, params ] = this.handleProductTypeAndParams (market, params);
            request['productType'] = productType;
            if (clientOrderId !== undefined) {
                request['clientOid'] = clientOrderId;
            }
            if (isTriggerOrder || isStopLossOrTakeProfitTrigger || isTrailingPercentOrder) {
                request['triggerType'] = triggerType;
            }
            if (isTrailingPercentOrder) {
                if (!isMarketOrder) {
                    throw new BadRequest (this.id + ' createOrder() bitget trailing orders must be market orders');
                }
                if (trailingTriggerPrice === undefined) {
                    throw new ArgumentsRequired (this.id + ' createOrder() bitget trailing orders must have a trailingTriggerPrice param');
                }
                request['planType'] = 'track_plan';
                request['triggerPrice'] = this.priceToPrecision (symbol, trailingTriggerPrice);
                request['callbackRatio'] = trailingPercent;
            } else if (isTriggerOrder) {
                request['planType'] = 'normal_plan';
                request['triggerPrice'] = this.priceToPrecision (symbol, triggerPrice);
                if (price !== undefined) {
                    request['executePrice'] = this.priceToPrecision (symbol, price);
                }
                if (isStopLoss) {
                    const slTriggerPrice = this.safeNumber2 (stopLoss, 'triggerPrice', 'stopPrice');
                    request['stopLossTriggerPrice'] = this.priceToPrecision (symbol, slTriggerPrice);
                    const slPrice = this.safeNumber (stopLoss, 'price');
                    request['stopLossExecutePrice'] = this.priceToPrecision (symbol, slPrice);
                    const slType = this.safeString (stopLoss, 'type', 'mark_price');
                    request['stopLossTriggerType'] = slType;
                }
                if (isTakeProfit) {
                    const tpTriggerPrice = this.safeNumber2 (takeProfit, 'triggerPrice', 'stopPrice');
                    request['stopSurplusTriggerPrice'] = this.priceToPrecision (symbol, tpTriggerPrice);
                    const tpPrice = this.safeNumber (takeProfit, 'price');
                    request['stopSurplusExecutePrice'] = this.priceToPrecision (symbol, tpPrice);
                    const tpType = this.safeString (takeProfit, 'type', 'mark_price');
                    request['stopSurplusTriggerType'] = tpType;
                }
            } else if (isStopLossOrTakeProfitTrigger) {
                if (!isMarketOrder) {
                    throw new ExchangeError (this.id + ' createOrder() bitget stopLoss or takeProfit orders must be market orders');
                }
                request['holdSide'] = (side === 'buy') ? 'long' : 'short';
                if (isStopLossTriggerOrder) {
                    request['triggerPrice'] = this.priceToPrecision (symbol, stopLossTriggerPrice);
                    request['planType'] = 'pos_loss';
                } else if (isTakeProfitTriggerOrder) {
                    request['triggerPrice'] = this.priceToPrecision (symbol, takeProfitTriggerPrice);
                    request['planType'] = 'pos_profit';
                }
            } else {
                if (isStopLoss) {
                    const slTriggerPrice = this.safeValue2 (stopLoss, 'triggerPrice', 'stopPrice');
                    request['presetStopLossPrice'] = this.priceToPrecision (symbol, slTriggerPrice);
                }
                if (isTakeProfit) {
                    const tpTriggerPrice = this.safeValue2 (takeProfit, 'triggerPrice', 'stopPrice');
                    request['presetStopSurplusPrice'] = this.priceToPrecision (symbol, tpTriggerPrice);
                }
            }
            if (!isStopLossOrTakeProfitTrigger) {
                if (marginMode === undefined) {
                    marginMode = 'cross';
                }
                const marginModeRequest = (marginMode === 'cross') ? 'crossed' : 'isolated';
                request['marginMode'] = marginModeRequest;
                const oneWayMode = this.safeBool (params, 'oneWayMode', false);
                params = this.omit (params, 'oneWayMode');
                let requestSide = side;
                if (reduceOnly) {
                    if (oneWayMode) {
                        request['reduceOnly'] = 'YES';
                    } else {
                        // on bitget hedge mode if the position is long the side is always buy, and if the position is short the side is always sell
                        requestSide = (side === 'buy') ? 'sell' : 'buy';
                        request['tradeSide'] = 'Close';
                    }
                } else {
                    if (!oneWayMode) {
                        request['tradeSide'] = 'Open';
                    }
                }
                request['side'] = requestSide;
            }
        } else if (marketType === 'spot') {
            if (isStopLossOrTakeProfitTrigger || isStopLossOrTakeProfit) {
                throw new InvalidOrder (this.id + ' createOrder() does not support stop loss/take profit orders on spot markets, only swap markets');
            }
            request['side'] = side;
            let quantity = undefined;
            let planType = undefined;
            let createMarketBuyOrderRequiresPrice = true;
            [ createMarketBuyOrderRequiresPrice, params ] = this.handleOptionAndParams (params, 'createOrder', 'createMarketBuyOrderRequiresPrice', true);
            if (isMarketOrder && (side === 'buy')) {
                planType = 'total';
                const cost = this.safeNumber (params, 'cost');
                params = this.omit (params, 'cost');
                if (cost !== undefined) {
                    quantity = this.costToPrecision (symbol, cost);
                } else if (createMarketBuyOrderRequiresPrice) {
                    if (price === undefined) {
                        throw new InvalidOrder (this.id + ' createOrder() requires the price argument for market buy orders to calculate the total cost to spend (amount * price), alternatively set the createMarketBuyOrderRequiresPrice option or param to false and pass the cost to spend in the amount argument');
                    } else {
                        const amountString = this.numberToString (amount);
                        const priceString = this.numberToString (price);
                        const quoteAmount = Precise.stringMul (amountString, priceString);
                        quantity = this.costToPrecision (symbol, quoteAmount);
                    }
                } else {
                    quantity = this.costToPrecision (symbol, amount);
                }
            } else {
                planType = 'amount';
                quantity = this.amountToPrecision (symbol, amount);
            }
            if (clientOrderId !== undefined) {
                request['clientOid'] = clientOrderId;
            }
            if (marginMode !== undefined) {
                request['loanType'] = 'normal';
                if (createMarketBuyOrderRequiresPrice && isMarketOrder && (side === 'buy')) {
                    request['quoteSize'] = quantity;
                } else {
                    request['baseSize'] = quantity;
                }
            } else {
                if (quantity !== undefined) {
                    request['size'] = quantity;
                }
                if (triggerPrice !== undefined) {
                    request['planType'] = planType;
                    request['triggerType'] = triggerType;
                    request['triggerPrice'] = this.priceToPrecision (symbol, triggerPrice);
                    if (price !== undefined) {
                        request['executePrice'] = this.priceToPrecision (symbol, price);
                    }
                }
            }
        } else {
            throw new NotSupported (this.id + ' createOrder() does not support ' + marketType + ' orders');
        }
        return this.extend (request, params);
    }

    async createOrders (orders: OrderRequest[], params = {}) {
        /**
         * @method
         * @name bitget#createOrders
         * @description create a list of trade orders (all orders should be of the same symbol)
         * @see https://www.bitget.com/api-doc/spot/trade/Batch-Place-Orders
         * @see https://www.bitget.com/api-doc/contract/trade/Batch-Order
         * @see https://www.bitget.com/api-doc/margin/isolated/trade/Isolated-Batch-Order
         * @see https://www.bitget.com/api-doc/margin/cross/trade/Cross-Batch-Order
         * @param {Array} orders list of orders to create, each object should contain the parameters required by createOrder, namely symbol, type, side, amount, price and params
         * @param {object} [params] extra parameters specific to the api endpoint
         * @returns {object} an [order structure]{@link https://docs.ccxt.com/#/?id=order-structure}
         */
        await this.loadMarkets ();
        const ordersRequests = [];
        let symbol = undefined;
        let marginMode = undefined;
        for (let i = 0; i < orders.length; i++) {
            const rawOrder = orders[i];
            const marketId = this.safeString (rawOrder, 'symbol');
            if (symbol === undefined) {
                symbol = marketId;
            } else {
                if (symbol !== marketId) {
                    throw new BadRequest (this.id + ' createOrders() requires all orders to have the same symbol');
                }
            }
            const type = this.safeString (rawOrder, 'type');
            const side = this.safeString (rawOrder, 'side');
            const amount = this.safeValue (rawOrder, 'amount');
            const price = this.safeValue (rawOrder, 'price');
            const orderParams = this.safeValue (rawOrder, 'params', {});
            const marginResult = this.handleMarginModeAndParams ('createOrders', orderParams);
            const currentMarginMode = marginResult[0];
            if (currentMarginMode !== undefined) {
                if (marginMode === undefined) {
                    marginMode = currentMarginMode;
                } else {
                    if (marginMode !== currentMarginMode) {
                        throw new BadRequest (this.id + ' createOrders() requires all orders to have the same margin mode (isolated or cross)');
                    }
                }
            }
            const orderRequest = this.createOrderRequest (marketId, type, side, amount, price, orderParams);
            ordersRequests.push (orderRequest);
        }
        const sandboxMode = this.safeBool (this.options, 'sandboxMode', false);
        let market = undefined;
        if (sandboxMode) {
            const sandboxSymbol = this.convertSymbolForSandbox (symbol);
            market = this.market (sandboxSymbol);
        } else {
            market = this.market (symbol);
        }
        const request = {
            'symbol': market['id'],
            'orderList': ordersRequests,
        };
        let response = undefined;
        if ((market['swap']) || (market['future'])) {
            if (marginMode === undefined) {
                marginMode = 'cross';
            }
            const marginModeRequest = (marginMode === 'cross') ? 'crossed' : 'isolated';
            request['marginMode'] = marginModeRequest;
            request['marginCoin'] = market['settleId'];
            let productType = undefined;
            [ productType, params ] = this.handleProductTypeAndParams (market, params);
            request['productType'] = productType;
            response = await this.privateMixPostV2MixOrderBatchPlaceOrder (request);
        } else if (marginMode === 'isolated') {
            response = await this.privateMarginPostV2MarginIsolatedBatchPlaceOrder (request);
        } else if (marginMode === 'cross') {
            response = await this.privateMarginPostV2MarginCrossedBatchPlaceOrder (request);
        } else {
            response = await this.privateSpotPostV2SpotTradeBatchOrders (request);
        }
        //
        //     {
        //         "code": "00000",
        //         "msg": "success",
        //         "requestTime": 1700703539416,
        //         "data": {
        //             "successList": [
        //                 {
        //                     "orderId": "1111397214281175046",
        //                     "clientOid": "766d3fc3-7321-4406-a689-15c9987a2e75"
        //                 },
        //             ],
        //             "failureList": [
        //                 {
        //                     "orderId": "",
        //                     "clientOid": "d1b75cb3-cc15-4ede-ad4c-3937396f75ab",
        //                     "errorMsg": "less than the minimum amount 5 USDT",
        //                     "errorCode": "45110"
        //                 },
        //             ]
        //         }
        //     }
        //
        const data = this.safeValue (response, 'data', {});
        const failure = this.safeValue (data, 'failureList', []);
        const orderInfo = this.safeValue (data, 'successList', []);
        const both = this.arrayConcat (orderInfo, failure);
        return this.parseOrders (both, market);
    }

    async editOrder (id: string, symbol: string, type:OrderType, side: OrderSide, amount: Num = undefined, price: Num = undefined, params = {}) {
        /**
         * @method
         * @name bitget#editOrder
         * @description edit a trade order
         * @see https://www.bitget.com/api-doc/spot/plan/Modify-Plan-Order
         * @see https://www.bitget.com/api-doc/contract/trade/Modify-Order
         * @see https://www.bitget.com/api-doc/contract/plan/Modify-Tpsl-Order
         * @see https://www.bitget.com/api-doc/contract/plan/Modify-Plan-Order
         * @param {string} id cancel order id
         * @param {string} symbol unified symbol of the market to create an order in
         * @param {string} type 'market' or 'limit'
         * @param {string} side 'buy' or 'sell'
         * @param {float} amount how much you want to trade in units of the base currency
         * @param {float} [price] the price at which the order is to be fullfilled, in units of the base currency, ignored in market orders
         * @param {object} [params] extra parameters specific to the exchange API endpoint
         * @param {float} [params.triggerPrice] the price that a trigger order is triggered at
         * @param {float} [params.stopLossPrice] *swap only* The price at which a stop loss order is triggered at
         * @param {float} [params.takeProfitPrice] *swap only* The price at which a take profit order is triggered at
         * @param {object} [params.takeProfit] *takeProfit object in params* containing the triggerPrice at which the attached take profit order will be triggered (perpetual swap markets only)
         * @param {float} [params.takeProfit.triggerPrice] *swap only* take profit trigger price
         * @param {object} [params.stopLoss] *stopLoss object in params* containing the triggerPrice at which the attached stop loss order will be triggered (perpetual swap markets only)
         * @param {float} [params.stopLoss.triggerPrice] *swap only* stop loss trigger price
         * @param {float} [params.stopLoss.price] *swap only* the execution price for a stop loss attached to a trigger order
         * @param {float} [params.takeProfit.price] *swap only* the execution price for a take profit attached to a trigger order
         * @param {string} [params.stopLoss.type] *swap only* the type for a stop loss attached to a trigger order, 'fill_price', 'index_price' or 'mark_price', default is 'mark_price'
         * @param {string} [params.takeProfit.type] *swap only* the type for a take profit attached to a trigger order, 'fill_price', 'index_price' or 'mark_price', default is 'mark_price'
         * @param {string} [params.trailingPercent] *swap and future only* the percent to trail away from the current market price, rate can not be greater than 10
         * @param {string} [params.trailingTriggerPrice] *swap and future only* the price to trigger a trailing stop order, default uses the price argument
         * @param {string} [params.newTriggerType] *swap and future only* 'fill_price', 'mark_price' or 'index_price'
         * @returns {object} an [order structure]{@link https://docs.ccxt.com/#/?id=order-structure}
         */
        await this.loadMarkets ();
        const sandboxMode = this.safeBool (this.options, 'sandboxMode', false);
        let market = undefined;
        if (sandboxMode) {
            const sandboxSymbol = this.convertSymbolForSandbox (symbol);
            market = this.market (sandboxSymbol);
        } else {
            market = this.market (symbol);
        }
        const request = {
            'orderId': id,
        };
        const isMarketOrder = type === 'market';
        const triggerPrice = this.safeValue2 (params, 'stopPrice', 'triggerPrice');
        const isTriggerOrder = triggerPrice !== undefined;
        const stopLossPrice = this.safeValue (params, 'stopLossPrice');
        const isStopLossOrder = stopLossPrice !== undefined;
        const takeProfitPrice = this.safeValue (params, 'takeProfitPrice');
        const isTakeProfitOrder = takeProfitPrice !== undefined;
        const stopLoss = this.safeValue (params, 'stopLoss');
        const takeProfit = this.safeValue (params, 'takeProfit');
        const isStopLoss = stopLoss !== undefined;
        const isTakeProfit = takeProfit !== undefined;
        const trailingTriggerPrice = this.safeString (params, 'trailingTriggerPrice', this.numberToString (price));
        const trailingPercent = this.safeString2 (params, 'trailingPercent', 'newCallbackRatio');
        const isTrailingPercentOrder = trailingPercent !== undefined;
        if (this.sum (isTriggerOrder, isStopLossOrder, isTakeProfitOrder, isTrailingPercentOrder) > 1) {
            throw new ExchangeError (this.id + ' editOrder() params can only contain one of triggerPrice, stopLossPrice, takeProfitPrice, trailingPercent');
        }
        const clientOrderId = this.safeString2 (params, 'clientOid', 'clientOrderId');
        if (clientOrderId !== undefined) {
            request['clientOid'] = clientOrderId;
        }
        params = this.omit (params, [ 'stopPrice', 'triggerType', 'stopLossPrice', 'takeProfitPrice', 'stopLoss', 'takeProfit', 'clientOrderId', 'trailingTriggerPrice', 'trailingPercent' ]);
        let response = undefined;
        if (market['spot']) {
            const editMarketBuyOrderRequiresPrice = this.safeBool (this.options, 'editMarketBuyOrderRequiresPrice', true);
            if (editMarketBuyOrderRequiresPrice && isMarketOrder && (side === 'buy')) {
                if (price === undefined) {
                    throw new InvalidOrder (this.id + ' editOrder() requires price argument for market buy orders on spot markets to calculate the total amount to spend (amount * price), alternatively set the editMarketBuyOrderRequiresPrice option to false and pass in the cost to spend into the amount parameter');
                } else {
                    const amountString = this.numberToString (amount);
                    const priceString = this.numberToString (price);
                    const cost = this.parseNumber (Precise.stringMul (amountString, priceString));
                    request['size'] = this.priceToPrecision (symbol, cost);
                }
            } else {
                request['size'] = this.amountToPrecision (symbol, amount);
            }
            request['orderType'] = type;
            request['triggerPrice'] = this.priceToPrecision (symbol, triggerPrice);
            request['executePrice'] = this.priceToPrecision (symbol, price);
            response = await this.privateSpotPostV2SpotTradeModifyPlanOrder (this.extend (request, params));
        } else {
            if ((!market['swap']) && (!market['future'])) {
                throw new NotSupported (this.id + ' editOrder() does not support ' + market['type'] + ' orders');
            }
            request['symbol'] = market['id'];
            let productType = undefined;
            [ productType, params ] = this.handleProductTypeAndParams (market, params);
            request['productType'] = productType;
            if (!isTakeProfitOrder && !isStopLossOrder) {
                request['newSize'] = this.amountToPrecision (symbol, amount);
                if ((price !== undefined) && !isTrailingPercentOrder) {
                    request['newPrice'] = this.priceToPrecision (symbol, price);
                }
            }
            if (isTrailingPercentOrder) {
                if (!isMarketOrder) {
                    throw new BadRequest (this.id + ' editOrder() bitget trailing orders must be market orders');
                }
                if (trailingTriggerPrice !== undefined) {
                    request['newTriggerPrice'] = this.priceToPrecision (symbol, trailingTriggerPrice);
                }
                request['newCallbackRatio'] = trailingPercent;
                response = await this.privateMixPostV2MixOrderModifyPlanOrder (this.extend (request, params));
            } else if (isTakeProfitOrder || isStopLossOrder) {
                request['marginCoin'] = market['settleId'];
                request['size'] = this.amountToPrecision (symbol, amount);
                request['executePrice'] = this.priceToPrecision (symbol, price);
                if (isStopLossOrder) {
                    request['triggerPrice'] = this.priceToPrecision (symbol, stopLossPrice);
                } else if (isTakeProfitOrder) {
                    request['triggerPrice'] = this.priceToPrecision (symbol, takeProfitPrice);
                }
                response = await this.privateMixPostV2MixOrderModifyTpslOrder (this.extend (request, params));
            } else if (isTriggerOrder) {
                request['newTriggerPrice'] = this.priceToPrecision (symbol, triggerPrice);
                if (isStopLoss) {
                    const slTriggerPrice = this.safeNumber2 (stopLoss, 'triggerPrice', 'stopPrice');
                    request['newStopLossTriggerPrice'] = this.priceToPrecision (symbol, slTriggerPrice);
                    const slPrice = this.safeNumber (stopLoss, 'price');
                    request['newStopLossExecutePrice'] = this.priceToPrecision (symbol, slPrice);
                    const slType = this.safeString (stopLoss, 'type', 'mark_price');
                    request['newStopLossTriggerType'] = slType;
                }
                if (isTakeProfit) {
                    const tpTriggerPrice = this.safeNumber2 (takeProfit, 'triggerPrice', 'stopPrice');
                    request['newSurplusTriggerPrice'] = this.priceToPrecision (symbol, tpTriggerPrice);
                    const tpPrice = this.safeNumber (takeProfit, 'price');
                    request['newStopSurplusExecutePrice'] = this.priceToPrecision (symbol, tpPrice);
                    const tpType = this.safeString (takeProfit, 'type', 'mark_price');
                    request['newStopSurplusTriggerType'] = tpType;
                }
                response = await this.privateMixPostV2MixOrderModifyPlanOrder (this.extend (request, params));
            } else {
                const defaultNewClientOrderId = this.uuid ();
                const newClientOrderId = this.safeString2 (params, 'newClientOid', 'newClientOrderId', defaultNewClientOrderId);
                params = this.omit (params, 'newClientOrderId');
                request['newClientOid'] = newClientOrderId;
                if (isStopLoss) {
                    const slTriggerPrice = this.safeValue2 (stopLoss, 'triggerPrice', 'stopPrice');
                    request['newPresetStopLossPrice'] = this.priceToPrecision (symbol, slTriggerPrice);
                }
                if (isTakeProfit) {
                    const tpTriggerPrice = this.safeValue2 (takeProfit, 'triggerPrice', 'stopPrice');
                    request['newPresetStopSurplusPrice'] = this.priceToPrecision (symbol, tpTriggerPrice);
                }
                response = await this.privateMixPostV2MixOrderModifyOrder (this.extend (request, params));
            }
        }
        //
        //     {
        //         "code": "00000",
        //         "msg": "success",
        //         "requestTime": 1700708275737,
        //         "data": {
        //             "clientOid": "abe95dbe-6081-4a6f-a2d3-ae49601cd459",
        //             "orderId": null
        //         }
        //     }
        //
        const data = this.safeDict (response, 'data', {});
        return this.parseOrder (data, market);
    }

    async cancelOrder (id: string, symbol: Str = undefined, params = {}) {
        /**
         * @method
         * @name bitget#cancelOrder
         * @description cancels an open order
         * @see https://www.bitget.com/api-doc/spot/trade/Cancel-Order
         * @see https://www.bitget.com/api-doc/spot/plan/Cancel-Plan-Order
         * @see https://www.bitget.com/api-doc/contract/trade/Cancel-Order
         * @see https://www.bitget.com/api-doc/contract/plan/Cancel-Plan-Order
         * @see https://www.bitget.com/api-doc/margin/cross/trade/Cross-Cancel-Order
         * @see https://www.bitget.com/api-doc/margin/isolated/trade/Isolated-Cancel-Order
         * @param {string} id order id
         * @param {string} symbol unified symbol of the market the order was made in
         * @param {object} [params] extra parameters specific to the exchange API endpoint
         * @param {string} [params.marginMode] 'isolated' or 'cross' for spot margin trading
         * @param {boolean} [params.stop] set to true for canceling trigger orders
         * @param {string} [params.planType] *swap only* either profit_plan, loss_plan, normal_plan, pos_profit, pos_loss, moving_plan or track_plan
         * @param {boolean} [params.trailing] set to true if you want to cancel a trailing order
         * @returns {object} An [order structure]{@link https://docs.ccxt.com/#/?id=order-structure}
         */
        if (symbol === undefined) {
            throw new ArgumentsRequired (this.id + ' cancelOrder() requires a symbol argument');
        }
        await this.loadMarkets ();
        const sandboxMode = this.safeBool (this.options, 'sandboxMode', false);
        let market = undefined;
        if (sandboxMode) {
            const sandboxSymbol = this.convertSymbolForSandbox (symbol);
            market = this.market (sandboxSymbol);
        } else {
            market = this.market (symbol);
        }
        let marginMode = undefined;
        let response = undefined;
        [ marginMode, params ] = this.handleMarginModeAndParams ('cancelOrder', params);
        const request = {};
        const trailing = this.safeValue (params, 'trailing');
        const stop = this.safeValue2 (params, 'stop', 'trigger');
        params = this.omit (params, [ 'stop', 'trigger', 'trailing' ]);
        if (!(market['spot'] && stop)) {
            request['symbol'] = market['id'];
        }
        if (!((market['swap'] || market['future']) && stop)) {
            request['orderId'] = id;
        }
        if ((market['swap']) || (market['future'])) {
            let productType = undefined;
            [ productType, params ] = this.handleProductTypeAndParams (market, params);
            request['productType'] = productType;
            if (stop || trailing) {
                const orderIdList = [];
                const orderId = {
                    'orderId': id,
                };
                orderIdList.push (orderId);
                request['orderIdList'] = orderIdList;
            }
            if (trailing) {
                const planType = this.safeString (params, 'planType', 'track_plan');
                request['planType'] = planType;
                response = await this.privateMixPostV2MixOrderCancelPlanOrder (this.extend (request, params));
            } else if (stop) {
                response = await this.privateMixPostV2MixOrderCancelPlanOrder (this.extend (request, params));
            } else {
                response = await this.privateMixPostV2MixOrderCancelOrder (this.extend (request, params));
            }
        } else if (market['spot']) {
            if (marginMode !== undefined) {
                if (marginMode === 'isolated') {
                    response = await this.privateMarginPostV2MarginIsolatedCancelOrder (this.extend (request, params));
                } else if (marginMode === 'cross') {
                    response = await this.privateMarginPostV2MarginCrossedCancelOrder (this.extend (request, params));
                }
            } else {
                if (stop) {
                    response = await this.privateSpotPostV2SpotTradeCancelPlanOrder (this.extend (request, params));
                } else {
                    response = await this.privateSpotPostV2SpotTradeCancelOrder (this.extend (request, params));
                }
            }
        } else {
            throw new NotSupported (this.id + ' cancelOrder() does not support ' + market['type'] + ' orders');
        }
        //
        // spot, swap, future and spot margin
        //
        //     {
        //         "code": "00000",
        //         "msg": "success",
        //         "requestTime": 1697690413177,
        //         "data": {
        //             "orderId": "1098758604547850241",
        //             "clientOid": "1098758604585598977"
        //         }
        //     }
        //
        // swap trigger
        //
        //     {
        //         "code": "00000",
        //         "msg": "success",
        //         "requestTime": 1700711311791,
        //         "data": {
        //             "successList": [
        //                 {
        //                     "clientOid": "1111428059067125760",
        //                     "orderId": "1111428059067125761"
        //                 }
        //             ],
        //             "failureList": []
        //         }
        //     }
        //
        // spot trigger
        //
        //     {
        //         "code": "00000",
        //         "msg": "success",
        //         "requestTime": 1700711728063,
        //         "data": {
        //             "result": "success"
        //         }
        //     }
        //
        const data = this.safeValue (response, 'data', {});
        let order = undefined;
        if ((market['swap'] || market['future']) && stop) {
            const orderInfo = this.safeValue (data, 'successList', []);
            order = orderInfo[0];
        } else {
            order = data;
        }
        return this.parseOrder (order, market);
    }

    async cancelOrders (ids, symbol: Str = undefined, params = {}) {
        /**
         * @method
         * @name bitget#cancelOrders
         * @description cancel multiple orders
         * @see https://www.bitget.com/api-doc/spot/trade/Batch-Cancel-Orders
         * @see https://www.bitget.com/api-doc/contract/trade/Batch-Cancel-Orders
         * @see https://www.bitget.com/api-doc/contract/plan/Cancel-Plan-Order
         * @see https://www.bitget.com/api-doc/margin/cross/trade/Cross-Batch-Cancel-Order
         * @see https://www.bitget.com/api-doc/margin/isolated/trade/Isolated-Batch-Cancel-Orders
         * @param {string[]} ids order ids
         * @param {string} symbol unified market symbol, default is undefined
         * @param {object} [params] extra parameters specific to the exchange API endpoint
         * @param {string} [params.marginMode] 'isolated' or 'cross' for spot margin trading
         * @param {boolean} [params.stop] *contract only* set to true for canceling trigger orders
         * @returns {object} an array of [order structures]{@link https://docs.ccxt.com/#/?id=order-structure}
         */
        if (symbol === undefined) {
            throw new ArgumentsRequired (this.id + ' cancelOrders() requires a symbol argument');
        }
        await this.loadMarkets ();
        const sandboxMode = this.safeBool (this.options, 'sandboxMode', false);
        let market = undefined;
        if (sandboxMode) {
            const sandboxSymbol = this.convertSymbolForSandbox (symbol);
            market = this.market (sandboxSymbol);
        } else {
            market = this.market (symbol);
        }
        let marginMode = undefined;
        [ marginMode, params ] = this.handleMarginModeAndParams ('cancelOrders', params);
        const stop = this.safeValue2 (params, 'stop', 'trigger');
        params = this.omit (params, [ 'stop', 'trigger' ]);
        const orderIdList = [];
        for (let i = 0; i < ids.length; i++) {
            const individualId = ids[i];
            const orderId = {
                'orderId': individualId,
            };
            orderIdList.push (orderId);
        }
        const request = {
            'symbol': market['id'],
        };
        if (market['spot'] && (marginMode === undefined)) {
            request['orderList'] = orderIdList;
        } else {
            request['orderIdList'] = orderIdList;
        }
        let response = undefined;
        if (market['spot']) {
            if (marginMode !== undefined) {
                if (marginMode === 'cross') {
                    response = await this.privateMarginPostV2MarginCrossedBatchCancelOrder (this.extend (request, params));
                } else {
                    response = await this.privateMarginPostV2MarginIsolatedBatchCancelOrder (this.extend (request, params));
                }
            } else {
                response = await this.privateSpotPostV2SpotTradeBatchCancelOrder (this.extend (request, params));
            }
        } else {
            let productType = undefined;
            [ productType, params ] = this.handleProductTypeAndParams (market, params);
            request['productType'] = productType;
            if (stop) {
                response = await this.privateMixPostV2MixOrderCancelPlanOrder (this.extend (request, params));
            } else {
                response = await this.privateMixPostV2MixOrderBatchCancelOrders (this.extend (request, params));
            }
        }
        //
        //     {
        //         "code": "00000",
        //         "msg": "success",
        //         "requestTime": "1680008815965",
        //         "data": {
        //             "successList": [
        //                 {
        //                     "orderId": "1024598257429823488",
        //                     "clientOid": "876493ce-c287-4bfc-9f4a-8b1905881313"
        //                 },
        //             ],
        //             "failureList": []
        //         }
        //     }
        //
        const data = this.safeValue (response, 'data', {});
        const orders = this.safeList (data, 'successList', []);
        return this.parseOrders (orders, market);
    }

    async cancelAllOrders (symbol: Str = undefined, params = {}) {
        /**
         * @method
         * @name bitget#cancelAllOrders
         * @description cancel all open orders
         * @see https://www.bitget.com/api-doc/spot/trade/Cancel-Symbol-Orders
         * @see https://www.bitget.com/api-doc/spot/plan/Batch-Cancel-Plan-Order
         * @see https://www.bitget.com/api-doc/contract/trade/Batch-Cancel-Orders
         * @see https://bitgetlimited.github.io/apidoc/en/margin/#isolated-batch-cancel-orders
         * @see https://bitgetlimited.github.io/apidoc/en/margin/#cross-batch-cancel-order
         * @param {string} symbol unified market symbol
         * @param {object} [params] extra parameters specific to the exchange API endpoint
         * @param {string} [params.marginMode] 'isolated' or 'cross' for spot margin trading
         * @param {boolean} [params.stop] *contract only* set to true for canceling trigger orders
         * @returns {object[]} a list of [order structures]{@link https://docs.ccxt.com/#/?id=order-structure}
         */
        if (symbol === undefined) {
            throw new ArgumentsRequired (this.id + ' cancelAllOrders() requires a symbol argument');
        }
        await this.loadMarkets ();
        const sandboxMode = this.safeBool (this.options, 'sandboxMode', false);
        let market = undefined;
        if (sandboxMode) {
            const sandboxSymbol = this.convertSymbolForSandbox (symbol);
            market = this.market (sandboxSymbol);
        } else {
            market = this.market (symbol);
        }
        let marginMode = undefined;
        [ marginMode, params ] = this.handleMarginModeAndParams ('cancelAllOrders', params);
        const request = {
            'symbol': market['id'],
        };
        const stop = this.safeBool2 (params, 'stop', 'trigger');
        params = this.omit (params, [ 'stop', 'trigger' ]);
        let response = undefined;
        if (market['spot']) {
            if (marginMode !== undefined) {
                if (marginMode === 'cross') {
                    response = await this.privateMarginPostMarginV1CrossOrderBatchCancelOrder (this.extend (request, params));
                } else {
                    response = await this.privateMarginPostMarginV1IsolatedOrderBatchCancelOrder (this.extend (request, params));
                }
            } else {
                if (stop) {
                    const stopRequest = {
                        'symbolList': [ market['id'] ],
                    };
                    response = await this.privateSpotPostV2SpotTradeBatchCancelPlanOrder (this.extend (stopRequest, params));
                } else {
                    response = await this.privateSpotPostV2SpotTradeCancelSymbolOrder (this.extend (request, params));
                }
            }
        } else {
            let productType = undefined;
            [ productType, params ] = this.handleProductTypeAndParams (market, params);
            request['productType'] = productType;
            if (stop) {
                response = await this.privateMixPostV2MixOrderCancelPlanOrder (this.extend (request, params));
            } else {
                response = await this.privateMixPostV2MixOrderBatchCancelOrders (this.extend (request, params));
            }
        }
        //
        // spot
        //
        //     {
        //         "code": "00000",
        //         "msg": "success",
        //         "requestTime": 1700716953996,
        //         "data": {
        //             "symbol": "BTCUSDT"
        //         }
        //     }
        //
        // swap
        //
        //     {
        //         "code": "00000",
        //         "msg": "success",
        //         "requestTime": "1680008815965",
        //         "data": {
        //             "successList": [
        //                 {
        //                     "orderId": "1024598257429823488",
        //                     "clientOid": "876493ce-c287-4bfc-9f4a-8b1905881313"
        //                 },
        //             ],
        //             "failureList": []
        //         }
        //     }
        //
        // spot margin
        //
        //     {
        //         "code": "00000",
        //         "msg": "success",
        //         "requestTime": 1700717155622,
        //         "data": {
        //             "resultList": [
        //                 {
        //                     "orderId": "1111453253721796609",
        //                     "clientOid": "2ae7fc8a4ff949b6b60d770ca3950e2d"
        //                 },
        //             ],
        //             "failure": []
        //         }
        //     }
        //
        return response;
    }

    async fetchOrder (id: string, symbol: Str = undefined, params = {}) {
        /**
         * @method
         * @name bitget#fetchOrder
         * @description fetches information on an order made by the user
         * @see https://www.bitget.com/api-doc/spot/trade/Get-Order-Info
         * @see https://www.bitget.com/api-doc/contract/trade/Get-Order-Details
         * @param {string} symbol unified symbol of the market the order was made in
         * @param {object} [params] extra parameters specific to the exchange API endpoint
         * @returns {object} An [order structure]{@link https://docs.ccxt.com/#/?id=order-structure}
         */
        if (symbol === undefined) {
            throw new ArgumentsRequired (this.id + ' fetchOrder() requires a symbol argument');
        }
        await this.loadMarkets ();
        const sandboxMode = this.safeBool (this.options, 'sandboxMode', false);
        let market = undefined;
        if (sandboxMode) {
            const sandboxSymbol = this.convertSymbolForSandbox (symbol);
            market = this.market (sandboxSymbol);
        } else {
            market = this.market (symbol);
        }
        const request = {
            'orderId': id,
        };
        let response = undefined;
        if (market['spot']) {
            response = await this.privateSpotGetV2SpotTradeOrderInfo (this.extend (request, params));
        } else if (market['swap'] || market['future']) {
            request['symbol'] = market['id'];
            let productType = undefined;
            [ productType, params ] = this.handleProductTypeAndParams (market, params);
            request['productType'] = productType;
            response = await this.privateMixGetV2MixOrderDetail (this.extend (request, params));
        } else {
            throw new NotSupported (this.id + ' fetchOrder() does not support ' + market['type'] + ' orders');
        }
        //
        // spot
        //
        //     {
        //         "code": "00000",
        //         "msg": "success",
        //         "requestTime": 1700719076263,
        //         "data": [
        //             {
        //                 "userId": "7264631750",
        //                 "symbol": "BTCUSDT",
        //                 "orderId": "1111461743123927040",
        //                 "clientOid": "63f95110-93b5-4309-8f77-46339f1bcf3c",
        //                 "price": "25000.0000000000000000",
        //                 "size": "0.0002000000000000",
        //                 "orderType": "limit",
        //                 "side": "buy",
        //                 "status": "live",
        //                 "priceAvg": "0",
        //                 "baseVolume": "0.0000000000000000",
        //                 "quoteVolume": "0.0000000000000000",
        //                 "enterPointSource": "API",
        //                 "feeDetail": "",
        //                 "orderSource": "normal",
        //                 "cTime": "1700719050198",
        //                 "uTime": "1700719050198"
        //             }
        //         ]
        //     }
        //
        // swap and future
        //
        //     {
        //         "code": "00000",
        //         "msg": "success",
        //         "requestTime": 1700719918781,
        //         "data": {
        //             "symbol": "BTCUSDT",
        //             "size": "0.001",
        //             "orderId": "1111465253393825792",
        //             "clientOid": "1111465253431574529",
        //             "baseVolume": "0",
        //             "fee": "0",
        //             "price": "27000",
        //             "priceAvg": "",
        //             "state": "live",
        //             "side": "buy",
        //             "force": "gtc",
        //             "totalProfits": "0",
        //             "posSide": "long",
        //             "marginCoin": "USDT",
        //             "presetStopSurplusPrice": "",
        //             "presetStopLossPrice": "",
        //             "quoteVolume": "0",
        //             "orderType": "limit",
        //             "leverage": "20",
        //             "marginMode": "crossed",
        //             "reduceOnly": "NO",
        //             "enterPointSource": "API",
        //             "tradeSide": "open",
        //             "posMode": "hedge_mode",
        //             "orderSource": "normal",
        //             "cTime": "1700719887120",
        //             "uTime": "1700719887120"
        //         }
        //     }
        //
        if (typeof response === 'string') {
            response = JSON.parse (response);
        }
        const data = this.safeDict (response, 'data');
        if ((data !== undefined) && !Array.isArray (data)) {
            return this.parseOrder (data, market);
        }
        const dataList = this.safeList (response, 'data', []);
        const first = this.safeDict (dataList, 0, {});
        return this.parseOrder (first, market);
        // const first = this.safeDict (data, 0, data);
        // return this.parseOrder (first, market);
    }

    async fetchOpenOrders (symbol: Str = undefined, since: Int = undefined, limit: Int = undefined, params = {}): Promise<Order[]> {
        /**
         * @method
         * @name bitget#fetchOpenOrders
         * @description fetch all unfilled currently open orders
         * @see https://www.bitget.com/api-doc/spot/trade/Get-Unfilled-Orders
         * @see https://www.bitget.com/api-doc/spot/plan/Get-Current-Plan-Order
         * @see https://www.bitget.com/api-doc/contract/trade/Get-Orders-Pending
         * @see https://www.bitget.com/api-doc/contract/plan/get-orders-plan-pending
         * @see https://www.bitget.com/api-doc/margin/cross/trade/Get-Cross-Open-Orders
         * @see https://www.bitget.com/api-doc/margin/isolated/trade/Isolated-Open-Orders
         * @param {string} symbol unified market symbol
         * @param {int} [since] the earliest time in ms to fetch open orders for
         * @param {int} [limit] the maximum number of open order structures to retrieve
         * @param {object} [params] extra parameters specific to the exchange API endpoint
         * @param {int} [params.until] the latest time in ms to fetch orders for
         * @param {string} [params.planType] *contract stop only* 'normal_plan': average trigger order, 'profit_loss': opened tp/sl orders, 'track_plan': trailing stop order, default is 'normal_plan'
         * @param {boolean} [params.stop] set to true for fetching trigger orders
         * @param {boolean} [params.paginate] default false, when true will automatically paginate by calling this endpoint multiple times. See in the docs all the [available parameters](https://github.com/ccxt/ccxt/wiki/Manual#pagination-params)
         * @param {string} [params.isPlan] *swap only* 'plan' for stop orders and 'profit_loss' for tp/sl orders, default is 'plan'
         * @param {boolean} [params.trailing] set to true if you want to fetch trailing orders
         * @returns {Order[]} a list of [order structures]{@link https://docs.ccxt.com/#/?id=order-structure}
         */
        await this.loadMarkets ();
        const sandboxMode = this.safeBool (this.options, 'sandboxMode', false);
        let market = undefined;
        let type = undefined;
        let request = {};
        let marginMode = undefined;
        [ marginMode, params ] = this.handleMarginModeAndParams ('fetchOpenOrders', params);
        if (symbol !== undefined) {
            if (sandboxMode) {
                const sandboxSymbol = this.convertSymbolForSandbox (symbol);
                market = this.market (sandboxSymbol);
            } else {
                market = this.market (symbol);
            }
            request['symbol'] = market['id'];
            const defaultType = this.safeString2 (this.options, 'fetchOpenOrders', 'defaultType', 'spot');
            const marketType = ('type' in market) ? market['type'] : defaultType;
            type = this.safeString (params, 'type', marketType);
        } else {
            const defaultType = this.safeString2 (this.options, 'fetchOpenOrders', 'defaultType', 'spot');
            type = this.safeString (params, 'type', defaultType);
        }
        let paginate = false;
        [ paginate, params ] = this.handleOptionAndParams (params, 'fetchOpenOrders', 'paginate');
        if (paginate) {
            let cursorReceived = undefined;
            if (type === 'spot') {
                if (marginMode !== undefined) {
                    cursorReceived = 'minId';
                }
            } else {
                cursorReceived = 'endId';
            }
            return await this.fetchPaginatedCallCursor ('fetchOpenOrders', symbol, since, limit, params, cursorReceived, 'idLessThan') as Order[];
        }
        let response = undefined;
        const trailing = this.safeBool (params, 'trailing');
        const stop = this.safeBool2 (params, 'stop', 'trigger');
        const planTypeDefined = this.safeString (params, 'planType') !== undefined;
        const isStop = (stop || planTypeDefined);
        params = this.omit (params, [ 'stop', 'trigger', 'trailing' ]);
        [ request, params ] = this.handleUntilOption ('endTime', request, params);
        if (since !== undefined) {
            request['startTime'] = since;
        }
        if (limit !== undefined) {
            request['limit'] = limit;
        }
        if ((type === 'swap') || (type === 'future') || (marginMode !== undefined)) {
            const clientOrderId = this.safeString2 (params, 'clientOid', 'clientOrderId');
            params = this.omit (params, 'clientOrderId');
            if (clientOrderId !== undefined) {
                request['clientOid'] = clientOrderId;
            }
        }
        let query = undefined;
        query = this.omit (params, [ 'type' ]);
        if (type === 'spot') {
            if (marginMode !== undefined) {
                if (since === undefined) {
                    since = this.milliseconds () - 7776000000;
                    request['startTime'] = since;
                }
                if (marginMode === 'isolated') {
                    response = await this.privateMarginGetV2MarginIsolatedOpenOrders (this.extend (request, query));
                } else if (marginMode === 'cross') {
                    response = await this.privateMarginGetV2MarginCrossedOpenOrders (this.extend (request, query));
                }
            } else {
                if (stop) {
                    response = await this.privateSpotGetV2SpotTradeCurrentPlanOrder (this.extend (request, query));
                } else {
                    response = await this.privateSpotGetV2SpotTradeUnfilledOrders (this.extend (request, query));
                }
            }
        } else {
            let productType = undefined;
            [ productType, query ] = this.handleProductTypeAndParams (market, query);
            request['productType'] = productType;
            if (trailing) {
                const planType = this.safeString (params, 'planType', 'track_plan');
                request['planType'] = planType;
                response = await this.privateMixGetV2MixOrderOrdersPlanPending (this.extend (request, query));
            } else if (isStop) {
                const planType = this.safeString (query, 'planType', 'normal_plan');
                request['planType'] = planType;
                response = await this.privateMixGetV2MixOrderOrdersPlanPending (this.extend (request, query));
            } else {
                response = await this.privateMixGetV2MixOrderOrdersPending (this.extend (request, query));
            }
        }
        //
        // spot
        //
        //     {
        //         "code": "00000",
        //         "msg": "success",
        //         "requestTime": 1700728123994,
        //         "data": [
        //             {
        //                 "userId": "7264631750",
        //                 "symbol": "BTCUSDT",
        //                 "orderId": "1111499608327360513",
        //                 "clientOid": "d0d4dad5-18d0-4869-a074-ec40bb47cba6",
        //                 "priceAvg": "25000.0000000000000000",
        //                 "size": "0.0002000000000000",
        //                 "orderType": "limit",
        //                 "side": "buy",
        //                 "status": "live",
        //                 "basePrice": "0",
        //                 "baseVolume": "0.0000000000000000",
        //                 "quoteVolume": "0.0000000000000000",
        //                 "enterPointSource": "WEB",
        //                 "orderSource": "normal",
        //                 "cTime": "1700728077966",
        //                 "uTime": "1700728077966"
        //             }
        //         ]
        //     }
        //
        // spot stop
        //
        //     {
        //         "code": "00000",
        //         "msg": "success",
        //         "requestTime": 1700729361609,
        //         "data": {
        //             "nextFlag": false,
        //             "idLessThan": "1111503385931620352",
        //             "orderList": [
        //                 {
        //                     "orderId": "1111503385931620352",
        //                     "clientOid": "1111503385910648832",
        //                     "symbol": "BTCUSDT",
        //                     "size": "0.0002",
        //                     "planType": "AMOUNT",
        //                     "executePrice": "25000",
        //                     "triggerPrice": "26000",
        //                     "status": "live",
        //                     "orderType": "limit",
        //                     "side": "buy",
        //                     "triggerType": "fill_price",
        //                     "enterPointSource": "API",
        //                     "cTime": "1700728978617",
        //                     "uTime": "1700728978617"
        //                 }
        //             ]
        //         }
        //     }
        //
        // spot margin
        //
        //     {
        //         "code": "00000",
        //         "msg": "success",
        //         "requestTime": 1700729887686,
        //         "data": {
        //             "orderList": [
        //                 {
        //                     "symbol": "BTCUSDT",
        //                     "orderType": "limit",
        //                     "enterPointSource": "WEB",
        //                     "orderId": "1111506377509580801",
        //                     "clientOid": "2043a3b59a60445f9d9f7365bf3e960c",
        //                     "loanType": "autoLoanAndRepay",
        //                     "price": "25000",
        //                     "side": "buy",
        //                     "status": "live",
        //                     "baseSize": "0.0002",
        //                     "quoteSize": "5",
        //                     "priceAvg": "0",
        //                     "size": "0",
        //                     "amount": "0",
        //                     "force": "gtc",
        //                     "cTime": "1700729691866",
        //                     "uTime": "1700729691866"
        //                 }
        //             ],
        //             "maxId": "1111506377509580801",
        //             "minId": "1111506377509580801"
        //         }
        //     }
        //
        // swap and future
        //
        //     {
        //         "code": "00000",
        //         "msg": "success",
        //         "requestTime": 1700725609065,
        //         "data": {
        //             "entrustedList": [
        //                 {
        //                     "symbol": "BTCUSDT",
        //                     "size": "0.002",
        //                     "orderId": "1111488897767604224",
        //                     "clientOid": "1111488897805352960",
        //                     "baseVolume": "0",
        //                     "fee": "0",
        //                     "price": "25000",
        //                     "priceAvg": "",
        //                     "status": "live",
        //                     "side": "buy",
        //                     "force": "gtc",
        //                     "totalProfits": "0",
        //                     "posSide": "long",
        //                     "marginCoin": "USDT",
        //                     "quoteVolume": "0",
        //                     "leverage": "20",
        //                     "marginMode": "crossed",
        //                     "enterPointSource": "web",
        //                     "tradeSide": "open",
        //                     "posMode": "hedge_mode",
        //                     "orderType": "limit",
        //                     "orderSource": "normal",
        //                     "presetStopSurplusPrice": "",
        //                     "presetStopLossPrice": "",
        //                     "reduceOnly": "NO",
        //                     "cTime": "1700725524378",
        //                     "uTime": "1700725524378"
        //                 }
        //             ],
        //             "endId": "1111488897767604224"
        //         }
        //     }
        //
        // swap and future stop
        //
        //     {
        //         "code": "00000",\
        //         "msg": "success",
        //         "requestTime": 1700726417495,
        //         "data": {
        //             "entrustedList": [
        //                 {
        //                     "planType": "normal_plan",
        //                     "symbol": "BTCUSDT",
        //                     "size": "0.001",
        //                     "orderId": "1111491399869075457",
        //                     "clientOid": "1111491399869075456",
        //                     "price": "27000",
        //                     "callbackRatio": "",
        //                     "triggerPrice": "24000",
        //                     "triggerType": "mark_price",
        //                     "planStatus": "live",
        //                     "side": "buy",
        //                     "posSide": "long",
        //                     "marginCoin": "USDT",
        //                     "marginMode": "crossed",
        //                     "enterPointSource": "API",
        //                     "tradeSide": "open",
        //                     "posMode": "hedge_mode",
        //                     "orderType": "limit",
        //                     "stopSurplusTriggerPrice": "",
        //                     "stopSurplusExecutePrice": "",
        //                     "stopSurplusTriggerType": "fill_price",
        //                     "stopLossTriggerPrice": "",
        //                     "stopLossExecutePrice": "",
        //                     "stopLossTriggerType": "fill_price",
        //                     "cTime": "1700726120917",
        //                     "uTime": "1700726120917"
        //                 }
        //             ],
        //             "endId": "1111491399869075457"
        //         }
        //     }
        //
        const data = this.safeValue (response, 'data');
        if (type === 'spot') {
            if ((marginMode !== undefined) || stop) {
                const resultList = this.safeList (data, 'orderList', []);
                return this.parseOrders (resultList, market, since, limit);
            }
        } else {
            const result = this.safeList (data, 'entrustedList', []);
            return this.parseOrders (result, market, since, limit);
        }
        return this.parseOrders (data, market, since, limit);
    }

    async fetchClosedOrders (symbol: Str = undefined, since: Int = undefined, limit: Int = undefined, params = {}): Promise<Order[]> {
        /**
         * @method
         * @name bitget#fetchClosedOrders
         * @description fetches information on multiple closed orders made by the user
         * @see https://www.bitget.com/api-doc/spot/trade/Get-History-Orders
         * @see https://www.bitget.com/api-doc/spot/plan/Get-History-Plan-Order
         * @see https://www.bitget.com/api-doc/contract/trade/Get-Orders-History
         * @see https://www.bitget.com/api-doc/contract/plan/orders-plan-history
         * @see https://www.bitget.com/api-doc/margin/cross/trade/Get-Cross-Order-History
         * @see https://www.bitget.com/api-doc/margin/isolated/trade/Get-Isolated-Order-History
         * @param {string} symbol unified market symbol of the closed orders
         * @param {int} [since] timestamp in ms of the earliest order
         * @param {int} [limit] the max number of closed orders to return
         * @param {object} [params] extra parameters specific to the exchange API endpoint
         * @param {int} [params.until] the latest time in ms to fetch entries for
         * @param {boolean} [params.paginate] default false, when true will automatically paginate by calling this endpoint multiple times. See in the docs all the [available parameters](https://github.com/ccxt/ccxt/wiki/Manual#pagination-params)
         * @param {string} [params.isPlan] *swap only* 'plan' for stop orders and 'profit_loss' for tp/sl orders, default is 'plan'
         * @param {string} [params.productType] *contract only* 'USDT-FUTURES', 'USDC-FUTURES', 'COIN-FUTURES', 'SUSDT-FUTURES', 'SUSDC-FUTURES' or 'SCOIN-FUTURES'
         * @param {boolean} [params.trailing] set to true if you want to fetch trailing orders
         * @returns {Order[]} a list of [order structures]{@link https://docs.ccxt.com/#/?id=order-structure}
         */
        await this.loadMarkets ();
        const orders = await this.fetchCanceledAndClosedOrders (symbol, since, limit, params);
        return this.filterBy (orders, 'status', 'closed') as Order[];
    }

    async fetchCanceledOrders (symbol: Str = undefined, since: Int = undefined, limit: Int = undefined, params = {}) {
        /**
         * @method
         * @name bitget#fetchCanceledOrders
         * @description fetches information on multiple canceled orders made by the user
         * @see https://www.bitget.com/api-doc/spot/trade/Get-History-Orders
         * @see https://www.bitget.com/api-doc/spot/plan/Get-History-Plan-Order
         * @see https://www.bitget.com/api-doc/contract/trade/Get-Orders-History
         * @see https://www.bitget.com/api-doc/contract/plan/orders-plan-history
         * @see https://www.bitget.com/api-doc/margin/cross/trade/Get-Cross-Order-History
         * @see https://www.bitget.com/api-doc/margin/isolated/trade/Get-Isolated-Order-History
         * @param {string} symbol unified market symbol of the canceled orders
         * @param {int} [since] timestamp in ms of the earliest order
         * @param {int} [limit] the max number of canceled orders to return
         * @param {object} [params] extra parameters specific to the exchange API endpoint
         * @param {int} [params.until] the latest time in ms to fetch entries for
         * @param {boolean} [params.paginate] default false, when true will automatically paginate by calling this endpoint multiple times. See in the docs all the [available parameters](https://github.com/ccxt/ccxt/wiki/Manual#pagination-params)
         * @param {string} [params.isPlan] *swap only* 'plan' for stop orders and 'profit_loss' for tp/sl orders, default is 'plan'
         * @param {string} [params.productType] *contract only* 'USDT-FUTURES', 'USDC-FUTURES', 'COIN-FUTURES', 'SUSDT-FUTURES', 'SUSDC-FUTURES' or 'SCOIN-FUTURES'
         * @param {boolean} [params.trailing] set to true if you want to fetch trailing orders
         * @returns {object} a list of [order structures]{@link https://docs.ccxt.com/#/?id=order-structure}
         */
        await this.loadMarkets ();
        const orders = await this.fetchCanceledAndClosedOrders (symbol, since, limit, params);
        return this.filterBy (orders, 'status', 'canceled') as Order[];
    }

    async fetchCanceledAndClosedOrders (symbol: Str = undefined, since: Int = undefined, limit: Int = undefined, params = {}) {
        /**
         * @method
         * @name bitget#fetchCanceledAndClosedOrders
         * @see https://www.bitget.com/api-doc/spot/trade/Get-History-Orders
         * @see https://www.bitget.com/api-doc/spot/plan/Get-History-Plan-Order
         * @see https://www.bitget.com/api-doc/contract/trade/Get-Orders-History
         * @see https://www.bitget.com/api-doc/contract/plan/orders-plan-history
         * @see https://www.bitget.com/api-doc/margin/cross/trade/Get-Cross-Order-History
         * @see https://www.bitget.com/api-doc/margin/isolated/trade/Get-Isolated-Order-History
         * @description fetches information on multiple canceled and closed orders made by the user
         * @param {string} symbol unified market symbol of the market orders were made in
         * @param {int} [since] the earliest time in ms to fetch orders for
         * @param {int} [limit] the maximum number of order structures to retrieve
         * @param {object} [params] extra parameters specific to the exchange API endpoint
         * @returns {Order[]} a list of [order structures]{@link https://docs.ccxt.com/#/?id=order-structure}
         */
        await this.loadMarkets ();
        const sandboxMode = this.safeBool (this.options, 'sandboxMode', false);
        let market = undefined;
        if (sandboxMode) {
            if (symbol !== undefined) {
                const sandboxSymbol = this.convertSymbolForSandbox (symbol);
                symbol = sandboxSymbol;
            }
        }
        let request = {};
        if (symbol !== undefined) {
            market = this.market (symbol);
            request['symbol'] = market['id'];
        }
        let marketType = undefined;
        [ marketType, params ] = this.handleMarketTypeAndParams ('fetchCanceledAndClosedOrders', market, params);
        let marginMode = undefined;
        [ marginMode, params ] = this.handleMarginModeAndParams ('fetchCanceledAndClosedOrders', params);
        let paginate = false;
        [ paginate, params ] = this.handleOptionAndParams (params, 'fetchCanceledAndClosedOrders', 'paginate');
        if (paginate) {
            let cursorReceived = undefined;
            if (marketType === 'spot') {
                if (marginMode !== undefined) {
                    cursorReceived = 'minId';
                }
            } else {
                cursorReceived = 'endId';
            }
            return await this.fetchPaginatedCallCursor ('fetchCanceledAndClosedOrders', symbol, since, limit, params, cursorReceived, 'idLessThan') as Order[];
        }
        let response = undefined;
        const trailing = this.safeValue (params, 'trailing');
        const stop = this.safeBool2 (params, 'stop', 'trigger');
        params = this.omit (params, [ 'stop', 'trigger', 'trailing' ]);
        [ request, params ] = this.handleUntilOption ('endTime', request, params);
        if (since !== undefined) {
            request['startTime'] = since;
        }
        if (limit !== undefined) {
            request['limit'] = limit;
        }
        if ((marketType === 'swap') || (marketType === 'future') || (marginMode !== undefined)) {
            const clientOrderId = this.safeString2 (params, 'clientOid', 'clientOrderId');
            params = this.omit (params, 'clientOrderId');
            if (clientOrderId !== undefined) {
                request['clientOid'] = clientOrderId;
            }
        }
        const now = this.milliseconds ();
        if (marketType === 'spot') {
            if (marginMode !== undefined) {
                if (since === undefined) {
                    since = now - 7776000000;
                    request['startTime'] = since;
                }
                if (marginMode === 'isolated') {
                    response = await this.privateMarginGetV2MarginIsolatedHistoryOrders (this.extend (request, params));
                } else if (marginMode === 'cross') {
                    response = await this.privateMarginGetV2MarginCrossedHistoryOrders (this.extend (request, params));
                }
            } else {
                if (stop) {
                    if (symbol === undefined) {
                        throw new ArgumentsRequired (this.id + ' fetchCanceledAndClosedOrders() requires a symbol argument');
                    }
                    const endTime = this.safeIntegerN (params, [ 'endTime', 'until', 'till' ]);
                    params = this.omit (params, [ 'until', 'till' ]);
                    if (since === undefined) {
                        since = now - 7776000000;
                        request['startTime'] = since;
                    }
                    if (endTime === undefined) {
                        request['endTime'] = now;
                    }
                    response = await this.privateSpotGetV2SpotTradeHistoryPlanOrder (this.extend (request, params));
                } else {
                    response = await this.privateSpotGetV2SpotTradeHistoryOrders (this.extend (request, params));
                }
            }
        } else {
            let productType = undefined;
            [ productType, params ] = this.handleProductTypeAndParams (market, params);
            request['productType'] = productType;
            if (trailing) {
                const planType = this.safeString (params, 'planType', 'track_plan');
                request['planType'] = planType;
                response = await this.privateMixGetV2MixOrderOrdersPlanHistory (this.extend (request, params));
            } else if (stop) {
                const planType = this.safeString (params, 'planType', 'normal_plan');
                request['planType'] = planType;
                response = await this.privateMixGetV2MixOrderOrdersPlanHistory (this.extend (request, params));
            } else {
                response = await this.privateMixGetV2MixOrderOrdersHistory (this.extend (request, params));
            }
        }
        //
        // spot
        //
        //     {
        //         "code": "00000",
        //         "msg": "success",
        //         "requestTime": 1700791085380,
        //         "data": [
        //             {
        //                 "userId": "7264631750",
        //                 "symbol": "BTCUSDT",
        //                 "orderId": "1111499608327360513",
        //                 "clientOid": "d0d4dad5-18d0-4869-a074-ec40bb47cba6",
        //                 "price": "25000.0000000000000000",
        //                 "size": "0.0002000000000000",
        //                 "orderType": "limit",
        //                 "side": "buy",
        //                 "status": "cancelled",
        //                 "priceAvg": "0",
        //                 "baseVolume": "0.0000000000000000",
        //                 "quoteVolume": "0.0000000000000000",
        //                 "enterPointSource": "WEB",
        //                 "feeDetail": "",
        //                 "orderSource": "normal",
        //                 "cTime": "1700728077966",
        //                 "uTime": "1700728911471"
        //             },
        //         ]
        //     }
        //
        // spot stop
        //
        //     {
        //         "code": "00000",
        //         "msg": "success",
        //         "requestTime": 1700792099146,
        //         "data": {
        //             "nextFlag": false,
        //             "idLessThan": "1098757597417775104",
        //             "orderList": [
        //                 {
        //                     "orderId": "1111503385931620352",
        //                     "clientOid": "1111503385910648832",
        //                     "symbol": "BTCUSDT",
        //                     "size": "0.0002",
        //                     "planType": "AMOUNT",
        //                     "executePrice": "25000",
        //                     "triggerPrice": "26000",
        //                     "status": "cancelled",
        //                     "orderType": "limit",
        //                     "side": "buy",
        //                     "triggerType": "fill_price",
        //                     "enterPointSource": "API",
        //                     "cTime": "1700728978617",
        //                     "uTime": "1700729666868"
        //                 },
        //             ]
        //         }
        //     }
        //
        // spot margin
        //
        //     {
        //         "code": "00000",
        //         "msg": "success",
        //         "requestTime": 1700792381435,
        //         "data": {
        //             "orderList": [
        //                 {
        //                     "symbol": "BTCUSDT",
        //                     "orderType": "limit",
        //                     "enterPointSource": "WEB",
        //                     "orderId": "1111456274707001345",
        //                     "clientOid": "41e428dd305a4f668671b7f1ed00dc50",
        //                     "loanType": "autoLoanAndRepay",
        //                     "price": "27000",
        //                     "side": "buy",
        //                     "status": "cancelled",
        //                     "baseSize": "0.0002",
        //                     "quoteSize": "5.4",
        //                     "priceAvg": "0",
        //                     "size": "0",
        //                     "amount": "0",
        //                     "force": "gtc",
        //                     "cTime": "1700717746427",
        //                     "uTime": "1700717780636"
        //                 },
        //             ],
        //             "maxId": "1111456274707001345",
        //             "minId": "1098396464990269440"
        //         }
        //     }
        //
        // swap and future
        //
        //     {
        //         "code": "00000",
        //         "msg": "success",
        //         "requestTime": 1700792674673,
        //         "data": {
        //             "entrustedList": [
        //                 {
        //                     "symbol": "BTCUSDT",
        //                     "size": "0.002",
        //                     "orderId": "1111498800817143808",
        //                     "clientOid": "1111498800850698240",
        //                     "baseVolume": "0",
        //                     "fee": "0",
        //                     "price": "25000",
        //                     "priceAvg": "",
        //                     "status": "canceled",
        //                     "side": "buy",
        //                     "force": "gtc",
        //                     "totalProfits": "0",
        //                     "posSide": "long",
        //                     "marginCoin": "USDT",
        //                     "quoteVolume": "0",
        //                     "leverage": "20",
        //                     "marginMode": "crossed",
        //                     "enterPointSource": "web",
        //                     "tradeSide": "open",
        //                     "posMode": "hedge_mode",
        //                     "orderType": "limit",
        //                     "orderSource": "normal",
        //                     "presetStopSurplusPrice": "",
        //                     "presetStopLossPrice": "",
        //                     "reduceOnly": "NO",
        //                     "cTime": "1700727885449",
        //                     "uTime": "1700727944563"
        //                 },
        //             ],
        //             "endId": "1098397008323575809"
        //         }
        //     }
        //
        // swap and future stop
        //
        //     {
        //         "code": "00000",
        //         "msg": "success",
        //         "requestTime": 1700792938359,
        //         "data": {
        //             "entrustedList": [
        //                 {
        //                     "planType": "normal_plan",
        //                     "symbol": "BTCUSDT",
        //                     "size": "0.001",
        //                     "orderId": "1111491399869075457",
        //                     "clientOid": "1111491399869075456",
        //                     "planStatus": "cancelled",
        //                     "price": "27000",
        //                     "feeDetail": null,
        //                     "baseVolume": "0",
        //                     "callbackRatio": "",
        //                     "triggerPrice": "24000",
        //                     "triggerType": "mark_price",
        //                     "side": "buy",
        //                     "posSide": "long",
        //                     "marginCoin": "USDT",
        //                     "marginMode": "crossed",
        //                     "enterPointSource": "API",
        //                     "tradeSide": "open",
        //                     "posMode": "hedge_mode",
        //                     "orderType": "limit",
        //                     "stopSurplusTriggerPrice": "",
        //                     "stopSurplusExecutePrice": "",
        //                     "stopSurplusTriggerType": "fill_price",
        //                     "stopLossTriggerPrice": "",
        //                     "stopLossExecutePrice": "",
        //                     "stopLossTriggerType": "fill_price",
        //                     "cTime": "1700726120917",
        //                     "uTime": "1700727879652"
        //                 },
        //             ],
        //             "endId": "1098760007867502593"
        //         }
        //     }
        //
        const data = this.safeValue (response, 'data', {});
        if (marketType === 'spot') {
            if ((marginMode !== undefined) || stop) {
                return this.parseOrders (this.safeValue (data, 'orderList', []), market, since, limit);
            }
        } else {
            return this.parseOrders (this.safeValue (data, 'entrustedList', []), market, since, limit);
        }
        if (typeof response === 'string') {
            response = JSON.parse (response);
        }
        const orders = this.safeList (response, 'data', []);
        return this.parseOrders (orders, market, since, limit);
    }

    async fetchLedger (code: Str = undefined, since: Int = undefined, limit: Int = undefined, params = {}) {
        /**
         * @method
         * @name bitget#fetchLedger
         * @see https://www.bitget.com/api-doc/spot/account/Get-Account-Bills
         * @see https://www.bitget.com/api-doc/contract/account/Get-Account-Bill
         * @description fetch the history of changes, actions done by the user or operations that altered balance of the user
         * @param {string} code unified currency code, default is undefined
         * @param {int} [since] timestamp in ms of the earliest ledger entry, default is undefined
         * @param {int} [limit] max number of ledger entrys to return, default is undefined
         * @param {object} [params] extra parameters specific to the exchange API endpoint
         * @param {int} [params.until] end time in ms
         * @param {string} [params.symbol] *contract only* unified market symbol
         * @param {string} [params.productType] *contract only* 'USDT-FUTURES', 'USDC-FUTURES', 'COIN-FUTURES', 'SUSDT-FUTURES', 'SUSDC-FUTURES' or 'SCOIN-FUTURES'
         * @param {boolean} [params.paginate] default false, when true will automatically paginate by calling this endpoint multiple times. See in the docs all the [available parameters](https://github.com/ccxt/ccxt/wiki/Manual#pagination-params)
         * @returns {object} a [ledger structure]{@link https://docs.ccxt.com/#/?id=ledger-structure}
         */
        await this.loadMarkets ();
        const symbol = this.safeString (params, 'symbol');
        params = this.omit (params, 'symbol');
        let market = undefined;
        if (symbol !== undefined) {
            const sandboxMode = this.safeBool (this.options, 'sandboxMode', false);
            if (sandboxMode) {
                const sandboxSymbol = this.convertSymbolForSandbox (symbol);
                market = this.market (sandboxSymbol);
            } else {
                market = this.market (symbol);
            }
        }
        let marketType = undefined;
        [ marketType, params ] = this.handleMarketTypeAndParams ('fetchLedger', market, params);
        let paginate = false;
        [ paginate, params ] = this.handleOptionAndParams (params, 'fetchLedger', 'paginate');
        if (paginate) {
            let cursorReceived = undefined;
            if (marketType !== 'spot') {
                cursorReceived = 'endId';
            }
            return await this.fetchPaginatedCallCursor ('fetchLedger', symbol, since, limit, params, cursorReceived, 'idLessThan');
        }
        let currency = undefined;
        let request = {};
        if (code !== undefined) {
            currency = this.currency (code);
            request['coin'] = currency['id'];
        }
        [ request, params ] = this.handleUntilOption ('endTime', request, params);
        if (since !== undefined) {
            request['startTime'] = since;
        }
        if (limit !== undefined) {
            request['limit'] = limit;
        }
        let response = undefined;
        if (marketType === 'spot') {
            response = await this.privateSpotGetV2SpotAccountBills (this.extend (request, params));
        } else {
            if (symbol !== undefined) {
                request['symbol'] = market['id'];
            }
            let productType = undefined;
            [ productType, params ] = this.handleProductTypeAndParams (market, params);
            request['productType'] = productType;
            response = await this.privateMixGetV2MixAccountBill (this.extend (request, params));
        }
        //
        // spot
        //
        //     {
        //         "code": "00000",
        //         "msg": "success",
        //         "requestTime": 1700795836415,
        //         "data": [
        //             {
        //                 "billId": "1111506298997215233",
        //                 "coin": "USDT",
        //                 "groupType": "transfer",
        //                 "businessType": "transfer_out",
        //                 "size": "-11.64958799",
        //                 "balance": "0.00000000",
        //                 "fees": "0.00000000",
        //                 "cTime": "1700729673028"
        //             },
        //         ]
        //     }
        //
        // swap and future
        //
        //     {
        //         "code": "00000",
        //         "msg": "success",
        //         "requestTime": 1700795977890,
        //         "data": {
        //             "bills": [
        //                 {
        //                     "billId": "1111499428100472833",
        //                     "symbol": "",
        //                     "amount": "-11.64958799",
        //                     "fee": "0",
        //                     "feeByCoupon": "",
        //                     "businessType": "trans_to_exchange",
        //                     "coin": "USDT",
        //                     "cTime": "1700728034996"
        //                 },
        //             ],
        //             "endId": "1098396773329305606"
        //         }
        //     }
        //
        const data = this.safeValue (response, 'data');
        if ((marketType === 'swap') || (marketType === 'future')) {
            const bills = this.safeValue (data, 'bills', []);
            return this.parseLedger (bills, currency, since, limit);
        }
        return this.parseLedger (data, currency, since, limit);
    }

    parseLedgerEntry (item, currency: Currency = undefined) {
        //
        // spot
        //
        //     {
        //         "billId": "1111506298997215233",
        //         "coin": "USDT",
        //         "groupType": "transfer",
        //         "businessType": "transfer_out",
        //         "size": "-11.64958799",
        //         "balance": "0.00000000",
        //         "fees": "0.00000000",
        //         "cTime": "1700729673028"
        //     }
        //
        // swap and future
        //
        //     {
        //         "billId": "1111499428100472833",
        //         "symbol": "",
        //         "amount": "-11.64958799",
        //         "fee": "0",
        //         "feeByCoupon": "",
        //         "businessType": "trans_to_exchange",
        //         "coin": "USDT",
        //         "cTime": "1700728034996"
        //     }
        //
        const currencyId = this.safeString (item, 'coin');
        const code = this.safeCurrencyCode (currencyId, currency);
        const timestamp = this.safeInteger (item, 'cTime');
        const after = this.safeNumber (item, 'balance');
        const fee = this.safeNumber2 (item, 'fees', 'fee');
        const amountRaw = this.safeString2 (item, 'size', 'amount');
        const amount = this.parseNumber (Precise.stringAbs (amountRaw));
        let direction = 'in';
        if (amountRaw.indexOf ('-') >= 0) {
            direction = 'out';
        }
        return {
            'info': item,
            'id': this.safeString (item, 'billId'),
            'timestamp': timestamp,
            'datetime': this.iso8601 (timestamp),
            'direction': direction,
            'account': undefined,
            'referenceId': undefined,
            'referenceAccount': undefined,
            'type': this.parseLedgerType (this.safeString (item, 'businessType')),
            'currency': code,
            'amount': amount,
            'before': undefined,
            'after': after,
            'status': undefined,
            'fee': fee,
        };
    }

    parseLedgerType (type) {
        const types = {
            'trans_to_cross': 'transfer',
            'trans_from_cross': 'transfer',
            'trans_to_exchange': 'transfer',
            'trans_from_exchange': 'transfer',
            'trans_to_isolated': 'transfer',
            'trans_from_isolated': 'transfer',
            'trans_to_contract': 'transfer',
            'trans_from_contract': 'transfer',
            'trans_to_otc': 'transfer',
            'trans_from_otc': 'transfer',
            'open_long': 'trade',
            'close_long': 'trade',
            'open_short': 'trade',
            'close_short': 'trade',
            'force_close_long': 'trade',
            'force_close_short': 'trade',
            'burst_long_loss_query': 'trade',
            'burst_short_loss_query': 'trade',
            'force_buy': 'trade',
            'force_sell': 'trade',
            'burst_buy': 'trade',
            'burst_sell': 'trade',
            'delivery_long': 'settlement',
            'delivery_short': 'settlement',
            'contract_settle_fee': 'fee',
            'append_margin': 'transaction',
            'adjust_down_lever_append_margin': 'transaction',
            'reduce_margin': 'transaction',
            'auto_append_margin': 'transaction',
            'cash_gift_issue': 'cashback',
            'cash_gift_recycle': 'cashback',
            'bonus_issue': 'rebate',
            'bonus_recycle': 'rebate',
            'bonus_expired': 'rebate',
            'transfer_in': 'transfer',
            'transfer_out': 'transfer',
            'deposit': 'deposit',
            'withdraw': 'withdrawal',
            'buy': 'trade',
            'sell': 'trade',
        };
        return this.safeString (types, type, type);
    }

    async fetchMyTrades (symbol: Str = undefined, since: Int = undefined, limit: Int = undefined, params = {}): Promise<Trade[]> {
        /**
         * @method
         * @name bitget#fetchMyTrades
         * @description fetch all trades made by the user
         * @see https://www.bitget.com/api-doc/spot/trade/Get-Fills
         * @see https://www.bitget.com/api-doc/contract/trade/Get-Order-Fills
         * @see https://www.bitget.com/api-doc/margin/cross/trade/Get-Cross-Order-Fills
         * @see https://www.bitget.com/api-doc/margin/isolated/trade/Get-Isolated-Transaction-Details
         * @param {string} symbol unified market symbol
         * @param {int} [since] the earliest time in ms to fetch trades for
         * @param {int} [limit] the maximum number of trades structures to retrieve
         * @param {object} [params] extra parameters specific to the exchange API endpoint
         * @param {int} [params.until] the latest time in ms to fetch trades for
         * @param {boolean} [params.paginate] default false, when true will automatically paginate by calling this endpoint multiple times. See in the docs all the [available parameters](https://github.com/ccxt/ccxt/wiki/Manual#pagination-params)
         * @returns {Trade[]} a list of [trade structures]{@link https://docs.ccxt.com/#/?id=trade-structure}
         */
        if (symbol === undefined) {
            throw new ArgumentsRequired (this.id + ' fetchMyTrades() requires a symbol argument');
        }
        await this.loadMarkets ();
        const sandboxMode = this.safeBool (this.options, 'sandboxMode', false);
        let market = undefined;
        if (sandboxMode) {
            const sandboxSymbol = this.convertSymbolForSandbox (symbol);
            market = this.market (sandboxSymbol);
        } else {
            market = this.market (symbol);
        }
        let marginMode = undefined;
        [ marginMode, params ] = this.handleMarginModeAndParams ('fetchMyTrades', params);
        let paginate = false;
        [ paginate, params ] = this.handleOptionAndParams (params, 'fetchMyTrades', 'paginate');
        if (paginate) {
            let cursorReceived = undefined;
            if (market['spot']) {
                if (marginMode !== undefined) {
                    cursorReceived = 'minId';
                }
            } else {
                cursorReceived = 'endId';
            }
            return await this.fetchPaginatedCallCursor ('fetchMyTrades', symbol, since, limit, params, cursorReceived, 'idLessThan') as Trade[];
        }
        let response = undefined;
        let request = {
            'symbol': market['id'],
        };
        [ request, params ] = this.handleUntilOption ('endTime', request, params);
        if (since !== undefined) {
            request['startTime'] = since;
        }
        if (limit !== undefined) {
            request['limit'] = limit;
        }
        if (market['spot']) {
            if (marginMode !== undefined) {
                if (since === undefined) {
                    request['startTime'] = this.milliseconds () - 7776000000;
                }
                if (marginMode === 'isolated') {
                    response = await this.privateMarginGetV2MarginIsolatedFills (this.extend (request, params));
                } else if (marginMode === 'cross') {
                    response = await this.privateMarginGetV2MarginCrossedFills (this.extend (request, params));
                }
            } else {
                response = await this.privateSpotGetV2SpotTradeFills (this.extend (request, params));
            }
        } else {
            let productType = undefined;
            [ productType, params ] = this.handleProductTypeAndParams (market, params);
            request['productType'] = productType;
            response = await this.privateMixGetV2MixOrderFills (this.extend (request, params));
        }
        //
        // spot
        //
        //     {
        //         "code": "00000",
        //         "msg": "success",
        //         "requestTime": 1700802995406,
        //         "data": [
        //             {
        //                 "userId": "7264631750",
        //                 "symbol": "BTCUSDT",
        //                 "orderId": "1098394344925597696",
        //                 "tradeId": "1098394344974925824",
        //                 "orderType": "market",
        //                 "side": "sell",
        //                 "priceAvg": "28467.68",
        //                 "size": "0.0002",
        //                 "amount": "5.693536",
        //                 "feeDetail": {
        //                     "deduction": "no",
        //                     "feeCoin": "USDT",
        //                     "totalDeductionFee": "",
        //                     "totalFee": "-0.005693536"
        //                 },
        //                 "tradeScope": "taker",
        //                 "cTime": "1697603539699",
        //                 "uTime": "1697603539754"
        //             }
        //         ]
        //     }
        //
        // spot margin
        //
        //     {
        //         "code": "00000",
        //         "msg": "success",
        //         "requestTime": 1700803176399,
        //         "data": {
        //             "fills": [
        //                 {
        //                     "orderId": "1099353730455318528",
        //                     "tradeId": "1099353730627092481",
        //                     "orderType": "market",
        //                     "side": "sell",
        //                     "priceAvg": "29543.7",
        //                     "size": "0.0001",
        //                     "amount": "2.95437",
        //                     "tradeScope": "taker",
        //                     "feeDetail": {
        //                         "deduction": "no",
        //                         "feeCoin": "USDT",
        //                         "totalDeductionFee": "0",
        //                         "totalFee": "-0.00295437"
        //                     },
        //                     "cTime": "1697832275063",
        //                     "uTime": "1697832275150"
        //                 },
        //             ],
        //             "minId": "1099353591699161118",
        //             "maxId": "1099353730627092481"
        //         }
        //     }
        //
        // swap and future
        //
        //     {
        //         "code": "00000",
        //         "msg": "success",
        //         "requestTime": 1700803357487,
        //         "data": {
        //             "fillList": [
        //                 {
        //                     "tradeId": "1111468664328269825",
        //                     "symbol": "BTCUSDT",
        //                     "orderId": "1111468664264753162",
        //                     "price": "37271.4",
        //                     "baseVolume": "0.001",
        //                     "feeDetail": [
        //                         {
        //                             "deduction": "no",
        //                             "feeCoin": "USDT",
        //                             "totalDeductionFee": null,
        //                             "totalFee": "-0.02236284"
        //                         }
        //                     ],
        //                     "side": "buy",
        //                     "quoteVolume": "37.2714",
        //                     "profit": "-0.0007",
        //                     "enterPointSource": "web",
        //                     "tradeSide": "close",
        //                     "posMode": "hedge_mode",
        //                     "tradeScope": "taker",
        //                     "cTime": "1700720700342"
        //                 },
        //             ],
        //             "endId": "1099351587643699201"
        //         }
        //     }
        //
        const data = this.safeValue (response, 'data');
        if ((market['swap']) || (market['future'])) {
            const fillList = this.safeList (data, 'fillList', []);
            return this.parseTrades (fillList, market, since, limit);
        } else if (marginMode !== undefined) {
            const fills = this.safeList (data, 'fills', []);
            return this.parseTrades (fills, market, since, limit);
        }
        return this.parseTrades (data, market, since, limit);
    }

    async fetchPosition (symbol: string, params = {}) {
        /**
         * @method
         * @name bitget#fetchPosition
         * @description fetch data on a single open contract trade position
         * @see https://www.bitget.com/api-doc/contract/position/get-single-position
         * @param {string} symbol unified market symbol of the market the position is held in
         * @param {object} [params] extra parameters specific to the exchange API endpoint
         * @returns {object} a [position structure]{@link https://docs.ccxt.com/#/?id=position-structure}
         */
        await this.loadMarkets ();
        const sandboxMode = this.safeBool (this.options, 'sandboxMode', false);
        let market = undefined;
        if (sandboxMode) {
            const sandboxSymbol = this.convertSymbolForSandbox (symbol);
            market = this.market (sandboxSymbol);
        } else {
            market = this.market (symbol);
        }
        let productType = undefined;
        [ productType, params ] = this.handleProductTypeAndParams (market, params);
        const request = {
            'symbol': market['id'],
            'marginCoin': market['settleId'],
            'productType': productType,
        };
        const response = await this.privateMixGetV2MixPositionSinglePosition (this.extend (request, params));
        //
        //     {
        //         "code": "00000",
        //         "msg": "success",
        //         "requestTime": 1700807531673,
        //         "data": [
        //             {
        //                 "marginCoin": "USDT",
        //                 "symbol": "BTCUSDT",
        //                 "holdSide": "long",
        //                 "openDelegateSize": "0",
        //                 "marginSize": "3.73555",
        //                 "available": "0.002",
        //                 "locked": "0",
        //                 "total": "0.002",
        //                 "leverage": "20",
        //                 "achievedProfits": "0",
        //                 "openPriceAvg": "37355.5",
        //                 "marginMode": "crossed",
        //                 "posMode": "hedge_mode",
        //                 "unrealizedPL": "0.007",
        //                 "liquidationPrice": "31724.970702417",
        //                 "keepMarginRate": "0.004",
        //                 "markPrice": "37359",
        //                 "marginRatio": "0.029599540355",
        //                 "cTime": "1700807507275"
        //             }
        //         ]
        //     }
        //
        const data = this.safeList (response, 'data', []);
        const first = this.safeDict (data, 0, {});
        return this.parsePosition (first, market);
    }

    async fetchPositions (symbols: Strings = undefined, params = {}): Promise<Position[]> {
        /**
         * @method
         * @name bitget#fetchPositions
         * @description fetch all open positions
         * @see https://www.bitget.com/api-doc/contract/position/get-all-position
         * @see https://www.bitget.com/api-doc/contract/position/Get-History-Position
         * @param {string[]} [symbols] list of unified market symbols
         * @param {object} [params] extra parameters specific to the exchange API endpoint
         * @param {string} [params.marginCoin] the settle currency of the positions, needs to match the productType
         * @param {string} [params.productType] 'USDT-FUTURES', 'USDC-FUTURES', 'COIN-FUTURES', 'SUSDT-FUTURES', 'SUSDC-FUTURES' or 'SCOIN-FUTURES'
         * @param {boolean} [params.paginate] default false, when true will automatically paginate by calling this endpoint multiple times. See in the docs all the [available parameters](https://github.com/ccxt/ccxt/wiki/Manual#pagination-params)
         * @param {boolean} [params.useHistoryEndpoint] default false, when true  will use the historic endpoint to fetch positions
         * @param {string} [params.method] either (default) 'privateMixGetV2MixPositionAllPosition' or 'privateMixGetV2MixPositionHistoryPosition'
         * @returns {object[]} a list of [position structure]{@link https://docs.ccxt.com/#/?id=position-structure}
         */
        await this.loadMarkets ();
        let paginate = false;
        [ paginate, params ] = this.handleOptionAndParams (params, 'fetchPositions', 'paginate');
        if (paginate) {
            return await this.fetchPaginatedCallCursor ('fetchPositions', undefined, undefined, undefined, params, 'endId', 'idLessThan') as Position[];
        }
        let method = undefined;
        const useHistoryEndpoint = this.safeBool (params, 'useHistoryEndpoint', false);
        if (useHistoryEndpoint) {
            method = 'privateMixGetV2MixPositionHistoryPosition';
        } else {
            [ method, params ] = this.handleOptionAndParams (params, 'fetchPositions', 'method', 'privateMixGetV2MixPositionAllPosition');
        }
        let market = undefined;
        if (symbols !== undefined) {
            const first = this.safeString (symbols, 0);
            const sandboxMode = this.safeBool (this.options, 'sandboxMode', false);
            if (sandboxMode) {
                const sandboxSymbol = this.convertSymbolForSandbox (first);
                market = this.market (sandboxSymbol);
            } else {
                market = this.market (first);
            }
        }
        let productType = undefined;
        [ productType, params ] = this.handleProductTypeAndParams (market, params);
        const request = {
            'productType': productType,
        };
        let response = undefined;
        let isHistory = false;
        if (method === 'privateMixGetV2MixPositionAllPosition') {
            let marginCoin = this.safeString (params, 'marginCoin', 'USDT');
            if (symbols !== undefined) {
                marginCoin = market['settleId'];
            } else if (productType === 'USDT-FUTURES') {
                marginCoin = 'USDT';
            } else if (productType === 'USDC-FUTURES') {
                marginCoin = 'USDC';
            } else if (productType === 'SUSDT-FUTURES') {
                marginCoin = 'SUSDT';
            } else if (productType === 'SUSDC-FUTURES') {
                marginCoin = 'SUSDC';
            } else if ((productType === 'SCOIN-FUTURES') || (productType === 'COIN-FUTURES')) {
                if (marginCoin === undefined) {
                    throw new ArgumentsRequired (this.id + ' fetchPositions() requires a marginCoin parameter that matches the productType');
                }
            }
            request['marginCoin'] = marginCoin;
            response = await this.privateMixGetV2MixPositionAllPosition (this.extend (request, params));
        } else {
            isHistory = true;
            if (market !== undefined) {
                request['symbol'] = market['id'];
            }
            response = await this.privateMixGetV2MixPositionHistoryPosition (this.extend (request, params));
        }
        //
        // privateMixGetV2MixPositionAllPosition
        //
        //     {
        //         "code": "00000",
        //         "msg": "success",
        //         "requestTime": 1700807810221,
        //         "data": [
        //             {
        //                 "marginCoin": "USDT",
        //                 "symbol": "BTCUSDT",
        //                 "holdSide": "long",
        //                 "openDelegateSize": "0",
        //                 "marginSize": "3.73555",
        //                 "available": "0.002",
        //                 "locked": "0",
        //                 "total": "0.002",
        //                 "leverage": "20",
        //                 "achievedProfits": "0",
        //                 "openPriceAvg": "37355.5",
        //                 "marginMode": "crossed",
        //                 "posMode": "hedge_mode",
        //                 "unrealizedPL": "0.03",
        //                 "liquidationPrice": "31725.023602417",
        //                 "keepMarginRate": "0.004",
        //                 "markPrice": "37370.5",
        //                 "marginRatio": "0.029550120396",
        //                 "cTime": "1700807507275"
        //             }
        //         ]
        //     }
        //
        // privateMixGetV2MixPositionHistoryPosition
        //
        //     {
        //         "code": "00000",
        //         "msg": "success",
        //         "requestTime": 1700808051002,
        //         "data": {
        //             "list": [
        //                 {
        //                     "symbol": "BTCUSDT",
        //                     "marginCoin": "USDT",
        //                     "holdSide": "long",
        //                     "openAvgPrice": "37272.1",
        //                     "closeAvgPrice": "37271.4",
        //                     "marginMode": "crossed",
        //                     "openTotalPos": "0.001",
        //                     "closeTotalPos": "0.001",
        //                     "pnl": "-0.0007",
        //                     "netProfit": "-0.0454261",
        //                     "totalFunding": "0",
        //                     "openFee": "-0.02236326",
        //                     "closeFee": "-0.02236284",
        //                     "utime": "1700720700400",
        //                     "ctime": "1700720651684"
        //                 },
        //             ],
        //             "endId": "1099351653866962944"
        //         }
        //     }
        //
        let position = [];
        if (!isHistory) {
            position = this.safeList (response, 'data', []);
        } else {
            const data = this.safeDict (response, 'data', {});
            position = this.safeList (data, 'list', []);
        }
        const result = [];
        for (let i = 0; i < position.length; i++) {
            result.push (this.parsePosition (position[i], market));
        }
        symbols = this.marketSymbols (symbols);
        return this.filterByArrayPositions (result, 'symbol', symbols, false);
    }

    parsePosition (position, market: Market = undefined) {
        //
        // fetchPosition
        //
        //     {
        //         "marginCoin": "USDT",
        //         "symbol": "BTCUSDT",
        //         "holdSide": "long",
        //         "openDelegateSize": "0",
        //         "marginSize": "3.73555",
        //         "available": "0.002",
        //         "locked": "0",
        //         "total": "0.002",
        //         "leverage": "20",
        //         "achievedProfits": "0",
        //         "openPriceAvg": "37355.5",
        //         "marginMode": "crossed",
        //         "posMode": "hedge_mode",
        //         "unrealizedPL": "0.007",
        //         "liquidationPrice": "31724.970702417",
        //         "keepMarginRate": "0.004",
        //         "markPrice": "37359",
        //         "marginRatio": "0.029599540355",
        //         "cTime": "1700807507275"
        //     }
        //
        // fetchPositions: privateMixGetV2MixPositionAllPosition
        //
        //     {
        //         "marginCoin": "USDT",
        //         "symbol": "BTCUSDT",
        //         "holdSide": "long",
        //         "openDelegateSize": "0",
        //         "marginSize": "3.73555",
        //         "available": "0.002",
        //         "locked": "0",
        //         "total": "0.002",
        //         "leverage": "20",
        //         "achievedProfits": "0",
        //         "openPriceAvg": "37355.5",
        //         "marginMode": "crossed",
        //         "posMode": "hedge_mode",
        //         "unrealizedPL": "0.03",
        //         "liquidationPrice": "31725.023602417",
        //         "keepMarginRate": "0.004",
        //         "markPrice": "37370.5",
        //         "marginRatio": "0.029550120396",
        //         "cTime": "1700807507275"
        //     }
        //
        // fetchPositionsHistory: privateMixGetV2MixPositionHistoryPosition
        //
        //     {
        //         "symbol": "BTCUSDT",
        //         "marginCoin": "USDT",
        //         "holdSide": "long",
        //         "openAvgPrice": "37272.1",
        //         "closeAvgPrice": "37271.4",
        //         "marginMode": "crossed",
        //         "openTotalPos": "0.001",
        //         "closeTotalPos": "0.001",
        //         "pnl": "-0.0007",
        //         "netProfit": "-0.0454261",
        //         "totalFunding": "0",
        //         "openFee": "-0.02236326",
        //         "closeFee": "-0.02236284",
        //         "utime": "1700720700400",
        //         "ctime": "1700720651684"
        //     }
        //
        // closeAllPositions
        //
        //     {
        //         "orderId": "1120923953904893955",
        //         "clientOid": "1120923953904893956"
        //     }
        //
        const marketId = this.safeString (position, 'symbol');
        market = this.safeMarket (marketId, market, undefined, 'contract');
        const symbol = market['symbol'];
        const timestamp = this.safeInteger2 (position, 'cTime', 'ctime');
        let marginMode = this.safeString (position, 'marginMode');
        let collateral = undefined;
        let initialMargin = undefined;
        const unrealizedPnl = this.safeString (position, 'unrealizedPL');
        const rawCollateral = this.safeString (position, 'marginSize');
        if (marginMode === 'isolated') {
            collateral = Precise.stringAdd (rawCollateral, unrealizedPnl);
        } else if (marginMode === 'crossed') {
            marginMode = 'cross';
            initialMargin = rawCollateral;
        }
        const holdMode = this.safeString (position, 'posMode');
        let hedged = undefined;
        if (holdMode === 'hedge_mode') {
            hedged = true;
        } else if (holdMode === 'one_way_mode') {
            hedged = false;
        }
        const side = this.safeString (position, 'holdSide');
        const leverage = this.safeString (position, 'leverage');
        const contractSizeNumber = this.safeValue (market, 'contractSize');
        const contractSize = this.numberToString (contractSizeNumber);
        const baseAmount = this.safeString (position, 'total');
        const entryPrice = this.safeString2 (position, 'openPriceAvg', 'openAvgPrice');
        const maintenanceMarginPercentage = this.safeString (position, 'keepMarginRate');
        const openNotional = Precise.stringMul (entryPrice, baseAmount);
        if (initialMargin === undefined) {
            initialMargin = Precise.stringDiv (openNotional, leverage);
        }
        let contracts = this.parseNumber (Precise.stringDiv (baseAmount, contractSize));
        if (contracts === undefined) {
            contracts = this.safeNumber (position, 'closeTotalPos');
        }
        const markPrice = this.safeString (position, 'markPrice');
        const notional = Precise.stringMul (baseAmount, markPrice);
        const initialMarginPercentage = Precise.stringDiv (initialMargin, notional);
        let liquidationPrice = this.parseNumber (this.omitZero (this.safeString (position, 'liquidationPrice')));
        const calcTakerFeeRate = '0.0006';
        const calcTakerFeeMult = '0.9994';
        if ((liquidationPrice === undefined) && (marginMode === 'isolated') && Precise.stringGt (baseAmount, '0')) {
            let signedMargin = Precise.stringDiv (rawCollateral, baseAmount);
            let signedMmp = maintenanceMarginPercentage;
            if (side === 'short') {
                signedMargin = Precise.stringNeg (signedMargin);
                signedMmp = Precise.stringNeg (signedMmp);
            }
            let mmrMinusOne = Precise.stringSub ('1', signedMmp);
            let numerator = Precise.stringSub (entryPrice, signedMargin);
            if (side === 'long') {
                mmrMinusOne = Precise.stringMul (mmrMinusOne, calcTakerFeeMult);
            } else {
                numerator = Precise.stringMul (numerator, calcTakerFeeMult);
            }
            liquidationPrice = this.parseNumber (Precise.stringDiv (numerator, mmrMinusOne));
        }
        const feeToClose = Precise.stringMul (notional, calcTakerFeeRate);
        const maintenanceMargin = Precise.stringAdd (Precise.stringMul (maintenanceMarginPercentage, notional), feeToClose);
        const percentage = Precise.stringMul (Precise.stringDiv (unrealizedPnl, initialMargin, 4), '100');
        return this.safePosition ({
            'info': position,
            'id': this.safeString (position, 'orderId'),
            'symbol': symbol,
            'notional': this.parseNumber (notional),
            'marginMode': marginMode,
            'liquidationPrice': liquidationPrice,
            'entryPrice': this.parseNumber (entryPrice),
            'unrealizedPnl': this.parseNumber (unrealizedPnl),
            'realizedPnl': this.safeNumber (position, 'pnl'),
            'percentage': this.parseNumber (percentage),
            'contracts': contracts,
            'contractSize': contractSizeNumber,
            'markPrice': this.parseNumber (markPrice),
            'lastPrice': this.safeNumber (position, 'closeAvgPrice'),
            'side': side,
            'hedged': hedged,
            'timestamp': timestamp,
            'datetime': this.iso8601 (timestamp),
            'lastUpdateTimestamp': this.safeInteger (position, 'utime'),
            'maintenanceMargin': this.parseNumber (maintenanceMargin),
            'maintenanceMarginPercentage': this.parseNumber (maintenanceMarginPercentage),
            'collateral': this.parseNumber (collateral),
            'initialMargin': this.parseNumber (initialMargin),
            'initialMarginPercentage': this.parseNumber (initialMarginPercentage),
            'leverage': this.parseNumber (leverage),
            'marginRatio': this.safeNumber (position, 'marginRatio'),
            'stopLossPrice': undefined,
            'takeProfitPrice': undefined,
        });
    }

    async fetchFundingRateHistory (symbol: Str = undefined, since: Int = undefined, limit: Int = undefined, params = {}) {
        /**
         * @method
         * @name bitget#fetchFundingRateHistory
         * @description fetches historical funding rate prices
         * @see https://www.bitget.com/api-doc/contract/market/Get-History-Funding-Rate
         * @param {string} symbol unified symbol of the market to fetch the funding rate history for
         * @param {int} [since] timestamp in ms of the earliest funding rate to fetch
         * @param {int} [limit] the maximum amount of funding rate structures to fetch
         * @param {object} [params] extra parameters specific to the exchange API endpoint
         * @param {boolean} [params.paginate] default false, when true will automatically paginate by calling this endpoint multiple times. See in the docs all the [availble parameters](https://github.com/ccxt/ccxt/wiki/Manual#pagination-params)
         * @returns {object[]} a list of [funding rate structures]{@link https://docs.ccxt.com/#/?id=funding-rate-history-structure}
         */
        if (symbol === undefined) {
            throw new ArgumentsRequired (this.id + ' fetchFundingRateHistory() requires a symbol argument');
        }
        await this.loadMarkets ();
        let paginate = false;
        [ paginate, params ] = this.handleOptionAndParams (params, 'fetchFundingRateHistory', 'paginate');
        if (paginate) {
            return await this.fetchPaginatedCallIncremental ('fetchFundingRateHistory', symbol, since, limit, params, 'pageNo', 100) as FundingRateHistory[];
        }
        const sandboxMode = this.safeBool (this.options, 'sandboxMode', false);
        let market = undefined;
        if (sandboxMode) {
            const sandboxSymbol = this.convertSymbolForSandbox (symbol);
            market = this.market (sandboxSymbol);
        } else {
            market = this.market (symbol);
        }
        let productType = undefined;
        [ productType, params ] = this.handleProductTypeAndParams (market, params);
        const request = {
            'symbol': market['id'],
            'productType': productType,
            // 'pageSize': limit, // default 20
            // 'pageNo': 1,
        };
        if (limit !== undefined) {
            request['pageSize'] = limit;
        }
        const response = await this.publicMixGetV2MixMarketHistoryFundRate (this.extend (request, params));
        //
        //     {
        //         "code": "00000",
        //         "msg": "success",
        //         "requestTime": 1652406728393,
        //         "data": [
        //             {
        //                 "symbol": "BTCUSDT",
        //                 "fundingRate": "-0.0003",
        //                 "fundingTime": "1652396400000"
        //             },
        //         ]
        //     }
        //
        const data = this.safeValue (response, 'data', []);
        const rates = [];
        for (let i = 0; i < data.length; i++) {
            const entry = data[i];
            const marketId = this.safeString (entry, 'symbol');
            const symbolInner = this.safeSymbol (marketId, market);
            const timestamp = this.safeInteger (entry, 'fundingTime');
            rates.push ({
                'info': entry,
                'symbol': symbolInner,
                'fundingRate': this.safeNumber (entry, 'fundingRate'),
                'timestamp': timestamp,
                'datetime': this.iso8601 (timestamp),
            });
        }
        const sorted = this.sortBy (rates, 'timestamp');
        return this.filterBySymbolSinceLimit (sorted, market['symbol'], since, limit) as FundingRateHistory[];
    }

    async fetchFundingRate (symbol: string, params = {}) {
        /**
         * @method
         * @name bitget#fetchFundingRate
         * @description fetch the current funding rate
         * @see https://www.bitget.com/api-doc/contract/market/Get-Current-Funding-Rate
         * @param {string} symbol unified market symbol
         * @param {object} [params] extra parameters specific to the exchange API endpoint
         * @returns {object} a [funding rate structure]{@link https://docs.ccxt.com/#/?id=funding-rate-structure}
         */
        await this.loadMarkets ();
        const sandboxMode = this.safeBool (this.options, 'sandboxMode', false);
        let market = undefined;
        if (sandboxMode) {
            const sandboxSymbol = this.convertSymbolForSandbox (symbol);
            market = this.market (sandboxSymbol);
        } else {
            market = this.market (symbol);
        }
        if (!market['swap']) {
            throw new BadSymbol (this.id + ' fetchFundingRate() supports swap contracts only');
        }
        let productType = undefined;
        [ productType, params ] = this.handleProductTypeAndParams (market, params);
        const request = {
            'symbol': market['id'],
            'productType': productType,
        };
        const response = await this.publicMixGetV2MixMarketCurrentFundRate (this.extend (request, params));
        //
        //     {
        //         "code": "00000",
        //         "msg": "success",
        //         "requestTime": 1700811542124,
        //         "data": [
        //             {
        //                 "symbol": "BTCUSDT",
        //                 "fundingRate": "0.000106"
        //             }
        //         ]
        //     }
        //
        const data = this.safeValue (response, 'data', []);
        return this.parseFundingRate (data[0], market);
    }

    parseFundingRate (contract, market: Market = undefined) {
        //
        //     {
        //         "symbol": "BTCUSDT",
        //         "fundingRate": "-0.000182"
        //     }
        //
        const marketId = this.safeString (contract, 'symbol');
        const symbol = this.safeSymbol (marketId, market, undefined, 'swap');
        return {
            'info': contract,
            'symbol': symbol,
            'markPrice': undefined,
            'indexPrice': undefined,
            'interestRate': undefined,
            'estimatedSettlePrice': undefined,
            'timestamp': undefined,
            'datetime': undefined,
            'fundingRate': this.safeNumber (contract, 'fundingRate'),
            'fundingTimestamp': undefined,
            'fundingDatetime': undefined,
            'nextFundingRate': undefined,
            'nextFundingTimestamp': undefined,
            'nextFundingDatetime': undefined,
            'previousFundingRate': undefined,
            'previousFundingTimestamp': undefined,
            'previousFundingDatetime': undefined,
        };
    }

    async fetchFundingHistory (symbol: Str = undefined, since: Int = undefined, limit: Int = undefined, params = {}): Promise<FundingHistory[]> {
        /**
         * @method
         * @name bitget#fetchFundingHistory
         * @description fetch the funding history
         * @see https://www.bitget.com/api-doc/contract/account/Get-Account-Bill
         * @param {string} symbol unified market symbol
         * @param {int} [since] the starting timestamp in milliseconds
         * @param {int} [limit] the number of entries to return
         * @param {object} [params] extra parameters specific to the exchange API endpoint
         * @param {int} [params.until] the latest time in ms to fetch funding history for
         * @param {boolean} [params.paginate] default false, when true will automatically paginate by calling this endpoint multiple times. See in the docs all the [available parameters](https://github.com/ccxt/ccxt/wiki/Manual#pagination-params)
         * @returns {object[]} a list of [funding history structures]{@link https://docs.ccxt.com/#/?id=funding-history-structure}
         */
        await this.loadMarkets ();
        if (symbol === undefined) {
            throw new ArgumentsRequired (this.id + ' fetchFundingHistory() requires a symbol argument');
        }
        let paginate = false;
        [ paginate, params ] = this.handleOptionAndParams (params, 'fetchFundingHistory', 'paginate');
        if (paginate) {
            return await this.fetchPaginatedCallCursor ('fetchFundingHistory', symbol, since, limit, params, 'endId', 'idLessThan') as FundingHistory[];
        }
        const sandboxMode = this.safeBool (this.options, 'sandboxMode', false);
        let market = undefined;
        if (sandboxMode) {
            const sandboxSymbol = this.convertSymbolForSandbox (symbol);
            market = this.market (sandboxSymbol);
        } else {
            market = this.market (symbol);
        }
        if (!market['swap']) {
            throw new BadSymbol (this.id + ' fetchFundingHistory() supports swap contracts only');
        }
        let productType = undefined;
        [ productType, params ] = this.handleProductTypeAndParams (market, params);
        let request = {
            'symbol': market['id'],
            'marginCoin': market['settleId'],
            'businessType': 'contract_settle_fee',
            'productType': productType,
        };
        [ request, params ] = this.handleUntilOption ('endTime', request, params);
        if (since !== undefined) {
            request['startTime'] = since;
        }
        if (limit !== undefined) {
            request['limit'] = limit;
        }
        const response = await this.privateMixGetV2MixAccountBill (this.extend (request, params));
        //
        //     {
        //         "code": "00000",
        //         "msg": "success",
        //         "requestTime": 1700795977890,
        //         "data": {
        //             "bills": [
        //                 {
        //                     "billId": "1111499428100472833",
        //                     "symbol": "BTCUSDT",
        //                     "amount": "-0.004992",
        //                     "fee": "0",
        //                     "feeByCoupon": "",
        //                     "businessType": "contract_settle_fee",
        //                     "coin": "USDT",
        //                     "cTime": "1700728034996"
        //                 },
        //             ],
        //             "endId": "1098396773329305606"
        //         }
        //     }
        //
        const data = this.safeValue (response, 'data', {});
        const result = this.safeValue (data, 'bills', []);
        return this.parseFundingHistories (result, market, since, limit);
    }

    parseFundingHistory (contract, market: Market = undefined) {
        //
        //     {
        //         "billId": "1111499428100472833",
        //         "symbol": "BTCUSDT",
        //         "amount": "-0.004992",
        //         "fee": "0",
        //         "feeByCoupon": "",
        //         "businessType": "contract_settle_fee",
        //         "coin": "USDT",
        //         "cTime": "1700728034996"
        //     }
        //
        const marketId = this.safeString (contract, 'symbol');
        const currencyId = this.safeString (contract, 'coin');
        const timestamp = this.safeInteger (contract, 'cTime');
        return {
            'info': contract,
            'symbol': this.safeSymbol (marketId, market, undefined, 'swap'),
            'timestamp': timestamp,
            'datetime': this.iso8601 (timestamp),
            'code': this.safeCurrencyCode (currencyId),
            'amount': this.safeNumber (contract, 'amount'),
            'id': this.safeString (contract, 'billId'),
        };
    }

    parseFundingHistories (contracts, market = undefined, since: Int = undefined, limit: Int = undefined): FundingHistory[] {
        const result = [];
        for (let i = 0; i < contracts.length; i++) {
            const contract = contracts[i];
            const business = this.safeString (contract, 'businessType');
            if (business !== 'contract_settle_fee') {
                continue;
            }
            result.push (this.parseFundingHistory (contract, market));
        }
        const sorted = this.sortBy (result, 'timestamp');
        return this.filterBySinceLimit (sorted, since, limit);
    }

    async modifyMarginHelper (symbol: string, amount, type, params = {}): Promise<MarginModification> {
        await this.loadMarkets ();
        const holdSide = this.safeString (params, 'holdSide');
        const sandboxMode = this.safeBool (this.options, 'sandboxMode', false);
        let market = undefined;
        if (sandboxMode) {
            const sandboxSymbol = this.convertSymbolForSandbox (symbol);
            market = this.market (sandboxSymbol);
        } else {
            market = this.market (symbol);
        }
        let productType = undefined;
        [ productType, params ] = this.handleProductTypeAndParams (market, params);
        const request = {
            'symbol': market['id'],
            'marginCoin': market['settleId'],
            'amount': this.amountToPrecision (symbol, amount), // positive value for adding margin, negative for reducing
            'holdSide': holdSide, // long or short
            'productType': productType,
        };
        params = this.omit (params, 'holdSide');
        const response = await this.privateMixPostV2MixAccountSetMargin (this.extend (request, params));
        //
        //     {
        //         "code": "00000",
        //         "msg": "success",
        //         "requestTime": 1700813444618,
        //         "data": ""
        //     }
        //
        return this.extend (this.parseMarginModification (response, market), {
            'amount': this.parseNumber (amount),
            'type': type,
        });
    }

    parseMarginModification (data, market: Market = undefined): MarginModification {
        //
        // addMargin/reduceMargin
        //
        //     {
        //         "code": "00000",
        //         "msg": "success",
        //         "requestTime": 1700813444618,
        //         "data": ""
        //     }
        //
        const errorCode = this.safeString (data, 'code');
        const status = (errorCode === '00000') ? 'ok' : 'failed';
        return {
            'info': data,
            'symbol': market['symbol'],
            'type': undefined,
            'marginMode': 'isolated',
            'amount': undefined,
            'total': undefined,
            'code': market['settle'],
            'status': status,
            'timestamp': undefined,
            'datetime': undefined,
        };
    }

    async reduceMargin (symbol: string, amount, params = {}): Promise<MarginModification> {
        /**
         * @method
         * @name bitget#reduceMargin
         * @description remove margin from a position
         * @see https://www.bitget.com/api-doc/contract/account/Change-Margin
         * @param {string} symbol unified market symbol
         * @param {float} amount the amount of margin to remove
         * @param {object} [params] extra parameters specific to the exchange API endpoint
         * @returns {object} a [margin structure]{@link https://docs.ccxt.com/#/?id=reduce-margin-structure}
         */
        if (amount > 0) {
            throw new BadRequest (this.id + ' reduceMargin() amount parameter must be a negative value');
        }
        const holdSide = this.safeString (params, 'holdSide');
        if (holdSide === undefined) {
            throw new ArgumentsRequired (this.id + ' reduceMargin() requires a holdSide parameter, either long or short');
        }
        return await this.modifyMarginHelper (symbol, amount, 'reduce', params);
    }

    async addMargin (symbol: string, amount, params = {}): Promise<MarginModification> {
        /**
         * @method
         * @name bitget#addMargin
         * @description add margin
         * @see https://www.bitget.com/api-doc/contract/account/Change-Margin
         * @param {string} symbol unified market symbol
         * @param {float} amount the amount of margin to add
         * @param {object} [params] extra parameters specific to the exchange API endpoint
         * @returns {object} a [margin structure]{@link https://docs.ccxt.com/#/?id=add-margin-structure}
         */
        const holdSide = this.safeString (params, 'holdSide');
        if (holdSide === undefined) {
            throw new ArgumentsRequired (this.id + ' addMargin() requires a holdSide parameter, either long or short');
        }
        return await this.modifyMarginHelper (symbol, amount, 'add', params);
    }

    async fetchLeverage (symbol: string, params = {}): Promise<Leverage> {
        /**
         * @method
         * @name bitget#fetchLeverage
         * @description fetch the set leverage for a market
         * @see https://www.bitget.com/api-doc/contract/account/Get-Single-Account
         * @param {string} symbol unified market symbol
         * @param {object} [params] extra parameters specific to the exchange API endpoint
         * @returns {object} a [leverage structure]{@link https://docs.ccxt.com/#/?id=leverage-structure}
         */
        await this.loadMarkets ();
        const sandboxMode = this.safeBool (this.options, 'sandboxMode', false);
        let market = undefined;
        if (sandboxMode) {
            const sandboxSymbol = this.convertSymbolForSandbox (symbol);
            market = this.market (sandboxSymbol);
        } else {
            market = this.market (symbol);
        }
        let productType = undefined;
        [ productType, params ] = this.handleProductTypeAndParams (market, params);
        const request = {
            'symbol': market['id'],
            'marginCoin': market['settleId'],
            'productType': productType,
        };
        const response = await this.privateMixGetV2MixAccountAccount (this.extend (request, params));
        //
        //     {
        //         "code": "00000",
        //         "msg": "success",
        //         "requestTime": 1709366911964,
        //         "data": {
        //             "marginCoin": "USDT",
        //             "locked": "0",
        //             "available": "0",
        //             "crossedMaxAvailable": "0",
        //             "isolatedMaxAvailable": "0",
        //             "maxTransferOut": "0",
        //             "accountEquity": "0",
        //             "usdtEquity": "0.000000009166",
        //             "btcEquity": "0",
        //             "crossedRiskRate": "0",
        //             "crossedMarginLeverage": 20,
        //             "isolatedLongLever": 20,
        //             "isolatedShortLever": 20,
        //             "marginMode": "crossed",
        //             "posMode": "hedge_mode",
        //             "unrealizedPL": "0",
        //             "coupon": "0",
        //             "crossedUnrealizedPL": "0",
        //             "isolatedUnrealizedPL": ""
        //         }
        //     }
        //
        const data = this.safeDict (response, 'data', {});
        return this.parseLeverage (data, market);
    }

    parseLeverage (leverage, market = undefined): Leverage {
        return {
            'info': leverage,
            'symbol': market['symbol'],
            'marginMode': 'isolated',
            'longLeverage': this.safeInteger (leverage, 'isolatedLongLever'),
            'shortLeverage': this.safeInteger (leverage, 'isolatedShortLever'),
        } as Leverage;
    }

    async setLeverage (leverage: Int, symbol: Str = undefined, params = {}) {
        /**
         * @method
         * @name bitget#setLeverage
         * @description set the level of leverage for a market
         * @see https://www.bitget.com/api-doc/contract/account/Change-Leverage
         * @param {int} leverage the rate of leverage
         * @param {string} symbol unified market symbol
         * @param {object} [params] extra parameters specific to the exchange API endpoint
         * @param {string} [params.holdSide] *isolated only* position direction, 'long' or 'short'
         * @returns {object} response from the exchange
         */
        if (symbol === undefined) {
            throw new ArgumentsRequired (this.id + ' setLeverage() requires a symbol argument');
        }
        await this.loadMarkets ();
        const sandboxMode = this.safeBool (this.options, 'sandboxMode', false);
        let market = undefined;
        if (sandboxMode) {
            const sandboxSymbol = this.convertSymbolForSandbox (symbol);
            market = this.market (sandboxSymbol);
        } else {
            market = this.market (symbol);
        }
        let productType = undefined;
        [ productType, params ] = this.handleProductTypeAndParams (market, params);
        const request = {
            'symbol': market['id'],
            'marginCoin': market['settleId'],
            'leverage': this.numberToString (leverage),
            'productType': productType,
            // 'holdSide': 'long',
        };
        const response = await this.privateMixPostV2MixAccountSetLeverage (this.extend (request, params));
        //
        //     {
        //         "code": "00000",
        //         "msg": "success",
        //         "requestTime": 1700864711517,
        //         "data": {
        //             "symbol": "BTCUSDT",
        //             "marginCoin": "USDT",
        //             "longLeverage": "25",
        //             "shortLeverage": "25",
        //             "crossMarginLeverage": "25",
        //             "marginMode": "crossed"
        //         }
        //     }
        //
        return response;
    }

    async setMarginMode (marginMode: string, symbol: Str = undefined, params = {}) {
        /**
         * @method
         * @name bitget#setMarginMode
         * @description set margin mode to 'cross' or 'isolated'
         * @see https://www.bitget.com/api-doc/contract/account/Change-Margin-Mode
         * @param {string} marginMode 'cross' or 'isolated'
         * @param {string} symbol unified market symbol
         * @param {object} [params] extra parameters specific to the exchange API endpoint
         * @returns {object} response from the exchange
         */
        if (symbol === undefined) {
            throw new ArgumentsRequired (this.id + ' setMarginMode() requires a symbol argument');
        }
        marginMode = marginMode.toLowerCase ();
        if (marginMode === 'cross') {
            marginMode = 'crossed';
        }
        if ((marginMode !== 'isolated') && (marginMode !== 'crossed')) {
            throw new ArgumentsRequired (this.id + ' setMarginMode() marginMode must be either isolated or crossed (cross)');
        }
        await this.loadMarkets ();
        const sandboxMode = this.safeBool (this.options, 'sandboxMode', false);
        let market = undefined;
        if (sandboxMode) {
            const sandboxSymbol = this.convertSymbolForSandbox (symbol);
            market = this.market (sandboxSymbol);
        } else {
            market = this.market (symbol);
        }
        let productType = undefined;
        [ productType, params ] = this.handleProductTypeAndParams (market, params);
        const request = {
            'symbol': market['id'],
            'marginCoin': market['settleId'],
            'marginMode': marginMode,
            'productType': productType,
        };
        const response = await this.privateMixPostV2MixAccountSetMarginMode (this.extend (request, params));
        //
        //     {
        //         "code": "00000",
        //         "msg": "success",
        //         "requestTime": 1700865205552,
        //         "data": {
        //             "symbol": "BTCUSDT",
        //             "marginCoin": "USDT",
        //             "longLeverage": "20",
        //             "shortLeverage": "3",
        //             "marginMode": "isolated"
        //         }
        //     }
        //
        return response;
    }

    async setPositionMode (hedged: boolean, symbol: Str = undefined, params = {}) {
        /**
         * @method
         * @name bitget#setPositionMode
         * @description set hedged to true or false for a market
         * @see https://www.bitget.com/api-doc/contract/account/Change-Hold-Mode
         * @param {bool} hedged set to true to use dualSidePosition
         * @param {string} symbol not used by bitget setPositionMode ()
         * @param {object} [params] extra parameters specific to the exchange API endpoint
         * @param {string} [params.productType] required if symbol is undefined: 'USDT-FUTURES', 'USDC-FUTURES', 'COIN-FUTURES', 'SUSDT-FUTURES', 'SUSDC-FUTURES' or 'SCOIN-FUTURES'
         * @returns {object} response from the exchange
         */
        await this.loadMarkets ();
        const posMode = hedged ? 'hedge_mode' : 'one_way_mode';
        let market = undefined;
        if (symbol !== undefined) {
            const sandboxMode = this.safeBool (this.options, 'sandboxMode', false);
            if (sandboxMode) {
                const sandboxSymbol = this.convertSymbolForSandbox (symbol);
                market = this.market (sandboxSymbol);
            } else {
                market = this.market (symbol);
            }
        }
        let productType = undefined;
        [ productType, params ] = this.handleProductTypeAndParams (market, params);
        const request = {
            'posMode': posMode,
            'productType': productType,
        };
        const response = await this.privateMixPostV2MixAccountSetPositionMode (this.extend (request, params));
        //
        //     {
        //         "code": "00000",
        //         "msg": "success",
        //         "requestTime": 1700865608009,
        //         "data": {
        //             "posMode": "hedge_mode"
        //         }
        //     }
        //
        return response;
    }

    async fetchOpenInterest (symbol: string, params = {}) {
        /**
         * @method
         * @name bitget#fetchOpenInterest
         * @description retrieves the open interest of a contract trading pair
         * @see https://www.bitget.com/api-doc/contract/market/Get-Open-Interest
         * @param {string} symbol unified CCXT market symbol
         * @param {object} [params] exchange specific parameters
         * @returns {object} an open interest structure{@link https://docs.ccxt.com/#/?id=open-interest-structure}
         */
        await this.loadMarkets ();
        const sandboxMode = this.safeBool (this.options, 'sandboxMode', false);
        let market = undefined;
        if (sandboxMode) {
            const sandboxSymbol = this.convertSymbolForSandbox (symbol);
            market = this.market (sandboxSymbol);
        } else {
            market = this.market (symbol);
        }
        if (!market['contract']) {
            throw new BadRequest (this.id + ' fetchOpenInterest() supports contract markets only');
        }
        let productType = undefined;
        [ productType, params ] = this.handleProductTypeAndParams (market, params);
        const request = {
            'symbol': market['id'],
            'productType': productType,
        };
        const response = await this.publicMixGetV2MixMarketOpenInterest (this.extend (request, params));
        //
        //     {
        //         "code": "00000",
        //         "msg": "success",
        //         "requestTime": 1700866041022,
        //         "data": {
        //             "openInterestList": [
        //                 {
        //                     "symbol": "BTCUSDT",
        //                     "size": "52234.134"
        //                 }
        //             ],
        //             "ts": "1700866041023"
        //         }
        //     }
        //
        const data = this.safeDict (response, 'data', {});
        return this.parseOpenInterest (data, market);
    }

    parseOpenInterest (interest, market: Market = undefined) {
        //
        //     {
        //         "openInterestList": [
        //             {
        //                 "symbol": "BTCUSDT",
        //                 "size": "52234.134"
        //             }
        //         ],
        //         "ts": "1700866041023"
        //     }
        //
        const data = this.safeValue (interest, 'openInterestList', []);
        const timestamp = this.safeInteger (interest, 'ts');
        const marketId = this.safeString (data[0], 'symbol');
        return this.safeOpenInterest ({
            'symbol': this.safeSymbol (marketId, market, undefined, 'contract'),
            'openInterestAmount': this.safeNumber (data[0], 'size'),
            'openInterestValue': undefined,
            'timestamp': timestamp,
            'datetime': this.iso8601 (timestamp),
            'info': interest,
        }, market);
    }

    async fetchTransfers (code: Str = undefined, since: Int = undefined, limit: Int = undefined, params = {}) {
        /**
         * @method
         * @name bitget#fetchTransfers
         * @description fetch a history of internal transfers made on an account
         * @see https://www.bitget.com/api-doc/spot/account/Get-Account-TransferRecords
         * @param {string} code unified currency code of the currency transferred
         * @param {int} [since] the earliest time in ms to fetch transfers for
         * @param {int} [limit] the maximum number of transfers structures to retrieve
         * @param {object} [params] extra parameters specific to the exchange API endpoint
         * @param {int} [params.until] the latest time in ms to fetch entries for
         * @returns {object[]} a list of [transfer structures]{@link https://docs.ccxt.com/#/?id=transfer-structure}
         */
        if (code === undefined) {
            throw new ArgumentsRequired (this.id + ' fetchTransfers() requires a code argument');
        }
        await this.loadMarkets ();
        let type = undefined;
        [ type, params ] = this.handleMarketTypeAndParams ('fetchTransfers', undefined, params);
        const fromAccount = this.safeString (params, 'fromAccount', type);
        params = this.omit (params, 'fromAccount');
        const accountsByType = this.safeValue (this.options, 'accountsByType', {});
        type = this.safeString (accountsByType, fromAccount);
        const currency = this.currency (code);
        let request = {
            'coin': currency['id'],
            'fromType': type,
        };
        if (since !== undefined) {
            request['startTime'] = since;
        }
        if (limit !== undefined) {
            request['limit'] = limit;
        }
        [ request, params ] = this.handleUntilOption ('endTime', request, params);
        const response = await this.privateSpotGetV2SpotAccountTransferRecords (this.extend (request, params));
        //
        //     {
        //         "code": "00000",
        //         "msg": "success",
        //         "requestTime": 1700873854651,
        //         "data": [
        //             {
        //                 "coin": "USDT",
        //                 "status": "Successful",
        //                 "toType": "crossed_margin",
        //                 "toSymbol": "",
        //                 "fromType": "spot",
        //                 "fromSymbol": "",
        //                 "size": "11.64958799",
        //                 "ts": "1700729673028",
        //                 "clientOid": "1111506298504744960",
        //                 "transferId": "24930940"
        //             },
        //         ]
        //     }
        //
        const data = this.safeList (response, 'data', []);
        return this.parseTransfers (data, currency, since, limit);
    }

    async transfer (code: string, amount: number, fromAccount: string, toAccount:string, params = {}): Promise<TransferEntry> {
        /**
         * @method
         * @name bitget#transfer
         * @description transfer currency internally between wallets on the same account
         * @see https://www.bitget.com/api-doc/spot/account/Wallet-Transfer
         * @param {string} code unified currency code
         * @param {float} amount amount to transfer
         * @param {string} fromAccount account to transfer from
         * @param {string} toAccount account to transfer to
         * @param {object} [params] extra parameters specific to the exchange API endpoint
         * @param {string} [params.symbol] unified CCXT market symbol, required when transferring to or from an account type that is a leveraged position-by-position account
         * @param {string} [params.clientOid] custom id
         * @returns {object} a [transfer structure]{@link https://docs.ccxt.com/#/?id=transfer-structure}
         */
        await this.loadMarkets ();
        const currency = this.currency (code);
        const accountsByType = this.safeValue (this.options, 'accountsByType', {});
        const fromType = this.safeString (accountsByType, fromAccount);
        const toType = this.safeString (accountsByType, toAccount);
        const request = {
            'fromType': fromType,
            'toType': toType,
            'amount': amount,
            'coin': currency['id'],
        };
        const symbol = this.safeString (params, 'symbol');
        params = this.omit (params, 'symbol');
        let market = undefined;
        if (symbol !== undefined) {
            market = this.market (symbol);
            request['symbol'] = market['id'];
        }
        const response = await this.privateSpotPostV2SpotWalletTransfer (this.extend (request, params));
        //
        //     {
        //         "code": "00000",
        //         "msg": "success",
        //         "requestTime": 1700874302021,
        //         "data": {
        //             "transferId": "1112112916581847040",
        //             "clientOrderId": null
        //         }
        //     }
        //
        const data = this.safeValue (response, 'data', {});
        data['ts'] = this.safeInteger (response, 'requestTime');
        return this.parseTransfer (data, currency);
    }

    parseTransfer (transfer, currency: Currency = undefined) {
        //
        // transfer
        //
        //     {
        //         "transferId": "1112112916581847040",
        //         "clientOrderId": null,
        //         "ts": 1700874302021
        //     }
        //
        // fetchTransfers
        //
        //     {
        //         "coin": "USDT",
        //         "status": "Successful",
        //         "toType": "crossed_margin",
        //         "toSymbol": "",
        //         "fromType": "spot",
        //         "fromSymbol": "",
        //         "size": "11.64958799",
        //         "ts": "1700729673028",
        //         "clientOid": "1111506298504744960",
        //         "transferId": "24930940"
        //     }
        //
        const timestamp = this.safeInteger (transfer, 'ts');
        const status = this.safeStringLower (transfer, 'status');
        const currencyId = this.safeString (transfer, 'coin');
        const fromAccountRaw = this.safeString (transfer, 'fromType');
        const accountsById = this.safeValue (this.options, 'accountsById', {});
        const fromAccount = this.safeString (accountsById, fromAccountRaw, fromAccountRaw);
        const toAccountRaw = this.safeString (transfer, 'toType');
        const toAccount = this.safeString (accountsById, toAccountRaw, toAccountRaw);
        return {
            'info': transfer,
            'id': this.safeString (transfer, 'transferId'),
            'timestamp': timestamp,
            'datetime': this.iso8601 (timestamp),
            'currency': this.safeCurrencyCode (currencyId, currency),
            'amount': this.safeNumber (transfer, 'size'),
            'fromAccount': fromAccount,
            'toAccount': toAccount,
            'status': this.parseTransferStatus (status),
        };
    }

    parseTransferStatus (status) {
        const statuses = {
            'successful': 'ok',
        };
        return this.safeString (statuses, status, status);
    }

    parseDepositWithdrawFee (fee, currency: Currency = undefined) {
        //
        //     {
        //         "chains": [
        //             {
        //                 "browserUrl": "https://blockchair.com/bitcoin/transaction/",
        //                 "chain": "BTC",
        //                 "depositConfirm": "1",
        //                 "extraWithdrawFee": "0",
        //                 "minDepositAmount": "0.0001",
        //                 "minWithdrawAmount": "0.005",
        //                 "needTag": "false",
        //                 "rechargeable": "true",
        //                 "withdrawConfirm": "1",
        //                 "withdrawFee": "0.0004",
        //                 "withdrawable": "true"
        //             },
        //         ],
        //         "coin": "BTC",
        //         "coinId": "1",
        //         "transfer": "true""
        //     }
        //
        const chains = this.safeValue (fee, 'chains', []);
        const chainsLength = chains.length;
        const result = {
            'info': fee,
            'withdraw': {
                'fee': undefined,
                'percentage': undefined,
            },
            'deposit': {
                'fee': undefined,
                'percentage': undefined,
            },
            'networks': {},
        };
        for (let i = 0; i < chainsLength; i++) {
            const chain = chains[i];
            const networkId = this.safeString (chain, 'chain');
            const currencyCode = this.safeString (currency, 'code');
            const networkCode = this.networkIdToCode (networkId, currencyCode);
            result['networks'][networkCode] = {
                'deposit': { 'fee': undefined, 'percentage': undefined },
                'withdraw': { 'fee': this.safeNumber (chain, 'withdrawFee'), 'percentage': false },
            };
            if (chainsLength === 1) {
                result['withdraw']['fee'] = this.safeNumber (chain, 'withdrawFee');
                result['withdraw']['percentage'] = false;
            }
        }
        return result;
    }

    async fetchDepositWithdrawFees (codes: Strings = undefined, params = {}) {
        /**
         * @method
         * @name bitget#fetchDepositWithdrawFees
         * @description fetch deposit and withdraw fees
         * @see https://www.bitget.com/api-doc/spot/market/Get-Coin-List
         * @param {string[]|undefined} codes list of unified currency codes
         * @param {object} [params] extra parameters specific to the exchange API endpoint
         * @returns {object} a list of [fee structures]{@link https://docs.ccxt.com/#/?id=fee-structure}
         */
        await this.loadMarkets ();
        const response = await this.publicSpotGetV2SpotPublicCoins (params);
        //
        //     {
        //         "code": "00000",
        //         "data": [
        //             {
        //                 "chains": [
        //                     {
        //                         "browserUrl": "https://blockchair.com/bitcoin/transaction/",
        //                         "chain": "BTC",
        //                         "depositConfirm": "1",
        //                         "extraWithdrawFee": "0",
        //                         "minDepositAmount": "0.0001",
        //                         "minWithdrawAmount": "0.005",
        //                         "needTag": "false",
        //                         "rechargeable": "true",
        //                         "withdrawConfirm": "1",
        //                         "withdrawFee": "0.0004",
        //                         "withdrawable": "true"
        //                     },
        //                 ],
        //                 "coin": "BTC",
        //                 "coinId": "1",
        //                 "transfer": "true""
        //             }
        //         ],
        //         "msg": "success",
        //         "requestTime": "1700120731773"
        //     }
        //
        const data = this.safeList (response, 'data', []);
        return this.parseDepositWithdrawFees (data, codes, 'coin');
    }

    async borrowCrossMargin (code: string, amount: number, params = {}) {
        /**
         * @method
         * @name bitget#borrowCrossMargin
         * @description create a loan to borrow margin
         * @see https://www.bitget.com/api-doc/margin/cross/account/Cross-Borrow
         * @param {string} code unified currency code of the currency to borrow
         * @param {string} amount the amount to borrow
         * @param {object} [params] extra parameters specific to the exchange API endpoint
         * @returns {object} a [margin loan structure]{@link https://docs.ccxt.com/#/?id=margin-loan-structure}
         */
        await this.loadMarkets ();
        const currency = this.currency (code);
        const request = {
            'coin': currency['id'],
            'borrowAmount': this.currencyToPrecision (code, amount),
        };
        const response = await this.privateMarginPostV2MarginCrossedAccountBorrow (this.extend (request, params));
        //
        //     {
        //         "code": "00000",
        //         "msg": "success",
        //         "requestTime": 1700876470931,
        //         "data": {
        //             "loanId": "1112122013642272769",
        //             "coin": "USDT",
        //             "borrowAmount": "4"
        //         }
        //     }
        //
        const data = this.safeValue (response, 'data', {});
        return this.parseMarginLoan (data, currency);
    }

    async borrowIsolatedMargin (symbol: string, code: string, amount: number, params = {}) {
        /**
         * @method
         * @name bitget#borrowIsolatedMargin
         * @description create a loan to borrow margin
         * @see https://www.bitget.com/api-doc/margin/isolated/account/Isolated-Borrow
         * @param {string} symbol unified market symbol
         * @param {string} code unified currency code of the currency to borrow
         * @param {string} amount the amount to borrow
         * @param {object} [params] extra parameters specific to the exchange API endpoint
         * @returns {object} a [margin loan structure]{@link https://docs.ccxt.com/#/?id=margin-loan-structure}
         */
        await this.loadMarkets ();
        const currency = this.currency (code);
        const market = this.market (symbol);
        const request = {
            'coin': currency['id'],
            'borrowAmount': this.currencyToPrecision (code, amount),
            'symbol': market['id'],
        };
        const response = await this.privateMarginPostV2MarginIsolatedAccountBorrow (this.extend (request, params));
        //
        //     {
        //         "code": "00000",
        //         "msg": "success",
        //         "requestTime": 1700877255605,
        //         "data": {
        //             "loanId": "1112125304879067137",
        //             "symbol": "BTCUSDT",
        //             "coin": "USDT",
        //             "borrowAmount": "4"
        //         }
        //     }
        //
        const data = this.safeValue (response, 'data', {});
        return this.parseMarginLoan (data, currency, market);
    }

    async repayIsolatedMargin (symbol: string, code: string, amount, params = {}) {
        /**
         * @method
         * @name bitget#repayIsolatedMargin
         * @description repay borrowed margin and interest
         * @see https://www.bitget.com/api-doc/margin/isolated/account/Isolated-Repay
         * @param {string} symbol unified market symbol
         * @param {string} code unified currency code of the currency to repay
         * @param {string} amount the amount to repay
         * @param {object} [params] extra parameters specific to the exchange API endpoint
         * @returns {object} a [margin loan structure]{@link https://docs.ccxt.com/#/?id=margin-loan-structure}
         */
        await this.loadMarkets ();
        const currency = this.currency (code);
        const market = this.market (symbol);
        const request = {
            'coin': currency['id'],
            'repayAmount': this.currencyToPrecision (code, amount),
            'symbol': market['id'],
        };
        const response = await this.privateMarginPostV2MarginIsolatedAccountRepay (this.extend (request, params));
        //
        //     {
        //         "code": "00000",
        //         "msg": "success",
        //         "requestTime": 1700877518012,
        //         "data": {
        //             "remainDebtAmount": "0",
        //             "repayId": "1112126405439270912",
        //             "symbol": "BTCUSDT",
        //             "coin": "USDT",
        //             "repayAmount": "8.000137"
        //         }
        //     }
        //
        const data = this.safeValue (response, 'data', {});
        return this.parseMarginLoan (data, currency, market);
    }

    async repayCrossMargin (code: string, amount, params = {}) {
        /**
         * @method
         * @name bitget#repayCrossMargin
         * @description repay borrowed margin and interest
         * @see https://www.bitget.com/api-doc/margin/cross/account/Cross-Repay
         * @param {string} code unified currency code of the currency to repay
         * @param {string} amount the amount to repay
         * @param {object} [params] extra parameters specific to the exchange API endpoint
         * @returns {object} a [margin loan structure]{@link https://docs.ccxt.com/#/?id=margin-loan-structure}
         */
        await this.loadMarkets ();
        const currency = this.currency (code);
        const request = {
            'coin': currency['id'],
            'repayAmount': this.currencyToPrecision (code, amount),
        };
        const response = await this.privateMarginPostV2MarginCrossedAccountRepay (this.extend (request, params));
        //
        //     {
        //         "code": "00000",
        //         "msg": "success",
        //         "requestTime": 1700876704885,
        //         "data": {
        //             "remainDebtAmount": "0",
        //             "repayId": "1112122994945830912",
        //             "coin": "USDT",
        //             "repayAmount": "4.00006834"
        //         }
        //     }
        //
        const data = this.safeValue (response, 'data', {});
        return this.parseMarginLoan (data, currency);
    }

    parseMarginLoan (info, currency: Currency = undefined, market: Market = undefined) {
        //
        // isolated: borrowMargin
        //
        //     {
        //         "loanId": "1112125304879067137",
        //         "symbol": "BTCUSDT",
        //         "coin": "USDT",
        //         "borrowAmount": "4"
        //     }
        //
        // cross: borrowMargin
        //
        //     {
        //         "loanId": "1112122013642272769",
        //         "coin": "USDT",
        //         "borrowAmount": "4"
        //     }
        //
        // isolated: repayMargin
        //
        //     {
        //         "remainDebtAmount": "0",
        //         "repayId": "1112126405439270912",
        //         "symbol": "BTCUSDT",
        //         "coin": "USDT",
        //         "repayAmount": "8.000137"
        //     }
        //
        // cross: repayMargin
        //
        //     {
        //         "remainDebtAmount": "0",
        //         "repayId": "1112122994945830912",
        //         "coin": "USDT",
        //         "repayAmount": "4.00006834"
        //     }
        //
        const currencyId = this.safeString (info, 'coin');
        const marketId = this.safeString (info, 'symbol');
        let symbol = undefined;
        if (marketId !== undefined) {
            symbol = this.safeSymbol (marketId, market, undefined, 'spot');
        }
        return {
            'id': this.safeString2 (info, 'loanId', 'repayId'),
            'currency': this.safeCurrencyCode (currencyId, currency),
            'amount': this.safeNumber2 (info, 'borrowAmount', 'repayAmount'),
            'symbol': symbol,
            'timestamp': undefined,
            'datetime': undefined,
            'info': info,
        };
    }

    async fetchMyLiquidations (symbol: Str = undefined, since: Int = undefined, limit: Int = undefined, params = {}): Promise<Liquidation[]> {
        /**
         * @method
         * @name bitget#fetchMyLiquidations
         * @description retrieves the users liquidated positions
         * @see https://www.bitget.com/api-doc/margin/cross/record/Get-Cross-Liquidation-Records
         * @see https://www.bitget.com/api-doc/margin/isolated/record/Get-Isolated-Liquidation-Records
         * @param {string} [symbol] unified CCXT market symbol
         * @param {int} [since] the earliest time in ms to fetch liquidations for
         * @param {int} [limit] the maximum number of liquidation structures to retrieve
         * @param {object} [params] exchange specific parameters for the bitget api endpoint
         * @param {int} [params.until] timestamp in ms of the latest liquidation
         * @param {string} [params.marginMode] 'cross' or 'isolated' default value is 'cross'
         * @param {boolean} [params.paginate] default false, when true will automatically paginate by calling this endpoint multiple times. See in the docs all the [available parameters](https://github.com/ccxt/ccxt/wiki/Manual#pagination-params)
         * @returns {object} an array of [liquidation structures]{@link https://docs.ccxt.com/#/?id=liquidation-structure}
         */
        await this.loadMarkets ();
        let paginate = false;
        [ paginate, params ] = this.handleOptionAndParams (params, 'fetchMyLiquidations', 'paginate');
        if (paginate) {
            return await this.fetchPaginatedCallCursor ('fetchMyLiquidations', symbol, since, limit, params, 'minId', 'idLessThan') as Liquidation[];
        }
        let market = undefined;
        if (symbol !== undefined) {
            market = this.market (symbol);
        }
        let type = undefined;
        [ type, params ] = this.handleMarketTypeAndParams ('fetchMyLiquidations', market, params);
        if (type !== 'spot') {
            throw new NotSupported (this.id + ' fetchMyLiquidations() supports spot margin markets only');
        }
        let request = {};
        [ request, params ] = this.handleUntilOption ('endTime', request, params);
        if (since !== undefined) {
            request['startTime'] = since;
        } else {
            request['startTime'] = this.milliseconds () - 7776000000;
        }
        if (limit !== undefined) {
            request['limit'] = limit;
        }
        let response = undefined;
        let marginMode = undefined;
        [ marginMode, params ] = this.handleMarginModeAndParams ('fetchMyLiquidations', params, 'cross');
        if (marginMode === 'isolated') {
            if (symbol === undefined) {
                throw new ArgumentsRequired (this.id + ' fetchMyLiquidations() requires a symbol argument');
            }
            request['symbol'] = market['id'];
            response = await this.privateMarginGetV2MarginIsolatedLiquidationHistory (this.extend (request, params));
        } else if (marginMode === 'cross') {
            response = await this.privateMarginGetV2MarginCrossedLiquidationHistory (this.extend (request, params));
        }
        //
        // isolated
        //
        //     {
        //         "code": "00000",
        //         "msg": "success",
        //         "requestTime": 1698114119193,
        //         "data": {
        //             "resultList": [
        //                 {
        //                     "liqId": "123",
        //                     "symbol": "BTCUSDT",
        //                     "liqStartTime": "1653453245342",
        //                     "liqEndTime": "16312423423432",
        //                     "liqRiskRatio": "1.01",
        //                     "totalAssets": "1242.34",
        //                     "totalDebt": "1100",
        //                     "liqFee": "1.2",
        //                     "uTime": "1668134458717",
        //                     "cTime": "1653453245342"
        //                 }
        //             ],
        //             "maxId": "0",
        //             "minId": "0"
        //         }
        //     }
        //
        // cross
        //
        //     {
        //         "code": "00000",
        //         "msg": "success",
        //         "requestTime": 1698114119193,
        //         "data": {
        //             "resultList": [
        //                 {
        //                     "liqId": "123",
        //                     "liqStartTime": "1653453245342",
        //                     "liqEndTime": "16312423423432",
        //                     "liqRiskRatio": "1.01",
        //                     "totalAssets": "1242.34",
        //                     "totalDebt": "1100",
        //                     "LiqFee": "1.2",
        //                     "uTime": "1668134458717",
        //                     "cTime": "1653453245342"
        //                 }
        //             ],
        //             "maxId": "0",
        //             "minId": "0"
        //         }
        //     }
        //
        const data = this.safeValue (response, 'data', {});
        const liquidations = this.safeList (data, 'resultList', []);
        return this.parseLiquidations (liquidations, market, since, limit);
    }

    parseLiquidation (liquidation, market: Market = undefined) {
        //
        // isolated
        //
        //     {
        //         "liqId": "123",
        //         "symbol": "BTCUSDT",
        //         "liqStartTime": "1653453245342",
        //         "liqEndTime": "16312423423432",
        //         "liqRiskRatio": "1.01",
        //         "totalAssets": "1242.34",
        //         "totalDebt": "1100",
        //         "liqFee": "1.2",
        //         "uTime": "1692690126000"
        //         "cTime": "1653453245342"
        //     }
        //
        // cross
        //
        //     {
        //         "liqId": "123",
        //         "liqStartTime": "1653453245342",
        //         "liqEndTime": "16312423423432",
        //         "liqRiskRatio": "1.01",
        //         "totalAssets": "1242.34",
        //         "totalDebt": "1100",
        //         "LiqFee": "1.2",
        //         "uTime": "1692690126000"
        //         "cTime": "1653453245342"
        //     }
        //
        const marketId = this.safeString (liquidation, 'symbol');
        const timestamp = this.safeInteger (liquidation, 'liqEndTime');
        const liquidationFee = this.safeString2 (liquidation, 'LiqFee', 'liqFee');
        const totalDebt = this.safeString (liquidation, 'totalDebt');
        const quoteValueString = Precise.stringAdd (liquidationFee, totalDebt);
        return this.safeLiquidation ({
            'info': liquidation,
            'symbol': this.safeSymbol (marketId, market),
            'contracts': undefined,
            'contractSize': undefined,
            'price': undefined,
            'baseValue': undefined,
            'quoteValue': this.parseNumber (quoteValueString),
            'timestamp': timestamp,
            'datetime': this.iso8601 (timestamp),
        });
    }

    async fetchIsolatedBorrowRate (symbol: string, params = {}) {
        /**
         * @method
         * @name bitget#fetchIsolatedBorrowRate
         * @description fetch the rate of interest to borrow a currency for margin trading
         * @see https://www.bitget.com/api-doc/margin/isolated/account/Isolated-Margin-Interest-Rate-And-Max-Borrowable-Amount
         * @param {string} symbol unified market symbol
         * @param {object} [params] extra parameters specific to the exchange API endpoint
         * @returns {object} an [isolated borrow rate structure]{@link https://docs.ccxt.com/#/?id=isolated-borrow-rate-structure}
         */
        await this.loadMarkets ();
        const market = this.market (symbol);
        const request = {
            'symbol': market['id'],
        };
        const response = await this.privateMarginGetV2MarginIsolatedInterestRateAndLimit (this.extend (request, params));
        //
        //     {
        //         "code": "00000",
        //         "msg": "success",
        //         "requestTime": 1700878692567,
        //         "data": [
        //             {
        //                 "symbol": "BTCUSDT",
        //                 "leverage": "10",
        //                 "baseCoin": "BTC",
        //                 "baseTransferable": true,
        //                 "baseBorrowable": true,
        //                 "baseDailyInterestRate": "0.00007",
        //                 "baseAnnuallyInterestRate": "0.02555",
        //                 "baseMaxBorrowableAmount": "27",
        //                 "baseVipList": [
        //                     {"level":"0","dailyInterestRate":"0.00007","limit":"27","annuallyInterestRate":"0.02555","discountRate":"1"},
        //                     {"level":"1","dailyInterestRate":"0.0000679","limit":"27.81","annuallyInterestRate":"0.0247835","discountRate":"0.97"},
        //                     {"level":"2","dailyInterestRate":"0.0000644","limit":"29.16","annuallyInterestRate":"0.023506","discountRate":"0.92"},
        //                     {"level":"3","dailyInterestRate":"0.0000602","limit":"31.32","annuallyInterestRate":"0.021973","discountRate":"0.86"},
        //                     {"level":"4","dailyInterestRate":"0.0000525","limit":"35.91","annuallyInterestRate":"0.0191625","discountRate":"0.75"},
        //                     {"level":"5","dailyInterestRate":"0.000042","limit":"44.82","annuallyInterestRate":"0.01533","discountRate":"0.6"}
        //                 ],
        //                 "quoteCoin": "USDT",
        //                 "quoteTransferable": true,
        //                 "quoteBorrowable": true,
        //                 "quoteDailyInterestRate": "0.00041095",
        //                 "quoteAnnuallyInterestRate": "0.14999675",
        //                 "quoteMaxBorrowableAmount": "300000",
        //                 "quoteList": [
        //                     {"level":"0","dailyInterestRate":"0.00041095","limit":"300000","annuallyInterestRate":"0.14999675","discountRate":"1"},
        //                     {"level":"1","dailyInterestRate":"0.00039863","limit":"309000","annuallyInterestRate":"0.14549995","discountRate":"0.97"},
        //                     {"level":"2","dailyInterestRate":"0.00037808","limit":"324000","annuallyInterestRate":"0.1379992","discountRate":"0.92"},
        //                     {"level":"3","dailyInterestRate":"0.00035342","limit":"348000","annuallyInterestRate":"0.1289983","discountRate":"0.86"},
        //                     {"level":"4","dailyInterestRate":"0.00030822","limit":"399000","annuallyInterestRate":"0.1125003","discountRate":"0.75"},
        //                     {"level":"5","dailyInterestRate":"0.00024657","limit":"498000","annuallyInterestRate":"0.08999805","discountRate":"0.6"}
        //                 ]
        //             }
        //         ]
        //     }
        //
        const timestamp = this.safeInteger (response, 'requestTime');
        const data = this.safeValue (response, 'data', []);
        const first = this.safeValue (data, 0, {});
        first['timestamp'] = timestamp;
        return this.parseIsolatedBorrowRate (first, market);
    }

    parseIsolatedBorrowRate (info, market: Market = undefined) {
        //
        //     {
        //         "symbol": "BTCUSDT",
        //         "leverage": "10",
        //         "baseCoin": "BTC",
        //         "baseTransferable": true,
        //         "baseBorrowable": true,
        //         "baseDailyInterestRate": "0.00007",
        //         "baseAnnuallyInterestRate": "0.02555",
        //         "baseMaxBorrowableAmount": "27",
        //         "baseVipList": [
        //             {"level":"0","dailyInterestRate":"0.00007","limit":"27","annuallyInterestRate":"0.02555","discountRate":"1"},
        //             {"level":"1","dailyInterestRate":"0.0000679","limit":"27.81","annuallyInterestRate":"0.0247835","discountRate":"0.97"},
        //             {"level":"2","dailyInterestRate":"0.0000644","limit":"29.16","annuallyInterestRate":"0.023506","discountRate":"0.92"},
        //             {"level":"3","dailyInterestRate":"0.0000602","limit":"31.32","annuallyInterestRate":"0.021973","discountRate":"0.86"},
        //             {"level":"4","dailyInterestRate":"0.0000525","limit":"35.91","annuallyInterestRate":"0.0191625","discountRate":"0.75"},
        //             {"level":"5","dailyInterestRate":"0.000042","limit":"44.82","annuallyInterestRate":"0.01533","discountRate":"0.6"}
        //         ],
        //         "quoteCoin": "USDT",
        //         "quoteTransferable": true,
        //         "quoteBorrowable": true,
        //         "quoteDailyInterestRate": "0.00041095",
        //         "quoteAnnuallyInterestRate": "0.14999675",
        //         "quoteMaxBorrowableAmount": "300000",
        //         "quoteList": [
        //             {"level":"0","dailyInterestRate":"0.00041095","limit":"300000","annuallyInterestRate":"0.14999675","discountRate":"1"},
        //             {"level":"1","dailyInterestRate":"0.00039863","limit":"309000","annuallyInterestRate":"0.14549995","discountRate":"0.97"},
        //             {"level":"2","dailyInterestRate":"0.00037808","limit":"324000","annuallyInterestRate":"0.1379992","discountRate":"0.92"},
        //             {"level":"3","dailyInterestRate":"0.00035342","limit":"348000","annuallyInterestRate":"0.1289983","discountRate":"0.86"},
        //             {"level":"4","dailyInterestRate":"0.00030822","limit":"399000","annuallyInterestRate":"0.1125003","discountRate":"0.75"},
        //             {"level":"5","dailyInterestRate":"0.00024657","limit":"498000","annuallyInterestRate":"0.08999805","discountRate":"0.6"}
        //         ]
        //     }
        //
        const marketId = this.safeString (info, 'symbol');
        const symbol = this.safeSymbol (marketId, market, undefined, 'spot');
        const baseId = this.safeString (info, 'baseCoin');
        const quoteId = this.safeString (info, 'quoteCoin');
        const timestamp = this.safeInteger (info, 'timestamp');
        return {
            'symbol': symbol,
            'base': this.safeCurrencyCode (baseId),
            'baseRate': this.safeNumber (info, 'baseDailyInterestRate'),
            'quote': this.safeCurrencyCode (quoteId),
            'quoteRate': this.safeNumber (info, 'quoteDailyInterestRate'),
            'period': 86400000, // 1-Day
            'timestamp': timestamp,
            'datetime': this.iso8601 (timestamp),
            'info': info,
        };
    }

    async fetchCrossBorrowRate (code: string, params = {}) {
        /**
         * @method
         * @name bitget#fetchCrossBorrowRate
         * @description fetch the rate of interest to borrow a currency for margin trading
         * @see https://www.bitget.com/api-doc/margin/cross/account/Get-Cross-Margin-Interest-Rate-And-Borrowable
         * @param {string} code unified currency code
         * @param {object} [params] extra parameters specific to the exchange API endpoint
         * @param {string} [params.symbol] required for isolated margin
         * @returns {object} a [borrow rate structure]{@link https://github.com/ccxt/ccxt/wiki/Manual#borrow-rate-structure}
         */
        await this.loadMarkets ();
        const currency = this.currency (code);
        const request = {
            'coin': currency['id'],
        };
        const response = await this.privateMarginGetV2MarginCrossedInterestRateAndLimit (this.extend (request, params));
        //
        //     {
        //         "code": "00000",
        //         "msg": "success",
        //         "requestTime": 1700879047861,
        //         "data": [
        //             {
        //                 "coin": "BTC",
        //                 "leverage": "3",
        //                 "transferable": true,
        //                 "borrowable": true,
        //                 "dailyInterestRate": "0.00007",
        //                 "annualInterestRate": "0.02555",
        //                 "maxBorrowableAmount": "26",
        //                 "vipList": [
        //                     {"level":"0","limit":"26","dailyInterestRate":"0.00007","annualInterestRate":"0.02555","discountRate":"1"},
        //                     {"level":"1","limit":"26.78","dailyInterestRate":"0.0000679","annualInterestRate":"0.0247835","discountRate":"0.97"},
        //                     {"level":"2","limit":"28.08","dailyInterestRate":"0.0000644","annualInterestRate":"0.023506","discountRate":"0.92"},
        //                     {"level":"3","limit":"30.16","dailyInterestRate":"0.0000602","annualInterestRate":"0.021973","discountRate":"0.86"},
        //                     {"level":"4","limit":"34.58","dailyInterestRate":"0.0000525","annualInterestRate":"0.0191625","discountRate":"0.75"},
        //                     {"level":"5","limit":"43.16","dailyInterestRate":"0.000042","annualInterestRate":"0.01533","discountRate":"0.6"}
        //                 ]
        //             }
        //         ]
        //     }
        //
        const timestamp = this.safeInteger (response, 'requestTime');
        const data = this.safeValue (response, 'data', []);
        const first = this.safeValue (data, 0, {});
        first['timestamp'] = timestamp;
        return this.parseBorrowRate (first, currency);
    }

    parseBorrowRate (info, currency: Currency = undefined) {
        //
        //     {
        //         "coin": "BTC",
        //         "leverage": "3",
        //         "transferable": true,
        //         "borrowable": true,
        //         "dailyInterestRate": "0.00007",
        //         "annualInterestRate": "0.02555",
        //         "maxBorrowableAmount": "26",
        //         "vipList": [
        //             {"level":"0","limit":"26","dailyInterestRate":"0.00007","annualInterestRate":"0.02555","discountRate":"1"},
        //             {"level":"1","limit":"26.78","dailyInterestRate":"0.0000679","annualInterestRate":"0.0247835","discountRate":"0.97"},
        //             {"level":"2","limit":"28.08","dailyInterestRate":"0.0000644","annualInterestRate":"0.023506","discountRate":"0.92"},
        //             {"level":"3","limit":"30.16","dailyInterestRate":"0.0000602","annualInterestRate":"0.021973","discountRate":"0.86"},
        //             {"level":"4","limit":"34.58","dailyInterestRate":"0.0000525","annualInterestRate":"0.0191625","discountRate":"0.75"},
        //             {"level":"5","limit":"43.16","dailyInterestRate":"0.000042","annualInterestRate":"0.01533","discountRate":"0.6"}
        //         ]
        //     }
        //
        const currencyId = this.safeString (info, 'coin');
        const timestamp = this.safeInteger (info, 'timestamp');
        return {
            'currency': this.safeCurrencyCode (currencyId, currency),
            'rate': this.safeNumber (info, 'dailyInterestRate'),
            'period': 86400000, // 1-Day
            'timestamp': timestamp,
            'datetime': this.iso8601 (timestamp),
            'info': info,
        };
    }

    async fetchBorrowInterest (code: Str = undefined, symbol: Str = undefined, since: Int = undefined, limit: Int = undefined, params = {}) {
        /**
         * @method
         * @name bitget#fetchBorrowInterest
         * @description fetch the interest owed by the user for borrowing currency for margin trading
         * @see https://www.bitget.com/api-doc/margin/cross/record/Get-Cross-Interest-Records
         * @see https://www.bitget.com/api-doc/margin/isolated/record/Get-Isolated-Interest-Records
         * @param {string} [code] unified currency code
         * @param {string} [symbol] unified market symbol when fetching interest in isolated markets
         * @param {int} [since] the earliest time in ms to fetch borrow interest for
         * @param {int} [limit] the maximum number of structures to retrieve
         * @param {object} [params] extra parameters specific to the exchange API endpoint
         * @param {boolean} [params.paginate] default false, when true will automatically paginate by calling this endpoint multiple times. See in the docs all the [available parameters](https://github.com/ccxt/ccxt/wiki/Manual#pagination-params)
         * @returns {object[]} a list of [borrow interest structures]{@link https://docs.ccxt.com/#/?id=borrow-interest-structure}
         */
        await this.loadMarkets ();
        let paginate = false;
        [ paginate, params ] = this.handleOptionAndParams (params, 'fetchBorrowInterest', 'paginate');
        if (paginate) {
            return await this.fetchPaginatedCallCursor ('fetchBorrowInterest', symbol, since, limit, params, 'minId', 'idLessThan');
        }
        let market = undefined;
        if (symbol !== undefined) {
            market = this.market (symbol);
        }
        const request = {};
        let currency = undefined;
        if (code !== undefined) {
            currency = this.currency (code);
            request['coin'] = currency['id'];
        }
        if (since !== undefined) {
            request['startTime'] = since;
        } else {
            request['startTime'] = this.milliseconds () - 7776000000;
        }
        if (limit !== undefined) {
            request['limit'] = limit;
        }
        let response = undefined;
        let marginMode = undefined;
        [ marginMode, params ] = this.handleMarginModeAndParams ('fetchBorrowInterest', params, 'cross');
        if (marginMode === 'isolated') {
            if (symbol === undefined) {
                throw new ArgumentsRequired (this.id + ' fetchBorrowInterest() requires a symbol argument');
            }
            request['symbol'] = market['id'];
            response = await this.privateMarginGetV2MarginIsolatedInterestHistory (this.extend (request, params));
        } else if (marginMode === 'cross') {
            response = await this.privateMarginGetV2MarginCrossedInterestHistory (this.extend (request, params));
        }
        //
        // isolated
        //
        //     {
        //         "code": "00000",
        //         "msg": "success",
        //         "requestTime": 1700879935189,
        //         "data": {
        //             "resultList": [
        //                 {
        //                     "interestId": "1112125304879067137",
        //                     "interestCoin": "USDT",
        //                     "dailyInterestRate": "0.00041095",
        //                     "loanCoin": "USDT",
        //                     "interestAmount": "0.0000685",
        //                     "interstType": "first",
        //                     "symbol": "BTCUSDT",
        //                     "cTime": "1700877255648",
        //                     "uTime": "1700877255648"
        //                 },
        //             ],
        //             "maxId": "1112125304879067137",
        //             "minId": "1100138015672119298"
        //         }
        //     }
        //
        // cross
        //
        //     {
        //         "code": "00000",
        //         "msg": "success",
        //         "requestTime": 1700879597044,
        //         "data": {
        //             "resultList": [
        //                 {
        //                     "interestId": "1112122013642272769",
        //                     "interestCoin": "USDT",
        //                     "dailyInterestRate": "0.00041",
        //                     "loanCoin": "USDT",
        //                     "interestAmount": "0.00006834",
        //                     "interstType": "first",
        //                     "cTime": "1700876470957",
        //                     "uTime": "1700876470957"
        //                 },
        //             ],
        //             "maxId": "1112122013642272769",
        //             "minId": "1096917004629716993"
        //         }
        //     }
        //
        const data = this.safeValue (response, 'data', {});
        const rows = this.safeValue (data, 'resultList', []);
        const interest = this.parseBorrowInterests (rows, market);
        return this.filterByCurrencySinceLimit (interest, code, since, limit);
    }

    parseBorrowInterest (info, market: Market = undefined) {
        //
        // isolated
        //
        //     {
        //         "interestId": "1112125304879067137",
        //         "interestCoin": "USDT",
        //         "dailyInterestRate": "0.00041095",
        //         "loanCoin": "USDT",
        //         "interestAmount": "0.0000685",
        //         "interstType": "first",
        //         "symbol": "BTCUSDT",
        //         "cTime": "1700877255648",
        //         "uTime": "1700877255648"
        //     }
        //
        // cross
        //
        //     {
        //         "interestId": "1112122013642272769",
        //         "interestCoin": "USDT",
        //         "dailyInterestRate": "0.00041",
        //         "loanCoin": "USDT",
        //         "interestAmount": "0.00006834",
        //         "interstType": "first",
        //         "cTime": "1700876470957",
        //         "uTime": "1700876470957"
        //     }
        //
        const marketId = this.safeString (info, 'symbol');
        market = this.safeMarket (marketId, market);
        const marginMode = (marketId !== undefined) ? 'isolated' : 'cross';
        const timestamp = this.safeInteger (info, 'cTime');
        return {
            'symbol': this.safeString (market, 'symbol'),
            'marginMode': marginMode,
            'currency': this.safeCurrencyCode (this.safeString (info, 'interestCoin')),
            'interest': this.safeNumber (info, 'interestAmount'),
            'interestRate': this.safeNumber (info, 'dailyInterestRate'),
            'amountBorrowed': undefined,
            'timestamp': timestamp,
            'datetime': this.iso8601 (timestamp),
            'info': info,
        };
    }

    async closePosition (symbol: string, side: OrderSide = undefined, params = {}): Promise<Order> {
        /**
         * @method
         * @name bitget#closePosition
         * @description closes an open position for a market
         * @see https://www.bitget.com/api-doc/contract/trade/Flash-Close-Position
         * @param {string} symbol unified CCXT market symbol
         * @param {string} [side] one-way mode: 'buy' or 'sell', hedge-mode: 'long' or 'short'
         * @param {object} [params] extra parameters specific to the exchange API endpoint
         * @returns {object} An [order structure]{@link https://docs.ccxt.com/#/?id=order-structure}
         */
        await this.loadMarkets ();
        const sandboxMode = this.safeBool (this.options, 'sandboxMode', false);
        let market = undefined;
        if (sandboxMode) {
            const sandboxSymbol = this.convertSymbolForSandbox (symbol);
            market = this.market (sandboxSymbol);
        } else {
            market = this.market (symbol);
        }
        let productType = undefined;
        [ productType, params ] = this.handleProductTypeAndParams (market, params);
        const request = {
            'symbol': market['id'],
            'productType': productType,
        };
        if (side !== undefined) {
            request['holdSide'] = side;
        }
        const response = await this.privateMixPostV2MixOrderClosePositions (this.extend (request, params));
        //
        //     {
        //         "code": "00000",
        //         "msg": "success",
        //         "requestTime": 1702975017017,
        //         "data": {
        //             "successList": [
        //                 {
        //                     "orderId": "1120923953904893955",
        //                     "clientOid": "1120923953904893956"
        //                 }
        //             ],
        //             "failureList": [],
        //             "result": false
        //         }
        //     }
        //
        const data = this.safeValue (response, 'data', {});
        const order = this.safeList (data, 'successList', []);
        return this.parseOrder (order[0], market);
    }

    async closeAllPositions (params = {}): Promise<Position[]> {
        /**
         * @method
         * @name bitget#closeAllPositions
         * @description closes all open positions for a market type
         * @see https://www.bitget.com/api-doc/contract/trade/Flash-Close-Position
         * @param {object} [params] extra parameters specific to the exchange API endpoint
         * @param {string} [params.productType] 'USDT-FUTURES', 'USDC-FUTURES', 'COIN-FUTURES', 'SUSDT-FUTURES', 'SUSDC-FUTURES' or 'SCOIN-FUTURES'
         * @returns {object[]} A list of [position structures]{@link https://docs.ccxt.com/#/?id=position-structure}
         */
        await this.loadMarkets ();
        let productType = undefined;
        [ productType, params ] = this.handleProductTypeAndParams (undefined, params);
        const request = {
            'productType': productType,
        };
        const response = await this.privateMixPostV2MixOrderClosePositions (this.extend (request, params));
        //
        //     {
        //         "code": "00000",
        //         "msg": "success",
        //         "requestTime": 1702975017017,
        //         "data": {
        //             "successList": [
        //                 {
        //                     "orderId": "1120923953904893955",
        //                     "clientOid": "1120923953904893956"
        //                 }
        //             ],
        //             "failureList": [],
        //             "result": false
        //         }
        //     }
        //
        const data = this.safeValue (response, 'data', {});
        const orderInfo = this.safeList (data, 'successList', []);
        return this.parsePositions (orderInfo, undefined, params);
    }

    async fetchMarginMode (symbol: string, params = {}): Promise<MarginMode> {
        /**
         * @method
         * @name bitget#fetchMarginMode
         * @description fetches the margin mode of a trading pair
         * @see https://www.bitget.com/api-doc/contract/account/Get-Single-Account
         * @param {string} symbol unified symbol of the market to fetch the margin mode for
         * @param {object} [params] extra parameters specific to the exchange API endpoint
         * @returns {object} a [margin mode structure]{@link https://docs.ccxt.com/#/?id=margin-mode-structure}
         */
        await this.loadMarkets ();
        const sandboxMode = this.safeBool (this.options, 'sandboxMode', false);
        let market = undefined;
        if (sandboxMode) {
            const sandboxSymbol = this.convertSymbolForSandbox (symbol);
            market = this.market (sandboxSymbol);
        } else {
            market = this.market (symbol);
        }
        let productType = undefined;
        [ productType, params ] = this.handleProductTypeAndParams (market, params);
        const request = {
            'symbol': market['id'],
            'marginCoin': market['settleId'],
            'productType': productType,
        };
        const response = await this.privateMixGetV2MixAccountAccount (this.extend (request, params));
        //
        //     {
        //         "code": "00000",
        //         "msg": "success",
        //         "requestTime": 1709791216652,
        //         "data": {
        //             "marginCoin": "USDT",
        //             "locked": "0",
        //             "available": "19.88811074",
        //             "crossedMaxAvailable": "19.88811074",
        //             "isolatedMaxAvailable": "19.88811074",
        //             "maxTransferOut": "19.88811074",
        //             "accountEquity": "19.88811074",
        //             "usdtEquity": "19.888110749166",
        //             "btcEquity": "0.000302183391",
        //             "crossedRiskRate": "0",
        //             "crossedMarginLeverage": 20,
        //             "isolatedLongLever": 20,
        //             "isolatedShortLever": 20,
        //             "marginMode": "crossed",
        //             "posMode": "hedge_mode",
        //             "unrealizedPL": "0",
        //             "coupon": "0",
        //             "crossedUnrealizedPL": "0",
        //             "isolatedUnrealizedPL": ""
        //         }
        //     }
        //
        const data = this.safeDict (response, 'data', {});
        return this.parseMarginMode (data, market);
    }

    parseMarginMode (marginMode, market = undefined): MarginMode {
        let marginType = this.safeString (marginMode, 'marginMode');
        marginType = (marginType === 'crossed') ? 'cross' : marginType;
        return {
            'info': marginMode,
            'symbol': market['symbol'],
            'marginMode': marginType,
        } as MarginMode;
    }

<<<<<<< HEAD
    async fetchPositionsHistory (symbols: Strings = undefined, since: Int = undefined, limit: Int = undefined, params = {}): Promise<Position[]> {
        /**
         * @method
         * @name bitget#fetchPositionsHistory
         * @description fetches historical positions
         * @see https://www.bitget.com/api-doc/contract/position/Get-History-Position
         * @param {string} [symbol] unified contract symbols
         * @param {int} [since] timestamp in ms of the earliest position to fetch, default=3 months ago, max range for params["until"] - since is 3 months
         * @param {int} [limit] the maximum amount of records to fetch, default=20, max=100
         * @param {object} params extra parameters specific to the exchange api endpoint
         * @param {int} [params.until] timestamp in ms of the latest position to fetch, max range for params["until"] - since is 3 months
         *
         * EXCHANGE SPECIFIC PARAMETERS
         * @param {string} [params.productType] USDT-FUTURES (default), COIN-FUTURES, USDC-FUTURES, SUSDT-FUTURES, SCOIN-FUTURES, or SUSDC-FUTURES
         * @returns {object[]} a list of [position structures]{@link https://docs.ccxt.com/#/?id=position-structure}
         */
        await this.loadMarkets ();
        const until = this.safeInteger (params, 'until');
        params = this.omit (params, 'until');
        const request = {};
        if (symbols !== undefined) {
            const symbolsLength = symbols.length;
            if (symbolsLength > 0) {
                const market = this.market (symbols[0]);
                request['symbol'] = market['id'];
            }
        }
        if (since !== undefined) {
            request['startTime'] = since;
        }
        if (limit !== undefined) {
            request['limit'] = limit;
        }
        if (until !== undefined) {
            request['endTime'] = until;
        }
        const response = await this.privateMixGetV2MixPositionHistoryPosition (this.extend (request, params));
        //
        //    {
        //        code: '00000',
        //        msg: 'success',
        //        requestTime: '1712794148791',
        //        data: {
        //            list: [
        //                {
        //                    symbol: 'XRPUSDT',
        //                    marginCoin: 'USDT',
        //                    holdSide: 'long',
        //                    openAvgPrice: '0.64967',
        //                    closeAvgPrice: '0.58799',
        //                    marginMode: 'isolated',
        //                    openTotalPos: '10',
        //                    closeTotalPos: '10',
        //                    pnl: '-0.62976205',
        //                    netProfit: '-0.65356802',
        //                    totalFunding: '-0.01638',
        //                    openFee: '-0.00389802',
        //                    closeFee: '-0.00352794',
        //                    ctime: '1709590322199',
        //                    utime: '1709667583395'
        //                },
        //                ...
        //            ]
        //        }
        //    }
        //
        const data = this.safeDict (response, 'data');
        const responseList = this.safeList (data, 'list');
        const positions = this.parsePositions (responseList, symbols, params);
        return this.filterBySinceLimit (positions, since, limit);
=======
    async fetchConvertQuote (fromCode: string, toCode: string, amount: Num = undefined, params = {}): Promise<Conversion> {
        /**
         * @method
         * @name bitget#fetchConvertQuote
         * @description fetch a quote for converting from one currency to another
         * @see https://www.bitget.com/api-doc/common/convert/Get-Quoted-Price
         * @param {string} fromCode the currency that you want to sell and convert from
         * @param {string} toCode the currency that you want to buy and convert into
         * @param {float} [amount] how much you want to trade in units of the from currency
         * @param {object} [params] extra parameters specific to the exchange API endpoint
         * @returns {object} a [conversion structure]{@link https://docs.ccxt.com/#/?id=conversion-structure}
         */
        await this.loadMarkets ();
        const request = {
            'fromCoin': fromCode.toUpperCase (),
            'toCoin': toCode.toUpperCase (),
            'fromCoinSize': this.numberToString (amount),
        };
        const response = await this.privateConvertGetV2ConvertQuotedPrice (this.extend (request, params));
        //
        //     {
        //         "code": "00000",
        //         "msg": "success",
        //         "requestTime": 1712121940158,
        //         "data": {
        //             "fromCoin": "USDT",
        //             "fromCoinSize": "5",
        //             "cnvtPrice": "0.9993007892377704",
        //             "toCoin": "USDC",
        //             "toCoinSize": "4.99650394",
        //             "traceId": "1159288930228187140",
        //             "fee": "0"
        //         }
        //     }
        //
        const data = this.safeDict (response, 'data', {});
        const fromCurrencyId = this.safeString (data, 'fromCoin', fromCode);
        const fromCurrency = this.currency (fromCurrencyId);
        const toCurrencyId = this.safeString (data, 'toCoin', toCode);
        const toCurrency = this.currency (toCurrencyId);
        return this.parseConversion (data, fromCurrency, toCurrency);
    }

    parseConversion (conversion, fromCurrency: Currency = undefined, toCurrency: Currency = undefined): Conversion {
        //
        // fetchConvertQuote
        //
        //     {
        //         "fromCoin": "USDT",
        //         "fromCoinSize": "5",
        //         "cnvtPrice": "0.9993007892377704",
        //         "toCoin": "USDC",
        //         "toCoinSize": "4.99650394",
        //         "traceId": "1159288930228187140",
        //         "fee": "0"
        //     }
        //
        const timestamp = this.safeInteger (conversion, 'ts');
        const fromCoin = this.safeString (conversion, 'fromCoin');
        const fromCode = this.safeCurrencyCode (fromCoin, fromCurrency);
        const to = this.safeString (conversion, 'toCoin');
        const toCode = this.safeCurrencyCode (to, toCurrency);
        return {
            'info': conversion,
            'timestamp': timestamp,
            'datetime': this.iso8601 (timestamp),
            'id': this.safeString (conversion, 'traceId'),
            'fromCurrency': fromCode,
            'fromAmount': this.safeNumber (conversion, 'fromCoinSize'),
            'toCurrency': toCode,
            'toAmount': this.safeNumber (conversion, 'toCoinSize'),
            'price': this.safeNumber (conversion, 'cnvtPrice'),
            'fee': this.safeNumber (conversion, 'fee'),
        } as Conversion;
    }

    async fetchConvertCurrencies (params = {}): Promise<Currencies> {
        /**
         * @method
         * @name bitget#fetchConvertCurrencies
         * @description fetches all available currencies that can be converted
         * @see https://www.bitget.com/api-doc/common/convert/Get-Convert-Currencies
         * @param {object} [params] extra parameters specific to the exchange API endpoint
         * @returns {object} an associative dictionary of currencies
         */
        await this.loadMarkets ();
        const response = await this.privateConvertGetV2ConvertCurrencies (params);
        //
        //     {
        //         "code": "00000",
        //         "msg": "success",
        //         "requestTime": 1712121755897,
        //         "data": [
        //             {
        //                 "coin": "BTC",
        //                 "available": "0.00009850",
        //                 "maxAmount": "0.756266",
        //                 "minAmount": "0.00001"
        //             },
        //         ]
        //     }
        //
        const result = {};
        const data = this.safeList (response, 'data', []);
        for (let i = 0; i < data.length; i++) {
            const entry = data[i];
            const id = this.safeString (entry, 'coin');
            const code = this.safeCurrencyCode (id);
            result[code] = {
                'info': entry,
                'id': id,
                'code': code,
                'networks': undefined,
                'type': undefined,
                'name': undefined,
                'active': undefined,
                'deposit': undefined,
                'withdraw': this.safeNumber (entry, 'available'),
                'fee': undefined,
                'precision': undefined,
                'limits': {
                    'amount': {
                        'min': this.safeNumber (entry, 'minAmount'),
                        'max': this.safeNumber (entry, 'maxAmount'),
                    },
                    'withdraw': {
                        'min': undefined,
                        'max': undefined,
                    },
                    'deposit': {
                        'min': undefined,
                        'max': undefined,
                    },
                },
                'created': undefined,
            };
        }
        return result;
>>>>>>> 9759cc24
    }

    handleErrors (code, reason, url, method, headers, body, response, requestHeaders, requestBody) {
        if (!response) {
            return undefined; // fallback to default error handler
        }
        //
        // spot
        //
        //     {"status":"fail","err_code":"01001","err_msg":"系统异常，请稍后重试"}
        //     {"status":"error","ts":1595594160149,"err_code":"invalid-parameter","err_msg":"invalid size, valid range: [1,2000]"}
        //     {"status":"error","ts":1595684716042,"err_code":"invalid-parameter","err_msg":"illegal sign invalid"}
        //     {"status":"error","ts":1595700216275,"err_code":"bad-request","err_msg":"your balance is low!"}
        //     {"status":"error","ts":1595700344504,"err_code":"invalid-parameter","err_msg":"invalid type"}
        //     {"status":"error","ts":1595703343035,"err_code":"bad-request","err_msg":"order cancel fail"}
        //     {"status":"error","ts":1595704360508,"err_code":"invalid-parameter","err_msg":"accesskey not null"}
        //     {"status":"error","ts":1595704490084,"err_code":"invalid-parameter","err_msg":"permissions not right"}
        //     {"status":"error","ts":1595711862763,"err_code":"system exception","err_msg":"system exception"}
        //     {"status":"error","ts":1595730308979,"err_code":"bad-request","err_msg":"20003"}
        //
        // swap
        //
        //     {"code":"40015","msg":"","requestTime":1595698564931,"data":null}
        //     {"code":"40017","msg":"Order id must not be blank","requestTime":1595702477835,"data":null}
        //     {"code":"40017","msg":"Order Type must not be blank","requestTime":1595698516162,"data":null}
        //     {"code":"40301","msg":"","requestTime":1595667662503,"data":null}
        //     {"code":"40017","msg":"Contract code must not be blank","requestTime":1595703151651,"data":null}
        //     {"code":"40108","msg":"","requestTime":1595885064600,"data":null}
        //     {"order_id":"513468410013679613","client_oid":null,"symbol":"ethusd","result":false,"err_code":"order_no_exist_error","err_msg":"订单不存在！"}
        //
        const message = this.safeString (response, 'err_msg');
        const errorCode = this.safeString2 (response, 'code', 'err_code');
        const feedback = this.id + ' ' + body;
        const nonEmptyMessage = ((message !== undefined) && (message !== ''));
        if (nonEmptyMessage) {
            this.throwExactlyMatchedException (this.exceptions['exact'], message, feedback);
            this.throwBroadlyMatchedException (this.exceptions['broad'], message, feedback);
        }
        const nonZeroErrorCode = (errorCode !== undefined) && (errorCode !== '00000');
        if (nonZeroErrorCode) {
            this.throwExactlyMatchedException (this.exceptions['exact'], errorCode, feedback);
        }
        if (nonZeroErrorCode || nonEmptyMessage) {
            throw new ExchangeError (feedback); // unknown message
        }
        return undefined;
    }

    sign (path, api = [], method = 'GET', params = {}, headers = undefined, body = undefined) {
        const signed = api[0] === 'private';
        const endpoint = api[1];
        const pathPart = '/api';
        const request = '/' + this.implodeParams (path, params);
        const payload = pathPart + request;
        let url = this.implodeHostname (this.urls['api'][endpoint]) + payload;
        const query = this.omit (params, this.extractParams (path));
        if (!signed && (method === 'GET')) {
            const keys = Object.keys (query);
            const keysLength = keys.length;
            if (keysLength > 0) {
                url = url + '?' + this.urlencode (query);
            }
        }
        if (signed) {
            this.checkRequiredCredentials ();
            const timestamp = this.milliseconds ().toString ();
            let auth = timestamp + method + payload;
            if (method === 'POST') {
                body = this.json (params);
                auth += body;
            } else {
                if (Object.keys (params).length) {
                    let queryInner = '?' + this.urlencode (this.keysort (params));
                    // check #21169 pr
                    if (queryInner.indexOf ('%24') > -1) {
                        queryInner = queryInner.replace ('%24', '$');
                    }
                    url += queryInner;
                    auth += queryInner;
                }
            }
            const signature = this.hmac (this.encode (auth), this.encode (this.secret), sha256, 'base64');
            const broker = this.safeString (this.options, 'broker');
            headers = {
                'ACCESS-KEY': this.apiKey,
                'ACCESS-SIGN': signature,
                'ACCESS-TIMESTAMP': timestamp,
                'ACCESS-PASSPHRASE': this.password,
                'X-CHANNEL-API-CODE': broker,
            };
            if (method === 'POST') {
                headers['Content-Type'] = 'application/json';
            }
        }
        return { 'url': url, 'method': method, 'body': body, 'headers': headers };
    }
}<|MERGE_RESOLUTION|>--- conflicted
+++ resolved
@@ -8371,7 +8371,6 @@
         } as MarginMode;
     }
 
-<<<<<<< HEAD
     async fetchPositionsHistory (symbols: Strings = undefined, since: Int = undefined, limit: Int = undefined, params = {}): Promise<Position[]> {
         /**
          * @method
@@ -8442,7 +8441,8 @@
         const responseList = this.safeList (data, 'list');
         const positions = this.parsePositions (responseList, symbols, params);
         return this.filterBySinceLimit (positions, since, limit);
-=======
+    }
+
     async fetchConvertQuote (fromCode: string, toCode: string, amount: Num = undefined, params = {}): Promise<Conversion> {
         /**
          * @method
@@ -8581,7 +8581,6 @@
             };
         }
         return result;
->>>>>>> 9759cc24
     }
 
     handleErrors (code, reason, url, method, headers, body, response, requestHeaders, requestBody) {
