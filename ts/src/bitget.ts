
//  ---------------------------------------------------------------------------

import Exchange from './abstract/bitget.js';
import { ExchangeError, ExchangeNotAvailable, NotSupported, OnMaintenance, ArgumentsRequired, BadRequest, AccountSuspended, InvalidAddress, PermissionDenied, DDoSProtection, InsufficientFunds, InvalidNonce, CancelPending, InvalidOrder, OrderNotFound, AuthenticationError, RequestTimeout, BadSymbol, RateLimitExceeded } from './base/errors.js';
import { Precise } from './base/Precise.js';
import { TICK_SIZE } from './base/functions/number.js';
import { sha256 } from './static_dependencies/noble-hashes/sha256.js';
import { Int, OrderSide, OrderType, Trade, OHLCV, Order, FundingRateHistory, OrderRequest, FundingHistory, Balances, Str, Transaction, Ticker, OrderBook, Tickers, Market, Strings, Currency } from './base/types.js';

//  ---------------------------------------------------------------------------

/**
 * @class bitget
 * @extends Exchange
 */
export default class bitget extends Exchange {
    describe () {
        return this.deepExtend (super.describe (), {
            'id': 'bitget',
            'name': 'Bitget',
            'countries': [ 'SG' ],
            'version': 'v1',
            'rateLimit': 50, // up to 3000 requests per 5 minutes ≈ 600 requests per minute ≈ 10 requests per second ≈ 100 ms
            'certified': true,
            'pro': true,
            'has': {
                'CORS': undefined,
                'spot': true,
                'margin': true,
                'swap': true,
                'future': true,
                'option': false,
                'addMargin': true,
                'borrowCrossMargin': true,
                'borrowIsolatedMargin': true,
                'cancelAllOrders': true,
                'cancelOrder': true,
                'cancelOrders': true,
                'createOrder': true,
                'createOrders': true,
                'createReduceOnlyOrder': false,
                'editOrder': true,
                'fetchAccounts': false,
                'fetchBalance': true,
                'fetchBorrowInterest': true,
                'fetchBorrowRateHistories': false,
                'fetchBorrowRateHistory': false,
                'fetchCanceledOrders': true,
                'fetchClosedOrders': true,
                'fetchCrossBorrowRate': true,
                'fetchCrossBorrowRates': false,
                'fetchCurrencies': true,
                'fetchDepositAddress': true,
                'fetchDepositAddresses': false,
                'fetchDeposits': true,
                'fetchDepositWithdrawFee': 'emulated',
                'fetchDepositWithdrawFees': true,
                'fetchFundingHistory': true,
                'fetchFundingRate': true,
                'fetchFundingRateHistory': true,
                'fetchFundingRates': false,
                'fetchIndexOHLCV': true,
                'fetchIsolatedBorrowRate': true,
                'fetchIsolatedBorrowRates': false,
                'fetchLedger': true,
                'fetchLeverage': true,
                'fetchLeverageTiers': false,
                'fetchLiquidations': false,
                'fetchMarginMode': undefined,
                'fetchMarketLeverageTiers': true,
                'fetchMarkets': true,
                'fetchMarkOHLCV': true,
                'fetchMyLiquidations': true,
                'fetchMyTrades': true,
                'fetchOHLCV': true,
                'fetchOpenInterest': true,
                'fetchOpenInterestHistory': false,
                'fetchOpenOrders': true,
                'fetchOrder': true,
                'fetchOrderBook': true,
                'fetchOrders': false,
                'fetchOrderTrades': true,
                'fetchPosition': true,
                'fetchPositionMode': false,
                'fetchPositions': true,
                'fetchPositionsRisk': false,
                'fetchPremiumIndexOHLCV': false,
                'fetchTicker': true,
                'fetchTickers': true,
                'fetchTime': true,
                'fetchTrades': true,
                'fetchTradingFee': true,
                'fetchTradingFees': true,
                'fetchTransfer': false,
                'fetchTransfers': true,
                'fetchWithdrawal': false,
                'fetchWithdrawals': true,
                'reduceMargin': true,
                'repayCrossMargin': true,
                'repayIsolatedMargin': true,
                'setLeverage': true,
                'setMarginMode': true,
                'setPositionMode': true,
                'transfer': true,
                'withdraw': true,
            },
            'timeframes': {
                '1m': '1m',
                '3m': '3m',
                '5m': '5m',
                '15m': '15m',
                '30m': '30m',
                '1h': '1h',
                '2h': '2h',
                '4h': '4h',
                '6h': '6h',
                '12h': '12h',
                '1d': '1d',
                '3d': '3d',
                '1w': '1w',
                '1M': '1m',
            },
            'hostname': 'bitget.com',
            'urls': {
                'logo': 'https://user-images.githubusercontent.com/1294454/195989417-4253ddb0-afbe-4a1c-9dea-9dbcd121fa5d.jpg',
                'api': {
                    'spot': 'https://api.{hostname}',
                    'mix': 'https://api.{hostname}',
                    'user': 'https://api.{hostname}',
                    'p2p': 'https://api.{hostname}',
                    'broker': 'https://api.{hostname}',
                    'margin': 'https://api.{hostname}',
                    'common': 'https://api.{hostname}',
                    'tax': 'https://api.{hostname}',
                    'convert': 'https://api.{hostname}',
                    'copy': 'https://api.{hostname}',
                    'earn': 'https://api.{hostname}',
                },
                'www': 'https://www.bitget.com',
                'doc': [
                    'https://www.bitget.com/api-doc/common/intro',
                    'https://www.bitget.com/api-doc/spot/intro',
                    'https://www.bitget.com/api-doc/contract/intro',
                    'https://www.bitget.com/api-doc/broker/intro',
                    'https://www.bitget.com/api-doc/margin/intro',
                    'https://www.bitget.com/api-doc/copytrading/intro',
                    'https://www.bitget.com/api-doc/earn/intro',
                    'https://bitgetlimited.github.io/apidoc/en/mix',
                    'https://bitgetlimited.github.io/apidoc/en/spot',
                    'https://bitgetlimited.github.io/apidoc/en/broker',
                    'https://bitgetlimited.github.io/apidoc/en/margin',
                ],
                'fees': 'https://www.bitget.cc/zh-CN/rate?tab=1',
                'referral': 'https://www.bitget.com/expressly?languageType=0&channelCode=ccxt&vipCode=tg9j',
            },
            'api': {
                'public': {
                    'common': {
                        'get': {
                            'v2/public/annoucements': 1,
                            'v2/public/time': 1,
                            'v2/common/trade-rate': 2,
                        },
                    },
                    'spot': {
                        'get': {
                            'spot/v1/notice/queryAllNotices': 1, // 20 times/1s (IP) => 20/20 = 1
                            'spot/v1/public/time': 1,
                            'spot/v1/public/currencies': 6.6667, // 3 times/1s (IP) => 20/3 = 6.6667
                            'spot/v1/public/products': 1,
                            'spot/v1/public/product': 1,
                            'spot/v1/market/ticker': 1,
                            'spot/v1/market/tickers': 1,
                            'spot/v1/market/fills': 2, // 10 times/1s (IP) => 20/10 = 2
                            'spot/v1/market/fills-history': 2,
                            'spot/v1/market/candles': 1,
                            'spot/v1/market/depth': 1,
                            'spot/v1/market/spot-vip-level': 2,
                            'spot/v1/market/merge-depth': 1,
                            'spot/v1/market/history-candles': 1,
                            'spot/v1/public/loan/coinInfos': 2, // 10 times/1s (IP) => 20/10 = 2
                            'spot/v1/public/loan/hour-interest': 2, // 10 times/1s (IP) => 20/10 = 2
                            'v2/spot/public/coins': 6.6667,
                            'v2/spot/public/symbols': 1,
                            'v2/spot/market/vip-fee-rate': 2,
                            'v2/spot/market/tickers': 1,
                            'v2/spot/market/merge-depth': 1,
                            'v2/spot/market/orderbook': 1,
                            'v2/spot/market/candles': 1,
                            'v2/spot/market/history-candles': 1,
                            'v2/spot/market/fills': 2,
                            'v2/spot/market/fills-history': 2,
                        },
                    },
                    'mix': {
                        'get': {
                            'mix/v1/market/contracts': 1,
                            'mix/v1/market/depth': 1,
                            'mix/v1/market/ticker': 1,
                            'mix/v1/market/tickers': 1,
                            'mix/v1/market/contract-vip-level': 2,
                            'mix/v1/market/fills': 1,
                            'mix/v1/market/fills-history': 2,
                            'mix/v1/market/candles': 1,
                            'mix/v1/market/index': 1,
                            'mix/v1/market/funding-time': 1,
                            'mix/v1/market/history-fundRate': 1,
                            'mix/v1/market/current-fundRate': 1,
                            'mix/v1/market/open-interest': 1,
                            'mix/v1/market/mark-price': 1,
                            'mix/v1/market/symbol-leverage': 1,
                            'mix/v1/market/queryPositionLever': 1,
                            'mix/v1/market/open-limit': 1,
                            'mix/v1/market/history-candles': 1,
                            'mix/v1/market/history-index-candles': 1,
                            'mix/v1/market/history-mark-candles': 1,
                            'mix/v1/market/merge-depth': 1,
                            'v2/mix/market/vip-fee-rate': 2,
                            'v2/mix/market/merge-depth': 1,
                            'v2/mix/market/ticker': 1,
                            'v2/mix/market/tickers': 1,
                            'v2/mix/market/fills': 1,
                            'v2/mix/market/fills-history': 2,
                            'v2/mix/market/candles': 1,
                            'v2/mix/market/history-candles': 1,
                            'v2/mix/market/history-index-candles': 1,
                            'v2/mix/market/history-mark-candles': 1,
                            'v2/mix/market/open-interest': 1,
                            'v2/mix/market/funding-time': 1,
                            'v2/mix/market/symbol-price': 1,
                            'v2/mix/market/history-fund-rate': 1,
                            'v2/mix/market/current-fund-rate': 1,
                            'v2/mix/market/contracts': 1,
                            'v2/mix/market/query-position-lever': 2,
                        },
                    },
                    'margin': {
                        'get': {
                            'margin/v1/cross/public/interestRateAndLimit': 2, // 10 times/1s (IP) => 20/10 = 2
                            'margin/v1/isolated/public/interestRateAndLimit': 2, // 10 times/1s (IP) => 20/10 = 2
                            'margin/v1/cross/public/tierData': 2, // 10 times/1s (IP) => 20/10 = 2
                            'margin/v1/isolated/public/tierData': 2, // 10 times/1s (IP) => 20/10 = 2
                            'margin/v1/public/currencies': 1, // 20 times/1s (IP) => 20/20 = 1
                            'v2/margin/currencies': 2,
                        },
                    },
                    'earn': {
                        'get': {
                            'v2/earn/loan/public/coinInfos': 2,
                            'v2/earn/loan/public/hour-interest': 2,
                        },
                    },
                },
                'private': {
                    'spot': {
                        'get': {
                            'spot/v1/wallet/deposit-address': 4,
                            'spot/v1/wallet/withdrawal-list': 1,
                            'spot/v1/wallet/deposit-list': 1,
                            'spot/v1/account/getInfo': 20,
                            'spot/v1/account/assets': 2,
                            'spot/v1/account/assets-lite': 2, // 10 times/1s (UID) => 20/10 = 2
                            'spot/v1/account/transferRecords': 1, // 20 times/1s (UID) => 20/20 = 1
                            'spot/v1/convert/currencies': 2,
                            'spot/v1/convert/convert-record': 2,
                            'spot/v1/loan/ongoing-orders': 2, // 10 times/1s (UID) => 20/10 = 2
                            'spot/v1/loan/repay-history': 2, // 10 times/1s (UID) => 20/10 = 2
                            'spot/v1/loan/revise-history': 2, // 10 times/1s (UID) => 20/10 = 2
                            'spot/v1/loan/borrow-history': 2, // 10 times/1s (UID) => 20/10 = 2
                            'spot/v1/loan/debts': 2, // 10 times/1s (UID) => 20/10 = 2
                            'v2/spot/trade/orderInfo': 1,
                            'v2/spot/trade/unfilled-orders': 1,
                            'v2/spot/trade/history-orders': 1,
                            'v2/spot/trade/fills': 2,
                            'v2/spot/trade/current-plan-order': 1,
                            'v2/spot/trade/history-plan-order': 1,
                            'v2/spot/account/info': 20,
                            'v2/spot/account/assets': 2,
                            'v2/spot/account/subaccount-assets': 2,
                            'v2/spot/account/bills': 2,
                            'v2/spot/account/transferRecords': 1,
                            'v2/spot/wallet/deposit-address': 2,
                            'v2/spot/wallet/deposit-records': 2,
                            'v2/spot/wallet/withdrawal-records': 2,
                        },
                        'post': {
                            'spot/v1/wallet/transfer': 4,
                            'spot/v1/wallet/transfer-v2': 4,
                            'spot/v1/wallet/subTransfer': 10,
                            'spot/v1/wallet/withdrawal': 4,
                            'spot/v1/wallet/withdrawal-v2': 4,
                            'spot/v1/wallet/withdrawal-inner': 4,
                            'spot/v1/wallet/withdrawal-inner-v2': 4,
                            'spot/v1/account/sub-account-spot-assets': 200,
                            'spot/v1/account/bills': 2,
                            'spot/v1/trade/orders': 2,
                            'spot/v1/trade/batch-orders': 4,
                            'spot/v1/trade/cancel-order': 2,
                            'spot/v1/trade/cancel-order-v2': 2,
                            'spot/v1/trade/cancel-symbol-order': 2,
                            'spot/v1/trade/cancel-batch-orders': 4,
                            'spot/v1/trade/cancel-batch-orders-v2': 4,
                            'spot/v1/trade/orderInfo': 1,
                            'spot/v1/trade/open-orders': 1,
                            'spot/v1/trade/history': 1,
                            'spot/v1/trade/fills': 1,
                            'spot/v1/plan/placePlan': 1,
                            'spot/v1/plan/modifyPlan': 1,
                            'spot/v1/plan/cancelPlan': 1,
                            'spot/v1/plan/currentPlan': 1,
                            'spot/v1/plan/historyPlan': 1,
                            'spot/v1/plan/batchCancelPlan': 2, // 10 times/1s (UID) => 20/10 = 2
                            'spot/v1/convert/quoted-price': 4,
                            'spot/v1/convert/trade': 4,
                            'spot/v1/loan/borrow': 2, // 10 times/1s (UID) => 20/10 = 2
                            'spot/v1/loan/repay': 2, // 10 times/1s (UID) => 20/10 = 2
                            'spot/v1/loan/revise-pledge': 2, // 10 times/1s (UID) => 20/10 = 2
                            'spot/v1/trace/order/orderCurrentList': 2, // 10 times/1s (UID) => 20/10 = 2
                            'spot/v1/trace/order/orderHistoryList': 2, // 10 times/1s (UID) => 20/10 = 2
                            'spot/v1/trace/order/closeTrackingOrder': 2, // 10 times/1s (UID) => 20/10 = 2
                            'spot/v1/trace/order/updateTpsl': 2, // 10 times/1s (UID) => 20/10 = 2
                            'spot/v1/trace/order/followerEndOrder': 2, // 10 times/1s (UID) => 20/10 = 2
                            'spot/v1/trace/order/spotInfoList': 2, // 10 times/1s (UID) => 20/10 = 2
                            'spot/v1/trace/config/getTraderSettings': 2, // 10 times/1s (UID) => 20/10 = 2
                            'spot/v1/trace/config/getFollowerSettings': 2, // 10 times/1s (UID) => 20/10 = 2
                            'spot/v1/trace/user/myTraders': 2, // 10 times/1s (UID) => 20/10 = 2
                            'spot/v1/trace/config/setFollowerConfig': 2, // 10 times/1s (UID) => 20/10 = 2
                            'spot/v1/trace/user/myFollowers': 2, // 10 times/1s (UID) => 20/10 = 2
                            'spot/v1/trace/config/setProductCode': 2, // 10 times/1s (UID) => 20/10 = 2
                            'spot/v1/trace/user/removeTrader': 2, // 10 times/1s (UID) => 20/10 = 2
                            'spot/v1/trace/getRemovableFollower': 2,
                            'spot/v1/trace/user/removeFollower': 2,
                            'spot/v1/trace/profit/totalProfitInfo': 2, // 10 times/1s (UID) => 20/10 = 2
                            'spot/v1/trace/profit/totalProfitList': 2, // 10 times/1s (UID) => 20/10 = 2
                            'spot/v1/trace/profit/profitHisList': 2, // 10 times/1s (UID) => 20/10 = 2
                            'spot/v1/trace/profit/profitHisDetailList': 2, // 10 times/1s (UID) => 20/10 = 2
                            'spot/v1/trace/profit/waitProfitDetailList': 2, // 10 times/1s (UID) => 20/10 = 2
                            'spot/v1/trace/user/getTraderInfo': 2, // 10 times/1s (UID) => 20/10 = 2
                            'v2/spot/trade/place-order': 2,
                            'v2/spot/trade/cancel-order': 2,
                            'v2/spot/trade/batch-orders': 20,
                            'v2/spot/trade/batch-cancel-order': 2,
                            'v2/spot/trade/cancel-symbol-order': 4,
                            'v2/spot/trade/place-plan-order': 1,
                            'v2/spot/trade/modify-plan-order': 1,
                            'v2/spot/trade/cancel-plan-order': 1,
                            'v2/spot/trade/batch-cancel-plan-order': 2,
                            'v2/spot/wallet/transfer': 2,
                            'v2/spot/wallet/subaccount-transfer': 2,
                            'v2/spot/wallet/withdrawal': 2,
                        },
                    },
                    'mix': {
                        'get': {
                            'mix/v1/account/account': 2,
                            'mix/v1/account/accounts': 2,
                            'mix/v1/position/singlePosition': 2,
                            'mix/v1/position/singlePosition-v2': 2,
                            'mix/v1/position/allPosition': 4, // 5 times/1s (UID) => 20/5 = 4
                            'mix/v1/position/allPosition-v2': 4, // 5 times/1s (UID) => 20/5 = 4
                            'mix/v1/position/history-position': 1,
                            'mix/v1/account/accountBill': 2,
                            'mix/v1/account/accountBusinessBill': 4,
                            'mix/v1/order/current': 1, // 20 times/1s (UID) => 20/20 = 1
                            'mix/v1/order/marginCoinCurrent': 1, // 20 times/1s (UID) => 20/20 = 1
                            'mix/v1/order/history': 2,
                            'mix/v1/order/historyProductType': 4, // 5 times/1s (UID) => 20/5 = 4
                            'mix/v1/order/detail': 2,
                            'mix/v1/order/fills': 2,
                            'mix/v1/order/allFills': 2,
                            'mix/v1/plan/currentPlan': 1, // 20 times/1s (UID) => 20/20 = 1
                            'mix/v1/plan/historyPlan': 2,
                            'mix/v1/trace/currentTrack': 2,
                            'mix/v1/trace/followerOrder': 2,
                            'mix/v1/trace/followerHistoryOrders': 2,
                            'mix/v1/trace/historyTrack': 2,
                            'mix/v1/trace/summary': 1, // 20 times/1s (UID) => 20/20 = 1
                            'mix/v1/trace/profitSettleTokenIdGroup': 1, // 20 times/1s (UID) => 20/20 = 1
                            'mix/v1/trace/profitDateGroupList': 1, // 20 times/1s (UID) => 20/20 = 1
                            'mix/v1/trade/profitDateList': 2,
                            'mix/v1/trace/waitProfitDateList': 1, // 20 times/1s (UID) => 20/20 = 1
                            'mix/v1/trace/traderSymbols': 1, // 20 times/1s (UID) => 20/20 = 1
                            'mix/v1/trace/traderList': 2,
                            'mix/v1/trace/traderDetail': 2, // 10 times/1s (UID) => 20/10 = 2
                            'mix/v1/trace/queryTraceConfig': 2,
                            'v2/mix/account/account': 2,
                            'v2/mix/account/accounts': 2,
                            'v2/mix/account/sub-account-assets': 200,
                            'v2/mix/account/open-count': 2,
                            'v2/mix/account/bill': 2,
                            'v2/mix/market/query-position-lever': 2,
                            'v2/mix/position/single-position': 2,
                            'v2/mix/position/all-position': 4,
                            'v2/mix/position/history-position': 1,
                            'v2/mix/order/detail': 2,
                            'v2/mix/order/fills': 2,
                            'v2/mix/order/fill-history': 2,
                            'v2/mix/order/orders-pending': 2,
                            'v2/mix/order/orders-history': 2,
                            'v2/mix/order/orders-plan-pending': 2,
                            'v2/mix/order/orders-plan-history': 2,
                        },
                        'post': {
                            'mix/v1/account/sub-account-contract-assets': 200, // 0.1 times/1s (UID) => 20/0.1 = 200
                            'mix/v1/account/open-count': 1,
                            'mix/v1/account/setLeverage': 4, // 5 times/1s (UID) => 20/5 = 4
                            'mix/v1/account/setMargin': 4, // 5 times/1s (UID) => 20/5 = 4
                            'mix/v1/account/setMarginMode': 4, // 5 times/1s (UID) => 20/5 = 4
                            'mix/v1/account/setPositionMode': 4, // 5 times/1s (UID) => 20/5 = 4
                            'mix/v1/order/placeOrder': 2,
                            'mix/v1/order/batch-orders': 2,
                            'mix/v1/order/cancel-order': 2,
                            'mix/v1/order/cancel-batch-orders': 2,
                            'mix/v1/order/modifyOrder': 2, // 10 times/1s (UID) => 20/10 = 2
                            'mix/v1/order/cancel-symbol-orders': 2,
                            'mix/v1/order/cancel-all-orders': 2,
                            'mix/v1/order/close-all-positions': 20,
                            'mix/v1/plan/placePlan': 2,
                            'mix/v1/plan/modifyPlan': 2,
                            'mix/v1/plan/modifyPlanPreset': 2,
                            'mix/v1/plan/placeTPSL': 2,
                            'mix/v1/plan/placeTrailStop': 2,
                            'mix/v1/plan/placePositionsTPSL': 2,
                            'mix/v1/plan/modifyTPSLPlan': 2,
                            'mix/v1/plan/cancelPlan': 2,
                            'mix/v1/plan/cancelSymbolPlan': 2,
                            'mix/v1/plan/cancelAllPlan': 2,
                            'mix/v1/trace/closeTrackOrder': 2,
                            'mix/v1/trace/modifyTPSL': 2, // 10 times/1s (UID) => 20/10 = 2
                            'mix/v1/trace/closeTrackOrderBySymbol': 2,
                            'mix/v1/trace/setUpCopySymbols': 2,
                            'mix/v1/trace/followerSetBatchTraceConfig': 2,
                            'mix/v1/trace/followerCloseByTrackingNo': 2,
                            'mix/v1/trace/followerCloseByAll': 2,
                            'mix/v1/trace/followerSetTpsl': 2,
                            'mix/v1/trace/cancelCopyTrader': 4, // 5 times/1s (UID) => 20/5 = 4
                            'mix/v1/trace/traderUpdateConfig': 2, // 10 times/1s (UID) => 20/10 = 2
                            'mix/v1/trace/myTraderList': 2, // 10 times/1s (UID) => 20/10 = 2
                            'mix/v1/trace/myFollowerList': 2, // 10 times/1s (UID) => 20/10 = 2
                            'mix/v1/trace/removeFollower': 2, // 10 times/1s (UID) => 20/10 = 2
                            'mix/v1/trace/public/getFollowerConfig': 2, // 10 times/1s (UID) => 20/10 = 2
                            'mix/v1/trace/report/order/historyList': 2, // 10 times/1s (IP) => 20/10 = 2
                            'mix/v1/trace/report/order/currentList': 2, // 10 times/1s (IP) => 20/10 = 2
                            'mix/v1/trace/queryTraderTpslRatioConfig': 2, // 10 times/1s (UID) => 20/10 = 2
                            'mix/v1/trace/traderUpdateTpslRatioConfig': 2, // 10 times/1s (UID) => 20/10 = 2
                            'v2/mix/account/set-leverage': 4,
                            'v2/mix/account/set-margin': 4,
                            'v2/mix/account/set-margin-mode': 4,
                            'v2/mix/account/set-position-mode': 4,
                            'v2/mix/order/place-order': 20,
                            'v2/mix/order/click-backhand': 20,
                            'v2/mix/order/batch-place-order': 20,
                            'v2/mix/order/modify-order': 2,
                            'v2/mix/order/cancel-order': 2,
                            'v2/mix/order/batch-cancel-orders': 2,
                            'v2/mix/order/close-positions': 20,
                            'v2/mix/order/place-tpsl-order': 2,
                            'v2/mix/order/place-plan-order': 2,
                            'v2/mix/order/modify-tpsl-order': 2,
                            'v2/mix/order/modify-plan-order': 2,
                            'v2/mix/order/cancel-plan-order': 2,
                        },
                    },
                    'user': {
                        'get': {
                            'user/v1/fee/query': 2,
                            'user/v1/sub/virtual-list': 2,
                            'user/v1/sub/virtual-api-list': 2,
                            'user/v1/tax/spot-record': 1,
                            'user/v1/tax/future-record': 1,
                            'user/v1/tax/margin-record': 1,
                            'user/v1/tax/p2p-record': 1,
                            'v2/user/virtual-subaccount-list': 2,
                            'v2/user/virtual-subaccount-apikey-list': 2,
                        },
                        'post': {
                            'user/v1/sub/virtual-create': 4,
                            'user/v1/sub/virtual-modify': 4,
                            'user/v1/sub/virtual-api-batch-create': 20, // 1 times/1s (UID) => 20/1 = 20
                            'user/v1/sub/virtual-api-create': 4,
                            'user/v1/sub/virtual-api-modify': 4,
                            'v2/user/create-virtual-subaccount': 4,
                            'v2/user/modify-virtual-subaccount': 4,
                            'v2/user/batch-create-subaccount-and-apikey': 20,
                            'v2/user/create-virtual-subaccount-apikey': 4,
                            'v2/user/modify-virtual-subaccount-apikey': 4,
                        },
                    },
                    'p2p': {
                        'get': {
                            'p2p/v1/merchant/merchantList': 2, // 10 times/1s (UID) => 20/10 = 2
                            'p2p/v1/merchant/merchantInfo': 2, // 10 times/1s (UID) => 20/10 = 2
                            'p2p/v1/merchant/advList': 2, // 10 times/1s (UID) => 20/10 = 2
                            'p2p/v1/merchant/orderList': 2, // 10 times/1s (UID) => 20/10 = 2
                            'v2/p2p/merchantList': 2,
                            'v2/p2p/merchantInfo': 2,
                            'v2/p2p/orderList': 2,
                            'v2/p2p/advList': 2,
                        },
                    },
                    'broker': {
                        'get': {
                            'broker/v1/account/info': 2, // 10 times/1s (UID) => 20/10 = 2
                            'broker/v1/account/sub-list': 20, // 1 times/1s (UID) => 20/1 = 20
                            'broker/v1/account/sub-email': 20, // 1 times/1s (UID) => 20/1 = 20
                            'broker/v1/account/sub-spot-assets': 2, // 10 times/1s (UID) => 20/10 = 2
                            'broker/v1/account/sub-future-assets': 2, // 10 times/1s (UID) => 20/10 = 2
                            'broker/v1/account/subaccount-transfer': 1, // unknown
                            'broker/v1/account/subaccount-deposit': 1, // unknown
                            'broker/v1/account/subaccount-withdrawal': 1, // unknown
                            'broker/v1/account/sub-api-list': 2, // 10 times/1s (UID) => 20/10 = 2
                            'v2/broker/account/info': 2,
                            'v2/broker/account/subaccount-list': 20,
                            'v2/broker/account/subaccount-email': 2,
                            'v2/broker/account/subaccount-spot-assets': 2,
                            'v2/broker/account/subaccount-future-assets': 2,
                            'v2/broker/manage/subaccount-apikey-list': 2,
                        },
                        'post': {
                            'broker/v1/account/sub-create': 20, // 1 times/1s (UID) => 20/1 = 20
                            'broker/v1/account/sub-modify': 20, // 1 times/1s (UID) => 20/1 = 20
                            'broker/v1/account/sub-modify-email': 20, // 1 times/1s (UID) => 20/1 = 20
                            'broker/v1/account/sub-address': 2, // 10 times/1s (UID) => 20/10 = 2
                            'broker/v1/account/sub-withdrawal': 2, // 10 times/1s (UID) => 20/10 = 2
                            'broker/v1/account/sub-auto-transfer': 4, // 5 times/1s (UID) => 20/5 = 4
                            'broker/v1/account/sub-api-create': 2, // 10 times/1s (UID) => 20/10 = 2
                            'broker/v1/account/sub-api-modify': 2, // 10 times/1s (UID) => 20/10 = 2
                            'v2/broker/account/modify-subaccount-email': 2,
                            'v2/broker/account/create-subaccount': 20,
                            'v2/broker/account/modify-subaccount': 20,
                            'v2/broker/account/subaccount-address': 2,
                            'v2/broker/account/subaccount-withdrawal': 2,
                            'v2/broker/account/set-subaccount-autotransfer': 2,
                            'v2/broker/manage/create-subaccount-apikey': 2,
                            'v2/broker/manage/modify-subaccount-apikey': 2,
                        },
                    },
                    'margin': {
                        'get': {
                            'margin/v1/cross/account/riskRate': 2, // 10 times/1s (UID) => 20/10 = 2
                            'margin/v1/cross/account/maxTransferOutAmount': 2, // 10 times/1s (UID) => 20/10 = 2
                            'margin/v1/isolated/account/maxTransferOutAmount': 2, // 10 times/1s (UID) => 20/10 = 2
                            'margin/v1/isolated/order/openOrders': 2, // 10 times/1s (UID) => 20/10 = 2
                            'margin/v1/isolated/order/history': 2, // 10 times/1s (UID) => 20/10 = 2
                            'margin/v1/isolated/order/fills': 2, // 10 times/1s (UID) => 20/10 = 2
                            'margin/v1/isolated/loan/list': 2, // 10 times/1s (UID) => 20/10 = 2
                            'margin/v1/isolated/repay/list': 2, // 10 times/1s (UID) => 20/10 = 2
                            'margin/v1/isolated/interest/list': 2, // 10 times/1s (UID) => 20/10 = 2
                            'margin/v1/isolated/liquidation/list': 2, // 10 times/1s (UID) => 20/10 = 2
                            'margin/v1/isolated/fin/list': 2, // 10 times/1s (UID) => 20/10 = 2
                            'margin/v1/cross/order/openOrders': 2, // 10 times/1s (UID) => 20/10 = 2
                            'margin/v1/cross/order/history': 2, // 10 times/1s (UID) => 20/10 = 2
                            'margin/v1/cross/order/fills': 2, // 10 times/1s (UID) => 20/10 = 2
                            'margin/v1/cross/loan/list': 2, // 10 times/1s (UID) => 20/10 = 2
                            'margin/v1/cross/repay/list': 2, // 10 times/1s (UID) => 20/10 = 2
                            'margin/v1/cross/interest/list': 2, // 10 times/1s (UID) => 20/10 = 2
                            'margin/v1/cross/liquidation/list': 2, // 10 times/1s (UID) => 20/10 = 2
                            'margin/v1/cross/fin/list': 2, // 10 times/1s (UID) => 20/10 = 2
                            'margin/v1/cross/account/assets': 2, // 10 times/1s (IP) => 20/10 = 2
                            'margin/v1/isolated/account/assets': 2, // 10 times/1s (IP) => 20/10 = 2
                            'v2/margin/crossed/borrow-history': 2,
                            'v2/margin/crossed/repay-history': 2,
                            'v2/margin/crossed/interest-history': 2,
                            'v2/margin/crossed/liquidation-history': 2,
                            'v2/margin/crossed/financial-records': 2,
                            'v2/margin/crossed/account-assets': 2,
                            'v2/margin/crossed/account/risk-rate': 2,
                            'v2/margin/crossed/account/max-borrowable-amount': 2,
                            'v2/margin/crossed/account/max-transfer-out-amount': 2,
                            'v2/margin/crossed/interest-rate-and-limit': 2,
                            'v2/margin/crossed/tier-data': 2,
                            'v2/margin/crossed/open-orders': 2,
                            'v2/margin/crossed/history-orders': 2,
                            'v2/margin/crossed/fills': 2,
                            'v2/margin/isolated/borrow-history': 2,
                            'v2/margin/isolated/repay-history': 2,
                            'v2/margin/isolated/interest-history': 2,
                            'v2/margin/isolated/liquidation-history': 2,
                            'v2/margin/isolated/financial-records': 2,
                            'v2/margin/isolated/account-assets': 2,
                            'v2/margin/isolated/account/risk-rate': 2,
                            'v2/margin/isolated/account/max-borrowable-amount': 2,
                            'v2/margin/isolated/account/max-transfer-out-amount': 2,
                            'v2/margin/isolated/interest-rate-and-limit': 2,
                            'v2/margin/isolated/tier-data': 2,
                            'v2/margin/isolated/open-orders': 2,
                            'v2/margin/isolated/history-orders': 2,
                            'v2/margin/isolated/fills': 2,
                        },
                        'post': {
                            'margin/v1/cross/account/borrow': 2, // 10 times/1s (UID) => 20/10 = 2
                            'margin/v1/isolated/account/borrow': 2, // 10 times/1s (UID) => 20/10 = 2
                            'margin/v1/cross/account/repay': 2, // 10 times/1s (UID) => 20/10 = 2
                            'margin/v1/isolated/account/repay': 2, // 10 times/1s (UID) => 20/10 = 2
                            'margin/v1/isolated/account/riskRate': 2, // 10 times/1s (UID) => 20/10 = 2
                            'margin/v1/cross/account/maxBorrowableAmount': 2, // 10 times/1s (UID) => 20/10 = 2
                            'margin/v1/isolated/account/maxBorrowableAmount': 2, // 10 times/1s (UID) => 20/10 = 2
                            'margin/v1/isolated/account/flashRepay': 2, // 10 times/1s (UID) => 20/10 = 2
                            'margin/v1/isolated/account/queryFlashRepayStatus': 2, // 10 times/1s (UID) => 20/10 = 2
                            'margin/v1/cross/account/flashRepay': 2, // 10 times/1s (UID) => 20/10 = 2
                            'margin/v1/cross/account/queryFlashRepayStatus': 2, // 10 times/1s (UID) => 20/10 = 2
                            'margin/v1/isolated/order/placeOrder': 4, // 5 times/1s (UID) => 20/5 = 4
                            'margin/v1/isolated/order/batchPlaceOrder': 4, // 5 times/1s (UID) => 20/5 = 4
                            'margin/v1/isolated/order/cancelOrder': 2, // 10 times/1s (UID) => 20/10 = 2
                            'margin/v1/isolated/order/batchCancelOrder': 2, // 10 times/1s (UID) => 20/10 = 2
                            'margin/v1/cross/order/placeOrder': 2, // 10 times/1s (UID) => 20/10 = 2
                            'margin/v1/cross/order/batchPlaceOrder': 2, // 10 times/1s (UID) => 20/10 = 2
                            'margin/v1/cross/order/cancelOrder': 2, // 10 times/1s (UID) => 20/10 = 2
                            'margin/v1/cross/order/batchCancelOrder': 2, // 10 times/1s (UID) => 20/10 = 2
                            'v2/margin/crossed/account/borrow': 2,
                            'v2/margin/crossed/account/repay': 2,
                            'v2/margin/crossed/account/flash-repay': 2,
                            'v2/margin/crossed/account/query-flash-repay-status': 2,
                            'v2/margin/crossed/place-order': 2,
                            'v2/margin/crossed/batch-place-order': 2,
                            'v2/margin/crossed/cancel-order': 2,
                            'v2/margin/crossed/batch-cancel-order': 2,
                            'v2/margin/isolated/account/borrow': 2,
                            'v2/margin/isolated/account/repay': 2,
                            'v2/margin/isolated/account/flash-repay': 2,
                            'v2/margin/isolated/account/query-flash-repay-status': 2,
                            'v2/margin/isolated/place-order': 2,
                            'v2/margin/isolated/batch-place-order': 2,
                            'v2/margin/isolated/cancel-order': 2,
                            'v2/margin/isolated/batch-cancel-order': 2,
                        },
                    },
                    'copy': {
                        'get': {
                            'v2/copy/mix-trader/order-current-track': 2,
                            'v2/copy/mix-trader/order-history-track': 2,
                            'v2/copy/mix-trader/order-total-detail': 2,
                            'v2/copy/mix-trader/profit-history-summarys': 1,
                            'v2/copy/mix-trader/profit-history-details': 1,
                            'v2/copy/mix-trader/profit-details': 1,
                            'v2/copy/mix-trader/profits-group-coin-date': 1,
                            'v2/copy/mix-trader/config-query-symbols': 1,
                            'v2/copy/mix-trader/config-query-followers': 2,
                            'v2/copy/mix-follower/query-current-orders': 2,
                            'v2/copy/mix-follower/query-history-orders': 1,
                            'v2/copy/mix-follower/query-settings': 2,
                            'v2/copy/mix-follower/query-traders': 2,
                            'v2/copy/mix-follower/query-quantity-limit': 2,
                            'v2/copy/mix-broker/query-traders': 2,
                            'v2/copy/mix-broker/query-history-traces': 2,
                            'v2/copy/mix-broker/query-current-traces': 2,
                            'v2/copy/spot-trader/profit-summarys': 2,
                            'v2/copy/spot-trader/profit-history-details': 2,
                            'v2/copy/spot-trader/profit-details': 2,
                            'v2/copy/spot-trader/order-total-detail': 2,
                            'v2/copy/spot-trader/order-history-track': 2,
                            'v2/copy/spot-trader/order-current-track': 2,
                            'v2/copy/spot-trader/config-query-settings': 2,
                            'v2/copy/spot-trader/config-query-followers': 2,
                            'v2/copy/spot-follower/query-traders': 2,
                            'v2/copy/spot-follower/query-trader-symbols': 2,
                            'v2/copy/spot-follower/query-settings': 2,
                            'v2/copy/spot-follower/query-history-orders': 2,
                            'v2/copy/spot-follower/query-current-orders': 2,
                        },
                        'post': {
                            'v2/copy/mix-trader/order-modify-tpsl': 2,
                            'v2/copy/mix-trader/order-close-positions': 2,
                            'v2/copy/mix-trader/config-setting-symbols': 2,
                            'v2/copy/mix-trader/config-setting-base': 2,
                            'v2/copy/mix-trader/config-remove-follower': 2,
                            'v2/copy/mix-follower/setting-tpsl': 1,
                            'v2/copy/mix-follower/settings': 2,
                            'v2/copy/mix-follower/close-positions': 2,
                            'v2/copy/mix-follower/cancel-trader': 4,
                            'v2/copy/spot-trader/order-modify-tpsl': 2,
                            'v2/copy/spot-trader/order-close-tracking': 2,
                            'v2/copy/spot-trader/config-setting-symbols': 2,
                            'v2/copy/spot-trader/config-remove-follower': 2,
                            'v2/copy/spot-follower/stop-order': 2,
                            'v2/copy/spot-follower/settings': 2,
                            'v2/copy/spot-follower/setting-tpsl': 2,
                            'v2/copy/spot-follower/order-close-tracking': 2,
                            'v2/copy/spot-follower/cancel-trader': 2,
                        },
                    },
                    'tax': {
                        'get': {
                            'v2/tax/spot-record': 20,
                            'v2/tax/future-record': 20,
                            'v2/tax/margin-record': 20,
                            'v2/tax/p2p-record': 20,
                        },
                    },
                    'convert': {
                        'get': {
                            'v2/convert/currencies': 2,
                            'v2/convert/quoted-price': 2,
                            'v2/convert/convert-record': 2,
                        },
                        'post': {
                            'v2/convert/trade': 2,
                        },
                    },
                    'earn': {
                        'get': {
                            'v2/earn/savings/product': 2,
                            'v2/earn/savings/account': 2,
                            'v2/earn/savings/assets': 2,
                            'v2/earn/savings/records': 2,
                            'v2/earn/savings/subscribe-info': 2,
                            'v2/earn/savings/subscribe-result': 2,
                            'v2/earn/savings/redeem-result': 2,
                            'v2/earn/sharkfin/product': 2,
                            'v2/earn/sharkfin/account': 2,
                            'v2/earn/sharkfin/assets': 2,
                            'v2/earn/sharkfin/records': 2,
                            'v2/earn/sharkfin/subscribe-info': 2,
                            'v2/earn/sharkfin/subscribe-result': 4,
                            'v2/earn/loan/ongoing-orders': 2,
                            'v2/earn/loan/repay-history': 2,
                            'v2/earn/loan/revise-history': 2,
                            'v2/earn/loan/borrow-history': 2,
                            'v2/earn/loan/debts': 2,
                            'v2/earn/loan/reduces': 2,
                        },
                        'post': {
                            'v2/earn/savings/subscribe': 2,
                            'v2/earn/savings/redeem': 2,
                            'v2/earn/sharkfin/subscribe': 2,
                            'v2/earn/loan/borrow': 2,
                            'v2/earn/loan/repay': 2,
                            'v2/earn/loan/revise-pledge': 2,
                        },
                    },
                },
            },
            'fees': {
                'spot': {
                    'taker': this.parseNumber ('0.002'),
                    'maker': this.parseNumber ('0.002'),
                },
                'swap': {
                    'taker': this.parseNumber ('0.0006'),
                    'maker': this.parseNumber ('0.0004'),
                },
            },
            'requiredCredentials': {
                'apiKey': true,
                'secret': true,
                'password': true,
            },
            'exceptions': {
                // http error codes
                // 400 Bad Request — Invalid request format
                // 401 Unauthorized — Invalid API Key
                // 403 Forbidden — You do not have access to the requested resource
                // 404 Not Found
                // 500 Internal Server Error — We had a problem with our server
                'exact': {
                    '1': ExchangeError, // { "code": 1, "message": "System error" }
                    // undocumented
                    'failure to get a peer from the ring-balancer': ExchangeNotAvailable, // { "message": "failure to get a peer from the ring-balancer" }
                    '4010': PermissionDenied, // { "code": 4010, "message": "For the security of your funds, withdrawals are not permitted within 24 hours after changing fund password  / mobile number / Google Authenticator settings " }
                    // common
                    // '0': ExchangeError, // 200 successful,when the order placement / cancellation / operation is successful
                    '4001': ExchangeError, // no data received in 30s
                    '4002': ExchangeError, // Buffer full. cannot write data
                    // --------------------------------------------------------
                    '30001': AuthenticationError, // { "code": 30001, "message": 'request header "OK_ACCESS_KEY" cannot be blank'}
                    '30002': AuthenticationError, // { "code": 30002, "message": 'request header "OK_ACCESS_SIGN" cannot be blank'}
                    '30003': AuthenticationError, // { "code": 30003, "message": 'request header "OK_ACCESS_TIMESTAMP" cannot be blank'}
                    '30004': AuthenticationError, // { "code": 30004, "message": 'request header "OK_ACCESS_PASSPHRASE" cannot be blank'}
                    '30005': InvalidNonce, // { "code": 30005, "message": "invalid OK_ACCESS_TIMESTAMP" }
                    '30006': AuthenticationError, // { "code": 30006, "message": "invalid OK_ACCESS_KEY" }
                    '30007': BadRequest, // { "code": 30007, "message": 'invalid Content_Type, please use "application/json" format'}
                    '30008': RequestTimeout, // { "code": 30008, "message": "timestamp request expired" }
                    '30009': ExchangeError, // { "code": 30009, "message": "system error" }
                    '30010': AuthenticationError, // { "code": 30010, "message": "API validation failed" }
                    '30011': PermissionDenied, // { "code": 30011, "message": "invalid IP" }
                    '30012': AuthenticationError, // { "code": 30012, "message": "invalid authorization" }
                    '30013': AuthenticationError, // { "code": 30013, "message": "invalid sign" }
                    '30014': DDoSProtection, // { "code": 30014, "message": "request too frequent" }
                    '30015': AuthenticationError, // { "code": 30015, "message": 'request header "OK_ACCESS_PASSPHRASE" incorrect'}
                    '30016': ExchangeError, // { "code": 30015, "message": "you are using v1 apiKey, please use v1 endpoint. If you would like to use v3 endpoint, please subscribe to v3 apiKey" }
                    '30017': ExchangeError, // { "code": 30017, "message": "apikey's broker id does not match" }
                    '30018': ExchangeError, // { "code": 30018, "message": "apikey's domain does not match" }
                    '30019': ExchangeNotAvailable, // { "code": 30019, "message": "Api is offline or unavailable" }
                    '30020': BadRequest, // { "code": 30020, "message": "body cannot be blank" }
                    '30021': BadRequest, // { "code": 30021, "message": "Json data format error" }, { "code": 30021, "message": "json data format error" }
                    '30022': PermissionDenied, // { "code": 30022, "message": "Api has been frozen" }
                    '30023': BadRequest, // { "code": 30023, "message": "{0} parameter cannot be blank" }
                    '30024': BadSymbol, // {"code":30024,"message":"\"instrument_id\" is an invalid parameter"}
                    '30025': BadRequest, // { "code": 30025, "message": "{0} parameter category error" }
                    '30026': DDoSProtection, // { "code": 30026, "message": "requested too frequent" }
                    '30027': AuthenticationError, // { "code": 30027, "message": "login failure" }
                    '30028': PermissionDenied, // { "code": 30028, "message": "unauthorized execution" }
                    '30029': AccountSuspended, // { "code": 30029, "message": "account suspended" }
                    '30030': ExchangeError, // { "code": 30030, "message": "endpoint request failed. Please try again" }
                    '30031': BadRequest, // { "code": 30031, "message": "token does not exist" }
                    '30032': BadSymbol, // { "code": 30032, "message": "pair does not exist" }
                    '30033': BadRequest, // { "code": 30033, "message": "exchange domain does not exist" }
                    '30034': ExchangeError, // { "code": 30034, "message": "exchange ID does not exist" }
                    '30035': ExchangeError, // { "code": 30035, "message": "trading is not supported in this website" }
                    '30036': ExchangeError, // { "code": 30036, "message": "no relevant data" }
                    '30037': ExchangeNotAvailable, // { "code": 30037, "message": "endpoint is offline or unavailable" }
                    // '30038': AuthenticationError, // { "code": 30038, "message": "user does not exist" }
                    '30038': OnMaintenance, // {"client_oid":"","code":"30038","error_code":"30038","error_message":"Matching engine is being upgraded. Please try in about 1 minute.","message":"Matching engine is being upgraded. Please try in about 1 minute.","order_id":"-1","result":false}
                    // futures
                    '32001': AccountSuspended, // { "code": 32001, "message": "futures account suspended" }
                    '32002': PermissionDenied, // { "code": 32002, "message": "futures account does not exist" }
                    '32003': CancelPending, // { "code": 32003, "message": "canceling, please wait" }
                    '32004': ExchangeError, // { "code": 32004, "message": "you have no unfilled orders" }
                    '32005': InvalidOrder, // { "code": 32005, "message": "max order quantity" }
                    '32006': InvalidOrder, // { "code": 32006, "message": "the order price or trigger price exceeds USD 1 million" }
                    '32007': InvalidOrder, // { "code": 32007, "message": "leverage level must be the same for orders on the same side of the contract" }
                    '32008': InvalidOrder, // { "code": 32008, "message": "Max. positions to open (cross margin)" }
                    '32009': InvalidOrder, // { "code": 32009, "message": "Max. positions to open (fixed margin)" }
                    '32010': ExchangeError, // { "code": 32010, "message": "leverage cannot be changed with open positions" }
                    '32011': ExchangeError, // { "code": 32011, "message": "futures status error" }
                    '32012': ExchangeError, // { "code": 32012, "message": "futures order update error" }
                    '32013': ExchangeError, // { "code": 32013, "message": "token type is blank" }
                    '32014': ExchangeError, // { "code": 32014, "message": "your number of contracts closing is larger than the number of contracts available" }
                    '32015': ExchangeError, // { "code": 32015, "message": "margin ratio is lower than 100% before opening positions" }
                    '32016': ExchangeError, // { "code": 32016, "message": "margin ratio is lower than 100% after opening position" }
                    '32017': ExchangeError, // { "code": 32017, "message": "no BBO" }
                    '32018': ExchangeError, // { "code": 32018, "message": "the order quantity is less than 1, please try again" }
                    '32019': ExchangeError, // { "code": 32019, "message": "the order price deviates from the price of the previous minute by more than 3%" }
                    '32020': ExchangeError, // { "code": 32020, "message": "the price is not in the range of the price limit" }
                    '32021': ExchangeError, // { "code": 32021, "message": "leverage error" }
                    '32022': ExchangeError, // { "code": 32022, "message": "this function is not supported in your country or region according to the regulations" }
                    '32023': ExchangeError, // { "code": 32023, "message": "this account has outstanding loan" }
                    '32024': ExchangeError, // { "code": 32024, "message": "order cannot be placed during delivery" }
                    '32025': ExchangeError, // { "code": 32025, "message": "order cannot be placed during settlement" }
                    '32026': ExchangeError, // { "code": 32026, "message": "your account is restricted from opening positions" }
                    '32027': ExchangeError, // { "code": 32027, "message": "cancelled over 20 orders" }
                    '32028': AccountSuspended, // { "code": 32028, "message": "account is suspended and liquidated" }
                    '32029': ExchangeError, // { "code": 32029, "message": "order info does not exist" }
                    '32030': InvalidOrder, // The order cannot be cancelled
                    '32031': ArgumentsRequired, // client_oid or order_id is required.
                    '32038': AuthenticationError, // User does not exist
                    '32040': ExchangeError, // User have open contract orders or position
                    '32044': ExchangeError, // { "code": 32044, "message": "The margin ratio after submitting this order is lower than the minimum requirement ({0}) for your tier." }
                    '32045': ExchangeError, // String of commission over 1 million
                    '32046': ExchangeError, // Each user can hold up to 10 trade plans at the same time
                    '32047': ExchangeError, // system error
                    '32048': InvalidOrder, // Order strategy track range error
                    '32049': ExchangeError, // Each user can hold up to 10 track plans at the same time
                    '32050': InvalidOrder, // Order strategy rang error
                    '32051': InvalidOrder, // Order strategy ice depth error
                    '32052': ExchangeError, // String of commission over 100 thousand
                    '32053': ExchangeError, // Each user can hold up to 6 ice plans at the same time
                    '32057': ExchangeError, // The order price is zero. Market-close-all function cannot be executed
                    '32054': ExchangeError, // Trade not allow
                    '32055': InvalidOrder, // cancel order error
                    '32056': ExchangeError, // iceberg per order average should between {0}-{1} contracts
                    '32058': ExchangeError, // Each user can hold up to 6 initiative plans at the same time
                    '32059': InvalidOrder, // Total amount should exceed per order amount
                    '32060': InvalidOrder, // Order strategy type error
                    '32061': InvalidOrder, // Order strategy initiative limit error
                    '32062': InvalidOrder, // Order strategy initiative range error
                    '32063': InvalidOrder, // Order strategy initiative rate error
                    '32064': ExchangeError, // Time Stringerval of orders should set between 5-120s
                    '32065': ExchangeError, // Close amount exceeds the limit of Market-close-all (999 for BTC, and 9999 for the rest tokens)
                    '32066': ExchangeError, // You have open orders. Please cancel all open orders before changing your leverage level.
                    '32067': ExchangeError, // Account equity < required margin in this setting. Please adjust your leverage level again.
                    '32068': ExchangeError, // The margin for this position will fall short of the required margin in this setting. Please adjust your leverage level or increase your margin to proceed.
                    '32069': ExchangeError, // Target leverage level too low. Your account balance is insufficient to cover the margin required. Please adjust the leverage level again.
                    '32070': ExchangeError, // Please check open position or unfilled order
                    '32071': ExchangeError, // Your current liquidation mode does not support this action.
                    '32072': ExchangeError, // The highest available margin for your order’s tier is {0}. Please edit your margin and place a new order.
                    '32073': ExchangeError, // The action does not apply to the token
                    '32074': ExchangeError, // The number of contracts of your position, open orders, and the current order has exceeded the maximum order limit of this asset.
                    '32075': ExchangeError, // Account risk rate breach
                    '32076': ExchangeError, // Liquidation of the holding position(s) at market price will require cancellation of all pending close orders of the contracts.
                    '32077': ExchangeError, // Your margin for this asset in futures account is insufficient and the position has been taken over for liquidation. (You will not be able to place orders, close positions, transfer funds, or add margin during this period of time. Your account will be restored after the liquidation is complete.)
                    '32078': ExchangeError, // Please cancel all open orders before switching the liquidation mode(Please cancel all open orders before switching the liquidation mode)
                    '32079': ExchangeError, // Your open positions are at high risk.(Please add margin or reduce positions before switching the mode)
                    '32080': ExchangeError, // Funds cannot be transferred out within 30 minutes after futures settlement
                    '32083': ExchangeError, // The number of contracts should be a positive multiple of %%. Please place your order again
                    // token and margin trading
                    '33001': PermissionDenied, // { "code": 33001, "message": "margin account for this pair is not enabled yet" }
                    '33002': AccountSuspended, // { "code": 33002, "message": "margin account for this pair is suspended" }
                    '33003': InsufficientFunds, // { "code": 33003, "message": "no loan balance" }
                    '33004': ExchangeError, // { "code": 33004, "message": "loan amount cannot be smaller than the minimum limit" }
                    '33005': ExchangeError, // { "code": 33005, "message": "repayment amount must exceed 0" }
                    '33006': ExchangeError, // { "code": 33006, "message": "loan order not found" }
                    '33007': ExchangeError, // { "code": 33007, "message": "status not found" }
                    '33008': InsufficientFunds, // { "code": 33008, "message": "loan amount cannot exceed the maximum limit" }
                    '33009': ExchangeError, // { "code": 33009, "message": "user ID is blank" }
                    '33010': ExchangeError, // { "code": 33010, "message": "you cannot cancel an order during session 2 of call auction" }
                    '33011': ExchangeError, // { "code": 33011, "message": "no new market data" }
                    '33012': ExchangeError, // { "code": 33012, "message": "order cancellation failed" }
                    '33013': InvalidOrder, // { "code": 33013, "message": "order placement failed" }
                    '33014': OrderNotFound, // { "code": 33014, "message": "order does not exist" }
                    '33015': InvalidOrder, // { "code": 33015, "message": "exceeded maximum limit" }
                    '33016': ExchangeError, // { "code": 33016, "message": "margin trading is not open for this token" }
                    '33017': InsufficientFunds, // { "code": 33017, "message": "insufficient balance" }
                    '33018': ExchangeError, // { "code": 33018, "message": "this parameter must be smaller than 1" }
                    '33020': ExchangeError, // { "code": 33020, "message": "request not supported" }
                    '33021': BadRequest, // { "code": 33021, "message": "token and the pair do not match" }
                    '33022': InvalidOrder, // { "code": 33022, "message": "pair and the order do not match" }
                    '33023': ExchangeError, // { "code": 33023, "message": "you can only place market orders during call auction" }
                    '33024': InvalidOrder, // { "code": 33024, "message": "trading amount too small" }
                    '33025': InvalidOrder, // { "code": 33025, "message": "base token amount is blank" }
                    '33026': ExchangeError, // { "code": 33026, "message": "transaction completed" }
                    '33027': InvalidOrder, // { "code": 33027, "message": "cancelled order or order cancelling" }
                    '33028': InvalidOrder, // { "code": 33028, "message": "the decimal places of the trading price exceeded the limit" }
                    '33029': InvalidOrder, // { "code": 33029, "message": "the decimal places of the trading size exceeded the limit" }
                    '33034': ExchangeError, // { "code": 33034, "message": "You can only place limit order after Call Auction has started" }
                    '33035': ExchangeError, // This type of order cannot be canceled(This type of order cannot be canceled)
                    '33036': ExchangeError, // Exceeding the limit of entrust order
                    '33037': ExchangeError, // The buy order price should be lower than 130% of the trigger price
                    '33038': ExchangeError, // The sell order price should be higher than 70% of the trigger price
                    '33039': ExchangeError, // The limit of callback rate is 0 < x <= 5%
                    '33040': ExchangeError, // The trigger price of a buy order should be lower than the latest transaction price
                    '33041': ExchangeError, // The trigger price of a sell order should be higher than the latest transaction price
                    '33042': ExchangeError, // The limit of price variance is 0 < x <= 1%
                    '33043': ExchangeError, // The total amount must be larger than 0
                    '33044': ExchangeError, // The average amount should be 1/1000 * total amount <= x <= total amount
                    '33045': ExchangeError, // The price should not be 0, including trigger price, order price, and price limit
                    '33046': ExchangeError, // Price variance should be 0 < x <= 1%
                    '33047': ExchangeError, // Sweep ratio should be 0 < x <= 100%
                    '33048': ExchangeError, // Per order limit: Total amount/1000 < x <= Total amount
                    '33049': ExchangeError, // Total amount should be X > 0
                    '33050': ExchangeError, // Time interval should be 5 <= x <= 120s
                    '33051': ExchangeError, // cancel order number not higher limit: plan and track entrust no more than 10, ice and time entrust no more than 6
                    '33059': BadRequest, // { "code": 33059, "message": "client_oid or order_id is required" }
                    '33060': BadRequest, // { "code": 33060, "message": "Only fill in either parameter client_oid or order_id" }
                    '33061': ExchangeError, // Value of a single market price order cannot exceed 100,000 USD
                    '33062': ExchangeError, // The leverage ratio is too high. The borrowed position has exceeded the maximum position of this leverage ratio. Please readjust the leverage ratio
                    '33063': ExchangeError, // Leverage multiple is too low, there is insufficient margin in the account, please readjust the leverage ratio
                    '33064': ExchangeError, // The setting of the leverage ratio cannot be less than 2, please readjust the leverage ratio
                    '33065': ExchangeError, // Leverage ratio exceeds maximum leverage ratio, please readjust leverage ratio
                    // account
                    '21009': ExchangeError, // Funds cannot be transferred out within 30 minutes after swap settlement(Funds cannot be transferred out within 30 minutes after swap settlement)
                    '34001': PermissionDenied, // { "code": 34001, "message": "withdrawal suspended" }
                    '34002': InvalidAddress, // { "code": 34002, "message": "please add a withdrawal address" }
                    '34003': ExchangeError, // { "code": 34003, "message": "sorry, this token cannot be withdrawn to xx at the moment" }
                    '34004': ExchangeError, // { "code": 34004, "message": "withdrawal fee is smaller than minimum limit" }
                    '34005': ExchangeError, // { "code": 34005, "message": "withdrawal fee exceeds the maximum limit" }
                    '34006': ExchangeError, // { "code": 34006, "message": "withdrawal amount is lower than the minimum limit" }
                    '34007': ExchangeError, // { "code": 34007, "message": "withdrawal amount exceeds the maximum limit" }
                    '34008': InsufficientFunds, // { "code": 34008, "message": "insufficient balance" }
                    '34009': ExchangeError, // { "code": 34009, "message": "your withdrawal amount exceeds the daily limit" }
                    '34010': ExchangeError, // { "code": 34010, "message": "transfer amount must be larger than 0" }
                    '34011': ExchangeError, // { "code": 34011, "message": "conditions not met" }
                    '34012': ExchangeError, // { "code": 34012, "message": "the minimum withdrawal amount for NEO is 1, and the amount must be an integer" }
                    '34013': ExchangeError, // { "code": 34013, "message": "please transfer" }
                    '34014': ExchangeError, // { "code": 34014, "message": "transfer limited" }
                    '34015': ExchangeError, // { "code": 34015, "message": "subaccount does not exist" }
                    '34016': PermissionDenied, // { "code": 34016, "message": "transfer suspended" }
                    '34017': AccountSuspended, // { "code": 34017, "message": "account suspended" }
                    '34018': AuthenticationError, // { "code": 34018, "message": "incorrect trades password" }
                    '34019': PermissionDenied, // { "code": 34019, "message": "please bind your email before withdrawal" }
                    '34020': PermissionDenied, // { "code": 34020, "message": "please bind your funds password before withdrawal" }
                    '34021': InvalidAddress, // { "code": 34021, "message": "Not verified address" }
                    '34022': ExchangeError, // { "code": 34022, "message": "Withdrawals are not available for sub accounts" }
                    '34023': PermissionDenied, // { "code": 34023, "message": "Please enable futures trading before transferring your funds" }
                    '34026': ExchangeError, // transfer too frequently(transfer too frequently)
                    '34036': ExchangeError, // Parameter is incorrect, please refer to API documentation
                    '34037': ExchangeError, // Get the sub-account balance interface, account type is not supported
                    '34038': ExchangeError, // Since your C2C transaction is unusual, you are restricted from fund transfer. Please contact our customer support to cancel the restriction
                    '34039': ExchangeError, // You are now restricted from transferring out your funds due to abnormal trades on C2C Market. Please transfer your fund on our website or app instead to verify your identity
                    // swap
                    '35001': ExchangeError, // { "code": 35001, "message": "Contract does not exist" }
                    '35002': ExchangeError, // { "code": 35002, "message": "Contract settling" }
                    '35003': ExchangeError, // { "code": 35003, "message": "Contract paused" }
                    '35004': ExchangeError, // { "code": 35004, "message": "Contract pending settlement" }
                    '35005': AuthenticationError, // { "code": 35005, "message": "User does not exist" }
                    '35008': InvalidOrder, // { "code": 35008, "message": "Risk ratio too high" }
                    '35010': InvalidOrder, // { "code": 35010, "message": "Position closing too large" }
                    '35012': InvalidOrder, // { "code": 35012, "message": "Incorrect order size" }
                    '35014': InvalidOrder, // { "code": 35014, "message": "Order price is not within limit" }
                    '35015': InvalidOrder, // { "code": 35015, "message": "Invalid leverage level" }
                    '35017': ExchangeError, // { "code": 35017, "message": "Open orders exist" }
                    '35019': InvalidOrder, // { "code": 35019, "message": "Order size too large" }
                    '35020': InvalidOrder, // { "code": 35020, "message": "Order price too high" }
                    '35021': InvalidOrder, // { "code": 35021, "message": "Order size exceeded current tier limit" }
                    '35022': ExchangeError, // { "code": 35022, "message": "Contract status error" }
                    '35024': ExchangeError, // { "code": 35024, "message": "Contract not initialized" }
                    '35025': InsufficientFunds, // { "code": 35025, "message": "No account balance" }
                    '35026': ExchangeError, // { "code": 35026, "message": "Contract settings not initialized" }
                    '35029': OrderNotFound, // { "code": 35029, "message": "Order does not exist" }
                    '35030': InvalidOrder, // { "code": 35030, "message": "Order size too large" }
                    '35031': InvalidOrder, // { "code": 35031, "message": "Cancel order size too large" }
                    '35032': ExchangeError, // { "code": 35032, "message": "Invalid user status" }
                    '35037': ExchangeError, // No last traded price in cache
                    '35039': ExchangeError, // { "code": 35039, "message": "Open order quantity exceeds limit" }
                    '35040': InvalidOrder, // {"error_message":"Invalid order type","result":"true","error_code":"35040","order_id":"-1"}
                    '35044': ExchangeError, // { "code": 35044, "message": "Invalid order status" }
                    '35046': InsufficientFunds, // { "code": 35046, "message": "Negative account balance" }
                    '35047': InsufficientFunds, // { "code": 35047, "message": "Insufficient account balance" }
                    '35048': ExchangeError, // { "code": 35048, "message": "User contract is frozen and liquidating" }
                    '35049': InvalidOrder, // { "code": 35049, "message": "Invalid order type" }
                    '35050': InvalidOrder, // { "code": 35050, "message": "Position settings are blank" }
                    '35052': InsufficientFunds, // { "code": 35052, "message": "Insufficient cross margin" }
                    '35053': ExchangeError, // { "code": 35053, "message": "Account risk too high" }
                    '35055': InsufficientFunds, // { "code": 35055, "message": "Insufficient account balance" }
                    '35057': ExchangeError, // { "code": 35057, "message": "No last traded price" }
                    '35058': ExchangeError, // { "code": 35058, "message": "No limit" }
                    '35059': BadRequest, // { "code": 35059, "message": "client_oid or order_id is required" }
                    '35060': BadRequest, // { "code": 35060, "message": "Only fill in either parameter client_oid or order_id" }
                    '35061': BadRequest, // { "code": 35061, "message": "Invalid instrument_id" }
                    '35062': InvalidOrder, // { "code": 35062, "message": "Invalid match_price" }
                    '35063': InvalidOrder, // { "code": 35063, "message": "Invalid order_size" }
                    '35064': InvalidOrder, // { "code": 35064, "message": "Invalid client_oid" }
                    '35066': InvalidOrder, // Order interval error
                    '35067': InvalidOrder, // Time-weighted order ratio error
                    '35068': InvalidOrder, // Time-weighted order range error
                    '35069': InvalidOrder, // Time-weighted single transaction limit error
                    '35070': InvalidOrder, // Algo order type error
                    '35071': InvalidOrder, // Order total must be larger than single order limit
                    '35072': InvalidOrder, // Maximum 6 unfulfilled time-weighted orders can be held at the same time
                    '35073': InvalidOrder, // Order price is 0. Market-close-all not available
                    '35074': InvalidOrder, // Iceberg order single transaction average error
                    '35075': InvalidOrder, // Failed to cancel order
                    '35076': InvalidOrder, // LTC 20x leverage. Not allowed to open position
                    '35077': InvalidOrder, // Maximum 6 unfulfilled iceberg orders can be held at the same time
                    '35078': InvalidOrder, // Order amount exceeded 100,000
                    '35079': InvalidOrder, // Iceberg order price variance error
                    '35080': InvalidOrder, // Callback rate error
                    '35081': InvalidOrder, // Maximum 10 unfulfilled trail orders can be held at the same time
                    '35082': InvalidOrder, // Trail order callback rate error
                    '35083': InvalidOrder, // Each user can only hold a maximum of 10 unfulfilled stop-limit orders at the same time
                    '35084': InvalidOrder, // Order amount exceeded 1 million
                    '35085': InvalidOrder, // Order amount is not in the correct range
                    '35086': InvalidOrder, // Price exceeds 100 thousand
                    '35087': InvalidOrder, // Price exceeds 100 thousand
                    '35088': InvalidOrder, // Average amount error
                    '35089': InvalidOrder, // Price exceeds 100 thousand
                    '35090': ExchangeError, // No stop-limit orders available for cancelation
                    '35091': ExchangeError, // No trail orders available for cancellation
                    '35092': ExchangeError, // No iceberg orders available for cancellation
                    '35093': ExchangeError, // No trail orders available for cancellation
                    '35094': ExchangeError, // Stop-limit order last traded price error
                    '35095': BadRequest, // Instrument_id error
                    '35096': ExchangeError, // Algo order status error
                    '35097': ExchangeError, // Order status and order ID cannot exist at the same time
                    '35098': ExchangeError, // An order status or order ID must exist
                    '35099': ExchangeError, // Algo order ID error
                    // option
                    '36001': BadRequest, // Invalid underlying index.
                    '36002': BadRequest, // Instrument does not exist.
                    '36005': ExchangeError, // Instrument status is invalid.
                    '36101': AuthenticationError, // Account does not exist.
                    '36102': PermissionDenied, // Account status is invalid.
                    '36103': AccountSuspended, // Account is suspended due to ongoing liquidation.
                    '36104': PermissionDenied, // Account is not enabled for options trading.
                    '36105': PermissionDenied, // Please enable the account for option contract.
                    '36106': AccountSuspended, // Funds cannot be transferred in or out, as account is suspended.
                    '36107': PermissionDenied, // Funds cannot be transferred out within 30 minutes after option exercising or settlement.
                    '36108': InsufficientFunds, // Funds cannot be transferred in or out, as equity of the account is less than zero.
                    '36109': PermissionDenied, // Funds cannot be transferred in or out during option exercising or settlement.
                    '36201': PermissionDenied, // New order function is blocked.
                    '36202': PermissionDenied, // Account does not have permission to short option.
                    '36203': InvalidOrder, // Invalid format for client_oid.
                    '36204': ExchangeError, // Invalid format for request_id.
                    '36205': BadRequest, // Instrument id does not match underlying index.
                    '36206': BadRequest, // Order_id and client_oid can not be used at the same time.
                    '36207': InvalidOrder, // Either order price or fartouch price must be present.
                    '36208': InvalidOrder, // Either order price or size must be present.
                    '36209': InvalidOrder, // Either order_id or client_oid must be present.
                    '36210': InvalidOrder, // Either order_ids or client_oids must be present.
                    '36211': InvalidOrder, // Exceeding max batch size for order submission.
                    '36212': InvalidOrder, // Exceeding max batch size for oder cancellation.
                    '36213': InvalidOrder, // Exceeding max batch size for order amendment.
                    '36214': ExchangeError, // Instrument does not have valid bid/ask quote.
                    '36216': OrderNotFound, // Order does not exist.
                    '36217': InvalidOrder, // Order submission failed.
                    '36218': InvalidOrder, // Order cancellation failed.
                    '36219': InvalidOrder, // Order amendment failed.
                    '36220': InvalidOrder, // Order is pending cancel.
                    '36221': InvalidOrder, // Order qty is not valid multiple of lot size.
                    '36222': InvalidOrder, // Order price is breaching highest buy limit.
                    '36223': InvalidOrder, // Order price is breaching lowest sell limit.
                    '36224': InvalidOrder, // Exceeding max order size.
                    '36225': InvalidOrder, // Exceeding max open order count for instrument.
                    '36226': InvalidOrder, // Exceeding max open order count for underlying.
                    '36227': InvalidOrder, // Exceeding max open size across all orders for underlying
                    '36228': InvalidOrder, // Exceeding max available qty for instrument.
                    '36229': InvalidOrder, // Exceeding max available qty for underlying.
                    '36230': InvalidOrder, // Exceeding max position limit for underlying.
                    // --------------------------------------------------------
                    // swap
                    '400': BadRequest, // Bad Request
                    '401': AuthenticationError, // Unauthorized access
                    '403': PermissionDenied, // Access prohibited
                    '404': BadRequest, // Request address does not exist
                    '405': BadRequest, // The HTTP Method is not supported
                    '415': BadRequest, // The current media type is not supported
                    '429': DDoSProtection, // Too many requests
                    '500': ExchangeNotAvailable, // System busy
                    '1001': RateLimitExceeded, // The request is too frequent and has been throttled
                    '1002': ExchangeError, // {0} verifications within 24 hours
                    '1003': ExchangeError, // You failed more than {0} times today, the current operation is locked, please try again in 24 hours
                    // '00000': ExchangeError, // success
                    '40001': AuthenticationError, // ACCESS_KEY cannot be empty
                    '40002': AuthenticationError, // SECRET_KEY cannot be empty
                    '40003': AuthenticationError, // Signature cannot be empty
                    '40004': InvalidNonce, // Request timestamp expired
                    '40005': InvalidNonce, // Invalid ACCESS_TIMESTAMP
                    '40006': AuthenticationError, // Invalid ACCESS_KEY
                    '40007': BadRequest, // Invalid Content_Type
                    '40008': InvalidNonce, // Request timestamp expired
                    '40009': AuthenticationError, // sign signature error
                    '40010': AuthenticationError, // sign signature error
                    '40011': AuthenticationError, // ACCESS_PASSPHRASE cannot be empty
                    '40012': AuthenticationError, // apikey/password is incorrect
                    '40013': ExchangeError, // User status is abnormal
                    '40014': PermissionDenied, // Incorrect permissions
                    '40015': ExchangeError, // System is abnormal, please try again later
                    '40016': PermissionDenied, // The user must bind the phone or Google
                    '40017': ExchangeError, // Parameter verification failed
                    '40018': PermissionDenied, // Invalid IP
                    '40019': BadRequest, // {"code":"40019","msg":"Parameter QLCUSDT_SPBL cannot be empty","requestTime":1679196063659,"data":null}
                    '40031': AccountSuspended, // The account has been cancelled and cannot be used again
                    '40037': AuthenticationError, // Apikey does not exist
                    '40102': BadRequest, // Contract configuration does not exist, please check the parameters
                    '40103': BadRequest, // Request method cannot be empty
                    '40104': ExchangeError, // Lever adjustment failure
                    '40105': ExchangeError, // Abnormal access to current price limit data
                    '40106': ExchangeError, // Abnormal get next settlement time
                    '40107': ExchangeError, // Abnormal access to index price data
                    '40108': InvalidOrder, // Wrong order quantity
                    '40109': OrderNotFound, // The data of the order cannot be found, please confirm the order number
                    '40200': OnMaintenance, // Server upgrade, please try again later
                    '40201': InvalidOrder, // Order number cannot be empty
                    '40202': ExchangeError, // User information cannot be empty
                    '40203': BadRequest, // The amount of adjustment margin cannot be empty or negative
                    '40204': BadRequest, // Adjustment margin type cannot be empty
                    '40205': BadRequest, // Adjusted margin type data is wrong
                    '40206': BadRequest, // The direction of the adjustment margin cannot be empty
                    '40207': BadRequest, // The adjustment margin data is wrong
                    '40208': BadRequest, // The accuracy of the adjustment margin amount is incorrect
                    '40209': BadRequest, // The current page number is wrong, please confirm
                    '40300': ExchangeError, // User does not exist
                    '40301': PermissionDenied, // Permission has not been obtained yet. If you need to use it, please contact customer service
                    '40302': BadRequest, // Parameter abnormality
                    '40303': BadRequest, // Can only query up to 20,000 data
                    '40304': BadRequest, // Parameter type is abnormal
                    '40305': BadRequest, // Client_oid length is not greater than 50, and cannot be Martian characters
                    '40306': ExchangeError, // Batch processing orders can only process up to 20
                    '40308': OnMaintenance, // The contract is being temporarily maintained
                    '40309': BadSymbol, // The contract has been removed
                    '40400': ExchangeError, // Status check abnormal
                    '40401': ExchangeError, // The operation cannot be performed
                    '40402': BadRequest, // The opening direction cannot be empty
                    '40403': BadRequest, // Wrong opening direction format
                    '40404': BadRequest, // Whether to enable automatic margin call parameters cannot be empty
                    '40405': BadRequest, // Whether to enable the automatic margin call parameter type is wrong
                    '40406': BadRequest, // Whether to enable automatic margin call parameters is of unknown type
                    '40407': ExchangeError, // The query direction is not the direction entrusted by the plan
                    '40408': ExchangeError, // Wrong time range
                    '40409': ExchangeError, // Time format error
                    '40500': InvalidOrder, // Client_oid check error
                    '40501': ExchangeError, // Channel name error
                    '40502': ExchangeError, // If it is a copy user, you must pass the copy to whom
                    '40503': ExchangeError, // With the single type
                    '40504': ExchangeError, // Platform code must pass
                    '40505': ExchangeError, // Not the same as single type
                    '40506': AuthenticationError, // Platform signature error
                    '40507': AuthenticationError, // Api signature error
                    '40508': ExchangeError, // KOL is not authorized
                    '40509': ExchangeError, // Abnormal copy end
                    '40600': ExchangeError, // Copy function suspended
                    '40601': ExchangeError, // Followers cannot be KOL
                    '40602': ExchangeError, // The number of copies has reached the limit and cannot process the request
                    '40603': ExchangeError, // Abnormal copy end
                    '40604': ExchangeNotAvailable, // Server is busy, please try again later
                    '40605': ExchangeError, // Copy type, the copy number must be passed
                    '40606': ExchangeError, // The type of document number is wrong
                    '40607': ExchangeError, // Document number must be passed
                    '40608': ExchangeError, // No documented products currently supported
                    '40609': ExchangeError, // The contract product does not support copying
                    '40700': BadRequest, // Cursor parameters are incorrect
                    '40701': ExchangeError, // KOL is not authorized
                    '40702': ExchangeError, // Unauthorized copying user
                    '40703': ExchangeError, // Bill inquiry start and end time cannot be empty
                    '40704': ExchangeError, // Can only check the data of the last three months
                    '40705': BadRequest, // The start and end time cannot exceed 90 days
                    '40706': InvalidOrder, // Wrong order price
                    '40707': BadRequest, // Start time is greater than end time
                    '40708': BadRequest, // Parameter verification is abnormal
                    '40709': ExchangeError, // There is no position in this position, and no automatic margin call can be set
                    '40710': ExchangeError, // Abnormal account status
                    '40711': InsufficientFunds, // Insufficient contract account balance
                    '40712': InsufficientFunds, // Insufficient margin
                    '40713': ExchangeError, // Cannot exceed the maximum transferable margin amount
                    '40714': ExchangeError, // No direct margin call is allowed
                    '40768': OrderNotFound, // Order does not exist"
                    '41114': OnMaintenance, // {"code":"41114","msg":"The current trading pair is under maintenance, please refer to the official announcement for the opening time","requestTime":1679196062544,"data":null}
                    '43011': InvalidOrder, // The parameter does not meet the specification executePrice <= 0
                    '43025': InvalidOrder, // Plan order does not exist
                    '43115': OnMaintenance, // {"code":"43115","msg":"The current trading pair is opening soon, please refer to the official announcement for the opening time","requestTime":1688907202434,"data":null}
                    '45110': InvalidOrder, // {"code":"45110","msg":"less than the minimum amount 5 USDT","requestTime":1669911118932,"data":null}
                    // spot
                    'invalid sign': AuthenticationError,
                    'invalid currency': BadSymbol, // invalid trading pair
                    'invalid symbol': BadSymbol,
                    'invalid period': BadRequest, // invalid Kline type
                    'invalid user': ExchangeError,
                    'invalid amount': InvalidOrder,
                    'invalid type': InvalidOrder, // {"status":"error","ts":1595700344504,"err_code":"invalid-parameter","err_msg":"invalid type"}
                    'invalid orderId': InvalidOrder,
                    'invalid record': ExchangeError,
                    'invalid accountId': BadRequest,
                    'invalid address': BadRequest,
                    'accesskey not null': AuthenticationError, // {"status":"error","ts":1595704360508,"err_code":"invalid-parameter","err_msg":"accesskey not null"}
                    'illegal accesskey': AuthenticationError,
                    'sign not null': AuthenticationError,
                    'req_time is too much difference from server time': InvalidNonce,
                    'permissions not right': PermissionDenied, // {"status":"error","ts":1595704490084,"err_code":"invalid-parameter","err_msg":"permissions not right"}
                    'illegal sign invalid': AuthenticationError, // {"status":"error","ts":1595684716042,"err_code":"invalid-parameter","err_msg":"illegal sign invalid"}
                    'user locked': AccountSuspended,
                    'Request Frequency Is Too High': RateLimitExceeded,
                    'more than a daily rate of cash': BadRequest,
                    'more than the maximum daily withdrawal amount': BadRequest,
                    'need to bind email or mobile': ExchangeError,
                    'user forbid': PermissionDenied,
                    'User Prohibited Cash Withdrawal': PermissionDenied,
                    'Cash Withdrawal Is Less Than The Minimum Value': BadRequest,
                    'Cash Withdrawal Is More Than The Maximum Value': BadRequest,
                    'the account with in 24 hours ban coin': PermissionDenied,
                    'order cancel fail': BadRequest, // {"status":"error","ts":1595703343035,"err_code":"bad-request","err_msg":"order cancel fail"}
                    'base symbol error': BadSymbol,
                    'base date error': ExchangeError,
                    'api signature not valid': AuthenticationError,
                    'gateway internal error': ExchangeError,
                    'audit failed': ExchangeError,
                    'order queryorder invalid': BadRequest,
                    'market no need price': InvalidOrder,
                    'limit need price': InvalidOrder,
                    'userid not equal to account_id': ExchangeError,
                    'your balance is low': InsufficientFunds, // {"status":"error","ts":1595594160149,"err_code":"invalid-parameter","err_msg":"invalid size, valid range: [1,2000]"}
                    'address invalid cointype': ExchangeError,
                    'system exception': ExchangeError, // {"status":"error","ts":1595711862763,"err_code":"system exception","err_msg":"system exception"}
                    '50003': ExchangeError, // No record
                    '50004': BadSymbol, // The transaction pair is currently not supported or has been suspended
                    '50006': PermissionDenied, // The account is forbidden to withdraw. If you have any questions, please contact customer service.
                    '50007': PermissionDenied, // The account is forbidden to withdraw within 24 hours. If you have any questions, please contact customer service.
                    '50008': RequestTimeout, // network timeout
                    '50009': RateLimitExceeded, // The operation is too frequent, please try again later
                    '50010': ExchangeError, // The account is abnormally frozen. If you have any questions, please contact customer service.
                    '50014': InvalidOrder, // The transaction amount under minimum limits
                    '50015': InvalidOrder, // The transaction amount exceed maximum limits
                    '50016': InvalidOrder, // The price can't be higher than the current price
                    '50017': InvalidOrder, // Price under minimum limits
                    '50018': InvalidOrder, // The price exceed maximum limits
                    '50019': InvalidOrder, // The amount under minimum limits
                    '50020': InsufficientFunds, // Insufficient balance
                    '50021': InvalidOrder, // Price is under minimum limits
                    '50026': InvalidOrder, // Market price parameter error
                    'invalid order query time': ExchangeError, // start time is greater than end time; or the time interval between start time and end time is greater than 48 hours
                    'invalid start time': BadRequest, // start time is a date 30 days ago; or start time is a date in the future
                    'invalid end time': BadRequest, // end time is a date 30 days ago; or end time is a date in the future
                    '20003': ExchangeError, // operation failed, {"status":"error","ts":1595730308979,"err_code":"bad-request","err_msg":"20003"}
                    '01001': ExchangeError, // order failed, {"status":"fail","err_code":"01001","err_msg":"系统异常，请稍后重试"}
                    '43111': PermissionDenied, // {"code":"43111","msg":"参数错误 address not in address book","requestTime":1665394201164,"data":null}
                },
                'broad': {
                    'invalid size, valid range': ExchangeError,
                },
            },
            'precisionMode': TICK_SIZE,
            'commonCurrencies': {
                'JADE': 'Jade Protocol',
            },
            'options': {
                'timeframes': {
                    'spot': {
                        '1m': '1min',
                        '5m': '5min',
                        '15m': '15min',
                        '30m': '30min',
                        '1h': '1h',
                        '4h': '4h',
                        '6h': '6Hutc',
                        '12h': '12Hutc',
                        '1d': '1Dutc',
                        '3d': '3Dutc',
                        '1w': '1Wutc',
                        '1M': '1Mutc',
                    },
                    'swap': {
                        '1m': '1m',
                        '3m': '3m',
                        '5m': '5m',
                        '15m': '15m',
                        '30m': '30m',
                        '1h': '1H',
                        '2h': '2H',
                        '4h': '4H',
                        '6h': '6Hutc',
                        '12h': '12Hutc',
                        '1d': '1Dutc',
                        '3d': '3Dutc',
                        '1w': '1Wutc',
                        '1M': '1Mutc',
                    },
                },
                'fetchMarkets': [
                    'spot',
                    'swap', // there is future markets but they use the same endpoints as swap
                ],
                'defaultType': 'spot', // 'spot', 'swap', 'future'
                'defaultSubType': 'linear', // 'linear', 'inverse'
                'createMarketBuyOrderRequiresPrice': true,
                'broker': 'p4sve',
                'withdraw': {
                    'fillResponseFromRequest': true,
                },
                'fetchOHLCV': {
                    'spot': {
                        'method': 'publicSpotGetSpotV1MarketCandles', // or publicSpotGetSpotV1MarketHistoryCandles
                    },
                    'swap': {
                        'method': 'publicMixGetMixV1MarketCandles', // or publicMixGetMixV1MarketHistoryCandles or publicMixGetMixV1MarketHistoryIndexCandles or publicMixGetMixV1MarketHistoryMarkCandles
                    },
                },
                'fetchTrades': {
                    'spot': {
                        'method': 'publicSpotGetSpotV1MarketFillsHistory', // or publicSpotGetSpotV1MarketFills
                    },
                    'swap': {
                        'method': 'publicMixGetMixV1MarketFillsHistory', // or publicMixGetMixV1MarketFills
                    },
                },
                'accountsByType': {
                    'main': 'EXCHANGE',
                    'spot': 'EXCHANGE',
                    'future': 'USDT_MIX',
                    'contract': 'CONTRACT',
                    'mix': 'USD_MIX',
                },
                'accountsById': {
                    'EXCHANGE': 'spot',
                    'USDT_MIX': 'future',
                    'CONTRACT': 'swap',
                    'USD_MIX': 'swap',
                },
                'sandboxMode': false,
                'networks': {
                    'TRX': 'TRC20',
                    'ETH': 'ERC20',
                    'BSC': 'BEP20',
                },
                'networksById': {
                    'TRC20': 'TRX',
                    'BSC': 'BEP20',
                },
                'fetchPositions': {
                    'method': 'privateMixGetMixV1PositionAllPositionV2', // or privateMixGetMixV1PositionHistoryPosition
                },
                'defaultTimeInForce': 'GTC', // 'GTC' = Good To Cancel (default), 'IOC' = Immediate Or Cancel
            },
        });
    }

    setSandboxMode (enabled) {
        this.options['sandboxMode'] = enabled;
    }

    handleProductTypeAndParams (market = undefined, params = {}) {
        let productType = this.safeString (params, 'productType');
        if (productType === undefined) {
            const settle = market['settle'];
            if (settle === 'USDT') {
                productType = 'USDT-FUTURES';
            } else if (settle === 'USDC') {
                productType = 'USDC-FUTURES';
            } else if (settle === 'SUSDT') {
                productType = 'SUSDT-FUTURES';
            } else if (settle === 'SUSDC') {
                productType = 'SUSDC-FUTURES';
            } else if ((settle === 'SBTC') || (settle === 'SETH') || (settle === 'SEOS')) {
                productType = 'SCOIN-FUTURES';
            } else {
                productType = 'COIN-FUTURES';
            }
        }
        params = this.omit (params, 'productType');
        return [ productType, params ];
    }

    async fetchTime (params = {}) {
        /**
         * @method
         * @name bitget#fetchTime
         * @description fetches the current integer timestamp in milliseconds from the exchange server
         * @see https://www.bitget.com/api-doc/common/public/Get-Server-Time
         * @param {object} [params] extra parameters specific to the bitget api endpoint
         * @returns {int} the current integer timestamp in milliseconds from the exchange server
         */
        const response = await this.publicCommonGetV2PublicTime (params);
        //
        //     {
        //         "code": "00000",
        //         "msg": "success",
        //         "requestTime": 1700111073740,
        //         "data": {
        //             "serverTime": "1700111073740"
        //         }
        //     }
        //
        const data = this.safeValue (response, 'data', {});
        return this.safeInteger (data, 'serverTime');
    }

    async fetchMarkets (params = {}) {
        /**
         * @method
         * @name bitget#fetchMarkets
         * @description retrieves data on all markets for bitget
         * @see https://www.bitget.com/api-doc/spot/market/Get-Symbols
         * @see https://www.bitget.com/api-doc/contract/market/Get-All-Symbols-Contracts
         * @param {object} [params] extra parameters specific to the exchange api endpoint
         * @returns {object[]} an array of objects representing market data
         */
        const sandboxMode = this.safeValue (this.options, 'sandboxMode', false);
        let types = this.safeValue (this.options, 'fetchMarkets', [ 'spot', 'swap' ]);
        if (sandboxMode) {
            types = [ 'swap' ];
        }
        let promises = [];
        for (let i = 0; i < types.length; i++) {
            const type = types[i];
            if (type === 'swap') {
                let subTypes = undefined;
                if (sandboxMode) {
                    // the following are simulated trading markets [ 'SUSDT-FUTURES', 'SCOIN-FUTURES', 'SUSDC-FUTURES' ];
                    subTypes = [ 'SUSDT-FUTURES', 'SCOIN-FUTURES', 'SUSDC-FUTURES' ];
                } else {
                    subTypes = [ 'USDT-FUTURES', 'COIN-FUTURES', 'USDC-FUTURES' ];
                }
                for (let j = 0; j < subTypes.length; j++) {
                    promises.push (this.fetchMarketsByType (type, this.extend (params, {
                        'productType': subTypes[j],
                    })));
                }
            } else {
                promises.push (this.fetchMarketsByType (types[i], params));
            }
        }
        promises = await Promise.all (promises);
        let result = promises[0];
        for (let i = 1; i < promises.length; i++) {
            result = this.arrayConcat (result, promises[i]);
        }
        return result;
    }

    parseMarket (market): Market {
        //
        // spot
        //
        //     {
        //         "symbol": "TRXUSDT",
        //         "baseCoin": "TRX",
        //         "quoteCoin": "USDT",
        //         "minTradeAmount": "0",
        //         "maxTradeAmount": "10000000000",
        //         "takerFeeRate": "0.002",
        //         "makerFeeRate": "0.002",
        //         "pricePrecision": "6",
        //         "quantityPrecision": "4",
        //         "quotePrecision": "6",
        //         "status": "online",
        //         "minTradeUSDT": "5",
        //         "buyLimitPriceRatio": "0.05",
        //         "sellLimitPriceRatio": "0.05"
        //     }
        //
        // swap and future
        //
        //     {
        //         "symbol": "BTCUSDT",
        //         "baseCoin": "BTC",
        //         "quoteCoin": "USDT",
        //         "buyLimitPriceRatio": "0.01",
        //         "sellLimitPriceRatio": "0.01",
        //         "feeRateUpRatio": "0.005",
        //         "makerFeeRate": "0.0002",
        //         "takerFeeRate": "0.0006",
        //         "openCostUpRatio": "0.01",
        //         "supportMarginCoins": ["USDT"],
        //         "minTradeNum": "0.001",
        //         "priceEndStep": "1",
        //         "volumePlace": "3",
        //         "pricePlace": "1",
        //         "sizeMultiplier": "0.001",
        //         "symbolType": "perpetual",
        //         "minTradeUSDT": "5",
        //         "maxSymbolOrderNum": "200",
        //         "maxProductOrderNum": "400",
        //         "maxPositionNum": "150",
        //         "symbolStatus": "normal",
        //         "offTime": "-1",
        //         "limitOpenTime": "-1",
        //         "deliveryTime": "",
        //         "deliveryStartTime": "",
        //         "deliveryPeriod": "",
        //         "launchTime": "",
        //         "fundInterval": "8",
        //         "minLever": "1",
        //         "maxLever": "125",
        //         "posLimit": "0.05",
        //         "maintainTime": ""
        //     }
        //
        const marketId = this.safeString (market, 'symbol');
        const quoteId = this.safeString (market, 'quoteCoin');
        const baseId = this.safeString (market, 'baseCoin');
        const quote = this.safeCurrencyCode (quoteId);
        const base = this.safeCurrencyCode (baseId);
        const supportMarginCoins = this.safeValue (market, 'supportMarginCoins', []);
        let settleId = undefined;
        if (this.inArray (baseId, supportMarginCoins)) {
            settleId = baseId;
        } else if (this.inArray (quoteId, supportMarginCoins)) {
            settleId = quoteId;
        } else {
            settleId = this.safeString (supportMarginCoins, 0);
        }
        const settle = this.safeCurrencyCode (settleId);
        let symbol = base + '/' + quote;
        let type = undefined;
        let swap = false;
        let spot = false;
        let future = false;
        let contract = false;
        let pricePrecision = undefined;
        let amountPrecision = undefined;
        let linear = undefined;
        let inverse = undefined;
        let expiry = undefined;
        let expiryDatetime = undefined;
        const symbolType = this.safeString (market, 'symbolType');
        if (symbolType === undefined) {
            type = 'spot';
            spot = true;
            pricePrecision = this.parseNumber (this.parsePrecision (this.safeString (market, 'pricePrecision')));
            amountPrecision = this.parseNumber (this.parsePrecision (this.safeString (market, 'quantityPrecision')));
        } else {
            if (symbolType === 'perpetual') {
                type = 'swap';
                swap = true;
                symbol = symbol + ':' + settle;
            } else if (symbolType === 'delivery') {
                expiry = this.safeInteger (market, 'deliveryTime');
                expiryDatetime = this.iso8601 (expiry);
                const expiryParts = expiryDatetime.split ('-');
                const yearPart = this.safeString (expiryParts, 0);
                const dayPart = this.safeString (expiryParts, 2);
                const year = yearPart.slice (2, 4);
                const month = this.safeString (expiryParts, 1);
                const day = dayPart.slice (0, 2);
                const expiryString = year + month + day;
                type = 'future';
                future = true;
                symbol = symbol + ':' + settle + '-' + expiryString;
            }
            contract = true;
            inverse = (base === settle);
            linear = !inverse;
            const priceDecimals = this.safeInteger (market, 'pricePlace');
            const amountDecimals = this.safeInteger (market, 'volumePlace');
            const priceStep = this.safeString (market, 'priceEndStep');
            const amountStep = this.safeString (market, 'minTradeNum');
            const precisePrice = new Precise (priceStep);
            precisePrice.decimals = Math.max (precisePrice.decimals, priceDecimals);
            precisePrice.reduce ();
            const priceString = precisePrice.toString ();
            pricePrecision = this.parseNumber (priceString);
            const preciseAmount = new Precise (amountStep);
            preciseAmount.decimals = Math.max (preciseAmount.decimals, amountDecimals);
            preciseAmount.reduce ();
            const amountString = preciseAmount.toString ();
            amountPrecision = this.parseNumber (amountString);
        }
        const status = this.safeString2 (market, 'status', 'symbolStatus');
        let active = undefined;
        if (status !== undefined) {
            active = ((status === 'online') || (status === 'normal'));
        }
        let minCost = undefined;
        if (quote === 'USDT') {
            minCost = this.safeNumber (market, 'minTradeUSDT');
        }
        const contractSize = contract ? 1 : undefined;
        return {
            'id': marketId,
            'symbol': symbol,
            'base': base,
            'quote': quote,
            'settle': settle,
            'baseId': baseId,
            'quoteId': quoteId,
            'settleId': settleId,
            'type': type,
            'spot': spot,
            'margin': undefined,
            'swap': swap,
            'future': future,
            'option': false,
            'active': active,
            'contract': contract,
            'linear': linear,
            'inverse': inverse,
            'taker': this.safeNumber (market, 'takerFeeRate'),
            'maker': this.safeNumber (market, 'makerFeeRate'),
            'contractSize': contractSize,
            'expiry': expiry,
            'expiryDatetime': expiryDatetime,
            'strike': undefined,
            'optionType': undefined,
            'precision': {
                'amount': amountPrecision,
                'price': pricePrecision,
            },
            'limits': {
                'leverage': {
                    'min': this.safeNumber (market, 'minLever'),
                    'max': this.safeNumber (market, 'maxLever'),
                },
                'amount': {
                    'min': this.safeNumber2 (market, 'minTradeNum', 'minTradeAmount'),
                    'max': this.safeNumber (market, 'maxTradeAmount'),
                },
                'price': {
                    'min': undefined,
                    'max': undefined,
                },
                'cost': {
                    'min': minCost,
                    'max': undefined,
                },
            },
            'created': this.safeInteger (market, 'launchTime'),
            'info': market,
        };
    }

    async fetchMarketsByType (type, params = {}) {
        let response = undefined;
        if (type === 'spot') {
            response = await this.publicSpotGetV2SpotPublicSymbols (params);
        } else if ((type === 'swap') || (type === 'future')) {
            response = await this.publicMixGetV2MixMarketContracts (params);
        } else {
            throw new NotSupported (this.id + ' does not support ' + type + ' market');
        }
        //
        // spot
        //
        //     {
        //         "code": "00000",
        //         "msg": "success",
        //         "requestTime": 1700102364653,
        //         "data": [
        //             {
        //                 "symbol": "TRXUSDT",
        //                 "baseCoin": "TRX",
        //                 "quoteCoin": "USDT",
        //                 "minTradeAmount": "0",
        //                 "maxTradeAmount": "10000000000",
        //                 "takerFeeRate": "0.002",
        //                 "makerFeeRate": "0.002",
        //                 "pricePrecision": "6",
        //                 "quantityPrecision": "4",
        //                 "quotePrecision": "6",
        //                 "status": "online",
        //                 "minTradeUSDT": "5",
        //                 "buyLimitPriceRatio": "0.05",
        //                 "sellLimitPriceRatio": "0.05"
        //             },
        //         ]
        //     }
        //
        // swap and future
        //
        //     {
        //         "code": "00000",
        //         "msg": "success",
        //         "requestTime": 1700102364709,
        //         "data": [
        //             {
        //                 "symbol": "BTCUSDT",
        //                 "baseCoin": "BTC",
        //                 "quoteCoin": "USDT",
        //                 "buyLimitPriceRatio": "0.01",
        //                 "sellLimitPriceRatio": "0.01",
        //                 "feeRateUpRatio": "0.005",
        //                 "makerFeeRate": "0.0002",
        //                 "takerFeeRate": "0.0006",
        //                 "openCostUpRatio": "0.01",
        //                 "supportMarginCoins": ["USDT"],
        //                 "minTradeNum": "0.001",
        //                 "priceEndStep": "1",
        //                 "volumePlace": "3",
        //                 "pricePlace": "1",
        //                 "sizeMultiplier": "0.001",
        //                 "symbolType": "perpetual",
        //                 "minTradeUSDT": "5",
        //                 "maxSymbolOrderNum": "200",
        //                 "maxProductOrderNum": "400",
        //                 "maxPositionNum": "150",
        //                 "symbolStatus": "normal",
        //                 "offTime": "-1",
        //                 "limitOpenTime": "-1",
        //                 "deliveryTime": "",
        //                 "deliveryStartTime": "",
        //                 "deliveryPeriod": "",
        //                 "launchTime": "",
        //                 "fundInterval": "8",
        //                 "minLever": "1",
        //                 "maxLever": "125",
        //                 "posLimit": "0.05",
        //                 "maintainTime": ""
        //             },
        //         ]
        //     }
        //
        const data = this.safeValue (response, 'data', []);
        return this.parseMarkets (data);
    }

    async fetchCurrencies (params = {}) {
        /**
         * @method
         * @name bitget#fetchCurrencies
         * @description fetches all available currencies on an exchange
         * @see https://www.bitget.com/api-doc/spot/market/Get-Coin-List
         * @param {object} [params] extra parameters specific to the bitget api endpoint
         * @returns {object} an associative dictionary of currencies
         */
        const response = await this.publicSpotGetV2SpotPublicCoins (params);
        //
        //     {
        //         "code": "00000",
        //         "data": [
        //             {
        //                 "chains": [
        //                     {
        //                         "browserUrl": "https://blockchair.com/bitcoin/transaction/",
        //                         "chain": "BTC",
        //                         "depositConfirm": "1",
        //                         "extraWithdrawFee": "0",
        //                         "minDepositAmount": "0.0001",
        //                         "minWithdrawAmount": "0.005",
        //                         "needTag": "false",
        //                         "rechargeable": "true",
        //                         "withdrawConfirm": "1",
        //                         "withdrawFee": "0.0004",
        //                         "withdrawable": "true"
        //                     },
        //                 ],
        //                 "coin": "BTC",
        //                 "coinId": "1",
        //                 "transfer": "true""
        //             }
        //         ],
        //         "msg": "success",
        //         "requestTime": "1700120731773"
        //     }
        //
        const result = {};
        const data = this.safeValue (response, 'data', []);
        for (let i = 0; i < data.length; i++) {
            const entry = data[i];
            const id = this.safeString (entry, 'coinId');
            const code = this.safeCurrencyCode (this.safeString (entry, 'coin'));
            const chains = this.safeValue (entry, 'chains', []);
            const networks = {};
            let deposit = false;
            let withdraw = false;
            let minWithdrawString = undefined;
            let minDepositString = undefined;
            let minWithdrawFeeString = undefined;
            for (let j = 0; j < chains.length; j++) {
                const chain = chains[j];
                const networkId = this.safeString (chain, 'chain');
                const network = this.safeCurrencyCode (networkId);
                const withdrawEnabled = this.safeString (chain, 'withdrawable');
                const canWithdraw = withdrawEnabled === 'true';
                withdraw = (canWithdraw) ? canWithdraw : withdraw;
                const depositEnabled = this.safeString (chain, 'rechargeable');
                const canDeposit = depositEnabled === 'true';
                deposit = (canDeposit) ? canDeposit : deposit;
                const networkWithdrawFeeString = this.safeString (chain, 'withdrawFee');
                if (networkWithdrawFeeString !== undefined) {
                    minWithdrawFeeString = (minWithdrawFeeString === undefined) ? networkWithdrawFeeString : Precise.stringMin (networkWithdrawFeeString, minWithdrawFeeString);
                }
                const networkMinWithdrawString = this.safeString (chain, 'minWithdrawAmount');
                if (networkMinWithdrawString !== undefined) {
                    minWithdrawString = (minWithdrawString === undefined) ? networkMinWithdrawString : Precise.stringMin (networkMinWithdrawString, minWithdrawString);
                }
                const networkMinDepositString = this.safeString (chain, 'minDepositAmount');
                if (networkMinDepositString !== undefined) {
                    minDepositString = (minDepositString === undefined) ? networkMinDepositString : Precise.stringMin (networkMinDepositString, minDepositString);
                }
                networks[network] = {
                    'info': chain,
                    'id': networkId,
                    'network': network,
                    'limits': {
                        'withdraw': {
                            'min': this.parseNumber (networkMinWithdrawString),
                            'max': undefined,
                        },
                        'deposit': {
                            'min': this.parseNumber (networkMinDepositString),
                            'max': undefined,
                        },
                    },
                    'active': canWithdraw && canDeposit,
                    'withdraw': canWithdraw,
                    'deposit': canDeposit,
                    'fee': this.parseNumber (networkWithdrawFeeString),
                    'precision': undefined,
                };
            }
            result[code] = {
                'info': entry,
                'id': id,
                'code': code,
                'networks': networks,
                'type': undefined,
                'name': undefined,
                'active': deposit && withdraw,
                'deposit': deposit,
                'withdraw': withdraw,
                'fee': this.parseNumber (minWithdrawFeeString),
                'precision': undefined,
                'limits': {
                    'amount': {
                        'min': undefined,
                        'max': undefined,
                    },
                    'withdraw': {
                        'min': this.parseNumber (minWithdrawString),
                        'max': undefined,
                    },
                    'deposit': {
                        'min': this.parseNumber (minDepositString),
                        'max': undefined,
                    },
                },
                'created': undefined,
            };
        }
        return result;
    }

    async fetchMarketLeverageTiers (symbol: string, params = {}) {
        /**
         * @method
         * @name bitget#fetchMarketLeverageTiers
         * @description retrieve information on the maximum leverage, and maintenance margin for trades of varying trade sizes for a single market
         * @see https://www.bitget.com/api-doc/contract/position/Get-Query-Position-Lever
         * @see https://www.bitget.com/api-doc/margin/cross/account/Cross-Tier-Data
         * @see https://www.bitget.com/api-doc/margin/isolated/account/Isolated-Tier-Data
         * @param {string} symbol unified market symbol
         * @param {object} [params] extra parameters specific to the bitget api endpoint
         * @param {string} [params.marginMode] for spot margin 'cross' or 'isolated', default is 'isolated'
         * @param {string} [params.code] required for cross spot margin
<<<<<<< HEAD
         * @param {string} [params.productType] *contract only* 'USDT-FUTURES', 'USDC-FUTURES', 'COIN-FUTURES', 'SUSDT-FUTURES', 'SUSDC-FUTURES' or 'SCOIN-FUTURES'
         * @returns {object} a [leverage tiers structure]{@link https://github.com/ccxt/ccxt/wiki/Manual#leverage-tiers-structure}
=======
         * @returns {object} a [leverage tiers structure]{@link https://docs.ccxt.com/#/?id=leverage-tiers-structure}
>>>>>>> 4874c8ff
         */
        await this.loadMarkets ();
        const market = this.market (symbol);
        const request = {};
        let response = undefined;
        let marginMode = undefined;
        [ marginMode, params ] = this.handleMarginModeAndParams ('fetchMarketLeverageTiers', params, 'isolated');
        if ((market['swap']) || (market['future'])) {
            let productType = undefined;
            [ productType, params ] = this.handleProductTypeAndParams (market, params);
            request['productType'] = productType;
            request['symbol'] = market['id'];
            response = await this.publicMixGetV2MixMarketQueryPositionLever (this.extend (request, params));
        } else if (marginMode === 'isolated') {
            request['symbol'] = market['id'];
            response = await this.privateMarginGetV2MarginIsolatedTierData (this.extend (request, params));
        } else if (marginMode === 'cross') {
            const code = this.safeString (params, 'code');
            if (code === undefined) {
                throw new ArgumentsRequired (this.id + ' fetchMarketLeverageTiers() requires a code argument');
            }
            params = this.omit (params, 'code');
            const currency = this.currency (code);
            request['coin'] = currency['code'];
            response = await this.privateMarginGetV2MarginCrossedTierData (this.extend (request, params));
        } else {
            throw new BadRequest (this.id + ' fetchMarketLeverageTiers() symbol does not support market ' + symbol);
        }
        //
        // swap and future
        //
        //     {
        //         "code": "00000",
        //         "msg": "success",
        //         "requestTime": 1700290724614,
        //         "data": [
        //             {
        //                 "symbol": "BTCUSDT",
        //                 "level": "1",
        //                 "startUnit": "0",
        //                 "endUnit": "150000",
        //                 "leverage": "125",
        //                 "keepMarginRate": "0.004"
        //             },
        //         ]
        //     }
        //
        // isolated
        //
        //     {
        //         "code": "00000",
        //         "msg": "success",
        //         "requestTime": 1700291531894,
        //         "data": [
        //             {
        //                 "tier": "1",
        //                 "symbol": "BTCUSDT",
        //                 "leverage": "10",
        //                 "baseCoin": "BTC",
        //                 "quoteCoin": "USDT",
        //                 "baseMaxBorrowableAmount": "2",
        //                 "quoteMaxBorrowableAmount": "24000",
        //                 "maintainMarginRate": "0.05",
        //                 "initRate": "0.1111"
        //             },
        //         ]
        //     }
        //
        // cross
        //
        //     {
        //         "code": "00000",
        //         "msg": "success",
        //         "requestTime": 1700291818831,
        //         "data": [
        //             {
        //                 "tier": "1",
        //                 "leverage": "3",
        //                 "coin": "BTC",
        //                 "maxBorrowableAmount": "26",
        //                 "maintainMarginRate": "0.1"
        //             }
        //         ]
        //     }
        //
        const result = this.safeValue (response, 'data', []);
        return this.parseMarketLeverageTiers (result, market);
    }

    parseMarketLeverageTiers (info, market: Market = undefined) {
        //
        // swap and future
        //
        //     {
        //         "symbol": "BTCUSDT",
        //         "level": "1",
        //         "startUnit": "0",
        //         "endUnit": "150000",
        //         "leverage": "125",
        //         "keepMarginRate": "0.004"
        //     }
        //
        // isolated
        //
        //     {
        //         "tier": "1",
        //         "symbol": "BTCUSDT",
        //         "leverage": "10",
        //         "baseCoin": "BTC",
        //         "quoteCoin": "USDT",
        //         "baseMaxBorrowableAmount": "2",
        //         "quoteMaxBorrowableAmount": "24000",
        //         "maintainMarginRate": "0.05",
        //         "initRate": "0.1111"
        //     }
        //
        // cross
        //
        //     {
        //         "tier": "1",
        //         "leverage": "3",
        //         "coin": "BTC",
        //         "maxBorrowableAmount": "26",
        //         "maintainMarginRate": "0.1"
        //     }
        //
        const tiers = [];
        let minNotional = 0;
        for (let i = 0; i < info.length; i++) {
            const item = info[i];
            const minimumNotional = this.safeNumber (item, 'startUnit');
            if (minimumNotional !== undefined) {
                minNotional = minimumNotional;
            }
            const maxNotional = this.safeNumberN (item, [ 'endUnit', 'maxBorrowableAmount', 'baseMaxBorrowableAmount' ]);
            const marginCurrency = this.safeString2 (item, 'coin', 'baseCoin');
            const currencyId = (marginCurrency !== undefined) ? marginCurrency : market['base'];
            tiers.push ({
                'tier': this.safeInteger2 (item, 'level', 'tier'),
                'currency': this.safeCurrencyCode (currencyId),
                'minNotional': minNotional,
                'maxNotional': maxNotional,
                'maintenanceMarginRate': this.safeNumber2 (item, 'keepMarginRate', 'maintainMarginRate'),
                'maxLeverage': this.safeNumber (item, 'leverage'),
                'info': item,
            });
            minNotional = maxNotional;
        }
        return tiers;
    }

    async fetchDeposits (code: Str = undefined, since: Int = undefined, limit: Int = undefined, params = {}): Promise<Transaction[]> {
        /**
         * @method
         * @name bitget#fetchDeposits
         * @description fetch all deposits made to an account
         * @see https://bitgetlimited.github.io/apidoc/en/spot/#get-deposit-list
         * @param {string} code unified currency code
         * @param {int} [since] the earliest time in ms to fetch deposits for
         * @param {int} [limit] the maximum number of deposits structures to retrieve
         * @param {object} [params] extra parameters specific to the bitget api endpoint
         * @param {string} [params.pageNo] pageNo default 1
         * @param {string} [params.pageSize] pageSize default 20. Max 100
         * @param {int} [params.until] end tim in ms
         * @param {boolean} [params.paginate] default false, when true will automatically paginate by calling this endpoint multiple times. See in the docs all the [availble parameters](https://github.com/ccxt/ccxt/wiki/Manual#pagination-params)
         * @returns {object[]} a list of [transaction structures]{@link https://docs.ccxt.com/#/?id=transaction-structure}
         */
        await this.loadMarkets ();
        let paginate = false;
        [ paginate, params ] = this.handleOptionAndParams (params, 'fetchDeposits', 'paginate');
        if (paginate) {
            return await this.fetchPaginatedCallDynamic ('fetchDeposits', code, since, limit, params);
        }
        if (code === undefined) {
            throw new ArgumentsRequired (this.id + ' fetchDeposits() requires a `code` argument');
        }
        const currency = this.currency (code);
        if (since === undefined) {
            since = this.milliseconds () - 7776000000; // 90 days
        }
        let request = {
            'coin': currency['code'],
            'startTime': since,
            'endTime': this.milliseconds (),
        };
        if (limit !== undefined) {
            request['pageSize'] = limit;
        }
        [ request, params ] = this.handleUntilOption ('endTime', request, params);
        const response = await this.privateSpotGetSpotV1WalletDepositList (this.extend (request, params));
        //
        //      {
        //          "code": "00000",
        //          "msg": "success",
        //          "requestTime": 0,
        //          "data": [{
        //              "id": "925607360021839872",
        //              "txId": "f73a4ac034da06b729f49676ca8801f406a093cf90c69b16e5a1cc9080df4ccb",
        //              "coin": "USDT",
        //              "type": "deposit",
        //              "amount": "19.44800000",
        //              "status": "success",
        //              "toAddress": "TRo4JMfZ1XYHUgnLsUMfDEf8MWzcWaf8uh",
        //              "fee": null,
        //              "chain": "TRC20",
        //              "confirm": null,
        //              "cTime": "1656407912259",
        //              "uTime": "1656407940148"
        //          }]
        //      }
        //
        const rawTransactions = this.safeValue (response, 'data', []);
        return this.parseTransactions (rawTransactions, currency, since, limit);
    }

    async withdraw (code: string, amount, address, tag = undefined, params = {}) {
        /**
         * @method
         * @name bitget#withdraw
         * @description make a withdrawal
         * @see https://bitgetlimited.github.io/apidoc/en/spot/#withdraw-v2
         * @param {string} code unified currency code
         * @param {float} amount the amount to withdraw
         * @param {string} address the address to withdraw to
         * @param {string} tag
         * @param {object} [params] extra parameters specific to the bitget api endpoint
         * @param {string} [params.chain] the chain to withdraw to
         * @returns {object} a [transaction structure]{@link https://docs.ccxt.com/#/?id=transaction-structure}
         */
        this.checkAddress (address);
        const chain = this.safeString2 (params, 'chain', 'network');
        params = this.omit (params, [ 'network' ]);
        if (chain === undefined) {
            throw new ArgumentsRequired (this.id + ' withdraw() requires a chain parameter or a network parameter');
        }
        await this.loadMarkets ();
        const currency = this.currency (code);
        const networkId = this.networkCodeToId (chain);
        const request = {
            'coin': currency['code'],
            'address': address,
            'chain': networkId,
            'amount': amount,
        };
        if (tag !== undefined) {
            request['tag'] = tag;
        }
        const response = await this.privateSpotPostSpotV1WalletWithdrawalV2 (this.extend (request, params));
        //
        //     {
        //         "code": "00000",
        //         "msg": "success",
        //         "data": "888291686266343424"
        //     }
        //
        //     {
        //          "code":"00000",
        //          "msg":"success",
        //          "requestTime":1696784219602,
        //          "data":{
        //              "orderId":"1094957867615789056",
        //              "clientOrderId":"64f1e4ce842041d296b4517df1b5c2d7"
        //          }
        //      }
        //
        const data = this.safeValue (response, 'data');
        let id = undefined;
        if (typeof data === 'string') {
            id = data;
        } else if (data !== undefined) {
            id = this.safeString (data, 'orderId');
        }
        const result = {
            'id': id,
            'info': response,
            'txid': undefined,
            'timestamp': undefined,
            'datetime': undefined,
            'network': undefined,
            'addressFrom': undefined,
            'address': undefined,
            'addressTo': undefined,
            'amount': undefined,
            'type': 'withdrawal',
            'currency': undefined,
            'status': undefined,
            'updated': undefined,
            'tagFrom': undefined,
            'tag': undefined,
            'tagTo': undefined,
            'comment': undefined,
            'fee': undefined,
        };
        const withdrawOptions = this.safeValue (this.options, 'withdraw', {});
        const fillResponseFromRequest = this.safeValue (withdrawOptions, 'fillResponseFromRequest', true);
        if (fillResponseFromRequest) {
            result['currency'] = code;
            result['timestamp'] = this.milliseconds ();
            result['datetime'] = this.iso8601 (this.milliseconds ());
            result['amount'] = amount;
            result['tag'] = tag;
            result['address'] = address;
            result['addressTo'] = address;
            result['network'] = chain;
        }
        return result;
    }

    async fetchWithdrawals (code: Str = undefined, since: Int = undefined, limit: Int = undefined, params = {}): Promise<Transaction[]> {
        /**
         * @method
         * @name bitget#fetchWithdrawals
         * @description fetch all withdrawals made from an account
         * @see https://bitgetlimited.github.io/apidoc/en/spot/#get-withdraw-list
         * @param {string} code unified currency code
         * @param {int} [since] the earliest time in ms to fetch withdrawals for
         * @param {int} [limit] the maximum number of withdrawals structures to retrieve
         * @param {object} [params] extra parameters specific to the bitget api endpoint
         * @param {string} [params.pageNo] pageNo default 1
         * @param {string} [params.pageSize] pageSize default 20. Max 100
         * @param {int} [params.until] end time in ms
         * @param {boolean} [params.paginate] default false, when true will automatically paginate by calling this endpoint multiple times. See in the docs all the [availble parameters](https://github.com/ccxt/ccxt/wiki/Manual#pagination-params)
         * @returns {object[]} a list of [transaction structures]{@link https://docs.ccxt.com/#/?id=transaction-structure}
         */
        await this.loadMarkets ();
        let paginate = false;
        [ paginate, params ] = this.handleOptionAndParams (params, 'fetchWithdrawals', 'paginate');
        if (paginate) {
            return await this.fetchPaginatedCallDynamic ('fetchWithdrawals', code, since, limit, params);
        }
        if (code === undefined) {
            throw new ArgumentsRequired (this.id + ' fetchWithdrawals() requires a `code` argument');
        }
        const currency = this.currency (code);
        if (since === undefined) {
            since = this.milliseconds () - 7776000000; // 90 days
        }
        let request = {
            'coin': currency['code'],
            'startTime': since,
            'endTime': this.milliseconds (),
        };
        [ request, params ] = this.handleUntilOption ('endTime', request, params);
        if (limit !== undefined) {
            request['pageSize'] = limit;
        }
        const response = await this.privateSpotGetSpotV1WalletWithdrawalList (this.extend (request, params));
        //
        //      {
        //          "code": "00000",
        //          "msg": "success",
        //          "requestTime": 0,
        //          "data": [{
        //              "id": "925607360021839872",
        //              "txId": "f73a4ac034da06b729f49676ca8801f406a093cf90c69b16e5a1cc9080df4ccb",
        //              "coin": "USDT",
        //              "type": "deposit",
        //              "amount": "19.44800000",
        //              "status": "success",
        //              "toAddress": "TRo4JMfZ1XYHUgnLsUMfDEf8MWzcWaf8uh",
        //              "fee": null,
        //              "chain": "TRC20",
        //              "confirm": null,
        //              "cTime": "1656407912259",
        //              "uTime": "1656407940148"
        //          }]
        //      }
        //
        const rawTransactions = this.safeValue (response, 'data', []);
        return this.parseTransactions (rawTransactions, currency, since, limit);
    }

    parseTransaction (transaction, currency: Currency = undefined): Transaction {
        //
        //     {
        //         "id": "925607360021839872",
        //         "txId": "f73a4ac034da06b729f49676ca8801f406a093cf90c69b16e5a1cc9080df4ccb",
        //         "coin": "USDT",
        //         "type": "deposit",
        //         "amount": "19.44800000",
        //         "status": "success",
        //         "toAddress": "TRo4JMfZ1XYHUgnLsUMfDEf8MWzcWaf8uh",
        //         "fee": "-3.06388160",
        //         "chain": "TRC20",
        //         "confirm": null,
        //         "tag": null,
        //         "cTime": "1656407912259",
        //         "uTime": "1656407940148"
        //     }
        //
        const currencyId = this.safeString (transaction, 'coin');
        const code = this.safeCurrencyCode (currencyId);
        let amountString = this.safeString (transaction, 'amount');
        const timestamp = this.safeInteger (transaction, 'cTime');
        const networkId = this.safeString (transaction, 'chain');
        const status = this.safeString (transaction, 'status');
        const tag = this.safeString (transaction, 'tag');
        const feeCostString = this.safeString (transaction, 'fee');
        const feeCostAbsString = Precise.stringAbs (feeCostString);
        let fee = undefined;
        if (feeCostAbsString !== undefined) {
            fee = { 'currency': code, 'cost': this.parseNumber (feeCostAbsString) };
            amountString = Precise.stringSub (amountString, feeCostAbsString);
        }
        return {
            'id': this.safeString (transaction, 'id'),
            'info': transaction,
            'txid': this.safeString (transaction, 'txId'),
            'timestamp': timestamp,
            'datetime': this.iso8601 (timestamp),
            'network': this.networkIdToCode (networkId),
            'addressFrom': undefined,
            'address': this.safeString (transaction, 'toAddress'),
            'addressTo': this.safeString (transaction, 'toAddress'),
            'amount': this.parseNumber (amountString),
            'type': this.safeString (transaction, 'type'),
            'currency': code,
            'status': this.parseTransactionStatus (status),
            'updated': this.safeInteger (transaction, 'uTime'),
            'tagFrom': undefined,
            'tag': tag,
            'tagTo': tag,
            'comment': undefined,
            'internal': undefined,
            'fee': fee,
        };
    }

    parseTransactionStatus (status) {
        const statuses = {
            'success': 'ok',
            'Pending': 'pending',
            'pending_review': 'pending',
            'pending_review_fail': 'failed',
            'reject': 'failed',
        };
        return this.safeString (statuses, status, status);
    }

    async fetchDepositAddress (code: string, params = {}) {
        /**
         * @method
         * @name bitget#fetchDepositAddress
         * @description fetch the deposit address for a currency associated with this account
         * @see https://bitgetlimited.github.io/apidoc/en/spot/#get-coin-address
         * @param {string} code unified currency code
         * @param {object} [params] extra parameters specific to the bitget api endpoint
         * @returns {object} an [address structure]{@link https://docs.ccxt.com/#/?id=address-structure}
         */
        await this.loadMarkets ();
        const networkCode = this.safeString (params, 'network');
        const networkId = this.networkCodeToId (networkCode, code);
        const currency = this.currency (code);
        const request = {
            'coin': currency['code'],
        };
        if (networkId !== undefined) {
            request['chain'] = networkId;
        }
        const response = await this.privateSpotGetSpotV1WalletDepositAddress (this.extend (request, params));
        //
        //     {
        //         "code": "00000",
        //         "msg": "success",
        //         "data": {
        //             "address": "1HPn8Rx2y6nNSfagQBKy27GB99Vbzg89wv",
        //             "chain": "BTC-Bitcoin",
        //             "coin": "BTC",
        //             "tag": "",
        //             "url": "https://btc.com/1HPn8Rx2y6nNSfagQBKy27GB99Vbzg89wv"
        //         }
        //     }
        //
        const data = this.safeValue (response, 'data', {});
        return this.parseDepositAddress (data, currency);
    }

    parseDepositAddress (depositAddress, currency: Currency = undefined) {
        //
        //    {
        //        "address": "1HPn8Rx2y6nNSfagQBKy27GB99Vbzg89wv",
        //        "chain": "BTC-Bitcoin",
        //        "coin": "BTC",
        //        "tag": "",
        //        "url": "https://btc.com/1HPn8Rx2y6nNSfagQBKy27GB99Vbzg89wv"
        //    }
        //
        const currencyId = this.safeString (depositAddress, 'coin');
        const networkId = this.safeString (depositAddress, 'chain');
        const parsedCurrency = this.safeCurrencyCode (currencyId, currency);
        return {
            'currency': parsedCurrency,
            'address': this.safeString (depositAddress, 'address'),
            'tag': this.safeString (depositAddress, 'tag'),
            'network': this.networkIdToCode (networkId, parsedCurrency),
            'info': depositAddress,
        };
    }

    async fetchOrderBook (symbol: string, limit: Int = undefined, params = {}): Promise<OrderBook> {
        /**
         * @method
         * @name bitget#fetchOrderBook
         * @description fetches information on open orders with bid (buy) and ask (sell) prices, volumes and other data
         * @see https://bitgetlimited.github.io/apidoc/en/spot/#get-depth
         * @see https://bitgetlimited.github.io/apidoc/en/mix/#get-depth
         * @param {string} symbol unified symbol of the market to fetch the order book for
         * @param {int} [limit] the maximum amount of order book entries to return
         * @param {object} [params] extra parameters specific to the bitget api endpoint
         * @returns {object} A dictionary of [order book structures]{@link https://docs.ccxt.com/#/?id=order-book-structure} indexed by market symbols
         */
        await this.loadMarkets ();
        const market = this.market (symbol);
        const request = {
            'symbol': market['id'],
        };
        if (limit !== undefined) {
            request['limit'] = limit;
        }
        let response = undefined;
        if (market['spot']) {
            response = await this.publicSpotGetSpotV1MarketDepth (this.extend (request, params));
        } else {
            response = await this.publicMixGetMixV1MarketDepth (this.extend (request, params));
        }
        //
        //     {
        //       "code": "00000",
        //       "msg": "success",
        //       "requestTime": 1645854610294,
        //       "data": {
        //         "asks": [ [ "39102", "11.026" ] ],
        //         "bids": [ [ '39100.5', "1.773" ] ],
        //         "timestamp": "1645854610294"
        //       }
        //     }
        //
        const data = this.safeValue (response, 'data');
        const timestamp = this.safeInteger (data, 'timestamp');
        return this.parseOrderBook (data, symbol, timestamp);
    }

    parseTicker (ticker, market: Market = undefined): Ticker {
        //
        // spot
        //
        //     {
        //         "symbol": "BTCUSDT",
        //         "high24h": "40252.43",
        //         "low24h": "38548.54",
        //         "close": "39102.16",
        //         "quoteVol": "67295596.1458",
        //         "baseVol": "1723.4152",
        //         "usdtVol": "67295596.14578",
        //         "ts": "1645856170030",
        //         "buyOne": "39096.16",
        //         "sellOne": "39103.99"
        //     }
        //
        // swap
        //
        //     {
        //         "symbol": "BTCUSDT_UMCBL",
        //         "last": "39086",
        //         "bestAsk": "39087",
        //         "bestBid": "39086",
        //         "high24h": "40312",
        //         "low24h": "38524.5",
        //         "timestamp": "1645856591864",
        //         "priceChangePercent": "-0.00861",
        //         "baseVolume": "142251.757",
        //         "quoteVolume": "5552388715.9215",
        //         "usdtVolume": "5552388715.9215"
        //     }
        // spot tickers
        //    {
        //        "symbol":"LINKUSDT",
        //        "high24h":"5.2816",
        //        "low24h":"5.0828",
        //        "close":"5.24",
        //        "quoteVol":"1427864.6815",
        //        "baseVol":"276089.9017",
        //        "usdtVol":"1427864.68148328",
        //        "ts":"1686653354407",
        //        "buyOne":"5.239",
        //        "sellOne":"5.2404",
        //        "+":"95.187",
        //        "askSz":"947.6127",
        //        "openUtc0":"5.1599",
        //        "changeUtc":"0.01552",
        //        "change":"0.02594"
        //    }
        // swap tickers
        //    {
        //        "symbol":"BTCUSDT_UMCBL",
        //        "last":"26139",
        //        "bestAsk":"26139",
        //        "bestBid":"26138.5",
        //        "bidSz":"4.62",
        //        "askSz":"11.142",
        //        "high24h":"26260",
        //        "low24h":"25637",
        //        "timestamp":"1686653988192",
        //        "priceChangePercent":"0.01283",
        //        "baseVolume":"130207.098",
        //        "quoteVolume":"3378775678.441",
        //        "usdtVolume":"3378775678.441",
        //        "openUtc":"25889",
        //        "chgUtc":"0.00966",
        //        "indexPrice":"26159.375846",
        //        "fundingRate":"0.000062",
        //        "holdingAmount":"74551.735"
        //    }
        //
        let marketId = this.safeString (ticker, 'symbol');
        if ((market === undefined) && (marketId !== undefined) && (marketId.indexOf ('_') === -1)) {
            // fetchTickers fix:
            // spot symbol are different from the "request id"
            // so we need to convert it to the exchange-specific id
            // otherwise we will not be able to find the market
            marketId = marketId + '_SPBL';
        }
        const symbol = this.safeSymbol (marketId, market);
        const high = this.safeString (ticker, 'high24h');
        const low = this.safeString (ticker, 'low24h');
        const close = this.safeString2 (ticker, 'close', 'last');
        const quoteVolume = this.safeString2 (ticker, 'quoteVol', 'quoteVolume');
        const baseVolume = this.safeString2 (ticker, 'baseVol', 'baseVolume');
        const timestamp = this.safeInteger2 (ticker, 'ts', 'timestamp');
        const bidVolume = this.safeString (ticker, 'bidSz');
        const askVolume = this.safeString (ticker, 'askSz');
        const datetime = this.iso8601 (timestamp);
        const bid = this.safeString2 (ticker, 'buyOne', 'bestBid');
        const ask = this.safeString2 (ticker, 'sellOne', 'bestAsk');
        const percentage = Precise.stringMul (this.safeStringN (ticker, [ 'priceChangePercent', 'changeUtc', 'change', 'chgUtc' ]), '100');
        const open = this.safeString2 (ticker, 'openUtc0', 'openUtc');
        return this.safeTicker ({
            'symbol': symbol,
            'timestamp': timestamp,
            'datetime': datetime,
            'high': high,
            'low': low,
            'bid': bid,
            'bidVolume': bidVolume,
            'ask': ask,
            'askVolume': askVolume,
            'vwap': undefined,
            'open': open,
            'close': close,
            'last': undefined,
            'previousClose': undefined,
            'change': undefined,
            'percentage': percentage,
            'average': undefined,
            'baseVolume': baseVolume,
            'quoteVolume': quoteVolume,
            'info': ticker,
        }, market);
    }

    async fetchTicker (symbol: string, params = {}): Promise<Ticker> {
        /**
         * @method
         * @name bitget#fetchTicker
         * @description fetches a price ticker, a statistical calculation with the information calculated over the past 24 hours for a specific market
         * @see https://bitgetlimited.github.io/apidoc/en/spot/#get-single-ticker
         * @see https://bitgetlimited.github.io/apidoc/en/mix/#get-single-symbol-ticker
         * @param {string} symbol unified symbol of the market to fetch the ticker for
         * @param {object} [params] extra parameters specific to the bitget api endpoint
         * @returns {object} a [ticker structure]{@link https://docs.ccxt.com/#/?id=ticker-structure}
         */
        await this.loadMarkets ();
        const market = this.market (symbol);
        const request = {
            'symbol': market['id'],
        };
        let response = undefined;
        const extended = this.extend (request, params);
        if (market['spot']) {
            response = await this.publicSpotGetSpotV1MarketTicker (extended);
        } else {
            response = await this.publicMixGetMixV1MarketTicker (extended);
        }
        //
        //     {
        //         "code": "00000",
        //         "msg": "success",
        //         "requestTime": "1645856138576",
        //         "data": {
        //             "symbol": "BTCUSDT",
        //             "high24h": "40252.43",
        //             "low24h": "38548.54",
        //             "close": "39104.65",
        //             "quoteVol": "67221762.2184",
        //             "baseVol": "1721.527",
        //             "usdtVol": "67221762.218361",
        //             "ts": "1645856138031",
        //             "buyOne": "39102.55",
        //             "sellOne": "39110.56"
        //         }
        //     }
        //
        const data = this.safeValue (response, 'data');
        return this.parseTicker (data, market);
    }

    async fetchTickers (symbols: Strings = undefined, params = {}): Promise<Tickers> {
        /**
         * @method
         * @name bitget#fetchTickers
         * @description fetches price tickers for multiple markets, statistical calculations with the information calculated over the past 24 hours each market
         * @see https://bitgetlimited.github.io/apidoc/en/spot/#get-all-tickers
         * @see https://bitgetlimited.github.io/apidoc/en/mix/#get-all-symbol-ticker
         * @param {string[]|undefined} symbols unified symbols of the markets to fetch the ticker for, all market tickers are returned if not assigned
         * @param {object} [params] extra parameters specific to the bitget api endpoint
         * @returns {object} a dictionary of [ticker structures]{@link https://docs.ccxt.com/#/?id=ticker-structure}
         */
        const sandboxMode = this.safeValue (this.options, 'sandboxMode', false);
        await this.loadMarkets ();
        let type = undefined;
        let market = undefined;
        if (symbols !== undefined) {
            const symbol = this.safeValue (symbols, 0);
            market = this.market (symbol);
        }
        [ type, params ] = this.handleMarketTypeAndParams ('fetchTickers', market, params);
        const request = {};
        if (type !== 'spot') {
            let subType = undefined;
            [ subType, params ] = this.handleSubTypeAndParams ('fetchTickers', undefined, params);
            let productType = (subType === 'linear') ? 'UMCBL' : 'DMCBL';
            if (sandboxMode) {
                productType = 'S' + productType;
            }
            request['productType'] = productType;
        }
        const extended = this.extend (request, params);
        let response = undefined;
        if (type === 'spot') {
            response = await this.publicSpotGetSpotV1MarketTickers (extended);
        } else {
            response = await this.publicMixGetMixV1MarketTickers (extended);
        }
        //
        // spot
        //
        //     {
        //         "code":"00000",
        //         "msg":"success",
        //         "requestTime":1653237548496,
        //         "data":[
        //             {
        //                 "symbol":"LINKUSDT",
        //                 "high24h":"7.2634",
        //                 "low24h":"7.1697",
        //                 "close":"7.2444",
        //                 "quoteVol":"330424.2366",
        //                 "baseVol":"46401.3116",
        //                 "usdtVol":"330424.2365573",
        //                 "ts":"1653237548026",
        //                 "buyOne":"7.2382",
        //                 "sellOne":"7.2513"
        //             },
        //         ]
        //     }
        //
        // swap
        //
        //     {
        //         "code":"00000",
        //         "msg":"success",
        //         "requestTime":1653237819762,
        //         "data":[
        //             {
        //                 "symbol":"BTCUSDT_UMCBL",
        //                 "last":"29891.5",
        //                 "bestAsk":"29891.5",
        //                 "bestBid":"29889.5",
        //                 "high24h":"29941.5",
        //                 "low24h":"29737.5",
        //                 "timestamp":"1653237819761",
        //                 "priceChangePercent":"0.00163",
        //                 "baseVolume":"127937.56",
        //                 "quoteVolume":"3806276573.6285",
        //                 "usdtVolume":"3806276573.6285"
        //             },
        //         ]
        //     }
        //
        const data = this.safeValue (response, 'data');
        return this.parseTickers (data, symbols);
    }

    parseTrade (trade, market: Market = undefined): Trade {
        //
        // spot
        //
        //     {
        //         "symbol": "BTCUSDT_SPBL",
        //         "tradeId": "1075200479040323585",
        //         "side": "Sell",
        //         "fillPrice": "29381.54",
        //         "fillQuantity": "0.0056",
        //         "fillTime": "1692073691000"
        //     }
        //
        // swap (public trades)
        //
        //     {
        //         "tradeId": "1075199767891652609",
        //         "price": "29376.5",
        //         "size": "6.035",
        //         "side": "Buy",
        //         "timestamp": "1692073521000",
        //         "symbol": "BTCUSDT_UMCBL"
        //     }
        //
        // spot: fetchMyTrades
        //
        //     {
        //         "accountId": "7264631750",
        //         "symbol": "BTCUSDT_SPBL",
        //         "orderId": "1098394344925597696",
        //         "fillId": "1098394344974925824",
        //         "orderType": "market",
        //         "side": "sell",
        //         "fillPrice": "28467.68",
        //         "fillQuantity": "0.0002",
        //         "fillTotalAmount": "5.693536",
        //         "feeCcy": "USDT",
        //         "fees": "-0.005693536",
        //         "takerMakerFlag": "taker",
        //         "cTime": "1697603539699"
        //     }
        //
        // swap and future: fetchMyTrades
        //
        //     {
        //         "tradeId": "1099351653724958721",
        //         "symbol": "BTCUSDT_UMCBL",
        //         "orderId": "1099351653682413569",
        //         "price": "29531.3",
        //         "sizeQty": "0.001",
        //         "fee": "-0.01771878",
        //         "side": "close_long",
        //         "fillAmount": "29.5313",
        //         "profit": "0.001",
        //         "enterPointSource": "WEB",
        //         "tradeSide": "close_long",
        //         "holdMode": "double_hold",
        //         "takerMakerFlag": "taker",
        //         "cTime": "1697831779891"
        //     }
        //
        // isolated and cross margin: fetchMyTrades
        //
        //     {
        //         "orderId": "1099353730455318528",
        //         "fillId": "1099353730627092481",
        //         "orderType": "market",
        //         "side": "sell",
        //         "fillPrice": "29543.7",
        //         "fillQuantity": "0.0001",
        //         "fillTotalAmount": "2.95437",
        //         "feeCcy": "USDT",
        //         "fees": "-0.00295437",
        //         "ctime": "1697832275063"
        //     }
        //
        const marketId = this.safeString (trade, 'symbol');
        const symbol = this.safeSymbol (marketId, market);
        const timestamp = this.safeIntegerN (trade, [ 'fillTime', 'timestamp', 'ctime', 'cTime' ]);
        let fee = undefined;
        const feeAmount = this.safeString (trade, 'fees');
        if (feeAmount !== undefined) {
            const currencyCode = this.safeCurrencyCode (this.safeString (trade, 'feeCcy'));
            fee = {
                'code': currencyCode, // kept here for backward-compatibility, but will be removed soon
                'currency': currencyCode,
                'cost': Precise.stringNeg (feeAmount),
            };
        }
        return this.safeTrade ({
            'info': trade,
            'id': this.safeString2 (trade, 'tradeId', 'fillId'),
            'order': this.safeString (trade, 'orderId'),
            'symbol': symbol,
            'side': this.safeStringLower (trade, 'side'),
            'type': this.safeString (trade, 'orderType'),
            'takerOrMaker': this.safeString (trade, 'takerMakerFlag'),
            'price': this.safeString2 (trade, 'fillPrice', 'price'),
            'amount': this.safeStringN (trade, [ 'fillQuantity', 'size', 'sizeQty' ]),
            'cost': undefined,
            'timestamp': timestamp,
            'datetime': this.iso8601 (timestamp),
            'fee': fee,
        }, market);
    }

    async fetchTrades (symbol: string, since: Int = undefined, limit: Int = undefined, params = {}): Promise<Trade[]> {
        /**
         * @method
         * @name bitget#fetchTrades
         * @description get the list of most recent trades for a particular symbol
         * @see https://bitgetlimited.github.io/apidoc/en/spot/#get-market-trades
         * @see https://bitgetlimited.github.io/apidoc/en/mix/#get-fills
         * @see https://bitgetlimited.github.io/apidoc/en/spot/#get-recent-trades
         * @see https://bitgetlimited.github.io/apidoc/en/mix/#get-recent-fills
         * @param {string} symbol unified symbol of the market to fetch trades for
         * @param {int} [since] timestamp in ms of the earliest trade to fetch
         * @param {int} [limit] the maximum amount of trades to fetch
         * @param {object} [params] extra parameters specific to the bitget api endpoint
         * @param {int} [params.until] the latest time in ms to fetch deposits for
         * @param {boolean} [params.paginate] *only applies to publicSpotGetMarketFillsHistory and publicMixGetMarketFillsHistory* default false, when true will automatically paginate by calling this endpoint multiple times
         * @returns {Trade[]} a list of [trade structures]{@link https://docs.ccxt.com/#/?id=public-trades}
         */
        await this.loadMarkets ();
        let paginate = false;
        [ paginate, params ] = this.handleOptionAndParams (params, 'fetchTrades', 'paginate');
        if (paginate) {
            return await this.fetchPaginatedCallCursor ('fetchTrades', symbol, since, limit, params, 'tradeId', 'tradeId') as Trade[];
        }
        const market = this.market (symbol);
        const request = {
            'symbol': market['id'],
        };
        if (limit !== undefined) {
            request['limit'] = limit;
        }
        const until = this.safeInteger2 (params, 'until', 'endTime');
        if (since !== undefined) {
            request['startTime'] = since;
            if (until === undefined) {
                const now = this.milliseconds ();
                request['endTime'] = now;
            }
        }
        if (until !== undefined) {
            params = this.omit (params, 'until');
            request['endTime'] = until;
        }
        const options = this.safeValue (this.options, 'fetchTrades', {});
        let response = undefined;
        if (market['spot']) {
            const spotOptions = this.safeValue (options, 'spot', {});
            const defaultSpotMethod = this.safeString (spotOptions, 'method', 'publicSpotGetSpotV1MarketFillsHistory');
            const spotMethod = this.safeString (params, 'method', defaultSpotMethod);
            params = this.omit (params, 'method');
            if (spotMethod === 'publicSpotGetSpotV1MarketFillsHistory') {
                response = await this.publicSpotGetSpotV1MarketFillsHistory (this.extend (request, params));
            } else if (spotMethod === 'publicSpotGetSpotV1MarketFills') {
                response = await this.publicSpotGetSpotV1MarketFills (this.extend (request, params));
            }
        } else {
            const swapOptions = this.safeValue (options, 'swap', {});
            const defaultSwapMethod = this.safeString (swapOptions, 'method', 'publicMixGetMixV1MarketFillsHistory');
            const swapMethod = this.safeString (params, 'method', defaultSwapMethod);
            params = this.omit (params, 'method');
            if (swapMethod === 'publicMixGetMixV1MarketFillsHistory') {
                response = await this.publicMixGetMixV1MarketFillsHistory (this.extend (request, params));
                //
                //     {
                //         "tradeId": "1084459062491590657",
                //         "price": "25874",
                //         "size": "1.624",
                //         "side": "Buy",
                //         "timestamp": "1694281109000",
                //         "symbol": "BTCUSDT_UMCBL",
                //     }
                //
            } else if (swapMethod === 'publicMixGetMixV1MarketFills') {
                response = await this.publicMixGetMixV1MarketFills (this.extend (request, params));
            }
        }
        //
        // spot
        //
        //     {
        //         "code": "00000",
        //         "msg": "success",
        //         "requestTime": 1692073693562,
        //         "data": [
        //             {
        //                 "symbol": "BTCUSDT_SPBL",
        //                 "tradeId": "1075200479040323585",
        //                 "side": "Sell",
        //                 "fillPrice": "29381.54",
        //                 "fillQuantity": "0.0056",
        //                 "fillTime": "1692073691000"
        //             },
        //         ]
        //     }
        //
        // swap
        //
        //     {
        //         "code": "00000",
        //         "msg": "success",
        //         "requestTime": 1692073522689,
        //         "data": [
        //             {
        //                 "tradeId": "1075199767891652609",
        //                 "price": "29376.5",
        //                 "size": "6.035",
        //                 "side": "Buy",
        //                 "timestamp": "1692073521000",
        //                 "symbol": "BTCUSDT_UMCBL"
        //             },
        //         ]
        //     }
        //
        const data = this.safeValue (response, 'data', []);
        return this.parseTrades (data, market, since, limit);
    }

    async fetchTradingFee (symbol: string, params = {}) {
        /**
         * @method
         * @name bitget#fetchTradingFee
         * @description fetch the trading fees for a market
         * @see https://bitgetlimited.github.io/apidoc/en/spot/#get-single-symbol
         * @param {string} symbol unified market symbol
         * @param {object} [params] extra parameters specific to the bitget api endpoint
         * @returns {object} a [fee structure]{@link https://docs.ccxt.com/#/?id=fee-structure}
         */
        await this.loadMarkets ();
        const market = this.market (symbol);
        const request = {
            'symbol': market['id'],
        };
        const response = await this.publicSpotGetSpotV1PublicProduct (this.extend (request, params));
        //
        //     {
        //         "code": "00000",
        //         "msg": "success",
        //         "requestTime": "1646255374000",
        //         "data": {
        //           "symbol": "ethusdt_SPBL",
        //           "symbolName": null,
        //           "baseCoin": "ETH",
        //           "quoteCoin": "USDT",
        //           "minTradeAmount": "0",
        //           "maxTradeAmount": "0",
        //           "takerFeeRate": "0.002",
        //           "makerFeeRate": "0.002",
        //           "priceScale": "2",
        //           "quantityScale": "4",
        //           "status": "online"
        //         }
        //     }
        //
        const data = this.safeValue (response, 'data', {});
        return this.parseTradingFee (data, market);
    }

    async fetchTradingFees (params = {}) {
        /**
         * @method
         * @name bitget#fetchTradingFees
         * @description fetch the trading fees for multiple markets
         * @see https://bitgetlimited.github.io/apidoc/en/spot/#get-symbols
         * @param {object} [params] extra parameters specific to the bitget api endpoint
         * @returns {object} a dictionary of [fee structures]{@link https://docs.ccxt.com/#/?id=fee-structure} indexed by market symbols
         */
        await this.loadMarkets ();
        const response = await this.publicSpotGetSpotV1PublicProducts (params);
        //
        //     {
        //         "code": "00000",
        //         "msg": "success",
        //         "requestTime": "1646255662391",
        //         "data": [
        //           {
        //             "symbol": "ALPHAUSDT_SPBL",
        //             "symbolName": "ALPHAUSDT",
        //             "baseCoin": "ALPHA",
        //             "quoteCoin": "USDT",
        //             "minTradeAmount": "2",
        //             "maxTradeAmount": "0",
        //             "takerFeeRate": "0.001",
        //             "makerFeeRate": "0.001",
        //             "priceScale": "4",
        //             "quantityScale": "4",
        //             "status": "online"
        //           },
        //           ...
        //         ]
        //     }
        //
        const data = this.safeValue (response, 'data', []);
        const result = {};
        for (let i = 0; i < data.length; i++) {
            const feeInfo = data[i];
            const fee = this.parseTradingFee (feeInfo);
            const symbol = fee['symbol'];
            result[symbol] = fee;
        }
        return result;
    }

    parseTradingFee (data, market: Market = undefined) {
        const marketId = this.safeString (data, 'symbol');
        return {
            'info': data,
            'symbol': this.safeSymbol (marketId, market),
            'maker': this.safeNumber (data, 'makerFeeRate'),
            'taker': this.safeNumber (data, 'takerFeeRate'),
        };
    }

    parseOHLCV (ohlcv, market: Market = undefined): OHLCV {
        //
        // spot
        //
        //     {
        //         "open": "57882.31",
        //         "high": "58967.24",
        //         "low": "57509.56",
        //         "close": "57598.96",
        //         "quoteVol": "439160536.605821",
        //         "baseVol": "7531.2927",
        //         "usdtVol": "439160536.605821",
        //         "ts": "1637337600000"
        //     }
        //
        // swap
        //
        //     [
        //         "1645911960000",
        //         "39406",
        //         "39407",
        //         "39374.5",
        //         "39379",
        //         "35.526",
        //         "1399132.341"
        //     ]
        //
        return [
            this.safeInteger2 (ohlcv, 0, 'ts'),
            this.safeNumber2 (ohlcv, 1, 'open'),
            this.safeNumber2 (ohlcv, 2, 'high'),
            this.safeNumber2 (ohlcv, 3, 'low'),
            this.safeNumber2 (ohlcv, 4, 'close'),
            this.safeNumber2 (ohlcv, 5, 'baseVol'),
        ];
    }

    async fetchOHLCV (symbol: string, timeframe = '1m', since: Int = undefined, limit: Int = undefined, params = {}): Promise<OHLCV[]> {
        /**
         * @method
         * @name bitget#fetchOHLCV
         * @description fetches historical candlestick data containing the open, high, low, and close price, and the volume of a market
         * @see https://bitgetlimited.github.io/apidoc/en/spot/#get-candle-data
         * @see https://bitgetlimited.github.io/apidoc/en/spot/#get-history-candle-data
         * @see https://bitgetlimited.github.io/apidoc/en/mix/#get-candle-data
         * @see https://bitgetlimited.github.io/apidoc/en/mix/#get-history-candle-data
         * @see https://bitgetlimited.github.io/apidoc/en/mix/#get-history-index-candle-data
         * @see https://bitgetlimited.github.io/apidoc/en/mix/#get-history-mark-candle-data
         * @param {string} symbol unified symbol of the market to fetch OHLCV data for
         * @param {string} timeframe the length of time each candle represents
         * @param {int} [since] timestamp in ms of the earliest candle to fetch
         * @param {int} [limit] the maximum amount of candles to fetch
         * @param {object} [params] extra parameters specific to the bitget api endpoint
         * @param {int} [params.until] timestamp in ms of the latest candle to fetch
         * @param {boolean} [params.paginate] default false, when true will automatically paginate by calling this endpoint multiple times. See in the docs all the [availble parameters](https://github.com/ccxt/ccxt/wiki/Manual#pagination-params)
         * @returns {int[][]} A list of candles ordered as timestamp, open, high, low, close, volume
         */
        await this.loadMarkets ();
        let paginate = false;
        [ paginate, params ] = this.handleOptionAndParams (params, 'fetchOHLCV', 'paginate');
        if (paginate) {
            return await this.fetchPaginatedCallDeterministic ('fetchOHLCV', symbol, since, limit, timeframe, params, 1000) as OHLCV[];
        }
        const market = this.market (symbol);
        const request = {
            'symbol': market['id'],
        };
        const until = this.safeInteger2 (params, 'until', 'till');
        const limitIsUndefined = (limit === undefined);
        if (limit === undefined) {
            limit = 200;
        }
        request['limit'] = limit;
        const marketType = market['spot'] ? 'spot' : 'swap';
        const timeframes = this.options['timeframes'][marketType];
        const selectedTimeframe = this.safeString (timeframes, timeframe, timeframe);
        const duration = this.parseTimeframe (timeframe);
        if (market['spot']) {
            request['period'] = selectedTimeframe;
            request['limit'] = limit;
            if (since !== undefined) {
                request['after'] = since;
                if (until === undefined) {
                    request['before'] = this.sum (since, limit * duration * 1000);
                }
            }
            if (until !== undefined) {
                request['before'] = until;
            }
        } else if (market['contract']) {
            request['granularity'] = selectedTimeframe;
            const now = this.milliseconds ();
            if (since === undefined) {
                request['startTime'] = now - limit * (duration * 1000);
                request['endTime'] = now;
            } else {
                request['startTime'] = since;
                if (until !== undefined) {
                    request['endTime'] = until;
                } else {
                    request['endTime'] = this.sum (since, limit * duration * 1000);
                }
            }
        }
        const options = this.safeValue (this.options, 'fetchOHLCV', {});
        params = this.omit (params, [ 'until', 'till' ]);
        let response = undefined;
        if (market['spot']) {
            const spotOptions = this.safeValue (options, 'spot', {});
            const defaultSpotMethod = this.safeString (spotOptions, 'method', 'publicSpotGetSpotV1MarketCandles');
            const method = this.safeString (params, 'method', defaultSpotMethod);
            params = this.omit (params, 'method');
            if (method === 'publicSpotGetSpotV1MarketCandles') {
                if (limitIsUndefined) {
                    request['limit'] = 1000;
                }
                response = await this.publicSpotGetSpotV1MarketCandles (this.extend (request, params));
            } else if (method === 'publicSpotGetSpotV1MarketHistoryCandles') {
                response = await this.publicSpotGetSpotV1MarketHistoryCandles (this.extend (request, params));
            }
        } else {
            const swapOptions = this.safeValue (options, 'swap', {});
            const defaultSwapMethod = this.safeString (swapOptions, 'method', 'publicMixGetMixV1MarketCandles');
            const swapMethod = this.safeString (params, 'method', defaultSwapMethod);
            const priceType = this.safeString (params, 'price');
            params = this.omit (params, [ 'method', 'price' ]);
            if ((priceType === 'mark') || (swapMethod === 'publicMixGetMixV1MarketHistoryMarkCandles')) {
                response = await this.publicMixGetMixV1MarketHistoryMarkCandles (this.extend (request, params));
            } else if ((priceType === 'index') || (swapMethod === 'publicMixGetMixV1MarketHistoryIndexCandles')) {
                response = await this.publicMixGetMixV1MarketHistoryIndexCandles (this.extend (request, params));
            } else if (swapMethod === 'publicMixGetMixV1MarketCandles') {
                if (limitIsUndefined) {
                    request['limit'] = 1000;
                }
                response = await this.publicMixGetMixV1MarketCandles (this.extend (request, params));
            } else if (swapMethod === 'publicMixGetMixV1MarketHistoryCandles') {
                response = await this.publicMixGetMixV1MarketHistoryCandles (this.extend (request, params));
            }
        }
        if (response === '') {
            return []; // happens when a new token is listed
        }
        //  [ ["1645911960000","39406","39407","39374.5","39379","35.526","1399132.341"] ]
        const data = this.safeValue (response, 'data', response);
        return this.parseOHLCVs (data, market, timeframe, since, limit);
    }

    async fetchBalance (params = {}): Promise<Balances> {
        /**
         * @method
         * @name bitget#fetchBalance
         * @description query for balance and get the amount of funds available for trading or funds locked in orders
         * @see https://bitgetlimited.github.io/apidoc/en/spot/#get-account-assets
         * @see https://bitgetlimited.github.io/apidoc/en/mix/#get-account-list
         * @see https://bitgetlimited.github.io/apidoc/en/margin/#get-cross-assets
         * @see https://bitgetlimited.github.io/apidoc/en/margin/#get-isolated-assets
         * @param {object} [params] extra parameters specific to the bitget api endpoint
         * @returns {object} a [balance structure]{@link https://docs.ccxt.com/#/?id=balance-structure}
         */
        const sandboxMode = this.safeValue (this.options, 'sandboxMode', false);
        await this.loadMarkets ();
        const request = {};
        let marketType = undefined;
        let marginMode = undefined;
        let response = undefined;
        [ marketType, params ] = this.handleMarketTypeAndParams ('fetchBalance', undefined, params);
        [ marginMode, params ] = this.handleMarginModeAndParams ('fetchBalance', params);
        if ((marketType === 'swap') || (marketType === 'future')) {
            let subType = undefined;
            [ subType, params ] = this.handleSubTypeAndParams ('fetchBalance', undefined, params);
            let productType = (subType === 'linear') ? 'UMCBL' : 'DMCBL';
            if (sandboxMode) {
                productType = 'S' + productType;
            }
            request['productType'] = productType;
            response = await this.privateMixGetMixV1AccountAccounts (this.extend (request, params));
        } else if (marginMode === 'isolated') {
            response = await this.privateMarginGetMarginV1IsolatedAccountAssets (this.extend (request, params));
        } else if (marginMode === 'cross') {
            response = await this.privateMarginGetMarginV1CrossAccountAssets (this.extend (request, params));
        } else if (marketType === 'spot') {
            response = await this.privateSpotGetSpotV1AccountAssets (this.extend (request, params));
        } else {
            throw new NotSupported (this.id + ' fetchBalance() does not support ' + marketType + ' accounts');
        }
        // spot
        //
        //     {
        //         "code": "00000",
        //         "msg": "success",
        //         "requestTime": 1697507299139,
        //         "data": [
        //             {
        //                 "coinId": 1,
        //                 "coinName": "BTC",
        //                 "available": "0.00000000",
        //                 "frozen": "0.00000000",
        //                 "lock": "0.00000000",
        //                 "uTime": "1697248128000"
        //             },
        //         ]
        //     }
        //
        // swap
        //
        //     {
        //         "code": "00000",
        //         "msg": "success",
        //         "requestTime": 1697507505367,
        //         "data": [
        //             {
        //                 "marginCoin": "STETH",
        //                 "locked": "0",
        //                 "available": "0",
        //                 "crossMaxAvailable": "0",
        //                 "fixedMaxAvailable": "0",
        //                 "maxTransferOut": "0",
        //                 "equity": "0",
        //                 "usdtEquity": "0",
        //                 "btcEquity": "0",
        //                 "crossRiskRate": "0",
        //                 "unrealizedPL": "0",
        //                 "bonus": "0"
        //             },
        //         ]
        //     }
        //
        // isolated margin
        //
        //     {
        //         "code": "00000",
        //         "msg": "success",
        //         "requestTime": 1697501436571,
        //         "data": [
        //             {
        //                 "symbol": "BTCUSDT",
        //                 "coin": "BTC",
        //                 "totalAmount": "0.00021654",
        //                 "available": "0.00021654",
        //                 "transferable": "0.00021654",
        //                 "frozen": "0",
        //                 "borrow": "0",
        //                 "interest": "0",
        //                 "net": "0.00021654",
        //                 "ctime": "1697248128071"
        //             },
        //         ]
        //     }
        //
        // cross margin
        //
        //     {
        //         "code": "00000",
        //         "msg": "success",
        //         "requestTime": 1697515463804,
        //         "data": [
        //             {
        //                 "coin": "BTC",
        //                 "totalAmount": "0.00024996",
        //                 "available": "0.00024996",
        //                 "transferable": "0.00004994",
        //                 "frozen": "0",
        //                 "borrow": "0.0001",
        //                 "interest": "0.00000001",
        //                 "net": "0.00014995",
        //                 "ctime": "1697251265504"
        //             },
        //         ]
        //     }
        //
        const data = this.safeValue (response, 'data', []);
        return this.parseBalance (data);
    }

    parseBalance (balance): Balances {
        const result = { 'info': balance };
        //
        // spot
        //
        //     {
        //         "coinId": 1,
        //         "coinName": "BTC",
        //         "available": "0.00000000",
        //         "frozen": "0.00000000",
        //         "lock": "0.00000000",
        //         "uTime": "1697248128000"
        //     }
        //
        // swap
        //
        //     {
        //         "marginCoin": "STETH",
        //         "locked": "0",
        //         "available": "0",
        //         "crossMaxAvailable": "0",
        //         "fixedMaxAvailable": "0",
        //         "maxTransferOut": "0",
        //         "equity": "0",
        //         "usdtEquity": "0",
        //         "btcEquity": "0",
        //         "crossRiskRate": "0",
        //         "unrealizedPL": "0",
        //         "bonus": "0"
        //     }
        //
        // isolated margin
        //
        //     {
        //         "symbol": "BTCUSDT",
        //         "coin": "BTC",
        //         "totalAmount": "0.00021654",
        //         "available": "0.00021654",
        //         "transferable": "0.00021654",
        //         "frozen": "0",
        //         "borrow": "0",
        //         "interest": "0",
        //         "net": "0.00021654",
        //         "ctime": "1697248128071"
        //     }
        //
        // cross margin
        //
        //     {
        //         "coin": "BTC",
        //         "totalAmount": "0.00024995",
        //         "available": "0.00024995",
        //         "transferable": "0.00004993",
        //         "frozen": "0",
        //         "borrow": "0.0001",
        //         "interest": "0.00000001",
        //         "net": "0.00014994",
        //         "ctime": "1697251265504"
        //     }
        //
        for (let i = 0; i < balance.length; i++) {
            const entry = balance[i];
            const account = this.account ();
            const currencyId = this.safeStringN (entry, [ 'coinName', 'marginCoin', 'coin' ]);
            const code = this.safeCurrencyCode (currencyId);
            const borrow = this.safeString (entry, 'borrow');
            if (borrow !== undefined) {
                const interest = this.safeString (entry, 'interest');
                account['free'] = this.safeString (entry, 'transferable');
                account['total'] = this.safeString (entry, 'totalAmount');
                account['debt'] = Precise.stringAdd (borrow, interest);
            } else {
                // Use transferable instead of available for swap and margin https://github.com/ccxt/ccxt/pull/19127
                const spotAccountFree = this.safeString (entry, 'available');
                const contractAccountFree = this.safeString (entry, 'maxTransferOut');
                account['free'] = (contractAccountFree !== undefined) ? contractAccountFree : spotAccountFree;
                const frozen = this.safeString (entry, 'frozen');
                const locked = this.safeString2 (entry, 'lock', 'locked');
                account['used'] = Precise.stringAdd (frozen, locked);
            }
            result[code] = account;
        }
        return this.safeBalance (result);
    }

    parseOrderStatus (status) {
        const statuses = {
            'new': 'open',
            'init': 'open',
            'not_trigger': 'open',
            'partial_fill': 'open',
            'triggered': 'closed',
            'full_fill': 'closed',
            'filled': 'closed',
            'fail_trigger': 'canceled',
            'cancel': 'canceled',
            'cancelled': 'canceled',
            'canceled': 'canceled',
        };
        return this.safeString (statuses, status, status);
    }

    parseOrder (order, market: Market = undefined): Order {
        //
        // spot
        //     {
        //         "accountId": "222222222",
        //         "symbol": "TRXUSDT_SPBL",
        //         "orderId": "1041901704004947968",
        //         "clientOrderId": "c5e8a5e1-a07f-4202-8061-b88bd598b264",
        //         "price": "0",
        //         "quantity": "10.0000000000000000",
        //         "orderType": "market",
        //         "side": "buy",
        //         "status": "full_fill",
        //         "fillPrice": "0.0699782527055350",
        //         "fillQuantity": "142.9015000000000000",
        //         "fillTotalAmount": "9.9999972790000000",
        //         "enterPointSource": "API",
        //         "feeDetail": "{\"BGB\":{\"deduction\":true,\"feeCoinCode\":\"BGB\",\"totalDeductionFee\":-0.017118519726,\"totalFee\":-0.017118519726}}",
        //         "orderSource": "market",
        //         "cTime": "1684134644509"
        //     }
        //
        // swap
        //     {
        //       "symbol": "BTCUSDT_UMCBL",
        //       "size": 0.001,
        //       "orderId": "881640729145409536",
        //       "clientOid": "881640729204129792",
        //       "filledQty": 0.001,
        //       "fee": 0,
        //       "price": null,
        //       "priceAvg": 38429.5,
        //       "state": "filled",
        //       "side": "open_long",
        //       "timeInForce": "normal",
        //       "totalProfits": 0,
        //       "posSide": "long",
        //       "marginCoin": "USDT",
        //       "filledAmount": 38.4295,
        //       "orderType": "market",
        //       "cTime": "1645925450611",
        //       "uTime": "1645925450746"
        //     }
        //
        // stop
        //
        //     {
        //         "orderId": "910246821491617792",
        //         "symbol": "BTCUSDT_UMCBL",
        //         "marginCoin": "USDT",
        //         "size": "16",
        //         "executePrice": "20000",
        //         "triggerPrice": "24000",
        //         "status": "not_trigger",
        //         "orderType": "limit",
        //         "planType": "normal_plan",
        //         "side": "open_long",
        //         "triggerType": "market_price",
        //         "presetTakeProfitPrice": "0",
        //         "presetTakeLossPrice": "0",
        //         "cTime": "1652745674488"
        //     }
        //
        // swap, isolated and cross margin: cancelOrder
        //
        //     {
        //         "orderId": "1098749943604719616",
        //         "clientOid": "0ec8d262b3d2436aa651095a745b9b8d"
        //     }
        //
        // spot: cancelOrder
        //
        //     {
        //         "code": "00000",
        //         "msg": "success",
        //         "requestTime": 1697689270716,
        //         "data": "1098753830701928448"
        //     }
        //
        // isolated and cross margin: fetchOpenOrders, fetchCanceledOrders, fetchClosedOrders
        //
        //     {
        //         "symbol": "BTCUSDT",
        //         "orderType": "limit",
        //         "source": "WEB",
        //         "orderId": "1099108898629627904",
        //         "clientOid": "f9b55416029e4cc2bbbe2f40ac368c38",
        //         "loanType": "autoLoan",
        //         "price": "25000",
        //         "side": "buy",
        //         "status": "new",
        //         "baseQuantity": "0.0002",
        //         "quoteAmount": "5",
        //         "fillPrice": "0",
        //         "fillQuantity": "0",
        //         "fillTotalAmount": "0",
        //         "ctime": "1697773902588"
        //     }
        // cancelOrders failing
        //
        //         {
        //           "orderId": "1627293504611",
        //           "clientOid": "BITGET#1627293504611",
        //           "errorMsg":"Duplicate clientOid"
        //         }
        //
        const errorMessage = this.safeString (order, 'errorMsg');
        if (errorMessage !== undefined) {
            return this.safeOrder ({
                'info': order,
                'id': this.safeString (order, 'orderId'),
                'clientOrderId': this.safeString (order, 'clientOrderId'),
                'status': 'rejected',
            }, market);
        }
        const marketId = this.safeString (order, 'symbol');
        market = this.safeMarket (marketId, market);
        const timestamp = this.safeInteger2 (order, 'cTime', 'ctime');
        const updateTimestamp = this.safeInteger (order, 'uTime');
        const rawStatus = this.safeString2 (order, 'status', 'state');
        let side = this.safeString2 (order, 'side', 'posSide');
        if ((side === 'open_long') || (side === 'close_short')) {
            side = 'buy';
        } else if ((side === 'close_long') || (side === 'open_short')) {
            side = 'sell';
        }
        let fee = undefined;
        const feeCostString = this.safeString (order, 'fee');
        if (feeCostString !== undefined) {
            // swap
            fee = {
                'cost': feeCostString,
                'currency': market['settle'],
            };
        }
        const feeDetail = this.safeValue (order, 'feeDetail');
        if (feeDetail !== undefined) {
            const parsedFeeDetail = JSON.parse (feeDetail);
            const feeValues = Object.values (parsedFeeDetail);
            const first = this.safeValue (feeValues, 0);
            fee = {
                'cost': this.safeString (first, 'totalFee'),
                'currency': this.safeCurrencyCode (this.safeString (first, 'feeCoinCode')),
            };
        }
        return this.safeOrder ({
            'info': order,
            'id': this.safeString2 (order, 'orderId', 'data'),
            'clientOrderId': this.safeString2 (order, 'clientOrderId', 'clientOid'),
            'timestamp': timestamp,
            'datetime': this.iso8601 (timestamp),
            'lastTradeTimestamp': updateTimestamp,
            'lastUpdateTimestamp': updateTimestamp,
            'symbol': market['symbol'],
            'type': this.safeString (order, 'orderType'),
            'timeInForce': undefined,
            'postOnly': undefined,
            'side': side,
            'price': this.safeString2 (order, 'price', 'executePrice'),
            'stopPrice': this.safeNumber (order, 'triggerPrice'),
            'triggerPrice': this.safeNumber (order, 'triggerPrice'),
            'average': this.safeString2 (order, 'fillPrice', 'priceAvg'),
            'cost': this.safeString2 (order, 'fillTotalAmount', 'filledAmount'),
            'amount': this.safeStringN (order, [ 'quantity', 'size', 'baseQuantity' ]),
            'filled': this.safeString2 (order, 'fillQuantity', 'filledQty'),
            'remaining': undefined,
            'status': this.parseOrderStatus (rawStatus),
            'fee': fee,
            'trades': undefined,
        }, market);
    }

    async createOrder (symbol: string, type: OrderType, side: OrderSide, amount, price = undefined, params = {}) {
        /**
         * @method
         * @name bitget#createOrder
         * @description create a trade order
         * @see https://bitgetlimited.github.io/apidoc/en/spot/#place-order
         * @see https://bitgetlimited.github.io/apidoc/en/spot/#place-plan-order
         * @see https://bitgetlimited.github.io/apidoc/en/mix/#place-order
         * @see https://bitgetlimited.github.io/apidoc/en/mix/#place-stop-order
         * @see https://bitgetlimited.github.io/apidoc/en/mix/#place-position-tpsl
         * @see https://bitgetlimited.github.io/apidoc/en/mix/#place-plan-order
         * @see https://bitgetlimited.github.io/apidoc/en/margin/#isolated-place-order
         * @see https://bitgetlimited.github.io/apidoc/en/margin/#cross-place-order
         * @param {string} symbol unified symbol of the market to create an order in
         * @param {string} type 'market' or 'limit'
         * @param {string} side 'buy' or 'sell' or 'open_long' or 'open_short' or 'close_long' or 'close_short'
         * @param {float} amount how much of currency you want to trade in units of base currency
         * @param {float} [price] the price at which the order is to be fullfilled, in units of the quote currency, ignored in market orders
         * @param {object} [params] extra parameters specific to the bitget api endpoint
         * @param {float} [params.triggerPrice] *swap only* The price at which a trigger order is triggered at
         * @param {float} [params.stopLossPrice] *swap only* The price at which a stop loss order is triggered at
         * @param {float} [params.takeProfitPrice] *swap only* The price at which a take profit order is triggered at
         * @param {object} [params.takeProfit] *takeProfit object in params* containing the triggerPrice at which the attached take profit order will be triggered (perpetual swap markets only)
         * @param {float} [params.takeProfit.triggerPrice] *swap only* take profit trigger price
         * @param {object} [params.stopLoss] *stopLoss object in params* containing the triggerPrice at which the attached stop loss order will be triggered (perpetual swap markets only)
         * @param {float} [params.stopLoss.triggerPrice] *swap only* stop loss trigger price
         * @param {string} [params.timeInForce] "GTC", "IOC", "FOK", or "PO"
         * @param {string} [params.marginMode] 'isolated' or 'cross' for spot margin trading
         * @param {string} [params.loanType] *spot margin only* 'normal', 'autoLoan', 'autoRepay', or 'autoLoanAndRepay' default is 'normal'
         * @returns {object} an [order structure]{@link https://docs.ccxt.com/#/?id=order-structure}
         */
        await this.loadMarkets ();
        const market = this.market (symbol);
        const marginParams = this.handleMarginModeAndParams ('createOrder', params);
        const marginMode = marginParams[0];
        const triggerPrice = this.safeValue2 (params, 'stopPrice', 'triggerPrice');
        const stopLossTriggerPrice = this.safeValue (params, 'stopLossPrice');
        const takeProfitTriggerPrice = this.safeValue (params, 'takeProfitPrice');
        const isTriggerOrder = triggerPrice !== undefined;
        const isStopLossTriggerOrder = stopLossTriggerPrice !== undefined;
        const isTakeProfitTriggerOrder = takeProfitTriggerPrice !== undefined;
        const isStopLossOrTakeProfitTrigger = isStopLossTriggerOrder || isTakeProfitTriggerOrder;
        const request = this.createOrderRequest (symbol, type, side, amount, price, params);
        let response = undefined;
        if (market['spot']) {
            if (isTriggerOrder) {
                response = await this.privateSpotPostSpotV1PlanPlacePlan (request);
            } else if (marginMode === 'isolated') {
                response = await this.privateMarginPostMarginV1IsolatedOrderPlaceOrder (request);
            } else if (marginMode === 'cross') {
                response = await this.privateMarginPostMarginV1CrossOrderPlaceOrder (request);
            } else {
                response = await this.privateSpotPostSpotV1TradeOrders (request);
            }
        } else {
            if (isTriggerOrder) {
                response = await this.privateMixPostMixV1PlanPlacePlan (request);
            } else if (isStopLossOrTakeProfitTrigger) {
                response = await this.privateMixPostMixV1PlanPlacePositionsTPSL (request);
            } else {
                response = await this.privateMixPostMixV1OrderPlaceOrder (request);
            }
        }
        //
        //     {
        //         "code": "00000",
        //         "msg": "success",
        //         "requestTime": 1645932209602,
        //         "data": {
        //             "orderId": "881669078313766912",
        //             "clientOrderId": "iauIBf#a45b595f96474d888d0ada"
        //         }
        //     }
        //
        const data = this.safeValue (response, 'data', {});
        return this.parseOrder (data, market);
    }

    createOrderRequest (symbol, type, side, amount, price = undefined, params = {}) {
        const market = this.market (symbol);
        let marketType = undefined;
        let marginMode = undefined;
        [ marketType, params ] = this.handleMarketTypeAndParams ('createOrder', market, params);
        [ marginMode, params ] = this.handleMarginModeAndParams ('createOrder', params);
        const marketId = market['id'];
        const parts = marketId.split ('_');
        const marginMarketId = this.safeStringUpper (parts, 0);
        const symbolRequest = (marginMode !== undefined) ? marginMarketId : marketId;
        const request = {
            'symbol': symbolRequest,
            'orderType': type,
        };
        const isMarketOrder = type === 'market';
        const triggerPrice = this.safeValue2 (params, 'stopPrice', 'triggerPrice');
        const stopLossTriggerPrice = this.safeValue (params, 'stopLossPrice');
        const takeProfitTriggerPrice = this.safeValue (params, 'takeProfitPrice');
        const stopLoss = this.safeValue (params, 'stopLoss');
        const takeProfit = this.safeValue (params, 'takeProfit');
        const isTriggerOrder = triggerPrice !== undefined;
        const isStopLossTriggerOrder = stopLossTriggerPrice !== undefined;
        const isTakeProfitTriggerOrder = takeProfitTriggerPrice !== undefined;
        const isStopLoss = stopLoss !== undefined;
        const isTakeProfit = takeProfit !== undefined;
        const isStopLossOrTakeProfitTrigger = isStopLossTriggerOrder || isTakeProfitTriggerOrder;
        const isStopLossOrTakeProfit = isStopLoss || isTakeProfit;
        if (this.sum (isTriggerOrder, isStopLossTriggerOrder, isTakeProfitTriggerOrder) > 1) {
            throw new ExchangeError (this.id + ' createOrder() params can only contain one of triggerPrice, stopLossPrice, takeProfitPrice');
        }
        if ((type === 'limit') && (triggerPrice === undefined)) {
            request['price'] = this.priceToPrecision (symbol, price);
        }
        // default triggerType to market price for unification
        const triggerType = this.safeString (params, 'triggerType', 'market_price');
        const reduceOnly = this.safeValue (params, 'reduceOnly', false);
        const clientOrderId = this.safeString2 (params, 'clientOid', 'clientOrderId');
        const exchangeSpecificTifParam = this.safeStringN (params, [ 'force', 'timeInForceValue', 'timeInForce' ]);
        let postOnly = undefined;
        [ postOnly, params ] = this.handlePostOnly (isMarketOrder, exchangeSpecificTifParam === 'post_only', params);
        const defaultTimeInForce = this.safeStringLower (this.options, 'defaultTimeInForce');
        const timeInForce = this.safeStringLower (params, 'timeInForce', defaultTimeInForce);
        let timeInForceKey = 'timeInForceValue';
        if (marketType === 'spot') {
            if (marginMode !== undefined) {
                timeInForceKey = 'timeInForce';
            } else if (triggerPrice === undefined) {
                timeInForceKey = 'force';
            }
        }
        if (postOnly) {
            request[timeInForceKey] = 'post_only';
        } else if (timeInForce === 'gtc') {
            const gtcRequest = (marginMode !== undefined) ? 'gtc' : 'normal';
            request[timeInForceKey] = gtcRequest;
        } else if (timeInForce === 'fok') {
            request[timeInForceKey] = 'fok';
        } else if (timeInForce === 'ioc') {
            request[timeInForceKey] = 'ioc';
        }
        params = this.omit (params, [ 'stopPrice', 'triggerType', 'stopLossPrice', 'takeProfitPrice', 'stopLoss', 'takeProfit', 'postOnly', 'reduceOnly' ]);
        if ((marketType === 'swap') || (marketType === 'future')) {
            request['marginCoin'] = market['settleId'];
            if (clientOrderId !== undefined) {
                request['clientOid'] = clientOrderId;
            }
            if (isTriggerOrder || isStopLossOrTakeProfitTrigger) {
                request['triggerType'] = triggerType;
            }
            if (isStopLossOrTakeProfitTrigger) {
                if (!isMarketOrder) {
                    throw new ExchangeError (this.id + ' createOrder() bitget stopLoss or takeProfit orders must be market orders');
                }
                request['holdSide'] = (side === 'buy') ? 'long' : 'short';
            } else {
                request['size'] = this.amountToPrecision (symbol, amount);
                if (reduceOnly) {
                    request['side'] = (side === 'buy') ? 'close_short' : 'close_long';
                } else {
                    if (side === 'buy') {
                        request['side'] = 'open_long';
                    } else if (side === 'sell') {
                        request['side'] = 'open_short';
                    } else {
                        request['side'] = side;
                    }
                }
            }
            if (isTriggerOrder) {
                request['triggerPrice'] = this.priceToPrecision (symbol, triggerPrice);
                if (price !== undefined) {
                    request['executePrice'] = this.priceToPrecision (symbol, price);
                }
            } else if (isStopLossOrTakeProfitTrigger) {
                if (isStopLossTriggerOrder) {
                    request['triggerPrice'] = this.priceToPrecision (symbol, stopLossTriggerPrice);
                    request['planType'] = 'pos_loss';
                } else if (isTakeProfitTriggerOrder) {
                    request['triggerPrice'] = this.priceToPrecision (symbol, takeProfitTriggerPrice);
                    request['planType'] = 'pos_profit';
                }
            } else {
                if (isStopLoss) {
                    const slTriggerPrice = this.safeValue2 (stopLoss, 'triggerPrice', 'stopPrice');
                    request['presetStopLossPrice'] = this.priceToPrecision (symbol, slTriggerPrice);
                }
                if (isTakeProfit) {
                    const tpTriggerPrice = this.safeValue2 (takeProfit, 'triggerPrice', 'stopPrice');
                    request['presetTakeProfitPrice'] = this.priceToPrecision (symbol, tpTriggerPrice);
                }
            }
        } else if (marketType === 'spot') {
            if (isStopLossOrTakeProfitTrigger || isStopLossOrTakeProfit) {
                throw new InvalidOrder (this.id + ' createOrder() does not support stop loss/take profit orders on spot markets, only swap markets');
            }
            let quantity = undefined;
            const createMarketBuyOrderRequiresPrice = this.safeValue (this.options, 'createMarketBuyOrderRequiresPrice', true);
            if (createMarketBuyOrderRequiresPrice && isMarketOrder && (side === 'buy')) {
                if (price === undefined) {
                    throw new InvalidOrder (this.id + ' createOrder() requires price argument for market buy orders on spot markets to calculate the total amount to spend (amount * price), alternatively set the createMarketBuyOrderRequiresPrice option to false and pass in the cost to spend into the amount parameter');
                } else {
                    const amountString = this.numberToString (amount);
                    const priceString = this.numberToString (price);
                    const cost = this.parseNumber (Precise.stringMul (amountString, priceString));
                    quantity = this.priceToPrecision (symbol, cost);
                }
            } else {
                quantity = this.amountToPrecision (symbol, amount);
            }
            request['side'] = side;
            if (triggerPrice !== undefined) {
                if (quantity !== undefined) {
                    request['size'] = quantity;
                }
                request['triggerType'] = triggerType;
                request['triggerPrice'] = this.priceToPrecision (symbol, triggerPrice);
                if (price !== undefined) {
                    request['executePrice'] = this.priceToPrecision (symbol, price);
                }
                if (clientOrderId !== undefined) {
                    request['clientOrderId'] = clientOrderId;
                }
            } else if (marginMode !== undefined) {
                request['loanType'] = 'normal';
                if (clientOrderId !== undefined) {
                    request['clientOid'] = clientOrderId;
                }
                if (createMarketBuyOrderRequiresPrice && isMarketOrder && (side === 'buy')) {
                    request['quoteAmount'] = quantity;
                } else {
                    request['baseQuantity'] = quantity;
                }
            } else {
                if (clientOrderId !== undefined) {
                    request['clientOrderId'] = clientOrderId;
                }
                if (quantity !== undefined) {
                    request['quantity'] = quantity;
                }
            }
        } else {
            throw new NotSupported (this.id + ' createOrder() does not support ' + marketType + ' orders');
        }
        return this.extend (request, params);
    }

    async createOrders (orders: OrderRequest[], params = {}) {
        /**
         * @method
         * @name bitget#createOrders
         * @description create a list of trade orders (all orders should be of the same symbol)
         * @see https://bitgetlimited.github.io/apidoc/en/spot/#batch-order
         * @see https://bitgetlimited.github.io/apidoc/en/mix/#batch-order
         * @see https://bitgetlimited.github.io/apidoc/en/margin/#isolated-batch-order
         * @see https://bitgetlimited.github.io/apidoc/en/margin/#cross-batch-order
         * @param {array} orders list of orders to create, each object should contain the parameters required by createOrder, namely symbol, type, side, amount, price and params
         * @param {object} [params] extra parameters specific to the api endpoint
         * @returns {object} an [order structure]{@link https://docs.ccxt.com/#/?id=order-structure}
         */
        await this.loadMarkets ();
        const ordersRequests = [];
        let symbol = undefined;
        let marginMode = undefined;
        for (let i = 0; i < orders.length; i++) {
            const rawOrder = orders[i];
            const marketId = this.safeString (rawOrder, 'symbol');
            if (symbol === undefined) {
                symbol = marketId;
            } else {
                if (symbol !== marketId) {
                    throw new BadRequest (this.id + ' createOrders() requires all orders to have the same symbol');
                }
            }
            const type = this.safeString (rawOrder, 'type');
            const side = this.safeString (rawOrder, 'side');
            const amount = this.safeValue (rawOrder, 'amount');
            const price = this.safeValue (rawOrder, 'price');
            const orderParams = this.safeValue (rawOrder, 'params', {});
            const marginResult = this.handleMarginModeAndParams ('createOrders', orderParams);
            const currentMarginMode = marginResult[0];
            if (currentMarginMode !== undefined) {
                if (marginMode === undefined) {
                    marginMode = currentMarginMode;
                } else {
                    if (marginMode !== currentMarginMode) {
                        throw new BadRequest (this.id + ' createOrders() requires all orders to have the same margin mode (isolated or cross)');
                    }
                }
            }
            const orderRequest = this.createOrderRequest (marketId, type, side, amount, price, orderParams);
            ordersRequests.push (orderRequest);
        }
        const market = this.market (symbol);
        const symbolRequest = (marginMode !== undefined) ? (market['info']['symbolName']) : (market['id']);
        const request = {
            'symbol': symbolRequest,
        };
        let response = undefined;
        if (market['spot']) {
            request['orderList'] = ordersRequests;
        }
        if ((market['swap']) || (market['future'])) {
            request['orderDataList'] = ordersRequests;
            request['marginCoin'] = market['settleId'];
            response = await this.privateMixPostMixV1OrderBatchOrders (request);
        } else if (marginMode === 'isolated') {
            response = await this.privateMarginPostMarginV1IsolatedOrderBatchPlaceOrder (request);
        } else if (marginMode === 'cross') {
            response = await this.privateMarginPostMarginV1CrossOrderBatchPlaceOrder (request);
        } else {
            response = await this.privateSpotPostSpotV1TradeBatchOrders (request);
        }
        //
        // {
        //     "code": "00000",
        //     "data": {
        //       "orderInfo": [
        //         {
        //           "orderId": "1627293504612",
        //           "clientOid": "BITGET#1627293504612"
        //         }
        //       ],
        //       "failure":[
        //         {
        //           "orderId": "1627293504611",
        //           "clientOid": "BITGET#1627293504611",
        //           "errorMsg":"Duplicate clientOid"
        //         }
        //       ]
        //     },
        //     "msg": "success",
        //     "requestTime": 1627293504612
        //   }
        //
        const data = this.safeValue (response, 'data', {});
        const failure = this.safeValue (data, 'failure', []);
        const orderInfo = this.safeValue2 (data, 'orderInfo', 'resultList', []);
        const both = this.arrayConcat (orderInfo, failure);
        return this.parseOrders (both);
    }

    async editOrder (id: string, symbol, type, side, amount = undefined, price = undefined, params = {}) {
        /**
         * @method
         * @name bitget#editOrder
         * @description edit a trade order
         * @see https://bitgetlimited.github.io/apidoc/en/spot/#modify-plan-order
         * @see https://bitgetlimited.github.io/apidoc/en/mix/#modify-plan-order
         * @see https://bitgetlimited.github.io/apidoc/en/mix/#modify-plan-order-tpsl
         * @see https://bitgetlimited.github.io/apidoc/en/mix/#modify-stop-order
         * @param {string} id cancel order id
         * @param {string} symbol unified symbol of the market to create an order in
         * @param {string} type 'market' or 'limit'
         * @param {string} side 'buy' or 'sell'
         * @param {float} amount how much of currency you want to trade in units of base currency
         * @param {float} [price] the price at which the order is to be fullfilled, in units of the base currency, ignored in market orders
         * @param {object} [params] extra parameters specific to the bitget api endpoint
         * @returns {object} an [order structure]{@link https://docs.ccxt.com/#/?id=order-structure}
         */
        await this.loadMarkets ();
        const market = this.market (symbol);
        const [ marketType, query ] = this.handleMarketTypeAndParams ('editOrder', market, params);
        const request = {
            'orderId': id,
            'orderType': type,
        };
        const isMarketOrder = type === 'market';
        const triggerPrice = this.safeValue2 (params, 'stopPrice', 'triggerPrice');
        const isTriggerOrder = triggerPrice !== undefined;
        const stopLossPrice = this.safeValue (params, 'stopLossPrice');
        const isStopLossOrder = stopLossPrice !== undefined;
        const takeProfitPrice = this.safeValue (params, 'takeProfitPrice');
        const isTakeProfitOrder = takeProfitPrice !== undefined;
        const isStopOrder = isStopLossOrder || isTakeProfitOrder;
        if (this.sum (isTriggerOrder, isStopLossOrder, isTakeProfitOrder) > 1) {
            throw new ExchangeError (this.id + ' editOrder() params can only contain one of triggerPrice, stopLossPrice, takeProfitPrice');
        }
        if (!isStopOrder && !isTriggerOrder) {
            throw new InvalidOrder (this.id + ' editOrder() only support plan orders');
        }
        if (triggerPrice !== undefined) {
            // default triggerType to market price for unification
            const triggerType = this.safeString (params, 'triggerType', 'market_price');
            request['triggerType'] = triggerType;
            request['triggerPrice'] = this.priceToPrecision (symbol, triggerPrice);
            request['executePrice'] = this.priceToPrecision (symbol, price);
        }
        const omitted = this.omit (query, [ 'stopPrice', 'triggerType', 'stopLossPrice', 'takeProfitPrice' ]);
        let response = undefined;
        if (marketType === 'spot') {
            if (isStopOrder) {
                throw new InvalidOrder (this.id + ' editOrder() does not support stop orders on spot markets, only swap markets');
            }
            const editMarketBuyOrderRequiresPrice = this.safeValue (this.options, 'editMarketBuyOrderRequiresPrice', true);
            if (editMarketBuyOrderRequiresPrice && isMarketOrder && (side === 'buy')) {
                if (price === undefined) {
                    throw new InvalidOrder (this.id + ' editOrder() requires price argument for market buy orders on spot markets to calculate the total amount to spend (amount * price), alternatively set the editMarketBuyOrderRequiresPrice option to false and pass in the cost to spend into the amount parameter');
                } else {
                    const amountString = this.numberToString (amount);
                    const priceString = this.numberToString (price);
                    const cost = this.parseNumber (Precise.stringMul (amountString, priceString));
                    request['size'] = this.priceToPrecision (symbol, cost);
                }
            } else {
                request['size'] = this.amountToPrecision (symbol, amount);
            }
            response = await this.privateSpotPostSpotV1PlanModifyPlan (this.extend (request, omitted));
        } else {
            request['symbol'] = market['id'];
            request['size'] = this.amountToPrecision (symbol, amount);
            if ((marketType !== 'swap') && (marketType !== 'future')) {
                throw new NotSupported (this.id + ' editOrder() does not support ' + marketType + ' market');
            }
            request['marginCoin'] = market['settleId'];
            if (isStopOrder) {
                if (!isMarketOrder) {
                    throw new ExchangeError (this.id + ' editOrder() bitget stopLoss or takeProfit orders must be market orders');
                }
                if (isStopLossOrder) {
                    request['triggerPrice'] = this.priceToPrecision (symbol, stopLossPrice);
                    request['planType'] = 'loss_plan';
                } else if (isTakeProfitOrder) {
                    request['triggerPrice'] = this.priceToPrecision (symbol, takeProfitPrice);
                    request['planType'] = 'profit_plan';
                }
                response = await this.privateMixPostMixV1PlanModifyTPSLPlan (this.extend (request, omitted));
            } else {
                response = await this.privateMixPostMixV1PlanModifyPlan (this.extend (request, omitted));
            }
        }
        //
        // spot
        //     {
        //         "code": "00000",
        //         "msg": "success",
        //         "requestTime": 1668136575920,
        //         "data": {
        //         "orderId": "974792060738441216",
        //         "clientOrderId": "974792554995224576"
        //         }
        //     }
        //
        const data = this.safeValue (response, 'data');
        return this.parseOrder (data, market);
    }

    async cancelOrder (id: string, symbol: Str = undefined, params = {}) {
        /**
         * @method
         * @name bitget#cancelOrder
         * @description cancels an open order
         * @see https://bitgetlimited.github.io/apidoc/en/spot/#cancel-order
         * @see https://bitgetlimited.github.io/apidoc/en/spot/#cancel-plan-order
         * @see https://bitgetlimited.github.io/apidoc/en/mix/#cancel-order
         * @see https://bitgetlimited.github.io/apidoc/en/mix/#cancel-plan-order-tpsl
         * @see https://bitgetlimited.github.io/apidoc/en/margin/#isolated-cancel-order
         * @see https://bitgetlimited.github.io/apidoc/en/margin/#cross-cancel-order
         * @param {string} id order id
         * @param {string} symbol unified symbol of the market the order was made in
         * @param {object} [params] extra parameters specific to the bitget api endpoint
         * @param {string} [params.marginMode] 'isolated' or 'cross' for spot margin trading
         * @returns {object} An [order structure]{@link https://docs.ccxt.com/#/?id=order-structure}
         */
        if (symbol === undefined) {
            throw new ArgumentsRequired (this.id + ' cancelOrder() requires a symbol argument');
        }
        await this.loadMarkets ();
        const market = this.market (symbol);
        let marketType = undefined;
        let marginMode = undefined;
        let response = undefined;
        [ marketType, params ] = this.handleMarketTypeAndParams ('cancelOrder', market, params);
        [ marginMode, params ] = this.handleMarginModeAndParams ('cancelOrder', params);
        const symbolRequest = (marginMode !== undefined) ? (market['info']['symbolName']) : (market['id']);
        const request = {
            'symbol': symbolRequest,
            'orderId': id,
        };
        const stop = this.safeValue (params, 'stop');
        const planType = this.safeString (params, 'planType');
        params = this.omit (params, [ 'stop', 'planType' ]);
        if ((marketType === 'swap') || (marketType === 'future')) {
            request['marginCoin'] = market['settleId'];
            if (stop) {
                if (planType === undefined) {
                    throw new ArgumentsRequired (this.id + ' cancelOrder() requires a planType parameter for stop orders, either normal_plan, profit_plan or loss_plan');
                }
                request['planType'] = planType;
                response = await this.privateMixPostMixV1PlanCancelPlan (this.extend (request, params));
            } else {
                response = await this.privateMixPostMixV1OrderCancelOrder (this.extend (request, params));
            }
        } else if (marketType === 'spot') {
            if (marginMode !== undefined) {
                if (marginMode === 'isolated') {
                    response = await this.privateMarginPostMarginV1IsolatedOrderCancelOrder (this.extend (request, params));
                } else if (marginMode === 'cross') {
                    response = await this.privateMarginPostMarginV1CrossOrderCancelOrder (this.extend (request, params));
                }
            } else {
                if (stop) {
                    response = await this.privateSpotPostSpotV1PlanCancelPlan (this.extend (request, params));
                } else {
                    response = await this.privateSpotPostSpotV1TradeCancelOrder (this.extend (request, params));
                }
            }
        } else {
            throw new NotSupported (this.id + ' cancelOrder() does not support ' + marketType + ' orders');
        }
        //
        // spot
        //
        //     {
        //         "code": "00000",
        //         "msg": "success",
        //         "requestTime": 1697689270716,
        //         "data": "1098753830701928448"
        //     }
        //
        // isolated margin
        //
        //     {
        //         "code": "00000",
        //         "msg": "success",
        //         "requestTime": 1697688367859,
        //         "data": {
        //             "resultList": [
        //                 {
        //                     "orderId": "1098749943604719616",
        //                     "clientOid": "0ec8d262b3d2436aa651095a745b9b8d"
        //                 }
        //             ],
        //             "failure": []
        //         }
        //     }
        //
        // cross margin
        //
        //     {
        //         "code": "00000",
        //         "msg": "success",
        //         "requestTime": :1697689028972,
        //         "data": {
        //             "resultList": [
        //                 {
        //                     "orderId": "1098751730051067906",
        //                     "clientOid": "ecb50ca373374c5bb814bc724e36b0eb"
        //                 }
        //             ],
        //             "failure": []
        //         }
        //     }
        //
        // swap
        //
        //     {
        //         "code": "00000",
        //         "msg": "success",
        //         "requestTime": 1697690413177,
        //         "data": {
        //             "orderId": "1098758604547850241",
        //             "clientOid": "1098758604585598977"
        //         }
        //     }
        //
        let order = response;
        if ((marketType === 'swap') || (marketType === 'future')) {
            order = this.safeValue (response, 'data', {});
        } else if (marginMode !== undefined) {
            const data = this.safeValue (response, 'data', {});
            const resultList = this.safeValue (data, 'resultList', []);
            order = resultList[0];
        }
        return this.parseOrder (order, market);
    }

    async cancelOrders (ids, symbol: Str = undefined, params = {}) {
        /**
         * @method
         * @name bitget#cancelOrders
         * @description cancel multiple orders
         * @see https://bitgetlimited.github.io/apidoc/en/spot/#cancel-order-in-batch-v2-single-instruments
         * @see https://bitgetlimited.github.io/apidoc/en/mix/#batch-cancel-order
         * @see https://bitgetlimited.github.io/apidoc/en/margin/#isolated-batch-cancel-orders
         * @see https://bitgetlimited.github.io/apidoc/en/margin/#cross-batch-cancel-order
         * @param {string[]} ids order ids
         * @param {string} symbol unified market symbol, default is undefined
         * @param {object} [params] extra parameters specific to the bitget api endpoint
         * @param {string} [params.marginMode] 'isolated' or 'cross' for spot margin trading
         * @returns {object} an list of [order structures]{@link https://docs.ccxt.com/#/?id=order-structure}
         */
        if (symbol === undefined) {
            throw new ArgumentsRequired (this.id + ' cancelOrders() requires a symbol argument');
        }
        await this.loadMarkets ();
        const market = this.market (symbol);
        let type = undefined;
        let marginMode = undefined;
        [ marginMode, params ] = this.handleMarginModeAndParams ('cancelOrders', params);
        [ type, params ] = this.handleMarketTypeAndParams ('cancelOrders', market, params);
        const request = {};
        let response = undefined;
        if (type === 'spot') {
            request['symbol'] = market['info']['symbolName']; // regular id like LTCUSDT_SPBL does not work here
            request['orderIds'] = ids;
            if (marginMode !== undefined) {
                if (marginMode === 'cross') {
                    response = await this.privateMarginPostMarginV1CrossOrderBatchCancelOrder (this.extend (request, params));
                } else {
                    response = await this.privateMarginPostMarginV1IsolatedOrderBatchCancelOrder (this.extend (request, params));
                }
            } else {
                response = await this.privateSpotPostSpotV1TradeCancelBatchOrdersV2 (this.extend (request, params));
            }
        } else {
            request['symbol'] = market['id'];
            request['marginCoin'] = market['quote'];
            request['orderIds'] = ids;
            response = await this.privateMixPostMixV1OrderCancelBatchOrders (this.extend (request, params));
        }
        //
        //     spot
        //
        //     {
        //         "code": "00000",
        //         "msg": "success",
        //         "requestTime": "1680008815965",
        //         "data": {
        //             "resultList": [
        //                 {
        //                     "orderId": "1024598257429823488",
        //                     "clientOrderId": "876493ce-c287-4bfc-9f4a-8b1905881313"
        //                 },
        //             ],
        //             "failed": []
        //         }
        //     }
        //
        //     swap
        //
        //     {
        //         "result":true,
        //         "symbol":"cmt_btcusdt",
        //         "order_ids":[
        //             "258414711",
        //             "478585558"
        //         ],
        //         "fail_infos":[
        //             {
        //                 "order_id":"258414711",
        //                 "err_code":"401",
        //                 "err_msg":""
        //             }
        //         ]
        //     }
        //
        return response;
    }

    async cancelAllOrders (symbol: Str = undefined, params = {}) {
        /**
         * @method
         * @name bitget#cancelAllOrders
         * @description cancel all open orders
         * @see https://bitgetlimited.github.io/apidoc/en/mix/#cancel-all-order
         * @see https://bitgetlimited.github.io/apidoc/en/mix/#cancel-all-trigger-order-tpsl
         * @see https://bitgetlimited.github.io/apidoc/en/margin/#isolated-batch-cancel-orders
         * @see https://bitgetlimited.github.io/apidoc/en/margin/#cross-batch-cancel-order
         * @param {string} symbol unified market symbol
         * @param {object} [params] extra parameters specific to the bitget api endpoint
         * @param {string} [params.marginMode] 'isolated' or 'cross' for spot margin trading
         * @returns {object[]} a list of [order structures]{@link https://docs.ccxt.com/#/?id=order-structure}
         */
        const sandboxMode = this.safeValue (this.options, 'sandboxMode', false);
        await this.loadMarkets ();
        let market = undefined;
        if (symbol !== undefined) {
            market = this.market (symbol);
        }
        let subType = undefined;
        [ subType, params ] = this.handleSubTypeAndParams ('cancelAllOrders', market, params);
        let productType = (subType === 'linear') ? 'UMCBL' : 'DMCBL';
        if (sandboxMode) {
            productType = 'S' + productType;
        }
        let marketType = undefined;
        [ marketType, params ] = this.handleMarketTypeAndParams ('cancelAllOrders', market, params);
        let marginMode = undefined;
        [ marginMode, params ] = this.handleMarginModeAndParams ('cancelAllOrders', params);
        if (marketType === 'spot') {
            if (marginMode === undefined) {
                throw new NotSupported (this.id + ' cancelAllOrders () does not support spot markets, only spot-margin');
            }
            if (symbol === undefined) {
                throw new ArgumentsRequired (this.id + ' cancelAllOrders() requires a symbol argument');
            }
            const spotMarginRequest = {
                'symbol': market['info']['symbolName'], // regular id like LTCUSDT_SPBL does not work here
            };
            if (marginMode === 'cross') {
                return await this.privateMarginPostMarginV1CrossOrderBatchCancelOrder (this.extend (spotMarginRequest, params));
            } else {
                return await this.privateMarginPostMarginV1IsolatedOrderBatchCancelOrder (this.extend (spotMarginRequest, params));
            }
        }
        const request = {
            'productType': productType,
            'marginCoin': this.safeString (market, 'settleId', 'USDT'),
        };
        const stop = this.safeValue2 (params, 'stop', 'trigger');
        const planType = this.safeString (params, 'planType');
        params = this.omit (params, [ 'stop', 'trigger' ]);
        let response = undefined;
        if (stop !== undefined || planType !== undefined) {
            if (planType === undefined) {
                throw new ArgumentsRequired (this.id + ' cancelOrder() requires a planType parameter for stop orders, either normal_plan, profit_plan, loss_plan, pos_profit, pos_loss, moving_plan or track_plan');
            }
            response = await this.privateMixPostMixV1PlanCancelAllPlan (this.extend (request, params));
        } else {
            response = await this.privateMixPostMixV1OrderCancelAllOrders (this.extend (request, params));
        }
        //
        //     {
        //         "code": "00000",
        //         "msg": "success",
        //         "requestTime": 1663312535998,
        //         "data": {
        //             "result": true,
        //             "order_ids": ["954564352813969409"],
        //             "fail_infos": [
        //                 {
        //                     "order_id": "",
        //                     "err_code": "",
        //                     "err_msg": ""
        //                 }
        //             ]
        //         }
        //     }
        //
        return response;
    }

    async fetchOrder (id: string, symbol: Str = undefined, params = {}) {
        /**
         * @method
         * @name bitget#fetchOrder
         * @description fetches information on an order made by the user
         * @see https://bitgetlimited.github.io/apidoc/en/spot/#get-order-details
         * @see https://bitgetlimited.github.io/apidoc/en/mix/#get-order-details
         * @param {string} symbol unified symbol of the market the order was made in
         * @param {object} [params] extra parameters specific to the bitget api endpoint
         * @returns {object} An [order structure]{@link https://docs.ccxt.com/#/?id=order-structure}
         */
        if (symbol === undefined) {
            throw new ArgumentsRequired (this.id + ' fetchOrder() requires a symbol argument');
        }
        await this.loadMarkets ();
        const market = this.market (symbol);
        const [ marketType, query ] = this.handleMarketTypeAndParams ('fetchOrder', market, params);
        const request = {
            'symbol': market['id'],
            'orderId': id,
        };
        let response = undefined;
        if (marketType === 'spot') {
            response = await this.privateSpotPostSpotV1TradeOrderInfo (this.extend (request, query));
        } else if ((marketType === 'swap') || (marketType === 'future')) {
            response = await this.privateMixGetMixV1OrderDetail (this.extend (request, query));
        } else {
            throw new NotSupported (this.id + ' fetchOrder() does not support ' + marketType + ' market');
        }
        // spot
        //     {
        //       "code": "00000",
        //       "msg": "success",
        //       "requestTime": "1645926849436",
        //       "data": [
        //         {
        //           "accountId": "6394957606",
        //           "symbol": "BTCUSDT_SPBL",
        //           "orderId": "881626139738935296",
        //           "clientOrderId": "525890c8-767e-4cd6-8585-38160ed7bb5e",
        //           "price": "38000.000000000000",
        //           "quantity": "0.000700000000",
        //           "orderType": "limit",
        //           "side": "buy",
        //           "status": "new",
        //           "fillPrice": "0.000000000000",
        //           "fillQuantity": "0.000000000000",
        //           "fillTotalAmount": "0.000000000000",
        //           "cTime": "1645921972212"
        //         }
        //       ]
        //     }
        //
        // swap
        //     {
        //       "code": "00000",
        //       "msg": "success",
        //       "requestTime": "1645926587877",
        //       "data": {
        //         "symbol": "BTCUSDT_UMCBL",
        //         "size": "0.001",
        //         "orderId": "881640729145409536",
        //         "clientOid": "881640729204129792",
        //         "filledQty": "0.001",
        //         "fee": "0E-8",
        //         "price": null,
        //         "priceAvg": "38429.50",
        //         "state": "filled",
        //         "side": "open_long",
        //         "timeInForce": "normal",
        //         "totalProfits": "0E-8",
        //         "posSide": "long",
        //         "marginCoin": "USDT",
        //         "filledAmount": "38.4295",
        //         "orderType": "market",
        //         "cTime": "1645925450611",
        //         "uTime": "1645925450746"
        //       }
        //     }
        //
        // response will be string after filled, see: ccxt/ccxt#17900
        if (typeof response === 'string') {
            response = JSON.parse (response);
        }
        const data = this.safeValue (response, 'data');
        const first = this.safeValue (data, 0, data);
        return this.parseOrder (first, market);
    }

    async fetchOpenOrders (symbol: Str = undefined, since: Int = undefined, limit: Int = undefined, params = {}): Promise<Order[]> {
        /**
         * @method
         * @name bitget#fetchOpenOrders
         * @description fetch all unfilled currently open orders
         * @see https://bitgetlimited.github.io/apidoc/en/spot/#get-order-list
         * @see https://bitgetlimited.github.io/apidoc/en/spot/#get-current-plan-orders
         * @see https://bitgetlimited.github.io/apidoc/en/mix/#get-all-open-order
         * @see https://bitgetlimited.github.io/apidoc/en/mix/#get-plan-order-tpsl-list
         * @see https://bitgetlimited.github.io/apidoc/en/mix/#get-open-order
         * @see https://bitgetlimited.github.io/apidoc/en/margin/#isolated-open-orders
         * @see https://bitgetlimited.github.io/apidoc/en/margin/#get-cross-open-orders
         * @param {string} symbol unified market symbol
         * @param {int} [since] the earliest time in ms to fetch open orders for
         * @param {int} [limit] the maximum number of open order structures to retrieve
         * @param {object} [params] extra parameters specific to the bitget api endpoint
         * @returns {Order[]} a list of [order structures]{@link https://docs.ccxt.com/#/?id=order-structure}
         */
        await this.loadMarkets ();
        const request = {};
        let market = undefined;
        let marketType = undefined;
        let marginMode = undefined;
        let response = undefined;
        if (symbol !== undefined) {
            market = this.market (symbol);
            const symbolRequest = (marginMode !== undefined) ? (market['info']['symbolName']) : (market['id']);
            request['symbol'] = symbolRequest;
        }
        [ marketType, params ] = this.handleMarketTypeAndParams ('fetchOpenOrders', market, params);
        [ marginMode, params ] = this.handleMarginModeAndParams ('fetchOpenOrders', params);
        const stop = this.safeValue2 (params, 'stop', 'trigger');
        params = this.omit (params, [ 'stop', 'trigger' ]);
        if (stop) {
            if (symbol === undefined) {
                throw new ArgumentsRequired (this.id + ' fetchOpenOrders() requires a symbol argument');
            }
            if (marketType === 'spot') {
                if (limit !== undefined) {
                    request['pageSize'] = limit;
                }
                response = await this.privateSpotPostSpotV1PlanCurrentPlan (this.extend (request, params));
            } else {
                response = await this.privateMixGetMixV1PlanCurrentPlan (this.extend (request, params));
            }
        } else {
            if (marketType === 'spot') {
                if (marginMode !== undefined) {
                    const clientOrderId = this.safeString2 (params, 'clientOid', 'clientOrderId');
                    const endTime = this.safeIntegerN (params, [ 'endTime', 'until', 'till' ]);
                    params = this.omit (params, [ 'until', 'till', 'clientOrderId' ]);
                    if (clientOrderId !== undefined) {
                        request['clientOid'] = clientOrderId;
                    }
                    if (endTime !== undefined) {
                        request['endTime'] = endTime;
                    }
                    if (since !== undefined) {
                        request['startTime'] = since;
                    }
                    if (limit !== undefined) {
                        request['pageSize'] = limit;
                    }
                    if (marginMode === 'isolated') {
                        response = await this.privateMarginGetMarginV1IsolatedOrderOpenOrders (this.extend (request, params));
                    } else if (marginMode === 'cross') {
                        response = await this.privateMarginGetMarginV1CrossOrderOpenOrders (this.extend (request, params));
                    }
                } else {
                    response = await this.privateSpotPostSpotV1TradeOpenOrders (this.extend (request, params));
                }
            } else {
                if (market === undefined) {
                    let subType = undefined;
                    [ subType, params ] = this.handleSubTypeAndParams ('fetchOpenOrders', undefined, params);
                    let productType = (subType === 'linear') ? 'UMCBL' : 'DMCBL';
                    const sandboxMode = this.safeValue (this.options, 'sandboxMode', false);
                    if (sandboxMode) {
                        productType = 'S' + productType;
                    }
                    request['productType'] = productType;
                    response = await this.privateMixGetMixV1OrderMarginCoinCurrent (this.extend (request, params));
                } else {
                    if (symbol === undefined) {
                        throw new ArgumentsRequired (this.id + ' fetchOpenOrders() requires a symbol argument');
                    }
                    response = await this.privateMixGetMixV1OrderCurrent (this.extend (request, params));
                }
            }
        }
        //
        //  spot
        //     {
        //       "code": "00000",
        //       "msg": "success",
        //       "requestTime": 1645921640193,
        //       "data": [
        //         {
        //           "accountId": "6394957606",
        //           "symbol": "BTCUSDT_SPBL",
        //           "orderId": "881623995442958336",
        //           "clientOrderId": "135335e9-b054-4e43-b00a-499f11d3a5cc",
        //           "price": "39000.000000000000",
        //           "quantity": "0.000700000000",
        //           "orderType": "limit",
        //           "side": "buy",
        //           "status": "new",
        //           "fillPrice": "0.000000000000",
        //           "fillQuantity": "0.000000000000",
        //           "fillTotalAmount": "0.000000000000",
        //           "cTime": "1645921460972"
        //         }
        //       ]
        //     }
        //
        // swap
        //     {
        //       "code": "00000",
        //       "msg": "success",
        //       "requestTime": 1645922324630,
        //       "data": [
        //         {
        //           "symbol": "BTCUSDT_UMCBL",
        //           "size": 0.001,
        //           "orderId": "881627074081226752",
        //           "clientOid": "881627074160918528",
        //           "filledQty": 0,
        //           "fee": 0,
        //           "price": 38000,
        //           "state": "new",
        //           "side": "open_long",
        //           "timeInForce": "normal",
        //           "totalProfits": 0,
        //           "posSide": "long",
        //           "marginCoin": "USDT",
        //           "filledAmount": 0,
        //           "orderType": "limit",
        //           "cTime": "1645922194995",
        //           "uTime": "1645922194995"
        //         }
        //       ]
        //     }
        //
        // stop
        //
        //     {
        //         "code": "00000",
        //         "msg": "success",
        //         "requestTime": 1652745815697,
        //         "data": [
        //             {
        //                 "orderId": "910246821491617792",
        //                 "symbol": "BTCUSDT_UMCBL",
        //                 "marginCoin": "USDT",
        //                 "size": "16",
        //                 "executePrice": "20000",
        //                 "triggerPrice": "24000",
        //                 "status": "not_trigger",
        //                 "orderType": "limit",
        //                 "planType": "normal_plan",
        //                 "side": "open_long",
        //                 "triggerType": "market_price",
        //                 "presetTakeProfitPrice": "0",
        //                 "presetTakeLossPrice": "0",
        //                 "cTime": "1652745674488"
        //             }
        //         ]
        //     }
        //
        // spot plan order
        //
        //     {
        //         "code": "00000",
        //         "msg": "success",
        //         "requestTime": 1668134581006,
        //         "data": {
        //             "nextFlag": false,
        //             "endId": 974792555020390400,
        //             "orderList": [{
        //                 "orderId": "974792555020390400",
        //                 "symbol": "TRXUSDT_SPBL",
        //                 "size": "151",
        //                 "executePrice": "0.041572",
        //                 "triggerPrice": "0.041572",
        //                 "status": "not_trigger",
        //                 "orderType": "limit",
        //                 "side": "buy",
        //                 "triggerType": "fill_price",
        //                 "cTime": "1668134576563"
        //             }]
        //         }
        //     }
        //
        // isolated and cross margin
        //
        //     {
        //         "code": "00000",
        //         "msg": "success",
        //         "requestTime": 1697773997250,
        //         "data": {
        //             "orderList": [
        //                 {
        //                     "symbol": "BTCUSDT",
        //                     "orderType": "limit",
        //                     "source": "WEB",
        //                     "orderId": "1099108898629627904",
        //                     "clientOid": "f9b55416029e4cc2bbbe2f40ac368c38",
        //                     "loanType": "autoLoan",
        //                     "price": "25000",
        //                     "side": "buy",
        //                     "status": "new",
        //                     "baseQuantity": "0.0002",
        //                     "quoteAmount": "5",
        //                     "fillPrice": "0",
        //                     "fillQuantity": "0",
        //                     "fillTotalAmount": "0",
        //                     "ctime": "1697773902588"
        //                 }
        //             ],
        //             "maxId": "1099108898629627904",
        //             "minId": "1099108898629627904"
        //         }
        //     }
        //
        if (typeof response === 'string') {
            response = JSON.parse (response);
        }
        const data = this.safeValue (response, 'data', []);
        if (marginMode !== undefined) {
            const resultList = this.safeValue (data, 'orderList', []);
            return this.parseOrders (resultList, market, since, limit);
        }
        if (!Array.isArray (data)) {
            const result = this.safeValue (data, 'orderList', []);
            return this.addPaginationCursorToResult (data, result) as Order[];
        }
        return this.parseOrders (data, market, since, limit);
    }

    async fetchClosedOrders (symbol: Str = undefined, since: Int = undefined, limit: Int = undefined, params = {}): Promise<Order[]> {
        /**
         * @method
         * @name bitget#fetchClosedOrders
         * @description fetches information on multiple closed orders made by the user
         * @see https://bitgetlimited.github.io/apidoc/en/spot/#get-order-history
         * @see https://bitgetlimited.github.io/apidoc/en/spot/#get-history-plan-orders
         * @see https://bitgetlimited.github.io/apidoc/en/mix/#get-history-orders
         * @see https://bitgetlimited.github.io/apidoc/en/mix/#get-history-plan-orders-tpsl
         * @see https://bitgetlimited.github.io/apidoc/en/margin/#get-isolated-order-history
         * @see https://bitgetlimited.github.io/apidoc/en/margin/#get-cross-order-history
         * @param {string} symbol unified market symbol of the closed orders
         * @param {int} [since] timestamp in ms of the earliest order
         * @param {int} [limit] the max number of closed orders to return
         * @param {object} [params] extra parameters specific to the bitget api endpoint
         * @param {int} [params.until] the latest time in ms to fetch entries for
         * @returns {Order[]} a list of [order structures]{@link https://docs.ccxt.com/#/?id=order-structure}
         */
        await this.loadMarkets ();
        if (symbol === undefined) {
            throw new ArgumentsRequired (this.id + ' fetchClosedOrders() requires a symbol argument');
        }
        const market = this.market (symbol);
        let paginate = false;
        [ paginate, params ] = this.handleOptionAndParams (params, 'fetchClosedOrders', 'paginate');
        if (paginate) {
            const isStop = this.safeValue2 (params, 'stop', 'trigger', false);
            const cursorReceived = (market['spot'] && !isStop) ? 'orderId' : 'endId';
            const cursorSent = (market['spot'] && !isStop) ? 'after' : 'lastEndId';
            return await this.fetchPaginatedCallCursor ('fetchClosedOrders', symbol, since, limit, params, cursorReceived, cursorSent, undefined, 50) as Order[];
        }
        const response = await this.fetchCanceledAndClosedOrders (symbol, since, limit, params);
        const result = [];
        for (let i = 0; i < response.length; i++) {
            const entry = response[i];
            const status = this.parseOrderStatus (this.safeString2 (entry, 'state', 'status'));
            if (status === 'closed') {
                result.push (entry);
            }
        }
        return this.parseOrders (result, market, since, limit);
    }

    async fetchCanceledOrders (symbol: Str = undefined, since: Int = undefined, limit: Int = undefined, params = {}) {
        /**
         * @method
         * @name bitget#fetchCanceledOrders
         * @description fetches information on multiple canceled orders made by the user
         * @see https://bitgetlimited.github.io/apidoc/en/spot/#get-order-history
         * @see https://bitgetlimited.github.io/apidoc/en/spot/#get-history-plan-orders
         * @see https://bitgetlimited.github.io/apidoc/en/mix/#get-history-orders
         * @see https://bitgetlimited.github.io/apidoc/en/mix/#get-history-plan-orders-tpsl
         * @see https://bitgetlimited.github.io/apidoc/en/margin/#get-isolated-order-history
         * @see https://bitgetlimited.github.io/apidoc/en/margin/#get-cross-order-history
         * @param {string} symbol unified market symbol of the canceled orders
         * @param {int} [since] timestamp in ms of the earliest order
         * @param {int} [limit] the max number of canceled orders to return
         * @param {object} [params] extra parameters specific to the bitget api endpoint
         * @param {int} [params.until] the latest time in ms to fetch entries for
         * @returns {object} a list of [order structures]{@link https://docs.ccxt.com/#/?id=order-structure}
         */
        if (symbol === undefined) {
            throw new ArgumentsRequired (this.id + ' fetchCanceledOrders() requires a symbol argument');
        }
        await this.loadMarkets ();
        const market = this.market (symbol);
        let paginate = false;
        [ paginate, params ] = this.handleOptionAndParams (params, 'fetchCanceledOrders', 'paginate');
        if (paginate) {
            const isStop = this.safeValue2 (params, 'stop', 'trigger', false);
            const cursorReceived = (market['spot'] && !isStop) ? 'orderId' : 'endId';
            const cursorSent = (market['spot'] && !isStop) ? 'after' : 'lastEndId';
            return await this.fetchPaginatedCallCursor ('fetchCanceledOrders', symbol, since, limit, params, cursorReceived, cursorSent, undefined, 50) as Order[];
        }
        const response = await this.fetchCanceledAndClosedOrders (symbol, since, limit, params);
        const result = [];
        for (let i = 0; i < response.length; i++) {
            const entry = response[i];
            const status = this.parseOrderStatus (this.safeString2 (entry, 'state', 'status'));
            if (status === 'canceled') {
                result.push (entry);
            }
        }
        return this.parseOrders (result, market, since, limit);
    }

    async fetchCanceledAndClosedOrders (symbol: Str = undefined, since: Int = undefined, limit: Int = undefined, params = {}) {
        await this.loadMarkets ();
        const market = this.market (symbol);
        let marketType = undefined;
        let marginMode = undefined;
        let response = undefined;
        [ marketType, params ] = this.handleMarketTypeAndParams ('fetchCanceledAndClosedOrders', market, params);
        [ marginMode, params ] = this.handleMarginModeAndParams ('fetchCanceledAndClosedOrders', params);
        const symbolRequest = (marginMode !== undefined) ? (market['info']['symbolName']) : (market['id']);
        const request = {
            'symbol': symbolRequest,
        };
        const now = this.milliseconds ();
        const endTime = this.safeIntegerN (params, [ 'endTime', 'until', 'till' ]);
        const stop = this.safeValue (params, 'stop');
        params = this.omit (params, [ 'until', 'till', 'stop' ]);
        if (stop || (marketType === 'swap') || (marketType === 'future')) {
            if (limit === undefined) {
                limit = 100;
            }
            request['pageSize'] = limit;
            if (since === undefined) {
                if (marketType === 'spot') {
                    since = now - 7776000000;
                } else {
                    since = 0;
                }
            }
            request['startTime'] = since;
            if (endTime === undefined) {
                request['endTime'] = this.milliseconds ();
            } else {
                request['endTime'] = endTime;
            }
        }
        if (stop) {
            if (marketType === 'spot') {
                response = await this.privateSpotPostSpotV1PlanHistoryPlan (this.extend (request, params));
            } else {
                response = await this.privateMixGetMixV1PlanHistoryPlan (this.extend (request, params));
            }
        } else {
            if ((marketType === 'swap') || (marketType === 'future')) {
                response = await this.privateMixGetMixV1OrderHistory (this.extend (request, params));
            } else {
                if (marginMode !== undefined) {
                    if (since === undefined) {
                        since = now - 7776000000;
                    }
                    request['startTime'] = since;
                    if (endTime !== undefined) {
                        request['endTime'] = endTime;
                    }
                    if (limit !== undefined) {
                        request['pageSize'] = limit;
                    }
                    if (marginMode === 'isolated') {
                        response = await this.privateMarginGetMarginV1IsolatedOrderHistory (this.extend (request, params));
                    } else if (marginMode === 'cross') {
                        response = await this.privateMarginGetMarginV1CrossOrderHistory (this.extend (request, params));
                    }
                } else {
                    if (limit !== undefined) {
                        request['limit'] = limit;
                    }
                    if (since !== undefined) {
                        request['after'] = since;
                    }
                    if (endTime !== undefined) {
                        params = this.omit (params, 'endTime');
                        request['before'] = endTime;
                    }
                    response = await this.privateSpotPostSpotV1TradeHistory (this.extend (request, params));
                }
            }
        }
        //
        // spot
        //
        //     {
        //         "code": "00000",
        //         "msg": "success",
        //         "requestTime": 1663623237813,
        //         "data": [
        //             {
        //                 "accountId": "7264631750",
        //                 "symbol": "BTCUSDT_SPBL",
        //                 "orderId": "909129926745432064",
        //                 "clientOrderId": "9e12ee3d-6a87-4e68-b1cc-094422d223a5",
        //                 "price": "30001.580000000000",
        //                 "quantity": "0.000600000000",
        //                 "orderType": "limit",
        //                 "side": "sell",
        //                 "status": "full_fill",
        //                 "fillPrice": "30001.580000000000",
        //                 "fillQuantity": "0.000600000000",
        //                 "fillTotalAmount": "18.000948000000",
        //                 "cTime": "1652479386030"
        //             },
        //             ...
        //         ]
        //     }
        //
        // swap
        //
        //     {
        //         "code": "00000",
        //         "msg": "success",
        //         "requestTime": 1663622728935,
        //         "data": {
        //             "nextFlag": false,
        //             "endId": "908510348120305664",
        //             "orderList": [
        //                 {
        //                     "symbol": "BTCUSDT_UMCBL",
        //                     "size": 0.004,
        //                     "orderId": "954568553644306433",
        //                     "clientOid": "954568553677860864",
        //                     "filledQty": 0.000,
        //                     "fee": 0E-8,
        //                     "price": 18000.00,
        //                     "state": "canceled",
        //                     "side": "open_long",
        //                     "timeInForce": "normal",
        //                     "totalProfits": 0E-8,
        //                     "posSide": "long",
        //                     "marginCoin": "USDT",
        //                     "filledAmount": 0.0000,
        //                     "orderType": "limit",
        //                     "leverage": "3",
        //                     "marginMode": "fixed",
        //                     "cTime": "1663312798899",
        //                     "uTime": "1663312809425"
        //                 },
        //                 ...
        //             ]
        //         }
        //     }
        //
        // spot plan order
        //
        //     {
        //         "code": "00000",
        //         "msg": "success",
        //         "requestTime": 1668134626684,
        //         "data": {
        //             "nextFlag": false,
        //             "endId": 974792060738441216,
        //             "orderList": [
        //                 {
        //                 "orderId": "974792060738441216",
        //                 "symbol": "TRXUSDT_SPBL",
        //                 "size": "156",
        //                 "executePrice": "0.041272",
        //                 "triggerPrice": "0.041222",
        //                 "status": "cancel",
        //                 "orderType": "limit",
        //                 "side": "buy",
        //                 "triggerType": "fill_price",
        //                 "cTime": "1668134458717"
        //                 }
        //             ]
        //         }
        //     }
        //
        // swap plan order
        //
        //     {
        //         "code":"00000",
        //         "data":[
        //             {
        //                 "orderId":"803521986049314816",
        //                 "executeOrderId":"84271931884910",
        //                 "symbol":"BTCUSDT_UMCBL",
        //                 "marginCoin":"USDT",
        //                 "size":"1",
        //                 "executePrice":"38923.1",
        //                 "triggerPrice":"45000.3",
        //                 "status":"cancel",
        //                 "orderType":"limit",
        //                 "planType":"normal_plan",
        //                 "side":"open_long",
        //                 "triggerType":"fill_price",
        //                 "presetTakeProfitPrice":"0",
        //                 "presetTakeLossPrice":"0",
        //                 "ctime":"1627300490867"
        //             }
        //         ],
        //         "msg":"success",
        //         "requestTime":1627354109502
        //     }
        //
        // isolated and cross margin
        //
        //     {
        //         "code": "00000",
        //         "msg": "success",
        //         "requestTime": 1697779608818,
        //         "data": {
        //             "orderList": [
        //                 {
        //                     "symbol": "BTCUSDT",
        //                     "orderType": "limit",
        //                     "source": "API",
        //                     "orderId": "1098761451063619584",
        //                     "clientOid": "8d8ac3454ed345fca914c9cd55682121",
        //                     "loanType": "normal",
        //                     "price": "25000",
        //                     "side": "buy",
        //                     "status": "cancelled",
        //                     "baseQuantity": "0.0002",
        //                     "quoteAmount": "0",
        //                     "fillPrice": "0",
        //                     "fillQuantity": "0",
        //                     "fillTotalAmount": "0",
        //                     "ctime": "1697691064614"
        //                 },
        //             ],
        //             "maxId": "1098761451063619584",
        //             "minId": "1098394690472521728"
        //         }
        //     }
        //
        const data = this.safeValue (response, 'data');
        if (data !== undefined) {
            if ('orderList' in data) {
                const orderList = this.safeValue (data, 'orderList');
                if (!orderList) {
                    return [];
                }
                return this.addPaginationCursorToResult (data, orderList);
            } else {
                return this.addPaginationCursorToResult (response, data);
            }
        }
        const parsedData = JSON.parse (response);
        return this.safeValue (parsedData, 'data', []);
    }

    addPaginationCursorToResult (response, data) {
        const endId = this.safeValue (response, 'endId');
        if (endId !== undefined) {
            const dataLength = data.length;
            if (dataLength > 0) {
                const first = data[0];
                const last = data[dataLength - 1];
                first['endId'] = endId;
                last['endId'] = endId;
                data[0] = first;
                data[dataLength - 1] = last;
            }
        }
        return data;
    }

    async fetchLedger (code: Str = undefined, since: Int = undefined, limit: Int = undefined, params = {}) {
        /**
         * @method
         * @name bitget#fetchLedger
         * @see https://bitgetlimited.github.io/apidoc/en/spot/#get-bills
         * @description fetch the history of changes, actions done by the user or operations that altered balance of the user
         * @param {string} code unified currency code, default is undefined
         * @param {int} [since] timestamp in ms of the earliest ledger entry, default is undefined
         * @param {int} [limit] max number of ledger entrys to return, default is undefined
         * @param {object} [params] extra parameters specific to the bitget api endpoint
         * @param {int} [params.until] end tim in ms
         * @param {boolean} [params.paginate] default false, when true will automatically paginate by calling this endpoint multiple times. See in the docs all the [availble parameters](https://github.com/ccxt/ccxt/wiki/Manual#pagination-params)
         * @returns {object} a [ledger structure]{@link https://docs.ccxt.com/#/?id=ledger-structure}
         */
        await this.loadMarkets ();
        let paginate = false;
        [ paginate, params ] = this.handleOptionAndParams (params, 'fetchLedger', 'paginate');
        if (paginate) {
            return await this.fetchPaginatedCallDynamic ('fetchLedger', code, since, limit, params, 500);
        }
        let currency = undefined;
        let request = {};
        if (code !== undefined) {
            currency = this.currency (code);
            request['coinId'] = currency['id'];
        }
        if (since !== undefined) {
            request['before'] = since;
        }
        [ request, params ] = this.handleUntilOption ('after', request, params);
        const response = await this.privateSpotPostSpotV1AccountBills (this.extend (request, params));
        //
        //     {
        //       "code": "00000",
        //       "msg": "success",
        //       "requestTime": "1645929886887",
        //       "data": [
        //         {
        //           "billId": "881626974170554368",
        //           "coinId": "2",
        //           "coinName": "USDT",
        //           "groupType": "transfer",
        //           "bizType": "transfer-out",
        //           "quantity": "-10.00000000",
        //           "balance": "73.36005300",
        //           "fees": "0.00000000",
        //           "cTime": "1645922171146"
        //         }
        //       ]
        //     }
        //
        const data = this.safeValue (response, 'data');
        return this.parseLedger (data, currency, since, limit);
    }

    parseLedgerEntry (item, currency: Currency = undefined) {
        //
        //     {
        //       "billId": "881626974170554368",
        //       "coinId": "2",
        //       "coinName": "USDT",
        //       "groupType": "transfer",
        //       "bizType": "transfer-out",
        //       "quantity": "-10.00000000",
        //       "balance": "73.36005300",
        //       "fees": "0.00000000",
        //       "cTime": "1645922171146"
        //     }
        //
        const id = this.safeString (item, 'billId');
        const currencyId = this.safeString (item, 'coinId');
        const code = this.safeCurrencyCode (currencyId);
        const amount = this.parseNumber (Precise.stringAbs (this.safeString (item, 'quantity')));
        const timestamp = this.safeInteger (item, 'cTime');
        const bizType = this.safeString (item, 'bizType');
        let direction = undefined;
        if (bizType !== undefined && bizType.indexOf ('-') >= 0) {
            const parts = bizType.split ('-');
            direction = parts[1];
        }
        const type = this.safeString (item, 'groupType');
        const fee = this.safeNumber (item, 'fees');
        const after = this.safeNumber (item, 'balance');
        return {
            'info': item,
            'id': id,
            'timestamp': timestamp,
            'datetime': this.iso8601 (timestamp),
            'direction': direction,
            'account': undefined,
            'referenceId': undefined,
            'referenceAccount': undefined,
            'type': type,
            'currency': code,
            'amount': amount,
            'before': undefined,
            'after': after,
            'status': undefined,
            'fee': fee,
        };
    }

    async fetchMyTrades (symbol: Str = undefined, since: Int = undefined, limit: Int = undefined, params = {}) {
        /**
         * @method
         * @name bitget#fetchMyTrades
         * @description fetch all trades made by the user
         * @see https://bitgetlimited.github.io/apidoc/en/spot/#get-transaction-details
         * @see https://bitgetlimited.github.io/apidoc/en/mix/#get-order-fill-detail
         * @see https://bitgetlimited.github.io/apidoc/en/margin/#get-isolated-transaction-details
         * @see https://bitgetlimited.github.io/apidoc/en/margin/#get-cross-order-fills
         * @param {string} symbol unified market symbol
         * @param {int} [since] the earliest time in ms to fetch trades for
         * @param {int} [limit] the maximum number of trades structures to retrieve
         * @param {object} [params] extra parameters specific to the bitget api endpoint
         * @param {int} [params.until] *swap only* the latest time in ms to fetch entries for
         * @param {boolean} [params.paginate] default false, when true will automatically paginate by calling this endpoint multiple times. See in the docs all the [available parameters](https://github.com/ccxt/ccxt/wiki/Manual#pagination-params)
         * @returns {Trade[]} a list of [trade structures]{@link https://docs.ccxt.com/#/?id=trade-structure}
         */
        if (symbol === undefined) {
            throw new ArgumentsRequired (this.id + ' fetchMyTrades() requires a symbol argument');
        }
        await this.loadMarkets ();
        const market = this.market (symbol);
        let paginate = false;
        [ paginate, params ] = this.handleOptionAndParams (params, 'fetchMyTrades', 'paginate');
        if (paginate) {
            if (market['spot']) {
                return await this.fetchPaginatedCallCursor ('fetchMyTrades', symbol, since, limit, params, 'orderId', 'after', undefined, 50) as Trade[];
            } else {
                return await this.fetchPaginatedCallDynamic ('fetchMyTrades', symbol, since, limit, params, 500) as Trade[];
            }
        }
        let response = undefined;
        let marginMode = undefined;
        [ marginMode, params ] = this.handleMarginModeAndParams ('fetchMyTrades', params);
        const symbolRequest = (marginMode !== undefined) ? (market['info']['symbolName']) : (market['id']);
        let request = {
            'symbol': symbolRequest,
        };
        if (market['spot']) {
            if (marginMode !== undefined) {
                [ request, params ] = this.handleUntilOption ('endTime', request, params);
                if (since !== undefined) {
                    request['startTime'] = since;
                } else {
                    const now = this.milliseconds ();
                    request['startTime'] = now - 7776000000;
                }
                if (limit !== undefined) {
                    request['pageSize'] = limit;
                }
                if (marginMode === 'isolated') {
                    response = await this.privateMarginGetMarginV1IsolatedOrderFills (this.extend (request, params));
                } else if (marginMode === 'cross') {
                    response = await this.privateMarginGetMarginV1CrossOrderFills (this.extend (request, params));
                }
            } else {
                [ request, params ] = this.handleUntilOption ('before', request, params);
                if (limit !== undefined) {
                    request['limit'] = limit;
                }
                response = await this.privateSpotPostSpotV1TradeFills (this.extend (request, params));
            }
        } else {
            const orderId = this.safeString (params, 'orderId'); // when order id is not defined, startTime and endTime are required
            if (since !== undefined) {
                request['startTime'] = since;
            } else if (orderId === undefined) {
                request['startTime'] = 0;
            }
            [ request, params ] = this.handleUntilOption ('endTime', request, params);
            if (!('endTime' in request) && (orderId === undefined)) {
                request['endTime'] = this.milliseconds ();
            }
            response = await this.privateMixGetMixV1OrderFills (this.extend (request, params));
        }
        //
        // spot
        //
        //     {
        //         "code": "00000",
        //         "msg": "success",
        //         "requestTime": 1697831543676,
        //         "data": [
        //             {
        //                 "accountId": "7264631750",
        //                 "symbol": "BTCUSDT_SPBL",
        //                 "orderId": "1098394344925597696",
        //                 "fillId": "1098394344974925824",
        //                 "orderType": "market",
        //                 "side": "sell",
        //                 "fillPrice": "28467.68",
        //                 "fillQuantity": "0.0002",
        //                 "fillTotalAmount": "5.693536",
        //                 "feeCcy": "USDT",
        //                 "fees": "-0.005693536",
        //                 "takerMakerFlag": "taker",
        //                 "cTime": "1697603539699"
        //             },
        //         ]
        //     }
        //
        // swap and future
        //
        //     {
        //         "code": "00000",
        //         "msg": "success",
        //         "requestTime": 1697831790948,
        //         "data": [
        //             {
        //                 "tradeId": "1099351653724958721",
        //                 "symbol": "BTCUSDT_UMCBL",
        //                 "orderId": "1099351653682413569",
        //                 "price": "29531.3",
        //                 "sizeQty": "0.001",
        //                 "fee": "-0.01771878",
        //                 "side": "close_long",
        //                 "fillAmount": "29.5313",
        //                 "profit": "0.001",
        //                 "enterPointSource": "WEB",
        //                 "tradeSide": "close_long",
        //                 "holdMode": "double_hold",
        //                 "takerMakerFlag": "taker",
        //                 "cTime": "1697831779891"
        //             },
        //         ]
        //     }
        //
        // isolated and cross margin
        //
        //     {
        //         "code": "00000",
        //         "msg": "success",
        //         "requestTime": 1697832285469,
        //         "data": {
        //             "fills": [
        //                 {
        //                     "orderId": "1099353730455318528",
        //                     "fillId": "1099353730627092481",
        //                     "orderType": "market",
        //                     "side": "sell",
        //                     "fillPrice": "29543.7",
        //                     "fillQuantity": "0.0001",
        //                     "fillTotalAmount": "2.95437",
        //                     "feeCcy": "USDT",
        //                     "fees": "-0.00295437",
        //                     "ctime": "1697832275063"
        //                 },
        //             ],
        //             "minId": "1099353591699161118",
        //             "maxId": "1099353730627092481"
        //         }
        //     }
        //
        const data = this.safeValue (response, 'data');
        if (marginMode !== undefined) {
            const fills = this.safeValue (data, 'fills', []);
            return this.parseTrades (fills, market, since, limit);
        }
        return this.parseTrades (data, market, since, limit);
    }

    async fetchOrderTrades (id: string, symbol: Str = undefined, since: Int = undefined, limit: Int = undefined, params = {}) {
        /**
         * @method
         * @name bitget#fetchOrderTrades
         * @description fetch all the trades made from a single order
         * @see https://bitgetlimited.github.io/apidoc/en/spot/#get-transaction-details
         * @see https://bitgetlimited.github.io/apidoc/en/mix/#get-order-fill-detail
         * @param {string} id order id
         * @param {string} symbol unified market symbol
         * @param {int} [since] the earliest time in ms to fetch trades for
         * @param {int} [limit] the maximum number of trades to retrieve
         * @param {object} [params] extra parameters specific to the bitget api endpoint
         * @returns {object[]} a list of [trade structures]{@link https://docs.ccxt.com/#/?id=trade-structure}
         */
        if (symbol === undefined) {
            throw new ArgumentsRequired (this.id + ' fetchOrderTrades() requires a symbol argument');
        }
        await this.loadMarkets ();
        const market = this.market (symbol);
        const [ marketType, query ] = this.handleMarketTypeAndParams ('fetchOrderTrades', market, params);
        const request = {
            'symbol': market['id'],
            'orderId': id,
        };
        let response = undefined;
        if (marketType === 'spot') {
            response = await this.privateSpotPostSpotV1TradeFills (this.extend (request, query));
        } else if ((marketType === 'swap') || (marketType === 'future')) {
            response = await this.privateMixGetMixV1OrderFills (this.extend (request, query));
        } else {
            throw new NotSupported (this.id + ' fetchOrderTrades() does not support ' + marketType + ' market');
        }
        // spot
        //
        // swap
        //     {
        //       "code": "00000",
        //       "msg": "success",
        //       "requestTime": 1645927862710,
        //       "data": [
        //         {
        //           "tradeId": "881640729552281602",
        //           "symbol": "BTCUSDT_UMCBL",
        //           "orderId": "881640729145409536",
        //           "price": "38429.50",
        //           "sizeQty": "0.001",
        //           "fee": "0",
        //           "side": "open_long",
        //           "fillAmount": "38.4295",
        //           "profit": "0",
        //           "cTime": "1645925450694"
        //         }
        //       ]
        //     }
        //
        const data = this.safeValue (response, 'data');
        return this.parseTrades (data, market, since, limit);
    }

    async fetchPosition (symbol: string, params = {}) {
        /**
         * @method
         * @name bitget#fetchPosition
         * @description fetch data on a single open contract trade position
         * @see https://bitgetlimited.github.io/apidoc/en/mix/#get-symbol-position-v2
         * @param {string} symbol unified market symbol of the market the position is held in, default is undefined
         * @param {object} [params] extra parameters specific to the bitget api endpoint
         * @returns {object} a [position structure]{@link https://docs.ccxt.com/#/?id=position-structure}
         */
        await this.loadMarkets ();
        const market = this.market (symbol);
        const request = {
            'symbol': market['id'],
            'marginCoin': market['settleId'],
        };
        const response = await this.privateMixGetMixV1PositionSinglePositionV2 (this.extend (request, params));
        //
        //     {
        //       "code": "00000",
        //       "msg": "success",
        //       "requestTime": "1645933957584",
        //       "data": [
        //         {
        //           "marginCoin": "USDT",
        //           "symbol": "BTCUSDT_UMCBL",
        //           "holdSide": "long",
        //           "openDelegateCount": "0",
        //           "margin": "1.921475",
        //           "available": "0.001",
        //           "locked": "0",
        //           "total": "0.001",
        //           "leverage": "20",
        //           "achievedProfits": "0",
        //           "averageOpenPrice": "38429.5",
        //           "marginMode": "fixed",
        //           "holdMode": "double_hold",
        //           "unrealizedPL": "0.1634",
        //           "liquidationPrice": "0",
        //           "keepMarginRate": "0.004",
        //           "cTime": "1645922194988"
        //         }
        //       ]
        //     }
        //
        const data = this.safeValue (response, 'data', []);
        const first = this.safeValue (data, 0, {});
        const position = this.parsePosition (first, market);
        return position;
    }

    async fetchPositions (symbols: Strings = undefined, params = {}) {
        /**
         * @method
         * @name bitget#fetchPositions
         * @description fetch all open positions
         * @see https://bitgetlimited.github.io/apidoc/en/mix/#get-all-position-v2
         * @see https://bitgetlimited.github.io/apidoc/en/mix/#get-history-position
         * @param {string[]|undefined} symbols list of unified market symbols
         * @param {object} [params] extra parameters specific to the bitget api endpoint
         * @returns {object[]} a list of [position structure]{@link https://docs.ccxt.com/#/?id=position-structure}
         */
        const sandboxMode = this.safeValue (this.options, 'sandboxMode', false);
        await this.loadMarkets ();
        const fetchPositionsOptions = this.safeValue (this.options, 'fetchPositions', {});
        const method = this.safeString (fetchPositionsOptions, 'method', 'privateMixGetMixV1PositionAllPositionV2');
        let market = undefined;
        if (symbols !== undefined) {
            const first = this.safeString (symbols, 0);
            market = this.market (first);
        }
        let subType = undefined;
        [ subType, params ] = this.handleSubTypeAndParams ('fetchPositions', market, params);
        let productType = (subType === 'linear') ? 'UMCBL' : 'DMCBL';
        if (sandboxMode) {
            productType = 'S' + productType;
        }
        const request = {
            'productType': productType,
        };
        if (method === 'privateMixGetMixV1PositionHistoryPosition') {
            // endTime and startTime mandatory
            let since = this.safeInteger2 (params, 'startTime', 'since');
            if (since === undefined) {
                since = this.milliseconds () - 7689600000; // 3 months ago
            }
            request['startTime'] = since;
            let until = this.safeInteger2 (params, 'endTime', 'until');
            if (until === undefined) {
                until = this.milliseconds ();
            }
            request['endTime'] = until;
        }
        let response = undefined;
        let isHistory = false;
        if (method === 'privateMixGetMixV1PositionAllPositionV2') {
            response = await this.privateMixGetMixV1PositionAllPositionV2 (this.extend (request, params));
        } else {
            isHistory = true;
            response = await this.privateMixGetMixV1PositionHistoryPosition (this.extend (request, params));
        }
        //
        //     {
        //       "code": "00000",
        //       "msg": "success",
        //       "requestTime": "1645933905060",
        //       "data": [
        //         {
        //           "marginCoin": "USDT",
        //           "symbol": "BTCUSDT_UMCBL",
        //           "holdSide": "long",
        //           "openDelegateCount": "0",
        //           "margin": "1.921475",
        //           "available": "0.001",
        //           "locked": "0",
        //           "total": "0.001",
        //           "leverage": "20",
        //           "achievedProfits": "0",
        //           "averageOpenPrice": "38429.5",
        //           "marginMode": "fixed",
        //           "holdMode": "double_hold",
        //           "unrealizedPL": "0.14869",
        //           "liquidationPrice": "0",
        //           "keepMarginRate": "0.004",
        //           "cTime": "1645922194988"
        //         }
        //       ]
        //     }
        //     {
        //         "code": "00000",
        //         "msg": "success",
        //         "requestTime": 0,
        //         "data": {
        //           "list": [
        //             {
        //               "symbol": "ETHUSDT_UMCBL",
        //               "marginCoin": "USDT",
        //               "holdSide": "short",
        //               "openAvgPrice": "1206.7",
        //               "closeAvgPrice": "1206.8",
        //               "marginMode": "fixed",
        //               "openTotalPos": "1.15",
        //               "closeTotalPos": "1.15",
        //               "pnl": "-0.11",
        //               "netProfit": "-1.780315",
        //               "totalFunding": "0",
        //               "openFee": "-0.83",
        //               "closeFee": "-0.83",
        //               "ctime": "1689300233897",
        //               "utime": "1689300238205"
        //             }
        //           ],
        //           "endId": "1062308959580516352"
        //         }
        //       }
        //
        let position = [];
        if (!isHistory) {
            position = this.safeValue (response, 'data', []);
        } else {
            const data = this.safeValue (response, 'data', {});
            position = this.safeValue (data, 'list', []);
        }
        const result = [];
        for (let i = 0; i < position.length; i++) {
            result.push (this.parsePosition (position[i]));
        }
        symbols = this.marketSymbols (symbols);
        return this.filterByArrayPositions (result, 'symbol', symbols, false);
    }

    parsePosition (position, market: Market = undefined) {
        //
        //     {
        //         "marginCoin": "USDT",
        //         "symbol": "BTCUSDT_UMCBL",
        //         "holdSide": "long",
        //         "openDelegateCount": "0",
        //         "margin": "1.921475",
        //         "available": "0.001",
        //         "locked": "0",
        //         "total": "0.001",
        //         "leverage": "20",
        //         "achievedProfits": "0",
        //         "averageOpenPrice": "38429.5",
        //         "marginMode": "fixed",
        //         "holdMode": "double_hold",
        //         "unrealizedPL": "0.14869",
        //         "liquidationPrice": "0",
        //         "keepMarginRate": "0.004",
        //         "cTime": "1645922194988"
        //     }
        //
        // history
        //
        //     {
        //       "symbol": "ETHUSDT_UMCBL",
        //       "marginCoin": "USDT",
        //       "holdSide": "short",
        //       "openAvgPrice": "1206.7",
        //       "closeAvgPrice": "1206.8",
        //       "marginMode": "fixed",
        //       "openTotalPos": "1.15",
        //       "closeTotalPos": "1.15",
        //       "pnl": "-0.11",
        //       "netProfit": "-1.780315",
        //       "totalFunding": "0",
        //       "openFee": "-0.83",
        //       "closeFee": "-0.83",
        //       "ctime": "1689300233897",
        //       "utime": "1689300238205"
        //     }
        //
        const marketId = this.safeString (position, 'symbol');
        market = this.safeMarket (marketId, market);
        const symbol = market['symbol'];
        const timestamp = this.safeInteger2 (position, 'cTime', 'ctime');
        let marginMode = this.safeString (position, 'marginMode');
        let collateral = undefined;
        let initialMargin = undefined;
        const unrealizedPnl = this.safeString (position, 'unrealizedPL');
        const rawCollateral = this.safeString (position, 'margin');
        if (marginMode === 'fixed') {
            marginMode = 'isolated';
            collateral = Precise.stringAdd (rawCollateral, unrealizedPnl);
        } else if (marginMode === 'crossed') {
            marginMode = 'cross';
            initialMargin = rawCollateral;
        }
        const holdMode = this.safeString (position, 'holdMode');
        let hedged = undefined;
        if (holdMode === 'double_hold') {
            hedged = true;
        } else if (holdMode === 'single_hold') {
            hedged = false;
        }
        const side = this.safeString (position, 'holdSide');
        const leverage = this.safeString (position, 'leverage');
        const contractSizeNumber = this.safeValue (market, 'contractSize');
        const contractSize = this.numberToString (contractSizeNumber);
        const baseAmount = this.safeString (position, 'total');
        const entryPrice = this.safeString2 (position, 'averageOpenPrice', 'openAvgPrice');
        const maintenanceMarginPercentage = this.safeString (position, 'keepMarginRate');
        const openNotional = Precise.stringMul (entryPrice, baseAmount);
        if (initialMargin === undefined) {
            initialMargin = Precise.stringDiv (openNotional, leverage);
        }
        let contracts = this.parseNumber (Precise.stringDiv (baseAmount, contractSize));
        if (contracts === undefined) {
            contracts = this.safeNumber (position, 'closeTotalPos');
        }
        const markPrice = this.safeString (position, 'marketPrice');
        const notional = Precise.stringMul (baseAmount, markPrice);
        const initialMarginPercentage = Precise.stringDiv (initialMargin, notional);
        let liquidationPrice = this.parseNumber (this.omitZero (this.safeString (position, 'liquidationPrice')));
        const calcTakerFeeRate = '0.0006';
        const calcTakerFeeMult = '0.9994';
        if ((liquidationPrice === undefined) && (marginMode === 'isolated') && Precise.stringGt (baseAmount, '0')) {
            let signedMargin = Precise.stringDiv (rawCollateral, baseAmount);
            let signedMmp = maintenanceMarginPercentage;
            if (side === 'short') {
                signedMargin = Precise.stringNeg (signedMargin);
                signedMmp = Precise.stringNeg (signedMmp);
            }
            let mmrMinusOne = Precise.stringSub ('1', signedMmp);
            let numerator = Precise.stringSub (entryPrice, signedMargin);
            if (side === 'long') {
                mmrMinusOne = Precise.stringMul (mmrMinusOne, calcTakerFeeMult);
            } else {
                numerator = Precise.stringMul (numerator, calcTakerFeeMult);
            }
            liquidationPrice = this.parseNumber (Precise.stringDiv (numerator, mmrMinusOne));
        }
        const feeToClose = Precise.stringMul (notional, calcTakerFeeRate);
        const maintenanceMargin = Precise.stringAdd (Precise.stringMul (maintenanceMarginPercentage, notional), feeToClose);
        const marginRatio = Precise.stringDiv (maintenanceMargin, collateral);
        const percentage = Precise.stringMul (Precise.stringDiv (unrealizedPnl, initialMargin, 4), '100');
        return this.safePosition ({
            'info': position,
            'id': undefined,
            'symbol': symbol,
            'notional': this.parseNumber (notional),
            'marginMode': marginMode,
            'liquidationPrice': liquidationPrice,
            'entryPrice': this.parseNumber (entryPrice),
            'unrealizedPnl': this.parseNumber (unrealizedPnl),
            'realizedPnl': this.safeNumber (position, 'pnl'),
            'percentage': this.parseNumber (percentage),
            'contracts': contracts,
            'contractSize': contractSizeNumber,
            'markPrice': this.parseNumber (markPrice),
            'lastPrice': this.safeNumber (position, 'closeAvgPrice'),
            'side': side,
            'hedged': hedged,
            'timestamp': timestamp,
            'datetime': this.iso8601 (timestamp),
            'lastUpdateTimestamp': this.safeInteger (position, 'utime'),
            'maintenanceMargin': this.parseNumber (maintenanceMargin),
            'maintenanceMarginPercentage': this.parseNumber (maintenanceMarginPercentage),
            'collateral': this.parseNumber (collateral),
            'initialMargin': this.parseNumber (initialMargin),
            'initialMarginPercentage': this.parseNumber (initialMarginPercentage),
            'leverage': this.parseNumber (leverage),
            'marginRatio': this.parseNumber (marginRatio),
            'stopLossPrice': undefined,
            'takeProfitPrice': undefined,
        });
    }

    async fetchFundingRateHistory (symbol: Str = undefined, since: Int = undefined, limit: Int = undefined, params = {}) {
        /**
         * @method
         * @name bitget#fetchFundingRateHistory
         * @see https://bitgetlimited.github.io/apidoc/en/mix/#get-history-funding-rate
         * @description fetches historical funding rate prices
         * @param {string} symbol unified symbol of the market to fetch the funding rate history for
         * @param {int} [since] timestamp in ms of the earliest funding rate to fetch
         * @param {int} [limit] the maximum amount of [funding rate structures]{@link https://docs.ccxt.com/#/?id=funding-rate-history-structure} to fetch
         * @param {object} [params] extra parameters specific to the bitget api endpoint
         * @param {boolean} [params.paginate] default false, when true will automatically paginate by calling this endpoint multiple times. See in the docs all the [availble parameters](https://github.com/ccxt/ccxt/wiki/Manual#pagination-params)
         * @returns {object[]} a list of [funding rate structures]{@link https://docs.ccxt.com/#/?id=funding-rate-history-structure}
         */
        if (symbol === undefined) {
            throw new ArgumentsRequired (this.id + ' fetchFundingRateHistory() requires a symbol argument');
        }
        await this.loadMarkets ();
        let paginate = false;
        [ paginate, params ] = this.handleOptionAndParams (params, 'fetchFundingRateHistory', 'paginate');
        if (paginate) {
            return await this.fetchPaginatedCallIncremental ('fetchFundingRateHistory', symbol, since, limit, params, 'pageNo', 50) as FundingRateHistory[];
        }
        const market = this.market (symbol);
        const request = {
            'symbol': market['id'],
            // 'pageSize': limit, // default 20
            // 'pageNo': 1,
            // 'nextPage': false,
        };
        if (limit !== undefined) {
            request['pageSize'] = limit;
        }
        request['nextPage'] = true;
        const response = await this.publicMixGetMixV1MarketHistoryFundRate (this.extend (request, params));
        //
        //     {
        //         "code": "00000",
        //         "msg": "success",
        //         "requestTime": 1652406728393,
        //         "data": [
        //             {
        //                 "symbol": "BTCUSDT",
        //                 "fundingRate": "-0.0003",
        //                 "settleTime": "1652396400000"
        //             },
        //         ]
        //     }
        //
        const data = this.safeValue (response, 'data', []);
        const rates = [];
        for (let i = 0; i < data.length; i++) {
            const entry = data[i];
            const marketId = this.safeString (entry, 'symbol');
            const symbolInner = this.safeSymbol (marketId, market);
            const timestamp = this.safeInteger (entry, 'settleTime');
            rates.push ({
                'info': entry,
                'symbol': symbolInner,
                'fundingRate': this.safeNumber (entry, 'fundingRate'),
                'timestamp': timestamp,
                'datetime': this.iso8601 (timestamp),
            });
        }
        const sorted = this.sortBy (rates, 'timestamp');
        return this.filterBySymbolSinceLimit (sorted, market['symbol'], since, limit) as FundingRateHistory[];
    }

    async fetchFundingRate (symbol: string, params = {}) {
        /**
         * @method
         * @name bitget#fetchFundingRate
         * @description fetch the current funding rate
         * @see https://bitgetlimited.github.io/apidoc/en/mix/#get-current-funding-rate
         * @param {string} symbol unified market symbol
         * @param {object} [params] extra parameters specific to the bitget api endpoint
         * @returns {object} a [funding rate structure]{@link https://docs.ccxt.com/#/?id=funding-rate-structure}
         */
        await this.loadMarkets ();
        const market = this.market (symbol);
        if (!market['swap']) {
            throw new BadSymbol (this.id + ' fetchFundingRate() supports swap contracts only');
        }
        const request = {
            'symbol': market['id'],
        };
        const response = await this.publicMixGetMixV1MarketCurrentFundRate (this.extend (request, params));
        //
        //     {
        //         "code": "00000",
        //         "msg": "success",
        //         "requestTime": 1652401684275,
        //         "data": {
        //             "symbol": "BTCUSDT_UMCBL",
        //             "fundingRate": "-0.000182"
        //         }
        //     }
        //
        const data = this.safeValue (response, 'data', {});
        return this.parseFundingRate (data, market);
    }

    parseFundingRate (contract, market: Market = undefined) {
        //
        //     {
        //         "symbol": "BTCUSDT_UMCBL",
        //         "fundingRate": "-0.000182"
        //     }
        //
        const marketId = this.safeString (contract, 'symbol');
        const symbol = this.safeSymbol (marketId, market);
        return {
            'info': contract,
            'symbol': symbol,
            'markPrice': undefined,
            'indexPrice': undefined,
            'interestRate': undefined,
            'estimatedSettlePrice': undefined,
            'timestamp': undefined,
            'datetime': undefined,
            'fundingRate': this.safeNumber (contract, 'fundingRate'),
            'fundingTimestamp': undefined,
            'fundingDatetime': undefined,
            'nextFundingRate': undefined,
            'nextFundingTimestamp': undefined,
            'nextFundingDatetime': undefined,
            'previousFundingRate': undefined,
            'previousFundingTimestamp': undefined,
            'previousFundingDatetime': undefined,
        };
    }

    async fetchFundingHistory (symbol: Str = undefined, since: Int = undefined, limit: Int = undefined, params = {}) {
        /**
         * @method
         * @name bitget#fetchFundingHistory
         * @description fetch the funding history
         * @see https://bitgetlimited.github.io/apidoc/en/mix/#get-account-bill
         * @param {string} symbol unified market symbol
         * @param {int} [since] the starting timestamp in milliseconds
         * @param {int} [limit] the number of entries to return
         * @param {object} [params] extra parameters specific to the bitget api endpoint
         * @returns {object[]} a list of [funding history structures]{@link https://docs.ccxt.com/#/?id=funding-history-structure}
         */
        await this.loadMarkets ();
        if (symbol === undefined) {
            throw new ArgumentsRequired (this.id + ' fetchFundingHistory() requires a symbol argument');
        }
        const market = this.market (symbol);
        if (!market['swap']) {
            throw new BadSymbol (this.id + ' fetchFundingHistory() supports swap contracts only');
        }
        if (since === undefined) {
            since = this.milliseconds () - 31556952000; // 1 year
        }
        const request = {
            'symbol': market['id'],
            'marginCoin': market['quoteId'],
            'startTime': since,
            'endTime': this.milliseconds (),
        };
        if (limit !== undefined) {
            request['pageSize'] = limit;
        }
        const response = await this.privateMixGetMixV1AccountAccountBill (this.extend (request, params));
        //
        //    {
        //        "code": "00000",
        //        "msg": "success",
        //        "data": {
        //            "result": [
        //                {
        //                    "id": "892962903462432768",
        //                    "symbol": "ETHUSDT_UMCBL",
        //                    "marginCoin": "USDT",
        //                    "amount": "0",
        //                    "fee": "-0.1765104",
        //                    "feeByCoupon": "",
        //                    "feeCoin": "USDT",
        //                    "business": "contract_settle_fee",
        //                    "cTime": "1648624867354"
        //                }
        //            ],
        //            "endId": "885353495773458432",
        //            "nextFlag": false,
        //            "preFlag": false
        //    }
        //
        const data = this.safeValue (response, 'data', {});
        const result = this.safeValue (data, 'result', []);
        return this.parseFundingHistories (result, market, since, limit);
    }

    parseFundingHistory (contract, market: Market = undefined) {
        //
        //     {
        //         "id": "892962903462432768",
        //         "symbol": "ETHUSDT_UMCBL",
        //         "marginCoin": "USDT",
        //         "amount": "0",
        //         "fee": "-0.1765104",
        //         "feeByCoupon": "",
        //         "feeCoin": "USDT",
        //         "business": "contract_settle_fee",
        //         "cTime": "1648624867354"
        //     }
        //
        const marketId = this.safeString (contract, 'symbol');
        const symbol = this.safeSymbol (marketId, market, undefined, 'swap');
        const currencyId = this.safeString (contract, 'marginCoin');
        const code = this.safeCurrencyCode (currencyId);
        const amount = this.safeNumber (contract, 'amount');
        const timestamp = this.safeInteger (contract, 'cTime');
        const id = this.safeString (contract, 'id');
        return {
            'info': contract,
            'symbol': symbol,
            'timestamp': timestamp,
            'datetime': this.iso8601 (timestamp),
            'code': code,
            'amount': amount,
            'id': id,
        };
    }

    parseFundingHistories (contracts, market = undefined, since: Int = undefined, limit: Int = undefined): FundingHistory[] {
        const result = [];
        for (let i = 0; i < contracts.length; i++) {
            const contract = contracts[i];
            const business = this.safeString (contract, 'business');
            if (business !== 'contract_settle_fee') {
                continue;
            }
            result.push (this.parseFundingHistory (contract, market));
        }
        const sorted = this.sortBy (result, 'timestamp');
        return this.filterBySinceLimit (sorted, since, limit);
    }

    async modifyMarginHelper (symbol: string, amount, type, params = {}) {
        await this.loadMarkets ();
        const holdSide = this.safeString (params, 'holdSide');
        const market = this.market (symbol);
        const marginCoin = (market['linear']) ? market['quote'] : market['base'];
        const request = {
            'symbol': market['id'],
            'marginCoin': marginCoin,
            'amount': this.amountToPrecision (symbol, amount), // positive value for adding margin, negative for reducing
            'holdSide': holdSide, // long or short
        };
        params = this.omit (params, 'holdSide');
        const response = await this.privateMixPostMixV1AccountSetMargin (this.extend (request, params));
        //
        //     {
        //         "code": "00000",
        //         "msg": "success",
        //         "requestTime": 1652483636792,
        //         "data": {
        //             "result": true
        //         }
        //     }
        //
        return this.extend (this.parseMarginModification (response, market), {
            'amount': this.parseNumber (amount),
            'type': type,
        });
    }

    parseMarginModification (data, market: Market = undefined) {
        const errorCode = this.safeString (data, 'code');
        const status = (errorCode === '00000') ? 'ok' : 'failed';
        const code = (market['linear']) ? market['quote'] : market['base'];
        return {
            'info': data,
            'type': undefined,
            'amount': undefined,
            'code': code,
            'symbol': market['symbol'],
            'status': status,
        };
    }

    async reduceMargin (symbol: string, amount, params = {}) {
        /**
         * @method
         * @name bitget#reduceMargin
         * @description remove margin from a position
         * @see https://bitgetlimited.github.io/apidoc/en/mix/#change-margin
         * @param {string} symbol unified market symbol
         * @param {float} amount the amount of margin to remove
         * @param {object} [params] extra parameters specific to the bitget api endpoint
         * @returns {object} a [margin structure]{@link https://docs.ccxt.com/#/?id=reduce-margin-structure}
         */
        if (amount > 0) {
            throw new BadRequest (this.id + ' reduceMargin() amount parameter must be a negative value');
        }
        const holdSide = this.safeString (params, 'holdSide');
        if (holdSide === undefined) {
            throw new ArgumentsRequired (this.id + ' reduceMargin() requires a holdSide parameter, either long or short');
        }
        return await this.modifyMarginHelper (symbol, amount, 'reduce', params);
    }

    async addMargin (symbol: string, amount, params = {}) {
        /**
         * @method
         * @name bitget#addMargin
         * @description add margin
         * @see https://bitgetlimited.github.io/apidoc/en/mix/#change-margin
         * @param {string} symbol unified market symbol
         * @param {float} amount amount of margin to add
         * @param {object} [params] extra parameters specific to the bitget api endpoint
         * @returns {object} a [margin structure]{@link https://docs.ccxt.com/#/?id=add-margin-structure}
         */
        const holdSide = this.safeString (params, 'holdSide');
        if (holdSide === undefined) {
            throw new ArgumentsRequired (this.id + ' addMargin() requires a holdSide parameter, either long or short');
        }
        return await this.modifyMarginHelper (symbol, amount, 'add', params);
    }

    async fetchLeverage (symbol: string, params = {}) {
        /**
         * @method
         * @name bitget#fetchLeverage
         * @description fetch the set leverage for a market
         * @see https://bitgetlimited.github.io/apidoc/en/mix/#get-single-account
         * @param {string} symbol unified market symbol
         * @param {object} [params] extra parameters specific to the bitget api endpoint
         * @returns {object} a [leverage structure]{@link https://docs.ccxt.com/#/?id=leverage-structure}
         */
        await this.loadMarkets ();
        const market = this.market (symbol);
        const request = {
            'symbol': market['id'],
            'marginCoin': market['settleId'],
        };
        const response = await this.privateMixGetMixV1AccountAccount (this.extend (request, params));
        //
        //     {
        //         "code": "00000",
        //         "msg": "success",
        //         "requestTime": 0,
        //         "data": {
        //             "marginCoin": "SUSDT",
        //             "locked": "0",
        //             "available": "3000",
        //             "crossMaxAvailable": "3000",
        //             "fixedMaxAvailable": "3000",
        //             "maxTransferOut": "3000",
        //             "equity": "3000",
        //             "usdtEquity": "3000",
        //             "btcEquity": "0.12217217236",
        //             "crossRiskRate": "0",
        //             "crossMarginLeverage": 20,
        //             "fixedLongLeverage": 40,
        //             "fixedShortLeverage": 10,
        //             "marginMode": "fixed",
        //             "holdMode": "double_hold",
        //             "unrealizedPL": null,
        //             "bonus": "0"
        //         }
        //     }
        //
        return response;
    }

    async setLeverage (leverage, symbol: Str = undefined, params = {}) {
        /**
         * @method
         * @name bitget#setLeverage
         * @description set the level of leverage for a market
         * @see https://bitgetlimited.github.io/apidoc/en/mix/#change-leverage
         * @param {float} leverage the rate of leverage
         * @param {string} symbol unified market symbol
         * @param {object} [params] extra parameters specific to the bitget api endpoint
         * @returns {object} response from the exchange
         */
        if (symbol === undefined) {
            throw new ArgumentsRequired (this.id + ' setLeverage() requires a symbol argument');
        }
        await this.loadMarkets ();
        const market = this.market (symbol);
        const request = {
            'symbol': market['id'],
            'marginCoin': market['settleId'],
            'leverage': leverage,
            // 'holdSide': 'long',
        };
        return await this.privateMixPostMixV1AccountSetLeverage (this.extend (request, params));
    }

    async setMarginMode (marginMode, symbol: Str = undefined, params = {}) {
        /**
         * @method
         * @name bitget#setMarginMode
         * @description set margin mode to 'cross' or 'isolated'
         * @see https://bitgetlimited.github.io/apidoc/en/mix/#change-margin-mode
         * @param {string} marginMode 'cross' or 'isolated'
         * @param {string} symbol unified market symbol
         * @param {object} [params] extra parameters specific to the bitget api endpoint
         * @returns {object} response from the exchange
         */
        if (symbol === undefined) {
            throw new ArgumentsRequired (this.id + ' setMarginMode() requires a symbol argument');
        }
        marginMode = marginMode.toLowerCase ();
        if (marginMode === 'isolated') {
            marginMode = 'fixed';
        }
        if (marginMode === 'cross') {
            marginMode = 'crossed';
        }
        if ((marginMode !== 'fixed') && (marginMode !== 'crossed')) {
            throw new ArgumentsRequired (this.id + ' setMarginMode() marginMode must be either fixed (isolated) or crossed (cross)');
        }
        await this.loadMarkets ();
        const market = this.market (symbol);
        const request = {
            'symbol': market['id'],
            'marginCoin': market['settleId'],
            'marginMode': marginMode,
        };
        return await this.privateMixPostMixV1AccountSetMarginMode (this.extend (request, params));
    }

    async setPositionMode (hedged, symbol: Str = undefined, params = {}) {
        /**
         * @method
         * @name bitget#setPositionMode
         * @description set hedged to true or false for a market
         * @see https://bitgetlimited.github.io/apidoc/en/mix/#change-hold-mode
         * @param {bool} hedged set to true to use dualSidePosition
         * @param {string} symbol not used by bitget setPositionMode ()
         * @param {object} [params] extra parameters specific to the bitget api endpoint
         * @returns {object} response from the exchange
         *
         */
        await this.loadMarkets ();
        const sandboxMode = this.safeValue (this.options, 'sandboxMode', false);
        const holdMode = hedged ? 'double_hold' : 'single_hold';
        const request = {
            'holdMode': holdMode,
        };
        let subType = undefined;
        let market = undefined;
        if (symbol !== undefined) {
            market = this.market (symbol);
        }
        [ subType, params ] = this.handleSubTypeAndParams ('setPositionMode', market, params);
        let productType = (subType === 'linear') ? 'UMCBL' : 'DMCBL';
        if (sandboxMode) {
            productType = 'S' + productType;
        }
        request['productType'] = productType;
        const response = await this.privateMixPostMixV1AccountSetPositionMode (this.extend (request, params));
        //
        //    {
        //         "code": "40919",
        //         "msg": "This function is not open yet",
        //         "requestTime": 1672212431093,
        //         "data": null
        //     }
        //
        return response;
    }

    async fetchOpenInterest (symbol: string, params = {}) {
        /**
         * @method
         * @name bitget#fetchOpenInterest
         * @description Retrieves the open interest of a currency
         * @see https://bitgetlimited.github.io/apidoc/en/mix/#get-open-interest
         * @param {string} symbol Unified CCXT market symbol
         * @param {object} [params] exchange specific parameters
         * @returns {object} an open interest structure{@link https://docs.ccxt.com/#/?id=open-interest-structure}
         */
        await this.loadMarkets ();
        const market = this.market (symbol);
        if (!market['contract']) {
            throw new BadRequest (this.id + ' fetchOpenInterest() supports contract markets only');
        }
        const request = {
            'symbol': market['id'],
        };
        const response = await this.publicMixGetMixV1MarketOpenInterest (this.extend (request, params));
        //
        //     {
        //         "code": "00000",
        //         "msg": "success",
        //         "requestTime": 0,
        //         "data": {
        //             "symbol": "BTCUSDT_UMCBL",
        //             "amount": "130818.967",
        //             "timestamp": "1663399151127"
        //         }
        //     }
        //
        const data = this.safeValue (response, 'data', {});
        return this.parseOpenInterest (data, market);
    }

    async fetchTransfers (code: Str = undefined, since: Int = undefined, limit: Int = undefined, params = {}) {
        /**
         * @method
         * @name bitget#fetchTransfers
         * @description fetch a history of internal transfers made on an account
         * @see https://bitgetlimited.github.io/apidoc/en/spot/#get-transfer-list
         * @param {string} code unified currency code of the currency transferred
         * @param {int} [since] the earliest time in ms to fetch transfers for
         * @param {int} [limit] the maximum number of  transfers structures to retrieve
         * @param {object} [params] extra parameters specific to the bitget api endpoint
         * @param {int} [params.until] the latest time in ms to fetch entries for
         * @param {boolean} [params.paginate] default false, when true will automatically paginate by calling this endpoint multiple times. See in the docs all the [availble parameters](https://github.com/ccxt/ccxt/wiki/Manual#pagination-params)
         * @returns {object[]} a list of [transfer structures]{@link https://docs.ccxt.com/#/?id=transfer-structure}
         */
        await this.loadMarkets ();
        let paginate = false;
        [ paginate, params ] = this.handleOptionAndParams (params, 'fetchTransfers', 'paginate');
        if (paginate) {
            return await this.fetchPaginatedCallDynamic ('fetchTransfers', code, since, limit, params);
        }
        let type = undefined;
        [ type, params ] = this.handleMarketTypeAndParams ('fetchTransfers', undefined, params);
        const fromAccount = this.safeString (params, 'fromAccount', type);
        params = this.omit (params, 'fromAccount');
        const accountsByType = this.safeValue (this.options, 'accountsByType', {});
        type = this.safeString (accountsByType, fromAccount);
        let request = {
            'fromType': type,
        };
        let currency = undefined;
        if (code !== undefined) {
            currency = this.currency (code);
            request['coinId'] = currency['id'];
        }
        if (since !== undefined) {
            request['before'] = since;
        }
        if (limit !== undefined) {
            request['limit'] = limit;
        }
        [ request, params ] = this.handleUntilOption ('after', request, params);
        const response = await this.privateSpotGetSpotV1AccountTransferRecords (this.extend (request, params));
        //
        //     {
        //         "code":"00000",
        //         "message":"success",
        //         "data":[{
        //             "cTime":"1622697148",
        //             "coinId":"22",
        //             "coinName":"usdt",
        //             "groupType":"deposit",
        //             "bizType":"transfer-in",
        //             "quantity":"1",
        //             "balance": "1",
        //             "fees":"0",
        //             "billId":"1291"
        //         }]
        //     }
        //
        const data = this.safeValue (response, 'data', []);
        return this.parseTransfers (data, currency, since, limit);
    }

    async transfer (code: string, amount, fromAccount, toAccount, params = {}) {
        /**
         * @method
         * @name bitget#transfer
         * @see https://bitgetlimited.github.io/apidoc/en/spot/#transfer-v2
         * @description transfer currency internally between wallets on the same account
         * @param {string} code unified currency code
         * @param {float} amount amount to transfer
         * @param {string} fromAccount account to transfer from
         * @param {string} toAccount account to transfer to
         * @param {object} [params] extra parameters specific to the bitget api endpoint
         *
         * EXCHANGE SPECIFIC PARAMS
         * @param {string} [params.clientOid] custom id
         * @returns {object} a [transfer structure]{@link https://docs.ccxt.com/#/?id=transfer-structure}
         */
        await this.loadMarkets ();
        const currency = this.currency (code);
        const fromSwap = fromAccount === 'swap';
        const toSwap = toAccount === 'swap';
        const usdt = currency['code'] === 'USDT';
        if (fromSwap) {
            fromAccount = usdt ? 'mix_usdt' : 'mix_usd';
        } else if (toSwap) {
            toAccount = usdt ? 'mix_usdt' : 'mix_usd';
        }
        const request = {
            'fromType': fromAccount,
            'toType': toAccount,
            'amount': amount,
            'coin': currency['info']['coinName'],
        };
        const response = await this.privateSpotPostSpotV1WalletTransferV2 (this.extend (request, params));
        //
        //    {
        //        "code": "00000",
        //        "msg": "success",
        //        "requestTime": 1668119107154,
        //        "data": "SUCCESS"
        //    }
        //
        return this.parseTransfer (response, currency);
    }

    parseTransfer (transfer, currency: Currency = undefined) {
        //
        // transfer
        //
        //    {
        //        "code": "00000",
        //        "msg": "success",
        //        "requestTime": 1668119107154,
        //        "data": "SUCCESS"
        //    }
        //
        // fetchTransfers
        //
        //     {
        //         "cTime":"1622697148",
        //         "coinId":"22",
        //         "coinName":"usdt",
        //         "groupType":"deposit",
        //         "bizType":"transfer-in",
        //         "quantity":"1",
        //         "balance": "1",
        //         "fees":"0",
        //         "billId":"1291"
        //     }
        //
        let timestamp = this.safeInteger2 (transfer, 'requestTime', 'tradeTime');
        if (timestamp === undefined) {
            timestamp = this.safeTimestamp (transfer, 'cTime');
        }
        const msg = this.safeStringLowerN (transfer, [ 'msg', 'status' ]);
        let currencyId = this.safeString2 (transfer, 'code', 'coinName');
        if (currencyId === '00000') {
            currencyId = undefined;
        }
        const fromAccountRaw = this.safeString (transfer, 'fromType');
        const accountsById = this.safeValue (this.options, 'accountsById', {});
        const fromAccount = this.safeString (accountsById, fromAccountRaw, fromAccountRaw);
        const toAccountRaw = this.safeString (transfer, 'toType');
        const toAccount = this.safeString (accountsById, toAccountRaw, toAccountRaw);
        return {
            'info': transfer,
            'id': this.safeString2 (transfer, 'id', 'billId'),
            'timestamp': timestamp,
            'datetime': this.iso8601 (timestamp),
            'currency': this.safeCurrencyCode (currencyId),
            'amount': this.safeNumberN (transfer, [ 'size', 'quantity', 'amount' ]),
            'fromAccount': fromAccount,
            'toAccount': toAccount,
            'status': this.parseTransferStatus (msg),
        };
    }

    parseDepositWithdrawFee (fee, currency: Currency = undefined) {
        //
        // {
        //     "chains": [
        //       {
        //         "browserUrl": "https://bscscan.com/tx/",
        //         "chain": "BEP20",
        //         "depositConfirm": "15",
        //         "extraWithDrawFee": "0",
        //         "minDepositAmount": "0.000001",
        //         "minWithdrawAmount": "0.0000078",
        //         "needTag": "false",
        //         "rechargeable": "true",
        //         "withdrawConfirm": "15",
        //         "withdrawFee": "0.0000051",
        //         "withdrawable": "true"
        //       },
        //       {
        //         "browserUrl": "https://blockchair.com/bitcoin/transaction/",
        //         "chain": "BTC",
        //         "depositConfirm": "1",
        //         "extraWithDrawFee": "0",
        //         "minDepositAmount": "0.0001",
        //         "minWithdrawAmount": "0.002",
        //         "needTag": "false",
        //         "rechargeable": "true",
        //         "withdrawConfirm": "1",
        //         "withdrawFee": "0.0005",
        //         "withdrawable": "true"
        //       }
        //     ],
        //     "coinId": "1",
        //     "coinName": "BTC",
        //     "transfer": "true"
        // }
        //
        const chains = this.safeValue (fee, 'chains', []);
        const chainsLength = chains.length;
        const result = {
            'info': fee,
            'withdraw': {
                'fee': undefined,
                'percentage': undefined,
            },
            'deposit': {
                'fee': undefined,
                'percentage': undefined,
            },
            'networks': {},
        };
        for (let i = 0; i < chainsLength; i++) {
            const chain = chains[i];
            const networkId = this.safeString (chain, 'chain');
            const currencyCode = this.safeString (currency, 'code');
            const networkCode = this.networkIdToCode (networkId, currencyCode);
            result['networks'][networkCode] = {
                'deposit': { 'fee': undefined, 'percentage': undefined },
                'withdraw': { 'fee': this.safeNumber (chain, 'withdrawFee'), 'percentage': false },
            };
            if (chainsLength === 1) {
                result['withdraw']['fee'] = this.safeNumber (chain, 'withdrawFee');
                result['withdraw']['percentage'] = false;
            }
        }
        return result;
    }

    async fetchDepositWithdrawFees (codes: Strings = undefined, params = {}) {
        /**
         * @method
         * @name bitget#fetchDepositWithdrawFees
         * @description fetch deposit and withdraw fees
         * @see https://bitgetlimited.github.io/apidoc/en/spot/#get-coin-list
         * @param {string[]|undefined} codes list of unified currency codes
         * @param {object} [params] extra parameters specific to the bitget api endpoint
         * @returns {object} a list of [fee structures]{@link https://docs.ccxt.com/#/?id=fee-structure}
         */
        await this.loadMarkets ();
        const response = await this.publicSpotGetSpotV1PublicCurrencies (params);
        const data = this.safeValue (response, 'data');
        return this.parseDepositWithdrawFees (data, codes, 'coinName');
    }

    parseTransferStatus (status) {
        const statuses = {
            'success': 'ok',
            'successful': 'ok',
        };
        return this.safeString (statuses, status, status);
    }

    parseOpenInterest (interest, market: Market = undefined) {
        //
        //     {
        //         "symbol": "BTCUSDT_UMCBL",
        //         "amount": "130818.967",
        //         "timestamp": "1663399151127"
        //     }
        //
        const timestamp = this.safeInteger (interest, 'timestamp');
        const id = this.safeString (interest, 'symbol');
        const symbol = this.safeSymbol (id, market);
        const amount = this.safeNumber (interest, 'amount');
        return this.safeOpenInterest ({
            'symbol': symbol,
            'openInterestAmount': amount,
            'openInterestValue': undefined,
            'timestamp': timestamp,
            'datetime': this.iso8601 (timestamp),
            'info': interest,
        }, market);
    }

    async borrowCrossMargin (code: string, amount, params = {}) {
        /**
         * @method
         * @name bitget#borrowCrossMargin
         * @description create a loan to borrow margin
         * @see https://bitgetlimited.github.io/apidoc/en/margin/#cross-borrow
         * @param {string} code unified currency code of the currency to borrow
         * @param {string} amount the amount to borrow
         * @param {object} [params] extra parameters specific to the bitget api endpoint
         * @returns {object} a [margin loan structure]{@link https://docs.ccxt.com/#/?id=margin-loan-structure}
         */
        await this.loadMarkets ();
        const currency = this.currency (code);
        const request = {
            'coin': currency['info']['coinName'],
            'borrowAmount': this.currencyToPrecision (code, amount),
        };
        const response = await this.privateMarginPostMarginV1CrossAccountBorrow (this.extend (request, params));
        //
        // cross
        //
        //     {
        //         "code": "00000",
        //         "msg": "success",
        //         "requestTime": 1697251314271,
        //         "data": {
        //             "clientOid": null,
        //             "coin": "BTC",
        //             "borrowAmount": "0.0001"
        //         }
        //     }
        //
        const data = this.safeValue (response, 'data', {});
        return this.parseMarginLoan (data, currency);
    }

    async borrowIsolatedMargin (symbol: string, code: string, amount, params = {}) {
        /**
         * @method
         * @name bitget#borrowIsolatedMargin
         * @description create a loan to borrow margin
         * @see https://bitgetlimited.github.io/apidoc/en/margin/#isolated-borrow
         * @param {string} symbol unified market symbol
         * @param {string} code unified currency code of the currency to borrow
         * @param {string} amount the amount to borrow
         * @param {object} [params] extra parameters specific to the bitget api endpoint
         * @returns {object} a [margin loan structure]{@link https://docs.ccxt.com/#/?id=margin-loan-structure}
         */
        await this.loadMarkets ();
        const currency = this.currency (code);
        const market = this.market (symbol);
        const marketId = market['id'];
        const parts = marketId.split ('_');
        const marginMarketId = this.safeStringUpper (parts, 0);
        const request = {
            'coin': currency['info']['coinName'],
            'borrowAmount': this.currencyToPrecision (code, amount),
            'symbol': marginMarketId,
        };
        const response = await this.privateMarginPostMarginV1IsolatedAccountBorrow (this.extend (request, params));
        //
        // isolated
        //
        //     {
        //         "code": "00000",
        //         "msg": "success",
        //         "requestTime": 1697250952516,
        //         "data": {
        //             "clientOid": null,
        //             "symbol": "BTCUSDT",
        //             "coin": "BTC",
        //             "borrowAmount": "0.001"
        //         }
        //     }
        //
        const data = this.safeValue (response, 'data', {});
        return this.parseMarginLoan (data, currency);
    }

    async repayIsolatedMargin (symbol: string, code: string, amount, params = {}) {
        /**
         * @method
         * @name bitget#repayIsolatedMargin
         * @description repay borrowed margin and interest
         * @see https://bitgetlimited.github.io/apidoc/en/margin/#cross-repay
         * @see https://bitgetlimited.github.io/apidoc/en/margin/#isolated-repay
         * @param {string} symbol unified market symbol
         * @param {string} code unified currency code of the currency to repay
         * @param {string} amount the amount to repay
         * @param {object} [params] extra parameters specific to the bitget api endpoint
         * @returns {object} a [margin loan structure]{@link https://docs.ccxt.com/#/?id=margin-loan-structure}
         */
        await this.loadMarkets ();
        const currency = this.currency (code);
        const market = this.market (symbol);
        const marketId = market['id'];
        const parts = marketId.split ('_');
        const marginMarketId = this.safeStringUpper (parts, 0);
        const request = {
            'coin': currency['info']['coinName'],
            'repayAmount': this.currencyToPrecision (code, amount),
            'symbol': marginMarketId,
        };
        const response = await this.privateMarginPostMarginV1IsolatedAccountRepay (this.extend (request, params));
        //
        // isolated
        //
        //     {
        //         "code": "00000",
        //         "msg": "success",
        //         "requestTime": 1697251988593,
        //         "data": {
        //             "remainDebtAmount": "0",
        //             "clientOid": null,
        //             "symbol": "BTCUSDT",
        //             "coin": "BTC",
        //             "repayAmount": "0.00100001"
        //         }
        //     }
        //
        const data = this.safeValue (response, 'data', {});
        return this.parseMarginLoan (data, currency);
    }

    async repayCrossMargin (code: string, amount, params = {}) {
        /**
         * @method
         * @name bitget#repayCrossMargin
         * @description repay borrowed margin and interest
         * @see https://bitgetlimited.github.io/apidoc/en/margin/#cross-repay
         * @see https://bitgetlimited.github.io/apidoc/en/margin/#isolated-repay
         * @param {string} code unified currency code of the currency to repay
         * @param {string} amount the amount to repay
         * @param {object} [params] extra parameters specific to the bitget api endpoint
         * @returns {object} a [margin loan structure]{@link https://docs.ccxt.com/#/?id=margin-loan-structure}
         */
        await this.loadMarkets ();
        const currency = this.currency (code);
        const request = {
            'coin': currency['info']['coinName'],
            'repayAmount': this.currencyToPrecision (code, amount),
        };
        const response = await this.privateMarginPostMarginV1CrossAccountRepay (this.extend (request, params));
        //
        // cross
        //
        //     {
        //         "code": "00000",
        //         "msg": "success",
        //         "requestTime": 1697252151042,
        //         "data": {
        //             "remainDebtAmount": "0",
        //             "clientOid": null,
        //             "coin": "BTC",
        //             "repayAmount": "0.00010001"
        //         }
        //     }
        //
        const data = this.safeValue (response, 'data', {});
        return this.parseMarginLoan (data, currency);
    }

    parseMarginLoan (info, currency: Currency = undefined) {
        //
        // isolated: borrowMargin
        //
        //     {
        //         "clientOid": null,
        //         "symbol": "BTCUSDT",
        //         "coin": "BTC",
        //         "borrowAmount": "0.001"
        //     }
        //
        // cross: borrowMargin
        //
        //     {
        //         "clientOid": null,
        //         "coin": "BTC",
        //         "borrowAmount": "0.0001"
        //     }
        //
        // isolated: repayMargin
        //
        //     {
        //         "remainDebtAmount": "0",
        //         "clientOid": null,
        //         "symbol": "BTCUSDT",
        //         "coin": "BTC",
        //         "repayAmount": "0.00100001"
        //     }
        //
        // cross: repayMargin
        //
        //     {
        //         "remainDebtAmount": "0",
        //         "clientOid": null,
        //         "coin": "BTC",
        //         "repayAmount": "0.00010001"
        //     }
        //
        const currencyId = this.safeString (info, 'coin');
        const marketId = this.safeString (info, 'symbol');
        let symbol = undefined;
        if (marketId !== undefined) {
            symbol = this.safeSymbol (marketId);
        }
        return {
            'id': this.safeString (info, 'clientOid'),
            'currency': this.safeCurrencyCode (currencyId, currency),
            'amount': this.safeNumber2 (info, 'borrowAmount', 'repayAmount'),
            'symbol': symbol,
            'timestamp': undefined,
            'datetime': undefined,
            'info': info,
        };
    }

    async fetchMyLiquidations (symbol: Str = undefined, since: Int = undefined, limit: Int = undefined, params = {}) {
        /**
         * @method
         * @name bitget#fetchMyLiquidations
         * @description retrieves the users liquidated positions
         * @see https://bitgetlimited.github.io/apidoc/en/margin/#get-isolated-liquidation-records
         * @see https://bitgetlimited.github.io/apidoc/en/margin/#get-cross-liquidation-records
         * @param {string} [symbol] unified CCXT market symbol
         * @param {int} [since] the earliest time in ms to fetch liquidations for
         * @param {int} [limit] the maximum number of liquidation structures to retrieve
         * @param {object} [params] exchange specific parameters for the bitget api endpoint
         * @param {int} [params.until] timestamp in ms of the latest liquidation
         * @param {string} [params.marginMode] 'cross' or 'isolated' default value is 'cross'
         * @returns {object} an array of [liquidation structures]{@link https://docs.ccxt.com/#/?id=liquidation-structure}
         */
        await this.loadMarkets ();
        let market = undefined;
        if (symbol !== undefined) {
            market = this.market (symbol);
        }
        let type = undefined;
        [ type, params ] = this.handleMarketTypeAndParams ('fetchMyLiquidations', market, params);
        if (type !== 'spot') {
            throw new NotSupported (this.id + ' fetchMyLiquidations() supports spot margin markets only');
        }
        let request = {};
        [ request, params ] = this.handleUntilOption ('endTime', request, params);
        if (since !== undefined) {
            request['startTime'] = since;
        } else {
            request['startTime'] = this.milliseconds () - 7776000000;
        }
        if (limit !== undefined) {
            request['pageSize'] = limit;
        }
        let response = undefined;
        let marginMode = undefined;
        [ marginMode, params ] = this.handleMarginModeAndParams ('fetchMyLiquidations', params, 'cross');
        if (marginMode === 'isolated') {
            if (symbol === undefined) {
                throw new ArgumentsRequired (this.id + ' fetchMyLiquidations() requires a symbol argument');
            }
            request['symbol'] = market['info']['symbolName'];
            response = await this.privateMarginGetMarginV1IsolatedLiquidationList (this.extend (request, params));
        } else if (marginMode === 'cross') {
            response = await this.privateMarginGetMarginV1CrossLiquidationList (this.extend (request, params));
        }
        //
        // isolated
        //
        //     {
        //         "code": "00000",
        //         "msg": "success",
        //         "requestTime": 1698114119193,
        //         "data": {
        //             "resultList": [
        //                 {
        //                     "liqId": "123",
        //                     "symbol": "BTCUSDT",
        //                     "liqStartTime": "1653453245342",
        //                     "liqEndTime": "16312423423432",
        //                     "liqRisk": "1.01",
        //                     "totalAssets": "1242.34",
        //                     "totalDebt": "1100",
        //                     "LiqFee": "1.2",
        //                     "cTime": "1653453245342"
        //                 }
        //             ],
        //             "maxId": "0",
        //             "minId": "0"
        //         }
        //     }
        //
        // cross
        //
        //     {
        //         "code": "00000",
        //         "msg": "success",
        //         "requestTime": 1698114119193,
        //         "data": {
        //             "resultList": [
        //                 {
        //                     "liqId": "123",
        //                     "liqStartTime": "1653453245342",
        //                     "liqEndTime": "16312423423432",
        //                     "liqRisk": "1.01",
        //                     "totalAssets": "1242.34",
        //                     "totalDebt": "1100",
        //                     "LiqFee": "1.2",
        //                     "cTime": "1653453245342"
        //                 }
        //             ],
        //             "maxId": "0",
        //             "minId": "0"
        //         }
        //     }
        //
        const data = this.safeValue (response, 'data', {});
        const liquidations = this.safeValue (data, 'resultList', []);
        return this.parseLiquidations (liquidations, market, since, limit);
    }

    parseLiquidation (liquidation, market: Market = undefined) {
        //
        // isolated
        //
        //     {
        //         "liqId": "123",
        //         "symbol": "BTCUSDT",
        //         "liqStartTime": "1653453245342",
        //         "liqEndTime": "16312423423432",
        //         "liqRisk": "1.01",
        //         "totalAssets": "1242.34",
        //         "totalDebt": "1100",
        //         "LiqFee": "1.2",
        //         "cTime": "1653453245342"
        //     }
        //
        // cross
        //
        //     {
        //         "liqId": "123",
        //         "liqStartTime": "1653453245342",
        //         "liqEndTime": "16312423423432",
        //         "liqRisk": "1.01",
        //         "totalAssets": "1242.34",
        //         "totalDebt": "1100",
        //         "LiqFee": "1.2",
        //         "cTime": "1653453245342"
        //     }
        //
        const marketId = this.safeString (liquidation, 'symbol');
        const timestamp = this.safeInteger (liquidation, 'liqEndTime');
        const liquidationFee = this.safeString (liquidation, 'LiqFee');
        const totalDebt = this.safeString (liquidation, 'totalDebt');
        const quoteValueString = Precise.stringAdd (liquidationFee, totalDebt);
        return this.safeLiquidation ({
            'info': liquidation,
            'symbol': this.safeSymbol (marketId, market),
            'contracts': undefined,
            'contractSize': undefined,
            'price': undefined,
            'baseValue': undefined,
            'quoteValue': this.parseNumber (quoteValueString),
            'timestamp': timestamp,
            'datetime': this.iso8601 (timestamp),
        });
    }

    async fetchIsolatedBorrowRate (symbol: string, params = {}) {
        /**
         * @method
         * @name bitget#fetchIsolatedBorrowRate
         * @description fetch the rate of interest to borrow a currency for margin trading
         * @see https://bitgetlimited.github.io/apidoc/en/margin/#get-isolated-margin-interest-rate-and-max-borrowable-amount
         * @param {string} symbol unified market symbol
         * @param {object} [params] extra parameters specific to the bitget api endpoint
         * @param {string} [params.symbol] required for isolated margin
         * @returns {object} an [isolated borrow rate structure]{@link https://docs.ccxt.com/#/?id=isolated-borrow-rate-structure}
         */
        await this.loadMarkets ();
        const market = this.market (symbol);
        const request = {
            'symbol': market['info']['symbolName'],
        };
        const response = await this.publicMarginGetMarginV1IsolatedPublicInterestRateAndLimit (this.extend (request, params));
        //
        //     {
        //         "code": "00000",
        //         "msg": "success",
        //         "requestTime": 1698208075332,
        //         "data": [
        //             {
        //                 "symbol": "BTCUSDT",
        //                 "leverage": "10",
        //                 "baseCoin": "BTC",
        //                 "baseTransferInAble": true,
        //                 "baseBorrowAble": true,
        //                 "baseDailyInterestRate": "0.00007",
        //                 "baseYearlyInterestRate": "0.02555",
        //                 "baseMaxBorrowableAmount": "35",
        //                 "baseVips": [
        //                     {
        //                         "level": "0",
        //                         "dailyInterestRate": "0.00007",
        //                         "yearlyInterestRate": "0.02555",
        //                         "discountRate": "1"
        //                     },
        //                 ],
        //                 "quoteCoin": "USDT",
        //                 "quoteTransferInAble": true,
        //                 "quoteBorrowAble": true,
        //                 "quoteDailyInterestRate": "0.00012627",
        //                 "quoteYearlyInterestRate": "0.04608855",
        //                 "quoteMaxBorrowableAmount": "300000",
        //                 "quoteVips": [
        //                     {
        //                         "level": "0",
        //                         "dailyInterestRate": "0.000126279",
        //                         "yearlyInterestRate": "0.046091835",
        //                         "discountRate": "1"
        //                     },
        //                 ]
        //             }
        //         ]
        //     }
        //
        const timestamp = this.safeInteger (response, 'requestTime');
        const data = this.safeValue (response, 'data', []);
        const first = this.safeValue (data, 0, {});
        first['timestamp'] = timestamp;
        return this.parseIsolatedBorrowRate (first, market);
    }

    parseIsolatedBorrowRate (info, market: Market = undefined) {
        //
        //     {
        //         "symbol": "BTCUSDT",
        //         "leverage": "10",
        //         "baseCoin": "BTC",
        //         "baseTransferInAble": true,
        //         "baseBorrowAble": true,
        //         "baseDailyInterestRate": "0.00007",
        //         "baseYearlyInterestRate": "0.02555",
        //         "baseMaxBorrowableAmount": "35",
        //         "baseVips": [
        //             {
        //                 "level": "0",
        //                 "dailyInterestRate": "0.00007",
        //                 "yearlyInterestRate": "0.02555",
        //                 "discountRate": "1"
        //             },
        //         ],
        //         "quoteCoin": "USDT",
        //         "quoteTransferInAble": true,
        //         "quoteBorrowAble": true,
        //         "quoteDailyInterestRate": "0.00012627",
        //         "quoteYearlyInterestRate": "0.04608855",
        //         "quoteMaxBorrowableAmount": "300000",
        //         "quoteVips": [
        //             {
        //                 "level": "0",
        //                 "dailyInterestRate": "0.000126279",
        //                 "yearlyInterestRate": "0.046091835",
        //                 "discountRate": "1"
        //             },
        //         ]
        //     }
        //
        const marketId = this.safeString (info, 'symbol');
        const symbol = this.safeSymbol (marketId, market);
        const baseId = this.safeString (info, 'baseCoin');
        const quoteId = this.safeString (info, 'quoteCoin');
        const timestamp = this.safeInteger (info, 'timestamp');
        return {
            'symbol': symbol,
            'base': this.safeCurrencyCode (baseId),
            'baseRate': this.safeNumber (info, 'baseDailyInterestRate'),
            'quote': this.safeCurrencyCode (quoteId),
            'quoteRate': this.safeNumber (info, 'quoteDailyInterestRate'),
            'period': 86400000, // 1-Day
            'timestamp': timestamp,
            'datetime': this.iso8601 (timestamp),
            'info': info,
        };
    }

    async fetchCrossBorrowRate (code: string, params = {}) {
        /**
         * @method
         * @name bitget#fetchCrossBorrowRate
         * @description fetch the rate of interest to borrow a currency for margin trading
         * @see https://bitgetlimited.github.io/apidoc/en/margin/#get-cross-margin-interest-rate-and-borrowable
         * @param {string} code unified currency code
         * @param {object} [params] extra parameters specific to the bitget api endpoint
         * @param {string} [params.symbol] required for isolated margin
         * @returns {object} a [borrow rate structure]{@link https://github.com/ccxt/ccxt/wiki/Manual#borrow-rate-structure}
         */
        await this.loadMarkets ();
        const currency = this.currency (code);
        const request = {
            'coin': currency['code'],
        };
        const response = await this.publicMarginGetMarginV1CrossPublicInterestRateAndLimit (this.extend (request, params));
        //
        //     {
        //         "code": "00000",
        //         "msg": "success",
        //         "requestTime": 1698208150986,
        //         "data": [
        //             {
        //                 "coin": "BTC",
        //                 "leverage": "3",
        //                 "transferInAble": true,
        //                 "borrowAble": true,
        //                 "dailyInterestRate": "0.00007",
        //                 "yearlyInterestRate": "0.02555",
        //                 "maxBorrowableAmount": "26",
        //                 "vips": [
        //                     {
        //                         "level": "0",
        //                         "dailyInterestRate": "0.00007",
        //                         "yearlyInterestRate": "0.02555",
        //                         "discountRate": "1"
        //                     },
        //                 ]
        //             }
        //         ]
        //     }
        //
        const timestamp = this.safeInteger (response, 'requestTime');
        const data = this.safeValue (response, 'data', []);
        const first = this.safeValue (data, 0, {});
        first['timestamp'] = timestamp;
        return this.parseBorrowRate (first, currency);
    }

    parseBorrowRate (info, currency: Currency = undefined) {
        //
        //     {
        //         "coin": "BTC",
        //         "leverage": "3",
        //         "transferInAble": true,
        //         "borrowAble": true,
        //         "dailyInterestRate": "0.00007",
        //         "yearlyInterestRate": "0.02555",
        //         "maxBorrowableAmount": "26",
        //         "vips": [
        //             {
        //                 "level": "0",
        //                 "dailyInterestRate": "0.00007",
        //                 "yearlyInterestRate": "0.02555",
        //                 "discountRate": "1"
        //             },
        //         ]
        //     }
        //
        const currencyId = this.safeString (info, 'coin');
        const timestamp = this.safeInteger (info, 'timestamp');
        return {
            'currency': this.safeCurrencyCode (currencyId, currency),
            'rate': this.safeNumber (info, 'dailyInterestRate'),
            'period': 86400000, // 1-Day
            'timestamp': timestamp,
            'datetime': this.iso8601 (timestamp),
            'info': info,
        };
    }

    async fetchBorrowInterest (code: Str = undefined, symbol: Str = undefined, since: Int = undefined, limit: Int = undefined, params = {}) {
        /**
         * @method
         * @name bitget#fetchBorrowInterest
         * @description fetch the interest owed by the user for borrowing currency for margin trading
         * @see https://bitgetlimited.github.io/apidoc/en/margin/#get-isolated-interest-records
         * @see https://bitgetlimited.github.io/apidoc/en/margin/#get-cross-interest-records
         * @param {string} [code] unified currency code
         * @param {string} [symbol] unified market symbol when fetching interest in isolated markets
         * @param {int} [since] the earliest time in ms to fetch borrow interest for
         * @param {int} [limit] the maximum number of structures to retrieve
         * @param {object} [params] extra parameters specific to the bitget api endpoint
         * @returns {object[]} a list of [borrow interest structures]{@link https://docs.ccxt.com/#/?id=borrow-interest-structure}
         */
        await this.loadMarkets ();
        let market = undefined;
        if (symbol !== undefined) {
            market = this.market (symbol);
        }
        const request = {};
        let currency = undefined;
        if (code !== undefined) {
            currency = this.currency (code);
            request['coin'] = currency['id'];
        }
        if (since !== undefined) {
            request['startTime'] = since;
        } else {
            request['startTime'] = this.milliseconds () - 7776000000;
        }
        if (limit !== undefined) {
            request['pageSize'] = limit;
        }
        let response = undefined;
        let marginMode = undefined;
        [ marginMode, params ] = this.handleMarginModeAndParams ('fetchBorrowInterest', params, 'cross');
        if (marginMode === 'isolated') {
            if (symbol === undefined) {
                throw new ArgumentsRequired (this.id + ' fetchBorrowInterest() requires a symbol argument');
            }
            request['symbol'] = market['info']['symbolName'];
            response = await this.privateMarginGetMarginV1IsolatedInterestList (this.extend (request, params));
        } else if (marginMode === 'cross') {
            response = await this.privateMarginGetMarginV1CrossInterestList (this.extend (request, params));
        }
        //
        // isolated
        //
        //     {
        //         "code": "00000",
        //         "msg": "success",
        //         "requestTime": 1698282523888,
        //         "data": {
        //             "resultList": [
        //                 {
        //                     "interestId": "1100560904468705284",
        //                     "interestCoin": "USDT",
        //                     "interestRate": "0.000126279",
        //                     "loanCoin": "USDT",
        //                     "amount": "0.00000298",
        //                     "type": "scheduled",
        //                     "symbol": "BTCUSDT",
        //                     "ctime": "1698120000000"
        //                 },
        //             ],
        //             "maxId": "1100560904468705284",
        //             "minId": "1096915487398965249"
        //         }
        //     }
        //
        // cross
        //
        //     {
        //         "code": "00000",
        //         "msg": "success",
        //         "requestTime": 1698282552126,
        //         "data": {
        //             "resultList": [
        //                 {
        //                     "interestId": "1099126154352799744",
        //                     "interestCoin": "USDT",
        //                     "interestRate": "0.000126279",
        //                     "loanCoin": "USDT",
        //                     "amount": "0.00002631",
        //                     "type": "scheduled",
        //                     "ctime": "1697778000000"
        //                 },
        //             ],
        //             "maxId": "1099126154352799744",
        //             "minId": "1096917004629716993"
        //         }
        //     }
        //
        const data = this.safeValue (response, 'data', {});
        const rows = this.safeValue (data, 'resultList', []);
        const interest = this.parseBorrowInterests (rows, market);
        return this.filterByCurrencySinceLimit (interest, code, since, limit);
    }

    parseBorrowInterest (info, market: Market = undefined) {
        //
        // isolated
        //
        //     {
        //         "interestId": "1100560904468705284",
        //         "interestCoin": "USDT",
        //         "interestRate": "0.000126279",
        //         "loanCoin": "USDT",
        //         "amount": "0.00000298",
        //         "type": "scheduled",
        //         "symbol": "BTCUSDT",
        //         "ctime": "1698120000000"
        //     }
        //
        // cross
        //
        //     {
        //         "interestId": "1099126154352799744",
        //         "interestCoin": "USDT",
        //         "interestRate": "0.000126279",
        //         "loanCoin": "USDT",
        //         "amount": "0.00002631",
        //         "type": "scheduled",
        //         "ctime": "1697778000000"
        //     }
        //
        const marketId = this.safeString (info, 'symbol');
        market = this.safeMarket (marketId, market);
        const marginMode = (marketId !== undefined) ? 'isolated' : 'cross';
        const timestamp = this.safeInteger (info, 'ctime');
        return {
            'symbol': this.safeString (market, 'symbol'),
            'marginMode': marginMode,
            'currency': this.safeCurrencyCode (this.safeString (info, 'interestCoin')),
            'interest': this.safeNumber (info, 'amount'),
            'interestRate': this.safeNumber (info, 'interestRate'),
            'amountBorrowed': undefined,
            'timestamp': timestamp,
            'datetime': this.iso8601 (timestamp),
            'info': info,
        };
    }

    handleErrors (code, reason, url, method, headers, body, response, requestHeaders, requestBody) {
        if (!response) {
            return undefined; // fallback to default error handler
        }
        //
        // spot
        //
        //     {"status":"fail","err_code":"01001","err_msg":"系统异常，请稍后重试"}
        //     {"status":"error","ts":1595594160149,"err_code":"invalid-parameter","err_msg":"invalid size, valid range: [1,2000]"}
        //     {"status":"error","ts":1595684716042,"err_code":"invalid-parameter","err_msg":"illegal sign invalid"}
        //     {"status":"error","ts":1595700216275,"err_code":"bad-request","err_msg":"your balance is low!"}
        //     {"status":"error","ts":1595700344504,"err_code":"invalid-parameter","err_msg":"invalid type"}
        //     {"status":"error","ts":1595703343035,"err_code":"bad-request","err_msg":"order cancel fail"}
        //     {"status":"error","ts":1595704360508,"err_code":"invalid-parameter","err_msg":"accesskey not null"}
        //     {"status":"error","ts":1595704490084,"err_code":"invalid-parameter","err_msg":"permissions not right"}
        //     {"status":"error","ts":1595711862763,"err_code":"system exception","err_msg":"system exception"}
        //     {"status":"error","ts":1595730308979,"err_code":"bad-request","err_msg":"20003"}
        //
        // swap
        //
        //     {"code":"40015","msg":"","requestTime":1595698564931,"data":null}
        //     {"code":"40017","msg":"Order id must not be blank","requestTime":1595702477835,"data":null}
        //     {"code":"40017","msg":"Order Type must not be blank","requestTime":1595698516162,"data":null}
        //     {"code":"40301","msg":"","requestTime":1595667662503,"data":null}
        //     {"code":"40017","msg":"Contract code must not be blank","requestTime":1595703151651,"data":null}
        //     {"code":"40108","msg":"","requestTime":1595885064600,"data":null}
        //     {"order_id":"513468410013679613","client_oid":null,"symbol":"ethusd","result":false,"err_code":"order_no_exist_error","err_msg":"订单不存在！"}
        //
        const message = this.safeString (response, 'err_msg');
        const errorCode = this.safeString2 (response, 'code', 'err_code');
        const feedback = this.id + ' ' + body;
        const nonEmptyMessage = ((message !== undefined) && (message !== ''));
        if (nonEmptyMessage) {
            this.throwExactlyMatchedException (this.exceptions['exact'], message, feedback);
            this.throwBroadlyMatchedException (this.exceptions['broad'], message, feedback);
        }
        const nonZeroErrorCode = (errorCode !== undefined) && (errorCode !== '00000');
        if (nonZeroErrorCode) {
            this.throwExactlyMatchedException (this.exceptions['exact'], errorCode, feedback);
        }
        if (nonZeroErrorCode || nonEmptyMessage) {
            throw new ExchangeError (feedback); // unknown message
        }
        return undefined;
    }

    sign (path, api = [], method = 'GET', params = {}, headers = undefined, body = undefined) {
        const signed = api[0] === 'private';
        const endpoint = api[1];
        const pathPart = '/api';
        const request = '/' + this.implodeParams (path, params);
        const payload = pathPart + request;
        let url = this.implodeHostname (this.urls['api'][endpoint]) + payload;
        const query = this.omit (params, this.extractParams (path));
        if (!signed && (method === 'GET')) {
            const keys = Object.keys (query);
            const keysLength = keys.length;
            if (keysLength > 0) {
                url = url + '?' + this.urlencode (query);
            }
        }
        if (signed) {
            this.checkRequiredCredentials ();
            const timestamp = this.milliseconds ().toString ();
            let auth = timestamp + method + payload;
            if (method === 'POST') {
                body = this.json (params);
                auth += body;
            } else {
                if (Object.keys (params).length) {
                    const queryInner = '?' + this.urlencode (this.keysort (params));
                    url += queryInner;
                    auth += queryInner;
                }
            }
            const signature = this.hmac (this.encode (auth), this.encode (this.secret), sha256, 'base64');
            const broker = this.safeString (this.options, 'broker');
            headers = {
                'ACCESS-KEY': this.apiKey,
                'ACCESS-SIGN': signature,
                'ACCESS-TIMESTAMP': timestamp,
                'ACCESS-PASSPHRASE': this.password,
                'X-CHANNEL-API-CODE': broker,
            };
            if (method === 'POST') {
                headers['Content-Type'] = 'application/json';
            }
        }
        return { 'url': url, 'method': method, 'body': body, 'headers': headers };
    }
}<|MERGE_RESOLUTION|>--- conflicted
+++ resolved
@@ -1860,12 +1860,8 @@
          * @param {object} [params] extra parameters specific to the bitget api endpoint
          * @param {string} [params.marginMode] for spot margin 'cross' or 'isolated', default is 'isolated'
          * @param {string} [params.code] required for cross spot margin
-<<<<<<< HEAD
          * @param {string} [params.productType] *contract only* 'USDT-FUTURES', 'USDC-FUTURES', 'COIN-FUTURES', 'SUSDT-FUTURES', 'SUSDC-FUTURES' or 'SCOIN-FUTURES'
-         * @returns {object} a [leverage tiers structure]{@link https://github.com/ccxt/ccxt/wiki/Manual#leverage-tiers-structure}
-=======
          * @returns {object} a [leverage tiers structure]{@link https://docs.ccxt.com/#/?id=leverage-tiers-structure}
->>>>>>> 4874c8ff
          */
         await this.loadMarkets ();
         const market = this.market (symbol);
