--- conflicted
+++ resolved
@@ -2986,21 +2986,12 @@
                 method = 'privateMixPostPlanPlacePositionsTPSL';
             } else if (isStopLossOrTakeProfit) {
                 if (isStopLoss) {
-<<<<<<< HEAD
-                    const stopLossTriggerPriceInner = this.safeValue2 (stopLoss, 'triggerPrice', 'stopPrice');
-                    request['presetStopLossPrice'] = this.priceToPrecision (symbol, stopLossTriggerPriceInner);
-                }
-                if (isTakeProfit) {
-                    const takeProfitTriggerPriceInner = this.safeValue2 (takeProfit, 'triggerPrice', 'stopPrice');
-                    request['presetTakeProfitPrice'] = this.priceToPrecision (symbol, takeProfitTriggerPriceInner);
-=======
                     const slTriggerPrice = this.safeValue2 (stopLoss, 'triggerPrice', 'stopPrice');
                     request['presetStopLossPrice'] = this.priceToPrecision (symbol, slTriggerPrice);
                 }
                 if (isTakeProfit) {
                     const tpTriggerPrice = this.safeValue2 (takeProfit, 'triggerPrice', 'stopPrice');
                     request['presetTakeProfitPrice'] = this.priceToPrecision (symbol, tpTriggerPrice);
->>>>>>> 0e6a4d45
                 }
             }
         }
