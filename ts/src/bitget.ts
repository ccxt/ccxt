
//  ---------------------------------------------------------------------------

import Exchange from './abstract/bitget.js';
import { ExchangeError, ExchangeNotAvailable, NotSupported, OnMaintenance, ArgumentsRequired, BadRequest, AccountSuspended, InvalidAddress, PermissionDenied, DDoSProtection, InsufficientFunds, InvalidNonce, CancelPending, InvalidOrder, OrderNotFound, AuthenticationError, RequestTimeout, BadSymbol, RateLimitExceeded } from './base/errors.js';
import { Precise } from './base/Precise.js';
import { TICK_SIZE } from './base/functions/number.js';
import { sha256 } from './static_dependencies/noble-hashes/sha256.js';
import { Int, OrderSide, OrderType } from './base/types.js';

//  ---------------------------------------------------------------------------

/**
 * @class bitget
 * @extends Exchange
 */
export default class bitget extends Exchange {
    describe () {
        return this.deepExtend (super.describe (), {
            'id': 'bitget',
            'name': 'Bitget',
            'countries': [ 'SG' ],
            'version': 'v1',
            'rateLimit': 50, // up to 3000 requests per 5 minutes ≈ 600 requests per minute ≈ 10 requests per second ≈ 100 ms
            'certified': true,
            'pro': true,
            'has': {
                'CORS': undefined,
                'spot': true,
                'margin': false,
                'swap': true,
                'future': true,
                'option': false,
                'addMargin': true,
                'cancelAllOrders': true,
                'cancelOrder': true,
                'cancelOrders': true,
                'createOrder': true,
                'createReduceOnlyOrder': false,
                'editOrder': true,
                'fetchAccounts': false,
                'fetchBalance': true,
                'fetchBorrowRate': false,
                'fetchBorrowRateHistories': false,
                'fetchBorrowRateHistory': false,
                'fetchBorrowRates': false,
                'fetchBorrowRatesPerSymbol': false,
                'fetchCanceledOrders': true,
                'fetchClosedOrders': true,
                'fetchCurrencies': true,
                'fetchDepositAddress': true,
                'fetchDepositAddresses': false,
                'fetchDeposits': true,
                'fetchDepositWithdrawFee': 'emulated',
                'fetchDepositWithdrawFees': true,
                'fetchFundingHistory': true,
                'fetchFundingRate': true,
                'fetchFundingRateHistory': true,
                'fetchFundingRates': false,
                'fetchIndexOHLCV': true,
                'fetchLedger': true,
                'fetchLeverage': true,
                'fetchLeverageTiers': false,
                'fetchMarginMode': undefined,
                'fetchMarketLeverageTiers': true,
                'fetchMarkets': true,
                'fetchMarkOHLCV': true,
                'fetchMyTrades': true,
                'fetchOHLCV': true,
                'fetchOpenInterest': true,
                'fetchOpenInterestHistory': false,
                'fetchOpenOrders': true,
                'fetchOrder': true,
                'fetchOrderBook': true,
                'fetchOrders': false,
                'fetchOrderTrades': true,
                'fetchPosition': true,
                'fetchPositionMode': false,
                'fetchPositions': true,
                'fetchPositionsRisk': false,
                'fetchPremiumIndexOHLCV': false,
                'fetchTicker': true,
                'fetchTickers': true,
                'fetchTime': true,
                'fetchTrades': true,
                'fetchTradingFee': true,
                'fetchTradingFees': true,
                'fetchTransfer': false,
                'fetchTransfers': true,
                'fetchWithdrawal': false,
                'fetchWithdrawals': true,
                'reduceMargin': true,
                'setLeverage': true,
                'setMarginMode': true,
                'setPositionMode': true,
                'transfer': true,
                'withdraw': true,
            },
            'timeframes': {
                '1m': '1m',
                '3m': '3m',
                '5m': '5m',
                '15m': '15m',
                '30m': '30m',
                '1h': '1h',
                '2h': '2h',
                '4h': '4h',
                '6h': '6h',
                '12h': '12h',
                '1d': '1d',
                '3d': '3d',
                '1w': '1w',
                '1M': '1m',
            },
            'hostname': 'bitget.com',
            'urls': {
                'logo': 'https://user-images.githubusercontent.com/1294454/195989417-4253ddb0-afbe-4a1c-9dea-9dbcd121fa5d.jpg',
                'api': {
                    'spot': 'https://api.{hostname}',
                    'mix': 'https://api.{hostname}',
                    'user': 'https://api.{hostname}',
                    'p2p': 'https://api.{hostname}',
                    'broker': 'https://api.{hostname}',
                    'margin': 'https://api.{hostname}',
                },
                'www': 'https://www.bitget.com',
                'doc': [
                    'https://bitgetlimited.github.io/apidoc/en/mix',
                    'https://bitgetlimited.github.io/apidoc/en/spot',
                    'https://bitgetlimited.github.io/apidoc/en/broker',
                    'https://bitgetlimited.github.io/apidoc/en/margin',
                ],
                'fees': 'https://www.bitget.cc/zh-CN/rate?tab=1',
                'referral': 'https://www.bitget.com/expressly?languageType=0&channelCode=ccxt&vipCode=tg9j',
            },
            'api': {
                'public': {
                    'spot': {
                        'get': {
                            'notice/queryAllNotices': 1, // 20 times/1s (IP) => 20/20 = 1
                            'public/time': 1,
                            'public/currencies': 6.6667, // 3 times/1s (IP) => 20/3 = 6.6667
                            'public/products': 1,
                            'public/product': 1,
                            'market/ticker': 1,
                            'market/tickers': 1,
                            'market/fills': 2, // 10 times/1s (IP) => 20/10 = 2
                            'market/fills-history': 2,
                            'market/candles': 1,
                            'market/depth': 1,
                            'market/spot-vip-level': 2,
                            'market/history-candles': 1,
                        },
                    },
                    'mix': {
                        'get': {
                            'market/contracts': 1,
                            'market/depth': 1,
                            'market/ticker': 1,
                            'market/tickers': 1,
                            'market/contract-vip-level': 2,
                            'market/fills': 1,
                            'market/fills-history': 2,
                            'market/candles': 1,
                            'market/index': 1,
                            'market/funding-time': 1,
                            'market/history-fundRate': 1,
                            'market/current-fundRate': 1,
                            'market/open-interest': 1,
                            'market/mark-price': 1,
                            'market/symbol-leverage': 1,
                            'market/queryPositionLever': 1,
                            'market/open-limit': 1,
                            'market/history-candles': 1,
                            'market/history-index-candles': 1,
                            'market/history-mark-candles': 1,
                        },
                    },
                    'margin': {
                        'get': {
                            'cross/public/interestRateAndLimit': 2, // 10 times/1s (IP) => 20/10 = 2
                            'isolated/public/interestRateAndLimit': 2, // 10 times/1s (IP) => 20/10 = 2
                            'cross/public/tierData': 2, // 10 times/1s (IP) => 20/10 = 2
                            'isolated/public/tierData': 2, // 10 times/1s (IP) => 20/10 = 2
                            'public/currencies': 1, // 20 times/1s (IP) => 20/20 = 1
                        },
                    },
                },
                'private': {
                    'spot': {
                        'get': {
                            'wallet/deposit-address': 4,
                            'wallet/withdrawal-list': 1,
                            'wallet/deposit-list': 1,
                            'account/getInfo': 20,
                            'account/assets': 2,
                            'account/assets-lite': 2, // 10 times/1s (UID) => 20/10 = 2
                            'account/transferRecords': 1, // 20 times/1s (UID) => 20/20 = 1
                            'convert/currencies': 2,
                            'convert/convert-record': 2,
                        },
                        'post': {
                            'wallet/transfer': 4,
                            'wallet/transfer-v2': 4,
                            'wallet/subTransfer': 10,
                            'wallet/withdrawal': 4,
                            'wallet/withdrawal-v2': 4,
                            'wallet/withdrawal-inner': 4,
                            'wallet/withdrawal-inner-v2': 4,
                            'account/sub-account-spot-assets': 200,
                            'account/bills': 2,
                            'trade/orders': 2,
                            'trade/batch-orders': 4,
                            'trade/cancel-order': 2,
                            'trade/cancel-order-v2': 2,
                            'trade/cancel-symbol-order': 2,
                            'trade/cancel-batch-orders': 4,
                            'trade/cancel-batch-orders-v2': 4,
                            'trade/orderInfo': 1,
                            'trade/open-orders': 1,
                            'trade/history': 1,
                            'trade/fills': 1,
                            'plan/placePlan': 1,
                            'plan/modifyPlan': 1,
                            'plan/cancelPlan': 1,
                            'plan/currentPlan': 1,
                            'plan/historyPlan': 1,
                            'plan/batchCancelPlan': 2, // 10 times/1s (UID) => 20/10 = 2
                            'convert/quoted-price': 4,
                            'convert/trade': 4,
                            'trace/order/orderCurrentList': 2, // 10 times/1s (UID) => 20/10 = 2
                            'trace/order/orderHistoryList': 2, // 10 times/1s (UID) => 20/10 = 2
                            'trace/order/closeTrackingOrder': 2, // 10 times/1s (UID) => 20/10 = 2
                            'trace/order/updateTpsl': 2, // 10 times/1s (UID) => 20/10 = 2
                            'trace/order/followerEndOrder': 2, // 10 times/1s (UID) => 20/10 = 2
                            'trace/order/spotInfoList': 2, // 10 times/1s (UID) => 20/10 = 2
                            'trace/config/getTraderSettings': 2, // 10 times/1s (UID) => 20/10 = 2
                            'trace/config/getFollowerSettings': 2, // 10 times/1s (UID) => 20/10 = 2
                            'trace/user/myTraders': 2, // 10 times/1s (UID) => 20/10 = 2
                            'trace/config/setFollowerConfig': 2, // 10 times/1s (UID) => 20/10 = 2
                            'trace/user/myFollowers': 2, // 10 times/1s (UID) => 20/10 = 2
                            'trace/config/setProductCode': 2, // 10 times/1s (UID) => 20/10 = 2
                            'trace/user/removeTrader': 2, // 10 times/1s (UID) => 20/10 = 2
                            'trace/getRemovableFollower': 2,
                            'trace/user/removeFollower': 2,
                            'trace/profit/totalProfitInfo': 2, // 10 times/1s (UID) => 20/10 = 2
                            'trace/profit/totalProfitList': 2, // 10 times/1s (UID) => 20/10 = 2
                            'trace/profit/profitHisList': 2, // 10 times/1s (UID) => 20/10 = 2
                            'trace/profit/profitHisDetailList': 2, // 10 times/1s (UID) => 20/10 = 2
                            'trace/profit/waitProfitDetailList': 2, // 10 times/1s (UID) => 20/10 = 2
                            'trace/user/getTraderInfo': 2, // 10 times/1s (UID) => 20/10 = 2
                        },
                    },
                    'mix': {
                        'get': {
                            'account/account': 2,
                            'account/accounts': 2,
                            'position/singlePosition': 2,
                            'position/singlePosition-v2': 2,
                            'position/allPosition': 4, // 5 times/1s (UID) => 20/5 = 4
                            'position/allPosition-v2': 4, // 5 times/1s (UID) => 20/5 = 4
                            'position/history-position': 1,
                            'account/accountBill': 2,
                            'account/accountBusinessBill': 4,
                            'order/current': 1, // 20 times/1s (UID) => 20/20 = 1
                            'order/marginCoinCurrent': 1, // 20 times/1s (UID) => 20/20 = 1
                            'order/history': 2,
                            'order/historyProductType': 4, // 5 times/1s (UID) => 20/5 = 4
                            'order/detail': 2,
                            'order/fills': 2,
                            'order/allFills': 2,
                            'plan/currentPlan': 1, // 20 times/1s (UID) => 20/20 = 1
                            'plan/historyPlan': 2,
                            'trace/currentTrack': 2,
                            'trace/followerOrder': 2,
                            'trace/followerHistoryOrders': 2,
                            'trace/historyTrack': 2,
                            'trace/summary': 1, // 20 times/1s (UID) => 20/20 = 1
                            'trace/profitSettleTokenIdGroup': 1, // 20 times/1s (UID) => 20/20 = 1
                            'trace/profitDateGroupList': 1, // 20 times/1s (UID) => 20/20 = 1
                            'trade/profitDateList': 2,
                            'trace/waitProfitDateList': 1, // 20 times/1s (UID) => 20/20 = 1
                            'trace/traderSymbols': 1, // 20 times/1s (UID) => 20/20 = 1
                            'trace/traderList': 2,
                            'trace/traderDetail': 2, // 10 times/1s (UID) => 20/10 = 2
                            'trace/queryTraceConfig': 2,
                        },
                        'post': {
                            'account/sub-account-contract-assets': 200, // 0.1 times/1s (UID) => 20/0.1 = 200
                            'account/open-count': 1,
                            'account/setLeverage': 4, // 5 times/1s (UID) => 20/5 = 4
                            'account/setMargin': 4, // 5 times/1s (UID) => 20/5 = 4
                            'account/setMarginMode': 4, // 5 times/1s (UID) => 20/5 = 4
                            'account/setPositionMode': 4, // 5 times/1s (UID) => 20/5 = 4
                            'order/placeOrder': 2,
                            'order/batch-orders': 2,
                            'order/cancel-order': 2,
                            'order/cancel-batch-orders': 2,
                            'order/modifyOrder': 2, // 10 times/1s (UID) => 20/10 = 2
                            'order/cancel-symbol-orders': 2,
                            'order/cancel-all-orders': 2,
                            'order/close-all-positions': 20,
                            'plan/placePlan': 2,
                            'plan/modifyPlan': 2,
                            'plan/modifyPlanPreset': 2,
                            'plan/placeTPSL': 2,
                            'plan/placeTrailStop': 2,
                            'plan/placePositionsTPSL': 2,
                            'plan/modifyTPSLPlan': 2,
                            'plan/cancelPlan': 2,
                            'plan/cancelSymbolPlan': 2,
                            'plan/cancelAllPlan': 2,
                            'trace/closeTrackOrder': 2,
                            'trace/modifyTPSL': 2, // 10 times/1s (UID) => 20/10 = 2
                            'trace/closeTrackOrderBySymbol': 2,
                            'trace/setUpCopySymbols': 2,
                            'trace/followerSetBatchTraceConfig': 2,
                            'trace/followerCloseByTrackingNo': 2,
                            'trace/followerCloseByAll': 2,
                            'trace/followerSetTpsl': 2,
                            'trace/cancelCopyTrader': 4, // 5 times/1s (UID) => 20/5 = 4
                            'trace/traderUpdateConfig': 2, // 10 times/1s (UID) => 20/10 = 2
                            'trace/myTraderList': 2, // 10 times/1s (UID) => 20/10 = 2
                            'trace/myFollowerList': 2, // 10 times/1s (UID) => 20/10 = 2
                            'trace/removeFollower': 2, // 10 times/1s (UID) => 20/10 = 2
                            'trace/public/getFollowerConfig': 2, // 10 times/1s (UID) => 20/10 = 2
                            'trace/report/order/historyList': 2, // 10 times/1s (IP) => 20/10 = 2
                            'trace/report/order/currentList': 2, // 10 times/1s (IP) => 20/10 = 2
                            'trace/queryTraderTpslRatioConfig': 2, // 10 times/1s (UID) => 20/10 = 2
                            'trace/traderUpdateTpslRatioConfig': 2, // 10 times/1s (UID) => 20/10 = 2
                        },
                    },
                    'user': {
                        'get': {
                            'fee/query': 2,
                            'sub/virtual-list': 2,
                            'sub/virtual-api-list': 2,
                            'tax/spot-record': 1,
                            'tax/future-record': 1,
                            'tax/margin-record': 1,
                            'tax/p2p-record': 1,
                        },
                        'post': {
                            'sub/virtual-create': 4,
                            'sub/virtual-modify': 4,
                            'sub/virtual-api-batch-create': 20, // 1 times/1s (UID) => 20/1 = 20
                            'sub/virtual-api-create': 4,
                            'sub/virtual-api-modify': 4,
                        },
                    },
                    'p2p': {
                        'get': {
                            'merchant/merchantList': 2, // 10 times/1s (UID) => 20/10 = 2
                            'merchant/merchantInfo': 2, // 10 times/1s (UID) => 20/10 = 2
                            'merchant/advList': 2, // 10 times/1s (UID) => 20/10 = 2
                            'merchant/orderList': 2, // 10 times/1s (UID) => 20/10 = 2
                        },
                    },
                    'broker': {
                        'get': {
                            'account/info': 2, // 10 times/1s (UID) => 20/10 = 2
                            'account/sub-list': 20, // 1 times/1s (UID) => 20/1 = 20
                            'account/sub-email': 20, // 1 times/1s (UID) => 20/1 = 20
                            'account/sub-spot-assets': 2, // 10 times/1s (UID) => 20/10 = 2
                            'account/sub-future-assets': 2, // 10 times/1s (UID) => 20/10 = 2
                            'account/sub-api-list': 2, // 10 times/1s (UID) => 20/10 = 2
                        },
                        'post': {
                            'account/sub-create': 20, // 1 times/1s (UID) => 20/1 = 20
                            'account/sub-modify': 20, // 1 times/1s (UID) => 20/1 = 20
                            'account/sub-modify-email': 20, // 1 times/1s (UID) => 20/1 = 20
                            'account/sub-address': 2, // 10 times/1s (UID) => 20/10 = 2
                            'account/sub-withdrawal': 2, // 10 times/1s (UID) => 20/10 = 2
                            'account/sub-auto-transfer': 4, // 5 times/1s (UID) => 20/5 = 4
                            'account/sub-api-create': 2, // 10 times/1s (UID) => 20/10 = 2
                            'account/sub-api-modify': 2, // 10 times/1s (UID) => 20/10 = 2
                        },
                    },
                    'margin': {
                        'get': {
                            'cross/account/riskRate': 2, // 10 times/1s (UID) => 20/10 = 2
                            'cross/account/maxTransferOutAmount': 2, // 10 times/1s (UID) => 20/10 = 2
                            'isolated/account/maxTransferOutAmount': 2, // 10 times/1s (UID) => 20/10 = 2
                            'isolated/order/openOrders': 2, // 10 times/1s (UID) => 20/10 = 2
                            'isolated/order/history': 2, // 10 times/1s (UID) => 20/10 = 2
                            'isolated/order/fills': 2, // 10 times/1s (UID) => 20/10 = 2
                            'isolated/loan/list': 2, // 10 times/1s (UID) => 20/10 = 2
                            'isolated/repay/list': 2, // 10 times/1s (UID) => 20/10 = 2
                            'isolated/interest/list': 2, // 10 times/1s (UID) => 20/10 = 2
                            'isolated/liquidation/list': 2, // 10 times/1s (UID) => 20/10 = 2
                            'isolated/fin/list': 2, // 10 times/1s (UID) => 20/10 = 2
                            'cross/order/openOrders': 2, // 10 times/1s (UID) => 20/10 = 2
                            'cross/order/history': 2, // 10 times/1s (UID) => 20/10 = 2
                            'cross/order/fills': 2, // 10 times/1s (UID) => 20/10 = 2
                            'cross/loan/list': 2, // 10 times/1s (UID) => 20/10 = 2
                            'cross/repay/list': 2, // 10 times/1s (UID) => 20/10 = 2
                            'cross/interest/list': 2, // 10 times/1s (UID) => 20/10 = 2
                            'cross/liquidation/list': 2, // 10 times/1s (UID) => 20/10 = 2
                            'cross/fin/list': 2, // 10 times/1s (UID) => 20/10 = 2
                            'cross/account/assets': 2, // 10 times/1s (IP) => 20/10 = 2
                            'isolated/account/assets': 2, // 10 times/1s (IP) => 20/10 = 2
                        },
                        'post': {
                            'cross/account/borrow': 2, // 10 times/1s (UID) => 20/10 = 2
                            'isolated/account/borrow': 2, // 10 times/1s (UID) => 20/10 = 2
                            'cross/account/repay': 2, // 10 times/1s (UID) => 20/10 = 2
                            'isolated/account/repay': 2, // 10 times/1s (UID) => 20/10 = 2
                            'isolated/account/riskRate': 2, // 10 times/1s (UID) => 20/10 = 2
                            'cross/account/maxBorrowableAmount': 2, // 10 times/1s (UID) => 20/10 = 2
                            'isolated/account/maxBorrowableAmount': 2, // 10 times/1s (UID) => 20/10 = 2
                            'isolated/account/flashRepay': 2, // 10 times/1s (UID) => 20/10 = 2
                            'isolated/account/queryFlashRepayStatus': 2, // 10 times/1s (UID) => 20/10 = 2
                            'cross/account/flashRepay': 2, // 10 times/1s (UID) => 20/10 = 2
                            'cross/account/queryFlashRepayStatus': 2, // 10 times/1s (UID) => 20/10 = 2
                            'isolated/order/placeOrder': 4, // 5 times/1s (UID) => 20/5 = 4
                            'isolated/order/batchPlaceOrder': 4, // 5 times/1s (UID) => 20/5 = 4
                            'isolated/order/cancelOrder': 2, // 10 times/1s (UID) => 20/10 = 2
                            'isolated/order/batchCancelOrder': 2, // 10 times/1s (UID) => 20/10 = 2
                            'cross/order/placeOrder': 2, // 10 times/1s (UID) => 20/10 = 2
                            'cross/order/batchPlaceOrder': 2, // 10 times/1s (UID) => 20/10 = 2
                            'cross/order/cancelOrder': 2, // 10 times/1s (UID) => 20/10 = 2
                            'cross/order/batchCancelOrder': 2, // 10 times/1s (UID) => 20/10 = 2
                        },
                    },
                },
            },
            'fees': {
                'spot': {
                    'taker': this.parseNumber ('0.002'),
                    'maker': this.parseNumber ('0.002'),
                },
                'swap': {
                    'taker': this.parseNumber ('0.0006'),
                    'maker': this.parseNumber ('0.0004'),
                },
            },
            'requiredCredentials': {
                'apiKey': true,
                'secret': true,
                'password': true,
            },
            'exceptions': {
                // http error codes
                // 400 Bad Request — Invalid request format
                // 401 Unauthorized — Invalid API Key
                // 403 Forbidden — You do not have access to the requested resource
                // 404 Not Found
                // 500 Internal Server Error — We had a problem with our server
                'exact': {
                    '1': ExchangeError, // { "code": 1, "message": "System error" }
                    // undocumented
                    'failure to get a peer from the ring-balancer': ExchangeNotAvailable, // { "message": "failure to get a peer from the ring-balancer" }
                    '4010': PermissionDenied, // { "code": 4010, "message": "For the security of your funds, withdrawals are not permitted within 24 hours after changing fund password  / mobile number / Google Authenticator settings " }
                    // common
                    // '0': ExchangeError, // 200 successful,when the order placement / cancellation / operation is successful
                    '4001': ExchangeError, // no data received in 30s
                    '4002': ExchangeError, // Buffer full. cannot write data
                    // --------------------------------------------------------
                    '30001': AuthenticationError, // { "code": 30001, "message": 'request header "OK_ACCESS_KEY" cannot be blank'}
                    '30002': AuthenticationError, // { "code": 30002, "message": 'request header "OK_ACCESS_SIGN" cannot be blank'}
                    '30003': AuthenticationError, // { "code": 30003, "message": 'request header "OK_ACCESS_TIMESTAMP" cannot be blank'}
                    '30004': AuthenticationError, // { "code": 30004, "message": 'request header "OK_ACCESS_PASSPHRASE" cannot be blank'}
                    '30005': InvalidNonce, // { "code": 30005, "message": "invalid OK_ACCESS_TIMESTAMP" }
                    '30006': AuthenticationError, // { "code": 30006, "message": "invalid OK_ACCESS_KEY" }
                    '30007': BadRequest, // { "code": 30007, "message": 'invalid Content_Type, please use "application/json" format'}
                    '30008': RequestTimeout, // { "code": 30008, "message": "timestamp request expired" }
                    '30009': ExchangeError, // { "code": 30009, "message": "system error" }
                    '30010': AuthenticationError, // { "code": 30010, "message": "API validation failed" }
                    '30011': PermissionDenied, // { "code": 30011, "message": "invalid IP" }
                    '30012': AuthenticationError, // { "code": 30012, "message": "invalid authorization" }
                    '30013': AuthenticationError, // { "code": 30013, "message": "invalid sign" }
                    '30014': DDoSProtection, // { "code": 30014, "message": "request too frequent" }
                    '30015': AuthenticationError, // { "code": 30015, "message": 'request header "OK_ACCESS_PASSPHRASE" incorrect'}
                    '30016': ExchangeError, // { "code": 30015, "message": "you are using v1 apiKey, please use v1 endpoint. If you would like to use v3 endpoint, please subscribe to v3 apiKey" }
                    '30017': ExchangeError, // { "code": 30017, "message": "apikey's broker id does not match" }
                    '30018': ExchangeError, // { "code": 30018, "message": "apikey's domain does not match" }
                    '30019': ExchangeNotAvailable, // { "code": 30019, "message": "Api is offline or unavailable" }
                    '30020': BadRequest, // { "code": 30020, "message": "body cannot be blank" }
                    '30021': BadRequest, // { "code": 30021, "message": "Json data format error" }, { "code": 30021, "message": "json data format error" }
                    '30022': PermissionDenied, // { "code": 30022, "message": "Api has been frozen" }
                    '30023': BadRequest, // { "code": 30023, "message": "{0} parameter cannot be blank" }
                    '30024': BadSymbol, // {"code":30024,"message":"\"instrument_id\" is an invalid parameter"}
                    '30025': BadRequest, // { "code": 30025, "message": "{0} parameter category error" }
                    '30026': DDoSProtection, // { "code": 30026, "message": "requested too frequent" }
                    '30027': AuthenticationError, // { "code": 30027, "message": "login failure" }
                    '30028': PermissionDenied, // { "code": 30028, "message": "unauthorized execution" }
                    '30029': AccountSuspended, // { "code": 30029, "message": "account suspended" }
                    '30030': ExchangeError, // { "code": 30030, "message": "endpoint request failed. Please try again" }
                    '30031': BadRequest, // { "code": 30031, "message": "token does not exist" }
                    '30032': BadSymbol, // { "code": 30032, "message": "pair does not exist" }
                    '30033': BadRequest, // { "code": 30033, "message": "exchange domain does not exist" }
                    '30034': ExchangeError, // { "code": 30034, "message": "exchange ID does not exist" }
                    '30035': ExchangeError, // { "code": 30035, "message": "trading is not supported in this website" }
                    '30036': ExchangeError, // { "code": 30036, "message": "no relevant data" }
                    '30037': ExchangeNotAvailable, // { "code": 30037, "message": "endpoint is offline or unavailable" }
                    // '30038': AuthenticationError, // { "code": 30038, "message": "user does not exist" }
                    '30038': OnMaintenance, // {"client_oid":"","code":"30038","error_code":"30038","error_message":"Matching engine is being upgraded. Please try in about 1 minute.","message":"Matching engine is being upgraded. Please try in about 1 minute.","order_id":"-1","result":false}
                    // futures
                    '32001': AccountSuspended, // { "code": 32001, "message": "futures account suspended" }
                    '32002': PermissionDenied, // { "code": 32002, "message": "futures account does not exist" }
                    '32003': CancelPending, // { "code": 32003, "message": "canceling, please wait" }
                    '32004': ExchangeError, // { "code": 32004, "message": "you have no unfilled orders" }
                    '32005': InvalidOrder, // { "code": 32005, "message": "max order quantity" }
                    '32006': InvalidOrder, // { "code": 32006, "message": "the order price or trigger price exceeds USD 1 million" }
                    '32007': InvalidOrder, // { "code": 32007, "message": "leverage level must be the same for orders on the same side of the contract" }
                    '32008': InvalidOrder, // { "code": 32008, "message": "Max. positions to open (cross margin)" }
                    '32009': InvalidOrder, // { "code": 32009, "message": "Max. positions to open (fixed margin)" }
                    '32010': ExchangeError, // { "code": 32010, "message": "leverage cannot be changed with open positions" }
                    '32011': ExchangeError, // { "code": 32011, "message": "futures status error" }
                    '32012': ExchangeError, // { "code": 32012, "message": "futures order update error" }
                    '32013': ExchangeError, // { "code": 32013, "message": "token type is blank" }
                    '32014': ExchangeError, // { "code": 32014, "message": "your number of contracts closing is larger than the number of contracts available" }
                    '32015': ExchangeError, // { "code": 32015, "message": "margin ratio is lower than 100% before opening positions" }
                    '32016': ExchangeError, // { "code": 32016, "message": "margin ratio is lower than 100% after opening position" }
                    '32017': ExchangeError, // { "code": 32017, "message": "no BBO" }
                    '32018': ExchangeError, // { "code": 32018, "message": "the order quantity is less than 1, please try again" }
                    '32019': ExchangeError, // { "code": 32019, "message": "the order price deviates from the price of the previous minute by more than 3%" }
                    '32020': ExchangeError, // { "code": 32020, "message": "the price is not in the range of the price limit" }
                    '32021': ExchangeError, // { "code": 32021, "message": "leverage error" }
                    '32022': ExchangeError, // { "code": 32022, "message": "this function is not supported in your country or region according to the regulations" }
                    '32023': ExchangeError, // { "code": 32023, "message": "this account has outstanding loan" }
                    '32024': ExchangeError, // { "code": 32024, "message": "order cannot be placed during delivery" }
                    '32025': ExchangeError, // { "code": 32025, "message": "order cannot be placed during settlement" }
                    '32026': ExchangeError, // { "code": 32026, "message": "your account is restricted from opening positions" }
                    '32027': ExchangeError, // { "code": 32027, "message": "cancelled over 20 orders" }
                    '32028': AccountSuspended, // { "code": 32028, "message": "account is suspended and liquidated" }
                    '32029': ExchangeError, // { "code": 32029, "message": "order info does not exist" }
                    '32030': InvalidOrder, // The order cannot be cancelled
                    '32031': ArgumentsRequired, // client_oid or order_id is required.
                    '32038': AuthenticationError, // User does not exist
                    '32040': ExchangeError, // User have open contract orders or position
                    '32044': ExchangeError, // { "code": 32044, "message": "The margin ratio after submitting this order is lower than the minimum requirement ({0}) for your tier." }
                    '32045': ExchangeError, // String of commission over 1 million
                    '32046': ExchangeError, // Each user can hold up to 10 trade plans at the same time
                    '32047': ExchangeError, // system error
                    '32048': InvalidOrder, // Order strategy track range error
                    '32049': ExchangeError, // Each user can hold up to 10 track plans at the same time
                    '32050': InvalidOrder, // Order strategy rang error
                    '32051': InvalidOrder, // Order strategy ice depth error
                    '32052': ExchangeError, // String of commission over 100 thousand
                    '32053': ExchangeError, // Each user can hold up to 6 ice plans at the same time
                    '32057': ExchangeError, // The order price is zero. Market-close-all function cannot be executed
                    '32054': ExchangeError, // Trade not allow
                    '32055': InvalidOrder, // cancel order error
                    '32056': ExchangeError, // iceberg per order average should between {0}-{1} contracts
                    '32058': ExchangeError, // Each user can hold up to 6 initiative plans at the same time
                    '32059': InvalidOrder, // Total amount should exceed per order amount
                    '32060': InvalidOrder, // Order strategy type error
                    '32061': InvalidOrder, // Order strategy initiative limit error
                    '32062': InvalidOrder, // Order strategy initiative range error
                    '32063': InvalidOrder, // Order strategy initiative rate error
                    '32064': ExchangeError, // Time Stringerval of orders should set between 5-120s
                    '32065': ExchangeError, // Close amount exceeds the limit of Market-close-all (999 for BTC, and 9999 for the rest tokens)
                    '32066': ExchangeError, // You have open orders. Please cancel all open orders before changing your leverage level.
                    '32067': ExchangeError, // Account equity < required margin in this setting. Please adjust your leverage level again.
                    '32068': ExchangeError, // The margin for this position will fall short of the required margin in this setting. Please adjust your leverage level or increase your margin to proceed.
                    '32069': ExchangeError, // Target leverage level too low. Your account balance is insufficient to cover the margin required. Please adjust the leverage level again.
                    '32070': ExchangeError, // Please check open position or unfilled order
                    '32071': ExchangeError, // Your current liquidation mode does not support this action.
                    '32072': ExchangeError, // The highest available margin for your order’s tier is {0}. Please edit your margin and place a new order.
                    '32073': ExchangeError, // The action does not apply to the token
                    '32074': ExchangeError, // The number of contracts of your position, open orders, and the current order has exceeded the maximum order limit of this asset.
                    '32075': ExchangeError, // Account risk rate breach
                    '32076': ExchangeError, // Liquidation of the holding position(s) at market price will require cancellation of all pending close orders of the contracts.
                    '32077': ExchangeError, // Your margin for this asset in futures account is insufficient and the position has been taken over for liquidation. (You will not be able to place orders, close positions, transfer funds, or add margin during this period of time. Your account will be restored after the liquidation is complete.)
                    '32078': ExchangeError, // Please cancel all open orders before switching the liquidation mode(Please cancel all open orders before switching the liquidation mode)
                    '32079': ExchangeError, // Your open positions are at high risk.(Please add margin or reduce positions before switching the mode)
                    '32080': ExchangeError, // Funds cannot be transferred out within 30 minutes after futures settlement
                    '32083': ExchangeError, // The number of contracts should be a positive multiple of %%. Please place your order again
                    // token and margin trading
                    '33001': PermissionDenied, // { "code": 33001, "message": "margin account for this pair is not enabled yet" }
                    '33002': AccountSuspended, // { "code": 33002, "message": "margin account for this pair is suspended" }
                    '33003': InsufficientFunds, // { "code": 33003, "message": "no loan balance" }
                    '33004': ExchangeError, // { "code": 33004, "message": "loan amount cannot be smaller than the minimum limit" }
                    '33005': ExchangeError, // { "code": 33005, "message": "repayment amount must exceed 0" }
                    '33006': ExchangeError, // { "code": 33006, "message": "loan order not found" }
                    '33007': ExchangeError, // { "code": 33007, "message": "status not found" }
                    '33008': InsufficientFunds, // { "code": 33008, "message": "loan amount cannot exceed the maximum limit" }
                    '33009': ExchangeError, // { "code": 33009, "message": "user ID is blank" }
                    '33010': ExchangeError, // { "code": 33010, "message": "you cannot cancel an order during session 2 of call auction" }
                    '33011': ExchangeError, // { "code": 33011, "message": "no new market data" }
                    '33012': ExchangeError, // { "code": 33012, "message": "order cancellation failed" }
                    '33013': InvalidOrder, // { "code": 33013, "message": "order placement failed" }
                    '33014': OrderNotFound, // { "code": 33014, "message": "order does not exist" }
                    '33015': InvalidOrder, // { "code": 33015, "message": "exceeded maximum limit" }
                    '33016': ExchangeError, // { "code": 33016, "message": "margin trading is not open for this token" }
                    '33017': InsufficientFunds, // { "code": 33017, "message": "insufficient balance" }
                    '33018': ExchangeError, // { "code": 33018, "message": "this parameter must be smaller than 1" }
                    '33020': ExchangeError, // { "code": 33020, "message": "request not supported" }
                    '33021': BadRequest, // { "code": 33021, "message": "token and the pair do not match" }
                    '33022': InvalidOrder, // { "code": 33022, "message": "pair and the order do not match" }
                    '33023': ExchangeError, // { "code": 33023, "message": "you can only place market orders during call auction" }
                    '33024': InvalidOrder, // { "code": 33024, "message": "trading amount too small" }
                    '33025': InvalidOrder, // { "code": 33025, "message": "base token amount is blank" }
                    '33026': ExchangeError, // { "code": 33026, "message": "transaction completed" }
                    '33027': InvalidOrder, // { "code": 33027, "message": "cancelled order or order cancelling" }
                    '33028': InvalidOrder, // { "code": 33028, "message": "the decimal places of the trading price exceeded the limit" }
                    '33029': InvalidOrder, // { "code": 33029, "message": "the decimal places of the trading size exceeded the limit" }
                    '33034': ExchangeError, // { "code": 33034, "message": "You can only place limit order after Call Auction has started" }
                    '33035': ExchangeError, // This type of order cannot be canceled(This type of order cannot be canceled)
                    '33036': ExchangeError, // Exceeding the limit of entrust order
                    '33037': ExchangeError, // The buy order price should be lower than 130% of the trigger price
                    '33038': ExchangeError, // The sell order price should be higher than 70% of the trigger price
                    '33039': ExchangeError, // The limit of callback rate is 0 < x <= 5%
                    '33040': ExchangeError, // The trigger price of a buy order should be lower than the latest transaction price
                    '33041': ExchangeError, // The trigger price of a sell order should be higher than the latest transaction price
                    '33042': ExchangeError, // The limit of price variance is 0 < x <= 1%
                    '33043': ExchangeError, // The total amount must be larger than 0
                    '33044': ExchangeError, // The average amount should be 1/1000 * total amount <= x <= total amount
                    '33045': ExchangeError, // The price should not be 0, including trigger price, order price, and price limit
                    '33046': ExchangeError, // Price variance should be 0 < x <= 1%
                    '33047': ExchangeError, // Sweep ratio should be 0 < x <= 100%
                    '33048': ExchangeError, // Per order limit: Total amount/1000 < x <= Total amount
                    '33049': ExchangeError, // Total amount should be X > 0
                    '33050': ExchangeError, // Time interval should be 5 <= x <= 120s
                    '33051': ExchangeError, // cancel order number not higher limit: plan and track entrust no more than 10, ice and time entrust no more than 6
                    '33059': BadRequest, // { "code": 33059, "message": "client_oid or order_id is required" }
                    '33060': BadRequest, // { "code": 33060, "message": "Only fill in either parameter client_oid or order_id" }
                    '33061': ExchangeError, // Value of a single market price order cannot exceed 100,000 USD
                    '33062': ExchangeError, // The leverage ratio is too high. The borrowed position has exceeded the maximum position of this leverage ratio. Please readjust the leverage ratio
                    '33063': ExchangeError, // Leverage multiple is too low, there is insufficient margin in the account, please readjust the leverage ratio
                    '33064': ExchangeError, // The setting of the leverage ratio cannot be less than 2, please readjust the leverage ratio
                    '33065': ExchangeError, // Leverage ratio exceeds maximum leverage ratio, please readjust leverage ratio
                    // account
                    '21009': ExchangeError, // Funds cannot be transferred out within 30 minutes after swap settlement(Funds cannot be transferred out within 30 minutes after swap settlement)
                    '34001': PermissionDenied, // { "code": 34001, "message": "withdrawal suspended" }
                    '34002': InvalidAddress, // { "code": 34002, "message": "please add a withdrawal address" }
                    '34003': ExchangeError, // { "code": 34003, "message": "sorry, this token cannot be withdrawn to xx at the moment" }
                    '34004': ExchangeError, // { "code": 34004, "message": "withdrawal fee is smaller than minimum limit" }
                    '34005': ExchangeError, // { "code": 34005, "message": "withdrawal fee exceeds the maximum limit" }
                    '34006': ExchangeError, // { "code": 34006, "message": "withdrawal amount is lower than the minimum limit" }
                    '34007': ExchangeError, // { "code": 34007, "message": "withdrawal amount exceeds the maximum limit" }
                    '34008': InsufficientFunds, // { "code": 34008, "message": "insufficient balance" }
                    '34009': ExchangeError, // { "code": 34009, "message": "your withdrawal amount exceeds the daily limit" }
                    '34010': ExchangeError, // { "code": 34010, "message": "transfer amount must be larger than 0" }
                    '34011': ExchangeError, // { "code": 34011, "message": "conditions not met" }
                    '34012': ExchangeError, // { "code": 34012, "message": "the minimum withdrawal amount for NEO is 1, and the amount must be an integer" }
                    '34013': ExchangeError, // { "code": 34013, "message": "please transfer" }
                    '34014': ExchangeError, // { "code": 34014, "message": "transfer limited" }
                    '34015': ExchangeError, // { "code": 34015, "message": "subaccount does not exist" }
                    '34016': PermissionDenied, // { "code": 34016, "message": "transfer suspended" }
                    '34017': AccountSuspended, // { "code": 34017, "message": "account suspended" }
                    '34018': AuthenticationError, // { "code": 34018, "message": "incorrect trades password" }
                    '34019': PermissionDenied, // { "code": 34019, "message": "please bind your email before withdrawal" }
                    '34020': PermissionDenied, // { "code": 34020, "message": "please bind your funds password before withdrawal" }
                    '34021': InvalidAddress, // { "code": 34021, "message": "Not verified address" }
                    '34022': ExchangeError, // { "code": 34022, "message": "Withdrawals are not available for sub accounts" }
                    '34023': PermissionDenied, // { "code": 34023, "message": "Please enable futures trading before transferring your funds" }
                    '34026': ExchangeError, // transfer too frequently(transfer too frequently)
                    '34036': ExchangeError, // Parameter is incorrect, please refer to API documentation
                    '34037': ExchangeError, // Get the sub-account balance interface, account type is not supported
                    '34038': ExchangeError, // Since your C2C transaction is unusual, you are restricted from fund transfer. Please contact our customer support to cancel the restriction
                    '34039': ExchangeError, // You are now restricted from transferring out your funds due to abnormal trades on C2C Market. Please transfer your fund on our website or app instead to verify your identity
                    // swap
                    '35001': ExchangeError, // { "code": 35001, "message": "Contract does not exist" }
                    '35002': ExchangeError, // { "code": 35002, "message": "Contract settling" }
                    '35003': ExchangeError, // { "code": 35003, "message": "Contract paused" }
                    '35004': ExchangeError, // { "code": 35004, "message": "Contract pending settlement" }
                    '35005': AuthenticationError, // { "code": 35005, "message": "User does not exist" }
                    '35008': InvalidOrder, // { "code": 35008, "message": "Risk ratio too high" }
                    '35010': InvalidOrder, // { "code": 35010, "message": "Position closing too large" }
                    '35012': InvalidOrder, // { "code": 35012, "message": "Incorrect order size" }
                    '35014': InvalidOrder, // { "code": 35014, "message": "Order price is not within limit" }
                    '35015': InvalidOrder, // { "code": 35015, "message": "Invalid leverage level" }
                    '35017': ExchangeError, // { "code": 35017, "message": "Open orders exist" }
                    '35019': InvalidOrder, // { "code": 35019, "message": "Order size too large" }
                    '35020': InvalidOrder, // { "code": 35020, "message": "Order price too high" }
                    '35021': InvalidOrder, // { "code": 35021, "message": "Order size exceeded current tier limit" }
                    '35022': ExchangeError, // { "code": 35022, "message": "Contract status error" }
                    '35024': ExchangeError, // { "code": 35024, "message": "Contract not initialized" }
                    '35025': InsufficientFunds, // { "code": 35025, "message": "No account balance" }
                    '35026': ExchangeError, // { "code": 35026, "message": "Contract settings not initialized" }
                    '35029': OrderNotFound, // { "code": 35029, "message": "Order does not exist" }
                    '35030': InvalidOrder, // { "code": 35030, "message": "Order size too large" }
                    '35031': InvalidOrder, // { "code": 35031, "message": "Cancel order size too large" }
                    '35032': ExchangeError, // { "code": 35032, "message": "Invalid user status" }
                    '35037': ExchangeError, // No last traded price in cache
                    '35039': ExchangeError, // { "code": 35039, "message": "Open order quantity exceeds limit" }
                    '35040': InvalidOrder, // {"error_message":"Invalid order type","result":"true","error_code":"35040","order_id":"-1"}
                    '35044': ExchangeError, // { "code": 35044, "message": "Invalid order status" }
                    '35046': InsufficientFunds, // { "code": 35046, "message": "Negative account balance" }
                    '35047': InsufficientFunds, // { "code": 35047, "message": "Insufficient account balance" }
                    '35048': ExchangeError, // { "code": 35048, "message": "User contract is frozen and liquidating" }
                    '35049': InvalidOrder, // { "code": 35049, "message": "Invalid order type" }
                    '35050': InvalidOrder, // { "code": 35050, "message": "Position settings are blank" }
                    '35052': InsufficientFunds, // { "code": 35052, "message": "Insufficient cross margin" }
                    '35053': ExchangeError, // { "code": 35053, "message": "Account risk too high" }
                    '35055': InsufficientFunds, // { "code": 35055, "message": "Insufficient account balance" }
                    '35057': ExchangeError, // { "code": 35057, "message": "No last traded price" }
                    '35058': ExchangeError, // { "code": 35058, "message": "No limit" }
                    '35059': BadRequest, // { "code": 35059, "message": "client_oid or order_id is required" }
                    '35060': BadRequest, // { "code": 35060, "message": "Only fill in either parameter client_oid or order_id" }
                    '35061': BadRequest, // { "code": 35061, "message": "Invalid instrument_id" }
                    '35062': InvalidOrder, // { "code": 35062, "message": "Invalid match_price" }
                    '35063': InvalidOrder, // { "code": 35063, "message": "Invalid order_size" }
                    '35064': InvalidOrder, // { "code": 35064, "message": "Invalid client_oid" }
                    '35066': InvalidOrder, // Order interval error
                    '35067': InvalidOrder, // Time-weighted order ratio error
                    '35068': InvalidOrder, // Time-weighted order range error
                    '35069': InvalidOrder, // Time-weighted single transaction limit error
                    '35070': InvalidOrder, // Algo order type error
                    '35071': InvalidOrder, // Order total must be larger than single order limit
                    '35072': InvalidOrder, // Maximum 6 unfulfilled time-weighted orders can be held at the same time
                    '35073': InvalidOrder, // Order price is 0. Market-close-all not available
                    '35074': InvalidOrder, // Iceberg order single transaction average error
                    '35075': InvalidOrder, // Failed to cancel order
                    '35076': InvalidOrder, // LTC 20x leverage. Not allowed to open position
                    '35077': InvalidOrder, // Maximum 6 unfulfilled iceberg orders can be held at the same time
                    '35078': InvalidOrder, // Order amount exceeded 100,000
                    '35079': InvalidOrder, // Iceberg order price variance error
                    '35080': InvalidOrder, // Callback rate error
                    '35081': InvalidOrder, // Maximum 10 unfulfilled trail orders can be held at the same time
                    '35082': InvalidOrder, // Trail order callback rate error
                    '35083': InvalidOrder, // Each user can only hold a maximum of 10 unfulfilled stop-limit orders at the same time
                    '35084': InvalidOrder, // Order amount exceeded 1 million
                    '35085': InvalidOrder, // Order amount is not in the correct range
                    '35086': InvalidOrder, // Price exceeds 100 thousand
                    '35087': InvalidOrder, // Price exceeds 100 thousand
                    '35088': InvalidOrder, // Average amount error
                    '35089': InvalidOrder, // Price exceeds 100 thousand
                    '35090': ExchangeError, // No stop-limit orders available for cancelation
                    '35091': ExchangeError, // No trail orders available for cancellation
                    '35092': ExchangeError, // No iceberg orders available for cancellation
                    '35093': ExchangeError, // No trail orders available for cancellation
                    '35094': ExchangeError, // Stop-limit order last traded price error
                    '35095': BadRequest, // Instrument_id error
                    '35096': ExchangeError, // Algo order status error
                    '35097': ExchangeError, // Order status and order ID cannot exist at the same time
                    '35098': ExchangeError, // An order status or order ID must exist
                    '35099': ExchangeError, // Algo order ID error
                    // option
                    '36001': BadRequest, // Invalid underlying index.
                    '36002': BadRequest, // Instrument does not exist.
                    '36005': ExchangeError, // Instrument status is invalid.
                    '36101': AuthenticationError, // Account does not exist.
                    '36102': PermissionDenied, // Account status is invalid.
                    '36103': AccountSuspended, // Account is suspended due to ongoing liquidation.
                    '36104': PermissionDenied, // Account is not enabled for options trading.
                    '36105': PermissionDenied, // Please enable the account for option contract.
                    '36106': AccountSuspended, // Funds cannot be transferred in or out, as account is suspended.
                    '36107': PermissionDenied, // Funds cannot be transferred out within 30 minutes after option exercising or settlement.
                    '36108': InsufficientFunds, // Funds cannot be transferred in or out, as equity of the account is less than zero.
                    '36109': PermissionDenied, // Funds cannot be transferred in or out during option exercising or settlement.
                    '36201': PermissionDenied, // New order function is blocked.
                    '36202': PermissionDenied, // Account does not have permission to short option.
                    '36203': InvalidOrder, // Invalid format for client_oid.
                    '36204': ExchangeError, // Invalid format for request_id.
                    '36205': BadRequest, // Instrument id does not match underlying index.
                    '36206': BadRequest, // Order_id and client_oid can not be used at the same time.
                    '36207': InvalidOrder, // Either order price or fartouch price must be present.
                    '36208': InvalidOrder, // Either order price or size must be present.
                    '36209': InvalidOrder, // Either order_id or client_oid must be present.
                    '36210': InvalidOrder, // Either order_ids or client_oids must be present.
                    '36211': InvalidOrder, // Exceeding max batch size for order submission.
                    '36212': InvalidOrder, // Exceeding max batch size for oder cancellation.
                    '36213': InvalidOrder, // Exceeding max batch size for order amendment.
                    '36214': ExchangeError, // Instrument does not have valid bid/ask quote.
                    '36216': OrderNotFound, // Order does not exist.
                    '36217': InvalidOrder, // Order submission failed.
                    '36218': InvalidOrder, // Order cancellation failed.
                    '36219': InvalidOrder, // Order amendment failed.
                    '36220': InvalidOrder, // Order is pending cancel.
                    '36221': InvalidOrder, // Order qty is not valid multiple of lot size.
                    '36222': InvalidOrder, // Order price is breaching highest buy limit.
                    '36223': InvalidOrder, // Order price is breaching lowest sell limit.
                    '36224': InvalidOrder, // Exceeding max order size.
                    '36225': InvalidOrder, // Exceeding max open order count for instrument.
                    '36226': InvalidOrder, // Exceeding max open order count for underlying.
                    '36227': InvalidOrder, // Exceeding max open size across all orders for underlying
                    '36228': InvalidOrder, // Exceeding max available qty for instrument.
                    '36229': InvalidOrder, // Exceeding max available qty for underlying.
                    '36230': InvalidOrder, // Exceeding max position limit for underlying.
                    // --------------------------------------------------------
                    // swap
                    '400': BadRequest, // Bad Request
                    '401': AuthenticationError, // Unauthorized access
                    '403': PermissionDenied, // Access prohibited
                    '404': BadRequest, // Request address does not exist
                    '405': BadRequest, // The HTTP Method is not supported
                    '415': BadRequest, // The current media type is not supported
                    '429': DDoSProtection, // Too many requests
                    '500': ExchangeNotAvailable, // System busy
                    '1001': RateLimitExceeded, // The request is too frequent and has been throttled
                    '1002': ExchangeError, // {0} verifications within 24 hours
                    '1003': ExchangeError, // You failed more than {0} times today, the current operation is locked, please try again in 24 hours
                    // '00000': ExchangeError, // success
                    '40001': AuthenticationError, // ACCESS_KEY cannot be empty
                    '40002': AuthenticationError, // SECRET_KEY cannot be empty
                    '40003': AuthenticationError, // Signature cannot be empty
                    '40004': InvalidNonce, // Request timestamp expired
                    '40005': InvalidNonce, // Invalid ACCESS_TIMESTAMP
                    '40006': AuthenticationError, // Invalid ACCESS_KEY
                    '40007': BadRequest, // Invalid Content_Type
                    '40008': InvalidNonce, // Request timestamp expired
                    '40009': AuthenticationError, // sign signature error
                    '40010': AuthenticationError, // sign signature error
                    '40011': AuthenticationError, // ACCESS_PASSPHRASE cannot be empty
                    '40012': AuthenticationError, // apikey/password is incorrect
                    '40013': ExchangeError, // User status is abnormal
                    '40014': PermissionDenied, // Incorrect permissions
                    '40015': ExchangeError, // System is abnormal, please try again later
                    '40016': PermissionDenied, // The user must bind the phone or Google
                    '40017': ExchangeError, // Parameter verification failed
                    '40018': PermissionDenied, // Invalid IP
                    '40019': BadRequest, // {"code":"40019","msg":"Parameter QLCUSDT_SPBL cannot be empty","requestTime":1679196063659,"data":null}
                    '40102': BadRequest, // Contract configuration does not exist, please check the parameters
                    '40103': BadRequest, // Request method cannot be empty
                    '40104': ExchangeError, // Lever adjustment failure
                    '40105': ExchangeError, // Abnormal access to current price limit data
                    '40106': ExchangeError, // Abnormal get next settlement time
                    '40107': ExchangeError, // Abnormal access to index price data
                    '40108': InvalidOrder, // Wrong order quantity
                    '40109': OrderNotFound, // The data of the order cannot be found, please confirm the order number
                    '40200': OnMaintenance, // Server upgrade, please try again later
                    '40201': InvalidOrder, // Order number cannot be empty
                    '40202': ExchangeError, // User information cannot be empty
                    '40203': BadRequest, // The amount of adjustment margin cannot be empty or negative
                    '40204': BadRequest, // Adjustment margin type cannot be empty
                    '40205': BadRequest, // Adjusted margin type data is wrong
                    '40206': BadRequest, // The direction of the adjustment margin cannot be empty
                    '40207': BadRequest, // The adjustment margin data is wrong
                    '40208': BadRequest, // The accuracy of the adjustment margin amount is incorrect
                    '40209': BadRequest, // The current page number is wrong, please confirm
                    '40300': ExchangeError, // User does not exist
                    '40301': PermissionDenied, // Permission has not been obtained yet. If you need to use it, please contact customer service
                    '40302': BadRequest, // Parameter abnormality
                    '40303': BadRequest, // Can only query up to 20,000 data
                    '40304': BadRequest, // Parameter type is abnormal
                    '40305': BadRequest, // Client_oid length is not greater than 50, and cannot be Martian characters
                    '40306': ExchangeError, // Batch processing orders can only process up to 20
                    '40308': OnMaintenance, // The contract is being temporarily maintained
                    '40309': BadSymbol, // The contract has been removed
                    '40400': ExchangeError, // Status check abnormal
                    '40401': ExchangeError, // The operation cannot be performed
                    '40402': BadRequest, // The opening direction cannot be empty
                    '40403': BadRequest, // Wrong opening direction format
                    '40404': BadRequest, // Whether to enable automatic margin call parameters cannot be empty
                    '40405': BadRequest, // Whether to enable the automatic margin call parameter type is wrong
                    '40406': BadRequest, // Whether to enable automatic margin call parameters is of unknown type
                    '40407': ExchangeError, // The query direction is not the direction entrusted by the plan
                    '40408': ExchangeError, // Wrong time range
                    '40409': ExchangeError, // Time format error
                    '40500': InvalidOrder, // Client_oid check error
                    '40501': ExchangeError, // Channel name error
                    '40502': ExchangeError, // If it is a copy user, you must pass the copy to whom
                    '40503': ExchangeError, // With the single type
                    '40504': ExchangeError, // Platform code must pass
                    '40505': ExchangeError, // Not the same as single type
                    '40506': AuthenticationError, // Platform signature error
                    '40507': AuthenticationError, // Api signature error
                    '40508': ExchangeError, // KOL is not authorized
                    '40509': ExchangeError, // Abnormal copy end
                    '40600': ExchangeError, // Copy function suspended
                    '40601': ExchangeError, // Followers cannot be KOL
                    '40602': ExchangeError, // The number of copies has reached the limit and cannot process the request
                    '40603': ExchangeError, // Abnormal copy end
                    '40604': ExchangeNotAvailable, // Server is busy, please try again later
                    '40605': ExchangeError, // Copy type, the copy number must be passed
                    '40606': ExchangeError, // The type of document number is wrong
                    '40607': ExchangeError, // Document number must be passed
                    '40608': ExchangeError, // No documented products currently supported
                    '40609': ExchangeError, // The contract product does not support copying
                    '40700': BadRequest, // Cursor parameters are incorrect
                    '40701': ExchangeError, // KOL is not authorized
                    '40702': ExchangeError, // Unauthorized copying user
                    '40703': ExchangeError, // Bill inquiry start and end time cannot be empty
                    '40704': ExchangeError, // Can only check the data of the last three months
                    '40705': BadRequest, // The start and end time cannot exceed 90 days
                    '40706': InvalidOrder, // Wrong order price
                    '40707': BadRequest, // Start time is greater than end time
                    '40708': BadRequest, // Parameter verification is abnormal
                    '40709': ExchangeError, // There is no position in this position, and no automatic margin call can be set
                    '40710': ExchangeError, // Abnormal account status
                    '40711': InsufficientFunds, // Insufficient contract account balance
                    '40712': InsufficientFunds, // Insufficient margin
                    '40713': ExchangeError, // Cannot exceed the maximum transferable margin amount
                    '40714': ExchangeError, // No direct margin call is allowed
                    '41114': OnMaintenance, // {"code":"41114","msg":"The current trading pair is under maintenance, please refer to the official announcement for the opening time","requestTime":1679196062544,"data":null}
                    '43011': InvalidOrder, // The parameter does not meet the specification executePrice <= 0
                    '43025': InvalidOrder, // Plan order does not exist
                    '43115': OnMaintenance, // {"code":"43115","msg":"The current trading pair is opening soon, please refer to the official announcement for the opening time","requestTime":1688907202434,"data":null}
                    '45110': InvalidOrder, // {"code":"45110","msg":"less than the minimum amount 5 USDT","requestTime":1669911118932,"data":null}
                    // spot
                    'invalid sign': AuthenticationError,
                    'invalid currency': BadSymbol, // invalid trading pair
                    'invalid symbol': BadSymbol,
                    'invalid period': BadRequest, // invalid Kline type
                    'invalid user': ExchangeError,
                    'invalid amount': InvalidOrder,
                    'invalid type': InvalidOrder, // {"status":"error","ts":1595700344504,"err_code":"invalid-parameter","err_msg":"invalid type"}
                    'invalid orderId': InvalidOrder,
                    'invalid record': ExchangeError,
                    'invalid accountId': BadRequest,
                    'invalid address': BadRequest,
                    'accesskey not null': AuthenticationError, // {"status":"error","ts":1595704360508,"err_code":"invalid-parameter","err_msg":"accesskey not null"}
                    'illegal accesskey': AuthenticationError,
                    'sign not null': AuthenticationError,
                    'req_time is too much difference from server time': InvalidNonce,
                    'permissions not right': PermissionDenied, // {"status":"error","ts":1595704490084,"err_code":"invalid-parameter","err_msg":"permissions not right"}
                    'illegal sign invalid': AuthenticationError, // {"status":"error","ts":1595684716042,"err_code":"invalid-parameter","err_msg":"illegal sign invalid"}
                    'user locked': AccountSuspended,
                    'Request Frequency Is Too High': RateLimitExceeded,
                    'more than a daily rate of cash': BadRequest,
                    'more than the maximum daily withdrawal amount': BadRequest,
                    'need to bind email or mobile': ExchangeError,
                    'user forbid': PermissionDenied,
                    'User Prohibited Cash Withdrawal': PermissionDenied,
                    'Cash Withdrawal Is Less Than The Minimum Value': BadRequest,
                    'Cash Withdrawal Is More Than The Maximum Value': BadRequest,
                    'the account with in 24 hours ban coin': PermissionDenied,
                    'order cancel fail': BadRequest, // {"status":"error","ts":1595703343035,"err_code":"bad-request","err_msg":"order cancel fail"}
                    'base symbol error': BadSymbol,
                    'base date error': ExchangeError,
                    'api signature not valid': AuthenticationError,
                    'gateway internal error': ExchangeError,
                    'audit failed': ExchangeError,
                    'order queryorder invalid': BadRequest,
                    'market no need price': InvalidOrder,
                    'limit need price': InvalidOrder,
                    'userid not equal to account_id': ExchangeError,
                    'your balance is low': InsufficientFunds, // {"status":"error","ts":1595594160149,"err_code":"invalid-parameter","err_msg":"invalid size, valid range: [1,2000]"}
                    'address invalid cointype': ExchangeError,
                    'system exception': ExchangeError, // {"status":"error","ts":1595711862763,"err_code":"system exception","err_msg":"system exception"}
                    '50003': ExchangeError, // No record
                    '50004': BadSymbol, // The transaction pair is currently not supported or has been suspended
                    '50006': PermissionDenied, // The account is forbidden to withdraw. If you have any questions, please contact customer service.
                    '50007': PermissionDenied, // The account is forbidden to withdraw within 24 hours. If you have any questions, please contact customer service.
                    '50008': RequestTimeout, // network timeout
                    '50009': RateLimitExceeded, // The operation is too frequent, please try again later
                    '50010': ExchangeError, // The account is abnormally frozen. If you have any questions, please contact customer service.
                    '50014': InvalidOrder, // The transaction amount under minimum limits
                    '50015': InvalidOrder, // The transaction amount exceed maximum limits
                    '50016': InvalidOrder, // The price can't be higher than the current price
                    '50017': InvalidOrder, // Price under minimum limits
                    '50018': InvalidOrder, // The price exceed maximum limits
                    '50019': InvalidOrder, // The amount under minimum limits
                    '50020': InsufficientFunds, // Insufficient balance
                    '50021': InvalidOrder, // Price is under minimum limits
                    '50026': InvalidOrder, // Market price parameter error
                    'invalid order query time': ExchangeError, // start time is greater than end time; or the time interval between start time and end time is greater than 48 hours
                    'invalid start time': BadRequest, // start time is a date 30 days ago; or start time is a date in the future
                    'invalid end time': BadRequest, // end time is a date 30 days ago; or end time is a date in the future
                    '20003': ExchangeError, // operation failed, {"status":"error","ts":1595730308979,"err_code":"bad-request","err_msg":"20003"}
                    '01001': ExchangeError, // order failed, {"status":"fail","err_code":"01001","err_msg":"系统异常，请稍后重试"}
                    '43111': PermissionDenied, // {"code":"43111","msg":"参数错误 address not in address book","requestTime":1665394201164,"data":null}
                },
                'broad': {
                    'invalid size, valid range': ExchangeError,
                },
            },
            'precisionMode': TICK_SIZE,
            'commonCurrencies': {
                'JADE': 'Jade Protocol',
            },
            'options': {
                'timeframes': {
                    'spot': {
                        '1m': '1min',
                        '5m': '5min',
                        '15m': '15min',
                        '30m': '30min',
                        '1h': '1h',
                        '4h': '4h',
                        '6h': '6Hutc',
                        '12h': '12Hutc',
                        '1d': '1Dutc',
                        '3d': '3Dutc',
                        '1w': '1Wutc',
                        '1M': '1Mutc',
                    },
                    'swap': {
                        '1m': '1m',
                        '3m': '3m',
                        '5m': '5m',
                        '15m': '15m',
                        '30m': '30m',
                        '1h': '1H',
                        '2h': '2H',
                        '4h': '4H',
                        '6h': '6Hutc',
                        '12h': '12Hutc',
                        '1d': '1Dutc',
                        '3d': '3Dutc',
                        '1w': '1Wutc',
                        '1M': '1Mutc',
                    },
                },
                'fetchMarkets': [
                    'spot',
                    'swap',
                ],
                'defaultType': 'spot', // 'spot', 'swap'
                'defaultSubType': 'linear', // 'linear', 'inverse'
                'createMarketBuyOrderRequiresPrice': true,
                'broker': 'p4sve',
                'withdraw': {
                    'fillResponseFromRequest': true,
                },
                'fetchOHLCV': {
                    'spot': {
                        'method': 'publicSpotGetMarketCandles', // or publicSpotGetMarketHistoryCandles
                    },
                    'swap': {
                        'method': 'publicMixGetMarketCandles', // or publicMixGetMarketHistoryCandles or publicMixGetMarketHistoryIndexCandles or publicMixGetMarketHistoryMarkCandles
                    },
                },
                'fetchTrades': {
                    'spot': {
                        'method': 'publicSpotGetMarketFillsHistory', // or publicSpotGetMarketFills
                    },
                    'swap': {
                        'method': 'publicMixGetMarketFillsHistory', // or publicMixGetMarketFills
                    },
                },
                'accountsByType': {
                    'main': 'EXCHANGE',
                    'spot': 'EXCHANGE',
                    'future': 'USDT_MIX',
                    'contract': 'CONTRACT',
                    'mix': 'USD_MIX',
                },
                'accountsById': {
                    'EXCHANGE': 'spot',
                    'USDT_MIX': 'future',
                    'CONTRACT': 'swap',
                    'USD_MIX': 'swap',
                },
                'sandboxMode': false,
                'networks': {
                    'TRX': 'TRC20',
                    'ETH': 'ERC20',
                    'BSC': 'BEP20',
                },
                'networksById': {
                    'TRC20': 'TRX',
                    'BSC': 'BEP20',
                },
                'fetchPositions': {
                    'method': 'privateMixGetPositionAllPositionV2', // or privateMixGetPositionHistoryPosition
                },
                'defaultTimeInForce': 'GTC', // 'GTC' = Good To Cancel (default), 'IOC' = Immediate Or Cancel
            },
        });
    }

    setSandboxMode (enabled) {
        this.options['sandboxMode'] = enabled;
    }

    async fetchTime (params = {}) {
        /**
         * @method
         * @name bitget#fetchTime
         * @description fetches the current integer timestamp in milliseconds from the exchange server
         * @param {object} [params] extra parameters specific to the bitget api endpoint
         * @returns {int} the current integer timestamp in milliseconds from the exchange server
         */
        const response = await this.publicSpotGetPublicTime (params);
        //
        //     {
        //       code: '00000',
        //       msg: 'success',
        //       requestTime: 1645837773501,
        //       data: '1645837773501'
        //     }
        //
        return this.safeInteger (response, 'data');
    }

    async fetchMarkets (params = {}) {
        /**
         * @method
         * @name bitget#fetchMarkets
         * @description retrieves data on all markets for bitget
         * @param {object} [params] extra parameters specific to the exchange api endpoint
         * @returns {object[]} an array of objects representing market data
         */
        const sandboxMode = this.safeValue (this.options, 'sandboxMode', false);
        let types = this.safeValue (this.options, 'fetchMarkets', [ 'spot', 'swap' ]);
        if (sandboxMode) {
            types = [ 'swap' ];
        }
        let promises = [];
        for (let i = 0; i < types.length; i++) {
            const type = types[i];
            if (type === 'swap') {
                let subTypes = undefined;
                if (sandboxMode) {
                    // the following are simulated trading markets [ 'sumcbl', 'sdmcbl', 'scmcbl' ];
                    subTypes = [ 'sumcbl', 'sdmcbl', 'scmcbl' ];
                } else {
                    subTypes = [ 'umcbl', 'dmcbl', 'cmcbl' ];
                }
                for (let j = 0; j < subTypes.length; j++) {
                    promises.push (this.fetchMarketsByType (type, this.extend (params, {
                        'productType': subTypes[j],
                    })));
                }
            } else {
                promises.push (this.fetchMarketsByType (types[i], params));
            }
        }
        promises = await Promise.all (promises);
        let result = promises[0];
        for (let i = 1; i < promises.length; i++) {
            result = this.arrayConcat (result, promises[i]);
        }
        return result;
    }

    parseMarkets (markets) {
        const result = [];
        for (let i = 0; i < markets.length; i++) {
            result.push (this.parseMarket (markets[i]));
        }
        return result;
    }

    parseMarket (market) {
        //
        // spot
        //
        //    {
        //        symbol: 'ALPHAUSDT_SPBL',
        //        symbolName: 'ALPHAUSDT',
        //        baseCoin: 'ALPHA',
        //        quoteCoin: 'USDT',
        //        minTradeAmount: '2',
        //        maxTradeAmount: '0',
        //        minTradeUSDT": '5',
        //        takerFeeRate: '0.001',
        //        makerFeeRate: '0.001',
        //        priceScale: '4',
        //        quantityScale: '4',
        //        status: 'online'
        //    }
        //
        // swap
        //
        //    {
        //        symbol: 'BTCUSDT_UMCBL',
        //        makerFeeRate: '0.0002',
        //        takerFeeRate: '0.0006',
        //        feeRateUpRatio: '0.005',
        //        openCostUpRatio: '0.01',
        //        quoteCoin: 'USDT',
        //        baseCoin: 'BTC',
        //        buyLimitPriceRatio: '0.01',
        //        sellLimitPriceRatio: '0.01',
        //        supportMarginCoins: [ 'USDT' ],
        //        minTradeNum: '0.001',
        //        priceEndStep: '5',
        //        volumePlace: '3',
        //        pricePlace: '1',
        //        symbolStatus: "normal",
        //        offTime: "-1",
        //        limitOpenTime: "-1"
        //    }
        //
        const marketId = this.safeString (market, 'symbol');
        const quoteId = this.safeString (market, 'quoteCoin');
        const baseId = this.safeString (market, 'baseCoin');
        const quote = this.safeCurrencyCode (quoteId);
        const base = this.safeCurrencyCode (baseId);
        const supportMarginCoins = this.safeValue (market, 'supportMarginCoins', []);
        const settleId = this.safeString (supportMarginCoins, 0);
        const settle = this.safeCurrencyCode (settleId);
        let symbol = base + '/' + quote;
        const parts = marketId.split ('_');
        const typeId = this.safeString (parts, 1);
        let type = undefined;
        let swap = false;
        let spot = false;
        let future = false;
        let contract = false;
        let pricePrecision = undefined;
        let amountPrecision = undefined;
        let linear = undefined;
        let inverse = undefined;
        let expiry = undefined;
        let expiryDatetime = undefined;
        if (typeId === 'SPBL') {
            type = 'spot';
            spot = true;
            pricePrecision = this.parseNumber (this.parsePrecision (this.safeString (market, 'priceScale')));
            amountPrecision = this.parseNumber (this.parsePrecision (this.safeString (market, 'quantityScale')));
        } else {
            const expiryString = this.safeString (parts, 2);
            if (expiryString !== undefined) {
                const year = '20' + expiryString.slice (0, 2);
                const month = expiryString.slice (2, 4);
                const day = expiryString.slice (4, 6);
                expiryDatetime = year + '-' + month + '-' + day + 'T00:00:00.000Z';
                expiry = this.parse8601 (expiryDatetime);
                type = 'future';
                future = true;
                symbol = symbol + ':' + settle + '-' + expiryString;
            } else {
                type = 'swap';
                swap = true;
                symbol = symbol + ':' + settle;
            }
            contract = true;
            linear = (typeId === 'UMCBL') || (typeId === 'CMCBL') || (typeId === 'SUMCBL') || (typeId === 'SCMCBL');
            inverse = !linear;
            const priceDecimals = this.safeInteger (market, 'pricePlace');
            const amountDecimals = this.safeInteger (market, 'volumePlace');
            const priceStep = this.safeString (market, 'priceEndStep');
            const amountStep = this.safeString (market, 'minTradeNum');
            const precisePrice = new Precise (priceStep);
            precisePrice.decimals = Math.max (precisePrice.decimals, priceDecimals);
            precisePrice.reduce ();
            const priceString = precisePrice.toString ();
            pricePrecision = this.parseNumber (priceString);
            const preciseAmount = new Precise (amountStep);
            preciseAmount.decimals = Math.max (preciseAmount.decimals, amountDecimals);
            preciseAmount.reduce ();
            const amountString = preciseAmount.toString ();
            amountPrecision = this.parseNumber (amountString);
        }
        const status = this.safeString2 (market, 'status', 'symbolStatus');
        let active = undefined;
        if (status !== undefined) {
            active = (status === 'online' || status === 'normal');
        }
        let minCost = undefined;
        if (quote === 'USDT') {
            minCost = this.safeNumber (market, 'minTradeUSDT');
        }
        const contractSize = contract ? 1 : undefined;
        return {
            'id': marketId,
            'symbol': symbol,
            'base': base,
            'quote': quote,
            'settle': settle,
            'baseId': baseId,
            'quoteId': quoteId,
            'settleId': settleId,
            'type': type,
            'spot': spot,
            'margin': false,
            'swap': swap,
            'future': future,
            'option': false,
            'active': active,
            'contract': contract,
            'linear': linear,
            'inverse': inverse,
            'taker': this.safeNumber (market, 'takerFeeRate'),
            'maker': this.safeNumber (market, 'makerFeeRate'),
            'contractSize': contractSize,
            'expiry': expiry,
            'expiryDatetime': expiryDatetime,
            'strike': undefined,
            'optionType': undefined,
            'precision': {
                'amount': amountPrecision,
                'price': pricePrecision,
            },
            'limits': {
                'leverage': {
                    'min': undefined,
                    'max': undefined,
                },
                'amount': {
                    'min': this.safeNumber2 (market, 'minTradeNum', 'minTradeAmount'),
                    'max': this.safeNumber (market, 'maxTradeAmount'),
                },
                'price': {
                    'min': undefined,
                    'max': undefined,
                },
                'cost': {
                    'min': minCost,
                    'max': undefined,
                },
            },
            'info': market,
        };
    }

    async fetchMarketsByType (type, params = {}) {
        const method = this.getSupportedMapping (type, {
            'spot': 'publicSpotGetPublicProducts',
            'swap': 'publicMixGetMarketContracts',
        });
        const response = await this[method] (params);
        //
        // spot
        //
        //    {
        //        code: '00000',
        //        msg: 'success',
        //        requestTime: 1645840064031,
        //        data: [
        //            {
        //                symbol: 'ALPHAUSDT_SPBL',
        //                symbolName: 'ALPHAUSDT',
        //                baseCoin: 'ALPHA',
        //                quoteCoin: 'USDT',
        //                minTradeAmount: '2',
        //                maxTradeAmount: '0',
        //                takerFeeRate: '0.001',
        //                makerFeeRate: '0.001',
        //                priceScale: '4',
        //                quantityScale: '4',
        //                status: 'online'
        //            }
        //        ]
        //    }
        //
        // swap
        //
        //    {
        //        code: '00000',
        //        msg: 'success',
        //        requestTime: 1645840821493,
        //        data: [
        //            {
        //                symbol: 'BTCUSDT_UMCBL',
        //                makerFeeRate: '0.0002',
        //                takerFeeRate: '0.0006',
        //                feeRateUpRatio: '0.005',
        //                openCostUpRatio: '0.01',
        //                quoteCoin: 'USDT',
        //                baseCoin: 'BTC',
        //                buyLimitPriceRatio: '0.01',
        //                sellLimitPriceRatio: '0.01',
        //                supportMarginCoins: [Array],
        //                minTradeNum: '0.001',
        //                priceEndStep: '5',
        //                volumePlace: '3',
        //                pricePlace: '1'
        //            }
        //        ]
        //    }
        //
        const data = this.safeValue (response, 'data', []);
        return this.parseMarkets (data);
    }

    async fetchCurrencies (params = {}) {
        /**
         * @method
         * @name bitget#fetchCurrencies
         * @description fetches all available currencies on an exchange
         * @param {object} [params] extra parameters specific to the bitget api endpoint
         * @returns {object} an associative dictionary of currencies
         */
        const response = await this.publicSpotGetPublicCurrencies (params);
        //
        //     {
        //       code: '00000',
        //       msg: 'success',
        //       requestTime: 1645935668288,
        //       data: [
        //         {
        //           coinId: '230',
        //           coinName: 'KIN',
        //           transfer: 'false',
        //           chains: [
        //             {
        //               chain: 'SOL',
        //               needTag: 'false',
        //               withdrawable: 'true',
        //               rechargeable: 'true',
        //               withdrawFee: '187500',
        //               depositConfirm: '100',
        //               withdrawConfirm: '100',
        //               minDepositAmount: '12500',
        //               minWithdrawAmount: '250000',
        //               browserUrl: 'https://explorer.solana.com/tx/'
        //             }
        //           ]
        //         }
        //       ]
        //     }
        //
        const result = {};
        const data = this.safeValue (response, 'data', []);
        for (let i = 0; i < data.length; i++) {
            const entry = data[i];
            const id = this.safeString (entry, 'coinId');
            const code = this.safeCurrencyCode (this.safeString (entry, 'coinName'));
            const chains = this.safeValue (entry, 'chains', []);
            const networks = {};
            let deposit = false;
            let withdraw = false;
            let minWithdrawString = undefined;
            let minDepositString = undefined;
            let minWithdrawFeeString = undefined;
            for (let j = 0; j < chains.length; j++) {
                const chain = chains[j];
                const networkId = this.safeString (chain, 'chain');
                const network = this.safeCurrencyCode (networkId);
                const withdrawEnabled = this.safeString (chain, 'withdrawable');
                const canWithdraw = withdrawEnabled === 'true';
                withdraw = (canWithdraw) ? canWithdraw : withdraw;
                const depositEnabled = this.safeString (chain, 'rechargeable');
                const canDeposit = depositEnabled === 'true';
                deposit = (canDeposit) ? canDeposit : deposit;
                const networkWithdrawFeeString = this.safeString (chain, 'withdrawFee');
                if (networkWithdrawFeeString !== undefined) {
                    minWithdrawFeeString = (minWithdrawFeeString === undefined) ? networkWithdrawFeeString : Precise.stringMin (networkWithdrawFeeString, minWithdrawFeeString);
                }
                const networkMinWithdrawString = this.safeString (chain, 'minWithdrawAmount');
                if (networkMinWithdrawString !== undefined) {
                    minWithdrawString = (minWithdrawString === undefined) ? networkMinWithdrawString : Precise.stringMin (networkMinWithdrawString, minWithdrawString);
                }
                const networkMinDepositString = this.safeString (chain, 'minDepositAmount');
                if (networkMinDepositString !== undefined) {
                    minDepositString = (minDepositString === undefined) ? networkMinDepositString : Precise.stringMin (networkMinDepositString, minDepositString);
                }
                networks[network] = {
                    'info': chain,
                    'id': networkId,
                    'network': network,
                    'limits': {
                        'withdraw': {
                            'min': this.parseNumber (networkMinWithdrawString),
                            'max': undefined,
                        },
                        'deposit': {
                            'min': this.parseNumber (networkMinDepositString),
                            'max': undefined,
                        },
                    },
                    'active': canWithdraw && canDeposit,
                    'withdraw': canWithdraw,
                    'deposit': canDeposit,
                    'fee': this.parseNumber (networkWithdrawFeeString),
                    'precision': undefined,
                };
            }
            result[code] = {
                'info': entry,
                'id': id,
                'code': code,
                'networks': networks,
                'type': undefined,
                'name': undefined,
                'active': deposit && withdraw,
                'deposit': deposit,
                'withdraw': withdraw,
                'fee': this.parseNumber (minWithdrawFeeString),
                'precision': undefined,
                'limits': {
                    'amount': {
                        'min': undefined,
                        'max': undefined,
                    },
                    'withdraw': {
                        'min': this.parseNumber (minWithdrawString),
                        'max': undefined,
                    },
                    'deposit': {
                        'min': this.parseNumber (minDepositString),
                        'max': undefined,
                    },
                },
            };
        }
        return result;
    }

    async fetchMarketLeverageTiers (symbol: string, params = {}) {
        /**
         * @method
         * @name bitget#fetchMarketLeverageTiers
         * @description retrieve information on the maximum leverage, and maintenance margin for trades of varying trade sizes for a single market
         * @see https://bitgetlimited.github.io/apidoc/en/mix/#get-position-tier
         * @param {string} symbol unified market symbol
         * @param {object} [params] extra parameters specific to the bitget api endpoint
         * @returns {object} a [leverage tiers structure]{@link https://docs.ccxt.com/#/?id=leverage-tiers-structure}
         */
        await this.loadMarkets ();
        const request = {};
        let market = undefined;
        market = this.market (symbol);
        if (market['spot']) {
            throw new BadRequest (this.id + ' fetchMarketLeverageTiers() symbol does not support market ' + symbol);
        }
        request['symbol'] = market['id'];
        request['productType'] = 'UMCBL';
        const response = await this.publicMixGetMarketQueryPositionLever (this.extend (request, params));
        //
        //     {
        //         "code":"00000",
        //         "data":[
        //             {
        //                 "level": 1,
        //                 "startUnit": 0,
        //                 "endUnit": 150000,
        //                 "leverage": 125,
        //                 "keepMarginRate": "0.004"
        //             }
        //         ],
        //         "msg":"success",
        //         "requestTime":1627292076687
        //     }
        //
        const result = this.safeValue (response, 'data');
        return this.parseMarketLeverageTiers (result, market);
    }

    parseMarketLeverageTiers (info, market = undefined) {
        //
        //     [
        //         {
        //             "level": 1,
        //             "startUnit": 0,
        //             "endUnit": 150000,
        //             "leverage": 125,
        //             "keepMarginRate": "0.004"
        //         }
        //     ],
        //
        const tiers = [];
        for (let i = 0; i < info.length; i++) {
            const item = info[i];
            const minNotional = this.safeNumber (item, 'startUnit');
            const maxNotional = this.safeNumber (item, 'endUnit');
            tiers.push ({
                'tier': this.sum (i, 1),
                'currency': market['base'],
                'minNotional': minNotional,
                'maxNotional': maxNotional,
                'maintenanceMarginRate': this.safeNumber (item, 'keepMarginRate'),
                'maxLeverage': this.safeNumber (item, 'leverage'),
                'info': item,
            });
        }
        return tiers;
    }

    async fetchDeposits (code: string = undefined, since: Int = undefined, limit: Int = undefined, params = {}) {
        /**
         * @method
         * @name bitget#fetchDeposits
         * @description fetch all deposits made to an account
         * @see https://bitgetlimited.github.io/apidoc/en/spot/#get-deposit-list
         * @param {string} code unified currency code
         * @param {int} [since] the earliest time in ms to fetch deposits for
         * @param {int} [limit] the maximum number of deposits structures to retrieve
         * @param {object} [params] extra parameters specific to the bitget api endpoint
         * @param {string} [params.pageNo] pageNo default 1
         * @param {string} [params.pageSize] pageSize default 20. Max 100
         * @returns {object[]} a list of [transaction structures]{@link https://docs.ccxt.com/#/?id=transaction-structure}
         */
        await this.loadMarkets ();
        if (code === undefined) {
            throw new ArgumentsRequired (this.id + ' fetchDeposits() requires a `code` argument');
        }
        const currency = this.currency (code);
        if (since === undefined) {
            since = this.milliseconds () - 31556952000; // 1yr
        }
        const request = {
            'coin': currency['code'],
            'startTime': since,
            'endTime': this.milliseconds (),
        };
        if (limit !== undefined) {
            request['pageSize'] = limit;
        }
        const response = await this.privateSpotGetWalletDepositList (this.extend (request, params));
        //
        //      {
        //          "code": "00000",
        //          "msg": "success",
        //          "requestTime": 0,
        //          "data": [{
        //              "id": "925607360021839872",
        //              "txId": "f73a4ac034da06b729f49676ca8801f406a093cf90c69b16e5a1cc9080df4ccb",
        //              "coin": "USDT",
        //              "type": "deposit",
        //              "amount": "19.44800000",
        //              "status": "success",
        //              "toAddress": "TRo4JMfZ1XYHUgnLsUMfDEf8MWzcWaf8uh",
        //              "fee": null,
        //              "chain": "TRC20",
        //              "confirm": null,
        //              "cTime": "1656407912259",
        //              "uTime": "1656407940148"
        //          }]
        //      }
        //
        const rawTransactions = this.safeValue (response, 'data', []);
        return this.parseTransactions (rawTransactions, currency, since, limit);
    }

    async withdraw (code: string, amount, address, tag = undefined, params = {}) {
        /**
         * @method
         * @name bitget#withdraw
         * @description make a withdrawal
         * @see https://bitgetlimited.github.io/apidoc/en/spot/#withdraw-v2
         * @param {string} code unified currency code
         * @param {float} amount the amount to withdraw
         * @param {string} address the address to withdraw to
         * @param {string} tag
         * @param {object} [params] extra parameters specific to the bitget api endpoint
         * @param {string} [params.chain] the chain to withdraw to
         * @returns {object} a [transaction structure]{@link https://docs.ccxt.com/#/?id=transaction-structure}
         */
        this.checkAddress (address);
        const chain = this.safeString2 (params, 'chain', 'network');
        params = this.omit (params, [ 'network' ]);
        if (chain === undefined) {
            throw new ArgumentsRequired (this.id + ' withdraw() requires a chain parameter or a network parameter');
        }
        await this.loadMarkets ();
        const currency = this.currency (code);
        const networkId = this.networkCodeToId (chain);
        const request = {
            'coin': currency['code'],
            'address': address,
            'chain': networkId,
            'amount': amount,
        };
        if (tag !== undefined) {
            request['tag'] = tag;
        }
        const response = await this.privateSpotPostWalletWithdrawalV2 (this.extend (request, params));
        //
        //     {
        //         "code": "00000",
        //         "msg": "success",
        //         "data": "888291686266343424"
        //     }
        //
        const result = {
            'id': this.safeString (response, 'data'),
            'info': response,
            'txid': undefined,
            'timestamp': undefined,
            'datetime': undefined,
            'network': undefined,
            'addressFrom': undefined,
            'address': undefined,
            'addressTo': undefined,
            'amount': undefined,
            'type': 'withdrawal',
            'currency': undefined,
            'status': undefined,
            'updated': undefined,
            'tagFrom': undefined,
            'tag': undefined,
            'tagTo': undefined,
            'comment': undefined,
            'fee': undefined,
        };
        const withdrawOptions = this.safeValue (this.options, 'withdraw', {});
        const fillResponseFromRequest = this.safeValue (withdrawOptions, 'fillResponseFromRequest', true);
        if (fillResponseFromRequest) {
            result['currency'] = code;
            result['timestamp'] = this.milliseconds ();
            result['datetime'] = this.iso8601 (this.milliseconds ());
            result['amount'] = amount;
            result['tag'] = tag;
            result['address'] = address;
            result['addressTo'] = address;
            result['network'] = chain;
        }
        return result;
    }

    async fetchWithdrawals (code: string = undefined, since: Int = undefined, limit: Int = undefined, params = {}) {
        /**
         * @method
         * @name bitget#fetchWithdrawals
         * @description fetch all withdrawals made from an account
         * @see https://bitgetlimited.github.io/apidoc/en/spot/#get-withdraw-list
         * @param {string} code unified currency code
         * @param {int} [since] the earliest time in ms to fetch withdrawals for
         * @param {int} [limit] the maximum number of withdrawals structures to retrieve
         * @param {object} [params] extra parameters specific to the bitget api endpoint
         * @param {string} [params.pageNo] pageNo default 1
         * @param {string} [params.pageSize] pageSize default 20. Max 100
         * @returns {object[]} a list of [transaction structures]{@link https://docs.ccxt.com/#/?id=transaction-structure}
         */
        await this.loadMarkets ();
        if (code === undefined) {
            throw new ArgumentsRequired (this.id + ' fetchWithdrawals() requires a `code` argument');
        }
        const currency = this.currency (code);
        if (since === undefined) {
            since = this.milliseconds () - 31556952000; // 1yr
        }
        const request = {
            'coin': currency['code'],
            'startTime': since,
            'endTime': this.milliseconds (),
        };
        if (limit !== undefined) {
            request['pageSize'] = limit;
        }
        const response = await this.privateSpotGetWalletWithdrawalList (this.extend (request, params));
        //
        //      {
        //          "code": "00000",
        //          "msg": "success",
        //          "requestTime": 0,
        //          "data": [{
        //              "id": "925607360021839872",
        //              "txId": "f73a4ac034da06b729f49676ca8801f406a093cf90c69b16e5a1cc9080df4ccb",
        //              "coin": "USDT",
        //              "type": "deposit",
        //              "amount": "19.44800000",
        //              "status": "success",
        //              "toAddress": "TRo4JMfZ1XYHUgnLsUMfDEf8MWzcWaf8uh",
        //              "fee": null,
        //              "chain": "TRC20",
        //              "confirm": null,
        //              "cTime": "1656407912259",
        //              "uTime": "1656407940148"
        //          }]
        //      }
        //
        const rawTransactions = this.safeValue (response, 'data', []);
        return this.parseTransactions (rawTransactions, currency, since, limit);
    }

    parseTransaction (transaction, currency = undefined) {
        //
        //     {
        //         "id": "925607360021839872",
        //         "txId": "f73a4ac034da06b729f49676ca8801f406a093cf90c69b16e5a1cc9080df4ccb",
        //         "coin": "USDT",
        //         "type": "deposit",
        //         "amount": "19.44800000",
        //         "status": "success",
        //         "toAddress": "TRo4JMfZ1XYHUgnLsUMfDEf8MWzcWaf8uh",
        //         "fee": "-3.06388160",
        //         "chain": "TRC20",
        //         "confirm": null,
        //         "tag": null,
        //         "cTime": "1656407912259",
        //         "uTime": "1656407940148"
        //     }
        //
        const currencyId = this.safeString (transaction, 'coin');
        const code = this.safeCurrencyCode (currencyId);
        let amountString = this.safeString (transaction, 'amount');
        const timestamp = this.safeInteger (transaction, 'cTime');
        const networkId = this.safeString (transaction, 'chain');
        const status = this.safeString (transaction, 'status');
        const tag = this.safeString (transaction, 'tag');
        const feeCostString = this.safeString (transaction, 'fee');
        const feeCostAbsString = Precise.stringAbs (feeCostString);
        let fee = undefined;
        if (feeCostAbsString !== undefined) {
            fee = { 'currency': code, 'cost': this.parseNumber (feeCostAbsString) };
            amountString = Precise.stringSub (amountString, feeCostAbsString);
        }
        return {
            'id': this.safeString (transaction, 'id'),
            'info': transaction,
            'txid': this.safeString (transaction, 'txId'),
            'timestamp': timestamp,
            'datetime': this.iso8601 (timestamp),
            'network': this.networkIdToCode (networkId),
            'addressFrom': undefined,
            'address': this.safeString (transaction, 'toAddress'),
            'addressTo': this.safeString (transaction, 'toAddress'),
            'amount': this.parseNumber (amountString),
            'type': this.safeString (transaction, 'type'),
            'currency': code,
            'status': this.parseTransactionStatus (status),
            'updated': this.safeInteger (transaction, 'uTime'),
            'tagFrom': undefined,
            'tag': tag,
            'tagTo': tag,
            'comment': undefined,
            'fee': fee,
        };
    }

    parseTransactionStatus (status) {
        const statuses = {
            'success': 'ok',
            'Pending': 'pending',
            'pending_review': 'pending',
            'pending_review_fail': 'failed',
            'reject': 'failed',
        };
        return this.safeString (statuses, status, status);
    }

    async fetchDepositAddress (code: string, params = {}) {
        /**
         * @method
         * @name bitget#fetchDepositAddress
         * @description fetch the deposit address for a currency associated with this account
         * @param {string} code unified currency code
         * @param {object} [params] extra parameters specific to the bitget api endpoint
         * @returns {object} an [address structure]{@link https://docs.ccxt.com/#/?id=address-structure}
         */
        await this.loadMarkets ();
        const networkCode = this.safeString (params, 'network');
        const networkId = this.networkCodeToId (networkCode, code);
        const currency = this.currency (code);
        const request = {
            'coin': currency['code'],
        };
        if (networkId !== undefined) {
            request['chain'] = networkId;
        }
        const response = await this.privateSpotGetWalletDepositAddress (this.extend (request, params));
        //
        //     {
        //         "code": "00000",
        //         "msg": "success",
        //         "data": {
        //             "address": "1HPn8Rx2y6nNSfagQBKy27GB99Vbzg89wv",
        //             "chain": "BTC-Bitcoin",
        //             "coin": "BTC",
        //             "tag": "",
        //             "url": "https://btc.com/1HPn8Rx2y6nNSfagQBKy27GB99Vbzg89wv"
        //         }
        //     }
        //
        const data = this.safeValue (response, 'data', {});
        return this.parseDepositAddress (data, currency);
    }

    parseDepositAddress (depositAddress, currency = undefined) {
        //
        //    {
        //        "address": "1HPn8Rx2y6nNSfagQBKy27GB99Vbzg89wv",
        //        "chain": "BTC-Bitcoin",
        //        "coin": "BTC",
        //        "tag": "",
        //        "url": "https://btc.com/1HPn8Rx2y6nNSfagQBKy27GB99Vbzg89wv"
        //    }
        //
        const currencyId = this.safeString (depositAddress, 'coin');
        const networkId = this.safeString (depositAddress, 'chain');
        const parsedCurrency = this.safeCurrencyCode (currencyId, currency);
        return {
            'currency': parsedCurrency,
            'address': this.safeString (depositAddress, 'address'),
            'tag': this.safeString (depositAddress, 'tag'),
            'network': this.networkIdToCode (networkId, parsedCurrency),
            'info': depositAddress,
        };
    }

    async fetchOrderBook (symbol: string, limit: Int = undefined, params = {}) {
        /**
         * @method
         * @name bitget#fetchOrderBook
         * @description fetches information on open orders with bid (buy) and ask (sell) prices, volumes and other data
         * @param {string} symbol unified symbol of the market to fetch the order book for
         * @param {int} [limit] the maximum amount of order book entries to return
         * @param {object} [params] extra parameters specific to the bitget api endpoint
         * @returns {object} A dictionary of [order book structures]{@link https://docs.ccxt.com/#/?id=order-book-structure} indexed by market symbols
         */
        await this.loadMarkets ();
        const market = this.market (symbol);
        const request = {
            'symbol': market['id'],
        };
        if (limit !== undefined) {
            request['limit'] = limit;
        }
        let response = undefined;
        if (market['spot']) {
            response = await this.publicSpotGetMarketDepth (this.extend (request, params));
        } else {
            response = await this.publicMixGetMarketDepth (this.extend (request, params));
        }
        //
        //     {
        //       code: '00000',
        //       msg: 'success',
        //       requestTime: 1645854610294,
        //       data: {
        //         asks: [ [ '39102', '11.026' ] ],
        //         bids: [ [ '39100.5', '1.773' ] ],
        //         timestamp: '1645854610294'
        //       }
        //     }
        //
        const data = this.safeValue (response, 'data');
        const timestamp = this.safeInteger (data, 'timestamp');
        return this.parseOrderBook (data, symbol, timestamp);
    }

    parseTicker (ticker, market = undefined) {
        //
        // spot
        //
        //     {
        //         symbol: 'BTCUSDT',
        //         high24h: '40252.43',
        //         low24h: '38548.54',
        //         close: '39102.16',
        //         quoteVol: '67295596.1458',
        //         baseVol: '1723.4152',
        //         usdtVol: '67295596.14578',
        //         ts: '1645856170030',
        //         buyOne: '39096.16',
        //         sellOne: '39103.99'
        //     }
        //
        // swap
        //
        //     {
        //         symbol: 'BTCUSDT_UMCBL',
        //         last: '39086',
        //         bestAsk: '39087',
        //         bestBid: '39086',
        //         high24h: '40312',
        //         low24h: '38524.5',
        //         timestamp: '1645856591864',
        //         priceChangePercent: '-0.00861',
        //         baseVolume: '142251.757',
        //         quoteVolume: '5552388715.9215',
        //         usdtVolume: '5552388715.9215'
        //     }
        // spot tickers
        //    {
        //        "symbol":"LINKUSDT",
        //        "high24h":"5.2816",
        //        "low24h":"5.0828",
        //        "close":"5.24",
        //        "quoteVol":"1427864.6815",
        //        "baseVol":"276089.9017",
        //        "usdtVol":"1427864.68148328",
        //        "ts":"1686653354407",
        //        "buyOne":"5.239",
        //        "sellOne":"5.2404",
        //        "+":"95.187",
        //        "askSz":"947.6127",
        //        "openUtc0":"5.1599",
        //        "changeUtc":"0.01552",
        //        "change":"0.02594"
        //    }
        // swap tickers
        //    {
        //        "symbol":"BTCUSDT_UMCBL",
        //        "last":"26139",
        //        "bestAsk":"26139",
        //        "bestBid":"26138.5",
        //        "bidSz":"4.62",
        //        "askSz":"11.142",
        //        "high24h":"26260",
        //        "low24h":"25637",
        //        "timestamp":"1686653988192",
        //        "priceChangePercent":"0.01283",
        //        "baseVolume":"130207.098",
        //        "quoteVolume":"3378775678.441",
        //        "usdtVolume":"3378775678.441",
        //        "openUtc":"25889",
        //        "chgUtc":"0.00966",
        //        "indexPrice":"26159.375846",
        //        "fundingRate":"0.000062",
        //        "holdingAmount":"74551.735"
        //    }
        //
        let marketId = this.safeString (ticker, 'symbol');
        if ((market === undefined) && (marketId !== undefined) && (marketId.indexOf ('_') === -1)) {
            // fetchTickers fix:
            // spot symbol are different from the "request id"
            // so we need to convert it to the exchange-specific id
            // otherwise we will not be able to find the market
            marketId = marketId + '_SPBL';
        }
        const symbol = this.safeSymbol (marketId, market);
        const high = this.safeString (ticker, 'high24h');
        const low = this.safeString (ticker, 'low24h');
        const close = this.safeString2 (ticker, 'close', 'last');
        const quoteVolume = this.safeString2 (ticker, 'quoteVol', 'quoteVolume');
        const baseVolume = this.safeString2 (ticker, 'baseVol', 'baseVolume');
        const timestamp = this.safeInteger2 (ticker, 'ts', 'timestamp');
        const bidVolume = this.safeString (ticker, 'bidSz');
        const askVolume = this.safeString (ticker, 'askSz');
        const datetime = this.iso8601 (timestamp);
        const bid = this.safeString2 (ticker, 'buyOne', 'bestBid');
        const ask = this.safeString2 (ticker, 'sellOne', 'bestAsk');
        const percentage = Precise.stringMul (this.safeStringN (ticker, [ 'priceChangePercent', 'changeUtc', 'change', 'chgUtc' ]), '100');
        const open = this.safeString2 (ticker, 'openUtc0', 'openUtc');
        return this.safeTicker ({
            'symbol': symbol,
            'timestamp': timestamp,
            'datetime': datetime,
            'high': high,
            'low': low,
            'bid': bid,
            'bidVolume': bidVolume,
            'ask': ask,
            'askVolume': askVolume,
            'vwap': undefined,
            'open': open,
            'close': close,
            'last': undefined,
            'previousClose': undefined,
            'change': undefined,
            'percentage': percentage,
            'average': undefined,
            'baseVolume': baseVolume,
            'quoteVolume': quoteVolume,
            'info': ticker,
        }, market);
    }

    async fetchTicker (symbol: string, params = {}) {
        /**
         * @method
         * @name bitget#fetchTicker
         * @description fetches a price ticker, a statistical calculation with the information calculated over the past 24 hours for a specific market
         * @param {string} symbol unified symbol of the market to fetch the ticker for
         * @param {object} [params] extra parameters specific to the bitget api endpoint
         * @returns {object} a [ticker structure]{@link https://docs.ccxt.com/#/?id=ticker-structure}
         */
        await this.loadMarkets ();
        const market = this.market (symbol);
        const request = {
            'symbol': market['id'],
        };
        let response = undefined;
        const extended = this.extend (request, params);
        if (market['spot']) {
            response = await this.publicSpotGetMarketTicker (extended);
        } else {
            response = await this.publicMixGetMarketTicker (extended);
        }
        //
        //     {
        //         code: '00000',
        //         msg: 'success',
        //         requestTime: '1645856138576',
        //         data: {
        //             symbol: 'BTCUSDT',
        //             high24h: '40252.43',
        //             low24h: '38548.54',
        //             close: '39104.65',
        //             quoteVol: '67221762.2184',
        //             baseVol: '1721.527',
        //             usdtVol: '67221762.218361',
        //             ts: '1645856138031',
        //             buyOne: '39102.55',
        //             sellOne: '39110.56'
        //         }
        //     }
        //
        const data = this.safeValue (response, 'data');
        return this.parseTicker (data, market);
    }

    async fetchTickers (symbols: string[] = undefined, params = {}) {
        /**
         * @method
         * @name bitget#fetchTickers
         * @description fetches price tickers for multiple markets, statistical calculations with the information calculated over the past 24 hours each market
         * @see https://bitgetlimited.github.io/apidoc/en/spot/#get-all-tickers
         * @see https://bitgetlimited.github.io/apidoc/en/mix/#get-all-symbol-ticker
         * @param {string[]|undefined} symbols unified symbols of the markets to fetch the ticker for, all market tickers are returned if not assigned
         * @param {object} [params] extra parameters specific to the bitget api endpoint
         * @returns {object} a dictionary of [ticker structures]{@link https://docs.ccxt.com/#/?id=ticker-structure}
         */
        const sandboxMode = this.safeValue (this.options, 'sandboxMode', false);
        await this.loadMarkets ();
        let type = undefined;
        let market = undefined;
        if (symbols !== undefined) {
            const symbol = this.safeValue (symbols, 0);
            market = this.market (symbol);
        }
        [ type, params ] = this.handleMarketTypeAndParams ('fetchTickers', market, params);
        const request = {};
        if (type !== 'spot') {
            let subType = undefined;
            [ subType, params ] = this.handleSubTypeAndParams ('fetchTickers', undefined, params);
            let productType = (subType === 'linear') ? 'UMCBL' : 'DMCBL';
            if (sandboxMode) {
                productType = 'S' + productType;
            }
            request['productType'] = productType;
        }
        const extended = this.extend (request, params);
        let response = undefined;
        if (type === 'spot') {
            response = await this.publicSpotGetMarketTickers (extended);
        } else {
            response = await this.publicMixGetMarketTickers (extended);
        }
        //
        // spot
        //
        //     {
        //         "code":"00000",
        //         "msg":"success",
        //         "requestTime":1653237548496,
        //         "data":[
        //             {
        //                 "symbol":"LINKUSDT",
        //                 "high24h":"7.2634",
        //                 "low24h":"7.1697",
        //                 "close":"7.2444",
        //                 "quoteVol":"330424.2366",
        //                 "baseVol":"46401.3116",
        //                 "usdtVol":"330424.2365573",
        //                 "ts":"1653237548026",
        //                 "buyOne":"7.2382",
        //                 "sellOne":"7.2513"
        //             },
        //         ]
        //     }
        //
        // swap
        //
        //     {
        //         "code":"00000",
        //         "msg":"success",
        //         "requestTime":1653237819762,
        //         "data":[
        //             {
        //                 "symbol":"BTCUSDT_UMCBL",
        //                 "last":"29891.5",
        //                 "bestAsk":"29891.5",
        //                 "bestBid":"29889.5",
        //                 "high24h":"29941.5",
        //                 "low24h":"29737.5",
        //                 "timestamp":"1653237819761",
        //                 "priceChangePercent":"0.00163",
        //                 "baseVolume":"127937.56",
        //                 "quoteVolume":"3806276573.6285",
        //                 "usdtVolume":"3806276573.6285"
        //             },
        //         ]
        //     }
        //
        const data = this.safeValue (response, 'data');
        return this.parseTickers (data, symbols);
    }

    parseTrade (trade, market = undefined) {
        //
        // spot
        //
        //     {
        //         "symbol": "BTCUSDT_SPBL",
        //         "tradeId": "1075200479040323585",
        //         "side": "Sell",
        //         "fillPrice": "29381.54",
        //         "fillQuantity": "0.0056",
        //         "fillTime": "1692073691000"
        //     }
        //
        // swap
        //
        //     {
        //         "tradeId": "1075199767891652609",
        //         "price": "29376.5",
        //         "size": "6.035",
        //         "side": "Buy",
        //         "timestamp": "1692073521000",
        //         "symbol": "BTCUSDT_UMCBL"
        //     }
        //
        // private
        //
        //     {
        //         accountId: '4383649766',
        //         symbol: 'ETHBTC_SPBL',
        //         orderId: '1009402341131468800',
        //         fillId: '1009402351489581068',
        //         orderType: 'limit',
        //         side: 'sell',
        //         fillPrice: '0.06997800',
        //         fillQuantity: '0.04120000',
        //         fillTotalAmount: '0.00288309',
        //         feeCcy: 'BTC',
        //         fees: '-0.00000288',
        //         cTime: '1676386195060'
        //     }
        //
        //     {
        //         tradeId: '881640729552281602',
        //         symbol: 'BTCUSDT_UMCBL',
        //         orderId: '881640729145409536',
        //         price: '38429.50',
        //         sizeQty: '0.001',
        //         fee: '0',
        //         side: 'open_long',
        //         fillAmount: '38.4295',
        //         profit: '0',
        //         cTime: '1645925450694'
        //     }
        //
        const marketId = this.safeString (trade, 'symbol');
        const symbol = this.safeSymbol (marketId, market);
        let amount = this.safeString2 (trade, 'fillQuantity', 'size');
        amount = this.safeString (trade, 'sizeQty', amount);
        let timestamp = this.safeInteger2 (trade, 'fillTime', 'timestamp');
        timestamp = this.safeInteger (trade, 'cTime', timestamp);
        let fee = undefined;
        const feeAmount = this.safeString (trade, 'fees');
        if (feeAmount !== undefined) {
            const currencyCode = this.safeCurrencyCode (this.safeString (trade, 'feeCcy'));
            fee = {
                'code': currencyCode, // kept here for backward-compatibility, but will be removed soon
                'currency': currencyCode,
                'cost': Precise.stringNeg (feeAmount),
            };
        }
        const datetime = this.iso8601 (timestamp);
        return this.safeTrade ({
            'info': trade,
            'id': this.safeString2 (trade, 'tradeId', 'fillId'),
            'order': this.safeString (trade, 'orderId'),
            'symbol': symbol,
            'side': this.safeStringLower (trade, 'side'),
            'type': this.safeString (trade, 'orderType'),
            'takerOrMaker': undefined,
            'price': this.safeString2 (trade, 'fillPrice', 'price'),
            'amount': amount,
            'cost': undefined,
            'fee': fee,
            'timestamp': timestamp,
            'datetime': datetime,
        }, market);
    }

    async fetchTrades (symbol: string, since: Int = undefined, limit: Int = undefined, params = {}) {
        /**
         * @method
         * @name bitget#fetchTrades
         * @description get the list of most recent trades for a particular symbol
         * @see https://bitgetlimited.github.io/apidoc/en/spot/#get-market-trades
         * @see https://bitgetlimited.github.io/apidoc/en/mix/#get-fills
         * @see https://bitgetlimited.github.io/apidoc/en/spot/#get-recent-trades
         * @see https://bitgetlimited.github.io/apidoc/en/mix/#get-recent-fills
         * @param {string} symbol unified symbol of the market to fetch trades for
         * @param {int} [since] timestamp in ms of the earliest trade to fetch
         * @param {int} [limit] the maximum amount of trades to fetch
         * @param {object} [params] extra parameters specific to the bitget api endpoint
         * @returns {Trade[]} a list of [trade structures]{@link https://docs.ccxt.com/en/latest/manual.html?#public-trades}
         */
        await this.loadMarkets ();
        const market = this.market (symbol);
        const request = {
            'symbol': market['id'],
        };
        if (limit !== undefined) {
            request['limit'] = limit;
        }
        if (since !== undefined) {
            request['startTime'] = since;
        }
        const options = this.safeValue (this.options, 'fetchTrades', {});
        let response = undefined;
        if (market['spot']) {
            const spotOptions = this.safeValue (options, 'spot', {});
            const defaultSpotMethod = this.safeString (spotOptions, 'method', 'publicSpotGetMarketFillsHistory');
            const spotMethod = this.safeString (params, 'method', defaultSpotMethod);
            params = this.omit (params, 'method');
            if (spotMethod === 'publicSpotGetMarketFillsHistory') {
                response = await this.publicSpotGetMarketFillsHistory (this.extend (request, params));
            } else if (spotMethod === 'publicSpotGetMarketFills') {
                response = await this.publicSpotGetMarketFills (this.extend (request, params));
            }
        } else {
            const swapOptions = this.safeValue (options, 'swap', {});
            const defaultSwapMethod = this.safeString (swapOptions, 'method', 'publicMixGetMarketFillsHistory');
            const swapMethod = this.safeString (params, 'method', defaultSwapMethod);
            params = this.omit (params, 'method');
            if (swapMethod === 'publicMixGetMarketFillsHistory') {
                response = await this.publicMixGetMarketFillsHistory (this.extend (request, params));
            } else if (swapMethod === 'publicMixGetMarketFills') {
                response = await this.publicMixGetMarketFills (this.extend (request, params));
            }
        }
        //
        // spot
        //
        //     {
        //         "code": "00000",
        //         "msg": "success",
        //         "requestTime": 1692073693562,
        //         "data": [
        //             {
        //                 "symbol": "BTCUSDT_SPBL",
        //                 "tradeId": "1075200479040323585",
        //                 "side": "Sell",
        //                 "fillPrice": "29381.54",
        //                 "fillQuantity": "0.0056",
        //                 "fillTime": "1692073691000"
        //             },
        //         ]
        //     }
        //
        // swap
        //
        //     {
        //         "code": "00000",
        //         "msg": "success",
        //         "requestTime": 1692073522689,
        //         "data": [
        //             {
        //                 "tradeId": "1075199767891652609",
        //                 "price": "29376.5",
        //                 "size": "6.035",
        //                 "side": "Buy",
        //                 "timestamp": "1692073521000",
        //                 "symbol": "BTCUSDT_UMCBL"
        //             },
        //         ]
        //     }
        //
        const data = this.safeValue (response, 'data', []);
        return this.parseTrades (data, market, since, limit);
    }

    async fetchTradingFee (symbol: string, params = {}) {
        /**
         * @method
         * @name bitget#fetchTradingFee
         * @description fetch the trading fees for a market
         * @param {string} symbol unified market symbol
         * @param {object} [params] extra parameters specific to the bitget api endpoint
         * @returns {object} a [fee structure]{@link https://docs.ccxt.com/#/?id=fee-structure}
         */
        await this.loadMarkets ();
        const market = this.market (symbol);
        const request = {
            'symbol': market['id'],
        };
        const response = await this.publicSpotGetPublicProduct (this.extend (request, params));
        //
        //     {
        //         code: '00000',
        //         msg: 'success',
        //         requestTime: '1646255374000',
        //         data: {
        //           symbol: 'ethusdt_SPBL',
        //           symbolName: null,
        //           baseCoin: 'ETH',
        //           quoteCoin: 'USDT',
        //           minTradeAmount: '0',
        //           maxTradeAmount: '0',
        //           takerFeeRate: '0.002',
        //           makerFeeRate: '0.002',
        //           priceScale: '2',
        //           quantityScale: '4',
        //           status: 'online'
        //         }
        //     }
        //
        const data = this.safeValue (response, 'data', {});
        return this.parseTradingFee (data, market);
    }

    async fetchTradingFees (params = {}) {
        /**
         * @method
         * @name bitget#fetchTradingFees
         * @description fetch the trading fees for multiple markets
         * @param {object} [params] extra parameters specific to the bitget api endpoint
         * @returns {object} a dictionary of [fee structures]{@link https://docs.ccxt.com/#/?id=fee-structure} indexed by market symbols
         */
        await this.loadMarkets ();
        const response = await this.publicSpotGetPublicProducts (params);
        //
        //     {
        //         code: '00000',
        //         msg: 'success',
        //         requestTime: '1646255662391',
        //         data: [
        //           {
        //             symbol: 'ALPHAUSDT_SPBL',
        //             symbolName: 'ALPHAUSDT',
        //             baseCoin: 'ALPHA',
        //             quoteCoin: 'USDT',
        //             minTradeAmount: '2',
        //             maxTradeAmount: '0',
        //             takerFeeRate: '0.001',
        //             makerFeeRate: '0.001',
        //             priceScale: '4',
        //             quantityScale: '4',
        //             status: 'online'
        //           },
        //           ...
        //         ]
        //     }
        //
        const data = this.safeValue (response, 'data', []);
        const result = {};
        for (let i = 0; i < data.length; i++) {
            const feeInfo = data[i];
            const fee = this.parseTradingFee (feeInfo);
            const symbol = fee['symbol'];
            result[symbol] = fee;
        }
        return result;
    }

    parseTradingFee (data, market = undefined) {
        const marketId = this.safeString (data, 'symbol');
        return {
            'info': data,
            'symbol': this.safeSymbol (marketId, market),
            'maker': this.safeNumber (data, 'makerFeeRate'),
            'taker': this.safeNumber (data, 'takerFeeRate'),
        };
    }

    parseOHLCV (ohlcv, market = undefined) {
        //
        // spot
        //
        //     {
        //         open: '57882.31',
        //         high: '58967.24',
        //         low: '57509.56',
        //         close: '57598.96',
        //         quoteVol: '439160536.605821',
        //         baseVol: '7531.2927',
        //         usdtVol: '439160536.605821',
        //         ts: '1637337600000'
        //     }
        //
        // swap
        //
        //     [
        //         "1645911960000",
        //         "39406",
        //         "39407",
        //         "39374.5",
        //         "39379",
        //         "35.526",
        //         "1399132.341"
        //     ]
        //
        return [
            this.safeInteger2 (ohlcv, 0, 'ts'),
            this.safeNumber2 (ohlcv, 1, 'open'),
            this.safeNumber2 (ohlcv, 2, 'high'),
            this.safeNumber2 (ohlcv, 3, 'low'),
            this.safeNumber2 (ohlcv, 4, 'close'),
            this.safeNumber2 (ohlcv, 5, 'baseVol'),
        ];
    }

    async fetchOHLCV (symbol: string, timeframe = '1m', since: Int = undefined, limit: Int = undefined, params = {}) {
        /**
         * @method
         * @name bitget#fetchOHLCV
         * @description fetches historical candlestick data containing the open, high, low, and close price, and the volume of a market
         * @see https://bitgetlimited.github.io/apidoc/en/spot/#get-candle-data
         * @see https://bitgetlimited.github.io/apidoc/en/spot/#get-history-candle-data
         * @see https://bitgetlimited.github.io/apidoc/en/mix/#get-candle-data
<<<<<<< HEAD
         * @see https://bitgetlimited.github.io/apidoc/en/spot/#candlestick-line-timeframe
         * @see https://bitgetlimited.github.io/apidoc/en/spot/#get-history-candle-data
=======
>>>>>>> acac971d
         * @see https://bitgetlimited.github.io/apidoc/en/mix/#get-history-candle-data
         * @see https://bitgetlimited.github.io/apidoc/en/mix/#get-history-index-candle-data
         * @see https://bitgetlimited.github.io/apidoc/en/mix/#get-history-mark-candle-data
         * @param {string} symbol unified symbol of the market to fetch OHLCV data for
         * @param {string} timeframe the length of time each candle represents
         * @param {int} [since] timestamp in ms of the earliest candle to fetch
         * @param {int} [limit] the maximum amount of candles to fetch
         * @param {object} [params] extra parameters specific to the bitget api endpoint
         * @param {int} [params.until] timestamp in ms of the latest candle to fetch
         * @returns {int[][]} A list of candles ordered as timestamp, open, high, low, close, volume
         */
        await this.loadMarkets ();
        const market = this.market (symbol);
        const request = {
            'symbol': market['id'],
        };
        const until = this.safeInteger2 (params, 'until', 'till');
        const limitIsUndefined = (limit === undefined);
        if (limit === undefined) {
            limit = 200;
        }
        request['limit'] = limit;
        const marketType = market['spot'] ? 'spot' : 'swap';
        const timeframes = this.options['timeframes'][marketType];
        const selectedTimeframe = this.safeString (timeframes, timeframe, timeframe);
        const duration = this.parseTimeframe (timeframe);
        if (market['spot']) {
            request['period'] = selectedTimeframe;
            request['limit'] = limit;
            if (since !== undefined) {
                request['after'] = since;
                if (until === undefined) {
                    request['before'] = this.sum (since, limit * duration * 1000);
                }
            }
            if (until !== undefined) {
                request['before'] = until;
            }
        } else if (market['contract']) {
            request['granularity'] = selectedTimeframe;
            const now = this.milliseconds ();
            if (since === undefined) {
                request['startTime'] = now - limit * (duration * 1000);
                request['endTime'] = now;
            } else {
                request['startTime'] = since;
                if (until !== undefined) {
                    request['endTime'] = until;
                } else {
                    request['endTime'] = this.sum (since, limit * duration * 1000);
                }
            }
        }
        const options = this.safeValue (this.options, 'fetchOHLCV', {});
        params = this.omit (params, [ 'until', 'till' ]);
        let response = undefined;
        if (market['spot']) {
            const spotOptions = this.safeValue (options, 'spot', {});
            const defaultSpotMethod = this.safeString (spotOptions, 'method', 'publicSpotGetMarketCandles');
            const method = this.safeString (params, 'method', defaultSpotMethod);
            params = this.omit (params, 'method');
            if (method === 'publicSpotGetMarketCandles') {
<<<<<<< HEAD
                if (limitIsUndefined) {
                    extended['limit'] = 1000;
                }
                response = await this.publicSpotGetMarketCandles (extended);
=======
                response = await this.publicSpotGetMarketCandles (this.extend (request, params));
>>>>>>> acac971d
            } else if (method === 'publicSpotGetMarketHistoryCandles') {
                response = await this.publicSpotGetMarketHistoryCandles (this.extend (request, params));
            }
        } else {
            const swapOptions = this.safeValue (options, 'swap', {});
<<<<<<< HEAD
            const defaultSwapMethod = this.safeString (params, 'method', 'publicMixGetMarketCandles');
            const swapMethod = this.safeString (swapOptions, 'method', defaultSwapMethod);
            if (swapMethod === 'publicMixGetMarketCandles') {
                if (limitIsUndefined) {
                    extended['limit'] = 1000;
                }
                response = await this.publicMixGetMarketCandles (extended);
=======
            const defaultSwapMethod = this.safeString (swapOptions, 'method', 'publicMixGetMarketCandles');
            const swapMethod = this.safeString (params, 'method', defaultSwapMethod);
            const priceType = this.safeString (params, 'price');
            params = this.omit (params, [ 'method', 'price' ]);
            if ((priceType === 'mark') || (swapMethod === 'publicMixGetMarketHistoryMarkCandles')) {
                response = await this.publicMixGetMarketHistoryMarkCandles (this.extend (request, params));
            } else if ((priceType === 'index') || (swapMethod === 'publicMixGetMarketHistoryIndexCandles')) {
                response = await this.publicMixGetMarketHistoryIndexCandles (this.extend (request, params));
            } else if (swapMethod === 'publicMixGetMarketCandles') {
                response = await this.publicMixGetMarketCandles (this.extend (request, params));
>>>>>>> acac971d
            } else if (swapMethod === 'publicMixGetMarketHistoryCandles') {
                response = await this.publicMixGetMarketHistoryCandles (this.extend (request, params));
            }
        }
        //  [ ["1645911960000","39406","39407","39374.5","39379","35.526","1399132.341"] ]
        const data = this.safeValue (response, 'data', response);
        return this.parseOHLCVs (data, market, timeframe, since, limit);
    }

    async fetchBalance (params = {}) {
        /**
         * @method
         * @name bitget#fetchBalance
         * @description query for balance and get the amount of funds available for trading or funds locked in orders
         * @param {object} [params] extra parameters specific to the bitget api endpoint
         * @returns {object} a [balance structure]{@link https://docs.ccxt.com/en/latest/manual.html?#balance-structure}
         */
        const sandboxMode = this.safeValue (this.options, 'sandboxMode', false);
        await this.loadMarkets ();
        const [ marketType, query ] = this.handleMarketTypeAndParams ('fetchBalance', undefined, params);
        const method = this.getSupportedMapping (marketType, {
            'spot': 'privateSpotGetAccountAssets',
            'swap': 'privateMixGetAccountAccounts',
        });
        const request = {};
        if (marketType === 'swap') {
            let subType = undefined;
            [ subType, params ] = this.handleSubTypeAndParams ('fetchBalance', undefined, params);
            let productType = (subType === 'linear') ? 'UMCBL' : 'DMCBL';
            if (sandboxMode) {
                productType = 'S' + productType;
            }
            request['productType'] = productType;
        }
        const response = await this[method] (this.extend (request, query));
        // spot
        //     {
        //       code: '00000',
        //       msg: 'success',
        //       requestTime: 1645928868827,
        //       data: [
        //         {
        //           coinId: 1,
        //           coinName: 'BTC',
        //           available: '0.00070000',
        //           frozen: '0.00000000',
        //           lock: '0.00000000',
        //           uTime: '1645921706000'
        //         }
        //       ]
        //     }
        //
        // swap
        //     {
        //       code: '00000',
        //       msg: 'success',
        //       requestTime: 1645928929251,
        //       data: [
        //         {
        //           marginCoin: 'USDT',
        //           locked: '0',
        //           available: '8.078525',
        //           crossMaxAvailable: '8.078525',
        //           fixedMaxAvailable: '8.078525',
        //           maxTransferOut: '8.078525',
        //           equity: '10.02508',
        //           usdtEquity: '10.02508',
        //           btcEquity: '0.00026057027'
        //         }
        //       ]
        //     }
        const data = this.safeValue (response, 'data');
        return this.parseBalance (data);
    }

    parseBalance (balance) {
        const result = { 'info': balance };
        //
        //     {
        //       coinId: '1',
        //       coinName: 'BTC',
        //       available: '0.00099900',
        //       frozen: '0.00000000',
        //       lock: '0.00000000',
        //       uTime: '1661595535000'
        //     }
        //
        for (let i = 0; i < balance.length; i++) {
            const entry = balance[i];
            const currencyId = this.safeString2 (entry, 'coinName', 'marginCoin');
            const code = this.safeCurrencyCode (currencyId);
            const account = this.account ();
            const frozen = this.safeString (entry, 'frozen');
            const locked = this.safeString2 (entry, 'lock', 'locked');
            account['used'] = Precise.stringAdd (frozen, locked);
            account['free'] = this.safeString (entry, 'available');
            result[code] = account;
        }
        return this.safeBalance (result);
    }

    parseOrderStatus (status) {
        const statuses = {
            'new': 'open',
            'init': 'open',
            'not_trigger': 'open',
            'partial_fill': 'open',
            'triggered': 'closed',
            'full_fill': 'closed',
            'filled': 'closed',
            'fail_trigger': 'canceled',
            'cancel': 'canceled',
            'cancelled': 'canceled',
            'canceled': 'canceled',
        };
        return this.safeString (statuses, status, status);
    }

    parseOrder (order, market = undefined) {
        //
        // spot
        //     {
        //         "accountId": "222222222",
        //         "symbol": "TRXUSDT_SPBL",
        //         "orderId": "1041901704004947968",
        //         "clientOrderId": "c5e8a5e1-a07f-4202-8061-b88bd598b264",
        //         "price": "0",
        //         "quantity": "10.0000000000000000",
        //         "orderType": "market",
        //         "side": "buy",
        //         "status": "full_fill",
        //         "fillPrice": "0.0699782527055350",
        //         "fillQuantity": "142.9015000000000000",
        //         "fillTotalAmount": "9.9999972790000000",
        //         "enterPointSource": "API",
        //         "feeDetail": "{\"BGB\":{\"deduction\":true,\"feeCoinCode\":\"BGB\",\"totalDeductionFee\":-0.017118519726,\"totalFee\":-0.017118519726}}",
        //         "orderSource": "market",
        //         "cTime": "1684134644509"
        //     }
        //
        // swap
        //     {
        //       symbol: 'BTCUSDT_UMCBL',
        //       size: 0.001,
        //       orderId: '881640729145409536',
        //       clientOid: '881640729204129792',
        //       filledQty: 0.001,
        //       fee: 0,
        //       price: null,
        //       priceAvg: 38429.5,
        //       state: 'filled',
        //       side: 'open_long',
        //       timeInForce: 'normal',
        //       totalProfits: 0,
        //       posSide: 'long',
        //       marginCoin: 'USDT',
        //       filledAmount: 38.4295,
        //       orderType: 'market',
        //       cTime: '1645925450611',
        //       uTime: '1645925450746'
        //     }
        //
        // stop
        //
        //     {
        //         "orderId": "910246821491617792",
        //         "symbol": "BTCUSDT_UMCBL",
        //         "marginCoin": "USDT",
        //         "size": "16",
        //         "executePrice": "20000",
        //         "triggerPrice": "24000",
        //         "status": "not_trigger",
        //         "orderType": "limit",
        //         "planType": "normal_plan",
        //         "side": "open_long",
        //         "triggerType": "market_price",
        //         "presetTakeProfitPrice": "0",
        //         "presetTakeLossPrice": "0",
        //         "cTime": "1652745674488"
        //     }
        //
        const marketId = this.safeString (order, 'symbol');
        market = this.safeMarket (marketId, market);
        const symbol = market['symbol'];
        const id = this.safeString (order, 'orderId');
        const price = this.safeString2 (order, 'price', 'executePrice');
        const amount = this.safeString2 (order, 'quantity', 'size');
        const filled = this.safeString2 (order, 'fillQuantity', 'filledQty');
        const cost = this.safeString2 (order, 'fillTotalAmount', 'filledAmount');
        const average = this.safeString2 (order, 'fillPrice', 'priceAvg');
        const type = this.safeString (order, 'orderType');
        const timestamp = this.safeInteger (order, 'cTime');
        const lastUpdatetimestamp = this.safeInteger (order, 'uTime');
        let side = this.safeString2 (order, 'side', 'posSide');
        if ((side === 'open_long') || (side === 'close_short')) {
            side = 'buy';
        } else if ((side === 'close_long') || (side === 'open_short')) {
            side = 'sell';
        }
        const clientOrderId = this.safeString2 (order, 'clientOrderId', 'clientOid');
        let fee = undefined;
        const feeCostString = this.safeString (order, 'fee');
        if (feeCostString !== undefined) {
            // swap
            fee = {
                'cost': feeCostString,
                'currency': market['settle'],
            };
        }
        const feeDetail = this.safeValue (order, 'feeDetail');
        if (feeDetail !== undefined) {
            const parsedFeeDetail = JSON.parse (feeDetail);
            const feeValues = Object.values (parsedFeeDetail);
            const first = this.safeValue (feeValues, 0);
            fee = {
                'cost': this.safeString (first, 'totalFee'),
                'currency': this.safeCurrencyCode (this.safeString (first, 'feeCoinCode')),
            };
        }
        const rawStatus = this.safeString2 (order, 'status', 'state');
        const status = this.parseOrderStatus (rawStatus);
        const lastTradeTimestamp = this.safeInteger (order, 'uTime');
        return this.safeOrder ({
            'info': order,
            'id': id,
            'clientOrderId': clientOrderId,
            'timestamp': timestamp,
            'datetime': this.iso8601 (timestamp),
            'lastTradeTimestamp': lastTradeTimestamp,
            'lastUpdateTimestamp': lastUpdatetimestamp,
            'symbol': symbol,
            'type': type,
            'timeInForce': undefined,
            'postOnly': undefined,
            'side': side,
            'price': price,
            'stopPrice': this.safeNumber (order, 'triggerPrice'),
            'triggerPrice': this.safeNumber (order, 'triggerPrice'),
            'average': average,
            'cost': cost,
            'amount': amount,
            'filled': filled,
            'remaining': undefined,
            'status': status,
            'fee': fee,
            'trades': undefined,
        }, market);
    }

    async createOrder (symbol: string, type: OrderType, side: OrderSide, amount, price = undefined, params = {}) {
        /**
         * @method
         * @name bitget#createOrder
         * @see https://bitgetlimited.github.io/apidoc/en/spot/#place-order
         * @see https://bitgetlimited.github.io/apidoc/en/spot/#place-plan-order
         * @see https://bitgetlimited.github.io/apidoc/en/mix/#place-order
         * @see https://bitgetlimited.github.io/apidoc/en/mix/#place-stop-order
         * @see https://bitgetlimited.github.io/apidoc/en/mix/#place-position-tpsl
         * @see https://bitgetlimited.github.io/apidoc/en/mix/#place-plan-order
         * @description create a trade order
         * @param {string} symbol unified symbol of the market to create an order in
         * @param {string} type 'market' or 'limit'
         * @param {string} side 'buy' or 'sell' or 'open_long' or 'open_short' or 'close_long' or 'close_short'
         * @param {float} amount how much of currency you want to trade in units of base currency
         * @param {float} price the price at which the order is to be fullfilled, in units of the quote currency, ignored in market orders
         * @param {object} [params] extra parameters specific to the bitget api endpoint
         * @param {float} [params.triggerPrice] *swap only* The price at which a trigger order is triggered at
         * @param {float} [params.stopLossPrice] *swap only* The price at which a stop loss order is triggered at
         * @param {float} [params.takeProfitPrice] *swap only* The price at which a take profit order is triggered at
         * @param {object} [params.takeProfit] *takeProfit object in params* containing the triggerPrice at which the attached take profit order will be triggered (perpetual swap markets only)
         * @param {float} [params.takeProfit.triggerPrice] *swap only* take profit trigger price
         * @param {object} [params.stopLoss] *stopLoss object in params* containing the triggerPrice at which the attached stop loss order will be triggered (perpetual swap markets only)
         * @param {float} [params.stopLoss.triggerPrice] *swap only* stop loss trigger price
         * @param {string} [params.timeInForce] "GTC", "IOC", "FOK", or "PO"
         * @returns {object} an [order structure]{@link https://docs.ccxt.com/#/?id=order-structure}
         */
        await this.loadMarkets ();
        const market = this.market (symbol);
        const [ marketType, query ] = this.handleMarketTypeAndParams ('createOrder', market, params);
        const request = {
            'symbol': market['id'],
            'orderType': type,
        };
        const isMarketOrder = type === 'market';
        const triggerPrice = this.safeValue2 (params, 'stopPrice', 'triggerPrice');
        const stopLossTriggerPrice = this.safeValue (params, 'stopLossPrice');
        const takeProfitTriggerPrice = this.safeValue (params, 'takeProfitPrice');
        const stopLoss = this.safeValue (params, 'stopLoss');
        const takeProfit = this.safeValue (params, 'takeProfit');
        const isTriggerOrder = triggerPrice !== undefined;
        const isStopLossTriggerOrder = stopLossTriggerPrice !== undefined;
        const isTakeProfitTriggerOrder = takeProfitTriggerPrice !== undefined;
        const isStopLoss = stopLoss !== undefined;
        const isTakeProfit = takeProfit !== undefined;
        const isStopLossOrTakeProfitTrigger = isStopLossTriggerOrder || isTakeProfitTriggerOrder;
        const isStopLossOrTakeProfit = isStopLoss || isTakeProfit;
        if (this.sum (isTriggerOrder, isStopLossTriggerOrder, isTakeProfitTriggerOrder) > 1) {
            throw new ExchangeError (this.id + ' createOrder() params can only contain one of triggerPrice, stopLossPrice, takeProfitPrice');
        }
        if ((type === 'limit') && (triggerPrice === undefined)) {
            request['price'] = this.priceToPrecision (symbol, price);
        }
        const clientOrderId = this.safeString2 (params, 'clientOid', 'clientOrderId');
        let method = this.getSupportedMapping (marketType, {
            'spot': 'privateSpotPostTradeOrders',
            'swap': 'privateMixPostOrderPlaceOrder',
            'future': 'privateMixPostOrderPlaceOrder',
        });
        const exchangeSpecificTifParam = this.safeStringN (params, [ 'force', 'timeInForceValue', 'timeInForce' ]);
        let postOnly = undefined;
        [ postOnly, params ] = this.handlePostOnly (isMarketOrder, exchangeSpecificTifParam === 'post_only', params);
        const defaultTimeInForce = this.safeStringLower (this.options, 'defaultTimeInForce');
        const timeInForce = this.safeStringLower (params, 'timeInForce', defaultTimeInForce);
        let timeInForceKey = 'timeInForceValue';
        if (marketType === 'spot') {
            if (isStopLossOrTakeProfitTrigger || isStopLossOrTakeProfit) {
                throw new InvalidOrder (this.id + ' createOrder() does not support stop loss/take profit orders on spot markets, only swap markets');
            }
            timeInForceKey = 'force';
            let quantityKey = 'quantity';
            let quantity = undefined;
            const createMarketBuyOrderRequiresPrice = this.safeValue (this.options, 'createMarketBuyOrderRequiresPrice', true);
            if (createMarketBuyOrderRequiresPrice && isMarketOrder && (side === 'buy')) {
                if (price === undefined) {
                    throw new InvalidOrder (this.id + ' createOrder() requires price argument for market buy orders on spot markets to calculate the total amount to spend (amount * price), alternatively set the createMarketBuyOrderRequiresPrice option to false and pass in the cost to spend into the amount parameter');
                } else {
                    const amountString = this.numberToString (amount);
                    const priceString = this.numberToString (price);
                    const cost = this.parseNumber (Precise.stringMul (amountString, priceString));
                    quantity = this.priceToPrecision (symbol, cost);
                }
            } else {
                quantity = this.amountToPrecision (symbol, amount);
            }
            if (clientOrderId !== undefined) {
                request['clientOrderId'] = clientOrderId;
            }
            request['side'] = side;
            if (triggerPrice !== undefined) {
                quantityKey = 'size';
                timeInForceKey = 'timeInForceValue';
                // default triggerType to market price for unification
                const triggerType = this.safeString (params, 'triggerType', 'market_price');
                request['triggerType'] = triggerType;
                request['triggerPrice'] = this.priceToPrecision (symbol, triggerPrice);
                if (price !== undefined) {
                    request['executePrice'] = this.priceToPrecision (symbol, price);
                }
                method = 'privateSpotPostPlanPlacePlan';
            }
            if (quantity !== undefined) {
                request[quantityKey] = quantity;
            }
        } else {
            request['marginCoin'] = market['settleId'];
            if (clientOrderId !== undefined) {
                request['clientOid'] = clientOrderId;
            }
            if (isTriggerOrder || isStopLossOrTakeProfitTrigger) {
                // default triggerType to market price for unification
                const triggerType = this.safeString (params, 'triggerType', 'market_price');
                request['triggerType'] = triggerType;
            }
            if (isStopLossOrTakeProfitTrigger) {
                if (!isMarketOrder) {
                    throw new ExchangeError (this.id + ' createOrder() bitget stopLoss or takeProfit orders must be market orders');
                }
                request['holdSide'] = (side === 'buy') ? 'long' : 'short';
            } else {
                const reduceOnly = this.safeValue (params, 'reduceOnly', false);
                request['size'] = this.amountToPrecision (symbol, amount);
                if (reduceOnly) {
                    request['side'] = (side === 'buy') ? 'close_short' : 'close_long';
                } else {
                    if (side === 'buy') {
                        request['side'] = 'open_long';
                    } else if (side === 'sell') {
                        request['side'] = 'open_short';
                    } else {
                        request['side'] = side;
                    }
                }
            }
            if (isTriggerOrder) {
                request['triggerPrice'] = this.priceToPrecision (symbol, triggerPrice);
                if (price !== undefined) {
                    request['executePrice'] = this.priceToPrecision (symbol, price);
                }
                method = 'privateMixPostPlanPlacePlan';
            } else if (isStopLossOrTakeProfitTrigger) {
                if (isStopLossTriggerOrder) {
                    request['triggerPrice'] = this.priceToPrecision (symbol, stopLossTriggerPrice);
                    request['planType'] = 'pos_loss';
                } else if (isTakeProfitTriggerOrder) {
                    request['triggerPrice'] = this.priceToPrecision (symbol, takeProfitTriggerPrice);
                    request['planType'] = 'pos_profit';
                }
                method = 'privateMixPostPlanPlacePositionsTPSL';
            } else if (isStopLossOrTakeProfit) {
                if (isStopLoss) {
                    const stopLossTriggerPrice = this.safeValue2 (stopLoss, 'triggerPrice', 'stopPrice');
                    request['presetStopLossPrice'] = this.priceToPrecision (symbol, stopLossTriggerPrice);
                }
                if (isTakeProfit) {
                    const takeProfitTriggerPrice = this.safeValue2 (takeProfit, 'triggerPrice', 'stopPrice');
                    request['presetTakeProfitPrice'] = this.priceToPrecision (symbol, takeProfitTriggerPrice);
                }
            }
        }
        if (postOnly) {
            request[timeInForceKey] = 'post_only';
        } else if (timeInForce === 'gtc') {
            request[timeInForceKey] = 'normal';
        } else if (timeInForce === 'fok') {
            request[timeInForceKey] = 'fok';
        } else if (timeInForce === 'ioc') {
            request[timeInForceKey] = 'ioc';
        }
        const omitted = this.omit (query, [ 'stopPrice', 'triggerType', 'stopLossPrice', 'takeProfitPrice', 'stopLoss', 'takeProfit', 'postOnly', 'reduceOnly' ]);
        const response = await this[method] (this.extend (request, omitted));
        //
        //     {
        //         "code": "00000",
        //         "msg": "success",
        //         "requestTime": 1645932209602,
        //         "data": {
        //             "orderId": "881669078313766912",
        //             "clientOrderId": "iauIBf#a45b595f96474d888d0ada"
        //         }
        //     }
        //
        const data = this.safeValue (response, 'data');
        return this.parseOrder (data, market);
    }

    async editOrder (id: string, symbol, type, side, amount = undefined, price = undefined, params = {}) {
        /**
         * @method
         * @name bitget#editOrder
         * @description edit a trade order
         * @param {string} id cancel order id
         * @param {string} symbol unified symbol of the market to create an order in
         * @param {string} type 'market' or 'limit'
         * @param {string} side 'buy' or 'sell'
         * @param {float} amount how much of currency you want to trade in units of base currency
         * @param {float} price the price at which the order is to be fullfilled, in units of the base currency, ignored in market orders
         * @param {object} [params] extra parameters specific to the bitget api endpoint
         * @returns {object} an [order structure]{@link https://docs.ccxt.com/#/?id=order-structure}
         */
        await this.loadMarkets ();
        const market = this.market (symbol);
        const [ marketType, query ] = this.handleMarketTypeAndParams ('editOrder', market, params);
        const request = {
            'orderId': id,
            'orderType': type,
        };
        const isMarketOrder = type === 'market';
        const triggerPrice = this.safeValue2 (params, 'stopPrice', 'triggerPrice');
        const isTriggerOrder = triggerPrice !== undefined;
        const stopLossPrice = this.safeValue (params, 'stopLossPrice');
        const isStopLossOrder = stopLossPrice !== undefined;
        const takeProfitPrice = this.safeValue (params, 'takeProfitPrice');
        const isTakeProfitOrder = takeProfitPrice !== undefined;
        const isStopOrder = isStopLossOrder || isTakeProfitOrder;
        if (this.sum (isTriggerOrder, isStopLossOrder, isTakeProfitOrder) > 1) {
            throw new ExchangeError (this.id + ' editOrder() params can only contain one of triggerPrice, stopLossPrice, takeProfitPrice');
        }
        if (!isStopOrder && !isTriggerOrder) {
            throw new InvalidOrder (this.id + ' editOrder() only support plan orders');
        }
        let method = this.getSupportedMapping (marketType, {
            'spot': 'privateSpotPostPlanModifyPlan',
            'swap': 'privateMixPostPlanModifyPlan',
            'future': 'privateMixPostPlanModifyPlan',
        });
        if (triggerPrice !== undefined) {
            // default triggerType to market price for unification
            const triggerType = this.safeString (params, 'triggerType', 'market_price');
            request['triggerType'] = triggerType;
            request['triggerPrice'] = this.priceToPrecision (symbol, triggerPrice);
            request['executePrice'] = this.priceToPrecision (symbol, price);
        }
        if (marketType === 'spot') {
            if (isStopOrder) {
                throw new InvalidOrder (this.id + ' editOrder() does not support stop orders on spot markets, only swap markets');
            }
            const editMarketBuyOrderRequiresPrice = this.safeValue (this.options, 'editMarketBuyOrderRequiresPrice', true);
            if (editMarketBuyOrderRequiresPrice && isMarketOrder && (side === 'buy')) {
                if (price === undefined) {
                    throw new InvalidOrder (this.id + ' editOrder() requires price argument for market buy orders on spot markets to calculate the total amount to spend (amount * price), alternatively set the editMarketBuyOrderRequiresPrice option to false and pass in the cost to spend into the amount parameter');
                } else {
                    const amountString = this.numberToString (amount);
                    const priceString = this.numberToString (price);
                    const cost = this.parseNumber (Precise.stringMul (amountString, priceString));
                    request['size'] = this.priceToPrecision (symbol, cost);
                }
            } else {
                request['size'] = this.amountToPrecision (symbol, amount);
            }
        } else {
            request['symbol'] = market['id'];
            request['size'] = this.amountToPrecision (symbol, amount);
            if (isStopOrder) {
                if (!isMarketOrder) {
                    throw new ExchangeError (this.id + ' editOrder() bitget stopLoss or takeProfit orders must be market orders');
                }
                if (isStopLossOrder) {
                    request['triggerPrice'] = this.priceToPrecision (symbol, stopLossPrice);
                    request['planType'] = 'loss_plan';
                } else if (isTakeProfitOrder) {
                    request['triggerPrice'] = this.priceToPrecision (symbol, takeProfitPrice);
                    request['planType'] = 'profit_plan';
                }
                method = 'privateMixPostPlanModifyTPSLPlan';
            }
            request['marginCoin'] = market['settleId'];
        }
        const omitted = this.omit (query, [ 'stopPrice', 'triggerType', 'stopLossPrice', 'takeProfitPrice' ]);
        const response = await this[method] (this.extend (request, omitted));
        //
        // spot
        //     {
        //         "code": "00000",
        //         "msg": "success",
        //         "requestTime": 1668136575920,
        //         "data": {
        //         "orderId": "974792060738441216",
        //         "clientOrderId": "974792554995224576"
        //         }
        //     }
        //
        const data = this.safeValue (response, 'data');
        return this.parseOrder (data, market);
    }

    async cancelOrder (id: string, symbol: string = undefined, params = {}) {
        /**
         * @method
         * @name bitget#cancelOrder
         * @description cancels an open order
         * @param {string} id order id
         * @param {string} symbol unified symbol of the market the order was made in
         * @param {object} [params] extra parameters specific to the bitget api endpoint
         * @returns {object} An [order structure]{@link https://docs.ccxt.com/#/?id=order-structure}
         */
        this.checkRequiredSymbol ('cancelOrder', symbol);
        await this.loadMarkets ();
        const market = this.market (symbol);
        const [ marketType, query ] = this.handleMarketTypeAndParams ('cancelOrder', market, params);
        let method = this.getSupportedMapping (marketType, {
            'spot': 'privateSpotPostTradeCancelOrder',
            'swap': 'privateMixPostOrderCancelOrder',
            'future': 'privateMixPostOrderCancelOrder',
        });
        const request = {
            'symbol': market['id'],
            'orderId': id,
        };
        const stop = this.safeValue (query, 'stop');
        if (stop) {
            if (marketType === 'spot') {
                method = 'privateSpotPostPlanCancelPlan';
            } else {
                const planType = this.safeString (params, 'planType');
                if (planType === undefined) {
                    throw new ArgumentsRequired (this.id + ' cancelOrder() requires a planType parameter for stop orders, either normal_plan, profit_plan or loss_plan');
                }
                request['planType'] = planType;
                method = 'privateMixPostPlanCancelPlan';
            }
        }
        if (marketType === 'swap') {
            request['marginCoin'] = market['settleId'];
        }
        const ommitted = this.omit (query, [ 'stop', 'planType' ]);
        const response = await this[method] (this.extend (request, ommitted));
        return this.parseOrder (response, market);
    }

    async cancelOrders (ids, symbol: string = undefined, params = {}) {
        /**
         * @method
         * @name bitget#cancelOrders
         * @description cancel multiple orders
         * @param {string[]} ids order ids
         * @param {string} symbol unified market symbol, default is undefined
         * @param {object} [params] extra parameters specific to the bitget api endpoint
         * @returns {object} an list of [order structures]{@link https://docs.ccxt.com/#/?id=order-structure}
         */
        this.checkRequiredSymbol ('cancelOrders', symbol);
        await this.loadMarkets ();
        const market = this.market (symbol);
        let type = undefined;
        [ type, params ] = this.handleMarketTypeAndParams ('cancelOrders', market, params);
        const request = {};
        let method = undefined;
        if (type === 'spot') {
            method = 'privateSpotPostTradeCancelBatchOrdersV2';
            request['symbol'] = market['id'];
            request['orderIds'] = ids;
        } else {
            method = 'privateMixPostOrderCancelBatchOrders';
            request['symbol'] = market['id'];
            request['marginCoin'] = market['quote'];
            request['orderIds'] = ids;
        }
        const response = await this[method] (this.extend (request, params));
        //
        //     spot
        //
        //     {
        //         "code": "00000",
        //         "msg": "success",
        //         "requestTime": "1680008815965",
        //         "data": {
        //             "resultList": [
        //                 {
        //                     "orderId": "1024598257429823488",
        //                     "clientOrderId": "876493ce-c287-4bfc-9f4a-8b1905881313"
        //                 },
        //             ],
        //             "failed": []
        //         }
        //     }
        //
        //     swap
        //
        //     {
        //         "result":true,
        //         "symbol":"cmt_btcusdt",
        //         "order_ids":[
        //             "258414711",
        //             "478585558"
        //         ],
        //         "fail_infos":[
        //             {
        //                 "order_id":"258414711",
        //                 "err_code":"401",
        //                 "err_msg":""
        //             }
        //         ]
        //     }
        //
        return response;
    }

    async cancelAllOrders (symbol: string = undefined, params = {}) {
        /**
         * @method
         * @name bitget#cancelAllOrders
         * @description cancel all open orders
         * @see https://bitgetlimited.github.io/apidoc/en/mix/#cancel-all-order
         * @see https://bitgetlimited.github.io/apidoc/en/mix/#cancel-all-trigger-order-tpsl
         * @param {string} symbol unified market symbol
         * @param {object} [params] extra parameters specific to the bitget api endpoint
         * @param {string} [params.code] marginCoin unified currency code
         * @returns {object[]} a list of [order structures]{@link https://docs.ccxt.com/#/?id=order-structure}
         */
        const sandboxMode = this.safeValue (this.options, 'sandboxMode', false);
        await this.loadMarkets ();
        let market = undefined;
        if (symbol !== undefined) {
            market = this.market (symbol);
        }
        let subType = undefined;
        [ subType, params ] = this.handleSubTypeAndParams ('cancelAllOrders', market, params);
        let productType = (subType === 'linear') ? 'UMCBL' : 'DMCBL';
        if (sandboxMode) {
            productType = 'S' + productType;
        }
        const [ marketType, query ] = this.handleMarketTypeAndParams ('cancelAllOrders', market, params);
        if (marketType === 'spot') {
            throw new NotSupported (this.id + ' cancelAllOrders () does not support spot markets');
        }
        const request = {
            'productType': productType,
        };
        let method = undefined;
        const stop = this.safeValue (query, 'stop');
        const planType = this.safeString (query, 'planType');
        if (stop !== undefined || planType !== undefined) {
            if (planType === undefined) {
                throw new ArgumentsRequired (this.id + ' cancelOrder() requires a planType parameter for stop orders, either normal_plan, profit_plan, loss_plan, pos_profit, pos_loss, moving_plan or track_plan');
            }
            method = 'privateMixPostPlanCancelAllPlan';
        } else {
            const code = this.safeString2 (params, 'code', 'marginCoin');
            if (code === undefined) {
                throw new ArgumentsRequired (this.id + ' cancelAllOrders () requires a code argument [marginCoin] in the params');
            }
            const currency = this.currency (code);
            request['marginCoin'] = this.safeCurrencyCode (code, currency);
            method = 'privateMixPostOrderCancelAllOrders';
        }
        const ommitted = this.omit (query, [ 'stop', 'code', 'marginCoin' ]);
        const response = await this[method] (this.extend (request, ommitted));
        //
        //     {
        //         "code": "00000",
        //         "msg": "success",
        //         "requestTime": 1663312535998,
        //         "data": {
        //             "result": true,
        //             "order_ids": ["954564352813969409"],
        //             "fail_infos": [
        //                 {
        //                     "order_id": "",
        //                     "err_code": "",
        //                     "err_msg": ""
        //                 }
        //             ]
        //         }
        //     }
        //
        return response;
    }

    async fetchOrder (id: string, symbol: string = undefined, params = {}) {
        /**
         * @method
         * @name bitget#fetchOrder
         * @description fetches information on an order made by the user
         * @param {string} symbol unified symbol of the market the order was made in
         * @param {object} [params] extra parameters specific to the bitget api endpoint
         * @returns {object} An [order structure]{@link https://docs.ccxt.com/#/?id=order-structure}
         */
        this.checkRequiredSymbol ('fetchOrder', symbol);
        await this.loadMarkets ();
        const market = this.market (symbol);
        const [ marketType, query ] = this.handleMarketTypeAndParams ('fetchOrder', market, params);
        const method = this.getSupportedMapping (marketType, {
            'spot': 'privateSpotPostTradeOrderInfo',
            'swap': 'privateMixGetOrderDetail',
            'future': 'privateMixGetOrderDetail',
        });
        const request = {
            'symbol': market['id'],
            'orderId': id,
        };
        let response = await this[method] (this.extend (request, query));
        // spot
        //     {
        //       code: '00000',
        //       msg: 'success',
        //       requestTime: '1645926849436',
        //       data: [
        //         {
        //           accountId: '6394957606',
        //           symbol: 'BTCUSDT_SPBL',
        //           orderId: '881626139738935296',
        //           clientOrderId: '525890c8-767e-4cd6-8585-38160ed7bb5e',
        //           price: '38000.000000000000',
        //           quantity: '0.000700000000',
        //           orderType: 'limit',
        //           side: 'buy',
        //           status: 'new',
        //           fillPrice: '0.000000000000',
        //           fillQuantity: '0.000000000000',
        //           fillTotalAmount: '0.000000000000',
        //           cTime: '1645921972212'
        //         }
        //       ]
        //     }
        //
        // swap
        //     {
        //       code: '00000',
        //       msg: 'success',
        //       requestTime: '1645926587877',
        //       data: {
        //         symbol: 'BTCUSDT_UMCBL',
        //         size: '0.001',
        //         orderId: '881640729145409536',
        //         clientOid: '881640729204129792',
        //         filledQty: '0.001',
        //         fee: '0E-8',
        //         price: null,
        //         priceAvg: '38429.50',
        //         state: 'filled',
        //         side: 'open_long',
        //         timeInForce: 'normal',
        //         totalProfits: '0E-8',
        //         posSide: 'long',
        //         marginCoin: 'USDT',
        //         filledAmount: '38.4295',
        //         orderType: 'market',
        //         cTime: '1645925450611',
        //         uTime: '1645925450746'
        //       }
        //     }
        //
        // response will be string after filled, see: ccxt/ccxt#17900
        if (typeof response === 'string') {
            response = JSON.parse (response);
        }
        const data = this.safeValue (response, 'data');
        const first = this.safeValue (data, 0, data);
        return this.parseOrder (first, market);
    }

    async fetchOpenOrders (symbol: string = undefined, since: Int = undefined, limit: Int = undefined, params = {}) {
        /**
         * @method
         * @name bitget#fetchOpenOrders
         * @see https://bitgetlimited.github.io/apidoc/en/spot/#get-order-list
         * @see https://bitgetlimited.github.io/apidoc/en/mix/#get-all-open-order
         * @see https://bitgetlimited.github.io/apidoc/en/mix/#get-plan-order-tpsl-list
         * @see https://bitgetlimited.github.io/apidoc/en/mix/#get-open-order
         * @description fetch all unfilled currently open orders
         * @param {string} symbol unified market symbol
         * @param {int} [since] the earliest time in ms to fetch open orders for
         * @param {int} [limit] the maximum number of open order structures to retrieve
         * @param {object} [params] extra parameters specific to the bitget api endpoint
         * @returns {Order[]} a list of [order structures]{@link https://docs.ccxt.com/#/?id=order-structure}
         */
        await this.loadMarkets ();
        const request = {};
        let marketType = undefined;
        let query = undefined;
        let market = undefined;
        if (symbol !== undefined) {
            market = this.market (symbol);
            request['symbol'] = market['id'];
        }
        [ marketType, query ] = this.handleMarketTypeAndParams ('fetchOpenOrders', market, params);
        let response = undefined;
        const stop = this.safeValue (query, 'stop');
        if (stop) {
            this.checkRequiredSymbol ('fetchOpenOrders', symbol);
            query = this.omit (query, 'stop');
            if (marketType === 'spot') {
                if (limit !== undefined) {
                    request['pageSize'] = limit;
                }
                response = await this.privateSpotPostPlanCurrentPlan (this.extend (request, query));
            } else {
                response = await this.privateMixGetPlanCurrentPlan (this.extend (request, query));
            }
        } else {
            if (marketType === 'spot') {
                response = await this.privateSpotPostTradeOpenOrders (this.extend (request, query));
            } else {
                if (market === undefined) {
                    let subType = undefined;
                    [ subType, params ] = this.handleSubTypeAndParams ('fetchOpenOrders', undefined, params);
                    let productType = (subType === 'linear') ? 'UMCBL' : 'DMCBL';
                    const sandboxMode = this.safeValue (this.options, 'sandboxMode', false);
                    if (sandboxMode) {
                        productType = 'S' + productType;
                    }
                    request['productType'] = productType;
                    response = await this.privateMixGetOrderMarginCoinCurrent (this.extend (request, query));
                } else {
                    response = await this.privateMixGetOrderCurrent (this.extend (request, query));
                }
            }
        }
        //
        //  spot
        //     {
        //       code: '00000',
        //       msg: 'success',
        //       requestTime: 1645921640193,
        //       data: [
        //         {
        //           accountId: '6394957606',
        //           symbol: 'BTCUSDT_SPBL',
        //           orderId: '881623995442958336',
        //           clientOrderId: '135335e9-b054-4e43-b00a-499f11d3a5cc',
        //           price: '39000.000000000000',
        //           quantity: '0.000700000000',
        //           orderType: 'limit',
        //           side: 'buy',
        //           status: 'new',
        //           fillPrice: '0.000000000000',
        //           fillQuantity: '0.000000000000',
        //           fillTotalAmount: '0.000000000000',
        //           cTime: '1645921460972'
        //         }
        //       ]
        //     }
        //
        // swap
        //     {
        //       code: '00000',
        //       msg: 'success',
        //       requestTime: 1645922324630,
        //       data: [
        //         {
        //           symbol: 'BTCUSDT_UMCBL',
        //           size: 0.001,
        //           orderId: '881627074081226752',
        //           clientOid: '881627074160918528',
        //           filledQty: 0,
        //           fee: 0,
        //           price: 38000,
        //           state: 'new',
        //           side: 'open_long',
        //           timeInForce: 'normal',
        //           totalProfits: 0,
        //           posSide: 'long',
        //           marginCoin: 'USDT',
        //           filledAmount: 0,
        //           orderType: 'limit',
        //           cTime: '1645922194995',
        //           uTime: '1645922194995'
        //         }
        //       ]
        //     }
        //
        // stop
        //
        //     {
        //         "code": "00000",
        //         "msg": "success",
        //         "requestTime": 1652745815697,
        //         "data": [
        //             {
        //                 "orderId": "910246821491617792",
        //                 "symbol": "BTCUSDT_UMCBL",
        //                 "marginCoin": "USDT",
        //                 "size": "16",
        //                 "executePrice": "20000",
        //                 "triggerPrice": "24000",
        //                 "status": "not_trigger",
        //                 "orderType": "limit",
        //                 "planType": "normal_plan",
        //                 "side": "open_long",
        //                 "triggerType": "market_price",
        //                 "presetTakeProfitPrice": "0",
        //                 "presetTakeLossPrice": "0",
        //                 "cTime": "1652745674488"
        //             }
        //         ]
        //     }
        //
        // spot plan order
        //
        //     {
        //         "code": "00000",
        //         "msg": "success",
        //         "requestTime": 1668134581006,
        //         "data": {
        //             "nextFlag": false,
        //             "endId": 974792555020390400,
        //             "orderList": [{
        //                 "orderId": "974792555020390400",
        //                 "symbol": "TRXUSDT_SPBL",
        //                 "size": "151",
        //                 "executePrice": "0.041572",
        //                 "triggerPrice": "0.041572",
        //                 "status": "not_trigger",
        //                 "orderType": "limit",
        //                 "side": "buy",
        //                 "triggerType": "fill_price",
        //                 "cTime": "1668134576563"
        //             }]
        //         }
        //     }
        //
        if (typeof response === 'string') {
            response = JSON.parse (response);
        }
        let data = this.safeValue (response, 'data', []);
        if (!Array.isArray (data)) {
            data = this.safeValue (data, 'orderList', []);
        }
        return this.parseOrders (data, market, since, limit);
    }

    async fetchClosedOrders (symbol: string = undefined, since: Int = undefined, limit: Int = undefined, params = {}) {
        /**
         * @method
         * @name bitget#fetchClosedOrders
         * @description fetches information on multiple closed orders made by the user
         * @see https://bitgetlimited.github.io/apidoc/en/spot/#get-order-history
         * @see https://bitgetlimited.github.io/apidoc/en/mix/#get-history-orders
         * @param {string} symbol unified market symbol of the closed orders
         * @param {int} [since] timestamp in ms of the earliest order
         * @param {int} [limit] the max number of closed orders to return
         * @param {object} [params] extra parameters specific to the bitget api endpoint
         * @returns {Order[]} a list of [order structures]{@link https://docs.ccxt.com/#/?id=order-structure}
         */
        await this.loadMarkets ();
        this.checkRequiredSymbol ('fetchClosedOrders', symbol);
        const market = this.market (symbol);
        const response = await this.fetchCanceledAndClosedOrders (symbol, since, limit, params);
        const result = [];
        for (let i = 0; i < response.length; i++) {
            const entry = response[i];
            const status = this.parseOrderStatus (this.safeString2 (entry, 'state', 'status'));
            if (status === 'closed') {
                result.push (entry);
            }
        }
        return this.parseOrders (result, market, since, limit);
    }

    async fetchCanceledOrders (symbol: string = undefined, since: Int = undefined, limit: Int = undefined, params = {}) {
        /**
         * @method
         * @name bitget#fetchCanceledOrders
         * @description fetches information on multiple canceled orders made by the user
         * @see https://bitgetlimited.github.io/apidoc/en/spot/#get-order-history
         * @see https://bitgetlimited.github.io/apidoc/en/mix/#get-history-orders
         * @param {string} symbol unified market symbol of the canceled orders
         * @param {int} [since] timestamp in ms of the earliest order
         * @param {int} [limit] the max number of canceled orders to return
         * @param {object} [params] extra parameters specific to the bitget api endpoint
         * @returns {object} a list of [order structures]{@link https://docs.ccxt.com/#/?id=order-structure}
         */
        await this.loadMarkets ();
        this.checkRequiredSymbol ('fetchCanceledOrders', symbol);
        const market = this.market (symbol);
        const response = await this.fetchCanceledAndClosedOrders (symbol, since, limit, params);
        const result = [];
        for (let i = 0; i < response.length; i++) {
            const entry = response[i];
            const status = this.parseOrderStatus (this.safeString2 (entry, 'state', 'status'));
            if (status === 'canceled') {
                result.push (entry);
            }
        }
        return this.parseOrders (result, market, since, limit);
    }

    async fetchCanceledAndClosedOrders (symbol: string = undefined, since: Int = undefined, limit: Int = undefined, params = {}) {
        await this.loadMarkets ();
        const market = this.market (symbol);
        let marketType = undefined;
        [ marketType, params ] = this.handleMarketTypeAndParams ('fetchCanceledAndClosedOrders', market, params);
        const request = {
            'symbol': market['id'],
        };
        let method = this.getSupportedMapping (marketType, {
            'spot': 'privateSpotPostTradeHistory',
            'swap': 'privateMixGetOrderHistory',
            'future': 'privateMixGetOrderHistory',
        });
        const stop = this.safeValue (params, 'stop');
        if (stop) {
            if (marketType === 'spot') {
                method = 'privateSpotPostPlanHistoryPlan';
            } else {
                method = 'privateMixGetPlanHistoryPlan';
            }
            params = this.omit (params, 'stop');
        }
        if (marketType === 'swap' || stop) {
            if (limit === undefined) {
                limit = 100;
            }
            request['pageSize'] = limit;
            if (since === undefined) {
                since = 0;
            }
            request['startTime'] = since;
            request['endTime'] = this.milliseconds ();
        }
        const response = await this[method] (this.extend (request, params));
        //
        // spot
        //
        //     {
        //         "code": "00000",
        //         "msg": "success",
        //         "requestTime": 1663623237813,
        //         "data": [
        //             {
        //                 "accountId": "7264631750",
        //                 "symbol": "BTCUSDT_SPBL",
        //                 "orderId": "909129926745432064",
        //                 "clientOrderId": "9e12ee3d-6a87-4e68-b1cc-094422d223a5",
        //                 "price": "30001.580000000000",
        //                 "quantity": "0.000600000000",
        //                 "orderType": "limit",
        //                 "side": "sell",
        //                 "status": "full_fill",
        //                 "fillPrice": "30001.580000000000",
        //                 "fillQuantity": "0.000600000000",
        //                 "fillTotalAmount": "18.000948000000",
        //                 "cTime": "1652479386030"
        //             },
        //             ...
        //         ]
        //     }
        //
        // swap
        //
        //     {
        //         "code": "00000",
        //         "msg": "success",
        //         "requestTime": 1663622728935,
        //         "data": {
        //             "nextFlag": false,
        //             "endId": "908510348120305664",
        //             "orderList": [
        //                 {
        //                     "symbol": "BTCUSDT_UMCBL",
        //                     "size": 0.004,
        //                     "orderId": "954568553644306433",
        //                     "clientOid": "954568553677860864",
        //                     "filledQty": 0.000,
        //                     "fee": 0E-8,
        //                     "price": 18000.00,
        //                     "state": "canceled",
        //                     "side": "open_long",
        //                     "timeInForce": "normal",
        //                     "totalProfits": 0E-8,
        //                     "posSide": "long",
        //                     "marginCoin": "USDT",
        //                     "filledAmount": 0.0000,
        //                     "orderType": "limit",
        //                     "leverage": "3",
        //                     "marginMode": "fixed",
        //                     "cTime": "1663312798899",
        //                     "uTime": "1663312809425"
        //                 },
        //                 ...
        //             ]
        //         }
        //     }
        //
        // spot plan order
        //
        //     {
        //         "code": "00000",
        //         "msg": "success",
        //         "requestTime": 1668134626684,
        //         "data": {
        //             "nextFlag": false,
        //             "endId": 974792060738441216,
        //             "orderList": [
        //                 {
        //                 "orderId": "974792060738441216",
        //                 "symbol": "TRXUSDT_SPBL",
        //                 "size": "156",
        //                 "executePrice": "0.041272",
        //                 "triggerPrice": "0.041222",
        //                 "status": "cancel",
        //                 "orderType": "limit",
        //                 "side": "buy",
        //                 "triggerType": "fill_price",
        //                 "cTime": "1668134458717"
        //                 }
        //             ]
        //         }
        //     }
        //
        // swap plan order
        //
        //     {
        //         "code":"00000",
        //         "data":[
        //             {
        //                 "orderId":"803521986049314816",
        //                 "executeOrderId":"84271931884910",
        //                 "symbol":"BTCUSDT_UMCBL",
        //                 "marginCoin":"USDT",
        //                 "size":"1",
        //                 "executePrice":"38923.1",
        //                 "triggerPrice":"45000.3",
        //                 "status":"cancel",
        //                 "orderType":"limit",
        //                 "planType":"normal_plan",
        //                 "side":"open_long",
        //                 "triggerType":"fill_price",
        //                 "presetTakeProfitPrice":"0",
        //                 "presetTakeLossPrice":"0",
        //                 "ctime":"1627300490867"
        //             }
        //         ],
        //         "msg":"success",
        //         "requestTime":1627354109502
        //     }
        //
        const data = this.safeValue (response, 'data');
        if (data !== undefined) {
            return this.safeValue2 (data, 'orderList', 'data', []);
        }
        const parsedData = JSON.parse (response);
        return this.safeValue (parsedData, 'data', []);
    }

    async fetchLedger (code: string = undefined, since: Int = undefined, limit: Int = undefined, params = {}) {
        /**
         * @method
         * @name bitget#fetchLedger
         * @description fetch the history of changes, actions done by the user or operations that altered balance of the user
         * @param {string} code unified currency code, default is undefined
         * @param {int} [since] timestamp in ms of the earliest ledger entry, default is undefined
         * @param {int} [limit] max number of ledger entrys to return, default is undefined
         * @param {object} [params] extra parameters specific to the bitget api endpoint
         * @returns {object} a [ledger structure]{@link https://docs.ccxt.com/#/?id=ledger-structure}
         */
        await this.loadMarkets ();
        let currency = undefined;
        const request = {};
        if (code !== undefined) {
            currency = this.currency (code);
            request['coinId'] = currency['id'];
        }
        const response = await this.privateSpotPostAccountBills (this.extend (request, params));
        //
        //     {
        //       code: '00000',
        //       msg: 'success',
        //       requestTime: '1645929886887',
        //       data: [
        //         {
        //           billId: '881626974170554368',
        //           coinId: '2',
        //           coinName: 'USDT',
        //           groupType: 'transfer',
        //           bizType: 'transfer-out',
        //           quantity: '-10.00000000',
        //           balance: '73.36005300',
        //           fees: '0.00000000',
        //           cTime: '1645922171146'
        //         }
        //       ]
        //     }
        //
        const data = this.safeValue (response, 'data');
        return this.parseLedger (data, currency, since, limit);
    }

    parseLedgerEntry (item, currency = undefined) {
        //
        //     {
        //       billId: '881626974170554368',
        //       coinId: '2',
        //       coinName: 'USDT',
        //       groupType: 'transfer',
        //       bizType: 'transfer-out',
        //       quantity: '-10.00000000',
        //       balance: '73.36005300',
        //       fees: '0.00000000',
        //       cTime: '1645922171146'
        //     }
        //
        const id = this.safeString (item, 'billId');
        const currencyId = this.safeString (item, 'coinId');
        const code = this.safeCurrencyCode (currencyId);
        const amount = this.parseNumber (Precise.stringAbs (this.safeString (item, 'quantity')));
        const timestamp = this.safeInteger (item, 'cTime');
        const bizType = this.safeString (item, 'bizType');
        let direction = undefined;
        if (bizType !== undefined && bizType.indexOf ('-') >= 0) {
            const parts = bizType.split ('-');
            direction = parts[1];
        }
        const type = this.safeString (item, 'groupType');
        const fee = this.safeNumber (item, 'fees');
        const after = this.safeNumber (item, 'balance');
        return {
            'info': item,
            'id': id,
            'timestamp': timestamp,
            'datetime': this.iso8601 (timestamp),
            'direction': direction,
            'account': undefined,
            'referenceId': undefined,
            'referenceAccount': undefined,
            'type': type,
            'currency': code,
            'amount': amount,
            'before': undefined,
            'after': after,
            'status': undefined,
            'fee': fee,
        };
    }

    async fetchMyTrades (symbol: string = undefined, since: Int = undefined, limit: Int = undefined, params = {}) {
        /**
         * @method
         * @name bitget#fetchMyTrades
         * @description fetch all trades made by the user
         * @param {string} symbol unified market symbol
         * @param {int} [since] the earliest time in ms to fetch trades for
         * @param {int} [limit] the maximum number of trades structures to retrieve
         * @param {object} [params] extra parameters specific to the bitget api endpoint
         * @returns {Trade[]} a list of [trade structures]{@link https://docs.ccxt.com/#/?id=trade-structure}
         */
        this.checkRequiredSymbol ('fetchMyTrades', symbol);
        await this.loadMarkets ();
        const market = this.market (symbol);
        if (market['swap']) {
            throw new BadSymbol (this.id + ' fetchMyTrades() only supports spot markets');
        }
        const request = {
            'symbol': market['id'],
        };
        if (limit !== undefined) {
            request['limit'] = limit;
        }
        const response = await this.privateSpotPostTradeFills (this.extend (request, params));
        //
        //     {
        //       code: '00000',
        //       msg: 'success',
        //       requestTime: '1645918954082',
        //       data: [
        //         {
        //           accountId: '6394957606',
        //           symbol: 'LTCUSDT_SPBL',
        //           orderId: '864752115272552448',
        //           fillId: '864752115685969921',
        //           orderType: 'limit',
        //           side: 'buy',
        //           fillPrice: '127.92000000',
        //           fillQuantity: '0.10000000',
        //           fillTotalAmount: '12.79200000',
        //           feeCcy: 'LTC',
        //           fees: '0.00000000',
        //           cTime: '1641898891373'
        //         }
        //       ]
        //     }
        //
        const data = this.safeValue (response, 'data');
        return this.parseTrades (data, market, since, limit);
    }

    async fetchOrderTrades (id: string, symbol: string = undefined, since: Int = undefined, limit: Int = undefined, params = {}) {
        /**
         * @method
         * @name bitget#fetchOrderTrades
         * @description fetch all the trades made from a single order
         * @param {string} id order id
         * @param {string} symbol unified market symbol
         * @param {int} [since] the earliest time in ms to fetch trades for
         * @param {int} [limit] the maximum number of trades to retrieve
         * @param {object} [params] extra parameters specific to the bitget api endpoint
         * @returns {object[]} a list of [trade structures]{@link https://docs.ccxt.com/#/?id=trade-structure}
         */
        this.checkRequiredSymbol ('fetchOrderTrades', symbol);
        await this.loadMarkets ();
        const market = this.market (symbol);
        const [ marketType, query ] = this.handleMarketTypeAndParams ('fetchOrderTrades', market, params);
        const method = this.getSupportedMapping (marketType, {
            'spot': 'privateSpotPostTradeFills',
            'swap': 'privateMixGetOrderFills',
            'future': 'privateMixGetOrderFills',
        });
        const request = {
            'symbol': market['id'],
            'orderId': id,
        };
        const response = await this[method] (this.extend (request, query));
        // spot
        //
        // swap
        //     {
        //       code: '00000',
        //       msg: 'success',
        //       requestTime: 1645927862710,
        //       data: [
        //         {
        //           tradeId: '881640729552281602',
        //           symbol: 'BTCUSDT_UMCBL',
        //           orderId: '881640729145409536',
        //           price: '38429.50',
        //           sizeQty: '0.001',
        //           fee: '0',
        //           side: 'open_long',
        //           fillAmount: '38.4295',
        //           profit: '0',
        //           cTime: '1645925450694'
        //         }
        //       ]
        //     }
        //
        const data = this.safeValue (response, 'data');
        return this.parseTrades (data, market, since, limit);
    }

    async fetchPosition (symbol: string, params = {}) {
        /**
         * @method
         * @name bitget#fetchPosition
         * @description fetch data on a single open contract trade position
         * @param {string} symbol unified market symbol of the market the position is held in, default is undefined
         * @param {object} [params] extra parameters specific to the bitget api endpoint
         * @returns {object} a [position structure]{@link https://docs.ccxt.com/#/?id=position-structure}
         */
        await this.loadMarkets ();
        const market = this.market (symbol);
        const request = {
            'symbol': market['id'],
            'marginCoin': market['settleId'],
        };
        const response = await this.privateMixGetPositionSinglePositionV2 (this.extend (request, params));
        //
        //     {
        //       code: '00000',
        //       msg: 'success',
        //       requestTime: '1645933957584',
        //       data: [
        //         {
        //           marginCoin: 'USDT',
        //           symbol: 'BTCUSDT_UMCBL',
        //           holdSide: 'long',
        //           openDelegateCount: '0',
        //           margin: '1.921475',
        //           available: '0.001',
        //           locked: '0',
        //           total: '0.001',
        //           leverage: '20',
        //           achievedProfits: '0',
        //           averageOpenPrice: '38429.5',
        //           marginMode: 'fixed',
        //           holdMode: 'double_hold',
        //           unrealizedPL: '0.1634',
        //           liquidationPrice: '0',
        //           keepMarginRate: '0.004',
        //           cTime: '1645922194988'
        //         }
        //       ]
        //     }
        //
        const data = this.safeValue (response, 'data', []);
        const first = this.safeValue (data, 0, {});
        const position = this.parsePosition (first, market);
        return position;
    }

    async fetchPositions (symbols: string[] = undefined, params = {}) {
        /**
         * @method
         * @name bitget#fetchPositions
         * @description fetch all open positions
         * @param {string[]|undefined} symbols list of unified market symbols
         * @param {object} [params] extra parameters specific to the bitget api endpoint
         * @returns {object[]} a list of [position structure]{@link https://docs.ccxt.com/#/?id=position-structure}
         */
        const sandboxMode = this.safeValue (this.options, 'sandboxMode', false);
        await this.loadMarkets ();
        const fetchPositionsOptions = this.safeValue (this.options, 'fetchPositions', {});
        const method = this.safeString (fetchPositionsOptions, 'method', 'privateMixGetPositionAllPositionV2');
        let market = undefined;
        if (symbols !== undefined) {
            const first = this.safeString (symbols, 0);
            market = this.market (first);
        }
        let subType = undefined;
        [ subType, params ] = this.handleSubTypeAndParams ('fetchPositions', market, params);
        let productType = (subType === 'linear') ? 'UMCBL' : 'DMCBL';
        if (sandboxMode) {
            productType = 'S' + productType;
        }
        const request = {
            'productType': productType,
        };
        if (method === 'privateMixGetPositionHistoryPosition') {
            // endTime and startTime mandatory
            let since = this.safeInteger2 (params, 'startTime', 'since');
            if (since === undefined) {
                since = this.milliseconds () - 7689600000; // 3 months ago
            }
            request['startTime'] = since;
            let until = this.safeInteger2 (params, 'endTime', 'until');
            if (until === undefined) {
                until = this.milliseconds ();
            }
            request['endTime'] = until;
        }
        let response = undefined;
        let isHistory = false;
        if (method === 'privateMixGetPositionAllPositionV2') {
            response = await this.privateMixGetPositionAllPositionV2 (this.extend (request, params));
        } else {
            isHistory = true;
            response = await this.privateMixGetPositionHistoryPosition (this.extend (request, params));
        }
        //
        //     {
        //       code: '00000',
        //       msg: 'success',
        //       requestTime: '1645933905060',
        //       data: [
        //         {
        //           marginCoin: 'USDT',
        //           symbol: 'BTCUSDT_UMCBL',
        //           holdSide: 'long',
        //           openDelegateCount: '0',
        //           margin: '1.921475',
        //           available: '0.001',
        //           locked: '0',
        //           total: '0.001',
        //           leverage: '20',
        //           achievedProfits: '0',
        //           averageOpenPrice: '38429.5',
        //           marginMode: 'fixed',
        //           holdMode: 'double_hold',
        //           unrealizedPL: '0.14869',
        //           liquidationPrice: '0',
        //           keepMarginRate: '0.004',
        //           cTime: '1645922194988'
        //         }
        //       ]
        //     }
        //     {
        //         "code": "00000",
        //         "msg": "success",
        //         "requestTime": 0,
        //         "data": {
        //           "list": [
        //             {
        //               "symbol": "ETHUSDT_UMCBL",
        //               "marginCoin": "USDT",
        //               "holdSide": "short",
        //               "openAvgPrice": "1206.7",
        //               "closeAvgPrice": "1206.8",
        //               "marginMode": "fixed",
        //               "openTotalPos": "1.15",
        //               "closeTotalPos": "1.15",
        //               "pnl": "-0.11",
        //               "netProfit": "-1.780315",
        //               "totalFunding": "0",
        //               "openFee": "-0.83",
        //               "closeFee": "-0.83",
        //               "ctime": "1689300233897",
        //               "utime": "1689300238205"
        //             }
        //           ],
        //           "endId": "1062308959580516352"
        //         }
        //       }
        //
        let position = [];
        if (!isHistory) {
            position = this.safeValue (response, 'data', []);
        } else {
            const data = this.safeValue (response, 'data', {});
            position = this.safeValue (data, 'list', []);
        }
        const result = [];
        for (let i = 0; i < position.length; i++) {
            result.push (this.parsePosition (position[i]));
        }
        symbols = this.marketSymbols (symbols);
        return this.filterByArrayPositions (result, 'symbol', symbols, false);
    }

    parsePosition (position, market = undefined) {
        //
        //     {
        //         marginCoin: 'USDT',
        //         symbol: 'BTCUSDT_UMCBL',
        //         holdSide: 'long',
        //         openDelegateCount: '0',
        //         margin: '1.921475',
        //         available: '0.001',
        //         locked: '0',
        //         total: '0.001',
        //         leverage: '20',
        //         achievedProfits: '0',
        //         averageOpenPrice: '38429.5',
        //         marginMode: 'fixed',
        //         holdMode: 'double_hold',
        //         unrealizedPL: '0.14869',
        //         liquidationPrice: '0',
        //         keepMarginRate: '0.004',
        //         cTime: '1645922194988'
        //     }
        //
        // history
        //
        //     {
        //       "symbol": "ETHUSDT_UMCBL",
        //       "marginCoin": "USDT",
        //       "holdSide": "short",
        //       "openAvgPrice": "1206.7",
        //       "closeAvgPrice": "1206.8",
        //       "marginMode": "fixed",
        //       "openTotalPos": "1.15",
        //       "closeTotalPos": "1.15",
        //       "pnl": "-0.11",
        //       "netProfit": "-1.780315",
        //       "totalFunding": "0",
        //       "openFee": "-0.83",
        //       "closeFee": "-0.83",
        //       "ctime": "1689300233897",
        //       "utime": "1689300238205"
        //     }
        //
        const marketId = this.safeString (position, 'symbol');
        market = this.safeMarket (marketId, market);
        const symbol = market['symbol'];
        const timestamp = this.safeInteger2 (position, 'cTime', 'ctime');
        let marginMode = this.safeString (position, 'marginMode');
        let collateral = undefined;
        let initialMargin = undefined;
        const unrealizedPnl = this.safeString (position, 'unrealizedPL');
        const rawCollateral = this.safeString (position, 'margin');
        if (marginMode === 'fixed') {
            marginMode = 'isolated';
            collateral = Precise.stringAdd (rawCollateral, unrealizedPnl);
        } else if (marginMode === 'crossed') {
            marginMode = 'cross';
            initialMargin = rawCollateral;
        }
        const holdMode = this.safeString (position, 'holdMode');
        let hedged = undefined;
        if (holdMode === 'double_hold') {
            hedged = true;
        } else if (holdMode === 'single_hold') {
            hedged = false;
        }
        const side = this.safeString (position, 'holdSide');
        const leverage = this.safeString (position, 'leverage');
        const contractSizeNumber = this.safeValue (market, 'contractSize');
        const contractSize = this.numberToString (contractSizeNumber);
        const baseAmount = this.safeString (position, 'total');
        const entryPrice = this.safeString2 (position, 'averageOpenPrice', 'openAvgPrice');
        const maintenanceMarginPercentage = this.safeString (position, 'keepMarginRate');
        const openNotional = Precise.stringMul (entryPrice, baseAmount);
        if (initialMargin === undefined) {
            initialMargin = Precise.stringDiv (openNotional, leverage);
        }
        let contracts = this.parseNumber (Precise.stringDiv (baseAmount, contractSize));
        if (contracts === undefined) {
            contracts = this.safeNumber (position, 'closeTotalPos');
        }
        const markPrice = this.safeString (position, 'marketPrice');
        const notional = Precise.stringMul (baseAmount, markPrice);
        const initialMarginPercentage = Precise.stringDiv (initialMargin, notional);
        let liquidationPrice = this.parseNumber (this.omitZero (this.safeString (position, 'liquidationPrice')));
        const calcTakerFeeRate = '0.0006';
        const calcTakerFeeMult = '0.9994';
        if ((liquidationPrice === undefined) && (marginMode === 'isolated') && Precise.stringGt (baseAmount, '0')) {
            let signedMargin = Precise.stringDiv (rawCollateral, baseAmount);
            let signedMmp = maintenanceMarginPercentage;
            if (side === 'short') {
                signedMargin = Precise.stringNeg (signedMargin);
                signedMmp = Precise.stringNeg (signedMmp);
            }
            let mmrMinusOne = Precise.stringSub ('1', signedMmp);
            let numerator = Precise.stringSub (entryPrice, signedMargin);
            if (side === 'long') {
                mmrMinusOne = Precise.stringMul (mmrMinusOne, calcTakerFeeMult);
            } else {
                numerator = Precise.stringMul (numerator, calcTakerFeeMult);
            }
            liquidationPrice = this.parseNumber (Precise.stringDiv (numerator, mmrMinusOne));
        }
        const feeToClose = Precise.stringMul (notional, calcTakerFeeRate);
        const maintenanceMargin = Precise.stringAdd (Precise.stringMul (maintenanceMarginPercentage, notional), feeToClose);
        const marginRatio = Precise.stringDiv (maintenanceMargin, collateral);
        const percentage = Precise.stringMul (Precise.stringDiv (unrealizedPnl, initialMargin, 4), '100');
        return this.safePosition ({
            'info': position,
            'id': undefined,
            'symbol': symbol,
            'notional': this.parseNumber (notional),
            'marginMode': marginMode,
            'liquidationPrice': liquidationPrice,
            'entryPrice': this.parseNumber (entryPrice),
            'unrealizedPnl': this.parseNumber (unrealizedPnl),
            'realizedPnl': this.safeNumber (position, 'pnl'),
            'percentage': this.parseNumber (percentage),
            'contracts': contracts,
            'contractSize': contractSizeNumber,
            'markPrice': this.parseNumber (markPrice),
            'lastPrice': this.safeNumber (position, 'closeAvgPrice'),
            'side': side,
            'hedged': hedged,
            'timestamp': timestamp,
            'datetime': this.iso8601 (timestamp),
            'lastUpdateTimestamp': this.safeInteger (position, 'utime'),
            'maintenanceMargin': this.parseNumber (maintenanceMargin),
            'maintenanceMarginPercentage': this.parseNumber (maintenanceMarginPercentage),
            'collateral': this.parseNumber (collateral),
            'initialMargin': this.parseNumber (initialMargin),
            'initialMarginPercentage': this.parseNumber (initialMarginPercentage),
            'leverage': this.parseNumber (leverage),
            'marginRatio': this.parseNumber (marginRatio),
            'stopLossPrice': undefined,
            'takeProfitPrice': undefined,
        });
    }

    async fetchFundingRateHistory (symbol: string = undefined, since: Int = undefined, limit: Int = undefined, params = {}) {
        /**
         * @method
         * @name bitget#fetchFundingRateHistory
         * @description fetches historical funding rate prices
         * @param {string} symbol unified symbol of the market to fetch the funding rate history for
         * @param {int} [since] timestamp in ms of the earliest funding rate to fetch
         * @param {int} [limit] the maximum amount of [funding rate structures]{@link https://docs.ccxt.com/en/latest/manual.html?#funding-rate-history-structure} to fetch
         * @param {object} [params] extra parameters specific to the bitget api endpoint
         * @returns {object[]} a list of [funding rate structures]{@link https://docs.ccxt.com/en/latest/manual.html?#funding-rate-history-structure}
         */
        this.checkRequiredSymbol ('fetchFundingRateHistory', symbol);
        await this.loadMarkets ();
        const market = this.market (symbol);
        const request = {
            'symbol': market['id'],
            // 'pageSize': limit, // default 20
            // 'pageNo': 1,
            // 'nextPage': false,
        };
        if (limit !== undefined) {
            request['pageSize'] = limit;
        }
        const response = await this.publicMixGetMarketHistoryFundRate (this.extend (request, params));
        //
        //     {
        //         "code": "00000",
        //         "msg": "success",
        //         "requestTime": 1652406728393,
        //         "data": [
        //             {
        //                 "symbol": "BTCUSDT",
        //                 "fundingRate": "-0.0003",
        //                 "settleTime": "1652396400000"
        //             },
        //         ]
        //     }
        //
        const data = this.safeValue (response, 'data', []);
        const rates = [];
        for (let i = 0; i < data.length; i++) {
            const entry = data[i];
            const marketId = this.safeString (entry, 'symbol');
            const symbolInner = this.safeSymbol (marketId, market);
            const timestamp = this.safeInteger (entry, 'settleTime');
            rates.push ({
                'info': entry,
                'symbol': symbolInner,
                'fundingRate': this.safeNumber (entry, 'fundingRate'),
                'timestamp': timestamp,
                'datetime': this.iso8601 (timestamp),
            });
        }
        const sorted = this.sortBy (rates, 'timestamp');
        return this.filterBySymbolSinceLimit (sorted, market['symbol'], since, limit);
    }

    async fetchFundingRate (symbol: string, params = {}) {
        /**
         * @method
         * @name bitget#fetchFundingRate
         * @description fetch the current funding rate
         * @param {string} symbol unified market symbol
         * @param {object} [params] extra parameters specific to the bitget api endpoint
         * @returns {object} a [funding rate structure]{@link https://docs.ccxt.com/#/?id=funding-rate-structure}
         */
        await this.loadMarkets ();
        const market = this.market (symbol);
        if (!market['swap']) {
            throw new BadSymbol (this.id + ' fetchFundingRate() supports swap contracts only');
        }
        const request = {
            'symbol': market['id'],
        };
        const response = await this.publicMixGetMarketCurrentFundRate (this.extend (request, params));
        //
        //     {
        //         "code": "00000",
        //         "msg": "success",
        //         "requestTime": 1652401684275,
        //         "data": {
        //             "symbol": "BTCUSDT_UMCBL",
        //             "fundingRate": "-0.000182"
        //         }
        //     }
        //
        const data = this.safeValue (response, 'data', {});
        return this.parseFundingRate (data, market);
    }

    parseFundingRate (contract, market = undefined) {
        //
        //     {
        //         "symbol": "BTCUSDT_UMCBL",
        //         "fundingRate": "-0.000182"
        //     }
        //
        const marketId = this.safeString (contract, 'symbol');
        const symbol = this.safeSymbol (marketId, market);
        return {
            'info': contract,
            'symbol': symbol,
            'markPrice': undefined,
            'indexPrice': undefined,
            'interestRate': undefined,
            'estimatedSettlePrice': undefined,
            'timestamp': undefined,
            'datetime': undefined,
            'fundingRate': this.safeNumber (contract, 'fundingRate'),
            'fundingTimestamp': undefined,
            'fundingDatetime': undefined,
            'nextFundingRate': undefined,
            'nextFundingTimestamp': undefined,
            'nextFundingDatetime': undefined,
            'previousFundingRate': undefined,
            'previousFundingTimestamp': undefined,
            'previousFundingDatetime': undefined,
        };
    }

    async fetchFundingHistory (symbol: string, since: Int = undefined, limit: Int = undefined, params = {}) {
        /**
         * @method
         * @name bitget#fetchFundingHistory
         * @description fetch the funding history
         * @see https://bitgetlimited.github.io/apidoc/en/mix/#get-account-bill
         * @param {string} symbol unified market symbol
         * @param {int} [since] the starting timestamp in milliseconds
         * @param {int} [limit] the number of entries to return
         * @param {object} [params] extra parameters specific to the bitget api endpoint
         * @returns {object[]} a list of [funding history structures]{@link https://docs.ccxt.com/#/?id=funding-history-structure}
         */
        await this.loadMarkets ();
        const market = this.market (symbol);
        if (!market['swap']) {
            throw new BadSymbol (this.id + ' fetchFundingHistory() supports swap contracts only');
        }
        if (since === undefined) {
            since = this.milliseconds () - 31556952000; // 1 year
        }
        const request = {
            'symbol': market['id'],
            'marginCoin': market['quoteId'],
            'startTime': since,
            'endTime': this.milliseconds (),
        };
        if (limit !== undefined) {
            request['pageSize'] = limit;
        }
        const response = await this.privateMixGetAccountAccountBill (this.extend (request, params));
        //
        //    {
        //        "code": "00000",
        //        "msg": "success",
        //        "data": {
        //            "result": [
        //                {
        //                    "id": "892962903462432768",
        //                    "symbol": "ETHUSDT_UMCBL",
        //                    "marginCoin": "USDT",
        //                    "amount": "0",
        //                    "fee": "-0.1765104",
        //                    "feeByCoupon": "",
        //                    "feeCoin": "USDT",
        //                    "business": "contract_settle_fee",
        //                    "cTime": "1648624867354"
        //                }
        //            ],
        //            "endId": "885353495773458432",
        //            "nextFlag": false,
        //            "preFlag": false
        //    }
        //
        const data = this.safeValue (response, 'data', {});
        const result = this.safeValue (data, 'result', []);
        return this.parseFundingHistories (result, market, since, limit);
    }

    parseFundingHistory (contract, market = undefined) {
        //
        //     {
        //         "id": "892962903462432768",
        //         "symbol": "ETHUSDT_UMCBL",
        //         "marginCoin": "USDT",
        //         "amount": "0",
        //         "fee": "-0.1765104",
        //         "feeByCoupon": "",
        //         "feeCoin": "USDT",
        //         "business": "contract_settle_fee",
        //         "cTime": "1648624867354"
        //     }
        //
        const marketId = this.safeString (contract, 'symbol');
        const symbol = this.safeSymbol (marketId, market, undefined, 'swap');
        const currencyId = this.safeString (contract, 'marginCoin');
        const code = this.safeCurrencyCode (currencyId);
        const amount = this.safeNumber (contract, 'amount');
        const timestamp = this.safeInteger (contract, 'cTime');
        const id = this.safeString (contract, 'id');
        return {
            'info': contract,
            'symbol': symbol,
            'timestamp': timestamp,
            'datetime': this.iso8601 (timestamp),
            'code': code,
            'amount': amount,
            'id': id,
        };
    }

    parseFundingHistories (contracts, market = undefined, since: Int = undefined, limit: Int = undefined) {
        const result = [];
        for (let i = 0; i < contracts.length; i++) {
            const contract = contracts[i];
            const business = this.safeString (contract, 'business');
            if (business !== 'contract_settle_fee') {
                continue;
            }
            result.push (this.parseFundingHistory (contract, market));
        }
        const sorted = this.sortBy (result, 'timestamp');
        return this.filterBySinceLimit (sorted, since, limit);
    }

    async modifyMarginHelper (symbol: string, amount, type, params = {}) {
        await this.loadMarkets ();
        const holdSide = this.safeString (params, 'holdSide');
        const market = this.market (symbol);
        const marginCoin = (market['linear']) ? market['quote'] : market['base'];
        const request = {
            'symbol': market['id'],
            'marginCoin': marginCoin,
            'amount': this.amountToPrecision (symbol, amount), // positive value for adding margin, negative for reducing
            'holdSide': holdSide, // long or short
        };
        params = this.omit (params, 'holdSide');
        const response = await this.privateMixPostAccountSetMargin (this.extend (request, params));
        //
        //     {
        //         "code": "00000",
        //         "msg": "success",
        //         "requestTime": 1652483636792,
        //         "data": {
        //             "result": true
        //         }
        //     }
        //
        return this.extend (this.parseMarginModification (response, market), {
            'amount': this.parseNumber (amount),
            'type': type,
        });
    }

    parseMarginModification (data, market = undefined) {
        const errorCode = this.safeString (data, 'code');
        const status = (errorCode === '00000') ? 'ok' : 'failed';
        const code = (market['linear']) ? market['quote'] : market['base'];
        return {
            'info': data,
            'type': undefined,
            'amount': undefined,
            'code': code,
            'symbol': market['symbol'],
            'status': status,
        };
    }

    async reduceMargin (symbol: string, amount, params = {}) {
        /**
         * @method
         * @name bitget#reduceMargin
         * @description remove margin from a position
         * @param {string} symbol unified market symbol
         * @param {float} amount the amount of margin to remove
         * @param {object} [params] extra parameters specific to the bitget api endpoint
         * @returns {object} a [margin structure]{@link https://docs.ccxt.com/#/?id=reduce-margin-structure}
         */
        if (amount > 0) {
            throw new BadRequest (this.id + ' reduceMargin() amount parameter must be a negative value');
        }
        const holdSide = this.safeString (params, 'holdSide');
        if (holdSide === undefined) {
            throw new ArgumentsRequired (this.id + ' reduceMargin() requires a holdSide parameter, either long or short');
        }
        return await this.modifyMarginHelper (symbol, amount, 'reduce', params);
    }

    async addMargin (symbol: string, amount, params = {}) {
        /**
         * @method
         * @name bitget#addMargin
         * @description add margin
         * @param {string} symbol unified market symbol
         * @param {float} amount amount of margin to add
         * @param {object} [params] extra parameters specific to the bitget api endpoint
         * @returns {object} a [margin structure]{@link https://docs.ccxt.com/#/?id=add-margin-structure}
         */
        const holdSide = this.safeString (params, 'holdSide');
        if (holdSide === undefined) {
            throw new ArgumentsRequired (this.id + ' addMargin() requires a holdSide parameter, either long or short');
        }
        return await this.modifyMarginHelper (symbol, amount, 'add', params);
    }

    async fetchLeverage (symbol: string, params = {}) {
        /**
         * @method
         * @name bitget#fetchLeverage
         * @description fetch the set leverage for a market
         * @param {string} symbol unified market symbol
         * @param {object} [params] extra parameters specific to the bitget api endpoint
         * @returns {object} a [leverage structure]{@link https://docs.ccxt.com/#/?id=leverage-structure}
         */
        await this.loadMarkets ();
        const market = this.market (symbol);
        const request = {
            'symbol': market['id'],
            'marginCoin': market['settleId'],
        };
        const response = await this.privateMixGetAccountAccount (this.extend (request, params));
        //
        //     {
        //         "code": "00000",
        //         "msg": "success",
        //         "requestTime": 0,
        //         "data": {
        //             "marginCoin": "SUSDT",
        //             "locked": "0",
        //             "available": "3000",
        //             "crossMaxAvailable": "3000",
        //             "fixedMaxAvailable": "3000",
        //             "maxTransferOut": "3000",
        //             "equity": "3000",
        //             "usdtEquity": "3000",
        //             "btcEquity": "0.12217217236",
        //             "crossRiskRate": "0",
        //             "crossMarginLeverage": 20,
        //             "fixedLongLeverage": 40,
        //             "fixedShortLeverage": 10,
        //             "marginMode": "fixed",
        //             "holdMode": "double_hold",
        //             "unrealizedPL": null,
        //             "bonus": "0"
        //         }
        //     }
        //
        return response;
    }

    async setLeverage (leverage, symbol: string = undefined, params = {}) {
        /**
         * @method
         * @name bitget#setLeverage
         * @description set the level of leverage for a market
         * @param {float} leverage the rate of leverage
         * @param {string} symbol unified market symbol
         * @param {object} [params] extra parameters specific to the bitget api endpoint
         * @returns {object} response from the exchange
         */
        this.checkRequiredSymbol ('setLeverage', symbol);
        await this.loadMarkets ();
        const market = this.market (symbol);
        const request = {
            'symbol': market['id'],
            'marginCoin': market['settleId'],
            'leverage': leverage,
            // 'holdSide': 'long',
        };
        return await this.privateMixPostAccountSetLeverage (this.extend (request, params));
    }

    async setMarginMode (marginMode, symbol: string = undefined, params = {}) {
        /**
         * @method
         * @name bitget#setMarginMode
         * @description set margin mode to 'cross' or 'isolated'
         * @param {string} marginMode 'cross' or 'isolated'
         * @param {string} symbol unified market symbol
         * @param {object} [params] extra parameters specific to the bitget api endpoint
         * @returns {object} response from the exchange
         */
        this.checkRequiredSymbol ('setMarginMode', symbol);
        marginMode = marginMode.toLowerCase ();
        if ((marginMode !== 'fixed') && (marginMode !== 'crossed')) {
            throw new ArgumentsRequired (this.id + ' setMarginMode() marginMode must be "fixed" or "crossed"');
        }
        await this.loadMarkets ();
        const market = this.market (symbol);
        const request = {
            'symbol': market['id'],
            'marginCoin': market['settleId'],
            'marginMode': marginMode,
        };
        return await this.privateMixPostAccountSetMarginMode (this.extend (request, params));
    }

    async setPositionMode (hedged, symbol: string = undefined, params = {}) {
        /**
         * @method
         * @name bitget#setPositionMode
         * @description set hedged to true or false for a market
         * @param {bool} hedged set to true to use dualSidePosition
         * @param {string} symbol not used by bitget setPositionMode ()
         * @param {object} [params] extra parameters specific to the bitget api endpoint
         * @returns {object} response from the exchange
         *
         */
        await this.loadMarkets ();
        const sandboxMode = this.safeValue (this.options, 'sandboxMode', false);
        const holdMode = hedged ? 'double_hold' : 'single_hold';
        const request = {
            'holdMode': holdMode,
        };
        let subType = undefined;
        let market = undefined;
        if (symbol !== undefined) {
            market = this.market (symbol);
        }
        [ subType, params ] = this.handleSubTypeAndParams ('setPositionMode', market, params);
        let productType = (subType === 'linear') ? 'UMCBL' : 'DMCBL';
        if (sandboxMode) {
            productType = 'S' + productType;
        }
        request['productType'] = productType;
        const response = await this.privateMixPostAccountSetPositionMode (this.extend (request, params));
        //
        //    {
        //         "code": "40919",
        //         "msg": "This function is not open yet",
        //         "requestTime": 1672212431093,
        //         "data": null
        //     }
        //
        return response;
    }

    async fetchOpenInterest (symbol: string, params = {}) {
        /**
         * @method
         * @name bitget#fetchOpenInterest
         * @description Retrieves the open interest of a currency
         * @see https://bitgetlimited.github.io/apidoc/en/mix/#get-open-interest
         * @param {string} symbol Unified CCXT market symbol
         * @param {object} [params] exchange specific parameters
         * @returns {object} an open interest structure{@link https://docs.ccxt.com/#/?id=interest-history-structure}
         */
        await this.loadMarkets ();
        const market = this.market (symbol);
        if (!market['contract']) {
            throw new BadRequest (this.id + ' fetchOpenInterest() supports contract markets only');
        }
        const request = {
            'symbol': market['id'],
        };
        const response = await this.publicMixGetMarketOpenInterest (this.extend (request, params));
        //
        //     {
        //         "code": "00000",
        //         "msg": "success",
        //         "requestTime": 0,
        //         "data": {
        //             "symbol": "BTCUSDT_UMCBL",
        //             "amount": "130818.967",
        //             "timestamp": "1663399151127"
        //         }
        //     }
        //
        const data = this.safeValue (response, 'data', {});
        return this.parseOpenInterest (data, market);
    }

    async fetchTransfers (code: string = undefined, since: Int = undefined, limit: Int = undefined, params = {}) {
        /**
         * @method
         * @name bitget#fetchTransfers
         * @description fetch a history of internal transfers made on an account
         * @see https://bitgetlimited.github.io/apidoc/en/spot/#get-transfer-list
         * @param {string} code unified currency code of the currency transferred
         * @param {int} [since] the earliest time in ms to fetch transfers for
         * @param {int} [limit] the maximum number of  transfers structures to retrieve
         * @param {object} [params] extra parameters specific to the bitget api endpoint
         * @returns {object[]} a list of [transfer structures]{@link https://docs.ccxt.com/#/?id=transfer-structure}
         */
        await this.loadMarkets ();
        let type = undefined;
        [ type, params ] = this.handleMarketTypeAndParams ('fetchTransfers', undefined, params);
        const fromAccount = this.safeString (params, 'fromAccount', type);
        params = this.omit (params, 'fromAccount');
        const accountsByType = this.safeValue (this.options, 'accountsByType', {});
        type = this.safeString (accountsByType, fromAccount);
        const request = {
            'fromType': type,
        };
        let currency = undefined;
        if (code !== undefined) {
            currency = this.currency (code);
            request['coinId'] = currency['id'];
        }
        if (since !== undefined) {
            request['before'] = since;
        }
        if (limit !== undefined) {
            request['limit'] = limit;
        }
        const response = await this.privateSpotGetAccountTransferRecords (this.extend (request, params));
        //
        //     {
        //         "code":"00000",
        //         "message":"success",
        //         "data":[{
        //             "cTime":"1622697148",
        //             "coinId":"22",
        //             "coinName":"usdt",
        //             "groupType":"deposit",
        //             "bizType":"transfer-in",
        //             "quantity":"1",
        //             "balance": "1",
        //             "fees":"0",
        //             "billId":"1291"
        //         }]
        //     }
        //
        const data = this.safeValue (response, 'data', []);
        return this.parseTransfers (data, currency, since, limit);
    }

    async transfer (code: string, amount, fromAccount, toAccount, params = {}) {
        /**
         * @method
         * @name bitget#transfer
         * @see https://bitgetlimited.github.io/apidoc/en/spot/#transfer-v2
         * @description transfer currency internally between wallets on the same account
         * @param {string} code unified currency code
         * @param {float} amount amount to transfer
         * @param {string} fromAccount account to transfer from
         * @param {string} toAccount account to transfer to
         * @param {object} [params] extra parameters specific to the bitget api endpoint
         *
         * EXCHANGE SPECIFIC PARAMS
         * @param {string} [params.clientOid] custom id
         * @returns {object} a [transfer structure]{@link https://docs.ccxt.com/#/?id=transfer-structure}
         */
        await this.loadMarkets ();
        const currency = this.currency (code);
        const fromSwap = fromAccount === 'swap';
        const toSwap = toAccount === 'swap';
        const usdt = currency['code'] === 'USDT';
        if (fromSwap) {
            fromAccount = usdt ? 'mix_usdt' : 'mix_usd';
        } else if (toSwap) {
            toAccount = usdt ? 'mix_usdt' : 'mix_usd';
        }
        const request = {
            'fromType': fromAccount,
            'toType': toAccount,
            'amount': amount,
            'coin': currency['info']['coinName'],
        };
        const response = await this.privateSpotPostWalletTransferV2 (this.extend (request, params));
        //
        //    {
        //        "code": "00000",
        //        "msg": "success",
        //        "requestTime": 1668119107154,
        //        "data": "SUCCESS"
        //    }
        //
        return this.parseTransfer (response, currency);
    }

    parseTransfer (transfer, currency = undefined) {
        //
        // transfer
        //
        //    {
        //        "code": "00000",
        //        "msg": "success",
        //        "requestTime": 1668119107154,
        //        "data": "SUCCESS"
        //    }
        //
        // fetchTransfers
        //
        //     {
        //         "cTime":"1622697148",
        //         "coinId":"22",
        //         "coinName":"usdt",
        //         "groupType":"deposit",
        //         "bizType":"transfer-in",
        //         "quantity":"1",
        //         "balance": "1",
        //         "fees":"0",
        //         "billId":"1291"
        //     }
        //
        let timestamp = this.safeInteger2 (transfer, 'requestTime', 'tradeTime');
        if (timestamp === undefined) {
            timestamp = this.safeTimestamp (transfer, 'cTime');
        }
        const msg = this.safeStringLowerN (transfer, [ 'msg', 'status' ]);
        let currencyId = this.safeString2 (transfer, 'code', 'coinName');
        if (currencyId === '00000') {
            currencyId = undefined;
        }
        const fromAccountRaw = this.safeString (transfer, 'fromType');
        const accountsById = this.safeValue (this.options, 'accountsById', {});
        const fromAccount = this.safeString (accountsById, fromAccountRaw, fromAccountRaw);
        const toAccountRaw = this.safeString (transfer, 'toType');
        const toAccount = this.safeString (accountsById, toAccountRaw, toAccountRaw);
        return {
            'info': transfer,
            'id': this.safeString2 (transfer, 'id', 'billId'),
            'timestamp': timestamp,
            'datetime': this.iso8601 (timestamp),
            'currency': this.safeCurrencyCode (currencyId),
            'amount': this.safeNumberN (transfer, [ 'size', 'quantity', 'amount' ]),
            'fromAccount': fromAccount,
            'toAccount': toAccount,
            'status': this.parseTransferStatus (msg),
        };
    }

    parseDepositWithdrawFee (fee, currency = undefined) {
        //
        // {
        //     "chains": [
        //       {
        //         "browserUrl": "https://bscscan.com/tx/",
        //         "chain": "BEP20",
        //         "depositConfirm": "15",
        //         "extraWithDrawFee": "0",
        //         "minDepositAmount": "0.000001",
        //         "minWithdrawAmount": "0.0000078",
        //         "needTag": "false",
        //         "rechargeable": "true",
        //         "withdrawConfirm": "15",
        //         "withdrawFee": "0.0000051",
        //         "withdrawable": "true"
        //       },
        //       {
        //         "browserUrl": "https://blockchair.com/bitcoin/transaction/",
        //         "chain": "BTC",
        //         "depositConfirm": "1",
        //         "extraWithDrawFee": "0",
        //         "minDepositAmount": "0.0001",
        //         "minWithdrawAmount": "0.002",
        //         "needTag": "false",
        //         "rechargeable": "true",
        //         "withdrawConfirm": "1",
        //         "withdrawFee": "0.0005",
        //         "withdrawable": "true"
        //       }
        //     ],
        //     "coinId": "1",
        //     "coinName": "BTC",
        //     "transfer": "true"
        // }
        //
        const chains = this.safeValue (fee, 'chains', []);
        const chainsLength = chains.length;
        const result = {
            'info': fee,
            'withdraw': {
                'fee': undefined,
                'percentage': undefined,
            },
            'deposit': {
                'fee': undefined,
                'percentage': undefined,
            },
            'networks': {},
        };
        for (let i = 0; i < chainsLength; i++) {
            const chain = chains[i];
            const networkId = this.safeString (chain, 'chain');
            const currencyCode = this.safeString (currency, 'code');
            const networkCode = this.networkIdToCode (networkId, currencyCode);
            result['networks'][networkCode] = {
                'deposit': { 'fee': undefined, 'percentage': undefined },
                'withdraw': { 'fee': this.safeNumber (chain, 'withdrawFee'), 'percentage': false },
            };
            if (chainsLength === 1) {
                result['withdraw']['fee'] = this.safeNumber (chain, 'withdrawFee');
                result['withdraw']['percentage'] = false;
            }
        }
        return result;
    }

    async fetchDepositWithdrawFees (codes: string[] = undefined, params = {}) {
        /**
         * @method
         * @name bitget#fetchDepositWithdrawFees
         * @description fetch deposit and withdraw fees
         * @see https://bitgetlimited.github.io/apidoc/en/spot/#get-coin-list
         * @param {string[]|undefined} codes list of unified currency codes
         * @param {object} [params] extra parameters specific to the bitget api endpoint
         * @returns {object} a list of [fee structures]{@link https://docs.ccxt.com/en/latest/manual.html#fee-structure}
         */
        await this.loadMarkets ();
        const response = await this.publicSpotGetPublicCurrencies (params);
        const data = this.safeValue (response, 'data');
        return this.parseDepositWithdrawFees (data, codes, 'coinName');
    }

    parseTransferStatus (status) {
        const statuses = {
            'success': 'ok',
            'successful': 'ok',
        };
        return this.safeString (statuses, status, status);
    }

    parseOpenInterest (interest, market = undefined) {
        //
        //     {
        //         "symbol": "BTCUSDT_UMCBL",
        //         "amount": "130818.967",
        //         "timestamp": "1663399151127"
        //     }
        //
        const timestamp = this.safeInteger (interest, 'timestamp');
        const id = this.safeString (interest, 'symbol');
        const symbol = this.safeSymbol (id, market);
        const amount = this.safeNumber (interest, 'amount');
        return {
            'symbol': symbol,
            'openInterestAmount': amount,
            'openInterestValue': undefined,
            'timestamp': timestamp,
            'datetime': this.iso8601 (timestamp),
            'info': interest,
        };
    }

    handleErrors (code, reason, url, method, headers, body, response, requestHeaders, requestBody) {
        if (!response) {
            return undefined; // fallback to default error handler
        }
        //
        // spot
        //
        //     {"status":"fail","err_code":"01001","err_msg":"系统异常，请稍后重试"}
        //     {"status":"error","ts":1595594160149,"err_code":"invalid-parameter","err_msg":"invalid size, valid range: [1,2000]"}
        //     {"status":"error","ts":1595684716042,"err_code":"invalid-parameter","err_msg":"illegal sign invalid"}
        //     {"status":"error","ts":1595700216275,"err_code":"bad-request","err_msg":"your balance is low!"}
        //     {"status":"error","ts":1595700344504,"err_code":"invalid-parameter","err_msg":"invalid type"}
        //     {"status":"error","ts":1595703343035,"err_code":"bad-request","err_msg":"order cancel fail"}
        //     {"status":"error","ts":1595704360508,"err_code":"invalid-parameter","err_msg":"accesskey not null"}
        //     {"status":"error","ts":1595704490084,"err_code":"invalid-parameter","err_msg":"permissions not right"}
        //     {"status":"error","ts":1595711862763,"err_code":"system exception","err_msg":"system exception"}
        //     {"status":"error","ts":1595730308979,"err_code":"bad-request","err_msg":"20003"}
        //
        // swap
        //
        //     {"code":"40015","msg":"","requestTime":1595698564931,"data":null}
        //     {"code":"40017","msg":"Order id must not be blank","requestTime":1595702477835,"data":null}
        //     {"code":"40017","msg":"Order Type must not be blank","requestTime":1595698516162,"data":null}
        //     {"code":"40301","msg":"","requestTime":1595667662503,"data":null}
        //     {"code":"40017","msg":"Contract code must not be blank","requestTime":1595703151651,"data":null}
        //     {"code":"40108","msg":"","requestTime":1595885064600,"data":null}
        //     {"order_id":"513468410013679613","client_oid":null,"symbol":"ethusd","result":false,"err_code":"order_no_exist_error","err_msg":"订单不存在！"}
        //
        const message = this.safeString (response, 'err_msg');
        const errorCode = this.safeString2 (response, 'code', 'err_code');
        const feedback = this.id + ' ' + body;
        const nonEmptyMessage = ((message !== undefined) && (message !== ''));
        if (nonEmptyMessage) {
            this.throwExactlyMatchedException (this.exceptions['exact'], message, feedback);
            this.throwBroadlyMatchedException (this.exceptions['broad'], message, feedback);
        }
        const nonZeroErrorCode = (errorCode !== undefined) && (errorCode !== '00000');
        if (nonZeroErrorCode) {
            this.throwExactlyMatchedException (this.exceptions['exact'], errorCode, feedback);
        }
        if (nonZeroErrorCode || nonEmptyMessage) {
            throw new ExchangeError (feedback); // unknown message
        }
        return undefined;
    }

    sign (path, api = [], method = 'GET', params = {}, headers = undefined, body = undefined) {
        const signed = api[0] === 'private';
        const endpoint = api[1];
        let pathPart = '';
        if (endpoint === 'spot') {
            pathPart = '/api/spot/v1';
        } else if (endpoint === 'mix') {
            pathPart = '/api/mix/v1';
        } else if (endpoint === 'user') {
            pathPart = '/api/user/v1';
        } else if (endpoint === 'broker') {
            pathPart = '/api/broker/v1';
        } else if (endpoint === 'margin') {
            pathPart = '/api/margin/v1';
        } else {
            pathPart = '/api/p2p/v1';
        }
        const request = '/' + this.implodeParams (path, params);
        const payload = pathPart + request;
        let url = this.implodeHostname (this.urls['api'][endpoint]) + payload;
        const query = this.omit (params, this.extractParams (path));
        if (!signed && (method === 'GET')) {
            const keys = Object.keys (query);
            const keysLength = keys.length;
            if (keysLength > 0) {
                url = url + '?' + this.urlencode (query);
            }
        }
        if (signed) {
            this.checkRequiredCredentials ();
            const timestamp = this.milliseconds ().toString ();
            let auth = timestamp + method + payload;
            if (method === 'POST') {
                body = this.json (params);
                auth += body;
            } else {
                if (Object.keys (params).length) {
                    const queryInner = '?' + this.urlencode (this.keysort (params));
                    url += queryInner;
                    auth += queryInner;
                }
            }
            const signature = this.hmac (this.encode (auth), this.encode (this.secret), sha256, 'base64');
            const broker = this.safeString (this.options, 'broker');
            headers = {
                'ACCESS-KEY': this.apiKey,
                'ACCESS-SIGN': signature,
                'ACCESS-TIMESTAMP': timestamp,
                'ACCESS-PASSPHRASE': this.password,
                'X-CHANNEL-API-CODE': broker,
            };
            if (method === 'POST') {
                headers['Content-Type'] = 'application/json';
            }
        }
        return { 'url': url, 'method': method, 'body': body, 'headers': headers };
    }
}<|MERGE_RESOLUTION|>--- conflicted
+++ resolved
@@ -2446,29 +2446,29 @@
     }
 
     async fetchOHLCV (symbol: string, timeframe = '1m', since: Int = undefined, limit: Int = undefined, params = {}) {
-        /**
-         * @method
-         * @name bitget#fetchOHLCV
-         * @description fetches historical candlestick data containing the open, high, low, and close price, and the volume of a market
-         * @see https://bitgetlimited.github.io/apidoc/en/spot/#get-candle-data
-         * @see https://bitgetlimited.github.io/apidoc/en/spot/#get-history-candle-data
-         * @see https://bitgetlimited.github.io/apidoc/en/mix/#get-candle-data
-<<<<<<< HEAD
-         * @see https://bitgetlimited.github.io/apidoc/en/spot/#candlestick-line-timeframe
-         * @see https://bitgetlimited.github.io/apidoc/en/spot/#get-history-candle-data
-=======
->>>>>>> acac971d
-         * @see https://bitgetlimited.github.io/apidoc/en/mix/#get-history-candle-data
-         * @see https://bitgetlimited.github.io/apidoc/en/mix/#get-history-index-candle-data
-         * @see https://bitgetlimited.github.io/apidoc/en/mix/#get-history-mark-candle-data
-         * @param {string} symbol unified symbol of the market to fetch OHLCV data for
-         * @param {string} timeframe the length of time each candle represents
-         * @param {int} [since] timestamp in ms of the earliest candle to fetch
-         * @param {int} [limit] the maximum amount of candles to fetch
-         * @param {object} [params] extra parameters specific to the bitget api endpoint
-         * @param {int} [params.until] timestamp in ms of the latest candle to fetch
-         * @returns {int[][]} A list of candles ordered as timestamp, open, high, low, close, volume
-         */
+        //
+        // @method
+        // @name bitget#fetchOHLCV
+        // @description fetches historical candlestick data containing the open, high, low, and close price, and the volume of a market
+        // @see https://bitgetlimited.github.io/apidoc/en/spot/#get-candle-data
+        // @see https://bitgetlimited.github.io/apidoc/en/spot/#get-history-candle-data
+        // @see https://bitgetlimited.github.io/apidoc/en/mix/#get-candle-data
+        // <<<<<<< HEAD
+        // @see https://bitgetlimited.github.io/apidoc/en/spot/#candlestick-line-timeframe
+        // @see https://bitgetlimited.github.io/apidoc/en/spot/#get-history-candle-data
+        // =======
+        // >>>>>>> acac971d5ccb52dd74ff645f0defb01621554406
+        // @see https://bitgetlimited.github.io/apidoc/en/mix/#get-history-candle-data
+        // @see https://bitgetlimited.github.io/apidoc/en/mix/#get-history-index-candle-data
+        // @see https://bitgetlimited.github.io/apidoc/en/mix/#get-history-mark-candle-data
+        // @param {string} symbol unified symbol of the market to fetch OHLCV data for
+        // @param {string} timeframe the length of time each candle represents
+        // @param {int} [since] timestamp in ms of the earliest candle to fetch
+        // @param {int} [limit] the maximum amount of candles to fetch
+        // @param {object} [params] extra parameters specific to the bitget api endpoint
+        // @param {int} [params.until] timestamp in ms of the latest candle to fetch
+        // @returns {int[][]} A list of candles ordered as timestamp, open, high, low, close, volume
+        //
         await this.loadMarkets ();
         const market = this.market (symbol);
         const request = {
@@ -2520,28 +2520,15 @@
             const method = this.safeString (params, 'method', defaultSpotMethod);
             params = this.omit (params, 'method');
             if (method === 'publicSpotGetMarketCandles') {
-<<<<<<< HEAD
                 if (limitIsUndefined) {
-                    extended['limit'] = 1000;
+                    request['limit'] = 1000;
                 }
-                response = await this.publicSpotGetMarketCandles (extended);
-=======
                 response = await this.publicSpotGetMarketCandles (this.extend (request, params));
->>>>>>> acac971d
             } else if (method === 'publicSpotGetMarketHistoryCandles') {
                 response = await this.publicSpotGetMarketHistoryCandles (this.extend (request, params));
             }
         } else {
             const swapOptions = this.safeValue (options, 'swap', {});
-<<<<<<< HEAD
-            const defaultSwapMethod = this.safeString (params, 'method', 'publicMixGetMarketCandles');
-            const swapMethod = this.safeString (swapOptions, 'method', defaultSwapMethod);
-            if (swapMethod === 'publicMixGetMarketCandles') {
-                if (limitIsUndefined) {
-                    extended['limit'] = 1000;
-                }
-                response = await this.publicMixGetMarketCandles (extended);
-=======
             const defaultSwapMethod = this.safeString (swapOptions, 'method', 'publicMixGetMarketCandles');
             const swapMethod = this.safeString (params, 'method', defaultSwapMethod);
             const priceType = this.safeString (params, 'price');
@@ -2551,8 +2538,10 @@
             } else if ((priceType === 'index') || (swapMethod === 'publicMixGetMarketHistoryIndexCandles')) {
                 response = await this.publicMixGetMarketHistoryIndexCandles (this.extend (request, params));
             } else if (swapMethod === 'publicMixGetMarketCandles') {
+                if (limitIsUndefined) {
+                    request['limit'] = 1000;
+                }
                 response = await this.publicMixGetMarketCandles (this.extend (request, params));
->>>>>>> acac971d
             } else if (swapMethod === 'publicMixGetMarketHistoryCandles') {
                 response = await this.publicMixGetMarketHistoryCandles (this.extend (request, params));
             }
