
//  ---------------------------------------------------------------------------

import Exchange from './abstract/bitget.js';
import { ExchangeError, ExchangeNotAvailable, NotSupported, OnMaintenance, ArgumentsRequired, BadRequest, AccountSuspended, InvalidAddress, PermissionDenied, DDoSProtection, InsufficientFunds, InvalidNonce, CancelPending, InvalidOrder, OrderNotFound, AuthenticationError, RequestTimeout, BadSymbol, RateLimitExceeded } from './base/errors.js';
import { Precise } from './base/Precise.js';
import { TICK_SIZE } from './base/functions/number.js';
import { sha256 } from './static_dependencies/noble-hashes/sha256.js';
<<<<<<< HEAD
import { Int, OrderSide, OrderType, Trade, OHLCV, Order, FundingRateHistory, OrderRequest, FundingHistory, Balances, Str, Transaction, Ticker, OrderBook, Tickers, Market, Strings, Currency, Position, TransferEntry } from './base/types.js';
=======
import type { Int, OrderSide, OrderType, Trade, OHLCV, Order, FundingRateHistory, OrderRequest, FundingHistory, Balances, Str, Transaction, Ticker, OrderBook, Tickers, Market, Strings, Currency, Position } from './base/types.js';
>>>>>>> cb9c8417

//  ---------------------------------------------------------------------------

/**
 * @class bitget
 * @augments Exchange
 */
export default class bitget extends Exchange {
    describe () {
        return this.deepExtend (super.describe (), {
            'id': 'bitget',
            'name': 'Bitget',
            'countries': [ 'SG' ],
            'version': 'v1',
            'rateLimit': 50, // up to 3000 requests per 5 minutes ≈ 600 requests per minute ≈ 10 requests per second ≈ 100 ms
            'certified': true,
            'pro': true,
            'has': {
                'CORS': undefined,
                'spot': true,
                'margin': true,
                'swap': true,
                'future': true,
                'option': false,
                'addMargin': true,
                'borrowCrossMargin': true,
                'borrowIsolatedMargin': true,
                'cancelAllOrders': true,
                'cancelOrder': true,
                'cancelOrders': true,
                'closeAllPositions': true,
                'closePosition': false,
                'createOrder': true,
                'createOrders': true,
                'createReduceOnlyOrder': false,
                'editOrder': true,
                'fetchAccounts': false,
                'fetchBalance': true,
                'fetchBorrowInterest': true,
                'fetchBorrowRateHistories': false,
                'fetchBorrowRateHistory': false,
                'fetchCanceledOrders': true,
                'fetchClosedOrders': true,
                'fetchCrossBorrowRate': true,
                'fetchCrossBorrowRates': false,
                'fetchCurrencies': true,
                'fetchDepositAddress': true,
                'fetchDepositAddresses': false,
                'fetchDeposits': true,
                'fetchDepositWithdrawFee': 'emulated',
                'fetchDepositWithdrawFees': true,
                'fetchFundingHistory': true,
                'fetchFundingRate': true,
                'fetchFundingRateHistory': true,
                'fetchFundingRates': false,
                'fetchIndexOHLCV': true,
                'fetchIsolatedBorrowRate': true,
                'fetchIsolatedBorrowRates': false,
                'fetchLedger': true,
                'fetchLeverage': true,
                'fetchLeverageTiers': false,
                'fetchLiquidations': false,
                'fetchMarginMode': undefined,
                'fetchMarketLeverageTiers': true,
                'fetchMarkets': true,
                'fetchMarkOHLCV': true,
                'fetchMyLiquidations': true,
                'fetchMyTrades': true,
                'fetchOHLCV': true,
                'fetchOpenInterest': true,
                'fetchOpenInterestHistory': false,
                'fetchOpenOrders': true,
                'fetchOrder': true,
                'fetchOrderBook': true,
                'fetchOrders': false,
                'fetchOrderTrades': true,
                'fetchPosition': true,
                'fetchPositionMode': false,
                'fetchPositions': true,
                'fetchPositionsRisk': false,
                'fetchPremiumIndexOHLCV': false,
                'fetchTicker': true,
                'fetchTickers': true,
                'fetchTime': true,
                'fetchTrades': true,
                'fetchTradingFee': true,
                'fetchTradingFees': true,
                'fetchTransfer': false,
                'fetchTransfers': true,
                'fetchWithdrawal': false,
                'fetchWithdrawals': true,
                'reduceMargin': true,
                'repayCrossMargin': true,
                'repayIsolatedMargin': true,
                'setLeverage': true,
                'setMarginMode': true,
                'setPositionMode': true,
                'transfer': true,
                'withdraw': true,
            },
            'timeframes': {
                '1m': '1m',
                '3m': '3m',
                '5m': '5m',
                '15m': '15m',
                '30m': '30m',
                '1h': '1h',
                '2h': '2h',
                '4h': '4h',
                '6h': '6h',
                '12h': '12h',
                '1d': '1d',
                '3d': '3d',
                '1w': '1w',
                '1M': '1m',
            },
            'hostname': 'bitget.com',
            'urls': {
                'logo': 'https://user-images.githubusercontent.com/1294454/195989417-4253ddb0-afbe-4a1c-9dea-9dbcd121fa5d.jpg',
                'api': {
                    'spot': 'https://api.{hostname}',
                    'mix': 'https://api.{hostname}',
                    'user': 'https://api.{hostname}',
                    'p2p': 'https://api.{hostname}',
                    'broker': 'https://api.{hostname}',
                    'margin': 'https://api.{hostname}',
                    'common': 'https://api.{hostname}',
                    'tax': 'https://api.{hostname}',
                    'convert': 'https://api.{hostname}',
                    'copy': 'https://api.{hostname}',
                    'earn': 'https://api.{hostname}',
                },
                'www': 'https://www.bitget.com',
                'doc': [
                    'https://www.bitget.com/api-doc/common/intro',
                    'https://www.bitget.com/api-doc/spot/intro',
                    'https://www.bitget.com/api-doc/contract/intro',
                    'https://www.bitget.com/api-doc/broker/intro',
                    'https://www.bitget.com/api-doc/margin/intro',
                    'https://www.bitget.com/api-doc/copytrading/intro',
                    'https://www.bitget.com/api-doc/earn/intro',
                    'https://bitgetlimited.github.io/apidoc/en/mix',
                    'https://bitgetlimited.github.io/apidoc/en/spot',
                    'https://bitgetlimited.github.io/apidoc/en/broker',
                    'https://bitgetlimited.github.io/apidoc/en/margin',
                ],
                'fees': 'https://www.bitget.cc/zh-CN/rate?tab=1',
                'referral': 'https://www.bitget.com/expressly?languageType=0&channelCode=ccxt&vipCode=tg9j',
            },
            'api': {
                'public': {
                    'common': {
                        'get': {
                            'v2/public/annoucements': 1,
                            'v2/public/time': 1,
                            'v2/common/trade-rate': 2,
                        },
                    },
                    'spot': {
                        'get': {
                            'spot/v1/notice/queryAllNotices': 1, // 20 times/1s (IP) => 20/20 = 1
                            'spot/v1/public/time': 1,
                            'spot/v1/public/currencies': 6.6667, // 3 times/1s (IP) => 20/3 = 6.6667
                            'spot/v1/public/products': 1,
                            'spot/v1/public/product': 1,
                            'spot/v1/market/ticker': 1,
                            'spot/v1/market/tickers': 1,
                            'spot/v1/market/fills': 2, // 10 times/1s (IP) => 20/10 = 2
                            'spot/v1/market/fills-history': 2,
                            'spot/v1/market/candles': 1,
                            'spot/v1/market/depth': 1,
                            'spot/v1/market/spot-vip-level': 2,
                            'spot/v1/market/merge-depth': 1,
                            'spot/v1/market/history-candles': 1,
                            'spot/v1/public/loan/coinInfos': 2, // 10 times/1s (IP) => 20/10 = 2
                            'spot/v1/public/loan/hour-interest': 2, // 10 times/1s (IP) => 20/10 = 2
                            'v2/spot/public/coins': 6.6667,
                            'v2/spot/public/symbols': 1,
                            'v2/spot/market/vip-fee-rate': 2,
                            'v2/spot/market/tickers': 1,
                            'v2/spot/market/merge-depth': 1,
                            'v2/spot/market/orderbook': 1,
                            'v2/spot/market/candles': 1,
                            'v2/spot/market/history-candles': 1,
                            'v2/spot/market/fills': 2,
                            'v2/spot/market/fills-history': 2,
                        },
                    },
                    'mix': {
                        'get': {
                            'mix/v1/market/contracts': 1,
                            'mix/v1/market/depth': 1,
                            'mix/v1/market/ticker': 1,
                            'mix/v1/market/tickers': 1,
                            'mix/v1/market/contract-vip-level': 2,
                            'mix/v1/market/fills': 1,
                            'mix/v1/market/fills-history': 2,
                            'mix/v1/market/candles': 1,
                            'mix/v1/market/index': 1,
                            'mix/v1/market/funding-time': 1,
                            'mix/v1/market/history-fundRate': 1,
                            'mix/v1/market/current-fundRate': 1,
                            'mix/v1/market/open-interest': 1,
                            'mix/v1/market/mark-price': 1,
                            'mix/v1/market/symbol-leverage': 1,
                            'mix/v1/market/queryPositionLever': 1,
                            'mix/v1/market/open-limit': 1,
                            'mix/v1/market/history-candles': 1,
                            'mix/v1/market/history-index-candles': 1,
                            'mix/v1/market/history-mark-candles': 1,
                            'mix/v1/market/merge-depth': 1,
                            'v2/mix/market/vip-fee-rate': 2,
                            'v2/mix/market/merge-depth': 1,
                            'v2/mix/market/ticker': 1,
                            'v2/mix/market/tickers': 1,
                            'v2/mix/market/fills': 1,
                            'v2/mix/market/fills-history': 2,
                            'v2/mix/market/candles': 1,
                            'v2/mix/market/history-candles': 1,
                            'v2/mix/market/history-index-candles': 1,
                            'v2/mix/market/history-mark-candles': 1,
                            'v2/mix/market/open-interest': 1,
                            'v2/mix/market/funding-time': 1,
                            'v2/mix/market/symbol-price': 1,
                            'v2/mix/market/history-fund-rate': 1,
                            'v2/mix/market/current-fund-rate': 1,
                            'v2/mix/market/contracts': 1,
                            'v2/mix/market/query-position-lever': 2,
                        },
                    },
                    'margin': {
                        'get': {
                            'margin/v1/cross/public/interestRateAndLimit': 2, // 10 times/1s (IP) => 20/10 = 2
                            'margin/v1/isolated/public/interestRateAndLimit': 2, // 10 times/1s (IP) => 20/10 = 2
                            'margin/v1/cross/public/tierData': 2, // 10 times/1s (IP) => 20/10 = 2
                            'margin/v1/isolated/public/tierData': 2, // 10 times/1s (IP) => 20/10 = 2
                            'margin/v1/public/currencies': 1, // 20 times/1s (IP) => 20/20 = 1
                            'v2/margin/currencies': 2,
                        },
                    },
                    'earn': {
                        'get': {
                            'v2/earn/loan/public/coinInfos': 2,
                            'v2/earn/loan/public/hour-interest': 2,
                        },
                    },
                },
                'private': {
                    'spot': {
                        'get': {
                            'spot/v1/wallet/deposit-address': 4,
                            'spot/v1/wallet/withdrawal-list': 1,
                            'spot/v1/wallet/deposit-list': 1,
                            'spot/v1/account/getInfo': 20,
                            'spot/v1/account/assets': 2,
                            'spot/v1/account/assets-lite': 2, // 10 times/1s (UID) => 20/10 = 2
                            'spot/v1/account/transferRecords': 1, // 20 times/1s (UID) => 20/20 = 1
                            'spot/v1/convert/currencies': 2,
                            'spot/v1/convert/convert-record': 2,
                            'spot/v1/loan/ongoing-orders': 2, // 10 times/1s (UID) => 20/10 = 2
                            'spot/v1/loan/repay-history': 2, // 10 times/1s (UID) => 20/10 = 2
                            'spot/v1/loan/revise-history': 2, // 10 times/1s (UID) => 20/10 = 2
                            'spot/v1/loan/borrow-history': 2, // 10 times/1s (UID) => 20/10 = 2
                            'spot/v1/loan/debts': 2, // 10 times/1s (UID) => 20/10 = 2
                            'v2/spot/trade/orderInfo': 1,
                            'v2/spot/trade/unfilled-orders': 1,
                            'v2/spot/trade/history-orders': 1,
                            'v2/spot/trade/fills': 2,
                            'v2/spot/trade/current-plan-order': 1,
                            'v2/spot/trade/history-plan-order': 1,
                            'v2/spot/account/info': 20,
                            'v2/spot/account/assets': 2,
                            'v2/spot/account/subaccount-assets': 2,
                            'v2/spot/account/bills': 2,
                            'v2/spot/account/transferRecords': 1,
                            'v2/spot/wallet/deposit-address': 2,
                            'v2/spot/wallet/deposit-records': 2,
                            'v2/spot/wallet/withdrawal-records': 2,
                        },
                        'post': {
                            'spot/v1/wallet/transfer': 4,
                            'spot/v1/wallet/transfer-v2': 4,
                            'spot/v1/wallet/subTransfer': 10,
                            'spot/v1/wallet/withdrawal': 4,
                            'spot/v1/wallet/withdrawal-v2': 4,
                            'spot/v1/wallet/withdrawal-inner': 4,
                            'spot/v1/wallet/withdrawal-inner-v2': 4,
                            'spot/v1/account/sub-account-spot-assets': 200,
                            'spot/v1/account/bills': 2,
                            'spot/v1/trade/orders': 2,
                            'spot/v1/trade/batch-orders': 4,
                            'spot/v1/trade/cancel-order': 2,
                            'spot/v1/trade/cancel-order-v2': 2,
                            'spot/v1/trade/cancel-symbol-order': 2,
                            'spot/v1/trade/cancel-batch-orders': 4,
                            'spot/v1/trade/cancel-batch-orders-v2': 4,
                            'spot/v1/trade/orderInfo': 1,
                            'spot/v1/trade/open-orders': 1,
                            'spot/v1/trade/history': 1,
                            'spot/v1/trade/fills': 1,
                            'spot/v1/plan/placePlan': 1,
                            'spot/v1/plan/modifyPlan': 1,
                            'spot/v1/plan/cancelPlan': 1,
                            'spot/v1/plan/currentPlan': 1,
                            'spot/v1/plan/historyPlan': 1,
                            'spot/v1/plan/batchCancelPlan': 2, // 10 times/1s (UID) => 20/10 = 2
                            'spot/v1/convert/quoted-price': 4,
                            'spot/v1/convert/trade': 4,
                            'spot/v1/loan/borrow': 2, // 10 times/1s (UID) => 20/10 = 2
                            'spot/v1/loan/repay': 2, // 10 times/1s (UID) => 20/10 = 2
                            'spot/v1/loan/revise-pledge': 2, // 10 times/1s (UID) => 20/10 = 2
                            'spot/v1/trace/order/orderCurrentList': 2, // 10 times/1s (UID) => 20/10 = 2
                            'spot/v1/trace/order/orderHistoryList': 2, // 10 times/1s (UID) => 20/10 = 2
                            'spot/v1/trace/order/closeTrackingOrder': 2, // 10 times/1s (UID) => 20/10 = 2
                            'spot/v1/trace/order/updateTpsl': 2, // 10 times/1s (UID) => 20/10 = 2
                            'spot/v1/trace/order/followerEndOrder': 2, // 10 times/1s (UID) => 20/10 = 2
                            'spot/v1/trace/order/spotInfoList': 2, // 10 times/1s (UID) => 20/10 = 2
                            'spot/v1/trace/config/getTraderSettings': 2, // 10 times/1s (UID) => 20/10 = 2
                            'spot/v1/trace/config/getFollowerSettings': 2, // 10 times/1s (UID) => 20/10 = 2
                            'spot/v1/trace/user/myTraders': 2, // 10 times/1s (UID) => 20/10 = 2
                            'spot/v1/trace/config/setFollowerConfig': 2, // 10 times/1s (UID) => 20/10 = 2
                            'spot/v1/trace/user/myFollowers': 2, // 10 times/1s (UID) => 20/10 = 2
                            'spot/v1/trace/config/setProductCode': 2, // 10 times/1s (UID) => 20/10 = 2
                            'spot/v1/trace/user/removeTrader': 2, // 10 times/1s (UID) => 20/10 = 2
                            'spot/v1/trace/getRemovableFollower': 2,
                            'spot/v1/trace/user/removeFollower': 2,
                            'spot/v1/trace/profit/totalProfitInfo': 2, // 10 times/1s (UID) => 20/10 = 2
                            'spot/v1/trace/profit/totalProfitList': 2, // 10 times/1s (UID) => 20/10 = 2
                            'spot/v1/trace/profit/profitHisList': 2, // 10 times/1s (UID) => 20/10 = 2
                            'spot/v1/trace/profit/profitHisDetailList': 2, // 10 times/1s (UID) => 20/10 = 2
                            'spot/v1/trace/profit/waitProfitDetailList': 2, // 10 times/1s (UID) => 20/10 = 2
                            'spot/v1/trace/user/getTraderInfo': 2, // 10 times/1s (UID) => 20/10 = 2
                            'v2/spot/trade/place-order': 2,
                            'v2/spot/trade/cancel-order': 2,
                            'v2/spot/trade/batch-orders': 20,
                            'v2/spot/trade/batch-cancel-order': 2,
                            'v2/spot/trade/cancel-symbol-order': 4,
                            'v2/spot/trade/place-plan-order': 1,
                            'v2/spot/trade/modify-plan-order': 1,
                            'v2/spot/trade/cancel-plan-order': 1,
                            'v2/spot/trade/batch-cancel-plan-order': 2,
                            'v2/spot/wallet/transfer': 2,
                            'v2/spot/wallet/subaccount-transfer': 2,
                            'v2/spot/wallet/withdrawal': 2,
                        },
                    },
                    'mix': {
                        'get': {
                            'mix/v1/account/account': 2,
                            'mix/v1/account/accounts': 2,
                            'mix/v1/position/singlePosition': 2,
                            'mix/v1/position/singlePosition-v2': 2,
                            'mix/v1/position/allPosition': 4, // 5 times/1s (UID) => 20/5 = 4
                            'mix/v1/position/allPosition-v2': 4, // 5 times/1s (UID) => 20/5 = 4
                            'mix/v1/position/history-position': 1,
                            'mix/v1/account/accountBill': 2,
                            'mix/v1/account/accountBusinessBill': 4,
                            'mix/v1/order/current': 1, // 20 times/1s (UID) => 20/20 = 1
                            'mix/v1/order/marginCoinCurrent': 1, // 20 times/1s (UID) => 20/20 = 1
                            'mix/v1/order/history': 2,
                            'mix/v1/order/historyProductType': 4, // 5 times/1s (UID) => 20/5 = 4
                            'mix/v1/order/detail': 2,
                            'mix/v1/order/fills': 2,
                            'mix/v1/order/allFills': 2,
                            'mix/v1/plan/currentPlan': 1, // 20 times/1s (UID) => 20/20 = 1
                            'mix/v1/plan/historyPlan': 2,
                            'mix/v1/trace/currentTrack': 2,
                            'mix/v1/trace/followerOrder': 2,
                            'mix/v1/trace/followerHistoryOrders': 2,
                            'mix/v1/trace/historyTrack': 2,
                            'mix/v1/trace/summary': 1, // 20 times/1s (UID) => 20/20 = 1
                            'mix/v1/trace/profitSettleTokenIdGroup': 1, // 20 times/1s (UID) => 20/20 = 1
                            'mix/v1/trace/profitDateGroupList': 1, // 20 times/1s (UID) => 20/20 = 1
                            'mix/v1/trade/profitDateList': 2,
                            'mix/v1/trace/waitProfitDateList': 1, // 20 times/1s (UID) => 20/20 = 1
                            'mix/v1/trace/traderSymbols': 1, // 20 times/1s (UID) => 20/20 = 1
                            'mix/v1/trace/traderList': 2,
                            'mix/v1/trace/traderDetail': 2, // 10 times/1s (UID) => 20/10 = 2
                            'mix/v1/trace/queryTraceConfig': 2,
                            'v2/mix/account/account': 2,
                            'v2/mix/account/accounts': 2,
                            'v2/mix/account/sub-account-assets': 200,
                            'v2/mix/account/open-count': 2,
                            'v2/mix/account/bill': 2,
                            'v2/mix/market/query-position-lever': 2,
                            'v2/mix/position/single-position': 2,
                            'v2/mix/position/all-position': 4,
                            'v2/mix/position/history-position': 1,
                            'v2/mix/order/detail': 2,
                            'v2/mix/order/fills': 2,
                            'v2/mix/order/fill-history': 2,
                            'v2/mix/order/orders-pending': 2,
                            'v2/mix/order/orders-history': 2,
                            'v2/mix/order/orders-plan-pending': 2,
                            'v2/mix/order/orders-plan-history': 2,
                        },
                        'post': {
                            'mix/v1/account/sub-account-contract-assets': 200, // 0.1 times/1s (UID) => 20/0.1 = 200
                            'mix/v1/account/open-count': 1,
                            'mix/v1/account/setLeverage': 4, // 5 times/1s (UID) => 20/5 = 4
                            'mix/v1/account/setMargin': 4, // 5 times/1s (UID) => 20/5 = 4
                            'mix/v1/account/setMarginMode': 4, // 5 times/1s (UID) => 20/5 = 4
                            'mix/v1/account/setPositionMode': 4, // 5 times/1s (UID) => 20/5 = 4
                            'mix/v1/order/placeOrder': 2,
                            'mix/v1/order/batch-orders': 2,
                            'mix/v1/order/cancel-order': 2,
                            'mix/v1/order/cancel-batch-orders': 2,
                            'mix/v1/order/modifyOrder': 2, // 10 times/1s (UID) => 20/10 = 2
                            'mix/v1/order/cancel-symbol-orders': 2,
                            'mix/v1/order/cancel-all-orders': 2,
                            'mix/v1/order/close-all-positions': 20,
                            'mix/v1/plan/placePlan': 2,
                            'mix/v1/plan/modifyPlan': 2,
                            'mix/v1/plan/modifyPlanPreset': 2,
                            'mix/v1/plan/placeTPSL': 2,
                            'mix/v1/plan/placeTrailStop': 2,
                            'mix/v1/plan/placePositionsTPSL': 2,
                            'mix/v1/plan/modifyTPSLPlan': 2,
                            'mix/v1/plan/cancelPlan': 2,
                            'mix/v1/plan/cancelSymbolPlan': 2,
                            'mix/v1/plan/cancelAllPlan': 2,
                            'mix/v1/trace/closeTrackOrder': 2,
                            'mix/v1/trace/modifyTPSL': 2, // 10 times/1s (UID) => 20/10 = 2
                            'mix/v1/trace/closeTrackOrderBySymbol': 2,
                            'mix/v1/trace/setUpCopySymbols': 2,
                            'mix/v1/trace/followerSetBatchTraceConfig': 2,
                            'mix/v1/trace/followerCloseByTrackingNo': 2,
                            'mix/v1/trace/followerCloseByAll': 2,
                            'mix/v1/trace/followerSetTpsl': 2,
                            'mix/v1/trace/cancelCopyTrader': 4, // 5 times/1s (UID) => 20/5 = 4
                            'mix/v1/trace/traderUpdateConfig': 2, // 10 times/1s (UID) => 20/10 = 2
                            'mix/v1/trace/myTraderList': 2, // 10 times/1s (UID) => 20/10 = 2
                            'mix/v1/trace/myFollowerList': 2, // 10 times/1s (UID) => 20/10 = 2
                            'mix/v1/trace/removeFollower': 2, // 10 times/1s (UID) => 20/10 = 2
                            'mix/v1/trace/public/getFollowerConfig': 2, // 10 times/1s (UID) => 20/10 = 2
                            'mix/v1/trace/report/order/historyList': 2, // 10 times/1s (IP) => 20/10 = 2
                            'mix/v1/trace/report/order/currentList': 2, // 10 times/1s (IP) => 20/10 = 2
                            'mix/v1/trace/queryTraderTpslRatioConfig': 2, // 10 times/1s (UID) => 20/10 = 2
                            'mix/v1/trace/traderUpdateTpslRatioConfig': 2, // 10 times/1s (UID) => 20/10 = 2
                            'v2/mix/account/set-leverage': 4,
                            'v2/mix/account/set-margin': 4,
                            'v2/mix/account/set-margin-mode': 4,
                            'v2/mix/account/set-position-mode': 4,
                            'v2/mix/order/place-order': 20,
                            'v2/mix/order/click-backhand': 20,
                            'v2/mix/order/batch-place-order': 20,
                            'v2/mix/order/modify-order': 2,
                            'v2/mix/order/cancel-order': 2,
                            'v2/mix/order/batch-cancel-orders': 2,
                            'v2/mix/order/close-positions': 20,
                            'v2/mix/order/place-tpsl-order': 2,
                            'v2/mix/order/place-plan-order': 2,
                            'v2/mix/order/modify-tpsl-order': 2,
                            'v2/mix/order/modify-plan-order': 2,
                            'v2/mix/order/cancel-plan-order': 2,
                        },
                    },
                    'user': {
                        'get': {
                            'user/v1/fee/query': 2,
                            'user/v1/sub/virtual-list': 2,
                            'user/v1/sub/virtual-api-list': 2,
                            'user/v1/tax/spot-record': 1,
                            'user/v1/tax/future-record': 1,
                            'user/v1/tax/margin-record': 1,
                            'user/v1/tax/p2p-record': 1,
                            'v2/user/virtual-subaccount-list': 2,
                            'v2/user/virtual-subaccount-apikey-list': 2,
                        },
                        'post': {
                            'user/v1/sub/virtual-create': 4,
                            'user/v1/sub/virtual-modify': 4,
                            'user/v1/sub/virtual-api-batch-create': 20, // 1 times/1s (UID) => 20/1 = 20
                            'user/v1/sub/virtual-api-create': 4,
                            'user/v1/sub/virtual-api-modify': 4,
                            'v2/user/create-virtual-subaccount': 4,
                            'v2/user/modify-virtual-subaccount': 4,
                            'v2/user/batch-create-subaccount-and-apikey': 20,
                            'v2/user/create-virtual-subaccount-apikey': 4,
                            'v2/user/modify-virtual-subaccount-apikey': 4,
                        },
                    },
                    'p2p': {
                        'get': {
                            'p2p/v1/merchant/merchantList': 2, // 10 times/1s (UID) => 20/10 = 2
                            'p2p/v1/merchant/merchantInfo': 2, // 10 times/1s (UID) => 20/10 = 2
                            'p2p/v1/merchant/advList': 2, // 10 times/1s (UID) => 20/10 = 2
                            'p2p/v1/merchant/orderList': 2, // 10 times/1s (UID) => 20/10 = 2
                            'v2/p2p/merchantList': 2,
                            'v2/p2p/merchantInfo': 2,
                            'v2/p2p/orderList': 2,
                            'v2/p2p/advList': 2,
                        },
                    },
                    'broker': {
                        'get': {
                            'broker/v1/account/info': 2, // 10 times/1s (UID) => 20/10 = 2
                            'broker/v1/account/sub-list': 20, // 1 times/1s (UID) => 20/1 = 20
                            'broker/v1/account/sub-email': 20, // 1 times/1s (UID) => 20/1 = 20
                            'broker/v1/account/sub-spot-assets': 2, // 10 times/1s (UID) => 20/10 = 2
                            'broker/v1/account/sub-future-assets': 2, // 10 times/1s (UID) => 20/10 = 2
                            'broker/v1/account/subaccount-transfer': 1, // unknown
                            'broker/v1/account/subaccount-deposit': 1, // unknown
                            'broker/v1/account/subaccount-withdrawal': 1, // unknown
                            'broker/v1/account/sub-api-list': 2, // 10 times/1s (UID) => 20/10 = 2
                            'v2/broker/account/info': 2,
                            'v2/broker/account/subaccount-list': 20,
                            'v2/broker/account/subaccount-email': 2,
                            'v2/broker/account/subaccount-spot-assets': 2,
                            'v2/broker/account/subaccount-future-assets': 2,
                            'v2/broker/manage/subaccount-apikey-list': 2,
                        },
                        'post': {
                            'broker/v1/account/sub-create': 20, // 1 times/1s (UID) => 20/1 = 20
                            'broker/v1/account/sub-modify': 20, // 1 times/1s (UID) => 20/1 = 20
                            'broker/v1/account/sub-modify-email': 20, // 1 times/1s (UID) => 20/1 = 20
                            'broker/v1/account/sub-address': 2, // 10 times/1s (UID) => 20/10 = 2
                            'broker/v1/account/sub-withdrawal': 2, // 10 times/1s (UID) => 20/10 = 2
                            'broker/v1/account/sub-auto-transfer': 4, // 5 times/1s (UID) => 20/5 = 4
                            'broker/v1/account/sub-api-create': 2, // 10 times/1s (UID) => 20/10 = 2
                            'broker/v1/account/sub-api-modify': 2, // 10 times/1s (UID) => 20/10 = 2
                            'v2/broker/account/modify-subaccount-email': 2,
                            'v2/broker/account/create-subaccount': 20,
                            'v2/broker/account/modify-subaccount': 20,
                            'v2/broker/account/subaccount-address': 2,
                            'v2/broker/account/subaccount-withdrawal': 2,
                            'v2/broker/account/set-subaccount-autotransfer': 2,
                            'v2/broker/manage/create-subaccount-apikey': 2,
                            'v2/broker/manage/modify-subaccount-apikey': 2,
                        },
                    },
                    'margin': {
                        'get': {
                            'margin/v1/cross/account/riskRate': 2, // 10 times/1s (UID) => 20/10 = 2
                            'margin/v1/cross/account/maxTransferOutAmount': 2, // 10 times/1s (UID) => 20/10 = 2
                            'margin/v1/isolated/account/maxTransferOutAmount': 2, // 10 times/1s (UID) => 20/10 = 2
                            'margin/v1/isolated/order/openOrders': 2, // 10 times/1s (UID) => 20/10 = 2
                            'margin/v1/isolated/order/history': 2, // 10 times/1s (UID) => 20/10 = 2
                            'margin/v1/isolated/order/fills': 2, // 10 times/1s (UID) => 20/10 = 2
                            'margin/v1/isolated/loan/list': 2, // 10 times/1s (UID) => 20/10 = 2
                            'margin/v1/isolated/repay/list': 2, // 10 times/1s (UID) => 20/10 = 2
                            'margin/v1/isolated/interest/list': 2, // 10 times/1s (UID) => 20/10 = 2
                            'margin/v1/isolated/liquidation/list': 2, // 10 times/1s (UID) => 20/10 = 2
                            'margin/v1/isolated/fin/list': 2, // 10 times/1s (UID) => 20/10 = 2
                            'margin/v1/cross/order/openOrders': 2, // 10 times/1s (UID) => 20/10 = 2
                            'margin/v1/cross/order/history': 2, // 10 times/1s (UID) => 20/10 = 2
                            'margin/v1/cross/order/fills': 2, // 10 times/1s (UID) => 20/10 = 2
                            'margin/v1/cross/loan/list': 2, // 10 times/1s (UID) => 20/10 = 2
                            'margin/v1/cross/repay/list': 2, // 10 times/1s (UID) => 20/10 = 2
                            'margin/v1/cross/interest/list': 2, // 10 times/1s (UID) => 20/10 = 2
                            'margin/v1/cross/liquidation/list': 2, // 10 times/1s (UID) => 20/10 = 2
                            'margin/v1/cross/fin/list': 2, // 10 times/1s (UID) => 20/10 = 2
                            'margin/v1/cross/account/assets': 2, // 10 times/1s (IP) => 20/10 = 2
                            'margin/v1/isolated/account/assets': 2, // 10 times/1s (IP) => 20/10 = 2
                            'v2/margin/crossed/borrow-history': 2,
                            'v2/margin/crossed/repay-history': 2,
                            'v2/margin/crossed/interest-history': 2,
                            'v2/margin/crossed/liquidation-history': 2,
                            'v2/margin/crossed/financial-records': 2,
                            'v2/margin/crossed/account-assets': 2,
                            'v2/margin/crossed/account/risk-rate': 2,
                            'v2/margin/crossed/account/max-borrowable-amount': 2,
                            'v2/margin/crossed/account/max-transfer-out-amount': 2,
                            'v2/margin/crossed/interest-rate-and-limit': 2,
                            'v2/margin/crossed/tier-data': 2,
                            'v2/margin/crossed/open-orders': 2,
                            'v2/margin/crossed/history-orders': 2,
                            'v2/margin/crossed/fills': 2,
                            'v2/margin/isolated/borrow-history': 2,
                            'v2/margin/isolated/repay-history': 2,
                            'v2/margin/isolated/interest-history': 2,
                            'v2/margin/isolated/liquidation-history': 2,
                            'v2/margin/isolated/financial-records': 2,
                            'v2/margin/isolated/account-assets': 2,
                            'v2/margin/isolated/account/risk-rate': 2,
                            'v2/margin/isolated/account/max-borrowable-amount': 2,
                            'v2/margin/isolated/account/max-transfer-out-amount': 2,
                            'v2/margin/isolated/interest-rate-and-limit': 2,
                            'v2/margin/isolated/tier-data': 2,
                            'v2/margin/isolated/open-orders': 2,
                            'v2/margin/isolated/history-orders': 2,
                            'v2/margin/isolated/fills': 2,
                        },
                        'post': {
                            'margin/v1/cross/account/borrow': 2, // 10 times/1s (UID) => 20/10 = 2
                            'margin/v1/isolated/account/borrow': 2, // 10 times/1s (UID) => 20/10 = 2
                            'margin/v1/cross/account/repay': 2, // 10 times/1s (UID) => 20/10 = 2
                            'margin/v1/isolated/account/repay': 2, // 10 times/1s (UID) => 20/10 = 2
                            'margin/v1/isolated/account/riskRate': 2, // 10 times/1s (UID) => 20/10 = 2
                            'margin/v1/cross/account/maxBorrowableAmount': 2, // 10 times/1s (UID) => 20/10 = 2
                            'margin/v1/isolated/account/maxBorrowableAmount': 2, // 10 times/1s (UID) => 20/10 = 2
                            'margin/v1/isolated/account/flashRepay': 2, // 10 times/1s (UID) => 20/10 = 2
                            'margin/v1/isolated/account/queryFlashRepayStatus': 2, // 10 times/1s (UID) => 20/10 = 2
                            'margin/v1/cross/account/flashRepay': 2, // 10 times/1s (UID) => 20/10 = 2
                            'margin/v1/cross/account/queryFlashRepayStatus': 2, // 10 times/1s (UID) => 20/10 = 2
                            'margin/v1/isolated/order/placeOrder': 4, // 5 times/1s (UID) => 20/5 = 4
                            'margin/v1/isolated/order/batchPlaceOrder': 4, // 5 times/1s (UID) => 20/5 = 4
                            'margin/v1/isolated/order/cancelOrder': 2, // 10 times/1s (UID) => 20/10 = 2
                            'margin/v1/isolated/order/batchCancelOrder': 2, // 10 times/1s (UID) => 20/10 = 2
                            'margin/v1/cross/order/placeOrder': 2, // 10 times/1s (UID) => 20/10 = 2
                            'margin/v1/cross/order/batchPlaceOrder': 2, // 10 times/1s (UID) => 20/10 = 2
                            'margin/v1/cross/order/cancelOrder': 2, // 10 times/1s (UID) => 20/10 = 2
                            'margin/v1/cross/order/batchCancelOrder': 2, // 10 times/1s (UID) => 20/10 = 2
                            'v2/margin/crossed/account/borrow': 2,
                            'v2/margin/crossed/account/repay': 2,
                            'v2/margin/crossed/account/flash-repay': 2,
                            'v2/margin/crossed/account/query-flash-repay-status': 2,
                            'v2/margin/crossed/place-order': 2,
                            'v2/margin/crossed/batch-place-order': 2,
                            'v2/margin/crossed/cancel-order': 2,
                            'v2/margin/crossed/batch-cancel-order': 2,
                            'v2/margin/isolated/account/borrow': 2,
                            'v2/margin/isolated/account/repay': 2,
                            'v2/margin/isolated/account/flash-repay': 2,
                            'v2/margin/isolated/account/query-flash-repay-status': 2,
                            'v2/margin/isolated/place-order': 2,
                            'v2/margin/isolated/batch-place-order': 2,
                            'v2/margin/isolated/cancel-order': 2,
                            'v2/margin/isolated/batch-cancel-order': 2,
                        },
                    },
                    'copy': {
                        'get': {
                            'v2/copy/mix-trader/order-current-track': 2,
                            'v2/copy/mix-trader/order-history-track': 2,
                            'v2/copy/mix-trader/order-total-detail': 2,
                            'v2/copy/mix-trader/profit-history-summarys': 1,
                            'v2/copy/mix-trader/profit-history-details': 1,
                            'v2/copy/mix-trader/profit-details': 1,
                            'v2/copy/mix-trader/profits-group-coin-date': 1,
                            'v2/copy/mix-trader/config-query-symbols': 1,
                            'v2/copy/mix-trader/config-query-followers': 2,
                            'v2/copy/mix-follower/query-current-orders': 2,
                            'v2/copy/mix-follower/query-history-orders': 1,
                            'v2/copy/mix-follower/query-settings': 2,
                            'v2/copy/mix-follower/query-traders': 2,
                            'v2/copy/mix-follower/query-quantity-limit': 2,
                            'v2/copy/mix-broker/query-traders': 2,
                            'v2/copy/mix-broker/query-history-traces': 2,
                            'v2/copy/mix-broker/query-current-traces': 2,
                            'v2/copy/spot-trader/profit-summarys': 2,
                            'v2/copy/spot-trader/profit-history-details': 2,
                            'v2/copy/spot-trader/profit-details': 2,
                            'v2/copy/spot-trader/order-total-detail': 2,
                            'v2/copy/spot-trader/order-history-track': 2,
                            'v2/copy/spot-trader/order-current-track': 2,
                            'v2/copy/spot-trader/config-query-settings': 2,
                            'v2/copy/spot-trader/config-query-followers': 2,
                            'v2/copy/spot-follower/query-traders': 2,
                            'v2/copy/spot-follower/query-trader-symbols': 2,
                            'v2/copy/spot-follower/query-settings': 2,
                            'v2/copy/spot-follower/query-history-orders': 2,
                            'v2/copy/spot-follower/query-current-orders': 2,
                        },
                        'post': {
                            'v2/copy/mix-trader/order-modify-tpsl': 2,
                            'v2/copy/mix-trader/order-close-positions': 2,
                            'v2/copy/mix-trader/config-setting-symbols': 2,
                            'v2/copy/mix-trader/config-setting-base': 2,
                            'v2/copy/mix-trader/config-remove-follower': 2,
                            'v2/copy/mix-follower/setting-tpsl': 1,
                            'v2/copy/mix-follower/settings': 2,
                            'v2/copy/mix-follower/close-positions': 2,
                            'v2/copy/mix-follower/cancel-trader': 4,
                            'v2/copy/spot-trader/order-modify-tpsl': 2,
                            'v2/copy/spot-trader/order-close-tracking': 2,
                            'v2/copy/spot-trader/config-setting-symbols': 2,
                            'v2/copy/spot-trader/config-remove-follower': 2,
                            'v2/copy/spot-follower/stop-order': 2,
                            'v2/copy/spot-follower/settings': 2,
                            'v2/copy/spot-follower/setting-tpsl': 2,
                            'v2/copy/spot-follower/order-close-tracking': 2,
                            'v2/copy/spot-follower/cancel-trader': 2,
                        },
                    },
                    'tax': {
                        'get': {
                            'v2/tax/spot-record': 20,
                            'v2/tax/future-record': 20,
                            'v2/tax/margin-record': 20,
                            'v2/tax/p2p-record': 20,
                        },
                    },
                    'convert': {
                        'get': {
                            'v2/convert/currencies': 2,
                            'v2/convert/quoted-price': 2,
                            'v2/convert/convert-record': 2,
                        },
                        'post': {
                            'v2/convert/trade': 2,
                        },
                    },
                    'earn': {
                        'get': {
                            'v2/earn/savings/product': 2,
                            'v2/earn/savings/account': 2,
                            'v2/earn/savings/assets': 2,
                            'v2/earn/savings/records': 2,
                            'v2/earn/savings/subscribe-info': 2,
                            'v2/earn/savings/subscribe-result': 2,
                            'v2/earn/savings/redeem-result': 2,
                            'v2/earn/sharkfin/product': 2,
                            'v2/earn/sharkfin/account': 2,
                            'v2/earn/sharkfin/assets': 2,
                            'v2/earn/sharkfin/records': 2,
                            'v2/earn/sharkfin/subscribe-info': 2,
                            'v2/earn/sharkfin/subscribe-result': 4,
                            'v2/earn/loan/ongoing-orders': 2,
                            'v2/earn/loan/repay-history': 2,
                            'v2/earn/loan/revise-history': 2,
                            'v2/earn/loan/borrow-history': 2,
                            'v2/earn/loan/debts': 2,
                            'v2/earn/loan/reduces': 2,
                        },
                        'post': {
                            'v2/earn/savings/subscribe': 2,
                            'v2/earn/savings/redeem': 2,
                            'v2/earn/sharkfin/subscribe': 2,
                            'v2/earn/loan/borrow': 2,
                            'v2/earn/loan/repay': 2,
                            'v2/earn/loan/revise-pledge': 2,
                        },
                    },
                },
            },
            'fees': {
                'spot': {
                    'taker': this.parseNumber ('0.002'),
                    'maker': this.parseNumber ('0.002'),
                },
                'swap': {
                    'taker': this.parseNumber ('0.0006'),
                    'maker': this.parseNumber ('0.0004'),
                },
            },
            'requiredCredentials': {
                'apiKey': true,
                'secret': true,
                'password': true,
            },
            'exceptions': {
                // http error codes
                // 400 Bad Request — Invalid request format
                // 401 Unauthorized — Invalid API Key
                // 403 Forbidden — You do not have access to the requested resource
                // 404 Not Found
                // 500 Internal Server Error — We had a problem with our server
                'exact': {
                    '1': ExchangeError, // { "code": 1, "message": "System error" }
                    // undocumented
                    'failure to get a peer from the ring-balancer': ExchangeNotAvailable, // { "message": "failure to get a peer from the ring-balancer" }
                    '4010': PermissionDenied, // { "code": 4010, "message": "For the security of your funds, withdrawals are not permitted within 24 hours after changing fund password  / mobile number / Google Authenticator settings " }
                    // common
                    // '0': ExchangeError, // 200 successful,when the order placement / cancellation / operation is successful
                    '4001': ExchangeError, // no data received in 30s
                    '4002': ExchangeError, // Buffer full. cannot write data
                    // --------------------------------------------------------
                    '30001': AuthenticationError, // { "code": 30001, "message": 'request header "OK_ACCESS_KEY" cannot be blank'}
                    '30002': AuthenticationError, // { "code": 30002, "message": 'request header "OK_ACCESS_SIGN" cannot be blank'}
                    '30003': AuthenticationError, // { "code": 30003, "message": 'request header "OK_ACCESS_TIMESTAMP" cannot be blank'}
                    '30004': AuthenticationError, // { "code": 30004, "message": 'request header "OK_ACCESS_PASSPHRASE" cannot be blank'}
                    '30005': InvalidNonce, // { "code": 30005, "message": "invalid OK_ACCESS_TIMESTAMP" }
                    '30006': AuthenticationError, // { "code": 30006, "message": "invalid OK_ACCESS_KEY" }
                    '30007': BadRequest, // { "code": 30007, "message": 'invalid Content_Type, please use "application/json" format'}
                    '30008': RequestTimeout, // { "code": 30008, "message": "timestamp request expired" }
                    '30009': ExchangeError, // { "code": 30009, "message": "system error" }
                    '30010': AuthenticationError, // { "code": 30010, "message": "API validation failed" }
                    '30011': PermissionDenied, // { "code": 30011, "message": "invalid IP" }
                    '30012': AuthenticationError, // { "code": 30012, "message": "invalid authorization" }
                    '30013': AuthenticationError, // { "code": 30013, "message": "invalid sign" }
                    '30014': DDoSProtection, // { "code": 30014, "message": "request too frequent" }
                    '30015': AuthenticationError, // { "code": 30015, "message": 'request header "OK_ACCESS_PASSPHRASE" incorrect'}
                    '30016': ExchangeError, // { "code": 30015, "message": "you are using v1 apiKey, please use v1 endpoint. If you would like to use v3 endpoint, please subscribe to v3 apiKey" }
                    '30017': ExchangeError, // { "code": 30017, "message": "apikey's broker id does not match" }
                    '30018': ExchangeError, // { "code": 30018, "message": "apikey's domain does not match" }
                    '30019': ExchangeNotAvailable, // { "code": 30019, "message": "Api is offline or unavailable" }
                    '30020': BadRequest, // { "code": 30020, "message": "body cannot be blank" }
                    '30021': BadRequest, // { "code": 30021, "message": "Json data format error" }, { "code": 30021, "message": "json data format error" }
                    '30022': PermissionDenied, // { "code": 30022, "message": "Api has been frozen" }
                    '30023': BadRequest, // { "code": 30023, "message": "{0} parameter cannot be blank" }
                    '30024': BadSymbol, // {"code":30024,"message":"\"instrument_id\" is an invalid parameter"}
                    '30025': BadRequest, // { "code": 30025, "message": "{0} parameter category error" }
                    '30026': DDoSProtection, // { "code": 30026, "message": "requested too frequent" }
                    '30027': AuthenticationError, // { "code": 30027, "message": "login failure" }
                    '30028': PermissionDenied, // { "code": 30028, "message": "unauthorized execution" }
                    '30029': AccountSuspended, // { "code": 30029, "message": "account suspended" }
                    '30030': ExchangeError, // { "code": 30030, "message": "endpoint request failed. Please try again" }
                    '30031': BadRequest, // { "code": 30031, "message": "token does not exist" }
                    '30032': BadSymbol, // { "code": 30032, "message": "pair does not exist" }
                    '30033': BadRequest, // { "code": 30033, "message": "exchange domain does not exist" }
                    '30034': ExchangeError, // { "code": 30034, "message": "exchange ID does not exist" }
                    '30035': ExchangeError, // { "code": 30035, "message": "trading is not supported in this website" }
                    '30036': ExchangeError, // { "code": 30036, "message": "no relevant data" }
                    '30037': ExchangeNotAvailable, // { "code": 30037, "message": "endpoint is offline or unavailable" }
                    // '30038': AuthenticationError, // { "code": 30038, "message": "user does not exist" }
                    '30038': OnMaintenance, // {"client_oid":"","code":"30038","error_code":"30038","error_message":"Matching engine is being upgraded. Please try in about 1 minute.","message":"Matching engine is being upgraded. Please try in about 1 minute.","order_id":"-1","result":false}
                    // futures
                    '32001': AccountSuspended, // { "code": 32001, "message": "futures account suspended" }
                    '32002': PermissionDenied, // { "code": 32002, "message": "futures account does not exist" }
                    '32003': CancelPending, // { "code": 32003, "message": "canceling, please wait" }
                    '32004': ExchangeError, // { "code": 32004, "message": "you have no unfilled orders" }
                    '32005': InvalidOrder, // { "code": 32005, "message": "max order quantity" }
                    '32006': InvalidOrder, // { "code": 32006, "message": "the order price or trigger price exceeds USD 1 million" }
                    '32007': InvalidOrder, // { "code": 32007, "message": "leverage level must be the same for orders on the same side of the contract" }
                    '32008': InvalidOrder, // { "code": 32008, "message": "Max. positions to open (cross margin)" }
                    '32009': InvalidOrder, // { "code": 32009, "message": "Max. positions to open (fixed margin)" }
                    '32010': ExchangeError, // { "code": 32010, "message": "leverage cannot be changed with open positions" }
                    '32011': ExchangeError, // { "code": 32011, "message": "futures status error" }
                    '32012': ExchangeError, // { "code": 32012, "message": "futures order update error" }
                    '32013': ExchangeError, // { "code": 32013, "message": "token type is blank" }
                    '32014': ExchangeError, // { "code": 32014, "message": "your number of contracts closing is larger than the number of contracts available" }
                    '32015': ExchangeError, // { "code": 32015, "message": "margin ratio is lower than 100% before opening positions" }
                    '32016': ExchangeError, // { "code": 32016, "message": "margin ratio is lower than 100% after opening position" }
                    '32017': ExchangeError, // { "code": 32017, "message": "no BBO" }
                    '32018': ExchangeError, // { "code": 32018, "message": "the order quantity is less than 1, please try again" }
                    '32019': ExchangeError, // { "code": 32019, "message": "the order price deviates from the price of the previous minute by more than 3%" }
                    '32020': ExchangeError, // { "code": 32020, "message": "the price is not in the range of the price limit" }
                    '32021': ExchangeError, // { "code": 32021, "message": "leverage error" }
                    '32022': ExchangeError, // { "code": 32022, "message": "this function is not supported in your country or region according to the regulations" }
                    '32023': ExchangeError, // { "code": 32023, "message": "this account has outstanding loan" }
                    '32024': ExchangeError, // { "code": 32024, "message": "order cannot be placed during delivery" }
                    '32025': ExchangeError, // { "code": 32025, "message": "order cannot be placed during settlement" }
                    '32026': ExchangeError, // { "code": 32026, "message": "your account is restricted from opening positions" }
                    '32027': ExchangeError, // { "code": 32027, "message": "cancelled over 20 orders" }
                    '32028': AccountSuspended, // { "code": 32028, "message": "account is suspended and liquidated" }
                    '32029': ExchangeError, // { "code": 32029, "message": "order info does not exist" }
                    '32030': InvalidOrder, // The order cannot be cancelled
                    '32031': ArgumentsRequired, // client_oid or order_id is required.
                    '32038': AuthenticationError, // User does not exist
                    '32040': ExchangeError, // User have open contract orders or position
                    '32044': ExchangeError, // { "code": 32044, "message": "The margin ratio after submitting this order is lower than the minimum requirement ({0}) for your tier." }
                    '32045': ExchangeError, // String of commission over 1 million
                    '32046': ExchangeError, // Each user can hold up to 10 trade plans at the same time
                    '32047': ExchangeError, // system error
                    '32048': InvalidOrder, // Order strategy track range error
                    '32049': ExchangeError, // Each user can hold up to 10 track plans at the same time
                    '32050': InvalidOrder, // Order strategy rang error
                    '32051': InvalidOrder, // Order strategy ice depth error
                    '32052': ExchangeError, // String of commission over 100 thousand
                    '32053': ExchangeError, // Each user can hold up to 6 ice plans at the same time
                    '32057': ExchangeError, // The order price is zero. Market-close-all function cannot be executed
                    '32054': ExchangeError, // Trade not allow
                    '32055': InvalidOrder, // cancel order error
                    '32056': ExchangeError, // iceberg per order average should between {0}-{1} contracts
                    '32058': ExchangeError, // Each user can hold up to 6 initiative plans at the same time
                    '32059': InvalidOrder, // Total amount should exceed per order amount
                    '32060': InvalidOrder, // Order strategy type error
                    '32061': InvalidOrder, // Order strategy initiative limit error
                    '32062': InvalidOrder, // Order strategy initiative range error
                    '32063': InvalidOrder, // Order strategy initiative rate error
                    '32064': ExchangeError, // Time Stringerval of orders should set between 5-120s
                    '32065': ExchangeError, // Close amount exceeds the limit of Market-close-all (999 for BTC, and 9999 for the rest tokens)
                    '32066': ExchangeError, // You have open orders. Please cancel all open orders before changing your leverage level.
                    '32067': ExchangeError, // Account equity < required margin in this setting. Please adjust your leverage level again.
                    '32068': ExchangeError, // The margin for this position will fall short of the required margin in this setting. Please adjust your leverage level or increase your margin to proceed.
                    '32069': ExchangeError, // Target leverage level too low. Your account balance is insufficient to cover the margin required. Please adjust the leverage level again.
                    '32070': ExchangeError, // Please check open position or unfilled order
                    '32071': ExchangeError, // Your current liquidation mode does not support this action.
                    '32072': ExchangeError, // The highest available margin for your order’s tier is {0}. Please edit your margin and place a new order.
                    '32073': ExchangeError, // The action does not apply to the token
                    '32074': ExchangeError, // The number of contracts of your position, open orders, and the current order has exceeded the maximum order limit of this asset.
                    '32075': ExchangeError, // Account risk rate breach
                    '32076': ExchangeError, // Liquidation of the holding position(s) at market price will require cancellation of all pending close orders of the contracts.
                    '32077': ExchangeError, // Your margin for this asset in futures account is insufficient and the position has been taken over for liquidation. (You will not be able to place orders, close positions, transfer funds, or add margin during this period of time. Your account will be restored after the liquidation is complete.)
                    '32078': ExchangeError, // Please cancel all open orders before switching the liquidation mode(Please cancel all open orders before switching the liquidation mode)
                    '32079': ExchangeError, // Your open positions are at high risk.(Please add margin or reduce positions before switching the mode)
                    '32080': ExchangeError, // Funds cannot be transferred out within 30 minutes after futures settlement
                    '32083': ExchangeError, // The number of contracts should be a positive multiple of %%. Please place your order again
                    // token and margin trading
                    '33001': PermissionDenied, // { "code": 33001, "message": "margin account for this pair is not enabled yet" }
                    '33002': AccountSuspended, // { "code": 33002, "message": "margin account for this pair is suspended" }
                    '33003': InsufficientFunds, // { "code": 33003, "message": "no loan balance" }
                    '33004': ExchangeError, // { "code": 33004, "message": "loan amount cannot be smaller than the minimum limit" }
                    '33005': ExchangeError, // { "code": 33005, "message": "repayment amount must exceed 0" }
                    '33006': ExchangeError, // { "code": 33006, "message": "loan order not found" }
                    '33007': ExchangeError, // { "code": 33007, "message": "status not found" }
                    '33008': InsufficientFunds, // { "code": 33008, "message": "loan amount cannot exceed the maximum limit" }
                    '33009': ExchangeError, // { "code": 33009, "message": "user ID is blank" }
                    '33010': ExchangeError, // { "code": 33010, "message": "you cannot cancel an order during session 2 of call auction" }
                    '33011': ExchangeError, // { "code": 33011, "message": "no new market data" }
                    '33012': ExchangeError, // { "code": 33012, "message": "order cancellation failed" }
                    '33013': InvalidOrder, // { "code": 33013, "message": "order placement failed" }
                    '33014': OrderNotFound, // { "code": 33014, "message": "order does not exist" }
                    '33015': InvalidOrder, // { "code": 33015, "message": "exceeded maximum limit" }
                    '33016': ExchangeError, // { "code": 33016, "message": "margin trading is not open for this token" }
                    '33017': InsufficientFunds, // { "code": 33017, "message": "insufficient balance" }
                    '33018': ExchangeError, // { "code": 33018, "message": "this parameter must be smaller than 1" }
                    '33020': ExchangeError, // { "code": 33020, "message": "request not supported" }
                    '33021': BadRequest, // { "code": 33021, "message": "token and the pair do not match" }
                    '33022': InvalidOrder, // { "code": 33022, "message": "pair and the order do not match" }
                    '33023': ExchangeError, // { "code": 33023, "message": "you can only place market orders during call auction" }
                    '33024': InvalidOrder, // { "code": 33024, "message": "trading amount too small" }
                    '33025': InvalidOrder, // { "code": 33025, "message": "base token amount is blank" }
                    '33026': ExchangeError, // { "code": 33026, "message": "transaction completed" }
                    '33027': InvalidOrder, // { "code": 33027, "message": "cancelled order or order cancelling" }
                    '33028': InvalidOrder, // { "code": 33028, "message": "the decimal places of the trading price exceeded the limit" }
                    '33029': InvalidOrder, // { "code": 33029, "message": "the decimal places of the trading size exceeded the limit" }
                    '33034': ExchangeError, // { "code": 33034, "message": "You can only place limit order after Call Auction has started" }
                    '33035': ExchangeError, // This type of order cannot be canceled(This type of order cannot be canceled)
                    '33036': ExchangeError, // Exceeding the limit of entrust order
                    '33037': ExchangeError, // The buy order price should be lower than 130% of the trigger price
                    '33038': ExchangeError, // The sell order price should be higher than 70% of the trigger price
                    '33039': ExchangeError, // The limit of callback rate is 0 < x <= 5%
                    '33040': ExchangeError, // The trigger price of a buy order should be lower than the latest transaction price
                    '33041': ExchangeError, // The trigger price of a sell order should be higher than the latest transaction price
                    '33042': ExchangeError, // The limit of price variance is 0 < x <= 1%
                    '33043': ExchangeError, // The total amount must be larger than 0
                    '33044': ExchangeError, // The average amount should be 1/1000 * total amount <= x <= total amount
                    '33045': ExchangeError, // The price should not be 0, including trigger price, order price, and price limit
                    '33046': ExchangeError, // Price variance should be 0 < x <= 1%
                    '33047': ExchangeError, // Sweep ratio should be 0 < x <= 100%
                    '33048': ExchangeError, // Per order limit: Total amount/1000 < x <= Total amount
                    '33049': ExchangeError, // Total amount should be X > 0
                    '33050': ExchangeError, // Time interval should be 5 <= x <= 120s
                    '33051': ExchangeError, // cancel order number not higher limit: plan and track entrust no more than 10, ice and time entrust no more than 6
                    '33059': BadRequest, // { "code": 33059, "message": "client_oid or order_id is required" }
                    '33060': BadRequest, // { "code": 33060, "message": "Only fill in either parameter client_oid or order_id" }
                    '33061': ExchangeError, // Value of a single market price order cannot exceed 100,000 USD
                    '33062': ExchangeError, // The leverage ratio is too high. The borrowed position has exceeded the maximum position of this leverage ratio. Please readjust the leverage ratio
                    '33063': ExchangeError, // Leverage multiple is too low, there is insufficient margin in the account, please readjust the leverage ratio
                    '33064': ExchangeError, // The setting of the leverage ratio cannot be less than 2, please readjust the leverage ratio
                    '33065': ExchangeError, // Leverage ratio exceeds maximum leverage ratio, please readjust leverage ratio
                    // account
                    '21009': ExchangeError, // Funds cannot be transferred out within 30 minutes after swap settlement(Funds cannot be transferred out within 30 minutes after swap settlement)
                    '34001': PermissionDenied, // { "code": 34001, "message": "withdrawal suspended" }
                    '34002': InvalidAddress, // { "code": 34002, "message": "please add a withdrawal address" }
                    '34003': ExchangeError, // { "code": 34003, "message": "sorry, this token cannot be withdrawn to xx at the moment" }
                    '34004': ExchangeError, // { "code": 34004, "message": "withdrawal fee is smaller than minimum limit" }
                    '34005': ExchangeError, // { "code": 34005, "message": "withdrawal fee exceeds the maximum limit" }
                    '34006': ExchangeError, // { "code": 34006, "message": "withdrawal amount is lower than the minimum limit" }
                    '34007': ExchangeError, // { "code": 34007, "message": "withdrawal amount exceeds the maximum limit" }
                    '34008': InsufficientFunds, // { "code": 34008, "message": "insufficient balance" }
                    '34009': ExchangeError, // { "code": 34009, "message": "your withdrawal amount exceeds the daily limit" }
                    '34010': ExchangeError, // { "code": 34010, "message": "transfer amount must be larger than 0" }
                    '34011': ExchangeError, // { "code": 34011, "message": "conditions not met" }
                    '34012': ExchangeError, // { "code": 34012, "message": "the minimum withdrawal amount for NEO is 1, and the amount must be an integer" }
                    '34013': ExchangeError, // { "code": 34013, "message": "please transfer" }
                    '34014': ExchangeError, // { "code": 34014, "message": "transfer limited" }
                    '34015': ExchangeError, // { "code": 34015, "message": "subaccount does not exist" }
                    '34016': PermissionDenied, // { "code": 34016, "message": "transfer suspended" }
                    '34017': AccountSuspended, // { "code": 34017, "message": "account suspended" }
                    '34018': AuthenticationError, // { "code": 34018, "message": "incorrect trades password" }
                    '34019': PermissionDenied, // { "code": 34019, "message": "please bind your email before withdrawal" }
                    '34020': PermissionDenied, // { "code": 34020, "message": "please bind your funds password before withdrawal" }
                    '34021': InvalidAddress, // { "code": 34021, "message": "Not verified address" }
                    '34022': ExchangeError, // { "code": 34022, "message": "Withdrawals are not available for sub accounts" }
                    '34023': PermissionDenied, // { "code": 34023, "message": "Please enable futures trading before transferring your funds" }
                    '34026': ExchangeError, // transfer too frequently(transfer too frequently)
                    '34036': ExchangeError, // Parameter is incorrect, please refer to API documentation
                    '34037': ExchangeError, // Get the sub-account balance interface, account type is not supported
                    '34038': ExchangeError, // Since your C2C transaction is unusual, you are restricted from fund transfer. Please contact our customer support to cancel the restriction
                    '34039': ExchangeError, // You are now restricted from transferring out your funds due to abnormal trades on C2C Market. Please transfer your fund on our website or app instead to verify your identity
                    // swap
                    '35001': ExchangeError, // { "code": 35001, "message": "Contract does not exist" }
                    '35002': ExchangeError, // { "code": 35002, "message": "Contract settling" }
                    '35003': ExchangeError, // { "code": 35003, "message": "Contract paused" }
                    '35004': ExchangeError, // { "code": 35004, "message": "Contract pending settlement" }
                    '35005': AuthenticationError, // { "code": 35005, "message": "User does not exist" }
                    '35008': InvalidOrder, // { "code": 35008, "message": "Risk ratio too high" }
                    '35010': InvalidOrder, // { "code": 35010, "message": "Position closing too large" }
                    '35012': InvalidOrder, // { "code": 35012, "message": "Incorrect order size" }
                    '35014': InvalidOrder, // { "code": 35014, "message": "Order price is not within limit" }
                    '35015': InvalidOrder, // { "code": 35015, "message": "Invalid leverage level" }
                    '35017': ExchangeError, // { "code": 35017, "message": "Open orders exist" }
                    '35019': InvalidOrder, // { "code": 35019, "message": "Order size too large" }
                    '35020': InvalidOrder, // { "code": 35020, "message": "Order price too high" }
                    '35021': InvalidOrder, // { "code": 35021, "message": "Order size exceeded current tier limit" }
                    '35022': ExchangeError, // { "code": 35022, "message": "Contract status error" }
                    '35024': ExchangeError, // { "code": 35024, "message": "Contract not initialized" }
                    '35025': InsufficientFunds, // { "code": 35025, "message": "No account balance" }
                    '35026': ExchangeError, // { "code": 35026, "message": "Contract settings not initialized" }
                    '35029': OrderNotFound, // { "code": 35029, "message": "Order does not exist" }
                    '35030': InvalidOrder, // { "code": 35030, "message": "Order size too large" }
                    '35031': InvalidOrder, // { "code": 35031, "message": "Cancel order size too large" }
                    '35032': ExchangeError, // { "code": 35032, "message": "Invalid user status" }
                    '35037': ExchangeError, // No last traded price in cache
                    '35039': ExchangeError, // { "code": 35039, "message": "Open order quantity exceeds limit" }
                    '35040': InvalidOrder, // {"error_message":"Invalid order type","result":"true","error_code":"35040","order_id":"-1"}
                    '35044': ExchangeError, // { "code": 35044, "message": "Invalid order status" }
                    '35046': InsufficientFunds, // { "code": 35046, "message": "Negative account balance" }
                    '35047': InsufficientFunds, // { "code": 35047, "message": "Insufficient account balance" }
                    '35048': ExchangeError, // { "code": 35048, "message": "User contract is frozen and liquidating" }
                    '35049': InvalidOrder, // { "code": 35049, "message": "Invalid order type" }
                    '35050': InvalidOrder, // { "code": 35050, "message": "Position settings are blank" }
                    '35052': InsufficientFunds, // { "code": 35052, "message": "Insufficient cross margin" }
                    '35053': ExchangeError, // { "code": 35053, "message": "Account risk too high" }
                    '35055': InsufficientFunds, // { "code": 35055, "message": "Insufficient account balance" }
                    '35057': ExchangeError, // { "code": 35057, "message": "No last traded price" }
                    '35058': ExchangeError, // { "code": 35058, "message": "No limit" }
                    '35059': BadRequest, // { "code": 35059, "message": "client_oid or order_id is required" }
                    '35060': BadRequest, // { "code": 35060, "message": "Only fill in either parameter client_oid or order_id" }
                    '35061': BadRequest, // { "code": 35061, "message": "Invalid instrument_id" }
                    '35062': InvalidOrder, // { "code": 35062, "message": "Invalid match_price" }
                    '35063': InvalidOrder, // { "code": 35063, "message": "Invalid order_size" }
                    '35064': InvalidOrder, // { "code": 35064, "message": "Invalid client_oid" }
                    '35066': InvalidOrder, // Order interval error
                    '35067': InvalidOrder, // Time-weighted order ratio error
                    '35068': InvalidOrder, // Time-weighted order range error
                    '35069': InvalidOrder, // Time-weighted single transaction limit error
                    '35070': InvalidOrder, // Algo order type error
                    '35071': InvalidOrder, // Order total must be larger than single order limit
                    '35072': InvalidOrder, // Maximum 6 unfulfilled time-weighted orders can be held at the same time
                    '35073': InvalidOrder, // Order price is 0. Market-close-all not available
                    '35074': InvalidOrder, // Iceberg order single transaction average error
                    '35075': InvalidOrder, // Failed to cancel order
                    '35076': InvalidOrder, // LTC 20x leverage. Not allowed to open position
                    '35077': InvalidOrder, // Maximum 6 unfulfilled iceberg orders can be held at the same time
                    '35078': InvalidOrder, // Order amount exceeded 100,000
                    '35079': InvalidOrder, // Iceberg order price variance error
                    '35080': InvalidOrder, // Callback rate error
                    '35081': InvalidOrder, // Maximum 10 unfulfilled trail orders can be held at the same time
                    '35082': InvalidOrder, // Trail order callback rate error
                    '35083': InvalidOrder, // Each user can only hold a maximum of 10 unfulfilled stop-limit orders at the same time
                    '35084': InvalidOrder, // Order amount exceeded 1 million
                    '35085': InvalidOrder, // Order amount is not in the correct range
                    '35086': InvalidOrder, // Price exceeds 100 thousand
                    '35087': InvalidOrder, // Price exceeds 100 thousand
                    '35088': InvalidOrder, // Average amount error
                    '35089': InvalidOrder, // Price exceeds 100 thousand
                    '35090': ExchangeError, // No stop-limit orders available for cancelation
                    '35091': ExchangeError, // No trail orders available for cancellation
                    '35092': ExchangeError, // No iceberg orders available for cancellation
                    '35093': ExchangeError, // No trail orders available for cancellation
                    '35094': ExchangeError, // Stop-limit order last traded price error
                    '35095': BadRequest, // Instrument_id error
                    '35096': ExchangeError, // Algo order status error
                    '35097': ExchangeError, // Order status and order ID cannot exist at the same time
                    '35098': ExchangeError, // An order status or order ID must exist
                    '35099': ExchangeError, // Algo order ID error
                    // option
                    '36001': BadRequest, // Invalid underlying index.
                    '36002': BadRequest, // Instrument does not exist.
                    '36005': ExchangeError, // Instrument status is invalid.
                    '36101': AuthenticationError, // Account does not exist.
                    '36102': PermissionDenied, // Account status is invalid.
                    '36103': AccountSuspended, // Account is suspended due to ongoing liquidation.
                    '36104': PermissionDenied, // Account is not enabled for options trading.
                    '36105': PermissionDenied, // Please enable the account for option contract.
                    '36106': AccountSuspended, // Funds cannot be transferred in or out, as account is suspended.
                    '36107': PermissionDenied, // Funds cannot be transferred out within 30 minutes after option exercising or settlement.
                    '36108': InsufficientFunds, // Funds cannot be transferred in or out, as equity of the account is less than zero.
                    '36109': PermissionDenied, // Funds cannot be transferred in or out during option exercising or settlement.
                    '36201': PermissionDenied, // New order function is blocked.
                    '36202': PermissionDenied, // Account does not have permission to short option.
                    '36203': InvalidOrder, // Invalid format for client_oid.
                    '36204': ExchangeError, // Invalid format for request_id.
                    '36205': BadRequest, // Instrument id does not match underlying index.
                    '36206': BadRequest, // Order_id and client_oid can not be used at the same time.
                    '36207': InvalidOrder, // Either order price or fartouch price must be present.
                    '36208': InvalidOrder, // Either order price or size must be present.
                    '36209': InvalidOrder, // Either order_id or client_oid must be present.
                    '36210': InvalidOrder, // Either order_ids or client_oids must be present.
                    '36211': InvalidOrder, // Exceeding max batch size for order submission.
                    '36212': InvalidOrder, // Exceeding max batch size for oder cancellation.
                    '36213': InvalidOrder, // Exceeding max batch size for order amendment.
                    '36214': ExchangeError, // Instrument does not have valid bid/ask quote.
                    '36216': OrderNotFound, // Order does not exist.
                    '36217': InvalidOrder, // Order submission failed.
                    '36218': InvalidOrder, // Order cancellation failed.
                    '36219': InvalidOrder, // Order amendment failed.
                    '36220': InvalidOrder, // Order is pending cancel.
                    '36221': InvalidOrder, // Order qty is not valid multiple of lot size.
                    '36222': InvalidOrder, // Order price is breaching highest buy limit.
                    '36223': InvalidOrder, // Order price is breaching lowest sell limit.
                    '36224': InvalidOrder, // Exceeding max order size.
                    '36225': InvalidOrder, // Exceeding max open order count for instrument.
                    '36226': InvalidOrder, // Exceeding max open order count for underlying.
                    '36227': InvalidOrder, // Exceeding max open size across all orders for underlying
                    '36228': InvalidOrder, // Exceeding max available qty for instrument.
                    '36229': InvalidOrder, // Exceeding max available qty for underlying.
                    '36230': InvalidOrder, // Exceeding max position limit for underlying.
                    // --------------------------------------------------------
                    // swap
                    '400': BadRequest, // Bad Request
                    '401': AuthenticationError, // Unauthorized access
                    '403': PermissionDenied, // Access prohibited
                    '404': BadRequest, // Request address does not exist
                    '405': BadRequest, // The HTTP Method is not supported
                    '415': BadRequest, // The current media type is not supported
                    '429': DDoSProtection, // Too many requests
                    '500': ExchangeNotAvailable, // System busy
                    '1001': RateLimitExceeded, // The request is too frequent and has been throttled
                    '1002': ExchangeError, // {0} verifications within 24 hours
                    '1003': ExchangeError, // You failed more than {0} times today, the current operation is locked, please try again in 24 hours
                    // '00000': ExchangeError, // success
                    '40001': AuthenticationError, // ACCESS_KEY cannot be empty
                    '40002': AuthenticationError, // SECRET_KEY cannot be empty
                    '40003': AuthenticationError, // Signature cannot be empty
                    '40004': InvalidNonce, // Request timestamp expired
                    '40005': InvalidNonce, // Invalid ACCESS_TIMESTAMP
                    '40006': AuthenticationError, // Invalid ACCESS_KEY
                    '40007': BadRequest, // Invalid Content_Type
                    '40008': InvalidNonce, // Request timestamp expired
                    '40009': AuthenticationError, // sign signature error
                    '40010': AuthenticationError, // sign signature error
                    '40011': AuthenticationError, // ACCESS_PASSPHRASE cannot be empty
                    '40012': AuthenticationError, // apikey/password is incorrect
                    '40013': ExchangeError, // User status is abnormal
                    '40014': PermissionDenied, // Incorrect permissions
                    '40015': ExchangeError, // System is abnormal, please try again later
                    '40016': PermissionDenied, // The user must bind the phone or Google
                    '40017': ExchangeError, // Parameter verification failed
                    '40018': PermissionDenied, // Invalid IP
                    '40019': BadRequest, // {"code":"40019","msg":"Parameter QLCUSDT_SPBL cannot be empty","requestTime":1679196063659,"data":null}
                    '40031': AccountSuspended, // The account has been cancelled and cannot be used again
                    '40037': AuthenticationError, // Apikey does not exist
                    '40102': BadRequest, // Contract configuration does not exist, please check the parameters
                    '40103': BadRequest, // Request method cannot be empty
                    '40104': ExchangeError, // Lever adjustment failure
                    '40105': ExchangeError, // Abnormal access to current price limit data
                    '40106': ExchangeError, // Abnormal get next settlement time
                    '40107': ExchangeError, // Abnormal access to index price data
                    '40108': InvalidOrder, // Wrong order quantity
                    '40109': OrderNotFound, // The data of the order cannot be found, please confirm the order number
                    '40200': OnMaintenance, // Server upgrade, please try again later
                    '40201': InvalidOrder, // Order number cannot be empty
                    '40202': ExchangeError, // User information cannot be empty
                    '40203': BadRequest, // The amount of adjustment margin cannot be empty or negative
                    '40204': BadRequest, // Adjustment margin type cannot be empty
                    '40205': BadRequest, // Adjusted margin type data is wrong
                    '40206': BadRequest, // The direction of the adjustment margin cannot be empty
                    '40207': BadRequest, // The adjustment margin data is wrong
                    '40208': BadRequest, // The accuracy of the adjustment margin amount is incorrect
                    '40209': BadRequest, // The current page number is wrong, please confirm
                    '40300': ExchangeError, // User does not exist
                    '40301': PermissionDenied, // Permission has not been obtained yet. If you need to use it, please contact customer service
                    '40302': BadRequest, // Parameter abnormality
                    '40303': BadRequest, // Can only query up to 20,000 data
                    '40304': BadRequest, // Parameter type is abnormal
                    '40305': BadRequest, // Client_oid length is not greater than 50, and cannot be Martian characters
                    '40306': ExchangeError, // Batch processing orders can only process up to 20
                    '40308': OnMaintenance, // The contract is being temporarily maintained
                    '40309': BadSymbol, // The contract has been removed
                    '40400': ExchangeError, // Status check abnormal
                    '40401': ExchangeError, // The operation cannot be performed
                    '40402': BadRequest, // The opening direction cannot be empty
                    '40403': BadRequest, // Wrong opening direction format
                    '40404': BadRequest, // Whether to enable automatic margin call parameters cannot be empty
                    '40405': BadRequest, // Whether to enable the automatic margin call parameter type is wrong
                    '40406': BadRequest, // Whether to enable automatic margin call parameters is of unknown type
                    '40407': ExchangeError, // The query direction is not the direction entrusted by the plan
                    '40408': ExchangeError, // Wrong time range
                    '40409': ExchangeError, // Time format error
                    '40500': InvalidOrder, // Client_oid check error
                    '40501': ExchangeError, // Channel name error
                    '40502': ExchangeError, // If it is a copy user, you must pass the copy to whom
                    '40503': ExchangeError, // With the single type
                    '40504': ExchangeError, // Platform code must pass
                    '40505': ExchangeError, // Not the same as single type
                    '40506': AuthenticationError, // Platform signature error
                    '40507': AuthenticationError, // Api signature error
                    '40508': ExchangeError, // KOL is not authorized
                    '40509': ExchangeError, // Abnormal copy end
                    '40600': ExchangeError, // Copy function suspended
                    '40601': ExchangeError, // Followers cannot be KOL
                    '40602': ExchangeError, // The number of copies has reached the limit and cannot process the request
                    '40603': ExchangeError, // Abnormal copy end
                    '40604': ExchangeNotAvailable, // Server is busy, please try again later
                    '40605': ExchangeError, // Copy type, the copy number must be passed
                    '40606': ExchangeError, // The type of document number is wrong
                    '40607': ExchangeError, // Document number must be passed
                    '40608': ExchangeError, // No documented products currently supported
                    '40609': ExchangeError, // The contract product does not support copying
                    '40700': BadRequest, // Cursor parameters are incorrect
                    '40701': ExchangeError, // KOL is not authorized
                    '40702': ExchangeError, // Unauthorized copying user
                    '40703': ExchangeError, // Bill inquiry start and end time cannot be empty
                    '40704': ExchangeError, // Can only check the data of the last three months
                    '40705': BadRequest, // The start and end time cannot exceed 90 days
                    '40706': InvalidOrder, // Wrong order price
                    '40707': BadRequest, // Start time is greater than end time
                    '40708': BadRequest, // Parameter verification is abnormal
                    '40709': ExchangeError, // There is no position in this position, and no automatic margin call can be set
                    '40710': ExchangeError, // Abnormal account status
                    '40711': InsufficientFunds, // Insufficient contract account balance
                    '40712': InsufficientFunds, // Insufficient margin
                    '40713': ExchangeError, // Cannot exceed the maximum transferable margin amount
                    '40714': ExchangeError, // No direct margin call is allowed
                    '40768': OrderNotFound, // Order does not exist"
                    '41114': OnMaintenance, // {"code":"41114","msg":"The current trading pair is under maintenance, please refer to the official announcement for the opening time","requestTime":1679196062544,"data":null}
                    '43011': InvalidOrder, // The parameter does not meet the specification executePrice <= 0
                    '43025': InvalidOrder, // Plan order does not exist
                    '43115': OnMaintenance, // {"code":"43115","msg":"The current trading pair is opening soon, please refer to the official announcement for the opening time","requestTime":1688907202434,"data":null}
                    '45110': InvalidOrder, // {"code":"45110","msg":"less than the minimum amount 5 USDT","requestTime":1669911118932,"data":null}
                    // spot
                    'invalid sign': AuthenticationError,
                    'invalid currency': BadSymbol, // invalid trading pair
                    'invalid symbol': BadSymbol,
                    'invalid period': BadRequest, // invalid Kline type
                    'invalid user': ExchangeError,
                    'invalid amount': InvalidOrder,
                    'invalid type': InvalidOrder, // {"status":"error","ts":1595700344504,"err_code":"invalid-parameter","err_msg":"invalid type"}
                    'invalid orderId': InvalidOrder,
                    'invalid record': ExchangeError,
                    'invalid accountId': BadRequest,
                    'invalid address': BadRequest,
                    'accesskey not null': AuthenticationError, // {"status":"error","ts":1595704360508,"err_code":"invalid-parameter","err_msg":"accesskey not null"}
                    'illegal accesskey': AuthenticationError,
                    'sign not null': AuthenticationError,
                    'req_time is too much difference from server time': InvalidNonce,
                    'permissions not right': PermissionDenied, // {"status":"error","ts":1595704490084,"err_code":"invalid-parameter","err_msg":"permissions not right"}
                    'illegal sign invalid': AuthenticationError, // {"status":"error","ts":1595684716042,"err_code":"invalid-parameter","err_msg":"illegal sign invalid"}
                    'user locked': AccountSuspended,
                    'Request Frequency Is Too High': RateLimitExceeded,
                    'more than a daily rate of cash': BadRequest,
                    'more than the maximum daily withdrawal amount': BadRequest,
                    'need to bind email or mobile': ExchangeError,
                    'user forbid': PermissionDenied,
                    'User Prohibited Cash Withdrawal': PermissionDenied,
                    'Cash Withdrawal Is Less Than The Minimum Value': BadRequest,
                    'Cash Withdrawal Is More Than The Maximum Value': BadRequest,
                    'the account with in 24 hours ban coin': PermissionDenied,
                    'order cancel fail': BadRequest, // {"status":"error","ts":1595703343035,"err_code":"bad-request","err_msg":"order cancel fail"}
                    'base symbol error': BadSymbol,
                    'base date error': ExchangeError,
                    'api signature not valid': AuthenticationError,
                    'gateway internal error': ExchangeError,
                    'audit failed': ExchangeError,
                    'order queryorder invalid': BadRequest,
                    'market no need price': InvalidOrder,
                    'limit need price': InvalidOrder,
                    'userid not equal to account_id': ExchangeError,
                    'your balance is low': InsufficientFunds, // {"status":"error","ts":1595594160149,"err_code":"invalid-parameter","err_msg":"invalid size, valid range: [1,2000]"}
                    'address invalid cointype': ExchangeError,
                    'system exception': ExchangeError, // {"status":"error","ts":1595711862763,"err_code":"system exception","err_msg":"system exception"}
                    '50003': ExchangeError, // No record
                    '50004': BadSymbol, // The transaction pair is currently not supported or has been suspended
                    '50006': PermissionDenied, // The account is forbidden to withdraw. If you have any questions, please contact customer service.
                    '50007': PermissionDenied, // The account is forbidden to withdraw within 24 hours. If you have any questions, please contact customer service.
                    '50008': RequestTimeout, // network timeout
                    '50009': RateLimitExceeded, // The operation is too frequent, please try again later
                    '50010': ExchangeError, // The account is abnormally frozen. If you have any questions, please contact customer service.
                    '50014': InvalidOrder, // The transaction amount under minimum limits
                    '50015': InvalidOrder, // The transaction amount exceed maximum limits
                    '50016': InvalidOrder, // The price can't be higher than the current price
                    '50017': InvalidOrder, // Price under minimum limits
                    '50018': InvalidOrder, // The price exceed maximum limits
                    '50019': InvalidOrder, // The amount under minimum limits
                    '50020': InsufficientFunds, // Insufficient balance
                    '50021': InvalidOrder, // Price is under minimum limits
                    '50026': InvalidOrder, // Market price parameter error
                    'invalid order query time': ExchangeError, // start time is greater than end time; or the time interval between start time and end time is greater than 48 hours
                    'invalid start time': BadRequest, // start time is a date 30 days ago; or start time is a date in the future
                    'invalid end time': BadRequest, // end time is a date 30 days ago; or end time is a date in the future
                    '20003': ExchangeError, // operation failed, {"status":"error","ts":1595730308979,"err_code":"bad-request","err_msg":"20003"}
                    '01001': ExchangeError, // order failed, {"status":"fail","err_code":"01001","err_msg":"系统异常，请稍后重试"}
                    '43111': PermissionDenied, // {"code":"43111","msg":"参数错误 address not in address book","requestTime":1665394201164,"data":null}
                },
                'broad': {
                    'invalid size, valid range': ExchangeError,
                },
            },
            'precisionMode': TICK_SIZE,
            'commonCurrencies': {
                'JADE': 'Jade Protocol',
            },
            'options': {
                'timeframes': {
                    'spot': {
                        '1m': '1min',
                        '5m': '5min',
                        '15m': '15min',
                        '30m': '30min',
                        '1h': '1h',
                        '4h': '4h',
                        '6h': '6Hutc',
                        '12h': '12Hutc',
                        '1d': '1Dutc',
                        '3d': '3Dutc',
                        '1w': '1Wutc',
                        '1M': '1Mutc',
                    },
                    'swap': {
                        '1m': '1m',
                        '3m': '3m',
                        '5m': '5m',
                        '15m': '15m',
                        '30m': '30m',
                        '1h': '1H',
                        '2h': '2H',
                        '4h': '4H',
                        '6h': '6Hutc',
                        '12h': '12Hutc',
                        '1d': '1Dutc',
                        '3d': '3Dutc',
                        '1w': '1Wutc',
                        '1M': '1Mutc',
                    },
                },
                'fetchMarkets': [
                    'spot',
                    'swap',
                ],
                'defaultType': 'spot', // 'spot', 'swap'
                'defaultSubType': 'linear', // 'linear', 'inverse'
                'createMarketBuyOrderRequiresPrice': true,
                'broker': 'p4sve',
                'withdraw': {
                    'fillResponseFromRequest': true,
                },
                'fetchOHLCV': {
                    'spot': {
                        'method': 'publicSpotGetSpotV1MarketCandles', // or publicSpotGetSpotV1MarketHistoryCandles
                    },
                    'swap': {
                        'method': 'publicMixGetMixV1MarketCandles', // or publicMixGetMixV1MarketHistoryCandles or publicMixGetMixV1MarketHistoryIndexCandles or publicMixGetMixV1MarketHistoryMarkCandles
                    },
                },
                'fetchTrades': {
                    'spot': {
                        'method': 'publicSpotGetSpotV1MarketFillsHistory', // or publicSpotGetSpotV1MarketFills
                    },
                    'swap': {
                        'method': 'publicMixGetMixV1MarketFillsHistory', // or publicMixGetMixV1MarketFills
                    },
                },
                'accountsByType': {
                    'main': 'EXCHANGE',
                    'spot': 'EXCHANGE',
                    'future': 'USDT_MIX',
                    'contract': 'CONTRACT',
                    'mix': 'USD_MIX',
                },
                'accountsById': {
                    'EXCHANGE': 'spot',
                    'USDT_MIX': 'future',
                    'CONTRACT': 'swap',
                    'USD_MIX': 'swap',
                },
                'sandboxMode': false,
                'networks': {
                    'TRX': 'TRC20',
                    'ETH': 'ERC20',
                    'BSC': 'BEP20',
                },
                'networksById': {
                    'TRC20': 'TRX',
                    'BSC': 'BEP20',
                },
                'fetchPositions': {
                    'method': 'privateMixGetMixV1PositionAllPositionV2', // or privateMixGetMixV1PositionHistoryPosition
                },
                'defaultTimeInForce': 'GTC', // 'GTC' = Good To Cancel (default), 'IOC' = Immediate Or Cancel
            },
        });
    }

    setSandboxMode (enabled) {
        this.options['sandboxMode'] = enabled;
    }

    async fetchTime (params = {}) {
        /**
         * @method
         * @name bitget#fetchTime
         * @description fetches the current integer timestamp in milliseconds from the exchange server
         * @see https://bitgetlimited.github.io/apidoc/en/spot/#get-server-time
         * @param {object} [params] extra parameters specific to the exchange API endpoint
         * @returns {int} the current integer timestamp in milliseconds from the exchange server
         */
        const response = await this.publicSpotGetSpotV1PublicTime (params);
        //
        //     {
        //       "code": "00000",
        //       "msg": "success",
        //       "requestTime": 1645837773501,
        //       "data": "1645837773501"
        //     }
        //
        return this.safeInteger (response, 'data');
    }

    async fetchMarkets (params = {}) {
        /**
         * @method
         * @name bitget#fetchMarkets
         * @description retrieves data on all markets for bitget
         * @see https://bitgetlimited.github.io/apidoc/en/spot/#get-symbols
         * @see https://bitgetlimited.github.io/apidoc/en/mix/#get-all-symbols
         * @param {object} [params] extra parameters specific to the exchange API endpoint
         * @returns {object[]} an array of objects representing market data
         */
        const sandboxMode = this.safeValue (this.options, 'sandboxMode', false);
        let types = this.safeValue (this.options, 'fetchMarkets', [ 'spot', 'swap' ]);
        if (sandboxMode) {
            types = [ 'swap' ];
        }
        let promises = [];
        for (let i = 0; i < types.length; i++) {
            const type = types[i];
            if (type === 'swap') {
                let subTypes = undefined;
                if (sandboxMode) {
                    // the following are simulated trading markets [ 'sumcbl', 'sdmcbl', 'scmcbl' ];
                    subTypes = [ 'sumcbl', 'sdmcbl', 'scmcbl' ];
                } else {
                    subTypes = [ 'umcbl', 'dmcbl', 'cmcbl' ];
                }
                for (let j = 0; j < subTypes.length; j++) {
                    promises.push (this.fetchMarketsByType (type, this.extend (params, {
                        'productType': subTypes[j],
                    })));
                }
            } else {
                promises.push (this.fetchMarketsByType (types[i], params));
            }
        }
        promises = await Promise.all (promises);
        let result = promises[0];
        for (let i = 1; i < promises.length; i++) {
            result = this.arrayConcat (result, promises[i]);
        }
        return result;
    }

    parseMarket (market): Market {
        //
        // spot
        //
        //    {
        //        "symbol": "ALPHAUSDT_SPBL",
        //        "symbolName": "ALPHAUSDT",
        //        "baseCoin": "ALPHA",
        //        "quoteCoin": "USDT",
        //        "minTradeAmount": "2",
        //        "maxTradeAmount": "0",
        //        minTradeUSDT": "5",
        //        "takerFeeRate": "0.001",
        //        "makerFeeRate": "0.001",
        //        "priceScale": "4",
        //        "quantityScale": "4",
        //        "status": "online"
        //    }
        //
        // swap
        //
        //    {
        //        "symbol": "BTCUSDT_UMCBL",
        //        "makerFeeRate": "0.0002",
        //        "takerFeeRate": "0.0006",
        //        "feeRateUpRatio": "0.005",
        //        "openCostUpRatio": "0.01",
        //        "quoteCoin": "USDT",
        //        "baseCoin": "BTC",
        //        "buyLimitPriceRatio": "0.01",
        //        "sellLimitPriceRatio": "0.01",
        //        "supportMarginCoins": [ "USDT" ],
        //        "minTradeNum": "0.001",
        //        "priceEndStep": "5",
        //        "volumePlace": "3",
        //        "pricePlace": "1",
        //        "symbolStatus": "normal",
        //        "offTime": "-1",
        //        "limitOpenTime": "-1"
        //    }
        //
        const marketId = this.safeString (market, 'symbol');
        const quoteId = this.safeString (market, 'quoteCoin');
        const baseId = this.safeString (market, 'baseCoin');
        const quote = this.safeCurrencyCode (quoteId);
        const base = this.safeCurrencyCode (baseId);
        const supportMarginCoins = this.safeValue (market, 'supportMarginCoins', []);
        const settleId = this.safeString (supportMarginCoins, 0);
        const settle = this.safeCurrencyCode (settleId);
        let symbol = base + '/' + quote;
        const parts = marketId.split ('_');
        const typeId = this.safeString (parts, 1);
        let type = undefined;
        let swap = false;
        let spot = false;
        let future = false;
        let contract = false;
        let pricePrecision = undefined;
        let amountPrecision = undefined;
        let linear = undefined;
        let inverse = undefined;
        let expiry = undefined;
        let expiryDatetime = undefined;
        if (typeId === 'SPBL') {
            type = 'spot';
            spot = true;
            pricePrecision = this.parseNumber (this.parsePrecision (this.safeString (market, 'priceScale')));
            amountPrecision = this.parseNumber (this.parsePrecision (this.safeString (market, 'quantityScale')));
        } else {
            const expiryString = this.safeString (parts, 2);
            if (expiryString !== undefined) {
                const year = '20' + expiryString.slice (0, 2);
                const month = expiryString.slice (2, 4);
                const day = expiryString.slice (4, 6);
                expiryDatetime = year + '-' + month + '-' + day + 'T00:00:00.000Z';
                expiry = this.parse8601 (expiryDatetime);
                type = 'future';
                future = true;
                symbol = symbol + ':' + settle + '-' + expiryString;
            } else {
                type = 'swap';
                swap = true;
                symbol = symbol + ':' + settle;
            }
            contract = true;
            linear = (typeId === 'UMCBL') || (typeId === 'CMCBL') || (typeId === 'SUMCBL') || (typeId === 'SCMCBL');
            inverse = !linear;
            const priceDecimals = this.safeInteger (market, 'pricePlace');
            const amountDecimals = this.safeInteger (market, 'volumePlace');
            const priceStep = this.safeString (market, 'priceEndStep');
            const amountStep = this.safeString (market, 'minTradeNum');
            const precisePrice = new Precise (priceStep);
            precisePrice.decimals = Math.max (precisePrice.decimals, priceDecimals);
            precisePrice.reduce ();
            const priceString = precisePrice.toString ();
            pricePrecision = this.parseNumber (priceString);
            const preciseAmount = new Precise (amountStep);
            preciseAmount.decimals = Math.max (preciseAmount.decimals, amountDecimals);
            preciseAmount.reduce ();
            const amountString = preciseAmount.toString ();
            amountPrecision = this.parseNumber (amountString);
        }
        const status = this.safeString2 (market, 'status', 'symbolStatus');
        let active = undefined;
        if (status !== undefined) {
            active = (status === 'online' || status === 'normal');
        }
        let minCost = undefined;
        if (quote === 'USDT') {
            minCost = this.safeNumber (market, 'minTradeUSDT');
        }
        const contractSize = contract ? 1 : undefined;
        return {
            'id': marketId,
            'symbol': symbol,
            'base': base,
            'quote': quote,
            'settle': settle,
            'baseId': baseId,
            'quoteId': quoteId,
            'settleId': settleId,
            'type': type,
            'spot': spot,
            'margin': false,
            'swap': swap,
            'future': future,
            'option': false,
            'active': active,
            'contract': contract,
            'linear': linear,
            'inverse': inverse,
            'taker': this.safeNumber (market, 'takerFeeRate'),
            'maker': this.safeNumber (market, 'makerFeeRate'),
            'contractSize': contractSize,
            'expiry': expiry,
            'expiryDatetime': expiryDatetime,
            'strike': undefined,
            'optionType': undefined,
            'precision': {
                'amount': amountPrecision,
                'price': pricePrecision,
            },
            'limits': {
                'leverage': {
                    'min': undefined,
                    'max': undefined,
                },
                'amount': {
                    'min': this.safeNumber2 (market, 'minTradeNum', 'minTradeAmount'),
                    'max': this.safeNumber (market, 'maxTradeAmount'),
                },
                'price': {
                    'min': undefined,
                    'max': undefined,
                },
                'cost': {
                    'min': minCost,
                    'max': undefined,
                },
            },
            'created': undefined,
            'info': market,
        };
    }

    async fetchMarketsByType (type, params = {}) {
        let response = undefined;
        if (type === 'spot') {
            response = await this.publicSpotGetSpotV1PublicProducts (params);
        } else if (type === 'swap') {
            response = await this.publicMixGetMixV1MarketContracts (params);
        } else {
            throw new NotSupported (this.id + ' does not support ' + type + ' market');
        }
        //
        // spot
        //
        //    {
        //        "code": "00000",
        //        "msg": "success",
        //        "requestTime": 1645840064031,
        //        "data": [
        //            {
        //                "symbol": "ALPHAUSDT_SPBL",
        //                "symbolName": "ALPHAUSDT",
        //                "baseCoin": "ALPHA",
        //                "quoteCoin": "USDT",
        //                "minTradeAmount": "2",
        //                "maxTradeAmount": "0",
        //                "takerFeeRate": "0.001",
        //                "makerFeeRate": "0.001",
        //                "priceScale": "4",
        //                "quantityScale": "4",
        //                "status": "online"
        //            }
        //        ]
        //    }
        //
        // swap
        //
        //    {
        //        "code": "00000",
        //        "msg": "success",
        //        "requestTime": 1645840821493,
        //        "data": [
        //            {
        //                "symbol": "BTCUSDT_UMCBL",
        //                "makerFeeRate": "0.0002",
        //                "takerFeeRate": "0.0006",
        //                "feeRateUpRatio": "0.005",
        //                "openCostUpRatio": "0.01",
        //                "quoteCoin": "USDT",
        //                "baseCoin": "BTC",
        //                "buyLimitPriceRatio": "0.01",
        //                "sellLimitPriceRatio": "0.01",
        //                "supportMarginCoins": [Array],
        //                "minTradeNum": "0.001",
        //                "priceEndStep": "5",
        //                "volumePlace": "3",
        //                "pricePlace": "1"
        //            }
        //        ]
        //    }
        //
        const data = this.safeValue (response, 'data', []);
        return this.parseMarkets (data);
    }

    async fetchCurrencies (params = {}) {
        /**
         * @method
         * @name bitget#fetchCurrencies
         * @description fetches all available currencies on an exchange
         * @see https://bitgetlimited.github.io/apidoc/en/spot/#get-coin-list
         * @param {object} [params] extra parameters specific to the exchange API endpoint
         * @returns {object} an associative dictionary of currencies
         */
        const response = await this.publicSpotGetSpotV1PublicCurrencies (params);
        //
        //     {
        //       "code": "00000",
        //       "msg": "success",
        //       "requestTime": 1645935668288,
        //       "data": [
        //         {
        //           "coinId": "230",
        //           "coinName": "KIN",
        //           "transfer": "false",
        //           "chains": [
        //             {
        //               "chain": "SOL",
        //               "needTag": "false",
        //               "withdrawable": "true",
        //               "rechargeable": "true",
        //               "withdrawFee": "187500",
        //               "depositConfirm": "100",
        //               "withdrawConfirm": "100",
        //               "minDepositAmount": "12500",
        //               "minWithdrawAmount": "250000",
        //               "browserUrl": "https://explorer.solana.com/tx/"
        //             }
        //           ]
        //         }
        //       ]
        //     }
        //
        const result = {};
        const data = this.safeValue (response, 'data', []);
        for (let i = 0; i < data.length; i++) {
            const entry = data[i];
            const id = this.safeString (entry, 'coinId');
            const code = this.safeCurrencyCode (this.safeString (entry, 'coinName'));
            const chains = this.safeValue (entry, 'chains', []);
            const networks = {};
            let deposit = false;
            let withdraw = false;
            let minWithdrawString = undefined;
            let minDepositString = undefined;
            let minWithdrawFeeString = undefined;
            for (let j = 0; j < chains.length; j++) {
                const chain = chains[j];
                const networkId = this.safeString (chain, 'chain');
                const network = this.safeCurrencyCode (networkId);
                const withdrawEnabled = this.safeString (chain, 'withdrawable');
                const canWithdraw = withdrawEnabled === 'true';
                withdraw = (canWithdraw) ? canWithdraw : withdraw;
                const depositEnabled = this.safeString (chain, 'rechargeable');
                const canDeposit = depositEnabled === 'true';
                deposit = (canDeposit) ? canDeposit : deposit;
                const networkWithdrawFeeString = this.safeString (chain, 'withdrawFee');
                if (networkWithdrawFeeString !== undefined) {
                    minWithdrawFeeString = (minWithdrawFeeString === undefined) ? networkWithdrawFeeString : Precise.stringMin (networkWithdrawFeeString, minWithdrawFeeString);
                }
                const networkMinWithdrawString = this.safeString (chain, 'minWithdrawAmount');
                if (networkMinWithdrawString !== undefined) {
                    minWithdrawString = (minWithdrawString === undefined) ? networkMinWithdrawString : Precise.stringMin (networkMinWithdrawString, minWithdrawString);
                }
                const networkMinDepositString = this.safeString (chain, 'minDepositAmount');
                if (networkMinDepositString !== undefined) {
                    minDepositString = (minDepositString === undefined) ? networkMinDepositString : Precise.stringMin (networkMinDepositString, minDepositString);
                }
                networks[network] = {
                    'info': chain,
                    'id': networkId,
                    'network': network,
                    'limits': {
                        'withdraw': {
                            'min': this.parseNumber (networkMinWithdrawString),
                            'max': undefined,
                        },
                        'deposit': {
                            'min': this.parseNumber (networkMinDepositString),
                            'max': undefined,
                        },
                    },
                    'active': canWithdraw && canDeposit,
                    'withdraw': canWithdraw,
                    'deposit': canDeposit,
                    'fee': this.parseNumber (networkWithdrawFeeString),
                    'precision': undefined,
                };
            }
            result[code] = {
                'info': entry,
                'id': id,
                'code': code,
                'networks': networks,
                'type': undefined,
                'name': undefined,
                'active': deposit && withdraw,
                'deposit': deposit,
                'withdraw': withdraw,
                'fee': this.parseNumber (minWithdrawFeeString),
                'precision': undefined,
                'limits': {
                    'amount': {
                        'min': undefined,
                        'max': undefined,
                    },
                    'withdraw': {
                        'min': this.parseNumber (minWithdrawString),
                        'max': undefined,
                    },
                    'deposit': {
                        'min': this.parseNumber (minDepositString),
                        'max': undefined,
                    },
                },
                'created': undefined,
            };
        }
        return result;
    }

    async fetchMarketLeverageTiers (symbol: string, params = {}) {
        /**
         * @method
         * @name bitget#fetchMarketLeverageTiers
         * @description retrieve information on the maximum leverage, and maintenance margin for trades of varying trade sizes for a single market
         * @see https://bitgetlimited.github.io/apidoc/en/mix/#get-position-tier
         * @see https://bitgetlimited.github.io/apidoc/en/margin/#get-isolated-tier-data
         * @see https://bitgetlimited.github.io/apidoc/en/margin/#get-cross-tier-data
         * @param {string} symbol unified market symbol
         * @param {object} [params] extra parameters specific to the exchange API endpoint
         * @param {string} [params.marginMode] for spot margin 'cross' or 'isolated', default is 'isolated'
         * @param {string} [params.code] required for cross spot margin
         * @returns {object} a [leverage tiers structure]{@link https://docs.ccxt.com/#/?id=leverage-tiers-structure}
         */
        await this.loadMarkets ();
        const request = {};
        const market = this.market (symbol);
        let type = undefined;
        [ type, params ] = this.handleMarketTypeAndParams ('fetchMarketLeverageTiers', market, params);
        let response = undefined;
        let marginMode = undefined;
        [ marginMode, params ] = this.handleMarginModeAndParams ('fetchMarketLeverageTiers', params, 'isolated');
        if ((type === 'swap') || (type === 'future')) {
            const marketId = market['id'];
            const parts = marketId.split ('_');
            const productType = this.safeStringUpper (parts, 1);
            request['symbol'] = marketId;
            request['productType'] = productType;
            response = await this.publicMixGetMixV1MarketQueryPositionLever (this.extend (request, params));
        } else if (marginMode === 'isolated') {
            request['symbol'] = market['info']['symbolName'];
            response = await this.publicMarginGetMarginV1IsolatedPublicTierData (this.extend (request, params));
        } else if (marginMode === 'cross') {
            const code = this.safeString (params, 'code');
            if (code === undefined) {
                throw new ArgumentsRequired (this.id + ' fetchMarketLeverageTiers() requires a code argument');
            }
            params = this.omit (params, 'code');
            const currency = this.currency (code);
            request['coin'] = currency['code'];
            response = await this.publicMarginGetMarginV1CrossPublicTierData (this.extend (request, params));
        } else {
            throw new BadRequest (this.id + ' fetchMarketLeverageTiers() symbol does not support market ' + symbol);
        }
        //
        // swap and future
        //
        //     {
        //         "code":"00000",
        //         "data":[
        //             {
        //                 "level": 1,
        //                 "startUnit": 0,
        //                 "endUnit": 150000,
        //                 "leverage": 125,
        //                 "keepMarginRate": "0.004"
        //             }
        //         ],
        //         "msg":"success",
        //         "requestTime":1627292076687
        //     }
        //
        // isolated
        //
        //     {
        //         "code": "00000",
        //         "msg": "success",
        //         "requestTime": 1698352496622,
        //         "data": [
        //             {
        //                 "tier": "1",
        //                 "symbol": "BTCUSDT",
        //                 "leverage": "10",
        //                 "baseCoin": "BTC",
        //                 "quoteCoin": "USDT",
        //                 "baseMaxBorrowableAmount": "3",
        //                 "quoteMaxBorrowableAmount": "30000",
        //                 "maintainMarginRate": "0.05",
        //                 "initRate": "0.1111"
        //             },
        //         ]
        //     }
        //
        // cross
        //
        //     {
        //         "code": "00000",
        //         "msg": "success",
        //         "requestTime": 1698352997077,
        //         "data": [
        //             {
        //                 "tier": "1",
        //                 "leverage": "3",
        //                 "coin": "BTC",
        //                 "maxBorrowableAmount": "26",
        //                 "maintainMarginRate": "0.1"
        //             }
        //         ]
        //     }
        //
        const result = this.safeValue (response, 'data', []);
        return this.parseMarketLeverageTiers (result, market);
    }

    parseMarketLeverageTiers (info, market: Market = undefined) {
        //
        // swap and future
        //
        //     [
        //         {
        //             "level": 1,
        //             "startUnit": 0,
        //             "endUnit": 150000,
        //             "leverage": 125,
        //             "keepMarginRate": "0.004"
        //         }
        //     ]
        //
        // isolated
        //
        //     [
        //         {
        //             "tier": "1",
        //             "symbol": "BTCUSDT",
        //             "leverage": "10",
        //             "baseCoin": "BTC",
        //             "quoteCoin": "USDT",
        //             "baseMaxBorrowableAmount": "3",
        //             "quoteMaxBorrowableAmount": "30000",
        //             "maintainMarginRate": "0.05",
        //             "initRate": "0.1111"
        //         }
        //     ]
        //
        // cross
        //
        //     [
        //         {
        //             "tier": "1",
        //             "leverage": "3",
        //             "coin": "BTC",
        //             "maxBorrowableAmount": "26",
        //             "maintainMarginRate": "0.1"
        //         }
        //     ]
        //
        const tiers = [];
        let minNotional = 0;
        for (let i = 0; i < info.length; i++) {
            const item = info[i];
            const minimumNotional = this.safeNumber (item, 'startUnit');
            if (minimumNotional !== undefined) {
                minNotional = minimumNotional;
            }
            const maxNotional = this.safeNumberN (item, [ 'endUnit', 'maxBorrowableAmount', 'baseMaxBorrowableAmount' ]);
            const marginCurrency = this.safeString2 (item, 'coin', 'baseCoin');
            const currencyId = (marginCurrency !== undefined) ? marginCurrency : market['base'];
            tiers.push ({
                'tier': this.safeInteger2 (item, 'level', 'tier'),
                'currency': this.safeCurrencyCode (currencyId),
                'minNotional': minNotional,
                'maxNotional': maxNotional,
                'maintenanceMarginRate': this.safeNumber2 (item, 'keepMarginRate', 'maintainMarginRate'),
                'maxLeverage': this.safeNumber (item, 'leverage'),
                'info': item,
            });
            minNotional = maxNotional;
        }
        return tiers;
    }

    async fetchDeposits (code: Str = undefined, since: Int = undefined, limit: Int = undefined, params = {}): Promise<Transaction[]> {
        /**
         * @method
         * @name bitget#fetchDeposits
         * @description fetch all deposits made to an account
         * @see https://bitgetlimited.github.io/apidoc/en/spot/#get-deposit-list
         * @param {string} code unified currency code
         * @param {int} [since] the earliest time in ms to fetch deposits for
         * @param {int} [limit] the maximum number of deposits structures to retrieve
         * @param {object} [params] extra parameters specific to the exchange API endpoint
         * @param {string} [params.pageNo] pageNo default 1
         * @param {string} [params.pageSize] pageSize default 20. Max 100
         * @param {int} [params.until] end tim in ms
         * @param {boolean} [params.paginate] default false, when true will automatically paginate by calling this endpoint multiple times. See in the docs all the [availble parameters](https://github.com/ccxt/ccxt/wiki/Manual#pagination-params)
         * @returns {object[]} a list of [transaction structures]{@link https://docs.ccxt.com/#/?id=transaction-structure}
         */
        await this.loadMarkets ();
        let paginate = false;
        [ paginate, params ] = this.handleOptionAndParams (params, 'fetchDeposits', 'paginate');
        if (paginate) {
            return await this.fetchPaginatedCallDynamic ('fetchDeposits', code, since, limit, params);
        }
        if (code === undefined) {
            throw new ArgumentsRequired (this.id + ' fetchDeposits() requires a `code` argument');
        }
        const currency = this.currency (code);
        if (since === undefined) {
            since = this.milliseconds () - 7776000000; // 90 days
        }
        let request = {
            'coin': currency['code'],
            'startTime': since,
            'endTime': this.milliseconds (),
        };
        if (limit !== undefined) {
            request['pageSize'] = limit;
        }
        [ request, params ] = this.handleUntilOption ('endTime', request, params);
        const response = await this.privateSpotGetSpotV1WalletDepositList (this.extend (request, params));
        //
        //      {
        //          "code": "00000",
        //          "msg": "success",
        //          "requestTime": 0,
        //          "data": [{
        //              "id": "925607360021839872",
        //              "txId": "f73a4ac034da06b729f49676ca8801f406a093cf90c69b16e5a1cc9080df4ccb",
        //              "coin": "USDT",
        //              "type": "deposit",
        //              "amount": "19.44800000",
        //              "status": "success",
        //              "toAddress": "TRo4JMfZ1XYHUgnLsUMfDEf8MWzcWaf8uh",
        //              "fee": null,
        //              "chain": "TRC20",
        //              "confirm": null,
        //              "cTime": "1656407912259",
        //              "uTime": "1656407940148"
        //          }]
        //      }
        //
        const rawTransactions = this.safeValue (response, 'data', []);
        return this.parseTransactions (rawTransactions, currency, since, limit);
    }

    async withdraw (code: string, amount, address, tag = undefined, params = {}) {
        /**
         * @method
         * @name bitget#withdraw
         * @description make a withdrawal
         * @see https://bitgetlimited.github.io/apidoc/en/spot/#withdraw-v2
         * @param {string} code unified currency code
         * @param {float} amount the amount to withdraw
         * @param {string} address the address to withdraw to
         * @param {string} tag
         * @param {object} [params] extra parameters specific to the exchange API endpoint
         * @param {string} [params.chain] the chain to withdraw to
         * @returns {object} a [transaction structure]{@link https://docs.ccxt.com/#/?id=transaction-structure}
         */
        this.checkAddress (address);
        const chain = this.safeString2 (params, 'chain', 'network');
        params = this.omit (params, [ 'network' ]);
        if (chain === undefined) {
            throw new ArgumentsRequired (this.id + ' withdraw() requires a chain parameter or a network parameter');
        }
        await this.loadMarkets ();
        const currency = this.currency (code);
        const networkId = this.networkCodeToId (chain);
        const request = {
            'coin': currency['code'],
            'address': address,
            'chain': networkId,
            'amount': amount,
        };
        if (tag !== undefined) {
            request['tag'] = tag;
        }
        const response = await this.privateSpotPostSpotV1WalletWithdrawalV2 (this.extend (request, params));
        //
        //     {
        //         "code": "00000",
        //         "msg": "success",
        //         "data": "888291686266343424"
        //     }
        //
        //     {
        //          "code":"00000",
        //          "msg":"success",
        //          "requestTime":1696784219602,
        //          "data":{
        //              "orderId":"1094957867615789056",
        //              "clientOrderId":"64f1e4ce842041d296b4517df1b5c2d7"
        //          }
        //      }
        //
        const data = this.safeValue (response, 'data');
        let id = undefined;
        if (typeof data === 'string') {
            id = data;
        } else if (data !== undefined) {
            id = this.safeString (data, 'orderId');
        }
        const result = {
            'id': id,
            'info': response,
            'txid': undefined,
            'timestamp': undefined,
            'datetime': undefined,
            'network': undefined,
            'addressFrom': undefined,
            'address': undefined,
            'addressTo': undefined,
            'amount': undefined,
            'type': 'withdrawal',
            'currency': undefined,
            'status': undefined,
            'updated': undefined,
            'tagFrom': undefined,
            'tag': undefined,
            'tagTo': undefined,
            'comment': undefined,
            'fee': undefined,
        };
        const withdrawOptions = this.safeValue (this.options, 'withdraw', {});
        const fillResponseFromRequest = this.safeValue (withdrawOptions, 'fillResponseFromRequest', true);
        if (fillResponseFromRequest) {
            result['currency'] = code;
            result['timestamp'] = this.milliseconds ();
            result['datetime'] = this.iso8601 (this.milliseconds ());
            result['amount'] = amount;
            result['tag'] = tag;
            result['address'] = address;
            result['addressTo'] = address;
            result['network'] = chain;
        }
        return result as Transaction;
    }

    async fetchWithdrawals (code: Str = undefined, since: Int = undefined, limit: Int = undefined, params = {}): Promise<Transaction[]> {
        /**
         * @method
         * @name bitget#fetchWithdrawals
         * @description fetch all withdrawals made from an account
         * @see https://bitgetlimited.github.io/apidoc/en/spot/#get-withdraw-list
         * @param {string} code unified currency code
         * @param {int} [since] the earliest time in ms to fetch withdrawals for
         * @param {int} [limit] the maximum number of withdrawals structures to retrieve
         * @param {object} [params] extra parameters specific to the exchange API endpoint
         * @param {string} [params.pageNo] pageNo default 1
         * @param {string} [params.pageSize] pageSize default 20. Max 100
         * @param {int} [params.until] end time in ms
         * @param {boolean} [params.paginate] default false, when true will automatically paginate by calling this endpoint multiple times. See in the docs all the [availble parameters](https://github.com/ccxt/ccxt/wiki/Manual#pagination-params)
         * @returns {object[]} a list of [transaction structures]{@link https://docs.ccxt.com/#/?id=transaction-structure}
         */
        await this.loadMarkets ();
        let paginate = false;
        [ paginate, params ] = this.handleOptionAndParams (params, 'fetchWithdrawals', 'paginate');
        if (paginate) {
            return await this.fetchPaginatedCallDynamic ('fetchWithdrawals', code, since, limit, params);
        }
        if (code === undefined) {
            throw new ArgumentsRequired (this.id + ' fetchWithdrawals() requires a `code` argument');
        }
        const currency = this.currency (code);
        if (since === undefined) {
            since = this.milliseconds () - 7776000000; // 90 days
        }
        let request = {
            'coin': currency['code'],
            'startTime': since,
            'endTime': this.milliseconds (),
        };
        [ request, params ] = this.handleUntilOption ('endTime', request, params);
        if (limit !== undefined) {
            request['pageSize'] = limit;
        }
        const response = await this.privateSpotGetSpotV1WalletWithdrawalList (this.extend (request, params));
        //
        //      {
        //          "code": "00000",
        //          "msg": "success",
        //          "requestTime": 0,
        //          "data": [{
        //              "id": "925607360021839872",
        //              "txId": "f73a4ac034da06b729f49676ca8801f406a093cf90c69b16e5a1cc9080df4ccb",
        //              "coin": "USDT",
        //              "type": "deposit",
        //              "amount": "19.44800000",
        //              "status": "success",
        //              "toAddress": "TRo4JMfZ1XYHUgnLsUMfDEf8MWzcWaf8uh",
        //              "fee": null,
        //              "chain": "TRC20",
        //              "confirm": null,
        //              "cTime": "1656407912259",
        //              "uTime": "1656407940148"
        //          }]
        //      }
        //
        const rawTransactions = this.safeValue (response, 'data', []);
        return this.parseTransactions (rawTransactions, currency, since, limit);
    }

    parseTransaction (transaction, currency: Currency = undefined): Transaction {
        //
        //     {
        //         "id": "925607360021839872",
        //         "txId": "f73a4ac034da06b729f49676ca8801f406a093cf90c69b16e5a1cc9080df4ccb",
        //         "coin": "USDT",
        //         "type": "deposit",
        //         "amount": "19.44800000",
        //         "status": "success",
        //         "toAddress": "TRo4JMfZ1XYHUgnLsUMfDEf8MWzcWaf8uh",
        //         "fee": "-3.06388160",
        //         "chain": "TRC20",
        //         "confirm": null,
        //         "tag": null,
        //         "cTime": "1656407912259",
        //         "uTime": "1656407940148"
        //     }
        //
        const currencyId = this.safeString (transaction, 'coin');
        const code = this.safeCurrencyCode (currencyId);
        let amountString = this.safeString (transaction, 'amount');
        const timestamp = this.safeInteger (transaction, 'cTime');
        const networkId = this.safeString (transaction, 'chain');
        const status = this.safeString (transaction, 'status');
        const tag = this.safeString (transaction, 'tag');
        const feeCostString = this.safeString (transaction, 'fee');
        const feeCostAbsString = Precise.stringAbs (feeCostString);
        let fee = undefined;
        if (feeCostAbsString !== undefined) {
            fee = { 'currency': code, 'cost': this.parseNumber (feeCostAbsString) };
            amountString = Precise.stringSub (amountString, feeCostAbsString);
        }
        return {
            'id': this.safeString (transaction, 'id'),
            'info': transaction,
            'txid': this.safeString (transaction, 'txId'),
            'timestamp': timestamp,
            'datetime': this.iso8601 (timestamp),
            'network': this.networkIdToCode (networkId),
            'addressFrom': undefined,
            'address': this.safeString (transaction, 'toAddress'),
            'addressTo': this.safeString (transaction, 'toAddress'),
            'amount': this.parseNumber (amountString),
            'type': this.safeString (transaction, 'type'),
            'currency': code,
            'status': this.parseTransactionStatus (status),
            'updated': this.safeInteger (transaction, 'uTime'),
            'tagFrom': undefined,
            'tag': tag,
            'tagTo': tag,
            'comment': undefined,
            'internal': undefined,
            'fee': fee,
        };
    }

    parseTransactionStatus (status) {
        const statuses = {
            'success': 'ok',
            'Pending': 'pending',
            'pending_review': 'pending',
            'pending_review_fail': 'failed',
            'reject': 'failed',
        };
        return this.safeString (statuses, status, status);
    }

    async fetchDepositAddress (code: string, params = {}) {
        /**
         * @method
         * @name bitget#fetchDepositAddress
         * @description fetch the deposit address for a currency associated with this account
         * @see https://bitgetlimited.github.io/apidoc/en/spot/#get-coin-address
         * @param {string} code unified currency code
         * @param {object} [params] extra parameters specific to the exchange API endpoint
         * @returns {object} an [address structure]{@link https://docs.ccxt.com/#/?id=address-structure}
         */
        await this.loadMarkets ();
        const networkCode = this.safeString (params, 'network');
        const networkId = this.networkCodeToId (networkCode, code);
        const currency = this.currency (code);
        const request = {
            'coin': currency['code'],
        };
        if (networkId !== undefined) {
            request['chain'] = networkId;
        }
        const response = await this.privateSpotGetSpotV1WalletDepositAddress (this.extend (request, params));
        //
        //     {
        //         "code": "00000",
        //         "msg": "success",
        //         "data": {
        //             "address": "1HPn8Rx2y6nNSfagQBKy27GB99Vbzg89wv",
        //             "chain": "BTC-Bitcoin",
        //             "coin": "BTC",
        //             "tag": "",
        //             "url": "https://btc.com/1HPn8Rx2y6nNSfagQBKy27GB99Vbzg89wv"
        //         }
        //     }
        //
        const data = this.safeValue (response, 'data', {});
        return this.parseDepositAddress (data, currency);
    }

    parseDepositAddress (depositAddress, currency: Currency = undefined) {
        //
        //    {
        //        "address": "1HPn8Rx2y6nNSfagQBKy27GB99Vbzg89wv",
        //        "chain": "BTC-Bitcoin",
        //        "coin": "BTC",
        //        "tag": "",
        //        "url": "https://btc.com/1HPn8Rx2y6nNSfagQBKy27GB99Vbzg89wv"
        //    }
        //
        const currencyId = this.safeString (depositAddress, 'coin');
        const networkId = this.safeString (depositAddress, 'chain');
        const parsedCurrency = this.safeCurrencyCode (currencyId, currency);
        return {
            'currency': parsedCurrency,
            'address': this.safeString (depositAddress, 'address'),
            'tag': this.safeString (depositAddress, 'tag'),
            'network': this.networkIdToCode (networkId, parsedCurrency),
            'info': depositAddress,
        };
    }

    async fetchOrderBook (symbol: string, limit: Int = undefined, params = {}): Promise<OrderBook> {
        /**
         * @method
         * @name bitget#fetchOrderBook
         * @description fetches information on open orders with bid (buy) and ask (sell) prices, volumes and other data
         * @see https://bitgetlimited.github.io/apidoc/en/spot/#get-depth
         * @see https://bitgetlimited.github.io/apidoc/en/mix/#get-depth
         * @param {string} symbol unified symbol of the market to fetch the order book for
         * @param {int} [limit] the maximum amount of order book entries to return
         * @param {object} [params] extra parameters specific to the exchange API endpoint
         * @returns {object} A dictionary of [order book structures]{@link https://docs.ccxt.com/#/?id=order-book-structure} indexed by market symbols
         */
        await this.loadMarkets ();
        const market = this.market (symbol);
        const request = {
            'symbol': market['id'],
        };
        if (limit !== undefined) {
            request['limit'] = limit;
        }
        let response = undefined;
        if (market['spot']) {
            response = await this.publicSpotGetSpotV1MarketDepth (this.extend (request, params));
        } else {
            response = await this.publicMixGetMixV1MarketDepth (this.extend (request, params));
        }
        //
        //     {
        //       "code": "00000",
        //       "msg": "success",
        //       "requestTime": 1645854610294,
        //       "data": {
        //         "asks": [ [ "39102", "11.026" ] ],
        //         "bids": [ [ '39100.5', "1.773" ] ],
        //         "timestamp": "1645854610294"
        //       }
        //     }
        //
        const data = this.safeValue (response, 'data');
        const timestamp = this.safeInteger (data, 'timestamp');
        return this.parseOrderBook (data, symbol, timestamp);
    }

    parseTicker (ticker, market: Market = undefined): Ticker {
        //
        // spot
        //
        //     {
        //         "symbol": "BTCUSDT",
        //         "high24h": "40252.43",
        //         "low24h": "38548.54",
        //         "close": "39102.16",
        //         "quoteVol": "67295596.1458",
        //         "baseVol": "1723.4152",
        //         "usdtVol": "67295596.14578",
        //         "ts": "1645856170030",
        //         "buyOne": "39096.16",
        //         "sellOne": "39103.99"
        //     }
        //
        // swap
        //
        //     {
        //         "symbol": "BTCUSDT_UMCBL",
        //         "last": "39086",
        //         "bestAsk": "39087",
        //         "bestBid": "39086",
        //         "high24h": "40312",
        //         "low24h": "38524.5",
        //         "timestamp": "1645856591864",
        //         "priceChangePercent": "-0.00861",
        //         "baseVolume": "142251.757",
        //         "quoteVolume": "5552388715.9215",
        //         "usdtVolume": "5552388715.9215"
        //     }
        // spot tickers
        //    {
        //        "symbol":"LINKUSDT",
        //        "high24h":"5.2816",
        //        "low24h":"5.0828",
        //        "close":"5.24",
        //        "quoteVol":"1427864.6815",
        //        "baseVol":"276089.9017",
        //        "usdtVol":"1427864.68148328",
        //        "ts":"1686653354407",
        //        "buyOne":"5.239",
        //        "sellOne":"5.2404",
        //        "+":"95.187",
        //        "askSz":"947.6127",
        //        "openUtc0":"5.1599",
        //        "changeUtc":"0.01552",
        //        "change":"0.02594"
        //    }
        // swap tickers
        //    {
        //        "symbol":"BTCUSDT_UMCBL",
        //        "last":"26139",
        //        "bestAsk":"26139",
        //        "bestBid":"26138.5",
        //        "bidSz":"4.62",
        //        "askSz":"11.142",
        //        "high24h":"26260",
        //        "low24h":"25637",
        //        "timestamp":"1686653988192",
        //        "priceChangePercent":"0.01283",
        //        "baseVolume":"130207.098",
        //        "quoteVolume":"3378775678.441",
        //        "usdtVolume":"3378775678.441",
        //        "openUtc":"25889",
        //        "chgUtc":"0.00966",
        //        "indexPrice":"26159.375846",
        //        "fundingRate":"0.000062",
        //        "holdingAmount":"74551.735"
        //    }
        //
        let marketId = this.safeString (ticker, 'symbol');
        if ((market === undefined) && (marketId !== undefined) && (marketId.indexOf ('_') === -1)) {
            // fetchTickers fix:
            // spot symbol are different from the "request id"
            // so we need to convert it to the exchange-specific id
            // otherwise we will not be able to find the market
            marketId = marketId + '_SPBL';
        }
        const symbol = this.safeSymbol (marketId, market);
        const high = this.safeString (ticker, 'high24h');
        const low = this.safeString (ticker, 'low24h');
        const close = this.safeString2 (ticker, 'close', 'last');
        const quoteVolume = this.safeString2 (ticker, 'quoteVol', 'quoteVolume');
        const baseVolume = this.safeString2 (ticker, 'baseVol', 'baseVolume');
        const timestamp = this.safeInteger2 (ticker, 'ts', 'timestamp');
        const bidVolume = this.safeString (ticker, 'bidSz');
        const askVolume = this.safeString (ticker, 'askSz');
        const datetime = this.iso8601 (timestamp);
        const bid = this.safeString2 (ticker, 'buyOne', 'bestBid');
        const ask = this.safeString2 (ticker, 'sellOne', 'bestAsk');
        const percentage = Precise.stringMul (this.safeStringN (ticker, [ 'priceChangePercent', 'changeUtc', 'change', 'chgUtc' ]), '100');
        const open = this.safeString2 (ticker, 'openUtc0', 'openUtc');
        return this.safeTicker ({
            'symbol': symbol,
            'timestamp': timestamp,
            'datetime': datetime,
            'high': high,
            'low': low,
            'bid': bid,
            'bidVolume': bidVolume,
            'ask': ask,
            'askVolume': askVolume,
            'vwap': undefined,
            'open': open,
            'close': close,
            'last': undefined,
            'previousClose': undefined,
            'change': undefined,
            'percentage': percentage,
            'average': undefined,
            'baseVolume': baseVolume,
            'quoteVolume': quoteVolume,
            'info': ticker,
        }, market);
    }

    async fetchTicker (symbol: string, params = {}): Promise<Ticker> {
        /**
         * @method
         * @name bitget#fetchTicker
         * @description fetches a price ticker, a statistical calculation with the information calculated over the past 24 hours for a specific market
         * @see https://bitgetlimited.github.io/apidoc/en/spot/#get-single-ticker
         * @see https://bitgetlimited.github.io/apidoc/en/mix/#get-single-symbol-ticker
         * @param {string} symbol unified symbol of the market to fetch the ticker for
         * @param {object} [params] extra parameters specific to the exchange API endpoint
         * @returns {object} a [ticker structure]{@link https://docs.ccxt.com/#/?id=ticker-structure}
         */
        await this.loadMarkets ();
        const market = this.market (symbol);
        const request = {
            'symbol': market['id'],
        };
        let response = undefined;
        const extended = this.extend (request, params);
        if (market['spot']) {
            response = await this.publicSpotGetSpotV1MarketTicker (extended);
        } else {
            response = await this.publicMixGetMixV1MarketTicker (extended);
        }
        //
        //     {
        //         "code": "00000",
        //         "msg": "success",
        //         "requestTime": "1645856138576",
        //         "data": {
        //             "symbol": "BTCUSDT",
        //             "high24h": "40252.43",
        //             "low24h": "38548.54",
        //             "close": "39104.65",
        //             "quoteVol": "67221762.2184",
        //             "baseVol": "1721.527",
        //             "usdtVol": "67221762.218361",
        //             "ts": "1645856138031",
        //             "buyOne": "39102.55",
        //             "sellOne": "39110.56"
        //         }
        //     }
        //
        const data = this.safeValue (response, 'data');
        return this.parseTicker (data, market);
    }

    async fetchTickers (symbols: Strings = undefined, params = {}): Promise<Tickers> {
        /**
         * @method
         * @name bitget#fetchTickers
         * @description fetches price tickers for multiple markets, statistical information calculated over the past 24 hours for each market
         * @see https://bitgetlimited.github.io/apidoc/en/spot/#get-all-tickers
         * @see https://bitgetlimited.github.io/apidoc/en/mix/#get-all-symbol-ticker
         * @param {string[]|undefined} symbols unified symbols of the markets to fetch the ticker for, all market tickers are returned if not assigned
         * @param {object} [params] extra parameters specific to the exchange API endpoint
         * @returns {object} a dictionary of [ticker structures]{@link https://docs.ccxt.com/#/?id=ticker-structure}
         */
        const sandboxMode = this.safeValue (this.options, 'sandboxMode', false);
        await this.loadMarkets ();
        let type = undefined;
        let market = undefined;
        if (symbols !== undefined) {
            const symbol = this.safeValue (symbols, 0);
            market = this.market (symbol);
        }
        [ type, params ] = this.handleMarketTypeAndParams ('fetchTickers', market, params);
        const request = {};
        if (type !== 'spot') {
            let subType = undefined;
            [ subType, params ] = this.handleSubTypeAndParams ('fetchTickers', undefined, params);
            let productType = (subType === 'linear') ? 'UMCBL' : 'DMCBL';
            if (sandboxMode) {
                productType = 'S' + productType;
            }
            request['productType'] = productType;
        }
        const extended = this.extend (request, params);
        let response = undefined;
        if (type === 'spot') {
            response = await this.publicSpotGetSpotV1MarketTickers (extended);
        } else {
            response = await this.publicMixGetMixV1MarketTickers (extended);
        }
        //
        // spot
        //
        //     {
        //         "code":"00000",
        //         "msg":"success",
        //         "requestTime":1653237548496,
        //         "data":[
        //             {
        //                 "symbol":"LINKUSDT",
        //                 "high24h":"7.2634",
        //                 "low24h":"7.1697",
        //                 "close":"7.2444",
        //                 "quoteVol":"330424.2366",
        //                 "baseVol":"46401.3116",
        //                 "usdtVol":"330424.2365573",
        //                 "ts":"1653237548026",
        //                 "buyOne":"7.2382",
        //                 "sellOne":"7.2513"
        //             },
        //         ]
        //     }
        //
        // swap
        //
        //     {
        //         "code":"00000",
        //         "msg":"success",
        //         "requestTime":1653237819762,
        //         "data":[
        //             {
        //                 "symbol":"BTCUSDT_UMCBL",
        //                 "last":"29891.5",
        //                 "bestAsk":"29891.5",
        //                 "bestBid":"29889.5",
        //                 "high24h":"29941.5",
        //                 "low24h":"29737.5",
        //                 "timestamp":"1653237819761",
        //                 "priceChangePercent":"0.00163",
        //                 "baseVolume":"127937.56",
        //                 "quoteVolume":"3806276573.6285",
        //                 "usdtVolume":"3806276573.6285"
        //             },
        //         ]
        //     }
        //
        const data = this.safeValue (response, 'data');
        return this.parseTickers (data, symbols);
    }

    parseTrade (trade, market: Market = undefined): Trade {
        //
        // spot
        //
        //     {
        //         "symbol": "BTCUSDT_SPBL",
        //         "tradeId": "1075200479040323585",
        //         "side": "Sell",
        //         "fillPrice": "29381.54",
        //         "fillQuantity": "0.0056",
        //         "fillTime": "1692073691000"
        //     }
        //
        // swap (public trades)
        //
        //     {
        //         "tradeId": "1075199767891652609",
        //         "price": "29376.5",
        //         "size": "6.035",
        //         "side": "Buy",
        //         "timestamp": "1692073521000",
        //         "symbol": "BTCUSDT_UMCBL"
        //     }
        //
        // spot: fetchMyTrades
        //
        //     {
        //         "accountId": "7264631750",
        //         "symbol": "BTCUSDT_SPBL",
        //         "orderId": "1098394344925597696",
        //         "fillId": "1098394344974925824",
        //         "orderType": "market",
        //         "side": "sell",
        //         "fillPrice": "28467.68",
        //         "fillQuantity": "0.0002",
        //         "fillTotalAmount": "5.693536",
        //         "feeCcy": "USDT",
        //         "fees": "-0.005693536",
        //         "takerMakerFlag": "taker",
        //         "cTime": "1697603539699"
        //     }
        //
        // swap and future: fetchMyTrades
        //
        //     {
        //         "tradeId": "1099351653724958721",
        //         "symbol": "BTCUSDT_UMCBL",
        //         "orderId": "1099351653682413569",
        //         "price": "29531.3",
        //         "sizeQty": "0.001",
        //         "fee": "-0.01771878",
        //         "side": "close_long",
        //         "fillAmount": "29.5313",
        //         "profit": "0.001",
        //         "enterPointSource": "WEB",
        //         "tradeSide": "close_long",
        //         "holdMode": "double_hold",
        //         "takerMakerFlag": "taker",
        //         "cTime": "1697831779891"
        //     }
        //
        // isolated and cross margin: fetchMyTrades
        //
        //     {
        //         "orderId": "1099353730455318528",
        //         "fillId": "1099353730627092481",
        //         "orderType": "market",
        //         "side": "sell",
        //         "fillPrice": "29543.7",
        //         "fillQuantity": "0.0001",
        //         "fillTotalAmount": "2.95437",
        //         "feeCcy": "USDT",
        //         "fees": "-0.00295437",
        //         "ctime": "1697832275063"
        //     }
        //
        const marketId = this.safeString (trade, 'symbol');
        const symbol = this.safeSymbol (marketId, market);
        const timestamp = this.safeIntegerN (trade, [ 'fillTime', 'timestamp', 'ctime', 'cTime' ]);
        let fee = undefined;
        const feeAmount = this.safeString (trade, 'fees');
        if (feeAmount !== undefined) {
            const currencyCode = this.safeCurrencyCode (this.safeString (trade, 'feeCcy'));
            fee = {
                'code': currencyCode, // kept here for backward-compatibility, but will be removed soon
                'currency': currencyCode,
                'cost': Precise.stringNeg (feeAmount),
            };
        }
        return this.safeTrade ({
            'info': trade,
            'id': this.safeString2 (trade, 'tradeId', 'fillId'),
            'order': this.safeString (trade, 'orderId'),
            'symbol': symbol,
            'side': this.safeStringLower (trade, 'side'),
            'type': this.safeString (trade, 'orderType'),
            'takerOrMaker': this.safeString (trade, 'takerMakerFlag'),
            'price': this.safeString2 (trade, 'fillPrice', 'price'),
            'amount': this.safeStringN (trade, [ 'fillQuantity', 'size', 'sizeQty' ]),
            'cost': undefined,
            'timestamp': timestamp,
            'datetime': this.iso8601 (timestamp),
            'fee': fee,
        }, market);
    }

    async fetchTrades (symbol: string, since: Int = undefined, limit: Int = undefined, params = {}): Promise<Trade[]> {
        /**
         * @method
         * @name bitget#fetchTrades
         * @description get the list of most recent trades for a particular symbol
         * @see https://bitgetlimited.github.io/apidoc/en/spot/#get-market-trades
         * @see https://bitgetlimited.github.io/apidoc/en/mix/#get-fills
         * @see https://bitgetlimited.github.io/apidoc/en/spot/#get-recent-trades
         * @see https://bitgetlimited.github.io/apidoc/en/mix/#get-recent-fills
         * @param {string} symbol unified symbol of the market to fetch trades for
         * @param {int} [since] timestamp in ms of the earliest trade to fetch
         * @param {int} [limit] the maximum amount of trades to fetch
         * @param {object} [params] extra parameters specific to the exchange API endpoint
         * @param {int} [params.until] the latest time in ms to fetch deposits for
         * @param {boolean} [params.paginate] *only applies to publicSpotGetMarketFillsHistory and publicMixGetMarketFillsHistory* default false, when true will automatically paginate by calling this endpoint multiple times
         * @returns {Trade[]} a list of [trade structures]{@link https://docs.ccxt.com/#/?id=public-trades}
         */
        await this.loadMarkets ();
        let paginate = false;
        [ paginate, params ] = this.handleOptionAndParams (params, 'fetchTrades', 'paginate');
        if (paginate) {
            return await this.fetchPaginatedCallCursor ('fetchTrades', symbol, since, limit, params, 'tradeId', 'tradeId') as Trade[];
        }
        const market = this.market (symbol);
        const request = {
            'symbol': market['id'],
        };
        if (limit !== undefined) {
            request['limit'] = limit;
        }
        const until = this.safeInteger2 (params, 'until', 'endTime');
        if (since !== undefined) {
            request['startTime'] = since;
            if (until === undefined) {
                const now = this.milliseconds ();
                request['endTime'] = now;
            }
        }
        if (until !== undefined) {
            params = this.omit (params, 'until');
            request['endTime'] = until;
        }
        const options = this.safeValue (this.options, 'fetchTrades', {});
        let response = undefined;
        if (market['spot']) {
            const spotOptions = this.safeValue (options, 'spot', {});
            const defaultSpotMethod = this.safeString (spotOptions, 'method', 'publicSpotGetSpotV1MarketFillsHistory');
            const spotMethod = this.safeString (params, 'method', defaultSpotMethod);
            params = this.omit (params, 'method');
            if (spotMethod === 'publicSpotGetSpotV1MarketFillsHistory') {
                response = await this.publicSpotGetSpotV1MarketFillsHistory (this.extend (request, params));
            } else if (spotMethod === 'publicSpotGetSpotV1MarketFills') {
                response = await this.publicSpotGetSpotV1MarketFills (this.extend (request, params));
            }
        } else {
            const swapOptions = this.safeValue (options, 'swap', {});
            const defaultSwapMethod = this.safeString (swapOptions, 'method', 'publicMixGetMixV1MarketFillsHistory');
            const swapMethod = this.safeString (params, 'method', defaultSwapMethod);
            params = this.omit (params, 'method');
            if (swapMethod === 'publicMixGetMixV1MarketFillsHistory') {
                response = await this.publicMixGetMixV1MarketFillsHistory (this.extend (request, params));
                //
                //     {
                //         "tradeId": "1084459062491590657",
                //         "price": "25874",
                //         "size": "1.624",
                //         "side": "Buy",
                //         "timestamp": "1694281109000",
                //         "symbol": "BTCUSDT_UMCBL",
                //     }
                //
            } else if (swapMethod === 'publicMixGetMixV1MarketFills') {
                response = await this.publicMixGetMixV1MarketFills (this.extend (request, params));
            }
        }
        //
        // spot
        //
        //     {
        //         "code": "00000",
        //         "msg": "success",
        //         "requestTime": 1692073693562,
        //         "data": [
        //             {
        //                 "symbol": "BTCUSDT_SPBL",
        //                 "tradeId": "1075200479040323585",
        //                 "side": "Sell",
        //                 "fillPrice": "29381.54",
        //                 "fillQuantity": "0.0056",
        //                 "fillTime": "1692073691000"
        //             },
        //         ]
        //     }
        //
        // swap
        //
        //     {
        //         "code": "00000",
        //         "msg": "success",
        //         "requestTime": 1692073522689,
        //         "data": [
        //             {
        //                 "tradeId": "1075199767891652609",
        //                 "price": "29376.5",
        //                 "size": "6.035",
        //                 "side": "Buy",
        //                 "timestamp": "1692073521000",
        //                 "symbol": "BTCUSDT_UMCBL"
        //             },
        //         ]
        //     }
        //
        const data = this.safeValue (response, 'data', []);
        return this.parseTrades (data, market, since, limit);
    }

    async fetchTradingFee (symbol: string, params = {}) {
        /**
         * @method
         * @name bitget#fetchTradingFee
         * @description fetch the trading fees for a market
         * @see https://bitgetlimited.github.io/apidoc/en/spot/#get-single-symbol
         * @param {string} symbol unified market symbol
         * @param {object} [params] extra parameters specific to the exchange API endpoint
         * @returns {object} a [fee structure]{@link https://docs.ccxt.com/#/?id=fee-structure}
         */
        await this.loadMarkets ();
        const market = this.market (symbol);
        const request = {
            'symbol': market['id'],
        };
        const response = await this.publicSpotGetSpotV1PublicProduct (this.extend (request, params));
        //
        //     {
        //         "code": "00000",
        //         "msg": "success",
        //         "requestTime": "1646255374000",
        //         "data": {
        //           "symbol": "ethusdt_SPBL",
        //           "symbolName": null,
        //           "baseCoin": "ETH",
        //           "quoteCoin": "USDT",
        //           "minTradeAmount": "0",
        //           "maxTradeAmount": "0",
        //           "takerFeeRate": "0.002",
        //           "makerFeeRate": "0.002",
        //           "priceScale": "2",
        //           "quantityScale": "4",
        //           "status": "online"
        //         }
        //     }
        //
        const data = this.safeValue (response, 'data', {});
        return this.parseTradingFee (data, market);
    }

    async fetchTradingFees (params = {}) {
        /**
         * @method
         * @name bitget#fetchTradingFees
         * @description fetch the trading fees for multiple markets
         * @see https://bitgetlimited.github.io/apidoc/en/spot/#get-symbols
         * @param {object} [params] extra parameters specific to the exchange API endpoint
         * @returns {object} a dictionary of [fee structures]{@link https://docs.ccxt.com/#/?id=fee-structure} indexed by market symbols
         */
        await this.loadMarkets ();
        const response = await this.publicSpotGetSpotV1PublicProducts (params);
        //
        //     {
        //         "code": "00000",
        //         "msg": "success",
        //         "requestTime": "1646255662391",
        //         "data": [
        //           {
        //             "symbol": "ALPHAUSDT_SPBL",
        //             "symbolName": "ALPHAUSDT",
        //             "baseCoin": "ALPHA",
        //             "quoteCoin": "USDT",
        //             "minTradeAmount": "2",
        //             "maxTradeAmount": "0",
        //             "takerFeeRate": "0.001",
        //             "makerFeeRate": "0.001",
        //             "priceScale": "4",
        //             "quantityScale": "4",
        //             "status": "online"
        //           },
        //           ...
        //         ]
        //     }
        //
        const data = this.safeValue (response, 'data', []);
        const result = {};
        for (let i = 0; i < data.length; i++) {
            const feeInfo = data[i];
            const fee = this.parseTradingFee (feeInfo);
            const symbol = fee['symbol'];
            result[symbol] = fee;
        }
        return result;
    }

    parseTradingFee (data, market: Market = undefined) {
        const marketId = this.safeString (data, 'symbol');
        return {
            'info': data,
            'symbol': this.safeSymbol (marketId, market),
            'maker': this.safeNumber (data, 'makerFeeRate'),
            'taker': this.safeNumber (data, 'takerFeeRate'),
        };
    }

    parseOHLCV (ohlcv, market: Market = undefined): OHLCV {
        //
        // spot
        //
        //     {
        //         "open": "57882.31",
        //         "high": "58967.24",
        //         "low": "57509.56",
        //         "close": "57598.96",
        //         "quoteVol": "439160536.605821",
        //         "baseVol": "7531.2927",
        //         "usdtVol": "439160536.605821",
        //         "ts": "1637337600000"
        //     }
        //
        // swap
        //
        //     [
        //         "1645911960000",
        //         "39406",
        //         "39407",
        //         "39374.5",
        //         "39379",
        //         "35.526",
        //         "1399132.341"
        //     ]
        //
        return [
            this.safeInteger2 (ohlcv, 0, 'ts'),
            this.safeNumber2 (ohlcv, 1, 'open'),
            this.safeNumber2 (ohlcv, 2, 'high'),
            this.safeNumber2 (ohlcv, 3, 'low'),
            this.safeNumber2 (ohlcv, 4, 'close'),
            this.safeNumber2 (ohlcv, 5, 'baseVol'),
        ];
    }

    async fetchOHLCV (symbol: string, timeframe = '1m', since: Int = undefined, limit: Int = undefined, params = {}): Promise<OHLCV[]> {
        /**
         * @method
         * @name bitget#fetchOHLCV
         * @description fetches historical candlestick data containing the open, high, low, and close price, and the volume of a market
         * @see https://bitgetlimited.github.io/apidoc/en/spot/#get-candle-data
         * @see https://bitgetlimited.github.io/apidoc/en/spot/#get-history-candle-data
         * @see https://bitgetlimited.github.io/apidoc/en/mix/#get-candle-data
         * @see https://bitgetlimited.github.io/apidoc/en/mix/#get-history-candle-data
         * @see https://bitgetlimited.github.io/apidoc/en/mix/#get-history-index-candle-data
         * @see https://bitgetlimited.github.io/apidoc/en/mix/#get-history-mark-candle-data
         * @param {string} symbol unified symbol of the market to fetch OHLCV data for
         * @param {string} timeframe the length of time each candle represents
         * @param {int} [since] timestamp in ms of the earliest candle to fetch
         * @param {int} [limit] the maximum amount of candles to fetch
         * @param {object} [params] extra parameters specific to the exchange API endpoint
         * @param {int} [params.until] timestamp in ms of the latest candle to fetch
         * @param {boolean} [params.paginate] default false, when true will automatically paginate by calling this endpoint multiple times. See in the docs all the [availble parameters](https://github.com/ccxt/ccxt/wiki/Manual#pagination-params)
         * @returns {int[][]} A list of candles ordered as timestamp, open, high, low, close, volume
         */
        await this.loadMarkets ();
        let paginate = false;
        [ paginate, params ] = this.handleOptionAndParams (params, 'fetchOHLCV', 'paginate');
        if (paginate) {
            return await this.fetchPaginatedCallDeterministic ('fetchOHLCV', symbol, since, limit, timeframe, params, 1000) as OHLCV[];
        }
        const market = this.market (symbol);
        const request = {
            'symbol': market['id'],
        };
        const until = this.safeInteger2 (params, 'until', 'till');
        const limitIsUndefined = (limit === undefined);
        if (limit === undefined) {
            limit = 200;
        }
        request['limit'] = limit;
        const marketType = market['spot'] ? 'spot' : 'swap';
        const timeframes = this.options['timeframes'][marketType];
        const selectedTimeframe = this.safeString (timeframes, timeframe, timeframe);
        const duration = this.parseTimeframe (timeframe);
        if (market['spot']) {
            request['period'] = selectedTimeframe;
            request['limit'] = limit;
            if (since !== undefined) {
                request['after'] = since;
                if (until === undefined) {
                    request['before'] = this.sum (since, limit * duration * 1000);
                }
            }
            if (until !== undefined) {
                request['before'] = until;
            }
        } else if (market['contract']) {
            request['granularity'] = selectedTimeframe;
            const now = this.milliseconds ();
            if (since === undefined) {
                request['startTime'] = now - limit * (duration * 1000);
                request['endTime'] = now;
            } else {
                request['startTime'] = since;
                if (until !== undefined) {
                    request['endTime'] = until;
                } else {
                    request['endTime'] = this.sum (since, limit * duration * 1000);
                }
            }
        }
        const options = this.safeValue (this.options, 'fetchOHLCV', {});
        params = this.omit (params, [ 'until', 'till' ]);
        let response = undefined;
        if (market['spot']) {
            const spotOptions = this.safeValue (options, 'spot', {});
            const defaultSpotMethod = this.safeString (spotOptions, 'method', 'publicSpotGetSpotV1MarketCandles');
            const method = this.safeString (params, 'method', defaultSpotMethod);
            params = this.omit (params, 'method');
            if (method === 'publicSpotGetSpotV1MarketCandles') {
                if (limitIsUndefined) {
                    request['limit'] = 1000;
                }
                response = await this.publicSpotGetSpotV1MarketCandles (this.extend (request, params));
            } else if (method === 'publicSpotGetSpotV1MarketHistoryCandles') {
                response = await this.publicSpotGetSpotV1MarketHistoryCandles (this.extend (request, params));
            }
        } else {
            const swapOptions = this.safeValue (options, 'swap', {});
            const defaultSwapMethod = this.safeString (swapOptions, 'method', 'publicMixGetMixV1MarketCandles');
            const swapMethod = this.safeString (params, 'method', defaultSwapMethod);
            const priceType = this.safeString (params, 'price');
            params = this.omit (params, [ 'method', 'price' ]);
            if ((priceType === 'mark') || (swapMethod === 'publicMixGetMixV1MarketHistoryMarkCandles')) {
                response = await this.publicMixGetMixV1MarketHistoryMarkCandles (this.extend (request, params));
            } else if ((priceType === 'index') || (swapMethod === 'publicMixGetMixV1MarketHistoryIndexCandles')) {
                response = await this.publicMixGetMixV1MarketHistoryIndexCandles (this.extend (request, params));
            } else if (swapMethod === 'publicMixGetMixV1MarketCandles') {
                if (limitIsUndefined) {
                    request['limit'] = 1000;
                }
                response = await this.publicMixGetMixV1MarketCandles (this.extend (request, params));
            } else if (swapMethod === 'publicMixGetMixV1MarketHistoryCandles') {
                response = await this.publicMixGetMixV1MarketHistoryCandles (this.extend (request, params));
            }
        }
        if (response === '') {
            return []; // happens when a new token is listed
        }
        //  [ ["1645911960000","39406","39407","39374.5","39379","35.526","1399132.341"] ]
        const data = this.safeValue (response, 'data', response);
        return this.parseOHLCVs (data, market, timeframe, since, limit);
    }

    async fetchBalance (params = {}): Promise<Balances> {
        /**
         * @method
         * @name bitget#fetchBalance
         * @description query for balance and get the amount of funds available for trading or funds locked in orders
         * @see https://bitgetlimited.github.io/apidoc/en/spot/#get-account-assets
         * @see https://bitgetlimited.github.io/apidoc/en/mix/#get-account-list
         * @see https://bitgetlimited.github.io/apidoc/en/margin/#get-cross-assets
         * @see https://bitgetlimited.github.io/apidoc/en/margin/#get-isolated-assets
         * @param {object} [params] extra parameters specific to the exchange API endpoint
         * @returns {object} a [balance structure]{@link https://docs.ccxt.com/#/?id=balance-structure}
         */
        const sandboxMode = this.safeValue (this.options, 'sandboxMode', false);
        await this.loadMarkets ();
        const request = {};
        let marketType = undefined;
        let marginMode = undefined;
        let response = undefined;
        [ marketType, params ] = this.handleMarketTypeAndParams ('fetchBalance', undefined, params);
        [ marginMode, params ] = this.handleMarginModeAndParams ('fetchBalance', params);
        if ((marketType === 'swap') || (marketType === 'future')) {
            let subType = undefined;
            [ subType, params ] = this.handleSubTypeAndParams ('fetchBalance', undefined, params);
            let productType = (subType === 'linear') ? 'UMCBL' : 'DMCBL';
            if (sandboxMode) {
                productType = 'S' + productType;
            }
            request['productType'] = productType;
            response = await this.privateMixGetMixV1AccountAccounts (this.extend (request, params));
        } else if (marginMode === 'isolated') {
            response = await this.privateMarginGetMarginV1IsolatedAccountAssets (this.extend (request, params));
        } else if (marginMode === 'cross') {
            response = await this.privateMarginGetMarginV1CrossAccountAssets (this.extend (request, params));
        } else if (marketType === 'spot') {
            response = await this.privateSpotGetSpotV1AccountAssets (this.extend (request, params));
        } else {
            throw new NotSupported (this.id + ' fetchBalance() does not support ' + marketType + ' accounts');
        }
        // spot
        //
        //     {
        //         "code": "00000",
        //         "msg": "success",
        //         "requestTime": 1697507299139,
        //         "data": [
        //             {
        //                 "coinId": 1,
        //                 "coinName": "BTC",
        //                 "available": "0.00000000",
        //                 "frozen": "0.00000000",
        //                 "lock": "0.00000000",
        //                 "uTime": "1697248128000"
        //             },
        //         ]
        //     }
        //
        // swap
        //
        //     {
        //         "code": "00000",
        //         "msg": "success",
        //         "requestTime": 1697507505367,
        //         "data": [
        //             {
        //                 "marginCoin": "STETH",
        //                 "locked": "0",
        //                 "available": "0",
        //                 "crossMaxAvailable": "0",
        //                 "fixedMaxAvailable": "0",
        //                 "maxTransferOut": "0",
        //                 "equity": "0",
        //                 "usdtEquity": "0",
        //                 "btcEquity": "0",
        //                 "crossRiskRate": "0",
        //                 "unrealizedPL": "0",
        //                 "bonus": "0"
        //             },
        //         ]
        //     }
        //
        // isolated margin
        //
        //     {
        //         "code": "00000",
        //         "msg": "success",
        //         "requestTime": 1697501436571,
        //         "data": [
        //             {
        //                 "symbol": "BTCUSDT",
        //                 "coin": "BTC",
        //                 "totalAmount": "0.00021654",
        //                 "available": "0.00021654",
        //                 "transferable": "0.00021654",
        //                 "frozen": "0",
        //                 "borrow": "0",
        //                 "interest": "0",
        //                 "net": "0.00021654",
        //                 "ctime": "1697248128071"
        //             },
        //         ]
        //     }
        //
        // cross margin
        //
        //     {
        //         "code": "00000",
        //         "msg": "success",
        //         "requestTime": 1697515463804,
        //         "data": [
        //             {
        //                 "coin": "BTC",
        //                 "totalAmount": "0.00024996",
        //                 "available": "0.00024996",
        //                 "transferable": "0.00004994",
        //                 "frozen": "0",
        //                 "borrow": "0.0001",
        //                 "interest": "0.00000001",
        //                 "net": "0.00014995",
        //                 "ctime": "1697251265504"
        //             },
        //         ]
        //     }
        //
        const data = this.safeValue (response, 'data', []);
        return this.parseBalance (data);
    }

    parseBalance (balance): Balances {
        const result = { 'info': balance };
        //
        // spot
        //
        //     {
        //         "coinId": 1,
        //         "coinName": "BTC",
        //         "available": "0.00000000",
        //         "frozen": "0.00000000",
        //         "lock": "0.00000000",
        //         "uTime": "1697248128000"
        //     }
        //
        // swap
        //
        //     {
        //         "marginCoin": "STETH",
        //         "locked": "0",
        //         "available": "0",
        //         "crossMaxAvailable": "0",
        //         "fixedMaxAvailable": "0",
        //         "maxTransferOut": "0",
        //         "equity": "0",
        //         "usdtEquity": "0",
        //         "btcEquity": "0",
        //         "crossRiskRate": "0",
        //         "unrealizedPL": "0",
        //         "bonus": "0"
        //     }
        //
        // isolated margin
        //
        //     {
        //         "symbol": "BTCUSDT",
        //         "coin": "BTC",
        //         "totalAmount": "0.00021654",
        //         "available": "0.00021654",
        //         "transferable": "0.00021654",
        //         "frozen": "0",
        //         "borrow": "0",
        //         "interest": "0",
        //         "net": "0.00021654",
        //         "ctime": "1697248128071"
        //     }
        //
        // cross margin
        //
        //     {
        //         "coin": "BTC",
        //         "totalAmount": "0.00024995",
        //         "available": "0.00024995",
        //         "transferable": "0.00004993",
        //         "frozen": "0",
        //         "borrow": "0.0001",
        //         "interest": "0.00000001",
        //         "net": "0.00014994",
        //         "ctime": "1697251265504"
        //     }
        //
        for (let i = 0; i < balance.length; i++) {
            const entry = balance[i];
            const account = this.account ();
            const currencyId = this.safeStringN (entry, [ 'coinName', 'marginCoin', 'coin' ]);
            const code = this.safeCurrencyCode (currencyId);
            const borrow = this.safeString (entry, 'borrow');
            if (borrow !== undefined) {
                const interest = this.safeString (entry, 'interest');
                account['free'] = this.safeString (entry, 'transferable');
                account['total'] = this.safeString (entry, 'totalAmount');
                account['debt'] = Precise.stringAdd (borrow, interest);
            } else {
                // Use transferable instead of available for swap and margin https://github.com/ccxt/ccxt/pull/19127
                const spotAccountFree = this.safeString (entry, 'available');
                const contractAccountFree = this.safeString (entry, 'maxTransferOut');
                account['free'] = (contractAccountFree !== undefined) ? contractAccountFree : spotAccountFree;
                const frozen = this.safeString (entry, 'frozen');
                const locked = this.safeString2 (entry, 'lock', 'locked');
                account['used'] = Precise.stringAdd (frozen, locked);
            }
            result[code] = account;
        }
        return this.safeBalance (result);
    }

    parseOrderStatus (status) {
        const statuses = {
            'new': 'open',
            'init': 'open',
            'not_trigger': 'open',
            'partial_fill': 'open',
            'triggered': 'closed',
            'full_fill': 'closed',
            'filled': 'closed',
            'fail_trigger': 'canceled',
            'cancel': 'canceled',
            'cancelled': 'canceled',
            'canceled': 'canceled',
        };
        return this.safeString (statuses, status, status);
    }

    parseOrder (order, market: Market = undefined): Order {
        //
        // spot
        //     {
        //         "accountId": "222222222",
        //         "symbol": "TRXUSDT_SPBL",
        //         "orderId": "1041901704004947968",
        //         "clientOrderId": "c5e8a5e1-a07f-4202-8061-b88bd598b264",
        //         "price": "0",
        //         "quantity": "10.0000000000000000",
        //         "orderType": "market",
        //         "side": "buy",
        //         "status": "full_fill",
        //         "fillPrice": "0.0699782527055350",
        //         "fillQuantity": "142.9015000000000000",
        //         "fillTotalAmount": "9.9999972790000000",
        //         "enterPointSource": "API",
        //         "feeDetail": "{\"BGB\":{\"deduction\":true,\"feeCoinCode\":\"BGB\",\"totalDeductionFee\":-0.017118519726,\"totalFee\":-0.017118519726}}",
        //         "orderSource": "market",
        //         "cTime": "1684134644509"
        //     }
        //
        // swap
        //     {
        //       "symbol": "BTCUSDT_UMCBL",
        //       "size": 0.001,
        //       "orderId": "881640729145409536",
        //       "clientOid": "881640729204129792",
        //       "filledQty": 0.001,
        //       "fee": 0,
        //       "price": null,
        //       "priceAvg": 38429.5,
        //       "state": "filled",
        //       "side": "open_long",
        //       "timeInForce": "normal",
        //       "totalProfits": 0,
        //       "posSide": "long",
        //       "marginCoin": "USDT",
        //       "filledAmount": 38.4295,
        //       "orderType": "market",
        //       "cTime": "1645925450611",
        //       "uTime": "1645925450746"
        //     }
        //
        // stop
        //
        //     {
        //         "orderId": "910246821491617792",
        //         "symbol": "BTCUSDT_UMCBL",
        //         "marginCoin": "USDT",
        //         "size": "16",
        //         "executePrice": "20000",
        //         "triggerPrice": "24000",
        //         "status": "not_trigger",
        //         "orderType": "limit",
        //         "planType": "normal_plan",
        //         "side": "open_long",
        //         "triggerType": "market_price",
        //         "presetTakeProfitPrice": "0",
        //         "presetTakeLossPrice": "0",
        //         "cTime": "1652745674488"
        //     }
        //
        // swap, isolated and cross margin: cancelOrder
        //
        //     {
        //         "orderId": "1098749943604719616",
        //         "clientOid": "0ec8d262b3d2436aa651095a745b9b8d"
        //     }
        //
        // spot: cancelOrder
        //
        //     {
        //         "code": "00000",
        //         "msg": "success",
        //         "requestTime": 1697689270716,
        //         "data": "1098753830701928448"
        //     }
        //
        // isolated and cross margin: fetchOpenOrders, fetchCanceledOrders, fetchClosedOrders
        //
        //     {
        //         "symbol": "BTCUSDT",
        //         "orderType": "limit",
        //         "source": "WEB",
        //         "orderId": "1099108898629627904",
        //         "clientOid": "f9b55416029e4cc2bbbe2f40ac368c38",
        //         "loanType": "autoLoan",
        //         "price": "25000",
        //         "side": "buy",
        //         "status": "new",
        //         "baseQuantity": "0.0002",
        //         "quoteAmount": "5",
        //         "fillPrice": "0",
        //         "fillQuantity": "0",
        //         "fillTotalAmount": "0",
        //         "ctime": "1697773902588"
        //     }
        // cancelOrders failing
        //
        //         {
        //           "orderId": "1627293504611",
        //           "clientOid": "BITGET#1627293504611",
        //           "errorMsg":"Duplicate clientOid"
        //         }
        //
        const errorMessage = this.safeString (order, 'errorMsg');
        if (errorMessage !== undefined) {
            return this.safeOrder ({
                'info': order,
                'id': this.safeString (order, 'orderId'),
                'clientOrderId': this.safeString (order, 'clientOrderId'),
                'status': 'rejected',
            }, market);
        }
        const marketId = this.safeString (order, 'symbol');
        market = this.safeMarket (marketId, market);
        const timestamp = this.safeInteger2 (order, 'cTime', 'ctime');
        const updateTimestamp = this.safeInteger (order, 'uTime');
        const rawStatus = this.safeString2 (order, 'status', 'state');
        let side = this.safeString2 (order, 'side', 'posSide');
        if ((side === 'open_long') || (side === 'close_short')) {
            side = 'buy';
        } else if ((side === 'close_long') || (side === 'open_short')) {
            side = 'sell';
        }
        let fee = undefined;
        const feeCostString = this.safeString (order, 'fee');
        if (feeCostString !== undefined) {
            // swap
            fee = {
                'cost': feeCostString,
                'currency': market['settle'],
            };
        }
        const feeDetail = this.safeValue (order, 'feeDetail');
        if (feeDetail !== undefined) {
            const parsedFeeDetail = JSON.parse (feeDetail);
            const feeValues = Object.values (parsedFeeDetail);
            const first = this.safeValue (feeValues, 0);
            fee = {
                'cost': this.safeString (first, 'totalFee'),
                'currency': this.safeCurrencyCode (this.safeString (first, 'feeCoinCode')),
            };
        }
        return this.safeOrder ({
            'info': order,
            'id': this.safeString2 (order, 'orderId', 'data'),
            'clientOrderId': this.safeString2 (order, 'clientOrderId', 'clientOid'),
            'timestamp': timestamp,
            'datetime': this.iso8601 (timestamp),
            'lastTradeTimestamp': updateTimestamp,
            'lastUpdateTimestamp': updateTimestamp,
            'symbol': market['symbol'],
            'type': this.safeString (order, 'orderType'),
            'timeInForce': undefined,
            'postOnly': undefined,
            'side': side,
            'price': this.safeString2 (order, 'price', 'executePrice'),
            'stopPrice': this.safeNumber (order, 'triggerPrice'),
            'triggerPrice': this.safeNumber (order, 'triggerPrice'),
            'average': this.safeString2 (order, 'fillPrice', 'priceAvg'),
            'cost': this.safeString2 (order, 'fillTotalAmount', 'filledAmount'),
            'amount': this.safeStringN (order, [ 'quantity', 'size', 'baseQuantity' ]),
            'filled': this.safeString2 (order, 'fillQuantity', 'filledQty'),
            'remaining': undefined,
            'status': this.parseOrderStatus (rawStatus),
            'fee': fee,
            'trades': undefined,
        }, market);
    }

    async createOrder (symbol: string, type: OrderType, side: OrderSide, amount, price = undefined, params = {}) {
        /**
         * @method
         * @name bitget#createOrder
         * @description create a trade order
         * @see https://bitgetlimited.github.io/apidoc/en/spot/#place-order
         * @see https://bitgetlimited.github.io/apidoc/en/spot/#place-plan-order
         * @see https://bitgetlimited.github.io/apidoc/en/mix/#place-order
         * @see https://bitgetlimited.github.io/apidoc/en/mix/#place-stop-order
         * @see https://bitgetlimited.github.io/apidoc/en/mix/#place-position-tpsl
         * @see https://bitgetlimited.github.io/apidoc/en/mix/#place-plan-order
         * @see https://bitgetlimited.github.io/apidoc/en/margin/#isolated-place-order
         * @see https://bitgetlimited.github.io/apidoc/en/margin/#cross-place-order
         * @param {string} symbol unified symbol of the market to create an order in
         * @param {string} type 'market' or 'limit'
         * @param {string} side 'buy' or 'sell' or 'open_long' or 'open_short' or 'close_long' or 'close_short'
         * @param {float} amount how much of currency you want to trade in units of base currency
         * @param {float} [price] the price at which the order is to be fullfilled, in units of the quote currency, ignored in market orders
         * @param {object} [params] extra parameters specific to the exchange API endpoint
         * @param {float} [params.triggerPrice] *swap only* The price at which a trigger order is triggered at
         * @param {float} [params.stopLossPrice] *swap only* The price at which a stop loss order is triggered at
         * @param {float} [params.takeProfitPrice] *swap only* The price at which a take profit order is triggered at
         * @param {object} [params.takeProfit] *takeProfit object in params* containing the triggerPrice at which the attached take profit order will be triggered (perpetual swap markets only)
         * @param {float} [params.takeProfit.triggerPrice] *swap only* take profit trigger price
         * @param {object} [params.stopLoss] *stopLoss object in params* containing the triggerPrice at which the attached stop loss order will be triggered (perpetual swap markets only)
         * @param {float} [params.stopLoss.triggerPrice] *swap only* stop loss trigger price
         * @param {string} [params.timeInForce] "GTC", "IOC", "FOK", or "PO"
         * @param {string} [params.marginMode] 'isolated' or 'cross' for spot margin trading
         * @param {string} [params.loanType] *spot margin only* 'normal', 'autoLoan', 'autoRepay', or 'autoLoanAndRepay' default is 'normal'
         * @returns {object} an [order structure]{@link https://docs.ccxt.com/#/?id=order-structure}
         */
        await this.loadMarkets ();
        const market = this.market (symbol);
        const marginParams = this.handleMarginModeAndParams ('createOrder', params);
        const marginMode = marginParams[0];
        const triggerPrice = this.safeValue2 (params, 'stopPrice', 'triggerPrice');
        const stopLossTriggerPrice = this.safeValue (params, 'stopLossPrice');
        const takeProfitTriggerPrice = this.safeValue (params, 'takeProfitPrice');
        const isTriggerOrder = triggerPrice !== undefined;
        const isStopLossTriggerOrder = stopLossTriggerPrice !== undefined;
        const isTakeProfitTriggerOrder = takeProfitTriggerPrice !== undefined;
        const isStopLossOrTakeProfitTrigger = isStopLossTriggerOrder || isTakeProfitTriggerOrder;
        const request = this.createOrderRequest (symbol, type, side, amount, price, params);
        let response = undefined;
        if (market['spot']) {
            if (isTriggerOrder) {
                response = await this.privateSpotPostSpotV1PlanPlacePlan (request);
            } else if (marginMode === 'isolated') {
                response = await this.privateMarginPostMarginV1IsolatedOrderPlaceOrder (request);
            } else if (marginMode === 'cross') {
                response = await this.privateMarginPostMarginV1CrossOrderPlaceOrder (request);
            } else {
                response = await this.privateSpotPostSpotV1TradeOrders (request);
            }
        } else {
            if (isTriggerOrder) {
                response = await this.privateMixPostMixV1PlanPlacePlan (request);
            } else if (isStopLossOrTakeProfitTrigger) {
                response = await this.privateMixPostMixV1PlanPlacePositionsTPSL (request);
            } else {
                response = await this.privateMixPostMixV1OrderPlaceOrder (request);
            }
        }
        //
        //     {
        //         "code": "00000",
        //         "msg": "success",
        //         "requestTime": 1645932209602,
        //         "data": {
        //             "orderId": "881669078313766912",
        //             "clientOrderId": "iauIBf#a45b595f96474d888d0ada"
        //         }
        //     }
        //
        const data = this.safeValue (response, 'data', {});
        return this.parseOrder (data, market);
    }

    createOrderRequest (symbol, type, side, amount, price = undefined, params = {}) {
        const market = this.market (symbol);
        let marketType = undefined;
        let marginMode = undefined;
        [ marketType, params ] = this.handleMarketTypeAndParams ('createOrder', market, params);
        [ marginMode, params ] = this.handleMarginModeAndParams ('createOrder', params);
        const marketId = market['id'];
        const parts = marketId.split ('_');
        const marginMarketId = this.safeStringUpper (parts, 0);
        const symbolRequest = (marginMode !== undefined) ? marginMarketId : marketId;
        const request = {
            'symbol': symbolRequest,
            'orderType': type,
        };
        const isMarketOrder = type === 'market';
        const triggerPrice = this.safeValue2 (params, 'stopPrice', 'triggerPrice');
        const stopLossTriggerPrice = this.safeValue (params, 'stopLossPrice');
        const takeProfitTriggerPrice = this.safeValue (params, 'takeProfitPrice');
        const stopLoss = this.safeValue (params, 'stopLoss');
        const takeProfit = this.safeValue (params, 'takeProfit');
        const isTriggerOrder = triggerPrice !== undefined;
        const isStopLossTriggerOrder = stopLossTriggerPrice !== undefined;
        const isTakeProfitTriggerOrder = takeProfitTriggerPrice !== undefined;
        const isStopLoss = stopLoss !== undefined;
        const isTakeProfit = takeProfit !== undefined;
        const isStopLossOrTakeProfitTrigger = isStopLossTriggerOrder || isTakeProfitTriggerOrder;
        const isStopLossOrTakeProfit = isStopLoss || isTakeProfit;
        if (this.sum (isTriggerOrder, isStopLossTriggerOrder, isTakeProfitTriggerOrder) > 1) {
            throw new ExchangeError (this.id + ' createOrder() params can only contain one of triggerPrice, stopLossPrice, takeProfitPrice');
        }
        if ((type === 'limit') && (triggerPrice === undefined)) {
            request['price'] = this.priceToPrecision (symbol, price);
        }
        // default triggerType to market price for unification
        const triggerType = this.safeString (params, 'triggerType', 'market_price');
        const reduceOnly = this.safeValue (params, 'reduceOnly', false);
        const clientOrderId = this.safeString2 (params, 'clientOid', 'clientOrderId');
        const exchangeSpecificTifParam = this.safeStringN (params, [ 'force', 'timeInForceValue', 'timeInForce' ]);
        let postOnly = undefined;
        [ postOnly, params ] = this.handlePostOnly (isMarketOrder, exchangeSpecificTifParam === 'post_only', params);
        const defaultTimeInForce = this.safeStringLower (this.options, 'defaultTimeInForce');
        const timeInForce = this.safeStringLower (params, 'timeInForce', defaultTimeInForce);
        let timeInForceKey = 'timeInForceValue';
        if (marketType === 'spot') {
            if (marginMode !== undefined) {
                timeInForceKey = 'timeInForce';
            } else if (triggerPrice === undefined) {
                timeInForceKey = 'force';
            }
        }
        if (postOnly) {
            request[timeInForceKey] = 'post_only';
        } else if (timeInForce === 'gtc') {
            const gtcRequest = (marginMode !== undefined) ? 'gtc' : 'normal';
            request[timeInForceKey] = gtcRequest;
        } else if (timeInForce === 'fok') {
            request[timeInForceKey] = 'fok';
        } else if (timeInForce === 'ioc') {
            request[timeInForceKey] = 'ioc';
        }
        params = this.omit (params, [ 'stopPrice', 'triggerType', 'stopLossPrice', 'takeProfitPrice', 'stopLoss', 'takeProfit', 'postOnly', 'reduceOnly' ]);
        if ((marketType === 'swap') || (marketType === 'future')) {
            request['marginCoin'] = market['settleId'];
            if (clientOrderId !== undefined) {
                request['clientOid'] = clientOrderId;
            }
            if (isTriggerOrder || isStopLossOrTakeProfitTrigger) {
                request['triggerType'] = triggerType;
            }
            if (isStopLossOrTakeProfitTrigger) {
                if (!isMarketOrder) {
                    throw new ExchangeError (this.id + ' createOrder() bitget stopLoss or takeProfit orders must be market orders');
                }
                request['holdSide'] = (side === 'buy') ? 'long' : 'short';
            } else {
                request['size'] = this.amountToPrecision (symbol, amount);
                if (reduceOnly) {
                    request['side'] = (side === 'buy') ? 'close_short' : 'close_long';
                } else {
                    if (side === 'buy') {
                        request['side'] = 'open_long';
                    } else if (side === 'sell') {
                        request['side'] = 'open_short';
                    } else {
                        request['side'] = side;
                    }
                }
            }
            if (isTriggerOrder) {
                request['triggerPrice'] = this.priceToPrecision (symbol, triggerPrice);
                if (price !== undefined) {
                    request['executePrice'] = this.priceToPrecision (symbol, price);
                }
            } else if (isStopLossOrTakeProfitTrigger) {
                if (isStopLossTriggerOrder) {
                    request['triggerPrice'] = this.priceToPrecision (symbol, stopLossTriggerPrice);
                    request['planType'] = 'pos_loss';
                } else if (isTakeProfitTriggerOrder) {
                    request['triggerPrice'] = this.priceToPrecision (symbol, takeProfitTriggerPrice);
                    request['planType'] = 'pos_profit';
                }
            } else {
                if (isStopLoss) {
                    const slTriggerPrice = this.safeValue2 (stopLoss, 'triggerPrice', 'stopPrice');
                    request['presetStopLossPrice'] = this.priceToPrecision (symbol, slTriggerPrice);
                }
                if (isTakeProfit) {
                    const tpTriggerPrice = this.safeValue2 (takeProfit, 'triggerPrice', 'stopPrice');
                    request['presetTakeProfitPrice'] = this.priceToPrecision (symbol, tpTriggerPrice);
                }
            }
        } else if (marketType === 'spot') {
            if (isStopLossOrTakeProfitTrigger || isStopLossOrTakeProfit) {
                throw new InvalidOrder (this.id + ' createOrder() does not support stop loss/take profit orders on spot markets, only swap markets');
            }
            let quantity = undefined;
            const createMarketBuyOrderRequiresPrice = this.safeValue (this.options, 'createMarketBuyOrderRequiresPrice', true);
            if (createMarketBuyOrderRequiresPrice && isMarketOrder && (side === 'buy')) {
                if (price === undefined) {
                    throw new InvalidOrder (this.id + ' createOrder() requires price argument for market buy orders on spot markets to calculate the total amount to spend (amount * price), alternatively set the createMarketBuyOrderRequiresPrice option to false and pass in the cost to spend into the amount parameter');
                } else {
                    const amountString = this.numberToString (amount);
                    const priceString = this.numberToString (price);
                    const cost = this.parseNumber (Precise.stringMul (amountString, priceString));
                    quantity = this.priceToPrecision (symbol, cost);
                }
            } else {
                quantity = this.amountToPrecision (symbol, amount);
            }
            request['side'] = side;
            if (triggerPrice !== undefined) {
                if (quantity !== undefined) {
                    request['size'] = quantity;
                }
                request['triggerType'] = triggerType;
                request['triggerPrice'] = this.priceToPrecision (symbol, triggerPrice);
                if (price !== undefined) {
                    request['executePrice'] = this.priceToPrecision (symbol, price);
                }
                if (clientOrderId !== undefined) {
                    request['clientOrderId'] = clientOrderId;
                }
            } else if (marginMode !== undefined) {
                request['loanType'] = 'normal';
                if (clientOrderId !== undefined) {
                    request['clientOid'] = clientOrderId;
                }
                if (createMarketBuyOrderRequiresPrice && isMarketOrder && (side === 'buy')) {
                    request['quoteAmount'] = quantity;
                } else {
                    request['baseQuantity'] = quantity;
                }
            } else {
                if (clientOrderId !== undefined) {
                    request['clientOrderId'] = clientOrderId;
                }
                if (quantity !== undefined) {
                    request['quantity'] = quantity;
                }
            }
        } else {
            throw new NotSupported (this.id + ' createOrder() does not support ' + marketType + ' orders');
        }
        return this.extend (request, params);
    }

    async createOrders (orders: OrderRequest[], params = {}) {
        /**
         * @method
         * @name bitget#createOrders
         * @description create a list of trade orders (all orders should be of the same symbol)
         * @see https://bitgetlimited.github.io/apidoc/en/spot/#batch-order
         * @see https://bitgetlimited.github.io/apidoc/en/mix/#batch-order
         * @see https://bitgetlimited.github.io/apidoc/en/margin/#isolated-batch-order
         * @see https://bitgetlimited.github.io/apidoc/en/margin/#cross-batch-order
         * @param {Array} orders list of orders to create, each object should contain the parameters required by createOrder, namely symbol, type, side, amount, price and params
         * @param {object} [params] extra parameters specific to the api endpoint
         * @returns {object} an [order structure]{@link https://docs.ccxt.com/#/?id=order-structure}
         */
        await this.loadMarkets ();
        const ordersRequests = [];
        let symbol = undefined;
        let marginMode = undefined;
        for (let i = 0; i < orders.length; i++) {
            const rawOrder = orders[i];
            const marketId = this.safeString (rawOrder, 'symbol');
            if (symbol === undefined) {
                symbol = marketId;
            } else {
                if (symbol !== marketId) {
                    throw new BadRequest (this.id + ' createOrders() requires all orders to have the same symbol');
                }
            }
            const type = this.safeString (rawOrder, 'type');
            const side = this.safeString (rawOrder, 'side');
            const amount = this.safeValue (rawOrder, 'amount');
            const price = this.safeValue (rawOrder, 'price');
            const orderParams = this.safeValue (rawOrder, 'params', {});
            const marginResult = this.handleMarginModeAndParams ('createOrders', orderParams);
            const currentMarginMode = marginResult[0];
            if (currentMarginMode !== undefined) {
                if (marginMode === undefined) {
                    marginMode = currentMarginMode;
                } else {
                    if (marginMode !== currentMarginMode) {
                        throw new BadRequest (this.id + ' createOrders() requires all orders to have the same margin mode (isolated or cross)');
                    }
                }
            }
            const orderRequest = this.createOrderRequest (marketId, type, side, amount, price, orderParams);
            ordersRequests.push (orderRequest);
        }
        const market = this.market (symbol);
        const symbolRequest = (marginMode !== undefined) ? (market['info']['symbolName']) : (market['id']);
        const request = {
            'symbol': symbolRequest,
        };
        let response = undefined;
        if (market['spot']) {
            request['orderList'] = ordersRequests;
        }
        if ((market['swap']) || (market['future'])) {
            request['orderDataList'] = ordersRequests;
            request['marginCoin'] = market['settleId'];
            response = await this.privateMixPostMixV1OrderBatchOrders (request);
        } else if (marginMode === 'isolated') {
            response = await this.privateMarginPostMarginV1IsolatedOrderBatchPlaceOrder (request);
        } else if (marginMode === 'cross') {
            response = await this.privateMarginPostMarginV1CrossOrderBatchPlaceOrder (request);
        } else {
            response = await this.privateSpotPostSpotV1TradeBatchOrders (request);
        }
        //
        // {
        //     "code": "00000",
        //     "data": {
        //       "orderInfo": [
        //         {
        //           "orderId": "1627293504612",
        //           "clientOid": "BITGET#1627293504612"
        //         }
        //       ],
        //       "failure":[
        //         {
        //           "orderId": "1627293504611",
        //           "clientOid": "BITGET#1627293504611",
        //           "errorMsg":"Duplicate clientOid"
        //         }
        //       ]
        //     },
        //     "msg": "success",
        //     "requestTime": 1627293504612
        //   }
        //
        const data = this.safeValue (response, 'data', {});
        const failure = this.safeValue (data, 'failure', []);
        const orderInfo = this.safeValue2 (data, 'orderInfo', 'resultList', []);
        const both = this.arrayConcat (orderInfo, failure);
        return this.parseOrders (both);
    }

    async editOrder (id: string, symbol, type, side, amount = undefined, price = undefined, params = {}) {
        /**
         * @method
         * @name bitget#editOrder
         * @description edit a trade order
         * @see https://bitgetlimited.github.io/apidoc/en/spot/#modify-plan-order
         * @see https://bitgetlimited.github.io/apidoc/en/mix/#modify-plan-order
         * @see https://bitgetlimited.github.io/apidoc/en/mix/#modify-plan-order-tpsl
         * @see https://bitgetlimited.github.io/apidoc/en/mix/#modify-stop-order
         * @param {string} id cancel order id
         * @param {string} symbol unified symbol of the market to create an order in
         * @param {string} type 'market' or 'limit'
         * @param {string} side 'buy' or 'sell'
         * @param {float} amount how much of currency you want to trade in units of base currency
         * @param {float} [price] the price at which the order is to be fullfilled, in units of the base currency, ignored in market orders
         * @param {object} [params] extra parameters specific to the exchange API endpoint
         * @returns {object} an [order structure]{@link https://docs.ccxt.com/#/?id=order-structure}
         */
        await this.loadMarkets ();
        const market = this.market (symbol);
        const [ marketType, query ] = this.handleMarketTypeAndParams ('editOrder', market, params);
        const request = {
            'orderId': id,
            'orderType': type,
        };
        const isMarketOrder = type === 'market';
        const triggerPrice = this.safeValue2 (params, 'stopPrice', 'triggerPrice');
        const isTriggerOrder = triggerPrice !== undefined;
        const stopLossPrice = this.safeValue (params, 'stopLossPrice');
        const isStopLossOrder = stopLossPrice !== undefined;
        const takeProfitPrice = this.safeValue (params, 'takeProfitPrice');
        const isTakeProfitOrder = takeProfitPrice !== undefined;
        const isStopOrder = isStopLossOrder || isTakeProfitOrder;
        if (this.sum (isTriggerOrder, isStopLossOrder, isTakeProfitOrder) > 1) {
            throw new ExchangeError (this.id + ' editOrder() params can only contain one of triggerPrice, stopLossPrice, takeProfitPrice');
        }
        if (!isStopOrder && !isTriggerOrder) {
            throw new InvalidOrder (this.id + ' editOrder() only support plan orders');
        }
        if (triggerPrice !== undefined) {
            // default triggerType to market price for unification
            const triggerType = this.safeString (params, 'triggerType', 'market_price');
            request['triggerType'] = triggerType;
            request['triggerPrice'] = this.priceToPrecision (symbol, triggerPrice);
            request['executePrice'] = this.priceToPrecision (symbol, price);
        }
        const omitted = this.omit (query, [ 'stopPrice', 'triggerType', 'stopLossPrice', 'takeProfitPrice' ]);
        let response = undefined;
        if (marketType === 'spot') {
            if (isStopOrder) {
                throw new InvalidOrder (this.id + ' editOrder() does not support stop orders on spot markets, only swap markets');
            }
            const editMarketBuyOrderRequiresPrice = this.safeValue (this.options, 'editMarketBuyOrderRequiresPrice', true);
            if (editMarketBuyOrderRequiresPrice && isMarketOrder && (side === 'buy')) {
                if (price === undefined) {
                    throw new InvalidOrder (this.id + ' editOrder() requires price argument for market buy orders on spot markets to calculate the total amount to spend (amount * price), alternatively set the editMarketBuyOrderRequiresPrice option to false and pass in the cost to spend into the amount parameter');
                } else {
                    const amountString = this.numberToString (amount);
                    const priceString = this.numberToString (price);
                    const cost = this.parseNumber (Precise.stringMul (amountString, priceString));
                    request['size'] = this.priceToPrecision (symbol, cost);
                }
            } else {
                request['size'] = this.amountToPrecision (symbol, amount);
            }
            response = await this.privateSpotPostSpotV1PlanModifyPlan (this.extend (request, omitted));
        } else {
            request['symbol'] = market['id'];
            request['size'] = this.amountToPrecision (symbol, amount);
            if ((marketType !== 'swap') && (marketType !== 'future')) {
                throw new NotSupported (this.id + ' editOrder() does not support ' + marketType + ' market');
            }
            request['marginCoin'] = market['settleId'];
            if (isStopOrder) {
                if (!isMarketOrder) {
                    throw new ExchangeError (this.id + ' editOrder() bitget stopLoss or takeProfit orders must be market orders');
                }
                if (isStopLossOrder) {
                    request['triggerPrice'] = this.priceToPrecision (symbol, stopLossPrice);
                    request['planType'] = 'loss_plan';
                } else if (isTakeProfitOrder) {
                    request['triggerPrice'] = this.priceToPrecision (symbol, takeProfitPrice);
                    request['planType'] = 'profit_plan';
                }
                response = await this.privateMixPostMixV1PlanModifyTPSLPlan (this.extend (request, omitted));
            } else {
                response = await this.privateMixPostMixV1PlanModifyPlan (this.extend (request, omitted));
            }
        }
        //
        // spot
        //     {
        //         "code": "00000",
        //         "msg": "success",
        //         "requestTime": 1668136575920,
        //         "data": {
        //         "orderId": "974792060738441216",
        //         "clientOrderId": "974792554995224576"
        //         }
        //     }
        //
        const data = this.safeValue (response, 'data');
        return this.parseOrder (data, market);
    }

    async cancelOrder (id: string, symbol: Str = undefined, params = {}) {
        /**
         * @method
         * @name bitget#cancelOrder
         * @description cancels an open order
         * @see https://bitgetlimited.github.io/apidoc/en/spot/#cancel-order
         * @see https://bitgetlimited.github.io/apidoc/en/spot/#cancel-plan-order
         * @see https://bitgetlimited.github.io/apidoc/en/mix/#cancel-order
         * @see https://bitgetlimited.github.io/apidoc/en/mix/#cancel-plan-order-tpsl
         * @see https://bitgetlimited.github.io/apidoc/en/margin/#isolated-cancel-order
         * @see https://bitgetlimited.github.io/apidoc/en/margin/#cross-cancel-order
         * @param {string} id order id
         * @param {string} symbol unified symbol of the market the order was made in
         * @param {object} [params] extra parameters specific to the exchange API endpoint
         * @param {string} [params.marginMode] 'isolated' or 'cross' for spot margin trading
         * @param {string} [params.planType] *swap only* either profit_plan, loss_plan, normal_plan, pos_profit, pos_loss, moving_plan or track_plan
         * @returns {object} An [order structure]{@link https://docs.ccxt.com/#/?id=order-structure}
         */
        if (symbol === undefined) {
            throw new ArgumentsRequired (this.id + ' cancelOrder() requires a symbol argument');
        }
        await this.loadMarkets ();
        const market = this.market (symbol);
        let marketType = undefined;
        let marginMode = undefined;
        let response = undefined;
        [ marketType, params ] = this.handleMarketTypeAndParams ('cancelOrder', market, params);
        [ marginMode, params ] = this.handleMarginModeAndParams ('cancelOrder', params);
        const symbolRequest = (marginMode !== undefined) ? (market['info']['symbolName']) : (market['id']);
        const request = {
            'symbol': symbolRequest,
            'orderId': id,
        };
        const stop = this.safeValue (params, 'stop');
        const planType = this.safeString (params, 'planType');
        params = this.omit (params, [ 'stop', 'planType' ]);
        if ((marketType === 'swap') || (marketType === 'future')) {
            request['marginCoin'] = market['settleId'];
            if (stop) {
                if (planType === undefined) {
                    throw new ArgumentsRequired (this.id + ' cancelOrder() requires a planType parameter for stop orders, either normal_plan, profit_plan or loss_plan');
                }
                request['planType'] = planType;
                response = await this.privateMixPostMixV1PlanCancelPlan (this.extend (request, params));
            } else {
                response = await this.privateMixPostMixV1OrderCancelOrder (this.extend (request, params));
            }
        } else if (marketType === 'spot') {
            if (marginMode !== undefined) {
                if (marginMode === 'isolated') {
                    response = await this.privateMarginPostMarginV1IsolatedOrderCancelOrder (this.extend (request, params));
                } else if (marginMode === 'cross') {
                    response = await this.privateMarginPostMarginV1CrossOrderCancelOrder (this.extend (request, params));
                }
            } else {
                if (stop) {
                    response = await this.privateSpotPostSpotV1PlanCancelPlan (this.extend (request, params));
                } else {
                    response = await this.privateSpotPostSpotV1TradeCancelOrder (this.extend (request, params));
                }
            }
        } else {
            throw new NotSupported (this.id + ' cancelOrder() does not support ' + marketType + ' orders');
        }
        //
        // spot
        //
        //     {
        //         "code": "00000",
        //         "msg": "success",
        //         "requestTime": 1697689270716,
        //         "data": "1098753830701928448"
        //     }
        //
        // isolated margin
        //
        //     {
        //         "code": "00000",
        //         "msg": "success",
        //         "requestTime": 1697688367859,
        //         "data": {
        //             "resultList": [
        //                 {
        //                     "orderId": "1098749943604719616",
        //                     "clientOid": "0ec8d262b3d2436aa651095a745b9b8d"
        //                 }
        //             ],
        //             "failure": []
        //         }
        //     }
        //
        // cross margin
        //
        //     {
        //         "code": "00000",
        //         "msg": "success",
        //         "requestTime": :1697689028972,
        //         "data": {
        //             "resultList": [
        //                 {
        //                     "orderId": "1098751730051067906",
        //                     "clientOid": "ecb50ca373374c5bb814bc724e36b0eb"
        //                 }
        //             ],
        //             "failure": []
        //         }
        //     }
        //
        // swap
        //
        //     {
        //         "code": "00000",
        //         "msg": "success",
        //         "requestTime": 1697690413177,
        //         "data": {
        //             "orderId": "1098758604547850241",
        //             "clientOid": "1098758604585598977"
        //         }
        //     }
        //
        let order = response;
        if ((marketType === 'swap') || (marketType === 'future')) {
            order = this.safeValue (response, 'data', {});
        } else if (marginMode !== undefined) {
            const data = this.safeValue (response, 'data', {});
            const resultList = this.safeValue (data, 'resultList', []);
            order = resultList[0];
        }
        return this.parseOrder (order, market);
    }

    async cancelOrders (ids, symbol: Str = undefined, params = {}) {
        /**
         * @method
         * @name bitget#cancelOrders
         * @description cancel multiple orders
         * @see https://bitgetlimited.github.io/apidoc/en/spot/#cancel-order-in-batch-v2-single-instruments
         * @see https://bitgetlimited.github.io/apidoc/en/mix/#batch-cancel-order
         * @see https://bitgetlimited.github.io/apidoc/en/margin/#isolated-batch-cancel-orders
         * @see https://bitgetlimited.github.io/apidoc/en/margin/#cross-batch-cancel-order
         * @param {string[]} ids order ids
         * @param {string} symbol unified market symbol, default is undefined
         * @param {object} [params] extra parameters specific to the exchange API endpoint
         * @param {string} [params.marginMode] 'isolated' or 'cross' for spot margin trading
         * @returns {object} an list of [order structures]{@link https://docs.ccxt.com/#/?id=order-structure}
         */
        if (symbol === undefined) {
            throw new ArgumentsRequired (this.id + ' cancelOrders() requires a symbol argument');
        }
        await this.loadMarkets ();
        const market = this.market (symbol);
        let type = undefined;
        let marginMode = undefined;
        [ marginMode, params ] = this.handleMarginModeAndParams ('cancelOrders', params);
        [ type, params ] = this.handleMarketTypeAndParams ('cancelOrders', market, params);
        const request = {};
        let response = undefined;
        if (type === 'spot') {
            request['symbol'] = market['info']['symbolName']; // regular id like LTCUSDT_SPBL does not work here
            request['orderIds'] = ids;
            if (marginMode !== undefined) {
                if (marginMode === 'cross') {
                    response = await this.privateMarginPostMarginV1CrossOrderBatchCancelOrder (this.extend (request, params));
                } else {
                    response = await this.privateMarginPostMarginV1IsolatedOrderBatchCancelOrder (this.extend (request, params));
                }
            } else {
                response = await this.privateSpotPostSpotV1TradeCancelBatchOrdersV2 (this.extend (request, params));
            }
        } else {
            request['symbol'] = market['id'];
            request['marginCoin'] = market['quote'];
            request['orderIds'] = ids;
            response = await this.privateMixPostMixV1OrderCancelBatchOrders (this.extend (request, params));
        }
        //
        //     spot
        //
        //     {
        //         "code": "00000",
        //         "msg": "success",
        //         "requestTime": "1680008815965",
        //         "data": {
        //             "resultList": [
        //                 {
        //                     "orderId": "1024598257429823488",
        //                     "clientOrderId": "876493ce-c287-4bfc-9f4a-8b1905881313"
        //                 },
        //             ],
        //             "failed": []
        //         }
        //     }
        //
        //     swap
        //
        //     {
        //         "result":true,
        //         "symbol":"cmt_btcusdt",
        //         "order_ids":[
        //             "258414711",
        //             "478585558"
        //         ],
        //         "fail_infos":[
        //             {
        //                 "order_id":"258414711",
        //                 "err_code":"401",
        //                 "err_msg":""
        //             }
        //         ]
        //     }
        //
        return response;
    }

    async cancelAllOrders (symbol: Str = undefined, params = {}) {
        /**
         * @method
         * @name bitget#cancelAllOrders
         * @description cancel all open orders
         * @see https://bitgetlimited.github.io/apidoc/en/mix/#cancel-all-order
         * @see https://bitgetlimited.github.io/apidoc/en/mix/#cancel-all-trigger-order-tpsl
         * @see https://bitgetlimited.github.io/apidoc/en/margin/#isolated-batch-cancel-orders
         * @see https://bitgetlimited.github.io/apidoc/en/margin/#cross-batch-cancel-order
         * @param {string} symbol unified market symbol
         * @param {object} [params] extra parameters specific to the exchange API endpoint
         * @param {string} [params.marginMode] 'isolated' or 'cross' for spot margin trading
         * @returns {object[]} a list of [order structures]{@link https://docs.ccxt.com/#/?id=order-structure}
         */
        const sandboxMode = this.safeValue (this.options, 'sandboxMode', false);
        await this.loadMarkets ();
        let market = undefined;
        if (symbol !== undefined) {
            market = this.market (symbol);
        }
        let subType = undefined;
        [ subType, params ] = this.handleSubTypeAndParams ('cancelAllOrders', market, params);
        let productType = (subType === 'linear') ? 'UMCBL' : 'DMCBL';
        if (sandboxMode) {
            productType = 'S' + productType;
        }
        let marketType = undefined;
        [ marketType, params ] = this.handleMarketTypeAndParams ('cancelAllOrders', market, params);
        let marginMode = undefined;
        [ marginMode, params ] = this.handleMarginModeAndParams ('cancelAllOrders', params);
        if (marketType === 'spot') {
            if (marginMode === undefined) {
                throw new NotSupported (this.id + ' cancelAllOrders () does not support spot markets, only spot-margin');
            }
            if (symbol === undefined) {
                throw new ArgumentsRequired (this.id + ' cancelAllOrders() requires a symbol argument');
            }
            const spotMarginRequest = {
                'symbol': market['info']['symbolName'], // regular id like LTCUSDT_SPBL does not work here
            };
            if (marginMode === 'cross') {
                return await this.privateMarginPostMarginV1CrossOrderBatchCancelOrder (this.extend (spotMarginRequest, params));
            } else {
                return await this.privateMarginPostMarginV1IsolatedOrderBatchCancelOrder (this.extend (spotMarginRequest, params));
            }
        }
        const request = {
            'productType': productType,
            'marginCoin': this.safeString (market, 'settleId', 'USDT'),
        };
        const stop = this.safeValue2 (params, 'stop', 'trigger');
        const planType = this.safeString (params, 'planType');
        params = this.omit (params, [ 'stop', 'trigger' ]);
        let response = undefined;
        if (stop !== undefined || planType !== undefined) {
            if (planType === undefined) {
                throw new ArgumentsRequired (this.id + ' cancelOrder() requires a planType parameter for stop orders, either normal_plan, profit_plan, loss_plan, pos_profit, pos_loss, moving_plan or track_plan');
            }
            response = await this.privateMixPostMixV1PlanCancelAllPlan (this.extend (request, params));
        } else {
            response = await this.privateMixPostMixV1OrderCancelAllOrders (this.extend (request, params));
        }
        //
        //     {
        //         "code": "00000",
        //         "msg": "success",
        //         "requestTime": 1663312535998,
        //         "data": {
        //             "result": true,
        //             "order_ids": ["954564352813969409"],
        //             "fail_infos": [
        //                 {
        //                     "order_id": "",
        //                     "err_code": "",
        //                     "err_msg": ""
        //                 }
        //             ]
        //         }
        //     }
        //
        return response;
    }

    async fetchOrder (id: string, symbol: Str = undefined, params = {}) {
        /**
         * @method
         * @name bitget#fetchOrder
         * @description fetches information on an order made by the user
         * @see https://bitgetlimited.github.io/apidoc/en/spot/#get-order-details
         * @see https://bitgetlimited.github.io/apidoc/en/mix/#get-order-details
         * @param {string} symbol unified symbol of the market the order was made in
         * @param {object} [params] extra parameters specific to the exchange API endpoint
         * @returns {object} An [order structure]{@link https://docs.ccxt.com/#/?id=order-structure}
         */
        if (symbol === undefined) {
            throw new ArgumentsRequired (this.id + ' fetchOrder() requires a symbol argument');
        }
        await this.loadMarkets ();
        const market = this.market (symbol);
        const [ marketType, query ] = this.handleMarketTypeAndParams ('fetchOrder', market, params);
        const request = {
            'symbol': market['id'],
            'orderId': id,
        };
        let response = undefined;
        if (marketType === 'spot') {
            response = await this.privateSpotPostSpotV1TradeOrderInfo (this.extend (request, query));
        } else if ((marketType === 'swap') || (marketType === 'future')) {
            response = await this.privateMixGetMixV1OrderDetail (this.extend (request, query));
        } else {
            throw new NotSupported (this.id + ' fetchOrder() does not support ' + marketType + ' market');
        }
        // spot
        //     {
        //       "code": "00000",
        //       "msg": "success",
        //       "requestTime": "1645926849436",
        //       "data": [
        //         {
        //           "accountId": "6394957606",
        //           "symbol": "BTCUSDT_SPBL",
        //           "orderId": "881626139738935296",
        //           "clientOrderId": "525890c8-767e-4cd6-8585-38160ed7bb5e",
        //           "price": "38000.000000000000",
        //           "quantity": "0.000700000000",
        //           "orderType": "limit",
        //           "side": "buy",
        //           "status": "new",
        //           "fillPrice": "0.000000000000",
        //           "fillQuantity": "0.000000000000",
        //           "fillTotalAmount": "0.000000000000",
        //           "cTime": "1645921972212"
        //         }
        //       ]
        //     }
        //
        // swap
        //     {
        //       "code": "00000",
        //       "msg": "success",
        //       "requestTime": "1645926587877",
        //       "data": {
        //         "symbol": "BTCUSDT_UMCBL",
        //         "size": "0.001",
        //         "orderId": "881640729145409536",
        //         "clientOid": "881640729204129792",
        //         "filledQty": "0.001",
        //         "fee": "0E-8",
        //         "price": null,
        //         "priceAvg": "38429.50",
        //         "state": "filled",
        //         "side": "open_long",
        //         "timeInForce": "normal",
        //         "totalProfits": "0E-8",
        //         "posSide": "long",
        //         "marginCoin": "USDT",
        //         "filledAmount": "38.4295",
        //         "orderType": "market",
        //         "cTime": "1645925450611",
        //         "uTime": "1645925450746"
        //       }
        //     }
        //
        // response will be string after filled, see: ccxt/ccxt#17900
        if (typeof response === 'string') {
            response = JSON.parse (response);
        }
        const data = this.safeValue (response, 'data');
        const first = this.safeValue (data, 0, data);
        return this.parseOrder (first, market);
    }

    async fetchOpenOrders (symbol: Str = undefined, since: Int = undefined, limit: Int = undefined, params = {}): Promise<Order[]> {
        /**
         * @method
         * @name bitget#fetchOpenOrders
         * @description fetch all unfilled currently open orders
         * @see https://bitgetlimited.github.io/apidoc/en/spot/#get-order-list
         * @see https://bitgetlimited.github.io/apidoc/en/spot/#get-current-plan-orders
         * @see https://bitgetlimited.github.io/apidoc/en/mix/#get-all-open-order
         * @see https://bitgetlimited.github.io/apidoc/en/mix/#get-plan-order-tpsl-list
         * @see https://bitgetlimited.github.io/apidoc/en/mix/#get-open-order
         * @see https://bitgetlimited.github.io/apidoc/en/margin/#isolated-open-orders
         * @see https://bitgetlimited.github.io/apidoc/en/margin/#get-cross-open-orders
         * @param {string} symbol unified market symbol
         * @param {int} [since] the earliest time in ms to fetch open orders for
         * @param {int} [limit] the maximum number of open order structures to retrieve
         * @param {object} [params] extra parameters specific to the exchange API endpoint
         * @param {string} [params.isPlan] *swap only* 'plan' for stop orders and 'profit_loss' for tp/sl orders, default is 'plan'
         * @returns {Order[]} a list of [order structures]{@link https://docs.ccxt.com/#/?id=order-structure}
         */
        await this.loadMarkets ();
        const request = {};
        let market = undefined;
        let marketType = undefined;
        let marginMode = undefined;
        let response = undefined;
        if (symbol !== undefined) {
            market = this.market (symbol);
            const symbolRequest = (marginMode !== undefined) ? (market['info']['symbolName']) : (market['id']);
            request['symbol'] = symbolRequest;
        }
        [ marketType, params ] = this.handleMarketTypeAndParams ('fetchOpenOrders', market, params);
        [ marginMode, params ] = this.handleMarginModeAndParams ('fetchOpenOrders', params);
        const stop = this.safeValue2 (params, 'stop', 'trigger');
        params = this.omit (params, [ 'stop', 'trigger' ]);
        if (stop) {
            if (symbol === undefined) {
                throw new ArgumentsRequired (this.id + ' fetchOpenOrders() requires a symbol argument');
            }
            if (marketType === 'spot') {
                if (limit !== undefined) {
                    request['pageSize'] = limit;
                }
                response = await this.privateSpotPostSpotV1PlanCurrentPlan (this.extend (request, params));
            } else {
                response = await this.privateMixGetMixV1PlanCurrentPlan (this.extend (request, params));
            }
        } else {
            if (marketType === 'spot') {
                if (marginMode !== undefined) {
                    const clientOrderId = this.safeString2 (params, 'clientOid', 'clientOrderId');
                    const endTime = this.safeIntegerN (params, [ 'endTime', 'until', 'till' ]);
                    params = this.omit (params, [ 'until', 'till', 'clientOrderId' ]);
                    if (clientOrderId !== undefined) {
                        request['clientOid'] = clientOrderId;
                    }
                    if (endTime !== undefined) {
                        request['endTime'] = endTime;
                    }
                    if (since !== undefined) {
                        request['startTime'] = since;
                    }
                    if (limit !== undefined) {
                        request['pageSize'] = limit;
                    }
                    if (marginMode === 'isolated') {
                        response = await this.privateMarginGetMarginV1IsolatedOrderOpenOrders (this.extend (request, params));
                    } else if (marginMode === 'cross') {
                        response = await this.privateMarginGetMarginV1CrossOrderOpenOrders (this.extend (request, params));
                    }
                } else {
                    response = await this.privateSpotPostSpotV1TradeOpenOrders (this.extend (request, params));
                }
            } else {
                if (market === undefined) {
                    let subType = undefined;
                    [ subType, params ] = this.handleSubTypeAndParams ('fetchOpenOrders', undefined, params);
                    let productType = (subType === 'linear') ? 'UMCBL' : 'DMCBL';
                    const sandboxMode = this.safeValue (this.options, 'sandboxMode', false);
                    if (sandboxMode) {
                        productType = 'S' + productType;
                    }
                    request['productType'] = productType;
                    response = await this.privateMixGetMixV1OrderMarginCoinCurrent (this.extend (request, params));
                } else {
                    if (symbol === undefined) {
                        throw new ArgumentsRequired (this.id + ' fetchOpenOrders() requires a symbol argument');
                    }
                    response = await this.privateMixGetMixV1OrderCurrent (this.extend (request, params));
                }
            }
        }
        //
        //  spot
        //     {
        //       "code": "00000",
        //       "msg": "success",
        //       "requestTime": 1645921640193,
        //       "data": [
        //         {
        //           "accountId": "6394957606",
        //           "symbol": "BTCUSDT_SPBL",
        //           "orderId": "881623995442958336",
        //           "clientOrderId": "135335e9-b054-4e43-b00a-499f11d3a5cc",
        //           "price": "39000.000000000000",
        //           "quantity": "0.000700000000",
        //           "orderType": "limit",
        //           "side": "buy",
        //           "status": "new",
        //           "fillPrice": "0.000000000000",
        //           "fillQuantity": "0.000000000000",
        //           "fillTotalAmount": "0.000000000000",
        //           "cTime": "1645921460972"
        //         }
        //       ]
        //     }
        //
        // swap
        //     {
        //       "code": "00000",
        //       "msg": "success",
        //       "requestTime": 1645922324630,
        //       "data": [
        //         {
        //           "symbol": "BTCUSDT_UMCBL",
        //           "size": 0.001,
        //           "orderId": "881627074081226752",
        //           "clientOid": "881627074160918528",
        //           "filledQty": 0,
        //           "fee": 0,
        //           "price": 38000,
        //           "state": "new",
        //           "side": "open_long",
        //           "timeInForce": "normal",
        //           "totalProfits": 0,
        //           "posSide": "long",
        //           "marginCoin": "USDT",
        //           "filledAmount": 0,
        //           "orderType": "limit",
        //           "cTime": "1645922194995",
        //           "uTime": "1645922194995"
        //         }
        //       ]
        //     }
        //
        // stop
        //
        //     {
        //         "code": "00000",
        //         "msg": "success",
        //         "requestTime": 1652745815697,
        //         "data": [
        //             {
        //                 "orderId": "910246821491617792",
        //                 "symbol": "BTCUSDT_UMCBL",
        //                 "marginCoin": "USDT",
        //                 "size": "16",
        //                 "executePrice": "20000",
        //                 "triggerPrice": "24000",
        //                 "status": "not_trigger",
        //                 "orderType": "limit",
        //                 "planType": "normal_plan",
        //                 "side": "open_long",
        //                 "triggerType": "market_price",
        //                 "presetTakeProfitPrice": "0",
        //                 "presetTakeLossPrice": "0",
        //                 "cTime": "1652745674488"
        //             }
        //         ]
        //     }
        //
        // spot plan order
        //
        //     {
        //         "code": "00000",
        //         "msg": "success",
        //         "requestTime": 1668134581006,
        //         "data": {
        //             "nextFlag": false,
        //             "endId": 974792555020390400,
        //             "orderList": [{
        //                 "orderId": "974792555020390400",
        //                 "symbol": "TRXUSDT_SPBL",
        //                 "size": "151",
        //                 "executePrice": "0.041572",
        //                 "triggerPrice": "0.041572",
        //                 "status": "not_trigger",
        //                 "orderType": "limit",
        //                 "side": "buy",
        //                 "triggerType": "fill_price",
        //                 "cTime": "1668134576563"
        //             }]
        //         }
        //     }
        //
        // isolated and cross margin
        //
        //     {
        //         "code": "00000",
        //         "msg": "success",
        //         "requestTime": 1697773997250,
        //         "data": {
        //             "orderList": [
        //                 {
        //                     "symbol": "BTCUSDT",
        //                     "orderType": "limit",
        //                     "source": "WEB",
        //                     "orderId": "1099108898629627904",
        //                     "clientOid": "f9b55416029e4cc2bbbe2f40ac368c38",
        //                     "loanType": "autoLoan",
        //                     "price": "25000",
        //                     "side": "buy",
        //                     "status": "new",
        //                     "baseQuantity": "0.0002",
        //                     "quoteAmount": "5",
        //                     "fillPrice": "0",
        //                     "fillQuantity": "0",
        //                     "fillTotalAmount": "0",
        //                     "ctime": "1697773902588"
        //                 }
        //             ],
        //             "maxId": "1099108898629627904",
        //             "minId": "1099108898629627904"
        //         }
        //     }
        //
        if (typeof response === 'string') {
            response = JSON.parse (response);
        }
        const data = this.safeValue (response, 'data', []);
        if (marginMode !== undefined) {
            const resultList = this.safeValue (data, 'orderList', []);
            return this.parseOrders (resultList, market, since, limit);
        }
        if (!Array.isArray (data)) {
            const result = this.safeValue (data, 'orderList', []);
            return this.addPaginationCursorToResult (data, result) as Order[];
        }
        return this.parseOrders (data, market, since, limit);
    }

    async fetchClosedOrders (symbol: Str = undefined, since: Int = undefined, limit: Int = undefined, params = {}): Promise<Order[]> {
        /**
         * @method
         * @name bitget#fetchClosedOrders
         * @description fetches information on multiple closed orders made by the user
         * @see https://bitgetlimited.github.io/apidoc/en/spot/#get-order-history
         * @see https://bitgetlimited.github.io/apidoc/en/spot/#get-history-plan-orders
         * @see https://bitgetlimited.github.io/apidoc/en/mix/#get-history-orders
         * @see https://bitgetlimited.github.io/apidoc/en/mix/#get-history-plan-orders-tpsl
         * @see https://bitgetlimited.github.io/apidoc/en/margin/#get-isolated-order-history
         * @see https://bitgetlimited.github.io/apidoc/en/margin/#get-cross-order-history
         * @param {string} symbol unified market symbol of the closed orders
         * @param {int} [since] timestamp in ms of the earliest order
         * @param {int} [limit] the max number of closed orders to return
         * @param {object} [params] extra parameters specific to the exchange API endpoint
         * @param {int} [params.until] the latest time in ms to fetch entries for
         * @param {string} [params.isPlan] *swap only* 'plan' for stop orders and 'profit_loss' for tp/sl orders, default is 'plan'
         * @returns {Order[]} a list of [order structures]{@link https://docs.ccxt.com/#/?id=order-structure}
         */
        await this.loadMarkets ();
        if (symbol === undefined) {
            throw new ArgumentsRequired (this.id + ' fetchClosedOrders() requires a symbol argument');
        }
        const market = this.market (symbol);
        let paginate = false;
        [ paginate, params ] = this.handleOptionAndParams (params, 'fetchClosedOrders', 'paginate');
        if (paginate) {
            const isStop = this.safeValue2 (params, 'stop', 'trigger', false);
            const cursorReceived = (market['spot'] && !isStop) ? 'orderId' : 'endId';
            const cursorSent = (market['spot'] && !isStop) ? 'after' : 'lastEndId';
            return await this.fetchPaginatedCallCursor ('fetchClosedOrders', symbol, since, limit, params, cursorReceived, cursorSent, undefined, 50) as Order[];
        }
        const response = await this.fetchCanceledAndClosedOrders (symbol, since, limit, params);
        const result = [];
        for (let i = 0; i < response.length; i++) {
            const entry = response[i];
            const status = this.parseOrderStatus (this.safeString2 (entry, 'state', 'status'));
            if (status === 'closed') {
                result.push (entry);
            }
        }
        return this.parseOrders (result, market, since, limit);
    }

    async fetchCanceledOrders (symbol: Str = undefined, since: Int = undefined, limit: Int = undefined, params = {}) {
        /**
         * @method
         * @name bitget#fetchCanceledOrders
         * @description fetches information on multiple canceled orders made by the user
         * @see https://bitgetlimited.github.io/apidoc/en/spot/#get-order-history
         * @see https://bitgetlimited.github.io/apidoc/en/spot/#get-history-plan-orders
         * @see https://bitgetlimited.github.io/apidoc/en/mix/#get-history-orders
         * @see https://bitgetlimited.github.io/apidoc/en/mix/#get-history-plan-orders-tpsl
         * @see https://bitgetlimited.github.io/apidoc/en/margin/#get-isolated-order-history
         * @see https://bitgetlimited.github.io/apidoc/en/margin/#get-cross-order-history
         * @param {string} symbol unified market symbol of the canceled orders
         * @param {int} [since] timestamp in ms of the earliest order
         * @param {int} [limit] the max number of canceled orders to return
         * @param {object} [params] extra parameters specific to the exchange API endpoint
         * @param {int} [params.until] the latest time in ms to fetch entries for
         * @param {string} [params.isPlan] *swap only* 'plan' for stop orders and 'profit_loss' for tp/sl orders, default is 'plan'
         * @returns {object} a list of [order structures]{@link https://docs.ccxt.com/#/?id=order-structure}
         */
        if (symbol === undefined) {
            throw new ArgumentsRequired (this.id + ' fetchCanceledOrders() requires a symbol argument');
        }
        await this.loadMarkets ();
        const market = this.market (symbol);
        let paginate = false;
        [ paginate, params ] = this.handleOptionAndParams (params, 'fetchCanceledOrders', 'paginate');
        if (paginate) {
            const isStop = this.safeValue2 (params, 'stop', 'trigger', false);
            const cursorReceived = (market['spot'] && !isStop) ? 'orderId' : 'endId';
            const cursorSent = (market['spot'] && !isStop) ? 'after' : 'lastEndId';
            return await this.fetchPaginatedCallCursor ('fetchCanceledOrders', symbol, since, limit, params, cursorReceived, cursorSent, undefined, 50) as Order[];
        }
        const response = await this.fetchCanceledAndClosedOrders (symbol, since, limit, params);
        const result = [];
        for (let i = 0; i < response.length; i++) {
            const entry = response[i];
            const status = this.parseOrderStatus (this.safeString2 (entry, 'state', 'status'));
            if (status === 'canceled') {
                result.push (entry);
            }
        }
        return this.parseOrders (result, market, since, limit);
    }

    async fetchCanceledAndClosedOrders (symbol: Str = undefined, since: Int = undefined, limit: Int = undefined, params = {}) {
        await this.loadMarkets ();
        const market = this.market (symbol);
        let marketType = undefined;
        let marginMode = undefined;
        let response = undefined;
        [ marketType, params ] = this.handleMarketTypeAndParams ('fetchCanceledAndClosedOrders', market, params);
        [ marginMode, params ] = this.handleMarginModeAndParams ('fetchCanceledAndClosedOrders', params);
        const symbolRequest = (marginMode !== undefined) ? (market['info']['symbolName']) : (market['id']);
        const request = {
            'symbol': symbolRequest,
        };
        const now = this.milliseconds ();
        const endTime = this.safeIntegerN (params, [ 'endTime', 'until', 'till' ]);
        const stop = this.safeValue (params, 'stop');
        params = this.omit (params, [ 'until', 'till', 'stop' ]);
        if (stop || (marketType === 'swap') || (marketType === 'future')) {
            if (limit === undefined) {
                limit = 100;
            }
            request['pageSize'] = limit;
            if (since === undefined) {
                if (marketType === 'spot') {
                    since = now - 7776000000;
                } else {
                    since = 0;
                }
            }
            request['startTime'] = since;
            if (endTime === undefined) {
                request['endTime'] = this.milliseconds ();
            } else {
                request['endTime'] = endTime;
            }
        }
        if (stop) {
            if (marketType === 'spot') {
                response = await this.privateSpotPostSpotV1PlanHistoryPlan (this.extend (request, params));
            } else {
                response = await this.privateMixGetMixV1PlanHistoryPlan (this.extend (request, params));
            }
        } else {
            if ((marketType === 'swap') || (marketType === 'future')) {
                response = await this.privateMixGetMixV1OrderHistory (this.extend (request, params));
            } else {
                if (marginMode !== undefined) {
                    if (since === undefined) {
                        since = now - 7776000000;
                    }
                    request['startTime'] = since;
                    if (endTime !== undefined) {
                        request['endTime'] = endTime;
                    }
                    if (limit !== undefined) {
                        request['pageSize'] = limit;
                    }
                    if (marginMode === 'isolated') {
                        response = await this.privateMarginGetMarginV1IsolatedOrderHistory (this.extend (request, params));
                    } else if (marginMode === 'cross') {
                        response = await this.privateMarginGetMarginV1CrossOrderHistory (this.extend (request, params));
                    }
                } else {
                    if (limit !== undefined) {
                        request['limit'] = limit;
                    }
                    if (since !== undefined) {
                        request['after'] = since;
                    }
                    if (endTime !== undefined) {
                        params = this.omit (params, 'endTime');
                        request['before'] = endTime;
                    }
                    response = await this.privateSpotPostSpotV1TradeHistory (this.extend (request, params));
                }
            }
        }
        //
        // spot
        //
        //     {
        //         "code": "00000",
        //         "msg": "success",
        //         "requestTime": 1663623237813,
        //         "data": [
        //             {
        //                 "accountId": "7264631750",
        //                 "symbol": "BTCUSDT_SPBL",
        //                 "orderId": "909129926745432064",
        //                 "clientOrderId": "9e12ee3d-6a87-4e68-b1cc-094422d223a5",
        //                 "price": "30001.580000000000",
        //                 "quantity": "0.000600000000",
        //                 "orderType": "limit",
        //                 "side": "sell",
        //                 "status": "full_fill",
        //                 "fillPrice": "30001.580000000000",
        //                 "fillQuantity": "0.000600000000",
        //                 "fillTotalAmount": "18.000948000000",
        //                 "cTime": "1652479386030"
        //             },
        //             ...
        //         ]
        //     }
        //
        // swap
        //
        //     {
        //         "code": "00000",
        //         "msg": "success",
        //         "requestTime": 1663622728935,
        //         "data": {
        //             "nextFlag": false,
        //             "endId": "908510348120305664",
        //             "orderList": [
        //                 {
        //                     "symbol": "BTCUSDT_UMCBL",
        //                     "size": 0.004,
        //                     "orderId": "954568553644306433",
        //                     "clientOid": "954568553677860864",
        //                     "filledQty": 0.000,
        //                     "fee": 0E-8,
        //                     "price": 18000.00,
        //                     "state": "canceled",
        //                     "side": "open_long",
        //                     "timeInForce": "normal",
        //                     "totalProfits": 0E-8,
        //                     "posSide": "long",
        //                     "marginCoin": "USDT",
        //                     "filledAmount": 0.0000,
        //                     "orderType": "limit",
        //                     "leverage": "3",
        //                     "marginMode": "fixed",
        //                     "cTime": "1663312798899",
        //                     "uTime": "1663312809425"
        //                 },
        //                 ...
        //             ]
        //         }
        //     }
        //
        // spot plan order
        //
        //     {
        //         "code": "00000",
        //         "msg": "success",
        //         "requestTime": 1668134626684,
        //         "data": {
        //             "nextFlag": false,
        //             "endId": 974792060738441216,
        //             "orderList": [
        //                 {
        //                 "orderId": "974792060738441216",
        //                 "symbol": "TRXUSDT_SPBL",
        //                 "size": "156",
        //                 "executePrice": "0.041272",
        //                 "triggerPrice": "0.041222",
        //                 "status": "cancel",
        //                 "orderType": "limit",
        //                 "side": "buy",
        //                 "triggerType": "fill_price",
        //                 "cTime": "1668134458717"
        //                 }
        //             ]
        //         }
        //     }
        //
        // swap plan order
        //
        //     {
        //         "code":"00000",
        //         "data":[
        //             {
        //                 "orderId":"803521986049314816",
        //                 "executeOrderId":"84271931884910",
        //                 "symbol":"BTCUSDT_UMCBL",
        //                 "marginCoin":"USDT",
        //                 "size":"1",
        //                 "executePrice":"38923.1",
        //                 "triggerPrice":"45000.3",
        //                 "status":"cancel",
        //                 "orderType":"limit",
        //                 "planType":"normal_plan",
        //                 "side":"open_long",
        //                 "triggerType":"fill_price",
        //                 "presetTakeProfitPrice":"0",
        //                 "presetTakeLossPrice":"0",
        //                 "ctime":"1627300490867"
        //             }
        //         ],
        //         "msg":"success",
        //         "requestTime":1627354109502
        //     }
        //
        // isolated and cross margin
        //
        //     {
        //         "code": "00000",
        //         "msg": "success",
        //         "requestTime": 1697779608818,
        //         "data": {
        //             "orderList": [
        //                 {
        //                     "symbol": "BTCUSDT",
        //                     "orderType": "limit",
        //                     "source": "API",
        //                     "orderId": "1098761451063619584",
        //                     "clientOid": "8d8ac3454ed345fca914c9cd55682121",
        //                     "loanType": "normal",
        //                     "price": "25000",
        //                     "side": "buy",
        //                     "status": "cancelled",
        //                     "baseQuantity": "0.0002",
        //                     "quoteAmount": "0",
        //                     "fillPrice": "0",
        //                     "fillQuantity": "0",
        //                     "fillTotalAmount": "0",
        //                     "ctime": "1697691064614"
        //                 },
        //             ],
        //             "maxId": "1098761451063619584",
        //             "minId": "1098394690472521728"
        //         }
        //     }
        //
        const data = this.safeValue (response, 'data');
        if (data !== undefined) {
            if ('orderList' in data) {
                const orderList = this.safeValue (data, 'orderList');
                if (!orderList) {
                    return [];
                }
                return this.addPaginationCursorToResult (data, orderList);
            } else {
                return this.addPaginationCursorToResult (response, data);
            }
        }
        const parsedData = JSON.parse (response);
        return this.safeValue (parsedData, 'data', []);
    }

    addPaginationCursorToResult (response, data) {
        const endId = this.safeValue (response, 'endId');
        if (endId !== undefined) {
            const dataLength = data.length;
            if (dataLength > 0) {
                const first = data[0];
                const last = data[dataLength - 1];
                first['endId'] = endId;
                last['endId'] = endId;
                data[0] = first;
                data[dataLength - 1] = last;
            }
        }
        return data;
    }

    async fetchLedger (code: Str = undefined, since: Int = undefined, limit: Int = undefined, params = {}) {
        /**
         * @method
         * @name bitget#fetchLedger
         * @see https://bitgetlimited.github.io/apidoc/en/spot/#get-bills
         * @description fetch the history of changes, actions done by the user or operations that altered balance of the user
         * @param {string} code unified currency code, default is undefined
         * @param {int} [since] timestamp in ms of the earliest ledger entry, default is undefined
         * @param {int} [limit] max number of ledger entrys to return, default is undefined
         * @param {object} [params] extra parameters specific to the exchange API endpoint
         * @param {int} [params.until] end tim in ms
         * @param {boolean} [params.paginate] default false, when true will automatically paginate by calling this endpoint multiple times. See in the docs all the [availble parameters](https://github.com/ccxt/ccxt/wiki/Manual#pagination-params)
         * @returns {object} a [ledger structure]{@link https://docs.ccxt.com/#/?id=ledger-structure}
         */
        await this.loadMarkets ();
        let paginate = false;
        [ paginate, params ] = this.handleOptionAndParams (params, 'fetchLedger', 'paginate');
        if (paginate) {
            return await this.fetchPaginatedCallDynamic ('fetchLedger', code, since, limit, params, 500);
        }
        let currency = undefined;
        let request = {};
        if (code !== undefined) {
            currency = this.currency (code);
            request['coinId'] = currency['id'];
        }
        if (since !== undefined) {
            request['before'] = since;
        }
        [ request, params ] = this.handleUntilOption ('after', request, params);
        const response = await this.privateSpotPostSpotV1AccountBills (this.extend (request, params));
        //
        //     {
        //       "code": "00000",
        //       "msg": "success",
        //       "requestTime": "1645929886887",
        //       "data": [
        //         {
        //           "billId": "881626974170554368",
        //           "coinId": "2",
        //           "coinName": "USDT",
        //           "groupType": "transfer",
        //           "bizType": "transfer-out",
        //           "quantity": "-10.00000000",
        //           "balance": "73.36005300",
        //           "fees": "0.00000000",
        //           "cTime": "1645922171146"
        //         }
        //       ]
        //     }
        //
        const data = this.safeValue (response, 'data');
        return this.parseLedger (data, currency, since, limit);
    }

    parseLedgerEntry (item, currency: Currency = undefined) {
        //
        //     {
        //       "billId": "881626974170554368",
        //       "coinId": "2",
        //       "coinName": "USDT",
        //       "groupType": "transfer",
        //       "bizType": "transfer-out",
        //       "quantity": "-10.00000000",
        //       "balance": "73.36005300",
        //       "fees": "0.00000000",
        //       "cTime": "1645922171146"
        //     }
        //
        const id = this.safeString (item, 'billId');
        const currencyId = this.safeString (item, 'coinId');
        const code = this.safeCurrencyCode (currencyId);
        const amount = this.parseNumber (Precise.stringAbs (this.safeString (item, 'quantity')));
        const timestamp = this.safeInteger (item, 'cTime');
        const bizType = this.safeString (item, 'bizType');
        let direction = undefined;
        if (bizType !== undefined && bizType.indexOf ('-') >= 0) {
            const parts = bizType.split ('-');
            direction = parts[1];
        }
        const type = this.safeString (item, 'groupType');
        const fee = this.safeNumber (item, 'fees');
        const after = this.safeNumber (item, 'balance');
        return {
            'info': item,
            'id': id,
            'timestamp': timestamp,
            'datetime': this.iso8601 (timestamp),
            'direction': direction,
            'account': undefined,
            'referenceId': undefined,
            'referenceAccount': undefined,
            'type': type,
            'currency': code,
            'amount': amount,
            'before': undefined,
            'after': after,
            'status': undefined,
            'fee': fee,
        };
    }

    async fetchMyTrades (symbol: Str = undefined, since: Int = undefined, limit: Int = undefined, params = {}) {
        /**
         * @method
         * @name bitget#fetchMyTrades
         * @description fetch all trades made by the user
         * @see https://bitgetlimited.github.io/apidoc/en/spot/#get-transaction-details
         * @see https://bitgetlimited.github.io/apidoc/en/mix/#get-order-fill-detail
         * @see https://bitgetlimited.github.io/apidoc/en/margin/#get-isolated-transaction-details
         * @see https://bitgetlimited.github.io/apidoc/en/margin/#get-cross-order-fills
         * @param {string} symbol unified market symbol
         * @param {int} [since] the earliest time in ms to fetch trades for
         * @param {int} [limit] the maximum number of trades structures to retrieve
         * @param {object} [params] extra parameters specific to the exchange API endpoint
         * @param {int} [params.until] *swap only* the latest time in ms to fetch entries for
         * @param {boolean} [params.paginate] default false, when true will automatically paginate by calling this endpoint multiple times. See in the docs all the [available parameters](https://github.com/ccxt/ccxt/wiki/Manual#pagination-params)
         * @returns {Trade[]} a list of [trade structures]{@link https://docs.ccxt.com/#/?id=trade-structure}
         */
        if (symbol === undefined) {
            throw new ArgumentsRequired (this.id + ' fetchMyTrades() requires a symbol argument');
        }
        await this.loadMarkets ();
        const market = this.market (symbol);
        let paginate = false;
        [ paginate, params ] = this.handleOptionAndParams (params, 'fetchMyTrades', 'paginate');
        if (paginate) {
            if (market['spot']) {
                return await this.fetchPaginatedCallCursor ('fetchMyTrades', symbol, since, limit, params, 'orderId', 'after', undefined, 50) as Trade[];
            } else {
                return await this.fetchPaginatedCallDynamic ('fetchMyTrades', symbol, since, limit, params, 500) as Trade[];
            }
        }
        let response = undefined;
        let marginMode = undefined;
        [ marginMode, params ] = this.handleMarginModeAndParams ('fetchMyTrades', params);
        const symbolRequest = (marginMode !== undefined) ? (market['info']['symbolName']) : (market['id']);
        let request = {
            'symbol': symbolRequest,
        };
        if (market['spot']) {
            if (marginMode !== undefined) {
                [ request, params ] = this.handleUntilOption ('endTime', request, params);
                if (since !== undefined) {
                    request['startTime'] = since;
                } else {
                    const now = this.milliseconds ();
                    request['startTime'] = now - 7776000000;
                }
                if (limit !== undefined) {
                    request['pageSize'] = limit;
                }
                if (marginMode === 'isolated') {
                    response = await this.privateMarginGetMarginV1IsolatedOrderFills (this.extend (request, params));
                } else if (marginMode === 'cross') {
                    response = await this.privateMarginGetMarginV1CrossOrderFills (this.extend (request, params));
                }
            } else {
                [ request, params ] = this.handleUntilOption ('before', request, params);
                if (limit !== undefined) {
                    request['limit'] = limit;
                }
                response = await this.privateSpotPostSpotV1TradeFills (this.extend (request, params));
            }
        } else {
            const orderId = this.safeString (params, 'orderId'); // when order id is not defined, startTime and endTime are required
            if (since !== undefined) {
                request['startTime'] = since;
            } else if (orderId === undefined) {
                request['startTime'] = 0;
            }
            [ request, params ] = this.handleUntilOption ('endTime', request, params);
            if (!('endTime' in request) && (orderId === undefined)) {
                request['endTime'] = this.milliseconds ();
            }
            response = await this.privateMixGetMixV1OrderFills (this.extend (request, params));
        }
        //
        // spot
        //
        //     {
        //         "code": "00000",
        //         "msg": "success",
        //         "requestTime": 1697831543676,
        //         "data": [
        //             {
        //                 "accountId": "7264631750",
        //                 "symbol": "BTCUSDT_SPBL",
        //                 "orderId": "1098394344925597696",
        //                 "fillId": "1098394344974925824",
        //                 "orderType": "market",
        //                 "side": "sell",
        //                 "fillPrice": "28467.68",
        //                 "fillQuantity": "0.0002",
        //                 "fillTotalAmount": "5.693536",
        //                 "feeCcy": "USDT",
        //                 "fees": "-0.005693536",
        //                 "takerMakerFlag": "taker",
        //                 "cTime": "1697603539699"
        //             },
        //         ]
        //     }
        //
        // swap and future
        //
        //     {
        //         "code": "00000",
        //         "msg": "success",
        //         "requestTime": 1697831790948,
        //         "data": [
        //             {
        //                 "tradeId": "1099351653724958721",
        //                 "symbol": "BTCUSDT_UMCBL",
        //                 "orderId": "1099351653682413569",
        //                 "price": "29531.3",
        //                 "sizeQty": "0.001",
        //                 "fee": "-0.01771878",
        //                 "side": "close_long",
        //                 "fillAmount": "29.5313",
        //                 "profit": "0.001",
        //                 "enterPointSource": "WEB",
        //                 "tradeSide": "close_long",
        //                 "holdMode": "double_hold",
        //                 "takerMakerFlag": "taker",
        //                 "cTime": "1697831779891"
        //             },
        //         ]
        //     }
        //
        // isolated and cross margin
        //
        //     {
        //         "code": "00000",
        //         "msg": "success",
        //         "requestTime": 1697832285469,
        //         "data": {
        //             "fills": [
        //                 {
        //                     "orderId": "1099353730455318528",
        //                     "fillId": "1099353730627092481",
        //                     "orderType": "market",
        //                     "side": "sell",
        //                     "fillPrice": "29543.7",
        //                     "fillQuantity": "0.0001",
        //                     "fillTotalAmount": "2.95437",
        //                     "feeCcy": "USDT",
        //                     "fees": "-0.00295437",
        //                     "ctime": "1697832275063"
        //                 },
        //             ],
        //             "minId": "1099353591699161118",
        //             "maxId": "1099353730627092481"
        //         }
        //     }
        //
        const data = this.safeValue (response, 'data');
        if (marginMode !== undefined) {
            const fills = this.safeValue (data, 'fills', []);
            return this.parseTrades (fills, market, since, limit);
        }
        return this.parseTrades (data, market, since, limit);
    }

    async fetchOrderTrades (id: string, symbol: Str = undefined, since: Int = undefined, limit: Int = undefined, params = {}) {
        /**
         * @method
         * @name bitget#fetchOrderTrades
         * @description fetch all the trades made from a single order
         * @see https://bitgetlimited.github.io/apidoc/en/spot/#get-transaction-details
         * @see https://bitgetlimited.github.io/apidoc/en/mix/#get-order-fill-detail
         * @param {string} id order id
         * @param {string} symbol unified market symbol
         * @param {int} [since] the earliest time in ms to fetch trades for
         * @param {int} [limit] the maximum number of trades to retrieve
         * @param {object} [params] extra parameters specific to the exchange API endpoint
         * @returns {object[]} a list of [trade structures]{@link https://docs.ccxt.com/#/?id=trade-structure}
         */
        if (symbol === undefined) {
            throw new ArgumentsRequired (this.id + ' fetchOrderTrades() requires a symbol argument');
        }
        await this.loadMarkets ();
        const market = this.market (symbol);
        const [ marketType, query ] = this.handleMarketTypeAndParams ('fetchOrderTrades', market, params);
        const request = {
            'symbol': market['id'],
            'orderId': id,
        };
        let response = undefined;
        if (marketType === 'spot') {
            response = await this.privateSpotPostSpotV1TradeFills (this.extend (request, query));
        } else if ((marketType === 'swap') || (marketType === 'future')) {
            response = await this.privateMixGetMixV1OrderFills (this.extend (request, query));
        } else {
            throw new NotSupported (this.id + ' fetchOrderTrades() does not support ' + marketType + ' market');
        }
        // spot
        //
        // swap
        //     {
        //       "code": "00000",
        //       "msg": "success",
        //       "requestTime": 1645927862710,
        //       "data": [
        //         {
        //           "tradeId": "881640729552281602",
        //           "symbol": "BTCUSDT_UMCBL",
        //           "orderId": "881640729145409536",
        //           "price": "38429.50",
        //           "sizeQty": "0.001",
        //           "fee": "0",
        //           "side": "open_long",
        //           "fillAmount": "38.4295",
        //           "profit": "0",
        //           "cTime": "1645925450694"
        //         }
        //       ]
        //     }
        //
        const data = this.safeValue (response, 'data');
        return this.parseTrades (data, market, since, limit);
    }

    async fetchPosition (symbol: string, params = {}) {
        /**
         * @method
         * @name bitget#fetchPosition
         * @description fetch data on a single open contract trade position
         * @see https://bitgetlimited.github.io/apidoc/en/mix/#get-symbol-position-v2
         * @param {string} symbol unified market symbol of the market the position is held in, default is undefined
         * @param {object} [params] extra parameters specific to the exchange API endpoint
         * @returns {object} a [position structure]{@link https://docs.ccxt.com/#/?id=position-structure}
         */
        await this.loadMarkets ();
        const market = this.market (symbol);
        const request = {
            'symbol': market['id'],
            'marginCoin': market['settleId'],
        };
        const response = await this.privateMixGetMixV1PositionSinglePositionV2 (this.extend (request, params));
        //
        //     {
        //       "code": "00000",
        //       "msg": "success",
        //       "requestTime": "1645933957584",
        //       "data": [
        //         {
        //           "marginCoin": "USDT",
        //           "symbol": "BTCUSDT_UMCBL",
        //           "holdSide": "long",
        //           "openDelegateCount": "0",
        //           "margin": "1.921475",
        //           "available": "0.001",
        //           "locked": "0",
        //           "total": "0.001",
        //           "leverage": "20",
        //           "achievedProfits": "0",
        //           "averageOpenPrice": "38429.5",
        //           "marginMode": "fixed",
        //           "holdMode": "double_hold",
        //           "unrealizedPL": "0.1634",
        //           "liquidationPrice": "0",
        //           "keepMarginRate": "0.004",
        //           "cTime": "1645922194988"
        //         }
        //       ]
        //     }
        //
        const data = this.safeValue (response, 'data', []);
        const first = this.safeValue (data, 0, {});
        const position = this.parsePosition (first, market);
        return position;
    }

    async fetchPositions (symbols: Strings = undefined, params = {}) {
        /**
         * @method
         * @name bitget#fetchPositions
         * @description fetch all open positions
         * @see https://bitgetlimited.github.io/apidoc/en/mix/#get-all-position-v2
         * @see https://bitgetlimited.github.io/apidoc/en/mix/#get-history-position
         * @param {string[]|undefined} symbols list of unified market symbols
         * @param {object} [params] extra parameters specific to the exchange API endpoint
         * @returns {object[]} a list of [position structure]{@link https://docs.ccxt.com/#/?id=position-structure}
         */
        const sandboxMode = this.safeValue (this.options, 'sandboxMode', false);
        await this.loadMarkets ();
        const fetchPositionsOptions = this.safeValue (this.options, 'fetchPositions', {});
        const method = this.safeString (fetchPositionsOptions, 'method', 'privateMixGetMixV1PositionAllPositionV2');
        let market = undefined;
        if (symbols !== undefined) {
            const first = this.safeString (symbols, 0);
            market = this.market (first);
        }
        let subType = undefined;
        [ subType, params ] = this.handleSubTypeAndParams ('fetchPositions', market, params);
        let productType = (subType === 'linear') ? 'UMCBL' : 'DMCBL';
        if (sandboxMode) {
            productType = 'S' + productType;
        }
        const request = {
            'productType': productType,
        };
        if (method === 'privateMixGetMixV1PositionHistoryPosition') {
            // endTime and startTime mandatory
            let since = this.safeInteger2 (params, 'startTime', 'since');
            if (since === undefined) {
                since = this.milliseconds () - 7689600000; // 3 months ago
            }
            request['startTime'] = since;
            let until = this.safeInteger2 (params, 'endTime', 'until');
            if (until === undefined) {
                until = this.milliseconds ();
            }
            request['endTime'] = until;
        }
        let response = undefined;
        let isHistory = false;
        if (method === 'privateMixGetMixV1PositionAllPositionV2') {
            response = await this.privateMixGetMixV1PositionAllPositionV2 (this.extend (request, params));
        } else {
            isHistory = true;
            response = await this.privateMixGetMixV1PositionHistoryPosition (this.extend (request, params));
        }
        //
        //     {
        //       "code": "00000",
        //       "msg": "success",
        //       "requestTime": "1645933905060",
        //       "data": [
        //         {
        //           "marginCoin": "USDT",
        //           "symbol": "BTCUSDT_UMCBL",
        //           "holdSide": "long",
        //           "openDelegateCount": "0",
        //           "margin": "1.921475",
        //           "available": "0.001",
        //           "locked": "0",
        //           "total": "0.001",
        //           "leverage": "20",
        //           "achievedProfits": "0",
        //           "averageOpenPrice": "38429.5",
        //           "marginMode": "fixed",
        //           "holdMode": "double_hold",
        //           "unrealizedPL": "0.14869",
        //           "liquidationPrice": "0",
        //           "keepMarginRate": "0.004",
        //           "cTime": "1645922194988"
        //         }
        //       ]
        //     }
        //     {
        //         "code": "00000",
        //         "msg": "success",
        //         "requestTime": 0,
        //         "data": {
        //           "list": [
        //             {
        //               "symbol": "ETHUSDT_UMCBL",
        //               "marginCoin": "USDT",
        //               "holdSide": "short",
        //               "openAvgPrice": "1206.7",
        //               "closeAvgPrice": "1206.8",
        //               "marginMode": "fixed",
        //               "openTotalPos": "1.15",
        //               "closeTotalPos": "1.15",
        //               "pnl": "-0.11",
        //               "netProfit": "-1.780315",
        //               "totalFunding": "0",
        //               "openFee": "-0.83",
        //               "closeFee": "-0.83",
        //               "ctime": "1689300233897",
        //               "utime": "1689300238205"
        //             }
        //           ],
        //           "endId": "1062308959580516352"
        //         }
        //       }
        //
        let position = [];
        if (!isHistory) {
            position = this.safeValue (response, 'data', []);
        } else {
            const data = this.safeValue (response, 'data', {});
            position = this.safeValue (data, 'list', []);
        }
        const result = [];
        for (let i = 0; i < position.length; i++) {
            result.push (this.parsePosition (position[i]));
        }
        symbols = this.marketSymbols (symbols);
        return this.filterByArrayPositions (result, 'symbol', symbols, false);
    }

    parsePosition (position, market: Market = undefined) {
        //
        //     {
        //         "marginCoin": "USDT",
        //         "symbol": "BTCUSDT_UMCBL",
        //         "holdSide": "long",
        //         "openDelegateCount": "0",
        //         "margin": "1.921475",
        //         "available": "0.001",
        //         "locked": "0",
        //         "total": "0.001",
        //         "leverage": "20",
        //         "achievedProfits": "0",
        //         "averageOpenPrice": "38429.5",
        //         "marginMode": "fixed",
        //         "holdMode": "double_hold",
        //         "unrealizedPL": "0.14869",
        //         "liquidationPrice": "0",
        //         "keepMarginRate": "0.004",
        //         "cTime": "1645922194988"
        //     }
        //
        // history
        //
        //     {
        //       "symbol": "ETHUSDT_UMCBL",
        //       "marginCoin": "USDT",
        //       "holdSide": "short",
        //       "openAvgPrice": "1206.7",
        //       "closeAvgPrice": "1206.8",
        //       "marginMode": "fixed",
        //       "openTotalPos": "1.15",
        //       "closeTotalPos": "1.15",
        //       "pnl": "-0.11",
        //       "netProfit": "-1.780315",
        //       "totalFunding": "0",
        //       "openFee": "-0.83",
        //       "closeFee": "-0.83",
        //       "ctime": "1689300233897",
        //       "utime": "1689300238205"
        //     }
        //
        // closeAllPositions
        //
        //    {
        //        "symbol": "XRPUSDT_UMCBL",
        //        "orderId": "1111861847410757635",
        //        "clientOid": "1111861847410757637"
        //    }
        //
        const marketId = this.safeString (position, 'symbol');
        market = this.safeMarket (marketId, market);
        const symbol = market['symbol'];
        const timestamp = this.safeInteger2 (position, 'cTime', 'ctime');
        let marginMode = this.safeString (position, 'marginMode');
        let collateral = undefined;
        let initialMargin = undefined;
        const unrealizedPnl = this.safeString (position, 'unrealizedPL');
        const rawCollateral = this.safeString (position, 'margin');
        if (marginMode === 'fixed') {
            marginMode = 'isolated';
            collateral = Precise.stringAdd (rawCollateral, unrealizedPnl);
        } else if (marginMode === 'crossed') {
            marginMode = 'cross';
            initialMargin = rawCollateral;
        }
        const holdMode = this.safeString (position, 'holdMode');
        let hedged = undefined;
        if (holdMode === 'double_hold') {
            hedged = true;
        } else if (holdMode === 'single_hold') {
            hedged = false;
        }
        const side = this.safeString (position, 'holdSide');
        const leverage = this.safeString (position, 'leverage');
        const contractSizeNumber = this.safeValue (market, 'contractSize');
        const contractSize = this.numberToString (contractSizeNumber);
        const baseAmount = this.safeString (position, 'total');
        const entryPrice = this.safeString2 (position, 'averageOpenPrice', 'openAvgPrice');
        const maintenanceMarginPercentage = this.safeString (position, 'keepMarginRate');
        const openNotional = Precise.stringMul (entryPrice, baseAmount);
        if (initialMargin === undefined) {
            initialMargin = Precise.stringDiv (openNotional, leverage);
        }
        let contracts = this.parseNumber (Precise.stringDiv (baseAmount, contractSize));
        if (contracts === undefined) {
            contracts = this.safeNumber (position, 'closeTotalPos');
        }
        const markPrice = this.safeString (position, 'marketPrice');
        const notional = Precise.stringMul (baseAmount, markPrice);
        const initialMarginPercentage = Precise.stringDiv (initialMargin, notional);
        let liquidationPrice = this.parseNumber (this.omitZero (this.safeString (position, 'liquidationPrice')));
        const calcTakerFeeRate = '0.0006';
        const calcTakerFeeMult = '0.9994';
        if ((liquidationPrice === undefined) && (marginMode === 'isolated') && Precise.stringGt (baseAmount, '0')) {
            let signedMargin = Precise.stringDiv (rawCollateral, baseAmount);
            let signedMmp = maintenanceMarginPercentage;
            if (side === 'short') {
                signedMargin = Precise.stringNeg (signedMargin);
                signedMmp = Precise.stringNeg (signedMmp);
            }
            let mmrMinusOne = Precise.stringSub ('1', signedMmp);
            let numerator = Precise.stringSub (entryPrice, signedMargin);
            if (side === 'long') {
                mmrMinusOne = Precise.stringMul (mmrMinusOne, calcTakerFeeMult);
            } else {
                numerator = Precise.stringMul (numerator, calcTakerFeeMult);
            }
            liquidationPrice = this.parseNumber (Precise.stringDiv (numerator, mmrMinusOne));
        }
        const feeToClose = Precise.stringMul (notional, calcTakerFeeRate);
        const maintenanceMargin = Precise.stringAdd (Precise.stringMul (maintenanceMarginPercentage, notional), feeToClose);
        const marginRatio = Precise.stringDiv (maintenanceMargin, collateral);
        const percentage = Precise.stringMul (Precise.stringDiv (unrealizedPnl, initialMargin, 4), '100');
        return this.safePosition ({
            'info': position,
            'id': undefined,
            'symbol': symbol,
            'notional': this.parseNumber (notional),
            'marginMode': marginMode,
            'liquidationPrice': liquidationPrice,
            'entryPrice': this.parseNumber (entryPrice),
            'unrealizedPnl': this.parseNumber (unrealizedPnl),
            'realizedPnl': this.safeNumber (position, 'pnl'),
            'percentage': this.parseNumber (percentage),
            'contracts': contracts,
            'contractSize': contractSizeNumber,
            'markPrice': this.parseNumber (markPrice),
            'lastPrice': this.safeNumber (position, 'closeAvgPrice'),
            'side': side,
            'hedged': hedged,
            'timestamp': timestamp,
            'datetime': this.iso8601 (timestamp),
            'lastUpdateTimestamp': this.safeInteger (position, 'utime'),
            'maintenanceMargin': this.parseNumber (maintenanceMargin),
            'maintenanceMarginPercentage': this.parseNumber (maintenanceMarginPercentage),
            'collateral': this.parseNumber (collateral),
            'initialMargin': this.parseNumber (initialMargin),
            'initialMarginPercentage': this.parseNumber (initialMarginPercentage),
            'leverage': this.parseNumber (leverage),
            'marginRatio': this.parseNumber (marginRatio),
            'stopLossPrice': undefined,
            'takeProfitPrice': undefined,
        });
    }

    async fetchFundingRateHistory (symbol: Str = undefined, since: Int = undefined, limit: Int = undefined, params = {}) {
        /**
         * @method
         * @name bitget#fetchFundingRateHistory
         * @see https://bitgetlimited.github.io/apidoc/en/mix/#get-history-funding-rate
         * @description fetches historical funding rate prices
         * @param {string} symbol unified symbol of the market to fetch the funding rate history for
         * @param {int} [since] timestamp in ms of the earliest funding rate to fetch
         * @param {int} [limit] the maximum amount of [funding rate structures]{@link https://docs.ccxt.com/#/?id=funding-rate-history-structure} to fetch
         * @param {object} [params] extra parameters specific to the exchange API endpoint
         * @param {boolean} [params.paginate] default false, when true will automatically paginate by calling this endpoint multiple times. See in the docs all the [availble parameters](https://github.com/ccxt/ccxt/wiki/Manual#pagination-params)
         * @returns {object[]} a list of [funding rate structures]{@link https://docs.ccxt.com/#/?id=funding-rate-history-structure}
         */
        if (symbol === undefined) {
            throw new ArgumentsRequired (this.id + ' fetchFundingRateHistory() requires a symbol argument');
        }
        await this.loadMarkets ();
        let paginate = false;
        [ paginate, params ] = this.handleOptionAndParams (params, 'fetchFundingRateHistory', 'paginate');
        if (paginate) {
            return await this.fetchPaginatedCallIncremental ('fetchFundingRateHistory', symbol, since, limit, params, 'pageNo', 50) as FundingRateHistory[];
        }
        const market = this.market (symbol);
        const request = {
            'symbol': market['id'],
            // 'pageSize': limit, // default 20
            // 'pageNo': 1,
            // 'nextPage': false,
        };
        if (limit !== undefined) {
            request['pageSize'] = limit;
        }
        request['nextPage'] = true;
        const response = await this.publicMixGetMixV1MarketHistoryFundRate (this.extend (request, params));
        //
        //     {
        //         "code": "00000",
        //         "msg": "success",
        //         "requestTime": 1652406728393,
        //         "data": [
        //             {
        //                 "symbol": "BTCUSDT",
        //                 "fundingRate": "-0.0003",
        //                 "settleTime": "1652396400000"
        //             },
        //         ]
        //     }
        //
        const data = this.safeValue (response, 'data', []);
        const rates = [];
        for (let i = 0; i < data.length; i++) {
            const entry = data[i];
            const marketId = this.safeString (entry, 'symbol');
            const symbolInner = this.safeSymbol (marketId, market);
            const timestamp = this.safeInteger (entry, 'settleTime');
            rates.push ({
                'info': entry,
                'symbol': symbolInner,
                'fundingRate': this.safeNumber (entry, 'fundingRate'),
                'timestamp': timestamp,
                'datetime': this.iso8601 (timestamp),
            });
        }
        const sorted = this.sortBy (rates, 'timestamp');
        return this.filterBySymbolSinceLimit (sorted, market['symbol'], since, limit) as FundingRateHistory[];
    }

    async fetchFundingRate (symbol: string, params = {}) {
        /**
         * @method
         * @name bitget#fetchFundingRate
         * @description fetch the current funding rate
         * @see https://bitgetlimited.github.io/apidoc/en/mix/#get-current-funding-rate
         * @param {string} symbol unified market symbol
         * @param {object} [params] extra parameters specific to the exchange API endpoint
         * @returns {object} a [funding rate structure]{@link https://docs.ccxt.com/#/?id=funding-rate-structure}
         */
        await this.loadMarkets ();
        const market = this.market (symbol);
        if (!market['swap']) {
            throw new BadSymbol (this.id + ' fetchFundingRate() supports swap contracts only');
        }
        const request = {
            'symbol': market['id'],
        };
        const response = await this.publicMixGetMixV1MarketCurrentFundRate (this.extend (request, params));
        //
        //     {
        //         "code": "00000",
        //         "msg": "success",
        //         "requestTime": 1652401684275,
        //         "data": {
        //             "symbol": "BTCUSDT_UMCBL",
        //             "fundingRate": "-0.000182"
        //         }
        //     }
        //
        const data = this.safeValue (response, 'data', {});
        return this.parseFundingRate (data, market);
    }

    parseFundingRate (contract, market: Market = undefined) {
        //
        //     {
        //         "symbol": "BTCUSDT_UMCBL",
        //         "fundingRate": "-0.000182"
        //     }
        //
        const marketId = this.safeString (contract, 'symbol');
        const symbol = this.safeSymbol (marketId, market);
        return {
            'info': contract,
            'symbol': symbol,
            'markPrice': undefined,
            'indexPrice': undefined,
            'interestRate': undefined,
            'estimatedSettlePrice': undefined,
            'timestamp': undefined,
            'datetime': undefined,
            'fundingRate': this.safeNumber (contract, 'fundingRate'),
            'fundingTimestamp': undefined,
            'fundingDatetime': undefined,
            'nextFundingRate': undefined,
            'nextFundingTimestamp': undefined,
            'nextFundingDatetime': undefined,
            'previousFundingRate': undefined,
            'previousFundingTimestamp': undefined,
            'previousFundingDatetime': undefined,
        };
    }

    async fetchFundingHistory (symbol: Str = undefined, since: Int = undefined, limit: Int = undefined, params = {}) {
        /**
         * @method
         * @name bitget#fetchFundingHistory
         * @description fetch the funding history
         * @see https://bitgetlimited.github.io/apidoc/en/mix/#get-account-bill
         * @param {string} symbol unified market symbol
         * @param {int} [since] the starting timestamp in milliseconds
         * @param {int} [limit] the number of entries to return
         * @param {object} [params] extra parameters specific to the exchange API endpoint
         * @returns {object[]} a list of [funding history structures]{@link https://docs.ccxt.com/#/?id=funding-history-structure}
         */
        await this.loadMarkets ();
        if (symbol === undefined) {
            throw new ArgumentsRequired (this.id + ' fetchFundingHistory() requires a symbol argument');
        }
        const market = this.market (symbol);
        if (!market['swap']) {
            throw new BadSymbol (this.id + ' fetchFundingHistory() supports swap contracts only');
        }
        if (since === undefined) {
            since = this.milliseconds () - 31556952000; // 1 year
        }
        const request = {
            'symbol': market['id'],
            'marginCoin': market['quoteId'],
            'startTime': since,
            'endTime': this.milliseconds (),
        };
        if (limit !== undefined) {
            request['pageSize'] = limit;
        }
        const response = await this.privateMixGetMixV1AccountAccountBill (this.extend (request, params));
        //
        //    {
        //        "code": "00000",
        //        "msg": "success",
        //        "data": {
        //            "result": [
        //                {
        //                    "id": "892962903462432768",
        //                    "symbol": "ETHUSDT_UMCBL",
        //                    "marginCoin": "USDT",
        //                    "amount": "0",
        //                    "fee": "-0.1765104",
        //                    "feeByCoupon": "",
        //                    "feeCoin": "USDT",
        //                    "business": "contract_settle_fee",
        //                    "cTime": "1648624867354"
        //                }
        //            ],
        //            "endId": "885353495773458432",
        //            "nextFlag": false,
        //            "preFlag": false
        //    }
        //
        const data = this.safeValue (response, 'data', {});
        const result = this.safeValue (data, 'result', []);
        return this.parseFundingHistories (result, market, since, limit);
    }

    parseFundingHistory (contract, market: Market = undefined) {
        //
        //     {
        //         "id": "892962903462432768",
        //         "symbol": "ETHUSDT_UMCBL",
        //         "marginCoin": "USDT",
        //         "amount": "0",
        //         "fee": "-0.1765104",
        //         "feeByCoupon": "",
        //         "feeCoin": "USDT",
        //         "business": "contract_settle_fee",
        //         "cTime": "1648624867354"
        //     }
        //
        const marketId = this.safeString (contract, 'symbol');
        const symbol = this.safeSymbol (marketId, market, undefined, 'swap');
        const currencyId = this.safeString (contract, 'marginCoin');
        const code = this.safeCurrencyCode (currencyId);
        const amount = this.safeNumber (contract, 'amount');
        const timestamp = this.safeInteger (contract, 'cTime');
        const id = this.safeString (contract, 'id');
        return {
            'info': contract,
            'symbol': symbol,
            'timestamp': timestamp,
            'datetime': this.iso8601 (timestamp),
            'code': code,
            'amount': amount,
            'id': id,
        };
    }

    parseFundingHistories (contracts, market = undefined, since: Int = undefined, limit: Int = undefined): FundingHistory[] {
        const result = [];
        for (let i = 0; i < contracts.length; i++) {
            const contract = contracts[i];
            const business = this.safeString (contract, 'business');
            if (business !== 'contract_settle_fee') {
                continue;
            }
            result.push (this.parseFundingHistory (contract, market));
        }
        const sorted = this.sortBy (result, 'timestamp');
        return this.filterBySinceLimit (sorted, since, limit);
    }

    async modifyMarginHelper (symbol: string, amount, type, params = {}) {
        await this.loadMarkets ();
        const holdSide = this.safeString (params, 'holdSide');
        const market = this.market (symbol);
        const marginCoin = (market['linear']) ? market['quote'] : market['base'];
        const request = {
            'symbol': market['id'],
            'marginCoin': marginCoin,
            'amount': this.amountToPrecision (symbol, amount), // positive value for adding margin, negative for reducing
            'holdSide': holdSide, // long or short
        };
        params = this.omit (params, 'holdSide');
        const response = await this.privateMixPostMixV1AccountSetMargin (this.extend (request, params));
        //
        //     {
        //         "code": "00000",
        //         "msg": "success",
        //         "requestTime": 1652483636792,
        //         "data": {
        //             "result": true
        //         }
        //     }
        //
        return this.extend (this.parseMarginModification (response, market), {
            'amount': this.parseNumber (amount),
            'type': type,
        });
    }

    parseMarginModification (data, market: Market = undefined) {
        const errorCode = this.safeString (data, 'code');
        const status = (errorCode === '00000') ? 'ok' : 'failed';
        const code = (market['linear']) ? market['quote'] : market['base'];
        return {
            'info': data,
            'type': undefined,
            'amount': undefined,
            'code': code,
            'symbol': market['symbol'],
            'status': status,
        };
    }

    async reduceMargin (symbol: string, amount, params = {}) {
        /**
         * @method
         * @name bitget#reduceMargin
         * @description remove margin from a position
         * @see https://bitgetlimited.github.io/apidoc/en/mix/#change-margin
         * @param {string} symbol unified market symbol
         * @param {float} amount the amount of margin to remove
         * @param {object} [params] extra parameters specific to the exchange API endpoint
         * @returns {object} a [margin structure]{@link https://docs.ccxt.com/#/?id=reduce-margin-structure}
         */
        if (amount > 0) {
            throw new BadRequest (this.id + ' reduceMargin() amount parameter must be a negative value');
        }
        const holdSide = this.safeString (params, 'holdSide');
        if (holdSide === undefined) {
            throw new ArgumentsRequired (this.id + ' reduceMargin() requires a holdSide parameter, either long or short');
        }
        return await this.modifyMarginHelper (symbol, amount, 'reduce', params);
    }

    async addMargin (symbol: string, amount, params = {}) {
        /**
         * @method
         * @name bitget#addMargin
         * @description add margin
         * @see https://bitgetlimited.github.io/apidoc/en/mix/#change-margin
         * @param {string} symbol unified market symbol
         * @param {float} amount amount of margin to add
         * @param {object} [params] extra parameters specific to the exchange API endpoint
         * @returns {object} a [margin structure]{@link https://docs.ccxt.com/#/?id=add-margin-structure}
         */
        const holdSide = this.safeString (params, 'holdSide');
        if (holdSide === undefined) {
            throw new ArgumentsRequired (this.id + ' addMargin() requires a holdSide parameter, either long or short');
        }
        return await this.modifyMarginHelper (symbol, amount, 'add', params);
    }

    async fetchLeverage (symbol: string, params = {}) {
        /**
         * @method
         * @name bitget#fetchLeverage
         * @description fetch the set leverage for a market
         * @see https://bitgetlimited.github.io/apidoc/en/mix/#get-single-account
         * @param {string} symbol unified market symbol
         * @param {object} [params] extra parameters specific to the exchange API endpoint
         * @returns {object} a [leverage structure]{@link https://docs.ccxt.com/#/?id=leverage-structure}
         */
        await this.loadMarkets ();
        const market = this.market (symbol);
        const request = {
            'symbol': market['id'],
            'marginCoin': market['settleId'],
        };
        const response = await this.privateMixGetMixV1AccountAccount (this.extend (request, params));
        //
        //     {
        //         "code": "00000",
        //         "msg": "success",
        //         "requestTime": 0,
        //         "data": {
        //             "marginCoin": "SUSDT",
        //             "locked": "0",
        //             "available": "3000",
        //             "crossMaxAvailable": "3000",
        //             "fixedMaxAvailable": "3000",
        //             "maxTransferOut": "3000",
        //             "equity": "3000",
        //             "usdtEquity": "3000",
        //             "btcEquity": "0.12217217236",
        //             "crossRiskRate": "0",
        //             "crossMarginLeverage": 20,
        //             "fixedLongLeverage": 40,
        //             "fixedShortLeverage": 10,
        //             "marginMode": "fixed",
        //             "holdMode": "double_hold",
        //             "unrealizedPL": null,
        //             "bonus": "0"
        //         }
        //     }
        //
        return response;
    }

    async setLeverage (leverage, symbol: Str = undefined, params = {}) {
        /**
         * @method
         * @name bitget#setLeverage
         * @description set the level of leverage for a market
         * @see https://bitgetlimited.github.io/apidoc/en/mix/#change-leverage
         * @param {float} leverage the rate of leverage
         * @param {string} symbol unified market symbol
         * @param {object} [params] extra parameters specific to the exchange API endpoint
         * @returns {object} response from the exchange
         */
        if (symbol === undefined) {
            throw new ArgumentsRequired (this.id + ' setLeverage() requires a symbol argument');
        }
        await this.loadMarkets ();
        const market = this.market (symbol);
        const request = {
            'symbol': market['id'],
            'marginCoin': market['settleId'],
            'leverage': leverage,
            // 'holdSide': 'long',
        };
        return await this.privateMixPostMixV1AccountSetLeverage (this.extend (request, params));
    }

    async setMarginMode (marginMode, symbol: Str = undefined, params = {}) {
        /**
         * @method
         * @name bitget#setMarginMode
         * @description set margin mode to 'cross' or 'isolated'
         * @see https://bitgetlimited.github.io/apidoc/en/mix/#change-margin-mode
         * @param {string} marginMode 'cross' or 'isolated'
         * @param {string} symbol unified market symbol
         * @param {object} [params] extra parameters specific to the exchange API endpoint
         * @returns {object} response from the exchange
         */
        if (symbol === undefined) {
            throw new ArgumentsRequired (this.id + ' setMarginMode() requires a symbol argument');
        }
        marginMode = marginMode.toLowerCase ();
        if (marginMode === 'isolated') {
            marginMode = 'fixed';
        }
        if (marginMode === 'cross') {
            marginMode = 'crossed';
        }
        if ((marginMode !== 'fixed') && (marginMode !== 'crossed')) {
            throw new ArgumentsRequired (this.id + ' setMarginMode() marginMode must be either fixed (isolated) or crossed (cross)');
        }
        await this.loadMarkets ();
        const market = this.market (symbol);
        const request = {
            'symbol': market['id'],
            'marginCoin': market['settleId'],
            'marginMode': marginMode,
        };
        return await this.privateMixPostMixV1AccountSetMarginMode (this.extend (request, params));
    }

    async setPositionMode (hedged, symbol: Str = undefined, params = {}) {
        /**
         * @method
         * @name bitget#setPositionMode
         * @description set hedged to true or false for a market
         * @see https://bitgetlimited.github.io/apidoc/en/mix/#change-hold-mode
         * @param {bool} hedged set to true to use dualSidePosition
         * @param {string} symbol not used by bitget setPositionMode ()
         * @param {object} [params] extra parameters specific to the exchange API endpoint
         * @returns {object} response from the exchange
         */
        await this.loadMarkets ();
        const sandboxMode = this.safeValue (this.options, 'sandboxMode', false);
        const holdMode = hedged ? 'double_hold' : 'single_hold';
        const request = {
            'holdMode': holdMode,
        };
        let subType = undefined;
        let market = undefined;
        if (symbol !== undefined) {
            market = this.market (symbol);
        }
        [ subType, params ] = this.handleSubTypeAndParams ('setPositionMode', market, params);
        let productType = (subType === 'linear') ? 'UMCBL' : 'DMCBL';
        if (sandboxMode) {
            productType = 'S' + productType;
        }
        request['productType'] = productType;
        const response = await this.privateMixPostMixV1AccountSetPositionMode (this.extend (request, params));
        //
        //    {
        //         "code": "40919",
        //         "msg": "This function is not open yet",
        //         "requestTime": 1672212431093,
        //         "data": null
        //     }
        //
        return response;
    }

    async fetchOpenInterest (symbol: string, params = {}) {
        /**
         * @method
         * @name bitget#fetchOpenInterest
         * @description Retrieves the open interest of a currency
         * @see https://bitgetlimited.github.io/apidoc/en/mix/#get-open-interest
         * @param {string} symbol Unified CCXT market symbol
         * @param {object} [params] exchange specific parameters
         * @returns {object} an open interest structure{@link https://docs.ccxt.com/#/?id=open-interest-structure}
         */
        await this.loadMarkets ();
        const market = this.market (symbol);
        if (!market['contract']) {
            throw new BadRequest (this.id + ' fetchOpenInterest() supports contract markets only');
        }
        const request = {
            'symbol': market['id'],
        };
        const response = await this.publicMixGetMixV1MarketOpenInterest (this.extend (request, params));
        //
        //     {
        //         "code": "00000",
        //         "msg": "success",
        //         "requestTime": 0,
        //         "data": {
        //             "symbol": "BTCUSDT_UMCBL",
        //             "amount": "130818.967",
        //             "timestamp": "1663399151127"
        //         }
        //     }
        //
        const data = this.safeValue (response, 'data', {});
        return this.parseOpenInterest (data, market);
    }

    async fetchTransfers (code: Str = undefined, since: Int = undefined, limit: Int = undefined, params = {}) {
        /**
         * @method
         * @name bitget#fetchTransfers
         * @description fetch a history of internal transfers made on an account
         * @see https://bitgetlimited.github.io/apidoc/en/spot/#get-transfer-list
         * @param {string} code unified currency code of the currency transferred
         * @param {int} [since] the earliest time in ms to fetch transfers for
         * @param {int} [limit] the maximum number of  transfers structures to retrieve
         * @param {object} [params] extra parameters specific to the exchange API endpoint
         * @param {int} [params.until] the latest time in ms to fetch entries for
         * @param {boolean} [params.paginate] default false, when true will automatically paginate by calling this endpoint multiple times. See in the docs all the [availble parameters](https://github.com/ccxt/ccxt/wiki/Manual#pagination-params)
         * @returns {object[]} a list of [transfer structures]{@link https://docs.ccxt.com/#/?id=transfer-structure}
         */
        await this.loadMarkets ();
        let paginate = false;
        [ paginate, params ] = this.handleOptionAndParams (params, 'fetchTransfers', 'paginate');
        if (paginate) {
            return await this.fetchPaginatedCallDynamic ('fetchTransfers', code, since, limit, params);
        }
        let type = undefined;
        [ type, params ] = this.handleMarketTypeAndParams ('fetchTransfers', undefined, params);
        const fromAccount = this.safeString (params, 'fromAccount', type);
        params = this.omit (params, 'fromAccount');
        const accountsByType = this.safeValue (this.options, 'accountsByType', {});
        type = this.safeString (accountsByType, fromAccount);
        let request = {
            'fromType': type,
        };
        let currency = undefined;
        if (code !== undefined) {
            currency = this.currency (code);
            request['coinId'] = currency['id'];
        }
        if (since !== undefined) {
            request['before'] = since;
        }
        if (limit !== undefined) {
            request['limit'] = limit;
        }
        [ request, params ] = this.handleUntilOption ('after', request, params);
        const response = await this.privateSpotGetSpotV1AccountTransferRecords (this.extend (request, params));
        //
        //     {
        //         "code":"00000",
        //         "message":"success",
        //         "data":[{
        //             "cTime":"1622697148",
        //             "coinId":"22",
        //             "coinName":"usdt",
        //             "groupType":"deposit",
        //             "bizType":"transfer-in",
        //             "quantity":"1",
        //             "balance": "1",
        //             "fees":"0",
        //             "billId":"1291"
        //         }]
        //     }
        //
        const data = this.safeValue (response, 'data', []);
        return this.parseTransfers (data, currency, since, limit);
    }

    async transfer (code: string, amount, fromAccount, toAccount, params = {}): Promise<TransferEntry> {
        /**
         * @method
         * @name bitget#transfer
         * @see https://bitgetlimited.github.io/apidoc/en/spot/#transfer-v2
         * @description transfer currency internally between wallets on the same account
         * @param {string} code unified currency code
         * @param {float} amount amount to transfer
         * @param {string} fromAccount account to transfer from
         * @param {string} toAccount account to transfer to
         * @param {object} [params] extra parameters specific to the exchange API endpoint
         *
         * EXCHANGE SPECIFIC PARAMS
         * @param {string} [params.clientOid] custom id
         * @returns {object} a [transfer structure]{@link https://docs.ccxt.com/#/?id=transfer-structure}
         */
        await this.loadMarkets ();
        const currency = this.currency (code);
        const fromSwap = fromAccount === 'swap';
        const toSwap = toAccount === 'swap';
        const usdt = currency['code'] === 'USDT';
        if (fromSwap) {
            fromAccount = usdt ? 'mix_usdt' : 'mix_usd';
        } else if (toSwap) {
            toAccount = usdt ? 'mix_usdt' : 'mix_usd';
        }
        const request = {
            'fromType': fromAccount,
            'toType': toAccount,
            'amount': amount,
            'coin': currency['info']['coinName'],
        };
        const response = await this.privateSpotPostSpotV1WalletTransferV2 (this.extend (request, params));
        //
        //    {
        //        "code": "00000",
        //        "msg": "success",
        //        "requestTime": 1668119107154,
        //        "data": "SUCCESS"
        //    }
        //
        return this.parseTransfer (response, currency);
    }

    parseTransfer (transfer, currency: Currency = undefined) {
        //
        // transfer
        //
        //    {
        //        "code": "00000",
        //        "msg": "success",
        //        "requestTime": 1668119107154,
        //        "data": "SUCCESS"
        //    }
        //
        // fetchTransfers
        //
        //     {
        //         "cTime":"1622697148",
        //         "coinId":"22",
        //         "coinName":"usdt",
        //         "groupType":"deposit",
        //         "bizType":"transfer-in",
        //         "quantity":"1",
        //         "balance": "1",
        //         "fees":"0",
        //         "billId":"1291"
        //     }
        //
        let timestamp = this.safeInteger2 (transfer, 'requestTime', 'tradeTime');
        if (timestamp === undefined) {
            timestamp = this.safeTimestamp (transfer, 'cTime');
        }
        const msg = this.safeStringLowerN (transfer, [ 'msg', 'status' ]);
        let currencyId = this.safeString2 (transfer, 'code', 'coinName');
        if (currencyId === '00000') {
            currencyId = undefined;
        }
        const fromAccountRaw = this.safeString (transfer, 'fromType');
        const accountsById = this.safeValue (this.options, 'accountsById', {});
        const fromAccount = this.safeString (accountsById, fromAccountRaw, fromAccountRaw);
        const toAccountRaw = this.safeString (transfer, 'toType');
        const toAccount = this.safeString (accountsById, toAccountRaw, toAccountRaw);
        return {
            'info': transfer,
            'id': this.safeString2 (transfer, 'id', 'billId'),
            'timestamp': timestamp,
            'datetime': this.iso8601 (timestamp),
            'currency': this.safeCurrencyCode (currencyId),
            'amount': this.safeNumberN (transfer, [ 'size', 'quantity', 'amount' ]),
            'fromAccount': fromAccount,
            'toAccount': toAccount,
            'status': this.parseTransferStatus (msg),
        };
    }

    parseDepositWithdrawFee (fee, currency: Currency = undefined) {
        //
        // {
        //     "chains": [
        //       {
        //         "browserUrl": "https://bscscan.com/tx/",
        //         "chain": "BEP20",
        //         "depositConfirm": "15",
        //         "extraWithDrawFee": "0",
        //         "minDepositAmount": "0.000001",
        //         "minWithdrawAmount": "0.0000078",
        //         "needTag": "false",
        //         "rechargeable": "true",
        //         "withdrawConfirm": "15",
        //         "withdrawFee": "0.0000051",
        //         "withdrawable": "true"
        //       },
        //       {
        //         "browserUrl": "https://blockchair.com/bitcoin/transaction/",
        //         "chain": "BTC",
        //         "depositConfirm": "1",
        //         "extraWithDrawFee": "0",
        //         "minDepositAmount": "0.0001",
        //         "minWithdrawAmount": "0.002",
        //         "needTag": "false",
        //         "rechargeable": "true",
        //         "withdrawConfirm": "1",
        //         "withdrawFee": "0.0005",
        //         "withdrawable": "true"
        //       }
        //     ],
        //     "coinId": "1",
        //     "coinName": "BTC",
        //     "transfer": "true"
        // }
        //
        const chains = this.safeValue (fee, 'chains', []);
        const chainsLength = chains.length;
        const result = {
            'info': fee,
            'withdraw': {
                'fee': undefined,
                'percentage': undefined,
            },
            'deposit': {
                'fee': undefined,
                'percentage': undefined,
            },
            'networks': {},
        };
        for (let i = 0; i < chainsLength; i++) {
            const chain = chains[i];
            const networkId = this.safeString (chain, 'chain');
            const currencyCode = this.safeString (currency, 'code');
            const networkCode = this.networkIdToCode (networkId, currencyCode);
            result['networks'][networkCode] = {
                'deposit': { 'fee': undefined, 'percentage': undefined },
                'withdraw': { 'fee': this.safeNumber (chain, 'withdrawFee'), 'percentage': false },
            };
            if (chainsLength === 1) {
                result['withdraw']['fee'] = this.safeNumber (chain, 'withdrawFee');
                result['withdraw']['percentage'] = false;
            }
        }
        return result;
    }

    async fetchDepositWithdrawFees (codes: Strings = undefined, params = {}) {
        /**
         * @method
         * @name bitget#fetchDepositWithdrawFees
         * @description fetch deposit and withdraw fees
         * @see https://bitgetlimited.github.io/apidoc/en/spot/#get-coin-list
         * @param {string[]|undefined} codes list of unified currency codes
         * @param {object} [params] extra parameters specific to the exchange API endpoint
         * @returns {object} a list of [fee structures]{@link https://docs.ccxt.com/#/?id=fee-structure}
         */
        await this.loadMarkets ();
        const response = await this.publicSpotGetSpotV1PublicCurrencies (params);
        const data = this.safeValue (response, 'data');
        return this.parseDepositWithdrawFees (data, codes, 'coinName');
    }

    parseTransferStatus (status) {
        const statuses = {
            'success': 'ok',
            'successful': 'ok',
        };
        return this.safeString (statuses, status, status);
    }

    parseOpenInterest (interest, market: Market = undefined) {
        //
        //     {
        //         "symbol": "BTCUSDT_UMCBL",
        //         "amount": "130818.967",
        //         "timestamp": "1663399151127"
        //     }
        //
        const timestamp = this.safeInteger (interest, 'timestamp');
        const id = this.safeString (interest, 'symbol');
        const symbol = this.safeSymbol (id, market);
        const amount = this.safeNumber (interest, 'amount');
        return this.safeOpenInterest ({
            'symbol': symbol,
            'openInterestAmount': amount,
            'openInterestValue': undefined,
            'timestamp': timestamp,
            'datetime': this.iso8601 (timestamp),
            'info': interest,
        }, market);
    }

    async borrowCrossMargin (code: string, amount, params = {}) {
        /**
         * @method
         * @name bitget#borrowCrossMargin
         * @description create a loan to borrow margin
         * @see https://bitgetlimited.github.io/apidoc/en/margin/#cross-borrow
         * @param {string} code unified currency code of the currency to borrow
         * @param {string} amount the amount to borrow
         * @param {object} [params] extra parameters specific to the exchange API endpoint
         * @returns {object} a [margin loan structure]{@link https://docs.ccxt.com/#/?id=margin-loan-structure}
         */
        await this.loadMarkets ();
        const currency = this.currency (code);
        const request = {
            'coin': currency['info']['coinName'],
            'borrowAmount': this.currencyToPrecision (code, amount),
        };
        const response = await this.privateMarginPostMarginV1CrossAccountBorrow (this.extend (request, params));
        //
        // cross
        //
        //     {
        //         "code": "00000",
        //         "msg": "success",
        //         "requestTime": 1697251314271,
        //         "data": {
        //             "clientOid": null,
        //             "coin": "BTC",
        //             "borrowAmount": "0.0001"
        //         }
        //     }
        //
        const data = this.safeValue (response, 'data', {});
        return this.parseMarginLoan (data, currency);
    }

    async borrowIsolatedMargin (symbol: string, code: string, amount, params = {}) {
        /**
         * @method
         * @name bitget#borrowIsolatedMargin
         * @description create a loan to borrow margin
         * @see https://bitgetlimited.github.io/apidoc/en/margin/#isolated-borrow
         * @param {string} symbol unified market symbol
         * @param {string} code unified currency code of the currency to borrow
         * @param {string} amount the amount to borrow
         * @param {object} [params] extra parameters specific to the exchange API endpoint
         * @returns {object} a [margin loan structure]{@link https://docs.ccxt.com/#/?id=margin-loan-structure}
         */
        await this.loadMarkets ();
        const currency = this.currency (code);
        const market = this.market (symbol);
        const marketId = market['id'];
        const parts = marketId.split ('_');
        const marginMarketId = this.safeStringUpper (parts, 0);
        const request = {
            'coin': currency['info']['coinName'],
            'borrowAmount': this.currencyToPrecision (code, amount),
            'symbol': marginMarketId,
        };
        const response = await this.privateMarginPostMarginV1IsolatedAccountBorrow (this.extend (request, params));
        //
        // isolated
        //
        //     {
        //         "code": "00000",
        //         "msg": "success",
        //         "requestTime": 1697250952516,
        //         "data": {
        //             "clientOid": null,
        //             "symbol": "BTCUSDT",
        //             "coin": "BTC",
        //             "borrowAmount": "0.001"
        //         }
        //     }
        //
        const data = this.safeValue (response, 'data', {});
        return this.parseMarginLoan (data, currency);
    }

    async repayIsolatedMargin (symbol: string, code: string, amount, params = {}) {
        /**
         * @method
         * @name bitget#repayIsolatedMargin
         * @description repay borrowed margin and interest
         * @see https://bitgetlimited.github.io/apidoc/en/margin/#cross-repay
         * @see https://bitgetlimited.github.io/apidoc/en/margin/#isolated-repay
         * @param {string} symbol unified market symbol
         * @param {string} code unified currency code of the currency to repay
         * @param {string} amount the amount to repay
         * @param {object} [params] extra parameters specific to the exchange API endpoint
         * @returns {object} a [margin loan structure]{@link https://docs.ccxt.com/#/?id=margin-loan-structure}
         */
        await this.loadMarkets ();
        const currency = this.currency (code);
        const market = this.market (symbol);
        const marketId = market['id'];
        const parts = marketId.split ('_');
        const marginMarketId = this.safeStringUpper (parts, 0);
        const request = {
            'coin': currency['info']['coinName'],
            'repayAmount': this.currencyToPrecision (code, amount),
            'symbol': marginMarketId,
        };
        const response = await this.privateMarginPostMarginV1IsolatedAccountRepay (this.extend (request, params));
        //
        // isolated
        //
        //     {
        //         "code": "00000",
        //         "msg": "success",
        //         "requestTime": 1697251988593,
        //         "data": {
        //             "remainDebtAmount": "0",
        //             "clientOid": null,
        //             "symbol": "BTCUSDT",
        //             "coin": "BTC",
        //             "repayAmount": "0.00100001"
        //         }
        //     }
        //
        const data = this.safeValue (response, 'data', {});
        return this.parseMarginLoan (data, currency);
    }

    async repayCrossMargin (code: string, amount, params = {}) {
        /**
         * @method
         * @name bitget#repayCrossMargin
         * @description repay borrowed margin and interest
         * @see https://bitgetlimited.github.io/apidoc/en/margin/#cross-repay
         * @see https://bitgetlimited.github.io/apidoc/en/margin/#isolated-repay
         * @param {string} code unified currency code of the currency to repay
         * @param {string} amount the amount to repay
         * @param {object} [params] extra parameters specific to the exchange API endpoint
         * @returns {object} a [margin loan structure]{@link https://docs.ccxt.com/#/?id=margin-loan-structure}
         */
        await this.loadMarkets ();
        const currency = this.currency (code);
        const request = {
            'coin': currency['info']['coinName'],
            'repayAmount': this.currencyToPrecision (code, amount),
        };
        const response = await this.privateMarginPostMarginV1CrossAccountRepay (this.extend (request, params));
        //
        // cross
        //
        //     {
        //         "code": "00000",
        //         "msg": "success",
        //         "requestTime": 1697252151042,
        //         "data": {
        //             "remainDebtAmount": "0",
        //             "clientOid": null,
        //             "coin": "BTC",
        //             "repayAmount": "0.00010001"
        //         }
        //     }
        //
        const data = this.safeValue (response, 'data', {});
        return this.parseMarginLoan (data, currency);
    }

    parseMarginLoan (info, currency: Currency = undefined) {
        //
        // isolated: borrowMargin
        //
        //     {
        //         "clientOid": null,
        //         "symbol": "BTCUSDT",
        //         "coin": "BTC",
        //         "borrowAmount": "0.001"
        //     }
        //
        // cross: borrowMargin
        //
        //     {
        //         "clientOid": null,
        //         "coin": "BTC",
        //         "borrowAmount": "0.0001"
        //     }
        //
        // isolated: repayMargin
        //
        //     {
        //         "remainDebtAmount": "0",
        //         "clientOid": null,
        //         "symbol": "BTCUSDT",
        //         "coin": "BTC",
        //         "repayAmount": "0.00100001"
        //     }
        //
        // cross: repayMargin
        //
        //     {
        //         "remainDebtAmount": "0",
        //         "clientOid": null,
        //         "coin": "BTC",
        //         "repayAmount": "0.00010001"
        //     }
        //
        const currencyId = this.safeString (info, 'coin');
        const marketId = this.safeString (info, 'symbol');
        let symbol = undefined;
        if (marketId !== undefined) {
            symbol = this.safeSymbol (marketId);
        }
        return {
            'id': this.safeString (info, 'clientOid'),
            'currency': this.safeCurrencyCode (currencyId, currency),
            'amount': this.safeNumber2 (info, 'borrowAmount', 'repayAmount'),
            'symbol': symbol,
            'timestamp': undefined,
            'datetime': undefined,
            'info': info,
        };
    }

    async fetchMyLiquidations (symbol: Str = undefined, since: Int = undefined, limit: Int = undefined, params = {}) {
        /**
         * @method
         * @name bitget#fetchMyLiquidations
         * @description retrieves the users liquidated positions
         * @see https://bitgetlimited.github.io/apidoc/en/margin/#get-isolated-liquidation-records
         * @see https://bitgetlimited.github.io/apidoc/en/margin/#get-cross-liquidation-records
         * @param {string} [symbol] unified CCXT market symbol
         * @param {int} [since] the earliest time in ms to fetch liquidations for
         * @param {int} [limit] the maximum number of liquidation structures to retrieve
         * @param {object} [params] exchange specific parameters for the bitget api endpoint
         * @param {int} [params.until] timestamp in ms of the latest liquidation
         * @param {string} [params.marginMode] 'cross' or 'isolated' default value is 'cross'
         * @returns {object} an array of [liquidation structures]{@link https://docs.ccxt.com/#/?id=liquidation-structure}
         */
        await this.loadMarkets ();
        let market = undefined;
        if (symbol !== undefined) {
            market = this.market (symbol);
        }
        let type = undefined;
        [ type, params ] = this.handleMarketTypeAndParams ('fetchMyLiquidations', market, params);
        if (type !== 'spot') {
            throw new NotSupported (this.id + ' fetchMyLiquidations() supports spot margin markets only');
        }
        let request = {};
        [ request, params ] = this.handleUntilOption ('endTime', request, params);
        if (since !== undefined) {
            request['startTime'] = since;
        } else {
            request['startTime'] = this.milliseconds () - 7776000000;
        }
        if (limit !== undefined) {
            request['pageSize'] = limit;
        }
        let response = undefined;
        let marginMode = undefined;
        [ marginMode, params ] = this.handleMarginModeAndParams ('fetchMyLiquidations', params, 'cross');
        if (marginMode === 'isolated') {
            if (symbol === undefined) {
                throw new ArgumentsRequired (this.id + ' fetchMyLiquidations() requires a symbol argument');
            }
            request['symbol'] = market['info']['symbolName'];
            response = await this.privateMarginGetMarginV1IsolatedLiquidationList (this.extend (request, params));
        } else if (marginMode === 'cross') {
            response = await this.privateMarginGetMarginV1CrossLiquidationList (this.extend (request, params));
        }
        //
        // isolated
        //
        //     {
        //         "code": "00000",
        //         "msg": "success",
        //         "requestTime": 1698114119193,
        //         "data": {
        //             "resultList": [
        //                 {
        //                     "liqId": "123",
        //                     "symbol": "BTCUSDT",
        //                     "liqStartTime": "1653453245342",
        //                     "liqEndTime": "16312423423432",
        //                     "liqRisk": "1.01",
        //                     "totalAssets": "1242.34",
        //                     "totalDebt": "1100",
        //                     "LiqFee": "1.2",
        //                     "cTime": "1653453245342"
        //                 }
        //             ],
        //             "maxId": "0",
        //             "minId": "0"
        //         }
        //     }
        //
        // cross
        //
        //     {
        //         "code": "00000",
        //         "msg": "success",
        //         "requestTime": 1698114119193,
        //         "data": {
        //             "resultList": [
        //                 {
        //                     "liqId": "123",
        //                     "liqStartTime": "1653453245342",
        //                     "liqEndTime": "16312423423432",
        //                     "liqRisk": "1.01",
        //                     "totalAssets": "1242.34",
        //                     "totalDebt": "1100",
        //                     "LiqFee": "1.2",
        //                     "cTime": "1653453245342"
        //                 }
        //             ],
        //             "maxId": "0",
        //             "minId": "0"
        //         }
        //     }
        //
        const data = this.safeValue (response, 'data', {});
        const liquidations = this.safeValue (data, 'resultList', []);
        return this.parseLiquidations (liquidations, market, since, limit);
    }

    parseLiquidation (liquidation, market: Market = undefined) {
        //
        // isolated
        //
        //     {
        //         "liqId": "123",
        //         "symbol": "BTCUSDT",
        //         "liqStartTime": "1653453245342",
        //         "liqEndTime": "16312423423432",
        //         "liqRisk": "1.01",
        //         "totalAssets": "1242.34",
        //         "totalDebt": "1100",
        //         "LiqFee": "1.2",
        //         "cTime": "1653453245342"
        //     }
        //
        // cross
        //
        //     {
        //         "liqId": "123",
        //         "liqStartTime": "1653453245342",
        //         "liqEndTime": "16312423423432",
        //         "liqRisk": "1.01",
        //         "totalAssets": "1242.34",
        //         "totalDebt": "1100",
        //         "LiqFee": "1.2",
        //         "cTime": "1653453245342"
        //     }
        //
        const marketId = this.safeString (liquidation, 'symbol');
        const timestamp = this.safeInteger (liquidation, 'liqEndTime');
        const liquidationFee = this.safeString (liquidation, 'LiqFee');
        const totalDebt = this.safeString (liquidation, 'totalDebt');
        const quoteValueString = Precise.stringAdd (liquidationFee, totalDebt);
        return this.safeLiquidation ({
            'info': liquidation,
            'symbol': this.safeSymbol (marketId, market),
            'contracts': undefined,
            'contractSize': undefined,
            'price': undefined,
            'baseValue': undefined,
            'quoteValue': this.parseNumber (quoteValueString),
            'timestamp': timestamp,
            'datetime': this.iso8601 (timestamp),
        });
    }

    async fetchIsolatedBorrowRate (symbol: string, params = {}) {
        /**
         * @method
         * @name bitget#fetchIsolatedBorrowRate
         * @description fetch the rate of interest to borrow a currency for margin trading
         * @see https://bitgetlimited.github.io/apidoc/en/margin/#get-isolated-margin-interest-rate-and-max-borrowable-amount
         * @param {string} symbol unified market symbol
         * @param {object} [params] extra parameters specific to the exchange API endpoint
         * @param {string} [params.symbol] required for isolated margin
         * @returns {object} an [isolated borrow rate structure]{@link https://docs.ccxt.com/#/?id=isolated-borrow-rate-structure}
         */
        await this.loadMarkets ();
        const market = this.market (symbol);
        const request = {
            'symbol': market['info']['symbolName'],
        };
        const response = await this.publicMarginGetMarginV1IsolatedPublicInterestRateAndLimit (this.extend (request, params));
        //
        //     {
        //         "code": "00000",
        //         "msg": "success",
        //         "requestTime": 1698208075332,
        //         "data": [
        //             {
        //                 "symbol": "BTCUSDT",
        //                 "leverage": "10",
        //                 "baseCoin": "BTC",
        //                 "baseTransferInAble": true,
        //                 "baseBorrowAble": true,
        //                 "baseDailyInterestRate": "0.00007",
        //                 "baseYearlyInterestRate": "0.02555",
        //                 "baseMaxBorrowableAmount": "35",
        //                 "baseVips": [
        //                     {
        //                         "level": "0",
        //                         "dailyInterestRate": "0.00007",
        //                         "yearlyInterestRate": "0.02555",
        //                         "discountRate": "1"
        //                     },
        //                 ],
        //                 "quoteCoin": "USDT",
        //                 "quoteTransferInAble": true,
        //                 "quoteBorrowAble": true,
        //                 "quoteDailyInterestRate": "0.00012627",
        //                 "quoteYearlyInterestRate": "0.04608855",
        //                 "quoteMaxBorrowableAmount": "300000",
        //                 "quoteVips": [
        //                     {
        //                         "level": "0",
        //                         "dailyInterestRate": "0.000126279",
        //                         "yearlyInterestRate": "0.046091835",
        //                         "discountRate": "1"
        //                     },
        //                 ]
        //             }
        //         ]
        //     }
        //
        const timestamp = this.safeInteger (response, 'requestTime');
        const data = this.safeValue (response, 'data', []);
        const first = this.safeValue (data, 0, {});
        first['timestamp'] = timestamp;
        return this.parseIsolatedBorrowRate (first, market);
    }

    parseIsolatedBorrowRate (info, market: Market = undefined) {
        //
        //     {
        //         "symbol": "BTCUSDT",
        //         "leverage": "10",
        //         "baseCoin": "BTC",
        //         "baseTransferInAble": true,
        //         "baseBorrowAble": true,
        //         "baseDailyInterestRate": "0.00007",
        //         "baseYearlyInterestRate": "0.02555",
        //         "baseMaxBorrowableAmount": "35",
        //         "baseVips": [
        //             {
        //                 "level": "0",
        //                 "dailyInterestRate": "0.00007",
        //                 "yearlyInterestRate": "0.02555",
        //                 "discountRate": "1"
        //             },
        //         ],
        //         "quoteCoin": "USDT",
        //         "quoteTransferInAble": true,
        //         "quoteBorrowAble": true,
        //         "quoteDailyInterestRate": "0.00012627",
        //         "quoteYearlyInterestRate": "0.04608855",
        //         "quoteMaxBorrowableAmount": "300000",
        //         "quoteVips": [
        //             {
        //                 "level": "0",
        //                 "dailyInterestRate": "0.000126279",
        //                 "yearlyInterestRate": "0.046091835",
        //                 "discountRate": "1"
        //             },
        //         ]
        //     }
        //
        const marketId = this.safeString (info, 'symbol');
        const symbol = this.safeSymbol (marketId, market);
        const baseId = this.safeString (info, 'baseCoin');
        const quoteId = this.safeString (info, 'quoteCoin');
        const timestamp = this.safeInteger (info, 'timestamp');
        return {
            'symbol': symbol,
            'base': this.safeCurrencyCode (baseId),
            'baseRate': this.safeNumber (info, 'baseDailyInterestRate'),
            'quote': this.safeCurrencyCode (quoteId),
            'quoteRate': this.safeNumber (info, 'quoteDailyInterestRate'),
            'period': 86400000, // 1-Day
            'timestamp': timestamp,
            'datetime': this.iso8601 (timestamp),
            'info': info,
        };
    }

    async fetchCrossBorrowRate (code: string, params = {}) {
        /**
         * @method
         * @name bitget#fetchCrossBorrowRate
         * @description fetch the rate of interest to borrow a currency for margin trading
         * @see https://bitgetlimited.github.io/apidoc/en/margin/#get-cross-margin-interest-rate-and-borrowable
         * @param {string} code unified currency code
         * @param {object} [params] extra parameters specific to the exchange API endpoint
         * @param {string} [params.symbol] required for isolated margin
         * @returns {object} a [borrow rate structure]{@link https://github.com/ccxt/ccxt/wiki/Manual#borrow-rate-structure}
         */
        await this.loadMarkets ();
        const currency = this.currency (code);
        const request = {
            'coin': currency['code'],
        };
        const response = await this.publicMarginGetMarginV1CrossPublicInterestRateAndLimit (this.extend (request, params));
        //
        //     {
        //         "code": "00000",
        //         "msg": "success",
        //         "requestTime": 1698208150986,
        //         "data": [
        //             {
        //                 "coin": "BTC",
        //                 "leverage": "3",
        //                 "transferInAble": true,
        //                 "borrowAble": true,
        //                 "dailyInterestRate": "0.00007",
        //                 "yearlyInterestRate": "0.02555",
        //                 "maxBorrowableAmount": "26",
        //                 "vips": [
        //                     {
        //                         "level": "0",
        //                         "dailyInterestRate": "0.00007",
        //                         "yearlyInterestRate": "0.02555",
        //                         "discountRate": "1"
        //                     },
        //                 ]
        //             }
        //         ]
        //     }
        //
        const timestamp = this.safeInteger (response, 'requestTime');
        const data = this.safeValue (response, 'data', []);
        const first = this.safeValue (data, 0, {});
        first['timestamp'] = timestamp;
        return this.parseBorrowRate (first, currency);
    }

    parseBorrowRate (info, currency: Currency = undefined) {
        //
        //     {
        //         "coin": "BTC",
        //         "leverage": "3",
        //         "transferInAble": true,
        //         "borrowAble": true,
        //         "dailyInterestRate": "0.00007",
        //         "yearlyInterestRate": "0.02555",
        //         "maxBorrowableAmount": "26",
        //         "vips": [
        //             {
        //                 "level": "0",
        //                 "dailyInterestRate": "0.00007",
        //                 "yearlyInterestRate": "0.02555",
        //                 "discountRate": "1"
        //             },
        //         ]
        //     }
        //
        const currencyId = this.safeString (info, 'coin');
        const timestamp = this.safeInteger (info, 'timestamp');
        return {
            'currency': this.safeCurrencyCode (currencyId, currency),
            'rate': this.safeNumber (info, 'dailyInterestRate'),
            'period': 86400000, // 1-Day
            'timestamp': timestamp,
            'datetime': this.iso8601 (timestamp),
            'info': info,
        };
    }

    async fetchBorrowInterest (code: Str = undefined, symbol: Str = undefined, since: Int = undefined, limit: Int = undefined, params = {}) {
        /**
         * @method
         * @name bitget#fetchBorrowInterest
         * @description fetch the interest owed by the user for borrowing currency for margin trading
         * @see https://bitgetlimited.github.io/apidoc/en/margin/#get-isolated-interest-records
         * @see https://bitgetlimited.github.io/apidoc/en/margin/#get-cross-interest-records
         * @param {string} [code] unified currency code
         * @param {string} [symbol] unified market symbol when fetching interest in isolated markets
         * @param {int} [since] the earliest time in ms to fetch borrow interest for
         * @param {int} [limit] the maximum number of structures to retrieve
         * @param {object} [params] extra parameters specific to the exchange API endpoint
         * @returns {object[]} a list of [borrow interest structures]{@link https://docs.ccxt.com/#/?id=borrow-interest-structure}
         */
        await this.loadMarkets ();
        let market = undefined;
        if (symbol !== undefined) {
            market = this.market (symbol);
        }
        const request = {};
        let currency = undefined;
        if (code !== undefined) {
            currency = this.currency (code);
            request['coin'] = currency['id'];
        }
        if (since !== undefined) {
            request['startTime'] = since;
        } else {
            request['startTime'] = this.milliseconds () - 7776000000;
        }
        if (limit !== undefined) {
            request['pageSize'] = limit;
        }
        let response = undefined;
        let marginMode = undefined;
        [ marginMode, params ] = this.handleMarginModeAndParams ('fetchBorrowInterest', params, 'cross');
        if (marginMode === 'isolated') {
            if (symbol === undefined) {
                throw new ArgumentsRequired (this.id + ' fetchBorrowInterest() requires a symbol argument');
            }
            request['symbol'] = market['info']['symbolName'];
            response = await this.privateMarginGetMarginV1IsolatedInterestList (this.extend (request, params));
        } else if (marginMode === 'cross') {
            response = await this.privateMarginGetMarginV1CrossInterestList (this.extend (request, params));
        }
        //
        // isolated
        //
        //     {
        //         "code": "00000",
        //         "msg": "success",
        //         "requestTime": 1698282523888,
        //         "data": {
        //             "resultList": [
        //                 {
        //                     "interestId": "1100560904468705284",
        //                     "interestCoin": "USDT",
        //                     "interestRate": "0.000126279",
        //                     "loanCoin": "USDT",
        //                     "amount": "0.00000298",
        //                     "type": "scheduled",
        //                     "symbol": "BTCUSDT",
        //                     "ctime": "1698120000000"
        //                 },
        //             ],
        //             "maxId": "1100560904468705284",
        //             "minId": "1096915487398965249"
        //         }
        //     }
        //
        // cross
        //
        //     {
        //         "code": "00000",
        //         "msg": "success",
        //         "requestTime": 1698282552126,
        //         "data": {
        //             "resultList": [
        //                 {
        //                     "interestId": "1099126154352799744",
        //                     "interestCoin": "USDT",
        //                     "interestRate": "0.000126279",
        //                     "loanCoin": "USDT",
        //                     "amount": "0.00002631",
        //                     "type": "scheduled",
        //                     "ctime": "1697778000000"
        //                 },
        //             ],
        //             "maxId": "1099126154352799744",
        //             "minId": "1096917004629716993"
        //         }
        //     }
        //
        const data = this.safeValue (response, 'data', {});
        const rows = this.safeValue (data, 'resultList', []);
        const interest = this.parseBorrowInterests (rows, market);
        return this.filterByCurrencySinceLimit (interest, code, since, limit);
    }

    parseBorrowInterest (info, market: Market = undefined) {
        //
        // isolated
        //
        //     {
        //         "interestId": "1100560904468705284",
        //         "interestCoin": "USDT",
        //         "interestRate": "0.000126279",
        //         "loanCoin": "USDT",
        //         "amount": "0.00000298",
        //         "type": "scheduled",
        //         "symbol": "BTCUSDT",
        //         "ctime": "1698120000000"
        //     }
        //
        // cross
        //
        //     {
        //         "interestId": "1099126154352799744",
        //         "interestCoin": "USDT",
        //         "interestRate": "0.000126279",
        //         "loanCoin": "USDT",
        //         "amount": "0.00002631",
        //         "type": "scheduled",
        //         "ctime": "1697778000000"
        //     }
        //
        const marketId = this.safeString (info, 'symbol');
        market = this.safeMarket (marketId, market);
        const marginMode = (marketId !== undefined) ? 'isolated' : 'cross';
        const timestamp = this.safeInteger (info, 'ctime');
        return {
            'symbol': this.safeString (market, 'symbol'),
            'marginMode': marginMode,
            'currency': this.safeCurrencyCode (this.safeString (info, 'interestCoin')),
            'interest': this.safeNumber (info, 'amount'),
            'interestRate': this.safeNumber (info, 'interestRate'),
            'amountBorrowed': undefined,
            'timestamp': timestamp,
            'datetime': this.iso8601 (timestamp),
            'info': info,
        };
    }

    async closeAllPositions (params = {}): Promise<Position[]> {
        /**
         * @method
         * @name bitget#closePositions
         * @description closes open positions for a market
         * @see https://bitgetlimited.github.io/apidoc/en/mix/#close-all-position
         * @param {object} [params] extra parameters specific to the okx api endpoint
         * @param {string} [params.subType] 'linear' or 'inverse'
         * @param {string} [params.settle] *required and only valid when params.subType === "linear"* 'USDT' or 'USDC'
         * @returns {object[]} [A list of position structures]{@link https://docs.ccxt.com/#/?id=position-structure}
         */
        await this.loadMarkets ();
        let subType = undefined;
        let settle = undefined;
        [ subType, params ] = this.handleSubTypeAndParams ('closeAllPositions', undefined, params);
        settle = this.safeString (params, 'settle', 'USDT');
        params = this.omit (params, [ 'settle' ]);
        const productType = this.safeString (params, 'productType');
        const request = {};
        if (productType === undefined) {
            const sandboxMode = this.safeValue (this.options, 'sandboxMode', false);
            let localProductType = undefined;
            if (subType === 'inverse') {
                localProductType = 'dmcbl';
            } else {
                if (settle === 'USDT') {
                    localProductType = 'umcbl';
                } else if (settle === 'USDC') {
                    localProductType = 'cmcbl';
                }
            }
            if (sandboxMode) {
                localProductType = 's' + localProductType;
            }
            request['productType'] = localProductType;
        }
        const response = await this.privateMixPostMixV1OrderCloseAllPositions (this.extend (request, params));
        //
        //    {
        //        "code": "00000",
        //        "msg": "success",
        //        "requestTime": 1700814442466,
        //        "data": {
        //            "orderInfo": [
        //                {
        //                    "symbol": "XRPUSDT_UMCBL",
        //                    "orderId": "1111861847410757635",
        //                    "clientOid": "1111861847410757637"
        //                },
        //            ],
        //            "failure": [],
        //            "result": true
        //        }
        //    }
        //
        const data = this.safeValue (response, 'data', {});
        const orderInfo = this.safeValue (data, 'orderInfo', []);
        return this.parsePositions (orderInfo, undefined, params);
    }

    handleErrors (code, reason, url, method, headers, body, response, requestHeaders, requestBody) {
        if (!response) {
            return undefined; // fallback to default error handler
        }
        //
        // spot
        //
        //     {"status":"fail","err_code":"01001","err_msg":"系统异常，请稍后重试"}
        //     {"status":"error","ts":1595594160149,"err_code":"invalid-parameter","err_msg":"invalid size, valid range: [1,2000]"}
        //     {"status":"error","ts":1595684716042,"err_code":"invalid-parameter","err_msg":"illegal sign invalid"}
        //     {"status":"error","ts":1595700216275,"err_code":"bad-request","err_msg":"your balance is low!"}
        //     {"status":"error","ts":1595700344504,"err_code":"invalid-parameter","err_msg":"invalid type"}
        //     {"status":"error","ts":1595703343035,"err_code":"bad-request","err_msg":"order cancel fail"}
        //     {"status":"error","ts":1595704360508,"err_code":"invalid-parameter","err_msg":"accesskey not null"}
        //     {"status":"error","ts":1595704490084,"err_code":"invalid-parameter","err_msg":"permissions not right"}
        //     {"status":"error","ts":1595711862763,"err_code":"system exception","err_msg":"system exception"}
        //     {"status":"error","ts":1595730308979,"err_code":"bad-request","err_msg":"20003"}
        //
        // swap
        //
        //     {"code":"40015","msg":"","requestTime":1595698564931,"data":null}
        //     {"code":"40017","msg":"Order id must not be blank","requestTime":1595702477835,"data":null}
        //     {"code":"40017","msg":"Order Type must not be blank","requestTime":1595698516162,"data":null}
        //     {"code":"40301","msg":"","requestTime":1595667662503,"data":null}
        //     {"code":"40017","msg":"Contract code must not be blank","requestTime":1595703151651,"data":null}
        //     {"code":"40108","msg":"","requestTime":1595885064600,"data":null}
        //     {"order_id":"513468410013679613","client_oid":null,"symbol":"ethusd","result":false,"err_code":"order_no_exist_error","err_msg":"订单不存在！"}
        //
        const message = this.safeString (response, 'err_msg');
        const errorCode = this.safeString2 (response, 'code', 'err_code');
        const feedback = this.id + ' ' + body;
        const nonEmptyMessage = ((message !== undefined) && (message !== ''));
        if (nonEmptyMessage) {
            this.throwExactlyMatchedException (this.exceptions['exact'], message, feedback);
            this.throwBroadlyMatchedException (this.exceptions['broad'], message, feedback);
        }
        const nonZeroErrorCode = (errorCode !== undefined) && (errorCode !== '00000');
        if (nonZeroErrorCode) {
            this.throwExactlyMatchedException (this.exceptions['exact'], errorCode, feedback);
        }
        if (nonZeroErrorCode || nonEmptyMessage) {
            throw new ExchangeError (feedback); // unknown message
        }
        return undefined;
    }

    sign (path, api = [], method = 'GET', params = {}, headers = undefined, body = undefined) {
        const signed = api[0] === 'private';
        const endpoint = api[1];
        const pathPart = '/api';
        const request = '/' + this.implodeParams (path, params);
        const payload = pathPart + request;
        let url = this.implodeHostname (this.urls['api'][endpoint]) + payload;
        const query = this.omit (params, this.extractParams (path));
        if (!signed && (method === 'GET')) {
            const keys = Object.keys (query);
            const keysLength = keys.length;
            if (keysLength > 0) {
                url = url + '?' + this.urlencode (query);
            }
        }
        if (signed) {
            this.checkRequiredCredentials ();
            const timestamp = this.milliseconds ().toString ();
            let auth = timestamp + method + payload;
            if (method === 'POST') {
                body = this.json (params);
                auth += body;
            } else {
                if (Object.keys (params).length) {
                    const queryInner = '?' + this.urlencode (this.keysort (params));
                    url += queryInner;
                    auth += queryInner;
                }
            }
            const signature = this.hmac (this.encode (auth), this.encode (this.secret), sha256, 'base64');
            const broker = this.safeString (this.options, 'broker');
            headers = {
                'ACCESS-KEY': this.apiKey,
                'ACCESS-SIGN': signature,
                'ACCESS-TIMESTAMP': timestamp,
                'ACCESS-PASSPHRASE': this.password,
                'X-CHANNEL-API-CODE': broker,
            };
            if (method === 'POST') {
                headers['Content-Type'] = 'application/json';
            }
        }
        return { 'url': url, 'method': method, 'body': body, 'headers': headers };
    }
}<|MERGE_RESOLUTION|>--- conflicted
+++ resolved
@@ -6,11 +6,7 @@
 import { Precise } from './base/Precise.js';
 import { TICK_SIZE } from './base/functions/number.js';
 import { sha256 } from './static_dependencies/noble-hashes/sha256.js';
-<<<<<<< HEAD
-import { Int, OrderSide, OrderType, Trade, OHLCV, Order, FundingRateHistory, OrderRequest, FundingHistory, Balances, Str, Transaction, Ticker, OrderBook, Tickers, Market, Strings, Currency, Position, TransferEntry } from './base/types.js';
-=======
-import type { Int, OrderSide, OrderType, Trade, OHLCV, Order, FundingRateHistory, OrderRequest, FundingHistory, Balances, Str, Transaction, Ticker, OrderBook, Tickers, Market, Strings, Currency, Position } from './base/types.js';
->>>>>>> cb9c8417
+import type { Int, OrderSide, OrderType, Trade, OHLCV, Order, FundingRateHistory, OrderRequest, FundingHistory, Balances, Str, Transaction, Ticker, OrderBook, Tickers, Market, Strings, Currency, Position, TransferEntry } from './base/types.js';
 
 //  ---------------------------------------------------------------------------
 
