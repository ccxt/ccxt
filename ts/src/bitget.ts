--- conflicted
+++ resolved
@@ -2729,13 +2729,8 @@
          * @method
          * @name bitget#fetchTickers
          * @description fetches price tickers for multiple markets, statistical information calculated over the past 24 hours for each market
-<<<<<<< HEAD
-         * @see https://bitgetlimited.github.io/apidoc/en/spot/#get-all-tickers
-         * @see https://bitgetlimited.github.io/apidoc/en/mix/#get-all-symbol-ticker
-=======
          * @see https://www.bitget.com/api-doc/spot/market/Get-Tickers
          * @see https://www.bitget.com/api-doc/contract/market/Get-All-Symbol-Ticker
->>>>>>> f0305503
          * @param {string[]|undefined} symbols unified symbols of the markets to fetch the ticker for, all market tickers are returned if not assigned
          * @param {object} [params] extra parameters specific to the exchange API endpoint
          * @param {string} [params.productType] *contract only* 'USDT-FUTURES', 'USDC-FUTURES', 'COIN-FUTURES', 'SUSDT-FUTURES', 'SUSDC-FUTURES' or 'SCOIN-FUTURES'
