
//  ---------------------------------------------------------------------------

import Exchange from './abstract/bitget.js';
import { ExchangeError, ExchangeNotAvailable, NotSupported, OnMaintenance, ArgumentsRequired, BadRequest, AccountSuspended, InvalidAddress, PermissionDenied, DDoSProtection, InsufficientFunds, InvalidNonce, CancelPending, InvalidOrder, OrderNotFound, AuthenticationError, RequestTimeout, BadSymbol, RateLimitExceeded } from './base/errors.js';
import { Precise } from './base/Precise.js';
import { TICK_SIZE } from './base/functions/number.js';
import { sha256 } from './static_dependencies/noble-hashes/sha256.js';
import type { Int, OrderSide, OrderType, Trade, OHLCV, Order, FundingRateHistory, OrderRequest, FundingHistory, Balances, Str, Transaction, Ticker, OrderBook, Tickers, Market, Strings, Currency, Position, Liquidation, TransferEntry, Leverage, MarginMode, Num, MarginModification, TradingFeeInterface, Currencies, TradingFees, Conversion } from './base/types.js';

//  ---------------------------------------------------------------------------

/**
 * @class bitget
 * @augments Exchange
 */
export default class bitget extends Exchange {
    describe () {
        return this.deepExtend (super.describe (), {
            'id': 'bitget',
            'name': 'Bitget',
            'countries': [ 'SG' ],
            'version': 'v2',
            'rateLimit': 50, // up to 3000 requests per 5 minutes ≈ 600 requests per minute ≈ 10 requests per second ≈ 100 ms
            'certified': true,
            'pro': true,
            'has': {
                'CORS': undefined,
                'spot': true,
                'margin': true,
                'swap': true,
                'future': true,
                'option': false,
                'addMargin': true,
                'borrowCrossMargin': true,
                'borrowIsolatedMargin': true,
                'cancelAllOrders': true,
                'cancelOrder': true,
                'cancelOrders': true,
                'closeAllPositions': true,
                'closePosition': true,
                'createConvertTrade': true,
                'createDepositAddress': false,
                'createMarketBuyOrderWithCost': true,
                'createMarketOrderWithCost': false,
                'createMarketSellOrderWithCost': false,
                'createOrder': true,
                'createOrders': true,
                'createOrderWithTakeProfitAndStopLoss': true,
                'createPostOnlyOrder': true,
                'createReduceOnlyOrder': false,
                'createStopLimitOrder': true,
                'createStopLossOrder': true,
                'createStopMarketOrder': true,
                'createStopOrder': true,
                'createTakeProfitOrder': true,
                'createTrailingAmountOrder': false,
                'createTrailingPercentOrder': true,
                'createTriggerOrder': true,
                'editOrder': true,
                'fetchAccounts': false,
                'fetchBalance': true,
                'fetchBorrowInterest': true,
                'fetchBorrowRateHistories': false,
                'fetchBorrowRateHistory': false,
                'fetchCanceledAndClosedOrders': true,
                'fetchCanceledOrders': true,
                'fetchClosedOrders': true,
                'fetchConvertCurrencies': true,
                'fetchConvertQuote': true,
                'fetchConvertTrade': false,
                'fetchConvertTradeHistory': true,
                'fetchCrossBorrowRate': true,
                'fetchCrossBorrowRates': false,
                'fetchCurrencies': true,
                'fetchDeposit': false,
                'fetchDepositAddress': true,
                'fetchDepositAddresses': false,
                'fetchDeposits': true,
                'fetchDepositsWithdrawals': false,
                'fetchDepositWithdrawFee': 'emulated',
                'fetchDepositWithdrawFees': true,
                'fetchFundingHistory': true,
                'fetchFundingRate': true,
                'fetchFundingRateHistory': true,
                'fetchFundingRates': false,
                'fetchIndexOHLCV': true,
                'fetchIsolatedBorrowRate': true,
                'fetchIsolatedBorrowRates': false,
                'fetchLedger': true,
                'fetchLeverage': true,
                'fetchLeverageTiers': false,
                'fetchLiquidations': false,
                'fetchMarginAdjustmentHistory': false,
                'fetchMarginMode': true,
                'fetchMarketLeverageTiers': true,
                'fetchMarkets': true,
                'fetchMarkOHLCV': true,
                'fetchMyLiquidations': true,
                'fetchMyTrades': true,
                'fetchOHLCV': true,
                'fetchOpenInterest': true,
                'fetchOpenInterestHistory': false,
                'fetchOpenOrders': true,
                'fetchOrder': true,
                'fetchOrderBook': true,
                'fetchOrderBooks': false,
                'fetchOrders': false,
                'fetchOrderTrades': false,
                'fetchPosition': true,
                'fetchPositionMode': false,
                'fetchPositions': true,
                'fetchPositionsRisk': false,
                'fetchPremiumIndexOHLCV': false,
                'fetchStatus': false,
                'fetchTicker': true,
                'fetchTickers': true,
                'fetchTime': true,
                'fetchTrades': true,
                'fetchTradingFee': true,
                'fetchTradingFees': true,
                'fetchTransactions': false,
                'fetchTransfer': false,
                'fetchTransfers': true,
                'fetchWithdrawAddresses': false,
                'fetchWithdrawal': false,
                'fetchWithdrawals': true,
                'reduceMargin': true,
                'repayCrossMargin': true,
                'repayIsolatedMargin': true,
                'setLeverage': true,
                'setMargin': false,
                'setMarginMode': true,
                'setPositionMode': true,
                'signIn': false,
                'transfer': true,
                'withdraw': true,
            },
            'timeframes': {
                '1m': '1m',
                '3m': '3m',
                '5m': '5m',
                '15m': '15m',
                '30m': '30m',
                '1h': '1h',
                '2h': '2h',
                '4h': '4h',
                '6h': '6h',
                '12h': '12h',
                '1d': '1d',
                '3d': '3d',
                '1w': '1w',
                '1M': '1m',
            },
            'hostname': 'bitget.com',
            'urls': {
                'logo': 'https://user-images.githubusercontent.com/1294454/195989417-4253ddb0-afbe-4a1c-9dea-9dbcd121fa5d.jpg',
                'api': {
                    'spot': 'https://api.{hostname}',
                    'mix': 'https://api.{hostname}',
                    'user': 'https://api.{hostname}',
                    'p2p': 'https://api.{hostname}',
                    'broker': 'https://api.{hostname}',
                    'margin': 'https://api.{hostname}',
                    'common': 'https://api.{hostname}',
                    'tax': 'https://api.{hostname}',
                    'convert': 'https://api.{hostname}',
                    'copy': 'https://api.{hostname}',
                    'earn': 'https://api.{hostname}',
                },
                'www': 'https://www.bitget.com',
                'doc': [
                    'https://www.bitget.com/api-doc/common/intro',
                    'https://www.bitget.com/api-doc/spot/intro',
                    'https://www.bitget.com/api-doc/contract/intro',
                    'https://www.bitget.com/api-doc/broker/intro',
                    'https://www.bitget.com/api-doc/margin/intro',
                    'https://www.bitget.com/api-doc/copytrading/intro',
                    'https://www.bitget.com/api-doc/earn/intro',
                    'https://bitgetlimited.github.io/apidoc/en/mix',
                    'https://bitgetlimited.github.io/apidoc/en/spot',
                    'https://bitgetlimited.github.io/apidoc/en/broker',
                    'https://bitgetlimited.github.io/apidoc/en/margin',
                ],
                'fees': 'https://www.bitget.cc/zh-CN/rate?tab=1',
                'referral': 'https://www.bitget.com/expressly?languageType=0&channelCode=ccxt&vipCode=tg9j',
            },
            'api': {
                'public': {
                    'common': {
                        'get': {
                            'v2/public/annoucements': 1,
                            'v2/public/time': 1,
                        },
                    },
                    'spot': {
                        'get': {
                            'spot/v1/notice/queryAllNotices': 1, // 20 times/1s (IP) => 20/20 = 1
                            'spot/v1/public/time': 1,
                            'spot/v1/public/currencies': 6.6667, // 3 times/1s (IP) => 20/3 = 6.6667
                            'spot/v1/public/products': 1,
                            'spot/v1/public/product': 1,
                            'spot/v1/market/ticker': 1,
                            'spot/v1/market/tickers': 1,
                            'spot/v1/market/fills': 2, // 10 times/1s (IP) => 20/10 = 2
                            'spot/v1/market/fills-history': 2,
                            'spot/v1/market/candles': 1,
                            'spot/v1/market/depth': 1,
                            'spot/v1/market/spot-vip-level': 2,
                            'spot/v1/market/merge-depth': 1,
                            'spot/v1/market/history-candles': 1,
                            'spot/v1/public/loan/coinInfos': 2, // 10 times/1s (IP) => 20/10 = 2
                            'spot/v1/public/loan/hour-interest': 2, // 10 times/1s (IP) => 20/10 = 2
                            'v2/spot/public/coins': 6.6667,
                            'v2/spot/public/symbols': 1,
                            'v2/spot/market/vip-fee-rate': 2,
                            'v2/spot/market/tickers': 1,
                            'v2/spot/market/merge-depth': 1,
                            'v2/spot/market/orderbook': 1,
                            'v2/spot/market/candles': 1,
                            'v2/spot/market/history-candles': 1,
                            'v2/spot/market/fills': 2,
                            'v2/spot/market/fills-history': 2,
                        },
                    },
                    'mix': {
                        'get': {
                            'mix/v1/market/contracts': 1,
                            'mix/v1/market/depth': 1,
                            'mix/v1/market/ticker': 1,
                            'mix/v1/market/tickers': 1,
                            'mix/v1/market/contract-vip-level': 2,
                            'mix/v1/market/fills': 1,
                            'mix/v1/market/fills-history': 2,
                            'mix/v1/market/candles': 1,
                            'mix/v1/market/index': 1,
                            'mix/v1/market/funding-time': 1,
                            'mix/v1/market/history-fundRate': 1,
                            'mix/v1/market/current-fundRate': 1,
                            'mix/v1/market/open-interest': 1,
                            'mix/v1/market/mark-price': 1,
                            'mix/v1/market/symbol-leverage': 1,
                            'mix/v1/market/queryPositionLever': 1,
                            'mix/v1/market/open-limit': 1,
                            'mix/v1/market/history-candles': 1,
                            'mix/v1/market/history-index-candles': 1,
                            'mix/v1/market/history-mark-candles': 1,
                            'mix/v1/market/merge-depth': 1,
                            'v2/mix/market/vip-fee-rate': 2,
                            'v2/mix/market/merge-depth': 1,
                            'v2/mix/market/ticker': 1,
                            'v2/mix/market/tickers': 1,
                            'v2/mix/market/fills': 1,
                            'v2/mix/market/fills-history': 2,
                            'v2/mix/market/candles': 1,
                            'v2/mix/market/history-candles': 1,
                            'v2/mix/market/history-index-candles': 1,
                            'v2/mix/market/history-mark-candles': 1,
                            'v2/mix/market/open-interest': 1,
                            'v2/mix/market/funding-time': 1,
                            'v2/mix/market/symbol-price': 1,
                            'v2/mix/market/history-fund-rate': 1,
                            'v2/mix/market/current-fund-rate': 1,
                            'v2/mix/market/contracts': 1,
                            'v2/mix/market/query-position-lever': 2,
                        },
                    },
                    'margin': {
                        'get': {
                            'margin/v1/cross/public/interestRateAndLimit': 2, // 10 times/1s (IP) => 20/10 = 2
                            'margin/v1/isolated/public/interestRateAndLimit': 2, // 10 times/1s (IP) => 20/10 = 2
                            'margin/v1/cross/public/tierData': 2, // 10 times/1s (IP) => 20/10 = 2
                            'margin/v1/isolated/public/tierData': 2, // 10 times/1s (IP) => 20/10 = 2
                            'margin/v1/public/currencies': 1, // 20 times/1s (IP) => 20/20 = 1
                            'v2/margin/currencies': 2,
                        },
                    },
                    'earn': {
                        'get': {
                            'v2/earn/loan/public/coinInfos': 2,
                            'v2/earn/loan/public/hour-interest': 2,
                        },
                    },
                },
                'private': {
                    'spot': {
                        'get': {
                            'spot/v1/wallet/deposit-address': 4,
                            'spot/v1/wallet/withdrawal-list': 1,
                            'spot/v1/wallet/deposit-list': 1,
                            'spot/v1/account/getInfo': 20,
                            'spot/v1/account/assets': 2,
                            'spot/v1/account/assets-lite': 2, // 10 times/1s (UID) => 20/10 = 2
                            'spot/v1/account/transferRecords': 1, // 20 times/1s (UID) => 20/20 = 1
                            'spot/v1/convert/currencies': 2,
                            'spot/v1/convert/convert-record': 2,
                            'spot/v1/loan/ongoing-orders': 2, // 10 times/1s (UID) => 20/10 = 2
                            'spot/v1/loan/repay-history': 2, // 10 times/1s (UID) => 20/10 = 2
                            'spot/v1/loan/revise-history': 2, // 10 times/1s (UID) => 20/10 = 2
                            'spot/v1/loan/borrow-history': 2, // 10 times/1s (UID) => 20/10 = 2
                            'spot/v1/loan/debts': 2, // 10 times/1s (UID) => 20/10 = 2
                            'v2/spot/trade/orderInfo': 1,
                            'v2/spot/trade/unfilled-orders': 1,
                            'v2/spot/trade/history-orders': 1,
                            'v2/spot/trade/fills': 2,
                            'v2/spot/trade/current-plan-order': 1,
                            'v2/spot/trade/history-plan-order': 1,
                            'v2/spot/account/info': 20,
                            'v2/spot/account/assets': 2,
                            'v2/spot/account/subaccount-assets': 2,
                            'v2/spot/account/bills': 2,
                            'v2/spot/account/transferRecords': 1,
                            'v2/spot/wallet/deposit-address': 2,
                            'v2/spot/wallet/deposit-records': 2,
                            'v2/spot/wallet/withdrawal-records': 2,
                        },
                        'post': {
                            'spot/v1/wallet/transfer': 4,
                            'spot/v1/wallet/transfer-v2': 4,
                            'spot/v1/wallet/subTransfer': 10,
                            'spot/v1/wallet/withdrawal': 4,
                            'spot/v1/wallet/withdrawal-v2': 4,
                            'spot/v1/wallet/withdrawal-inner': 4,
                            'spot/v1/wallet/withdrawal-inner-v2': 4,
                            'spot/v1/account/sub-account-spot-assets': 200,
                            'spot/v1/account/bills': 2,
                            'spot/v1/trade/orders': 2,
                            'spot/v1/trade/batch-orders': 4,
                            'spot/v1/trade/cancel-order': 2,
                            'spot/v1/trade/cancel-order-v2': 2,
                            'spot/v1/trade/cancel-symbol-order': 2,
                            'spot/v1/trade/cancel-batch-orders': 4,
                            'spot/v1/trade/cancel-batch-orders-v2': 4,
                            'spot/v1/trade/orderInfo': 1,
                            'spot/v1/trade/open-orders': 1,
                            'spot/v1/trade/history': 1,
                            'spot/v1/trade/fills': 1,
                            'spot/v1/plan/placePlan': 1,
                            'spot/v1/plan/modifyPlan': 1,
                            'spot/v1/plan/cancelPlan': 1,
                            'spot/v1/plan/currentPlan': 1,
                            'spot/v1/plan/historyPlan': 1,
                            'spot/v1/plan/batchCancelPlan': 2, // 10 times/1s (UID) => 20/10 = 2
                            'spot/v1/convert/quoted-price': 4,
                            'spot/v1/convert/trade': 4,
                            'spot/v1/loan/borrow': 2, // 10 times/1s (UID) => 20/10 = 2
                            'spot/v1/loan/repay': 2, // 10 times/1s (UID) => 20/10 = 2
                            'spot/v1/loan/revise-pledge': 2, // 10 times/1s (UID) => 20/10 = 2
                            'spot/v1/trace/order/orderCurrentList': 2, // 10 times/1s (UID) => 20/10 = 2
                            'spot/v1/trace/order/orderHistoryList': 2, // 10 times/1s (UID) => 20/10 = 2
                            'spot/v1/trace/order/closeTrackingOrder': 2, // 10 times/1s (UID) => 20/10 = 2
                            'spot/v1/trace/order/updateTpsl': 2, // 10 times/1s (UID) => 20/10 = 2
                            'spot/v1/trace/order/followerEndOrder': 2, // 10 times/1s (UID) => 20/10 = 2
                            'spot/v1/trace/order/spotInfoList': 2, // 10 times/1s (UID) => 20/10 = 2
                            'spot/v1/trace/config/getTraderSettings': 2, // 10 times/1s (UID) => 20/10 = 2
                            'spot/v1/trace/config/getFollowerSettings': 2, // 10 times/1s (UID) => 20/10 = 2
                            'spot/v1/trace/user/myTraders': 2, // 10 times/1s (UID) => 20/10 = 2
                            'spot/v1/trace/config/setFollowerConfig': 2, // 10 times/1s (UID) => 20/10 = 2
                            'spot/v1/trace/user/myFollowers': 2, // 10 times/1s (UID) => 20/10 = 2
                            'spot/v1/trace/config/setProductCode': 2, // 10 times/1s (UID) => 20/10 = 2
                            'spot/v1/trace/user/removeTrader': 2, // 10 times/1s (UID) => 20/10 = 2
                            'spot/v1/trace/getRemovableFollower': 2,
                            'spot/v1/trace/user/removeFollower': 2,
                            'spot/v1/trace/profit/totalProfitInfo': 2, // 10 times/1s (UID) => 20/10 = 2
                            'spot/v1/trace/profit/totalProfitList': 2, // 10 times/1s (UID) => 20/10 = 2
                            'spot/v1/trace/profit/profitHisList': 2, // 10 times/1s (UID) => 20/10 = 2
                            'spot/v1/trace/profit/profitHisDetailList': 2, // 10 times/1s (UID) => 20/10 = 2
                            'spot/v1/trace/profit/waitProfitDetailList': 2, // 10 times/1s (UID) => 20/10 = 2
                            'spot/v1/trace/user/getTraderInfo': 2, // 10 times/1s (UID) => 20/10 = 2
                            'v2/spot/trade/place-order': 2,
                            'v2/spot/trade/cancel-order': 2,
                            'v2/spot/trade/batch-orders': 20,
                            'v2/spot/trade/batch-cancel-order': 2,
                            'v2/spot/trade/cancel-symbol-order': 4,
                            'v2/spot/trade/place-plan-order': 1,
                            'v2/spot/trade/modify-plan-order': 1,
                            'v2/spot/trade/cancel-plan-order': 1,
                            'v2/spot/trade/batch-cancel-plan-order': 2,
                            'v2/spot/wallet/transfer': 2,
                            'v2/spot/wallet/subaccount-transfer': 2,
                            'v2/spot/wallet/withdrawal': 2,
                            'v2/spot/wallet/cancel-withdrawal': 2,
                            'v2/spot/wallet/modify-deposit-account': 2,
                        },
                    },
                    'mix': {
                        'get': {
                            'mix/v1/account/account': 2,
                            'mix/v1/account/accounts': 2,
                            'mix/v1/position/singlePosition': 2,
                            'mix/v1/position/singlePosition-v2': 2,
                            'mix/v1/position/allPosition': 4, // 5 times/1s (UID) => 20/5 = 4
                            'mix/v1/position/allPosition-v2': 4, // 5 times/1s (UID) => 20/5 = 4
                            'mix/v1/position/history-position': 1,
                            'mix/v1/account/accountBill': 2,
                            'mix/v1/account/accountBusinessBill': 4,
                            'mix/v1/order/current': 1, // 20 times/1s (UID) => 20/20 = 1
                            'mix/v1/order/marginCoinCurrent': 1, // 20 times/1s (UID) => 20/20 = 1
                            'mix/v1/order/history': 2,
                            'mix/v1/order/historyProductType': 4, // 5 times/1s (UID) => 20/5 = 4
                            'mix/v1/order/detail': 2,
                            'mix/v1/order/fills': 2,
                            'mix/v1/order/allFills': 2,
                            'mix/v1/plan/currentPlan': 1, // 20 times/1s (UID) => 20/20 = 1
                            'mix/v1/plan/historyPlan': 2,
                            'mix/v1/trace/currentTrack': 2,
                            'mix/v1/trace/followerOrder': 2,
                            'mix/v1/trace/followerHistoryOrders': 2,
                            'mix/v1/trace/historyTrack': 2,
                            'mix/v1/trace/summary': 1, // 20 times/1s (UID) => 20/20 = 1
                            'mix/v1/trace/profitSettleTokenIdGroup': 1, // 20 times/1s (UID) => 20/20 = 1
                            'mix/v1/trace/profitDateGroupList': 1, // 20 times/1s (UID) => 20/20 = 1
                            'mix/v1/trade/profitDateList': 2,
                            'mix/v1/trace/waitProfitDateList': 1, // 20 times/1s (UID) => 20/20 = 1
                            'mix/v1/trace/traderSymbols': 1, // 20 times/1s (UID) => 20/20 = 1
                            'mix/v1/trace/traderList': 2,
                            'mix/v1/trace/traderDetail': 2, // 10 times/1s (UID) => 20/10 = 2
                            'mix/v1/trace/queryTraceConfig': 2,
                            'v2/mix/account/account': 2,
                            'v2/mix/account/accounts': 2,
                            'v2/mix/account/sub-account-assets': 200,
                            'v2/mix/account/open-count': 2,
                            'v2/mix/account/bill': 2,
                            'v2/mix/market/query-position-lever': 2,
                            'v2/mix/position/single-position': 2,
                            'v2/mix/position/all-position': 4,
                            'v2/mix/position/history-position': 1,
                            'v2/mix/order/detail': 2,
                            'v2/mix/order/fills': 2,
                            'v2/mix/order/fill-history': 2,
                            'v2/mix/order/orders-pending': 2,
                            'v2/mix/order/orders-history': 2,
                            'v2/mix/order/orders-plan-pending': 2,
                            'v2/mix/order/orders-plan-history': 2,
                        },
                        'post': {
                            'mix/v1/account/sub-account-contract-assets': 200, // 0.1 times/1s (UID) => 20/0.1 = 200
                            'mix/v1/account/open-count': 1,
                            'mix/v1/account/setLeverage': 4, // 5 times/1s (UID) => 20/5 = 4
                            'mix/v1/account/setMargin': 4, // 5 times/1s (UID) => 20/5 = 4
                            'mix/v1/account/setMarginMode': 4, // 5 times/1s (UID) => 20/5 = 4
                            'mix/v1/account/setPositionMode': 4, // 5 times/1s (UID) => 20/5 = 4
                            'mix/v1/order/placeOrder': 2,
                            'mix/v1/order/batch-orders': 2,
                            'mix/v1/order/cancel-order': 2,
                            'mix/v1/order/cancel-batch-orders': 2,
                            'mix/v1/order/modifyOrder': 2, // 10 times/1s (UID) => 20/10 = 2
                            'mix/v1/order/cancel-symbol-orders': 2,
                            'mix/v1/order/cancel-all-orders': 2,
                            'mix/v1/order/close-all-positions': 20,
                            'mix/v1/plan/placePlan': 2,
                            'mix/v1/plan/modifyPlan': 2,
                            'mix/v1/plan/modifyPlanPreset': 2,
                            'mix/v1/plan/placeTPSL': 2,
                            'mix/v1/plan/placeTrailStop': 2,
                            'mix/v1/plan/placePositionsTPSL': 2,
                            'mix/v1/plan/modifyTPSLPlan': 2,
                            'mix/v1/plan/cancelPlan': 2,
                            'mix/v1/plan/cancelSymbolPlan': 2,
                            'mix/v1/plan/cancelAllPlan': 2,
                            'mix/v1/trace/closeTrackOrder': 2,
                            'mix/v1/trace/modifyTPSL': 2, // 10 times/1s (UID) => 20/10 = 2
                            'mix/v1/trace/closeTrackOrderBySymbol': 2,
                            'mix/v1/trace/setUpCopySymbols': 2,
                            'mix/v1/trace/followerSetBatchTraceConfig': 2,
                            'mix/v1/trace/followerCloseByTrackingNo': 2,
                            'mix/v1/trace/followerCloseByAll': 2,
                            'mix/v1/trace/followerSetTpsl': 2,
                            'mix/v1/trace/cancelCopyTrader': 4, // 5 times/1s (UID) => 20/5 = 4
                            'mix/v1/trace/traderUpdateConfig': 2, // 10 times/1s (UID) => 20/10 = 2
                            'mix/v1/trace/myTraderList': 2, // 10 times/1s (UID) => 20/10 = 2
                            'mix/v1/trace/myFollowerList': 2, // 10 times/1s (UID) => 20/10 = 2
                            'mix/v1/trace/removeFollower': 2, // 10 times/1s (UID) => 20/10 = 2
                            'mix/v1/trace/public/getFollowerConfig': 2, // 10 times/1s (UID) => 20/10 = 2
                            'mix/v1/trace/report/order/historyList': 2, // 10 times/1s (IP) => 20/10 = 2
                            'mix/v1/trace/report/order/currentList': 2, // 10 times/1s (IP) => 20/10 = 2
                            'mix/v1/trace/queryTraderTpslRatioConfig': 2, // 10 times/1s (UID) => 20/10 = 2
                            'mix/v1/trace/traderUpdateTpslRatioConfig': 2, // 10 times/1s (UID) => 20/10 = 2
                            'v2/mix/account/set-leverage': 4,
                            'v2/mix/account/set-margin': 4,
                            'v2/mix/account/set-margin-mode': 4,
                            'v2/mix/account/set-position-mode': 4,
                            'v2/mix/order/place-order': 20,
                            'v2/mix/order/click-backhand': 20,
                            'v2/mix/order/batch-place-order': 20,
                            'v2/mix/order/modify-order': 2,
                            'v2/mix/order/cancel-order': 2,
                            'v2/mix/order/batch-cancel-orders': 2,
                            'v2/mix/order/close-positions': 20,
                            'v2/mix/order/place-tpsl-order': 2,
                            'v2/mix/order/place-plan-order': 2,
                            'v2/mix/order/modify-tpsl-order': 2,
                            'v2/mix/order/modify-plan-order': 2,
                            'v2/mix/order/cancel-plan-order': 2,
                        },
                    },
                    'user': {
                        'get': {
                            'user/v1/fee/query': 2,
                            'user/v1/sub/virtual-list': 2,
                            'user/v1/sub/virtual-api-list': 2,
                            'user/v1/tax/spot-record': 1,
                            'user/v1/tax/future-record': 1,
                            'user/v1/tax/margin-record': 1,
                            'user/v1/tax/p2p-record': 1,
                            'v2/user/virtual-subaccount-list': 2,
                            'v2/user/virtual-subaccount-apikey-list': 2,
                        },
                        'post': {
                            'user/v1/sub/virtual-create': 4,
                            'user/v1/sub/virtual-modify': 4,
                            'user/v1/sub/virtual-api-batch-create': 20, // 1 times/1s (UID) => 20/1 = 20
                            'user/v1/sub/virtual-api-create': 4,
                            'user/v1/sub/virtual-api-modify': 4,
                            'v2/user/create-virtual-subaccount': 4,
                            'v2/user/modify-virtual-subaccount': 4,
                            'v2/user/batch-create-subaccount-and-apikey': 20,
                            'v2/user/create-virtual-subaccount-apikey': 4,
                            'v2/user/modify-virtual-subaccount-apikey': 4,
                        },
                    },
                    'p2p': {
                        'get': {
                            'p2p/v1/merchant/merchantList': 2, // 10 times/1s (UID) => 20/10 = 2
                            'p2p/v1/merchant/merchantInfo': 2, // 10 times/1s (UID) => 20/10 = 2
                            'p2p/v1/merchant/advList': 2, // 10 times/1s (UID) => 20/10 = 2
                            'p2p/v1/merchant/orderList': 2, // 10 times/1s (UID) => 20/10 = 2
                            'v2/p2p/merchantList': 2,
                            'v2/p2p/merchantInfo': 2,
                            'v2/p2p/orderList': 2,
                            'v2/p2p/advList': 2,
                        },
                    },
                    'broker': {
                        'get': {
                            'broker/v1/account/info': 2, // 10 times/1s (UID) => 20/10 = 2
                            'broker/v1/account/sub-list': 20, // 1 times/1s (UID) => 20/1 = 20
                            'broker/v1/account/sub-email': 20, // 1 times/1s (UID) => 20/1 = 20
                            'broker/v1/account/sub-spot-assets': 2, // 10 times/1s (UID) => 20/10 = 2
                            'broker/v1/account/sub-future-assets': 2, // 10 times/1s (UID) => 20/10 = 2
                            'broker/v1/account/subaccount-transfer': 1, // unknown
                            'broker/v1/account/subaccount-deposit': 1, // unknown
                            'broker/v1/account/subaccount-withdrawal': 1, // unknown
                            'broker/v1/account/sub-api-list': 2, // 10 times/1s (UID) => 20/10 = 2
                            'v2/broker/account/info': 2,
                            'v2/broker/account/subaccount-list': 20,
                            'v2/broker/account/subaccount-email': 2,
                            'v2/broker/account/subaccount-spot-assets': 2,
                            'v2/broker/account/subaccount-future-assets': 2,
                            'v2/broker/manage/subaccount-apikey-list': 2,
                        },
                        'post': {
                            'broker/v1/account/sub-create': 20, // 1 times/1s (UID) => 20/1 = 20
                            'broker/v1/account/sub-modify': 20, // 1 times/1s (UID) => 20/1 = 20
                            'broker/v1/account/sub-modify-email': 20, // 1 times/1s (UID) => 20/1 = 20
                            'broker/v1/account/sub-address': 2, // 10 times/1s (UID) => 20/10 = 2
                            'broker/v1/account/sub-withdrawal': 2, // 10 times/1s (UID) => 20/10 = 2
                            'broker/v1/account/sub-auto-transfer': 4, // 5 times/1s (UID) => 20/5 = 4
                            'broker/v1/account/sub-api-create': 2, // 10 times/1s (UID) => 20/10 = 2
                            'broker/v1/account/sub-api-modify': 2, // 10 times/1s (UID) => 20/10 = 2
                            'v2/broker/account/modify-subaccount-email': 2,
                            'v2/broker/account/create-subaccount': 20,
                            'v2/broker/account/modify-subaccount': 20,
                            'v2/broker/account/subaccount-address': 2,
                            'v2/broker/account/subaccount-withdrawal': 2,
                            'v2/broker/account/set-subaccount-autotransfer': 2,
                            'v2/broker/manage/create-subaccount-apikey': 2,
                            'v2/broker/manage/modify-subaccount-apikey': 2,
                        },
                    },
                    'margin': {
                        'get': {
                            'margin/v1/cross/account/riskRate': 2, // 10 times/1s (UID) => 20/10 = 2
                            'margin/v1/cross/account/maxTransferOutAmount': 2, // 10 times/1s (UID) => 20/10 = 2
                            'margin/v1/isolated/account/maxTransferOutAmount': 2, // 10 times/1s (UID) => 20/10 = 2
                            'margin/v1/isolated/order/openOrders': 2, // 10 times/1s (UID) => 20/10 = 2
                            'margin/v1/isolated/order/history': 2, // 10 times/1s (UID) => 20/10 = 2
                            'margin/v1/isolated/order/fills': 2, // 10 times/1s (UID) => 20/10 = 2
                            'margin/v1/isolated/loan/list': 2, // 10 times/1s (UID) => 20/10 = 2
                            'margin/v1/isolated/repay/list': 2, // 10 times/1s (UID) => 20/10 = 2
                            'margin/v1/isolated/interest/list': 2, // 10 times/1s (UID) => 20/10 = 2
                            'margin/v1/isolated/liquidation/list': 2, // 10 times/1s (UID) => 20/10 = 2
                            'margin/v1/isolated/fin/list': 2, // 10 times/1s (UID) => 20/10 = 2
                            'margin/v1/cross/order/openOrders': 2, // 10 times/1s (UID) => 20/10 = 2
                            'margin/v1/cross/order/history': 2, // 10 times/1s (UID) => 20/10 = 2
                            'margin/v1/cross/order/fills': 2, // 10 times/1s (UID) => 20/10 = 2
                            'margin/v1/cross/loan/list': 2, // 10 times/1s (UID) => 20/10 = 2
                            'margin/v1/cross/repay/list': 2, // 10 times/1s (UID) => 20/10 = 2
                            'margin/v1/cross/interest/list': 2, // 10 times/1s (UID) => 20/10 = 2
                            'margin/v1/cross/liquidation/list': 2, // 10 times/1s (UID) => 20/10 = 2
                            'margin/v1/cross/fin/list': 2, // 10 times/1s (UID) => 20/10 = 2
                            'margin/v1/cross/account/assets': 2, // 10 times/1s (IP) => 20/10 = 2
                            'margin/v1/isolated/account/assets': 2, // 10 times/1s (IP) => 20/10 = 2
                            'v2/margin/crossed/borrow-history': 2,
                            'v2/margin/crossed/repay-history': 2,
                            'v2/margin/crossed/interest-history': 2,
                            'v2/margin/crossed/liquidation-history': 2,
                            'v2/margin/crossed/financial-records': 2,
                            'v2/margin/crossed/account/assets': 2,
                            'v2/margin/crossed/account/risk-rate': 2,
                            'v2/margin/crossed/account/max-borrowable-amount': 2,
                            'v2/margin/crossed/account/max-transfer-out-amount': 2,
                            'v2/margin/crossed/interest-rate-and-limit': 2,
                            'v2/margin/crossed/tier-data': 2,
                            'v2/margin/crossed/open-orders': 2,
                            'v2/margin/crossed/history-orders': 2,
                            'v2/margin/crossed/fills': 2,
                            'v2/margin/isolated/borrow-history': 2,
                            'v2/margin/isolated/repay-history': 2,
                            'v2/margin/isolated/interest-history': 2,
                            'v2/margin/isolated/liquidation-history': 2,
                            'v2/margin/isolated/financial-records': 2,
                            'v2/margin/isolated/account/assets': 2,
                            'v2/margin/isolated/account/risk-rate': 2,
                            'v2/margin/isolated/account/max-borrowable-amount': 2,
                            'v2/margin/isolated/account/max-transfer-out-amount': 2,
                            'v2/margin/isolated/interest-rate-and-limit': 2,
                            'v2/margin/isolated/tier-data': 2,
                            'v2/margin/isolated/open-orders': 2,
                            'v2/margin/isolated/history-orders': 2,
                            'v2/margin/isolated/fills': 2,
                        },
                        'post': {
                            'margin/v1/cross/account/borrow': 2, // 10 times/1s (UID) => 20/10 = 2
                            'margin/v1/isolated/account/borrow': 2, // 10 times/1s (UID) => 20/10 = 2
                            'margin/v1/cross/account/repay': 2, // 10 times/1s (UID) => 20/10 = 2
                            'margin/v1/isolated/account/repay': 2, // 10 times/1s (UID) => 20/10 = 2
                            'margin/v1/isolated/account/riskRate': 2, // 10 times/1s (UID) => 20/10 = 2
                            'margin/v1/cross/account/maxBorrowableAmount': 2, // 10 times/1s (UID) => 20/10 = 2
                            'margin/v1/isolated/account/maxBorrowableAmount': 2, // 10 times/1s (UID) => 20/10 = 2
                            'margin/v1/isolated/account/flashRepay': 2, // 10 times/1s (UID) => 20/10 = 2
                            'margin/v1/isolated/account/queryFlashRepayStatus': 2, // 10 times/1s (UID) => 20/10 = 2
                            'margin/v1/cross/account/flashRepay': 2, // 10 times/1s (UID) => 20/10 = 2
                            'margin/v1/cross/account/queryFlashRepayStatus': 2, // 10 times/1s (UID) => 20/10 = 2
                            'margin/v1/isolated/order/placeOrder': 4, // 5 times/1s (UID) => 20/5 = 4
                            'margin/v1/isolated/order/batchPlaceOrder': 4, // 5 times/1s (UID) => 20/5 = 4
                            'margin/v1/isolated/order/cancelOrder': 2, // 10 times/1s (UID) => 20/10 = 2
                            'margin/v1/isolated/order/batchCancelOrder': 2, // 10 times/1s (UID) => 20/10 = 2
                            'margin/v1/cross/order/placeOrder': 2, // 10 times/1s (UID) => 20/10 = 2
                            'margin/v1/cross/order/batchPlaceOrder': 2, // 10 times/1s (UID) => 20/10 = 2
                            'margin/v1/cross/order/cancelOrder': 2, // 10 times/1s (UID) => 20/10 = 2
                            'margin/v1/cross/order/batchCancelOrder': 2, // 10 times/1s (UID) => 20/10 = 2
                            'v2/margin/crossed/account/borrow': 2,
                            'v2/margin/crossed/account/repay': 2,
                            'v2/margin/crossed/account/flash-repay': 2,
                            'v2/margin/crossed/account/query-flash-repay-status': 2,
                            'v2/margin/crossed/place-order': 2,
                            'v2/margin/crossed/batch-place-order': 2,
                            'v2/margin/crossed/cancel-order': 2,
                            'v2/margin/crossed/batch-cancel-order': 2,
                            'v2/margin/isolated/account/borrow': 2,
                            'v2/margin/isolated/account/repay': 2,
                            'v2/margin/isolated/account/flash-repay': 2,
                            'v2/margin/isolated/account/query-flash-repay-status': 2,
                            'v2/margin/isolated/place-order': 2,
                            'v2/margin/isolated/batch-place-order': 2,
                            'v2/margin/isolated/cancel-order': 2,
                            'v2/margin/isolated/batch-cancel-order': 2,
                        },
                    },
                    'copy': {
                        'get': {
                            'v2/copy/mix-trader/order-current-track': 2,
                            'v2/copy/mix-trader/order-history-track': 2,
                            'v2/copy/mix-trader/order-total-detail': 2,
                            'v2/copy/mix-trader/profit-history-summarys': 1,
                            'v2/copy/mix-trader/profit-history-details': 1,
                            'v2/copy/mix-trader/profit-details': 1,
                            'v2/copy/mix-trader/profits-group-coin-date': 1,
                            'v2/copy/mix-trader/config-query-symbols': 1,
                            'v2/copy/mix-trader/config-query-followers': 2,
                            'v2/copy/mix-follower/query-current-orders': 2,
                            'v2/copy/mix-follower/query-history-orders': 1,
                            'v2/copy/mix-follower/query-settings': 2,
                            'v2/copy/mix-follower/query-traders': 2,
                            'v2/copy/mix-follower/query-quantity-limit': 2,
                            'v2/copy/mix-broker/query-traders': 2,
                            'v2/copy/mix-broker/query-history-traces': 2,
                            'v2/copy/mix-broker/query-current-traces': 2,
                            'v2/copy/spot-trader/profit-summarys': 2,
                            'v2/copy/spot-trader/profit-history-details': 2,
                            'v2/copy/spot-trader/profit-details': 2,
                            'v2/copy/spot-trader/order-total-detail': 2,
                            'v2/copy/spot-trader/order-history-track': 2,
                            'v2/copy/spot-trader/order-current-track': 2,
                            'v2/copy/spot-trader/config-query-settings': 2,
                            'v2/copy/spot-trader/config-query-followers': 2,
                            'v2/copy/spot-follower/query-traders': 2,
                            'v2/copy/spot-follower/query-trader-symbols': 2,
                            'v2/copy/spot-follower/query-settings': 2,
                            'v2/copy/spot-follower/query-history-orders': 2,
                            'v2/copy/spot-follower/query-current-orders': 2,
                        },
                        'post': {
                            'v2/copy/mix-trader/order-modify-tpsl': 2,
                            'v2/copy/mix-trader/order-close-positions': 2,
                            'v2/copy/mix-trader/config-setting-symbols': 2,
                            'v2/copy/mix-trader/config-setting-base': 2,
                            'v2/copy/mix-trader/config-remove-follower': 2,
                            'v2/copy/mix-follower/setting-tpsl': 1,
                            'v2/copy/mix-follower/settings': 2,
                            'v2/copy/mix-follower/close-positions': 2,
                            'v2/copy/mix-follower/cancel-trader': 4,
                            'v2/copy/spot-trader/order-modify-tpsl': 2,
                            'v2/copy/spot-trader/order-close-tracking': 2,
                            'v2/copy/spot-trader/config-setting-symbols': 2,
                            'v2/copy/spot-trader/config-remove-follower': 2,
                            'v2/copy/spot-follower/stop-order': 2,
                            'v2/copy/spot-follower/settings': 2,
                            'v2/copy/spot-follower/setting-tpsl': 2,
                            'v2/copy/spot-follower/order-close-tracking': 2,
                            'v2/copy/spot-follower/cancel-trader': 2,
                        },
                    },
                    'tax': {
                        'get': {
                            'v2/tax/spot-record': 20,
                            'v2/tax/future-record': 20,
                            'v2/tax/margin-record': 20,
                            'v2/tax/p2p-record': 20,
                        },
                    },
                    'convert': {
                        'get': {
                            'v2/convert/currencies': 2,
                            'v2/convert/quoted-price': 2,
                            'v2/convert/convert-record': 2,
                            'v2/convert/bgb-convert-coin-list': 2,
                            'v2/convert/bgb-convert-records': 2,
                        },
                        'post': {
                            'v2/convert/trade': 2,
                            'v2/convert/bgb-convert': 2,
                        },
                    },
                    'earn': {
                        'get': {
                            'v2/earn/savings/product': 2,
                            'v2/earn/savings/account': 2,
                            'v2/earn/savings/assets': 2,
                            'v2/earn/savings/records': 2,
                            'v2/earn/savings/subscribe-info': 2,
                            'v2/earn/savings/subscribe-result': 2,
                            'v2/earn/savings/redeem-result': 2,
                            'v2/earn/sharkfin/product': 2,
                            'v2/earn/sharkfin/account': 2,
                            'v2/earn/sharkfin/assets': 2,
                            'v2/earn/sharkfin/records': 2,
                            'v2/earn/sharkfin/subscribe-info': 2,
                            'v2/earn/sharkfin/subscribe-result': 4,
                            'v2/earn/loan/ongoing-orders': 2,
                            'v2/earn/loan/repay-history': 2,
                            'v2/earn/loan/revise-history': 2,
                            'v2/earn/loan/borrow-history': 2,
                            'v2/earn/loan/debts': 2,
                            'v2/earn/loan/reduces': 2,
                        },
                        'post': {
                            'v2/earn/savings/subscribe': 2,
                            'v2/earn/savings/redeem': 2,
                            'v2/earn/sharkfin/subscribe': 2,
                            'v2/earn/loan/borrow': 2,
                            'v2/earn/loan/repay': 2,
                            'v2/earn/loan/revise-pledge': 2,
                        },
                    },
                    'common': {
                        'get': {
                            'v2/common/trade-rate': 2,
                        },
                    },
                },
            },
            'fees': {
                'spot': {
                    'taker': this.parseNumber ('0.002'),
                    'maker': this.parseNumber ('0.002'),
                },
                'swap': {
                    'taker': this.parseNumber ('0.0006'),
                    'maker': this.parseNumber ('0.0004'),
                },
            },
            'requiredCredentials': {
                'apiKey': true,
                'secret': true,
                'password': true,
            },
            'exceptions': {
                // http error codes
                // 400 Bad Request — Invalid request format
                // 401 Unauthorized — Invalid API Key
                // 403 Forbidden — You do not have access to the requested resource
                // 404 Not Found
                // 500 Internal Server Error — We had a problem with our server
                'exact': {
                    '1': ExchangeError, // { "code": 1, "message": "System error" }
                    // undocumented
                    'failure to get a peer from the ring-balancer': ExchangeNotAvailable, // { "message": "failure to get a peer from the ring-balancer" }
                    '4010': PermissionDenied, // { "code": 4010, "message": "For the security of your funds, withdrawals are not permitted within 24 hours after changing fund password  / mobile number / Google Authenticator settings " }
                    // common
                    // '0': ExchangeError, // 200 successful,when the order placement / cancellation / operation is successful
                    '4001': ExchangeError, // no data received in 30s
                    '4002': ExchangeError, // Buffer full. cannot write data
                    // --------------------------------------------------------
                    '30001': AuthenticationError, // { "code": 30001, "message": 'request header "OK_ACCESS_KEY" cannot be blank'}
                    '30002': AuthenticationError, // { "code": 30002, "message": 'request header "OK_ACCESS_SIGN" cannot be blank'}
                    '30003': AuthenticationError, // { "code": 30003, "message": 'request header "OK_ACCESS_TIMESTAMP" cannot be blank'}
                    '30004': AuthenticationError, // { "code": 30004, "message": 'request header "OK_ACCESS_PASSPHRASE" cannot be blank'}
                    '30005': InvalidNonce, // { "code": 30005, "message": "invalid OK_ACCESS_TIMESTAMP" }
                    '30006': AuthenticationError, // { "code": 30006, "message": "invalid OK_ACCESS_KEY" }
                    '30007': BadRequest, // { "code": 30007, "message": 'invalid Content_Type, please use "application/json" format'}
                    '30008': RequestTimeout, // { "code": 30008, "message": "timestamp request expired" }
                    '30009': ExchangeError, // { "code": 30009, "message": "system error" }
                    '30010': AuthenticationError, // { "code": 30010, "message": "API validation failed" }
                    '30011': PermissionDenied, // { "code": 30011, "message": "invalid IP" }
                    '30012': AuthenticationError, // { "code": 30012, "message": "invalid authorization" }
                    '30013': AuthenticationError, // { "code": 30013, "message": "invalid sign" }
                    '30014': DDoSProtection, // { "code": 30014, "message": "request too frequent" }
                    '30015': AuthenticationError, // { "code": 30015, "message": 'request header "OK_ACCESS_PASSPHRASE" incorrect'}
                    '30016': ExchangeError, // { "code": 30015, "message": "you are using v1 apiKey, please use v1 endpoint. If you would like to use v3 endpoint, please subscribe to v3 apiKey" }
                    '30017': ExchangeError, // { "code": 30017, "message": "apikey's broker id does not match" }
                    '30018': ExchangeError, // { "code": 30018, "message": "apikey's domain does not match" }
                    '30019': ExchangeNotAvailable, // { "code": 30019, "message": "Api is offline or unavailable" }
                    '30020': BadRequest, // { "code": 30020, "message": "body cannot be blank" }
                    '30021': BadRequest, // { "code": 30021, "message": "Json data format error" }, { "code": 30021, "message": "json data format error" }
                    '30022': PermissionDenied, // { "code": 30022, "message": "Api has been frozen" }
                    '30023': BadRequest, // { "code": 30023, "message": "{0} parameter cannot be blank" }
                    '30024': BadSymbol, // {"code":30024,"message":"\"instrument_id\" is an invalid parameter"}
                    '30025': BadRequest, // { "code": 30025, "message": "{0} parameter category error" }
                    '30026': DDoSProtection, // { "code": 30026, "message": "requested too frequent" }
                    '30027': AuthenticationError, // { "code": 30027, "message": "login failure" }
                    '30028': PermissionDenied, // { "code": 30028, "message": "unauthorized execution" }
                    '30029': AccountSuspended, // { "code": 30029, "message": "account suspended" }
                    '30030': ExchangeError, // { "code": 30030, "message": "endpoint request failed. Please try again" }
                    '30031': BadRequest, // { "code": 30031, "message": "token does not exist" }
                    '30032': BadSymbol, // { "code": 30032, "message": "pair does not exist" }
                    '30033': BadRequest, // { "code": 30033, "message": "exchange domain does not exist" }
                    '30034': ExchangeError, // { "code": 30034, "message": "exchange ID does not exist" }
                    '30035': ExchangeError, // { "code": 30035, "message": "trading is not supported in this website" }
                    '30036': ExchangeError, // { "code": 30036, "message": "no relevant data" }
                    '30037': ExchangeNotAvailable, // { "code": 30037, "message": "endpoint is offline or unavailable" }
                    // '30038': AuthenticationError, // { "code": 30038, "message": "user does not exist" }
                    '30038': OnMaintenance, // {"client_oid":"","code":"30038","error_code":"30038","error_message":"Matching engine is being upgraded. Please try in about 1 minute.","message":"Matching engine is being upgraded. Please try in about 1 minute.","order_id":"-1","result":false}
                    // futures
                    '32001': AccountSuspended, // { "code": 32001, "message": "futures account suspended" }
                    '32002': PermissionDenied, // { "code": 32002, "message": "futures account does not exist" }
                    '32003': CancelPending, // { "code": 32003, "message": "canceling, please wait" }
                    '32004': ExchangeError, // { "code": 32004, "message": "you have no unfilled orders" }
                    '32005': InvalidOrder, // { "code": 32005, "message": "max order quantity" }
                    '32006': InvalidOrder, // { "code": 32006, "message": "the order price or trigger price exceeds USD 1 million" }
                    '32007': InvalidOrder, // { "code": 32007, "message": "leverage level must be the same for orders on the same side of the contract" }
                    '32008': InvalidOrder, // { "code": 32008, "message": "Max. positions to open (cross margin)" }
                    '32009': InvalidOrder, // { "code": 32009, "message": "Max. positions to open (fixed margin)" }
                    '32010': ExchangeError, // { "code": 32010, "message": "leverage cannot be changed with open positions" }
                    '32011': ExchangeError, // { "code": 32011, "message": "futures status error" }
                    '32012': ExchangeError, // { "code": 32012, "message": "futures order update error" }
                    '32013': ExchangeError, // { "code": 32013, "message": "token type is blank" }
                    '32014': ExchangeError, // { "code": 32014, "message": "your number of contracts closing is larger than the number of contracts available" }
                    '32015': ExchangeError, // { "code": 32015, "message": "margin ratio is lower than 100% before opening positions" }
                    '32016': ExchangeError, // { "code": 32016, "message": "margin ratio is lower than 100% after opening position" }
                    '32017': ExchangeError, // { "code": 32017, "message": "no BBO" }
                    '32018': ExchangeError, // { "code": 32018, "message": "the order quantity is less than 1, please try again" }
                    '32019': ExchangeError, // { "code": 32019, "message": "the order price deviates from the price of the previous minute by more than 3%" }
                    '32020': ExchangeError, // { "code": 32020, "message": "the price is not in the range of the price limit" }
                    '32021': ExchangeError, // { "code": 32021, "message": "leverage error" }
                    '32022': ExchangeError, // { "code": 32022, "message": "this function is not supported in your country or region according to the regulations" }
                    '32023': ExchangeError, // { "code": 32023, "message": "this account has outstanding loan" }
                    '32024': ExchangeError, // { "code": 32024, "message": "order cannot be placed during delivery" }
                    '32025': ExchangeError, // { "code": 32025, "message": "order cannot be placed during settlement" }
                    '32026': ExchangeError, // { "code": 32026, "message": "your account is restricted from opening positions" }
                    '32027': ExchangeError, // { "code": 32027, "message": "cancelled over 20 orders" }
                    '32028': AccountSuspended, // { "code": 32028, "message": "account is suspended and liquidated" }
                    '32029': ExchangeError, // { "code": 32029, "message": "order info does not exist" }
                    '32030': InvalidOrder, // The order cannot be cancelled
                    '32031': ArgumentsRequired, // client_oid or order_id is required.
                    '32038': AuthenticationError, // User does not exist
                    '32040': ExchangeError, // User have open contract orders or position
                    '32044': ExchangeError, // { "code": 32044, "message": "The margin ratio after submitting this order is lower than the minimum requirement ({0}) for your tier." }
                    '32045': ExchangeError, // String of commission over 1 million
                    '32046': ExchangeError, // Each user can hold up to 10 trade plans at the same time
                    '32047': ExchangeError, // system error
                    '32048': InvalidOrder, // Order strategy track range error
                    '32049': ExchangeError, // Each user can hold up to 10 track plans at the same time
                    '32050': InvalidOrder, // Order strategy rang error
                    '32051': InvalidOrder, // Order strategy ice depth error
                    '32052': ExchangeError, // String of commission over 100 thousand
                    '32053': ExchangeError, // Each user can hold up to 6 ice plans at the same time
                    '32057': ExchangeError, // The order price is zero. Market-close-all function cannot be executed
                    '32054': ExchangeError, // Trade not allow
                    '32055': InvalidOrder, // cancel order error
                    '32056': ExchangeError, // iceberg per order average should between {0}-{1} contracts
                    '32058': ExchangeError, // Each user can hold up to 6 initiative plans at the same time
                    '32059': InvalidOrder, // Total amount should exceed per order amount
                    '32060': InvalidOrder, // Order strategy type error
                    '32061': InvalidOrder, // Order strategy initiative limit error
                    '32062': InvalidOrder, // Order strategy initiative range error
                    '32063': InvalidOrder, // Order strategy initiative rate error
                    '32064': ExchangeError, // Time Stringerval of orders should set between 5-120s
                    '32065': ExchangeError, // Close amount exceeds the limit of Market-close-all (999 for BTC, and 9999 for the rest tokens)
                    '32066': ExchangeError, // You have open orders. Please cancel all open orders before changing your leverage level.
                    '32067': ExchangeError, // Account equity < required margin in this setting. Please adjust your leverage level again.
                    '32068': ExchangeError, // The margin for this position will fall short of the required margin in this setting. Please adjust your leverage level or increase your margin to proceed.
                    '32069': ExchangeError, // Target leverage level too low. Your account balance is insufficient to cover the margin required. Please adjust the leverage level again.
                    '32070': ExchangeError, // Please check open position or unfilled order
                    '32071': ExchangeError, // Your current liquidation mode does not support this action.
                    '32072': ExchangeError, // The highest available margin for your order’s tier is {0}. Please edit your margin and place a new order.
                    '32073': ExchangeError, // The action does not apply to the token
                    '32074': ExchangeError, // The number of contracts of your position, open orders, and the current order has exceeded the maximum order limit of this asset.
                    '32075': ExchangeError, // Account risk rate breach
                    '32076': ExchangeError, // Liquidation of the holding position(s) at market price will require cancellation of all pending close orders of the contracts.
                    '32077': ExchangeError, // Your margin for this asset in futures account is insufficient and the position has been taken over for liquidation. (You will not be able to place orders, close positions, transfer funds, or add margin during this period of time. Your account will be restored after the liquidation is complete.)
                    '32078': ExchangeError, // Please cancel all open orders before switching the liquidation mode(Please cancel all open orders before switching the liquidation mode)
                    '32079': ExchangeError, // Your open positions are at high risk.(Please add margin or reduce positions before switching the mode)
                    '32080': ExchangeError, // Funds cannot be transferred out within 30 minutes after futures settlement
                    '32083': ExchangeError, // The number of contracts should be a positive multiple of %%. Please place your order again
                    // token and margin trading
                    '33001': PermissionDenied, // { "code": 33001, "message": "margin account for this pair is not enabled yet" }
                    '33002': AccountSuspended, // { "code": 33002, "message": "margin account for this pair is suspended" }
                    '33003': InsufficientFunds, // { "code": 33003, "message": "no loan balance" }
                    '33004': ExchangeError, // { "code": 33004, "message": "loan amount cannot be smaller than the minimum limit" }
                    '33005': ExchangeError, // { "code": 33005, "message": "repayment amount must exceed 0" }
                    '33006': ExchangeError, // { "code": 33006, "message": "loan order not found" }
                    '33007': ExchangeError, // { "code": 33007, "message": "status not found" }
                    '33008': InsufficientFunds, // { "code": 33008, "message": "loan amount cannot exceed the maximum limit" }
                    '33009': ExchangeError, // { "code": 33009, "message": "user ID is blank" }
                    '33010': ExchangeError, // { "code": 33010, "message": "you cannot cancel an order during session 2 of call auction" }
                    '33011': ExchangeError, // { "code": 33011, "message": "no new market data" }
                    '33012': ExchangeError, // { "code": 33012, "message": "order cancellation failed" }
                    '33013': InvalidOrder, // { "code": 33013, "message": "order placement failed" }
                    '33014': OrderNotFound, // { "code": 33014, "message": "order does not exist" }
                    '33015': InvalidOrder, // { "code": 33015, "message": "exceeded maximum limit" }
                    '33016': ExchangeError, // { "code": 33016, "message": "margin trading is not open for this token" }
                    '33017': InsufficientFunds, // { "code": 33017, "message": "insufficient balance" }
                    '33018': ExchangeError, // { "code": 33018, "message": "this parameter must be smaller than 1" }
                    '33020': ExchangeError, // { "code": 33020, "message": "request not supported" }
                    '33021': BadRequest, // { "code": 33021, "message": "token and the pair do not match" }
                    '33022': InvalidOrder, // { "code": 33022, "message": "pair and the order do not match" }
                    '33023': ExchangeError, // { "code": 33023, "message": "you can only place market orders during call auction" }
                    '33024': InvalidOrder, // { "code": 33024, "message": "trading amount too small" }
                    '33025': InvalidOrder, // { "code": 33025, "message": "base token amount is blank" }
                    '33026': ExchangeError, // { "code": 33026, "message": "transaction completed" }
                    '33027': InvalidOrder, // { "code": 33027, "message": "cancelled order or order cancelling" }
                    '33028': InvalidOrder, // { "code": 33028, "message": "the decimal places of the trading price exceeded the limit" }
                    '33029': InvalidOrder, // { "code": 33029, "message": "the decimal places of the trading size exceeded the limit" }
                    '33034': ExchangeError, // { "code": 33034, "message": "You can only place limit order after Call Auction has started" }
                    '33035': ExchangeError, // This type of order cannot be canceled(This type of order cannot be canceled)
                    '33036': ExchangeError, // Exceeding the limit of entrust order
                    '33037': ExchangeError, // The buy order price should be lower than 130% of the trigger price
                    '33038': ExchangeError, // The sell order price should be higher than 70% of the trigger price
                    '33039': ExchangeError, // The limit of callback rate is 0 < x <= 5%
                    '33040': ExchangeError, // The trigger price of a buy order should be lower than the latest transaction price
                    '33041': ExchangeError, // The trigger price of a sell order should be higher than the latest transaction price
                    '33042': ExchangeError, // The limit of price variance is 0 < x <= 1%
                    '33043': ExchangeError, // The total amount must be larger than 0
                    '33044': ExchangeError, // The average amount should be 1/1000 * total amount <= x <= total amount
                    '33045': ExchangeError, // The price should not be 0, including trigger price, order price, and price limit
                    '33046': ExchangeError, // Price variance should be 0 < x <= 1%
                    '33047': ExchangeError, // Sweep ratio should be 0 < x <= 100%
                    '33048': ExchangeError, // Per order limit: Total amount/1000 < x <= Total amount
                    '33049': ExchangeError, // Total amount should be X > 0
                    '33050': ExchangeError, // Time interval should be 5 <= x <= 120s
                    '33051': ExchangeError, // cancel order number not higher limit: plan and track entrust no more than 10, ice and time entrust no more than 6
                    '33059': BadRequest, // { "code": 33059, "message": "client_oid or order_id is required" }
                    '33060': BadRequest, // { "code": 33060, "message": "Only fill in either parameter client_oid or order_id" }
                    '33061': ExchangeError, // Value of a single market price order cannot exceed 100,000 USD
                    '33062': ExchangeError, // The leverage ratio is too high. The borrowed position has exceeded the maximum position of this leverage ratio. Please readjust the leverage ratio
                    '33063': ExchangeError, // Leverage multiple is too low, there is insufficient margin in the account, please readjust the leverage ratio
                    '33064': ExchangeError, // The setting of the leverage ratio cannot be less than 2, please readjust the leverage ratio
                    '33065': ExchangeError, // Leverage ratio exceeds maximum leverage ratio, please readjust leverage ratio
                    // account
                    '21009': ExchangeError, // Funds cannot be transferred out within 30 minutes after swap settlement(Funds cannot be transferred out within 30 minutes after swap settlement)
                    '34001': PermissionDenied, // { "code": 34001, "message": "withdrawal suspended" }
                    '34002': InvalidAddress, // { "code": 34002, "message": "please add a withdrawal address" }
                    '34003': ExchangeError, // { "code": 34003, "message": "sorry, this token cannot be withdrawn to xx at the moment" }
                    '34004': ExchangeError, // { "code": 34004, "message": "withdrawal fee is smaller than minimum limit" }
                    '34005': ExchangeError, // { "code": 34005, "message": "withdrawal fee exceeds the maximum limit" }
                    '34006': ExchangeError, // { "code": 34006, "message": "withdrawal amount is lower than the minimum limit" }
                    '34007': ExchangeError, // { "code": 34007, "message": "withdrawal amount exceeds the maximum limit" }
                    '34008': InsufficientFunds, // { "code": 34008, "message": "insufficient balance" }
                    '34009': ExchangeError, // { "code": 34009, "message": "your withdrawal amount exceeds the daily limit" }
                    '34010': ExchangeError, // { "code": 34010, "message": "transfer amount must be larger than 0" }
                    '34011': ExchangeError, // { "code": 34011, "message": "conditions not met" }
                    '34012': ExchangeError, // { "code": 34012, "message": "the minimum withdrawal amount for NEO is 1, and the amount must be an integer" }
                    '34013': ExchangeError, // { "code": 34013, "message": "please transfer" }
                    '34014': ExchangeError, // { "code": 34014, "message": "transfer limited" }
                    '34015': ExchangeError, // { "code": 34015, "message": "subaccount does not exist" }
                    '34016': PermissionDenied, // { "code": 34016, "message": "transfer suspended" }
                    '34017': AccountSuspended, // { "code": 34017, "message": "account suspended" }
                    '34018': AuthenticationError, // { "code": 34018, "message": "incorrect trades password" }
                    '34019': PermissionDenied, // { "code": 34019, "message": "please bind your email before withdrawal" }
                    '34020': PermissionDenied, // { "code": 34020, "message": "please bind your funds password before withdrawal" }
                    '34021': InvalidAddress, // { "code": 34021, "message": "Not verified address" }
                    '34022': ExchangeError, // { "code": 34022, "message": "Withdrawals are not available for sub accounts" }
                    '34023': PermissionDenied, // { "code": 34023, "message": "Please enable futures trading before transferring your funds" }
                    '34026': ExchangeError, // transfer too frequently(transfer too frequently)
                    '34036': ExchangeError, // Parameter is incorrect, please refer to API documentation
                    '34037': ExchangeError, // Get the sub-account balance interface, account type is not supported
                    '34038': ExchangeError, // Since your C2C transaction is unusual, you are restricted from fund transfer. Please contact our customer support to cancel the restriction
                    '34039': ExchangeError, // You are now restricted from transferring out your funds due to abnormal trades on C2C Market. Please transfer your fund on our website or app instead to verify your identity
                    // swap
                    '35001': ExchangeError, // { "code": 35001, "message": "Contract does not exist" }
                    '35002': ExchangeError, // { "code": 35002, "message": "Contract settling" }
                    '35003': ExchangeError, // { "code": 35003, "message": "Contract paused" }
                    '35004': ExchangeError, // { "code": 35004, "message": "Contract pending settlement" }
                    '35005': AuthenticationError, // { "code": 35005, "message": "User does not exist" }
                    '35008': InvalidOrder, // { "code": 35008, "message": "Risk ratio too high" }
                    '35010': InvalidOrder, // { "code": 35010, "message": "Position closing too large" }
                    '35012': InvalidOrder, // { "code": 35012, "message": "Incorrect order size" }
                    '35014': InvalidOrder, // { "code": 35014, "message": "Order price is not within limit" }
                    '35015': InvalidOrder, // { "code": 35015, "message": "Invalid leverage level" }
                    '35017': ExchangeError, // { "code": 35017, "message": "Open orders exist" }
                    '35019': InvalidOrder, // { "code": 35019, "message": "Order size too large" }
                    '35020': InvalidOrder, // { "code": 35020, "message": "Order price too high" }
                    '35021': InvalidOrder, // { "code": 35021, "message": "Order size exceeded current tier limit" }
                    '35022': ExchangeError, // { "code": 35022, "message": "Contract status error" }
                    '35024': ExchangeError, // { "code": 35024, "message": "Contract not initialized" }
                    '35025': InsufficientFunds, // { "code": 35025, "message": "No account balance" }
                    '35026': ExchangeError, // { "code": 35026, "message": "Contract settings not initialized" }
                    '35029': OrderNotFound, // { "code": 35029, "message": "Order does not exist" }
                    '35030': InvalidOrder, // { "code": 35030, "message": "Order size too large" }
                    '35031': InvalidOrder, // { "code": 35031, "message": "Cancel order size too large" }
                    '35032': ExchangeError, // { "code": 35032, "message": "Invalid user status" }
                    '35037': ExchangeError, // No last traded price in cache
                    '35039': ExchangeError, // { "code": 35039, "message": "Open order quantity exceeds limit" }
                    '35040': InvalidOrder, // {"error_message":"Invalid order type","result":"true","error_code":"35040","order_id":"-1"}
                    '35044': ExchangeError, // { "code": 35044, "message": "Invalid order status" }
                    '35046': InsufficientFunds, // { "code": 35046, "message": "Negative account balance" }
                    '35047': InsufficientFunds, // { "code": 35047, "message": "Insufficient account balance" }
                    '35048': ExchangeError, // { "code": 35048, "message": "User contract is frozen and liquidating" }
                    '35049': InvalidOrder, // { "code": 35049, "message": "Invalid order type" }
                    '35050': InvalidOrder, // { "code": 35050, "message": "Position settings are blank" }
                    '35052': InsufficientFunds, // { "code": 35052, "message": "Insufficient cross margin" }
                    '35053': ExchangeError, // { "code": 35053, "message": "Account risk too high" }
                    '35055': InsufficientFunds, // { "code": 35055, "message": "Insufficient account balance" }
                    '35057': ExchangeError, // { "code": 35057, "message": "No last traded price" }
                    '35058': ExchangeError, // { "code": 35058, "message": "No limit" }
                    '35059': BadRequest, // { "code": 35059, "message": "client_oid or order_id is required" }
                    '35060': BadRequest, // { "code": 35060, "message": "Only fill in either parameter client_oid or order_id" }
                    '35061': BadRequest, // { "code": 35061, "message": "Invalid instrument_id" }
                    '35062': InvalidOrder, // { "code": 35062, "message": "Invalid match_price" }
                    '35063': InvalidOrder, // { "code": 35063, "message": "Invalid order_size" }
                    '35064': InvalidOrder, // { "code": 35064, "message": "Invalid client_oid" }
                    '35066': InvalidOrder, // Order interval error
                    '35067': InvalidOrder, // Time-weighted order ratio error
                    '35068': InvalidOrder, // Time-weighted order range error
                    '35069': InvalidOrder, // Time-weighted single transaction limit error
                    '35070': InvalidOrder, // Algo order type error
                    '35071': InvalidOrder, // Order total must be larger than single order limit
                    '35072': InvalidOrder, // Maximum 6 unfulfilled time-weighted orders can be held at the same time
                    '35073': InvalidOrder, // Order price is 0. Market-close-all not available
                    '35074': InvalidOrder, // Iceberg order single transaction average error
                    '35075': InvalidOrder, // Failed to cancel order
                    '35076': InvalidOrder, // LTC 20x leverage. Not allowed to open position
                    '35077': InvalidOrder, // Maximum 6 unfulfilled iceberg orders can be held at the same time
                    '35078': InvalidOrder, // Order amount exceeded 100,000
                    '35079': InvalidOrder, // Iceberg order price variance error
                    '35080': InvalidOrder, // Callback rate error
                    '35081': InvalidOrder, // Maximum 10 unfulfilled trail orders can be held at the same time
                    '35082': InvalidOrder, // Trail order callback rate error
                    '35083': InvalidOrder, // Each user can only hold a maximum of 10 unfulfilled stop-limit orders at the same time
                    '35084': InvalidOrder, // Order amount exceeded 1 million
                    '35085': InvalidOrder, // Order amount is not in the correct range
                    '35086': InvalidOrder, // Price exceeds 100 thousand
                    '35087': InvalidOrder, // Price exceeds 100 thousand
                    '35088': InvalidOrder, // Average amount error
                    '35089': InvalidOrder, // Price exceeds 100 thousand
                    '35090': ExchangeError, // No stop-limit orders available for cancelation
                    '35091': ExchangeError, // No trail orders available for cancellation
                    '35092': ExchangeError, // No iceberg orders available for cancellation
                    '35093': ExchangeError, // No trail orders available for cancellation
                    '35094': ExchangeError, // Stop-limit order last traded price error
                    '35095': BadRequest, // Instrument_id error
                    '35096': ExchangeError, // Algo order status error
                    '35097': ExchangeError, // Order status and order ID cannot exist at the same time
                    '35098': ExchangeError, // An order status or order ID must exist
                    '35099': ExchangeError, // Algo order ID error
                    // option
                    '36001': BadRequest, // Invalid underlying index.
                    '36002': BadRequest, // Instrument does not exist.
                    '36005': ExchangeError, // Instrument status is invalid.
                    '36101': AuthenticationError, // Account does not exist.
                    '36102': PermissionDenied, // Account status is invalid.
                    '36103': AccountSuspended, // Account is suspended due to ongoing liquidation.
                    '36104': PermissionDenied, // Account is not enabled for options trading.
                    '36105': PermissionDenied, // Please enable the account for option contract.
                    '36106': AccountSuspended, // Funds cannot be transferred in or out, as account is suspended.
                    '36107': PermissionDenied, // Funds cannot be transferred out within 30 minutes after option exercising or settlement.
                    '36108': InsufficientFunds, // Funds cannot be transferred in or out, as equity of the account is less than zero.
                    '36109': PermissionDenied, // Funds cannot be transferred in or out during option exercising or settlement.
                    '36201': PermissionDenied, // New order function is blocked.
                    '36202': PermissionDenied, // Account does not have permission to short option.
                    '36203': InvalidOrder, // Invalid format for client_oid.
                    '36204': ExchangeError, // Invalid format for request_id.
                    '36205': BadRequest, // Instrument id does not match underlying index.
                    '36206': BadRequest, // Order_id and client_oid can not be used at the same time.
                    '36207': InvalidOrder, // Either order price or fartouch price must be present.
                    '36208': InvalidOrder, // Either order price or size must be present.
                    '36209': InvalidOrder, // Either order_id or client_oid must be present.
                    '36210': InvalidOrder, // Either order_ids or client_oids must be present.
                    '36211': InvalidOrder, // Exceeding max batch size for order submission.
                    '36212': InvalidOrder, // Exceeding max batch size for oder cancellation.
                    '36213': InvalidOrder, // Exceeding max batch size for order amendment.
                    '36214': ExchangeError, // Instrument does not have valid bid/ask quote.
                    '36216': OrderNotFound, // Order does not exist.
                    '36217': InvalidOrder, // Order submission failed.
                    '36218': InvalidOrder, // Order cancellation failed.
                    '36219': InvalidOrder, // Order amendment failed.
                    '36220': InvalidOrder, // Order is pending cancel.
                    '36221': InvalidOrder, // Order qty is not valid multiple of lot size.
                    '36222': InvalidOrder, // Order price is breaching highest buy limit.
                    '36223': InvalidOrder, // Order price is breaching lowest sell limit.
                    '36224': InvalidOrder, // Exceeding max order size.
                    '36225': InvalidOrder, // Exceeding max open order count for instrument.
                    '36226': InvalidOrder, // Exceeding max open order count for underlying.
                    '36227': InvalidOrder, // Exceeding max open size across all orders for underlying
                    '36228': InvalidOrder, // Exceeding max available qty for instrument.
                    '36229': InvalidOrder, // Exceeding max available qty for underlying.
                    '36230': InvalidOrder, // Exceeding max position limit for underlying.
                    // --------------------------------------------------------
                    // swap
                    '400': BadRequest, // Bad Request
                    '401': AuthenticationError, // Unauthorized access
                    '403': PermissionDenied, // Access prohibited
                    '404': BadRequest, // Request address does not exist
                    '405': BadRequest, // The HTTP Method is not supported
                    '415': BadRequest, // The current media type is not supported
                    '429': DDoSProtection, // Too many requests
                    '500': ExchangeNotAvailable, // System busy
                    '1001': RateLimitExceeded, // The request is too frequent and has been throttled
                    '1002': ExchangeError, // {0} verifications within 24 hours
                    '1003': ExchangeError, // You failed more than {0} times today, the current operation is locked, please try again in 24 hours
                    // '00000': ExchangeError, // success
                    '40001': AuthenticationError, // ACCESS_KEY cannot be empty
                    '40002': AuthenticationError, // SECRET_KEY cannot be empty
                    '40003': AuthenticationError, // Signature cannot be empty
                    '40004': InvalidNonce, // Request timestamp expired
                    '40005': InvalidNonce, // Invalid ACCESS_TIMESTAMP
                    '40006': AuthenticationError, // Invalid ACCESS_KEY
                    '40007': BadRequest, // Invalid Content_Type
                    '40008': InvalidNonce, // Request timestamp expired
                    '40009': AuthenticationError, // sign signature error
                    '40010': AuthenticationError, // sign signature error
                    '40011': AuthenticationError, // ACCESS_PASSPHRASE cannot be empty
                    '40012': AuthenticationError, // apikey/password is incorrect
                    '40013': ExchangeError, // User status is abnormal
                    '40014': PermissionDenied, // Incorrect permissions
                    '40015': ExchangeError, // System is abnormal, please try again later
                    '40016': PermissionDenied, // The user must bind the phone or Google
                    '40017': ExchangeError, // Parameter verification failed
                    '40018': PermissionDenied, // Invalid IP
                    '40019': BadRequest, // {"code":"40019","msg":"Parameter QLCUSDT_SPBL cannot be empty","requestTime":1679196063659,"data":null}
                    '40031': AccountSuspended, // The account has been cancelled and cannot be used again
                    '40037': AuthenticationError, // Apikey does not exist
                    '40102': BadRequest, // Contract configuration does not exist, please check the parameters
                    '40103': BadRequest, // Request method cannot be empty
                    '40104': ExchangeError, // Lever adjustment failure
                    '40105': ExchangeError, // Abnormal access to current price limit data
                    '40106': ExchangeError, // Abnormal get next settlement time
                    '40107': ExchangeError, // Abnormal access to index price data
                    '40108': InvalidOrder, // Wrong order quantity
                    '40109': OrderNotFound, // The data of the order cannot be found, please confirm the order number
                    '40200': OnMaintenance, // Server upgrade, please try again later
                    '40201': InvalidOrder, // Order number cannot be empty
                    '40202': ExchangeError, // User information cannot be empty
                    '40203': BadRequest, // The amount of adjustment margin cannot be empty or negative
                    '40204': BadRequest, // Adjustment margin type cannot be empty
                    '40205': BadRequest, // Adjusted margin type data is wrong
                    '40206': BadRequest, // The direction of the adjustment margin cannot be empty
                    '40207': BadRequest, // The adjustment margin data is wrong
                    '40208': BadRequest, // The accuracy of the adjustment margin amount is incorrect
                    '40209': BadRequest, // The current page number is wrong, please confirm
                    '40300': ExchangeError, // User does not exist
                    '40301': PermissionDenied, // Permission has not been obtained yet. If you need to use it, please contact customer service
                    '40302': BadRequest, // Parameter abnormality
                    '40303': BadRequest, // Can only query up to 20,000 data
                    '40304': BadRequest, // Parameter type is abnormal
                    '40305': BadRequest, // Client_oid length is not greater than 50, and cannot be Martian characters
                    '40306': ExchangeError, // Batch processing orders can only process up to 20
                    '40308': OnMaintenance, // The contract is being temporarily maintained
                    '40309': BadSymbol, // The contract has been removed
                    '40400': ExchangeError, // Status check abnormal
                    '40401': ExchangeError, // The operation cannot be performed
                    '40402': BadRequest, // The opening direction cannot be empty
                    '40403': BadRequest, // Wrong opening direction format
                    '40404': BadRequest, // Whether to enable automatic margin call parameters cannot be empty
                    '40405': BadRequest, // Whether to enable the automatic margin call parameter type is wrong
                    '40406': BadRequest, // Whether to enable automatic margin call parameters is of unknown type
                    '40407': ExchangeError, // The query direction is not the direction entrusted by the plan
                    '40408': ExchangeError, // Wrong time range
                    '40409': ExchangeError, // Time format error
                    '40500': InvalidOrder, // Client_oid check error
                    '40501': ExchangeError, // Channel name error
                    '40502': ExchangeError, // If it is a copy user, you must pass the copy to whom
                    '40503': ExchangeError, // With the single type
                    '40504': ExchangeError, // Platform code must pass
                    '40505': ExchangeError, // Not the same as single type
                    '40506': AuthenticationError, // Platform signature error
                    '40507': AuthenticationError, // Api signature error
                    '40508': ExchangeError, // KOL is not authorized
                    '40509': ExchangeError, // Abnormal copy end
                    '40600': ExchangeError, // Copy function suspended
                    '40601': ExchangeError, // Followers cannot be KOL
                    '40602': ExchangeError, // The number of copies has reached the limit and cannot process the request
                    '40603': ExchangeError, // Abnormal copy end
                    '40604': ExchangeNotAvailable, // Server is busy, please try again later
                    '40605': ExchangeError, // Copy type, the copy number must be passed
                    '40606': ExchangeError, // The type of document number is wrong
                    '40607': ExchangeError, // Document number must be passed
                    '40608': ExchangeError, // No documented products currently supported
                    '40609': ExchangeError, // The contract product does not support copying
                    '40700': BadRequest, // Cursor parameters are incorrect
                    '40701': ExchangeError, // KOL is not authorized
                    '40702': ExchangeError, // Unauthorized copying user
                    '40703': ExchangeError, // Bill inquiry start and end time cannot be empty
                    '40704': ExchangeError, // Can only check the data of the last three months
                    '40705': BadRequest, // The start and end time cannot exceed 90 days
                    '40706': InvalidOrder, // Wrong order price
                    '40707': BadRequest, // Start time is greater than end time
                    '40708': BadRequest, // Parameter verification is abnormal
                    '40709': ExchangeError, // There is no position in this position, and no automatic margin call can be set
                    '40710': ExchangeError, // Abnormal account status
                    '40711': InsufficientFunds, // Insufficient contract account balance
                    '40712': InsufficientFunds, // Insufficient margin
                    '40713': ExchangeError, // Cannot exceed the maximum transferable margin amount
                    '40714': ExchangeError, // No direct margin call is allowed
                    '40768': OrderNotFound, // Order does not exist"
                    '41114': OnMaintenance, // {"code":"41114","msg":"The current trading pair is under maintenance, please refer to the official announcement for the opening time","requestTime":1679196062544,"data":null}
                    '43011': InvalidOrder, // The parameter does not meet the specification executePrice <= 0
                    '43012': InsufficientFunds, // {"code":"43012","msg":"Insufficient balance","requestTime":1711648951774,"data":null}
                    '43025': InvalidOrder, // Plan order does not exist
                    '43115': OnMaintenance, // {"code":"43115","msg":"The current trading pair is opening soon, please refer to the official announcement for the opening time","requestTime":1688907202434,"data":null}
                    '45110': InvalidOrder, // {"code":"45110","msg":"less than the minimum amount 5 USDT","requestTime":1669911118932,"data":null}
                    // spot
                    'invalid sign': AuthenticationError,
                    'invalid currency': BadSymbol, // invalid trading pair
                    'invalid symbol': BadSymbol,
                    'invalid period': BadRequest, // invalid Kline type
                    'invalid user': ExchangeError,
                    'invalid amount': InvalidOrder,
                    'invalid type': InvalidOrder, // {"status":"error","ts":1595700344504,"err_code":"invalid-parameter","err_msg":"invalid type"}
                    'invalid orderId': InvalidOrder,
                    'invalid record': ExchangeError,
                    'invalid accountId': BadRequest,
                    'invalid address': BadRequest,
                    'accesskey not null': AuthenticationError, // {"status":"error","ts":1595704360508,"err_code":"invalid-parameter","err_msg":"accesskey not null"}
                    'illegal accesskey': AuthenticationError,
                    'sign not null': AuthenticationError,
                    'req_time is too much difference from server time': InvalidNonce,
                    'permissions not right': PermissionDenied, // {"status":"error","ts":1595704490084,"err_code":"invalid-parameter","err_msg":"permissions not right"}
                    'illegal sign invalid': AuthenticationError, // {"status":"error","ts":1595684716042,"err_code":"invalid-parameter","err_msg":"illegal sign invalid"}
                    'user locked': AccountSuspended,
                    'Request Frequency Is Too High': RateLimitExceeded,
                    'more than a daily rate of cash': BadRequest,
                    'more than the maximum daily withdrawal amount': BadRequest,
                    'need to bind email or mobile': ExchangeError,
                    'user forbid': PermissionDenied,
                    'User Prohibited Cash Withdrawal': PermissionDenied,
                    'Cash Withdrawal Is Less Than The Minimum Value': BadRequest,
                    'Cash Withdrawal Is More Than The Maximum Value': BadRequest,
                    'the account with in 24 hours ban coin': PermissionDenied,
                    'order cancel fail': BadRequest, // {"status":"error","ts":1595703343035,"err_code":"bad-request","err_msg":"order cancel fail"}
                    'base symbol error': BadSymbol,
                    'base date error': ExchangeError,
                    'api signature not valid': AuthenticationError,
                    'gateway internal error': ExchangeError,
                    'audit failed': ExchangeError,
                    'order queryorder invalid': BadRequest,
                    'market no need price': InvalidOrder,
                    'limit need price': InvalidOrder,
                    'userid not equal to account_id': ExchangeError,
                    'your balance is low': InsufficientFunds, // {"status":"error","ts":1595594160149,"err_code":"invalid-parameter","err_msg":"invalid size, valid range: [1,2000]"}
                    'address invalid cointype': ExchangeError,
                    'system exception': ExchangeError, // {"status":"error","ts":1595711862763,"err_code":"system exception","err_msg":"system exception"}
                    '50003': ExchangeError, // No record
                    '50004': BadSymbol, // The transaction pair is currently not supported or has been suspended
                    '50006': PermissionDenied, // The account is forbidden to withdraw. If you have any questions, please contact customer service.
                    '50007': PermissionDenied, // The account is forbidden to withdraw within 24 hours. If you have any questions, please contact customer service.
                    '50008': RequestTimeout, // network timeout
                    '50009': RateLimitExceeded, // The operation is too frequent, please try again later
                    '50010': ExchangeError, // The account is abnormally frozen. If you have any questions, please contact customer service.
                    '50014': InvalidOrder, // The transaction amount under minimum limits
                    '50015': InvalidOrder, // The transaction amount exceed maximum limits
                    '50016': InvalidOrder, // The price can't be higher than the current price
                    '50017': InvalidOrder, // Price under minimum limits
                    '50018': InvalidOrder, // The price exceed maximum limits
                    '50019': InvalidOrder, // The amount under minimum limits
                    '50020': InsufficientFunds, // Insufficient balance
                    '50021': InvalidOrder, // Price is under minimum limits
                    '50026': InvalidOrder, // Market price parameter error
                    'invalid order query time': ExchangeError, // start time is greater than end time; or the time interval between start time and end time is greater than 48 hours
                    'invalid start time': BadRequest, // start time is a date 30 days ago; or start time is a date in the future
                    'invalid end time': BadRequest, // end time is a date 30 days ago; or end time is a date in the future
                    '20003': ExchangeError, // operation failed, {"status":"error","ts":1595730308979,"err_code":"bad-request","err_msg":"20003"}
                    '01001': ExchangeError, // order failed, {"status":"fail","err_code":"01001","err_msg":"系统异常，请稍后重试"}
                    '43111': PermissionDenied, // {"code":"43111","msg":"参数错误 address not in address book","requestTime":1665394201164,"data":null}
                },
                'broad': {
                    'invalid size, valid range': ExchangeError,
                },
            },
            'precisionMode': TICK_SIZE,
            'commonCurrencies': {
                'JADE': 'Jade Protocol',
                'DEGEN': 'DegenReborn',
                'TONCOIN': 'TON',
            },
            'options': {
                'timeframes': {
                    'spot': {
                        '1m': '1min',
                        '5m': '5min',
                        '15m': '15min',
                        '30m': '30min',
                        '1h': '1h',
                        '4h': '4h',
                        '6h': '6Hutc',
                        '12h': '12Hutc',
                        '1d': '1Dutc',
                        '3d': '3Dutc',
                        '1w': '1Wutc',
                        '1M': '1Mutc',
                    },
                    'swap': {
                        '1m': '1m',
                        '3m': '3m',
                        '5m': '5m',
                        '15m': '15m',
                        '30m': '30m',
                        '1h': '1H',
                        '2h': '2H',
                        '4h': '4H',
                        '6h': '6Hutc',
                        '12h': '12Hutc',
                        '1d': '1Dutc',
                        '3d': '3Dutc',
                        '1w': '1Wutc',
                        '1M': '1Mutc',
                    },
                },
                'fetchMarkets': [
                    'spot',
                    'swap', // there is future markets but they use the same endpoints as swap
                ],
                'defaultType': 'spot', // 'spot', 'swap', 'future'
                'defaultSubType': 'linear', // 'linear', 'inverse'
                'createMarketBuyOrderRequiresPrice': true,
                'broker': 'p4sve',
                'withdraw': {
                    'fillResponseFromRequest': true,
                },
                'fetchOHLCV': {
                    'spot': {
                        'method': 'publicSpotGetV2SpotMarketCandles', // publicSpotGetV2SpotMarketCandles or publicSpotGetV2SpotMarketHistoryCandles
                    },
                    'swap': {
                        'method': 'publicMixGetV2MixMarketCandles', // publicMixGetV2MixMarketCandles or publicMixGetV2MixMarketHistoryCandles or publicMixGetV2MixMarketHistoryIndexCandles or publicMixGetV2MixMarketHistoryMarkCandles
                    },
                    'maxDaysPerTimeframe': {
                        '1m': 30,
                        '3m': 30,
                        '5m': 30,
                        '10m': 52,
                        '15m': 52,
                        '30m': 52,
                        '1h': 83,
                        '2h': 120,
                        '4h': 240,
                        '6h': 360,
                        '12h': 360,
                        '1d': 360,
                        '3d': 1000,
                        '1w': 1000,
                        '1M': 1000,
                    },
                },
                'fetchTrades': {
                    'spot': {
                        'method': 'publicSpotGetV2SpotMarketFillsHistory', // or publicSpotGetV2SpotMarketFills
                    },
                    'swap': {
                        'method': 'publicMixGetV2MixMarketFillsHistory', // or publicMixGetV2MixMarketFills
                    },
                },
                'accountsByType': {
                    'spot': 'spot',
                    'cross': 'crossed_margin',
                    'isolated': 'isolated_margin',
                    'swap': 'usdt_futures',
                    'usdc_swap': 'usdc_futures',
                    'future': 'coin_futures',
                    'p2p': 'p2p',
                },
                'accountsById': {
                    'spot': 'spot',
                    'crossed_margin': 'cross',
                    'isolated_margin': 'isolated',
                    'usdt_futures': 'swap',
                    'usdc_futures': 'usdc_swap',
                    'coin_futures': 'future',
                    'p2p': 'p2p',
                },
                'sandboxMode': false,
                'networks': {
                    'TRX': 'TRC20',
                    'ETH': 'ERC20',
                    'BSC': 'BEP20',
                },
                'networksById': {
                    'TRC20': 'TRX',
                    'BSC': 'BEP20',
                },
                'fetchPositions': {
                    'method': 'privateMixGetV2MixPositionAllPosition', // or privateMixGetV2MixPositionHistoryPosition
                },
                'defaultTimeInForce': 'GTC', // 'GTC' = Good To Cancel (default), 'IOC' = Immediate Or Cancel
            },
        });
    }

    setSandboxMode (enabled) {
        this.options['sandboxMode'] = enabled;
    }

    convertSymbolForSandbox (symbol) {
        if (symbol.startsWith ('S')) {
            // handle using the exchange specified sandbox symbols
            return symbol;
        }
        let convertedSymbol = undefined;
        if (symbol.indexOf ('/') > -1) {
            if (symbol.indexOf (':') === -1) {
                throw new NotSupported (this.id + ' sandbox supports swap and future markets only');
            }
            const splitBase = symbol.split ('/');
            const previousBase = this.safeString (splitBase, 0);
            const previousQuoteSettleExpiry = this.safeString (splitBase, 1);
            const splitQuote = previousQuoteSettleExpiry.split (':');
            const previousQuote = this.safeString (splitQuote, 0);
            const previousSettleExpiry = this.safeString (splitQuote, 1);
            const splitSettle = previousSettleExpiry.split ('-');
            const previousSettle = this.safeString (splitSettle, 0);
            const expiry = this.safeString (splitSettle, 1);
            convertedSymbol = 'S' + previousBase + '/S' + previousQuote + ':S' + previousSettle;
            if (expiry !== undefined) {
                convertedSymbol = convertedSymbol + '-' + expiry;
            }
        } else {
            // handle using a market id instead of a unified symbol
            const base = symbol.slice (0, 3);
            const remaining = symbol.slice (3);
            convertedSymbol = 'S' + base + 'S' + remaining;
        }
        return convertedSymbol;
    }

    handleProductTypeAndParams (market = undefined, params = {}) {
        let subType = undefined;
        [ subType, params ] = this.handleSubTypeAndParams ('handleProductTypeAndParams', undefined, params);
        let defaultProductType = undefined;
        if ((subType !== undefined) && (market === undefined)) {
            // set default only if subType is defined and market is not defined, since there is also USDC productTypes which are also linear
            const sandboxMode = this.safeBool (this.options, 'sandboxMode', false);
            if (sandboxMode) {
                defaultProductType = (subType === 'linear') ? 'SUSDT-FUTURES' : 'SCOIN-FUTURES';
            } else {
                defaultProductType = (subType === 'linear') ? 'USDT-FUTURES' : 'COIN-FUTURES';
            }
        }
        let productType = this.safeString (params, 'productType', defaultProductType);
        if ((productType === undefined) && (market !== undefined)) {
            const settle = market['settle'];
            if (settle === 'USDT') {
                productType = 'USDT-FUTURES';
            } else if (settle === 'USDC') {
                productType = 'USDC-FUTURES';
            } else if (settle === 'SUSDT') {
                productType = 'SUSDT-FUTURES';
            } else if (settle === 'SUSDC') {
                productType = 'SUSDC-FUTURES';
            } else if ((settle === 'SBTC') || (settle === 'SETH') || (settle === 'SEOS')) {
                productType = 'SCOIN-FUTURES';
            } else {
                productType = 'COIN-FUTURES';
            }
        }
        if (productType === undefined) {
            throw new ArgumentsRequired (this.id + ' requires a productType param, one of "USDT-FUTURES", "USDC-FUTURES", "COIN-FUTURES", "SUSDT-FUTURES", "SUSDC-FUTURES" or "SCOIN-FUTURES"');
        }
        params = this.omit (params, 'productType');
        return [ productType, params ];
    }

    async fetchTime (params = {}) {
        /**
         * @method
         * @name bitget#fetchTime
         * @description fetches the current integer timestamp in milliseconds from the exchange server
         * @see https://www.bitget.com/api-doc/common/public/Get-Server-Time
         * @param {object} [params] extra parameters specific to the exchange API endpoint
         * @returns {int} the current integer timestamp in milliseconds from the exchange server
         */
        const response = await this.publicCommonGetV2PublicTime (params);
        //
        //     {
        //         "code": "00000",
        //         "msg": "success",
        //         "requestTime": 1700111073740,
        //         "data": {
        //             "serverTime": "1700111073740"
        //         }
        //     }
        //
        const data = this.safeValue (response, 'data', {});
        return this.safeInteger (data, 'serverTime');
    }

    async fetchMarkets (params = {}): Promise<Market[]> {
        /**
         * @method
         * @name bitget#fetchMarkets
         * @description retrieves data on all markets for bitget
         * @see https://www.bitget.com/api-doc/spot/market/Get-Symbols
         * @see https://www.bitget.com/api-doc/contract/market/Get-All-Symbols-Contracts
         * @param {object} [params] extra parameters specific to the exchange API endpoint
         * @returns {object[]} an array of objects representing market data
         */
        const sandboxMode = this.safeBool (this.options, 'sandboxMode', false);
        let types = this.safeValue (this.options, 'fetchMarkets', [ 'spot', 'swap' ]);
        if (sandboxMode) {
            types = [ 'swap' ];
        }
        let promises = [];
        for (let i = 0; i < types.length; i++) {
            const type = types[i];
            if (type === 'swap') {
                let subTypes = undefined;
                if (sandboxMode) {
                    // the following are simulated trading markets [ 'SUSDT-FUTURES', 'SCOIN-FUTURES', 'SUSDC-FUTURES' ];
                    subTypes = [ 'SUSDT-FUTURES', 'SCOIN-FUTURES', 'SUSDC-FUTURES' ];
                } else {
                    subTypes = [ 'USDT-FUTURES', 'COIN-FUTURES', 'USDC-FUTURES' ];
                }
                for (let j = 0; j < subTypes.length; j++) {
                    promises.push (this.fetchMarketsByType (type, this.extend (params, {
                        'productType': subTypes[j],
                    })));
                }
            } else {
                promises.push (this.fetchMarketsByType (types[i], params));
            }
        }
        promises = await Promise.all (promises);
        let result = promises[0];
        for (let i = 1; i < promises.length; i++) {
            result = this.arrayConcat (result, promises[i]);
        }
        return result;
    }

    parseMarket (market): Market {
        //
        // spot
        //
        //     {
        //         "symbol": "TRXUSDT",
        //         "baseCoin": "TRX",
        //         "quoteCoin": "USDT",
        //         "minTradeAmount": "0",
        //         "maxTradeAmount": "10000000000",
        //         "takerFeeRate": "0.002",
        //         "makerFeeRate": "0.002",
        //         "pricePrecision": "6",
        //         "quantityPrecision": "4",
        //         "quotePrecision": "6",
        //         "status": "online",
        //         "minTradeUSDT": "5",
        //         "buyLimitPriceRatio": "0.05",
        //         "sellLimitPriceRatio": "0.05"
        //     }
        //
        // swap and future
        //
        //     {
        //         "symbol": "BTCUSDT",
        //         "baseCoin": "BTC",
        //         "quoteCoin": "USDT",
        //         "buyLimitPriceRatio": "0.01",
        //         "sellLimitPriceRatio": "0.01",
        //         "feeRateUpRatio": "0.005",
        //         "makerFeeRate": "0.0002",
        //         "takerFeeRate": "0.0006",
        //         "openCostUpRatio": "0.01",
        //         "supportMarginCoins": ["USDT"],
        //         "minTradeNum": "0.001",
        //         "priceEndStep": "1",
        //         "volumePlace": "3",
        //         "pricePlace": "1",
        //         "sizeMultiplier": "0.001",
        //         "symbolType": "perpetual",
        //         "minTradeUSDT": "5",
        //         "maxSymbolOrderNum": "200",
        //         "maxProductOrderNum": "400",
        //         "maxPositionNum": "150",
        //         "symbolStatus": "normal",
        //         "offTime": "-1",
        //         "limitOpenTime": "-1",
        //         "deliveryTime": "",
        //         "deliveryStartTime": "",
        //         "deliveryPeriod": "",
        //         "launchTime": "",
        //         "fundInterval": "8",
        //         "minLever": "1",
        //         "maxLever": "125",
        //         "posLimit": "0.05",
        //         "maintainTime": ""
        //     }
        //
        const marketId = this.safeString (market, 'symbol');
        const quoteId = this.safeString (market, 'quoteCoin');
        const baseId = this.safeString (market, 'baseCoin');
        const quote = this.safeCurrencyCode (quoteId);
        const base = this.safeCurrencyCode (baseId);
        const supportMarginCoins = this.safeValue (market, 'supportMarginCoins', []);
        let settleId = undefined;
        if (this.inArray (baseId, supportMarginCoins)) {
            settleId = baseId;
        } else if (this.inArray (quoteId, supportMarginCoins)) {
            settleId = quoteId;
        } else {
            settleId = this.safeString (supportMarginCoins, 0);
        }
        const settle = this.safeCurrencyCode (settleId);
        let symbol = base + '/' + quote;
        let type = undefined;
        let swap = false;
        let spot = false;
        let future = false;
        let contract = false;
        let pricePrecision = undefined;
        let amountPrecision = undefined;
        let linear = undefined;
        let inverse = undefined;
        let expiry = undefined;
        let expiryDatetime = undefined;
        const symbolType = this.safeString (market, 'symbolType');
        if (symbolType === undefined) {
            type = 'spot';
            spot = true;
            pricePrecision = this.parseNumber (this.parsePrecision (this.safeString (market, 'pricePrecision')));
            amountPrecision = this.parseNumber (this.parsePrecision (this.safeString (market, 'quantityPrecision')));
        } else {
            if (symbolType === 'perpetual') {
                type = 'swap';
                swap = true;
                symbol = symbol + ':' + settle;
            } else if (symbolType === 'delivery') {
                expiry = this.safeInteger (market, 'deliveryTime');
                expiryDatetime = this.iso8601 (expiry);
                const expiryParts = expiryDatetime.split ('-');
                const yearPart = this.safeString (expiryParts, 0);
                const dayPart = this.safeString (expiryParts, 2);
                const year = yearPart.slice (2, 4);
                const month = this.safeString (expiryParts, 1);
                const day = dayPart.slice (0, 2);
                const expiryString = year + month + day;
                type = 'future';
                future = true;
                symbol = symbol + ':' + settle + '-' + expiryString;
            }
            contract = true;
            inverse = (base === settle);
            linear = !inverse;
            const priceDecimals = this.safeInteger (market, 'pricePlace');
            const amountDecimals = this.safeInteger (market, 'volumePlace');
            const priceStep = this.safeString (market, 'priceEndStep');
            const amountStep = this.safeString (market, 'minTradeNum');
            const precisePrice = new Precise (priceStep);
            precisePrice.decimals = Math.max (precisePrice.decimals, priceDecimals);
            precisePrice.reduce ();
            const priceString = precisePrice.toString ();
            pricePrecision = this.parseNumber (priceString);
            const preciseAmount = new Precise (amountStep);
            preciseAmount.decimals = Math.max (preciseAmount.decimals, amountDecimals);
            preciseAmount.reduce ();
            const amountString = preciseAmount.toString ();
            amountPrecision = this.parseNumber (amountString);
        }
        const status = this.safeString2 (market, 'status', 'symbolStatus');
        let active = undefined;
        if (status !== undefined) {
            active = ((status === 'online') || (status === 'normal'));
        }
        let minCost = undefined;
        if (quote === 'USDT') {
            minCost = this.safeNumber (market, 'minTradeUSDT');
        }
        const contractSize = contract ? 1 : undefined;
        return {
            'id': marketId,
            'symbol': symbol,
            'base': base,
            'quote': quote,
            'settle': settle,
            'baseId': baseId,
            'quoteId': quoteId,
            'settleId': settleId,
            'type': type,
            'spot': spot,
            'margin': undefined,
            'swap': swap,
            'future': future,
            'option': false,
            'active': active,
            'contract': contract,
            'linear': linear,
            'inverse': inverse,
            'taker': this.safeNumber (market, 'takerFeeRate'),
            'maker': this.safeNumber (market, 'makerFeeRate'),
            'contractSize': contractSize,
            'expiry': expiry,
            'expiryDatetime': expiryDatetime,
            'strike': undefined,
            'optionType': undefined,
            'precision': {
                'amount': amountPrecision,
                'price': pricePrecision,
            },
            'limits': {
                'leverage': {
                    'min': this.safeNumber (market, 'minLever'),
                    'max': this.safeNumber (market, 'maxLever'),
                },
                'amount': {
                    'min': this.safeNumber2 (market, 'minTradeNum', 'minTradeAmount'),
                    'max': this.safeNumber (market, 'maxTradeAmount'),
                },
                'price': {
                    'min': undefined,
                    'max': undefined,
                },
                'cost': {
                    'min': minCost,
                    'max': undefined,
                },
            },
            'created': this.safeInteger (market, 'launchTime'),
            'info': market,
        };
    }

    async fetchMarketsByType (type, params = {}) {
        let response = undefined;
        if (type === 'spot') {
            response = await this.publicSpotGetV2SpotPublicSymbols (params);
        } else if ((type === 'swap') || (type === 'future')) {
            response = await this.publicMixGetV2MixMarketContracts (params);
        } else {
            throw new NotSupported (this.id + ' does not support ' + type + ' market');
        }
        //
        // spot
        //
        //     {
        //         "code": "00000",
        //         "msg": "success",
        //         "requestTime": 1700102364653,
        //         "data": [
        //             {
        //                 "symbol": "TRXUSDT",
        //                 "baseCoin": "TRX",
        //                 "quoteCoin": "USDT",
        //                 "minTradeAmount": "0",
        //                 "maxTradeAmount": "10000000000",
        //                 "takerFeeRate": "0.002",
        //                 "makerFeeRate": "0.002",
        //                 "pricePrecision": "6",
        //                 "quantityPrecision": "4",
        //                 "quotePrecision": "6",
        //                 "status": "online",
        //                 "minTradeUSDT": "5",
        //                 "buyLimitPriceRatio": "0.05",
        //                 "sellLimitPriceRatio": "0.05"
        //             },
        //         ]
        //     }
        //
        // swap and future
        //
        //     {
        //         "code": "00000",
        //         "msg": "success",
        //         "requestTime": 1700102364709,
        //         "data": [
        //             {
        //                 "symbol": "BTCUSDT",
        //                 "baseCoin": "BTC",
        //                 "quoteCoin": "USDT",
        //                 "buyLimitPriceRatio": "0.01",
        //                 "sellLimitPriceRatio": "0.01",
        //                 "feeRateUpRatio": "0.005",
        //                 "makerFeeRate": "0.0002",
        //                 "takerFeeRate": "0.0006",
        //                 "openCostUpRatio": "0.01",
        //                 "supportMarginCoins": ["USDT"],
        //                 "minTradeNum": "0.001",
        //                 "priceEndStep": "1",
        //                 "volumePlace": "3",
        //                 "pricePlace": "1",
        //                 "sizeMultiplier": "0.001",
        //                 "symbolType": "perpetual",
        //                 "minTradeUSDT": "5",
        //                 "maxSymbolOrderNum": "200",
        //                 "maxProductOrderNum": "400",
        //                 "maxPositionNum": "150",
        //                 "symbolStatus": "normal",
        //                 "offTime": "-1",
        //                 "limitOpenTime": "-1",
        //                 "deliveryTime": "",
        //                 "deliveryStartTime": "",
        //                 "deliveryPeriod": "",
        //                 "launchTime": "",
        //                 "fundInterval": "8",
        //                 "minLever": "1",
        //                 "maxLever": "125",
        //                 "posLimit": "0.05",
        //                 "maintainTime": ""
        //             },
        //         ]
        //     }
        //
        const data = this.safeValue (response, 'data', []);
        return this.parseMarkets (data);
    }

    async fetchCurrencies (params = {}): Promise<Currencies> {
        /**
         * @method
         * @name bitget#fetchCurrencies
         * @description fetches all available currencies on an exchange
         * @see https://www.bitget.com/api-doc/spot/market/Get-Coin-List
         * @param {object} [params] extra parameters specific to the exchange API endpoint
         * @returns {object} an associative dictionary of currencies
         */
        const response = await this.publicSpotGetV2SpotPublicCoins (params);
        //
        //     {
        //         "code": "00000",
        //         "data": [
        //             {
        //                 "chains": [
        //                     {
        //                         "browserUrl": "https://blockchair.com/bitcoin/transaction/",
        //                         "chain": "BTC",
        //                         "depositConfirm": "1",
        //                         "extraWithdrawFee": "0",
        //                         "minDepositAmount": "0.0001",
        //                         "minWithdrawAmount": "0.005",
        //                         "needTag": "false",
        //                         "rechargeable": "true",
        //                         "withdrawConfirm": "1",
        //                         "withdrawFee": "0.0004",
        //                         "withdrawable": "true"
        //                     },
        //                 ],
        //                 "coin": "BTC",
        //                 "coinId": "1",
        //                 "transfer": "true""
        //             }
        //         ],
        //         "msg": "success",
        //         "requestTime": "1700120731773"
        //     }
        //
        const result = {};
        const data = this.safeValue (response, 'data', []);
        for (let i = 0; i < data.length; i++) {
            const entry = data[i];
            const id = this.safeString (entry, 'coin'); // we don't use 'coinId' as it has no use. it is 'coin' field that needs to be used in currency related endpoints (deposit, withdraw, etc..)
            const code = this.safeCurrencyCode (id);
            const chains = this.safeValue (entry, 'chains', []);
            const networks = {};
            let deposit = false;
            let withdraw = false;
            let minWithdrawString = undefined;
            let minDepositString = undefined;
            let minWithdrawFeeString = undefined;
            for (let j = 0; j < chains.length; j++) {
                const chain = chains[j];
                const networkId = this.safeString (chain, 'chain');
                const network = this.safeCurrencyCode (networkId);
                const withdrawEnabled = this.safeString (chain, 'withdrawable');
                const canWithdraw = withdrawEnabled === 'true';
                withdraw = (canWithdraw) ? canWithdraw : withdraw;
                const depositEnabled = this.safeString (chain, 'rechargeable');
                const canDeposit = depositEnabled === 'true';
                deposit = (canDeposit) ? canDeposit : deposit;
                const networkWithdrawFeeString = this.safeString (chain, 'withdrawFee');
                if (networkWithdrawFeeString !== undefined) {
                    minWithdrawFeeString = (minWithdrawFeeString === undefined) ? networkWithdrawFeeString : Precise.stringMin (networkWithdrawFeeString, minWithdrawFeeString);
                }
                const networkMinWithdrawString = this.safeString (chain, 'minWithdrawAmount');
                if (networkMinWithdrawString !== undefined) {
                    minWithdrawString = (minWithdrawString === undefined) ? networkMinWithdrawString : Precise.stringMin (networkMinWithdrawString, minWithdrawString);
                }
                const networkMinDepositString = this.safeString (chain, 'minDepositAmount');
                if (networkMinDepositString !== undefined) {
                    minDepositString = (minDepositString === undefined) ? networkMinDepositString : Precise.stringMin (networkMinDepositString, minDepositString);
                }
                networks[network] = {
                    'info': chain,
                    'id': networkId,
                    'network': network,
                    'limits': {
                        'withdraw': {
                            'min': this.parseNumber (networkMinWithdrawString),
                            'max': undefined,
                        },
                        'deposit': {
                            'min': this.parseNumber (networkMinDepositString),
                            'max': undefined,
                        },
                    },
                    'active': canWithdraw && canDeposit,
                    'withdraw': canWithdraw,
                    'deposit': canDeposit,
                    'fee': this.parseNumber (networkWithdrawFeeString),
                    'precision': undefined,
                };
            }
            result[code] = {
                'info': entry,
                'id': id,
                'code': code,
                'networks': networks,
                'type': undefined,
                'name': undefined,
                'active': deposit && withdraw,
                'deposit': deposit,
                'withdraw': withdraw,
                'fee': this.parseNumber (minWithdrawFeeString),
                'precision': undefined,
                'limits': {
                    'amount': {
                        'min': undefined,
                        'max': undefined,
                    },
                    'withdraw': {
                        'min': this.parseNumber (minWithdrawString),
                        'max': undefined,
                    },
                    'deposit': {
                        'min': this.parseNumber (minDepositString),
                        'max': undefined,
                    },
                },
                'created': undefined,
            };
        }
        return result;
    }

    async fetchMarketLeverageTiers (symbol: string, params = {}) {
        /**
         * @method
         * @name bitget#fetchMarketLeverageTiers
         * @description retrieve information on the maximum leverage, and maintenance margin for trades of varying trade sizes for a single market
         * @see https://www.bitget.com/api-doc/contract/position/Get-Query-Position-Lever
         * @see https://www.bitget.com/api-doc/margin/cross/account/Cross-Tier-Data
         * @see https://www.bitget.com/api-doc/margin/isolated/account/Isolated-Tier-Data
         * @param {string} symbol unified market symbol
         * @param {object} [params] extra parameters specific to the exchange API endpoint
         * @param {string} [params.marginMode] for spot margin 'cross' or 'isolated', default is 'isolated'
         * @param {string} [params.code] required for cross spot margin
         * @param {string} [params.productType] *contract only* 'USDT-FUTURES', 'USDC-FUTURES', 'COIN-FUTURES', 'SUSDT-FUTURES', 'SUSDC-FUTURES' or 'SCOIN-FUTURES'
         * @returns {object} a [leverage tiers structure]{@link https://docs.ccxt.com/#/?id=leverage-tiers-structure}
         */
        await this.loadMarkets ();
        const sandboxMode = this.safeBool (this.options, 'sandboxMode', false);
        let market = undefined;
        if (sandboxMode) {
            const sandboxSymbol = this.convertSymbolForSandbox (symbol);
            market = this.market (sandboxSymbol);
        } else {
            market = this.market (symbol);
        }
        const request = {};
        let response = undefined;
        let marginMode = undefined;
        [ marginMode, params ] = this.handleMarginModeAndParams ('fetchMarketLeverageTiers', params, 'isolated');
        if ((market['swap']) || (market['future'])) {
            let productType = undefined;
            [ productType, params ] = this.handleProductTypeAndParams (market, params);
            request['productType'] = productType;
            request['symbol'] = market['id'];
            response = await this.publicMixGetV2MixMarketQueryPositionLever (this.extend (request, params));
        } else if (marginMode === 'isolated') {
            request['symbol'] = market['id'];
            response = await this.privateMarginGetV2MarginIsolatedTierData (this.extend (request, params));
        } else if (marginMode === 'cross') {
            const code = this.safeString (params, 'code');
            if (code === undefined) {
                throw new ArgumentsRequired (this.id + ' fetchMarketLeverageTiers() requires a code argument');
            }
            params = this.omit (params, 'code');
            const currency = this.currency (code);
            request['coin'] = currency['id'];
            response = await this.privateMarginGetV2MarginCrossedTierData (this.extend (request, params));
        } else {
            throw new BadRequest (this.id + ' fetchMarketLeverageTiers() symbol does not support market ' + market['symbol']);
        }
        //
        // swap and future
        //
        //     {
        //         "code": "00000",
        //         "msg": "success",
        //         "requestTime": 1700290724614,
        //         "data": [
        //             {
        //                 "symbol": "BTCUSDT",
        //                 "level": "1",
        //                 "startUnit": "0",
        //                 "endUnit": "150000",
        //                 "leverage": "125",
        //                 "keepMarginRate": "0.004"
        //             },
        //         ]
        //     }
        //
        // isolated
        //
        //     {
        //         "code": "00000",
        //         "msg": "success",
        //         "requestTime": 1700291531894,
        //         "data": [
        //             {
        //                 "tier": "1",
        //                 "symbol": "BTCUSDT",
        //                 "leverage": "10",
        //                 "baseCoin": "BTC",
        //                 "quoteCoin": "USDT",
        //                 "baseMaxBorrowableAmount": "2",
        //                 "quoteMaxBorrowableAmount": "24000",
        //                 "maintainMarginRate": "0.05",
        //                 "initRate": "0.1111"
        //             },
        //         ]
        //     }
        //
        // cross
        //
        //     {
        //         "code": "00000",
        //         "msg": "success",
        //         "requestTime": 1700291818831,
        //         "data": [
        //             {
        //                 "tier": "1",
        //                 "leverage": "3",
        //                 "coin": "BTC",
        //                 "maxBorrowableAmount": "26",
        //                 "maintainMarginRate": "0.1"
        //             }
        //         ]
        //     }
        //
        const result = this.safeValue (response, 'data', []);
        return this.parseMarketLeverageTiers (result, market);
    }

    parseMarketLeverageTiers (info, market: Market = undefined) {
        //
        // swap and future
        //
        //     {
        //         "symbol": "BTCUSDT",
        //         "level": "1",
        //         "startUnit": "0",
        //         "endUnit": "150000",
        //         "leverage": "125",
        //         "keepMarginRate": "0.004"
        //     }
        //
        // isolated
        //
        //     {
        //         "tier": "1",
        //         "symbol": "BTCUSDT",
        //         "leverage": "10",
        //         "baseCoin": "BTC",
        //         "quoteCoin": "USDT",
        //         "baseMaxBorrowableAmount": "2",
        //         "quoteMaxBorrowableAmount": "24000",
        //         "maintainMarginRate": "0.05",
        //         "initRate": "0.1111"
        //     }
        //
        // cross
        //
        //     {
        //         "tier": "1",
        //         "leverage": "3",
        //         "coin": "BTC",
        //         "maxBorrowableAmount": "26",
        //         "maintainMarginRate": "0.1"
        //     }
        //
        const tiers = [];
        let minNotional = 0;
        for (let i = 0; i < info.length; i++) {
            const item = info[i];
            const minimumNotional = this.safeNumber (item, 'startUnit');
            if (minimumNotional !== undefined) {
                minNotional = minimumNotional;
            }
            const maxNotional = this.safeNumberN (item, [ 'endUnit', 'maxBorrowableAmount', 'baseMaxBorrowableAmount' ]);
            const marginCurrency = this.safeString2 (item, 'coin', 'baseCoin');
            const currencyId = (marginCurrency !== undefined) ? marginCurrency : market['base'];
            tiers.push ({
                'tier': this.safeInteger2 (item, 'level', 'tier'),
                'currency': this.safeCurrencyCode (currencyId),
                'minNotional': minNotional,
                'maxNotional': maxNotional,
                'maintenanceMarginRate': this.safeNumber2 (item, 'keepMarginRate', 'maintainMarginRate'),
                'maxLeverage': this.safeNumber (item, 'leverage'),
                'info': item,
            });
            minNotional = maxNotional;
        }
        return tiers;
    }

    async fetchDeposits (code: Str = undefined, since: Int = undefined, limit: Int = undefined, params = {}): Promise<Transaction[]> {
        /**
         * @method
         * @name bitget#fetchDeposits
         * @description fetch all deposits made to an account
         * @see https://www.bitget.com/api-doc/spot/account/Get-Deposit-Record
         * @param {string} code unified currency code
         * @param {int} [since] the earliest time in ms to fetch deposits for
         * @param {int} [limit] the maximum number of deposits structures to retrieve
         * @param {object} [params] extra parameters specific to the exchange API endpoint
         * @param {int} [params.until] end time in milliseconds
         * @param {string} [params.idLessThan] return records with id less than the provided value
         * @param {boolean} [params.paginate] default false, when true will automatically paginate by calling this endpoint multiple times. See in the docs all the [available parameters](https://github.com/ccxt/ccxt/wiki/Manual#pagination-params)
         * @returns {object[]} a list of [transaction structures]{@link https://docs.ccxt.com/#/?id=transaction-structure}
         */
        await this.loadMarkets ();
        let paginate = false;
        [ paginate, params ] = this.handleOptionAndParams (params, 'fetchDeposits', 'paginate');
        if (paginate) {
            return await this.fetchPaginatedCallCursor ('fetchDeposits', undefined, since, limit, params, 'idLessThan', 'idLessThan', undefined, 100) as Transaction[];
        }
        if (code === undefined) {
            throw new ArgumentsRequired (this.id + ' fetchDeposits() requires a `code` argument');
        }
        const currency = this.currency (code);
        if (since === undefined) {
            since = this.milliseconds () - 7776000000; // 90 days
        }
        let request = {
            'coin': currency['id'],
            'startTime': since,
            'endTime': this.milliseconds (),
        };
        if (limit !== undefined) {
            request['limit'] = limit;
        }
        [ request, params ] = this.handleUntilOption ('endTime', request, params);
        const response = await this.privateSpotGetV2SpotWalletDepositRecords (this.extend (request, params));
        //
        //     {
        //         "code": "00000",
        //         "msg": "success",
        //         "requestTime": 1700528340608,
        //         "data": [
        //             {
        //                 "orderId": "1083832260799930368",
        //                 "tradeId": "35bf0e588a42b25c71a9d45abe7308cabdeec6b7b423910b9bd4743d3a9a9efa",
        //                 "coin": "BTC",
        //                 "type": "deposit",
        //                 "size": "0.00030000",
        //                 "status": "success",
        //                 "toAddress": "1BfZh7JESJGBUszCGeZnzxbVVvBycbJSbA",
        //                 "dest": "on_chain",
        //                 "chain": "BTC",
        //                 "fromAddress": null,
        //                 "cTime": "1694131668281",
        //                 "uTime": "1694131680247"
        //             }
        //         ]
        //     }
        //
        const rawTransactions = this.safeList (response, 'data', []);
        return this.parseTransactions (rawTransactions, currency, since, limit);
    }

    async withdraw (code: string, amount: number, address, tag = undefined, params = {}) {
        /**
         * @method
         * @name bitget#withdraw
         * @description make a withdrawal
         * @see https://www.bitget.com/api-doc/spot/account/Wallet-Withdrawal
         * @param {string} code unified currency code
         * @param {float} amount the amount to withdraw
         * @param {string} address the address to withdraw to
         * @param {string} tag
         * @param {object} [params] extra parameters specific to the exchange API endpoint
         * @param {string} [params.chain] the blockchain network the withdrawal is taking place on
         * @returns {object} a [transaction structure]{@link https://docs.ccxt.com/#/?id=transaction-structure}
         */
        this.checkAddress (address);
        const chain = this.safeString2 (params, 'chain', 'network');
        params = this.omit (params, 'network');
        if (chain === undefined) {
            throw new ArgumentsRequired (this.id + ' withdraw() requires a chain parameter or a network parameter');
        }
        await this.loadMarkets ();
        const currency = this.currency (code);
        const networkId = this.networkCodeToId (chain);
        const request = {
            'coin': currency['id'],
            'address': address,
            'chain': networkId,
            'size': amount,
            'transferType': 'on_chain',
        };
        if (tag !== undefined) {
            request['tag'] = tag;
        }
        const response = await this.privateSpotPostV2SpotWalletWithdrawal (this.extend (request, params));
        //
        //     {
        //          "code":"00000",
        //          "msg":"success",
        //          "requestTime":1696784219602,
        //          "data": {
        //              "orderId":"1094957867615789056",
        //              "clientOid":"64f1e4ce842041d296b4517df1b5c2d7"
        //          }
        //      }
        //
        const data = this.safeValue (response, 'data', {});
        const result = {
            'id': this.safeString (data, 'orderId'),
            'info': response,
            'txid': undefined,
            'timestamp': undefined,
            'datetime': undefined,
            'network': undefined,
            'addressFrom': undefined,
            'address': undefined,
            'addressTo': undefined,
            'amount': undefined,
            'type': 'withdrawal',
            'currency': undefined,
            'status': undefined,
            'updated': undefined,
            'tagFrom': undefined,
            'tag': undefined,
            'tagTo': undefined,
            'comment': undefined,
            'fee': undefined,
        };
        const withdrawOptions = this.safeValue (this.options, 'withdraw', {});
        const fillResponseFromRequest = this.safeBool (withdrawOptions, 'fillResponseFromRequest', true);
        if (fillResponseFromRequest) {
            result['currency'] = code;
            result['timestamp'] = this.milliseconds ();
            result['datetime'] = this.iso8601 (this.milliseconds ());
            result['amount'] = amount;
            result['tag'] = tag;
            result['address'] = address;
            result['addressTo'] = address;
            result['network'] = chain;
        }
        return result as Transaction;
    }

    async fetchWithdrawals (code: Str = undefined, since: Int = undefined, limit: Int = undefined, params = {}): Promise<Transaction[]> {
        /**
         * @method
         * @name bitget#fetchWithdrawals
         * @description fetch all withdrawals made from an account
         * @see https://www.bitget.com/api-doc/spot/account/Get-Withdraw-Record
         * @param {string} code unified currency code
         * @param {int} [since] the earliest time in ms to fetch withdrawals for
         * @param {int} [limit] the maximum number of withdrawals structures to retrieve
         * @param {object} [params] extra parameters specific to the exchange API endpoint
         * @param {int} [params.until] end time in milliseconds
         * @param {string} [params.idLessThan] return records with id less than the provided value
         * @param {boolean} [params.paginate] default false, when true will automatically paginate by calling this endpoint multiple times. See in the docs all the [available parameters](https://github.com/ccxt/ccxt/wiki/Manual#pagination-params)
         * @returns {object[]} a list of [transaction structures]{@link https://docs.ccxt.com/#/?id=transaction-structure}
         */
        await this.loadMarkets ();
        let paginate = false;
        [ paginate, params ] = this.handleOptionAndParams (params, 'fetchWithdrawals', 'paginate');
        if (paginate) {
            return await this.fetchPaginatedCallCursor ('fetchWithdrawals', undefined, since, limit, params, 'idLessThan', 'idLessThan', undefined, 100) as Transaction[];
        }
        if (code === undefined) {
            throw new ArgumentsRequired (this.id + ' fetchWithdrawals() requires a `code` argument');
        }
        const currency = this.currency (code);
        if (since === undefined) {
            since = this.milliseconds () - 7776000000; // 90 days
        }
        let request = {
            'coin': currency['id'],
            'startTime': since,
            'endTime': this.milliseconds (),
        };
        [ request, params ] = this.handleUntilOption ('endTime', request, params);
        if (limit !== undefined) {
            request['limit'] = limit;
        }
        const response = await this.privateSpotGetV2SpotWalletWithdrawalRecords (this.extend (request, params));
        //
        //     {
        //         "code": "00000",
        //         "msg": "success",
        //         "requestTime": 1700528340608,
        //         "data": [
        //             {
        //                 "orderId": "1083832260799930368",
        //                 "tradeId": "35bf0e588a42b25c71a9d45abe7308cabdeec6b7b423910b9bd4743d3a9a9efa",
        //                 "clientOid": "123",
        //                 "coin": "BTC",
        //                 "type": "withdraw",
        //                 "size": "0.00030000",
        //                 "fee": "-1.0000000",
        //                 "status": "success",
        //                 "toAddress": "1BfZh7JESJGBUszCGeZnzxbVVvBycbJSbA",
        //                 "dest": "on_chain",
        //                 "chain": "BTC",
        //                 "confirm": "100",
        //                 "fromAddress": null,
        //                 "cTime": "1694131668281",
        //                 "uTime": "1694131680247"
        //             }
        //         ]
        //     }
        //
        const rawTransactions = this.safeList (response, 'data', []);
        return this.parseTransactions (rawTransactions, currency, since, limit);
    }

    parseTransaction (transaction, currency: Currency = undefined): Transaction {
        //
        // fetchDeposits
        //
        //     {
        //         "orderId": "1083832260799930368",
        //         "tradeId": "35bf0e588a42b25c71a9d45abe7308cabdeec6b7b423910b9bd4743d3a9a9efa",
        //         "coin": "BTC",
        //         "type": "deposit",
        //         "size": "0.00030000",
        //         "status": "success",
        //         "toAddress": "1BfZh7JESJGBUszCGeZnzxbVVvBycbJSbA",
        //         "dest": "on_chain",
        //         "chain": "BTC",
        //         "fromAddress": null,
        //         "cTime": "1694131668281",
        //         "uTime": "1694131680247"
        //     }
        //
        // fetchWithdrawals
        //
        //     {
        //         "orderId": "1083832260799930368",
        //         "tradeId": "35bf0e588a42b25c71a9d45abe7308cabdeec6b7b423910b9bd4743d3a9a9efa",
        //         "clientOid": "123",
        //         "coin": "BTC",
        //         "type": "withdraw",
        //         "size": "0.00030000",
        //         "fee": "-1.0000000",
        //         "status": "success",
        //         "toAddress": "1BfZh7JESJGBUszCGeZnzxbVVvBycbJSbA",
        //         "dest": "on_chain",
        //         "chain": "BTC",
        //         "confirm": "100",
        //         "fromAddress": null,
        //         "cTime": "1694131668281",
        //         "uTime": "1694131680247"
        //     }
        //
        const currencyId = this.safeString (transaction, 'coin');
        const code = this.safeCurrencyCode (currencyId, currency);
        const timestamp = this.safeInteger (transaction, 'cTime');
        const networkId = this.safeString (transaction, 'chain');
        const status = this.safeString (transaction, 'status');
        const tag = this.safeString (transaction, 'tag');
        const feeCostString = this.safeString (transaction, 'fee');
        const feeCostAbsString = Precise.stringAbs (feeCostString);
        let fee = undefined;
        let amountString = this.safeString (transaction, 'size');
        if (feeCostAbsString !== undefined) {
            fee = { 'currency': code, 'cost': this.parseNumber (feeCostAbsString) };
            amountString = Precise.stringSub (amountString, feeCostAbsString);
        }
        return {
            'id': this.safeString (transaction, 'orderId'),
            'info': transaction,
            'txid': this.safeString (transaction, 'tradeId'),
            'timestamp': timestamp,
            'datetime': this.iso8601 (timestamp),
            'network': this.networkIdToCode (networkId),
            'addressFrom': this.safeString (transaction, 'fromAddress'),
            'address': this.safeString (transaction, 'toAddress'),
            'addressTo': this.safeString (transaction, 'toAddress'),
            'amount': this.parseNumber (amountString),
            'type': this.safeString (transaction, 'type'),
            'currency': code,
            'status': this.parseTransactionStatus (status),
            'updated': this.safeInteger (transaction, 'uTime'),
            'tagFrom': undefined,
            'tag': tag,
            'tagTo': tag,
            'comment': undefined,
            'internal': undefined,
            'fee': fee,
        };
    }

    parseTransactionStatus (status) {
        const statuses = {
            'success': 'ok',
            'Pending': 'pending',
            'pending_review': 'pending',
            'pending_review_fail': 'failed',
            'reject': 'failed',
        };
        return this.safeString (statuses, status, status);
    }

    async fetchDepositAddress (code: string, params = {}) {
        /**
         * @method
         * @name bitget#fetchDepositAddress
         * @description fetch the deposit address for a currency associated with this account
         * @see https://www.bitget.com/api-doc/spot/account/Get-Deposit-Address
         * @param {string} code unified currency code
         * @param {object} [params] extra parameters specific to the exchange API endpoint
         * @returns {object} an [address structure]{@link https://docs.ccxt.com/#/?id=address-structure}
         */
        await this.loadMarkets ();
        const networkCode = this.safeString2 (params, 'chain', 'network');
        params = this.omit (params, 'network');
        let networkId = undefined;
        if (networkCode !== undefined) {
            networkId = this.networkCodeToId (networkCode, code);
        }
        const currency = this.currency (code);
        const request = {
            'coin': currency['id'],
        };
        if (networkId !== undefined) {
            request['chain'] = networkId;
        }
        const response = await this.privateSpotGetV2SpotWalletDepositAddress (this.extend (request, params));
        //
        //     {
        //         "code": "00000",
        //         "msg": "success",
        //         "requestTime": 1700532244807,
        //         "data": {
        //             "coin": "BTC",
        //             "address": "1BfZh7JESJGBUszCGeZnzxbVVvBycbJSbA",
        //             "chain": "",
        //             "tag": null,
        //             "url": "https://blockchair.com/bitcoin/transaction/"
        //         }
        //     }
        //
        const data = this.safeDict (response, 'data', {});
        return this.parseDepositAddress (data, currency);
    }

    parseDepositAddress (depositAddress, currency: Currency = undefined) {
        //
        //     {
        //         "coin": "BTC",
        //         "address": "1BfZh7JESJGBUszCGeZnzxbVVvBycbJSbA",
        //         "chain": "",
        //         "tag": null,
        //         "url": "https://blockchair.com/bitcoin/transaction/"
        //     }
        //
        const currencyId = this.safeString (depositAddress, 'coin');
        const networkId = this.safeString (depositAddress, 'chain');
        const parsedCurrency = this.safeCurrencyCode (currencyId, currency);
        let network = undefined;
        if (networkId !== undefined) {
            network = this.networkIdToCode (networkId, parsedCurrency);
        }
        return {
            'currency': parsedCurrency,
            'address': this.safeString (depositAddress, 'address'),
            'tag': this.safeString (depositAddress, 'tag'),
            'network': network,
            'info': depositAddress,
        };
    }

    async fetchOrderBook (symbol: string, limit: Int = undefined, params = {}): Promise<OrderBook> {
        /**
         * @method
         * @name bitget#fetchOrderBook
         * @description fetches information on open orders with bid (buy) and ask (sell) prices, volumes and other data
         * @see https://www.bitget.com/api-doc/spot/market/Get-Orderbook
         * @see https://www.bitget.com/api-doc/contract/market/Get-Merge-Depth
         * @param {string} symbol unified symbol of the market to fetch the order book for
         * @param {int} [limit] the maximum amount of order book entries to return
         * @param {object} [params] extra parameters specific to the exchange API endpoint
         * @returns {object} A dictionary of [order book structures]{@link https://docs.ccxt.com/#/?id=order-book-structure} indexed by market symbols
         */
        await this.loadMarkets ();
        const sandboxMode = this.safeBool (this.options, 'sandboxMode', false);
        let market = undefined;
        if (sandboxMode) {
            const sandboxSymbol = this.convertSymbolForSandbox (symbol);
            market = this.market (sandboxSymbol);
        } else {
            market = this.market (symbol);
        }
        const request = {
            'symbol': market['id'],
        };
        if (limit !== undefined) {
            request['limit'] = limit;
        }
        let response = undefined;
        if (market['spot']) {
            response = await this.publicSpotGetV2SpotMarketOrderbook (this.extend (request, params));
        } else {
            let productType = undefined;
            [ productType, params ] = this.handleProductTypeAndParams (market, params);
            request['productType'] = productType;
            response = await this.publicMixGetV2MixMarketMergeDepth (this.extend (request, params));
        }
        //
        //     {
        //       "code": "00000",
        //       "msg": "success",
        //       "requestTime": 1645854610294,
        //       "data": {
        //         "asks": [ [ "39102", "11.026" ] ],
        //         "bids": [ [ '39100.5', "1.773" ] ],
        //         "ts": "1645854610294"
        //       }
        //     }
        //
        const data = this.safeValue (response, 'data', {});
        const timestamp = this.safeInteger (data, 'ts');
        return this.parseOrderBook (data, market['symbol'], timestamp);
    }

    parseTicker (ticker, market: Market = undefined): Ticker {
        //
        // spot: fetchTicker, fetchTickers
        //
        //     {
        //         "open": "37202.46",
        //         "symbol": "BTCUSDT",
        //         "high24h": "37744.75",
        //         "low24h": "36666",
        //         "lastPr": "37583.69",
        //         "quoteVolume": "519127705.303",
        //         "baseVolume": "13907.0386",
        //         "usdtVolume": "519127705.302908",
        //         "ts": "1700532903261",
        //         "bidPr": "37583.68",
        //         "askPr": "37583.69",
        //         "bidSz": "0.0007",
        //         "askSz": "0.0829",
        //         "openUtc": "37449.4",
        //         "changeUtc24h": "0.00359",
        //         "change24h": "0.00321"
        //     }
        //
        // swap and future: fetchTicker
        //
        //     {
        //         "symbol": "BTCUSDT",
        //         "lastPr": "37577.2",
        //         "askPr": "37577.3",
        //         "bidPr": "37577.2",
        //         "bidSz": "3.679",
        //         "askSz": "0.02",
        //         "high24h": "37765",
        //         "low24h": "36628.9",
        //         "ts": "1700533070359",
        //         "change24h": "0.00288",
        //         "baseVolume": "108606.181",
        //         "quoteVolume": "4051316303.9608",
        //         "usdtVolume": "4051316303.9608",
        //         "openUtc": "37451.5",
        //         "changeUtc24h": "0.00336",
        //         "indexPrice": "37574.489253",
        //         "fundingRate": "0.0001",
        //         "holdingAmount": "53464.529",
        //         "deliveryStartTime": null,
        //         "deliveryTime": null,
        //         "deliveryStatus": "",
        //         "open24h": "37235.7"
        //     }
        //
        // swap and future: fetchTickers
        //
        //     {
        //         "open": "14.9776",
        //         "symbol": "LINKUSDT",
        //         "high24h": "15.3942",
        //         "low24h": "14.3457",
        //         "lastPr": "14.3748",
        //         "quoteVolume": "7008612.4299",
        //         "baseVolume": "469908.8523",
        //         "usdtVolume": "7008612.42986561",
        //         "ts": "1700533772309",
        //         "bidPr": "14.375",
        //         "askPr": "14.3769",
        //         "bidSz": "50.004",
        //         "askSz": "0.7647",
        //         "openUtc": "14.478",
        //         "changeUtc24h": "-0.00713",
        //         "change24h": "-0.04978"
        //     }
        //
        const marketId = this.safeString (ticker, 'symbol');
        const close = this.safeString (ticker, 'lastPr');
        const timestampString = this.omitZero (this.safeString (ticker, 'ts')); // exchange sometimes provided 0
        let timestamp = undefined;
        if (timestampString !== undefined) {
            timestamp = this.parseToInt (timestampString);
        }
        const change = this.safeString (ticker, 'change24h');
        const open24 = this.safeString (ticker, 'open24');
        const open = this.safeString (ticker, 'open');
        let symbol: string;
        let openValue: string;
        if (open === undefined) {
            symbol = this.safeSymbol (marketId, market, undefined, 'contract');
            openValue = open24;
        } else {
            symbol = this.safeSymbol (marketId, market, undefined, 'spot');
            openValue = open;
        }
        return this.safeTicker ({
            'symbol': symbol,
            'timestamp': timestamp,
            'datetime': this.iso8601 (timestamp),
            'high': this.safeString (ticker, 'high24h'),
            'low': this.safeString (ticker, 'low24h'),
            'bid': this.safeString (ticker, 'bidPr'),
            'bidVolume': this.safeString (ticker, 'bidSz'),
            'ask': this.safeString (ticker, 'askPr'),
            'askVolume': this.safeString (ticker, 'askSz'),
            'vwap': undefined,
            'open': openValue,
            'close': close,
            'last': close,
            'previousClose': undefined,
            'change': change,
            'percentage': Precise.stringMul (change, '100'),
            'average': undefined,
            'baseVolume': this.safeString (ticker, 'baseVolume'),
            'quoteVolume': this.safeString (ticker, 'quoteVolume'),
            'info': ticker,
        }, market);
    }

    async fetchTicker (symbol: string, params = {}): Promise<Ticker> {
        /**
         * @method
         * @name bitget#fetchTicker
         * @description fetches a price ticker, a statistical calculation with the information calculated over the past 24 hours for a specific market
         * @see https://www.bitget.com/api-doc/spot/market/Get-Tickers
         * @see https://www.bitget.com/api-doc/contract/market/Get-Ticker
         * @param {string} symbol unified symbol of the market to fetch the ticker for
         * @param {object} [params] extra parameters specific to the exchange API endpoint
         * @returns {object} a [ticker structure]{@link https://docs.ccxt.com/#/?id=ticker-structure}
         */
        await this.loadMarkets ();
        const sandboxMode = this.safeBool (this.options, 'sandboxMode', false);
        let market = undefined;
        if (sandboxMode) {
            const sandboxSymbol = this.convertSymbolForSandbox (symbol);
            market = this.market (sandboxSymbol);
        } else {
            market = this.market (symbol);
        }
        const request = {
            'symbol': market['id'],
        };
        let response = undefined;
        if (market['spot']) {
            response = await this.publicSpotGetV2SpotMarketTickers (this.extend (request, params));
        } else {
            let productType = undefined;
            [ productType, params ] = this.handleProductTypeAndParams (market, params);
            request['productType'] = productType;
            response = await this.publicMixGetV2MixMarketTicker (this.extend (request, params));
        }
        //
        // spot
        //
        //     {
        //         "code": "00000",
        //         "msg": "success",
        //         "requestTime": 1700532903782,
        //         "data": [
        //             {
        //                 "open": "37202.46",
        //                 "symbol": "BTCUSDT",
        //                 "high24h": "37744.75",
        //                 "low24h": "36666",
        //                 "lastPr": "37583.69",
        //                 "quoteVolume": "519127705.303",
        //                 "baseVolume": "13907.0386",
        //                 "usdtVolume": "519127705.302908",
        //                 "ts": "1700532903261",
        //                 "bidPr": "37583.68",
        //                 "askPr": "37583.69",
        //                 "bidSz": "0.0007",
        //                 "askSz": "0.0829",
        //                 "openUtc": "37449.4",
        //                 "changeUtc24h": "0.00359",
        //                 "change24h": "0.00321"
        //             }
        //         ]
        //     }
        //
        // swap and future
        //
        //     {
        //         "code": "00000",
        //         "msg": "success",
        //         "requestTime": 1700533070357,
        //         "data": [
        //             {
        //                 "symbol": "BTCUSDT",
        //                 "lastPr": "37577.2",
        //                 "askPr": "37577.3",
        //                 "bidPr": "37577.2",
        //                 "bidSz": "3.679",
        //                 "askSz": "0.02",
        //                 "high24h": "37765",
        //                 "low24h": "36628.9",
        //                 "ts": "1700533070359",
        //                 "change24h": "0.00288",
        //                 "baseVolume": "108606.181",
        //                 "quoteVolume": "4051316303.9608",
        //                 "usdtVolume": "4051316303.9608",
        //                 "openUtc": "37451.5",
        //                 "changeUtc24h": "0.00336",
        //                 "indexPrice": "37574.489253",
        //                 "fundingRate": "0.0001",
        //                 "holdingAmount": "53464.529",
        //                 "deliveryStartTime": null,
        //                 "deliveryTime": null,
        //                 "deliveryStatus": "",
        //                 "open24h": "37235.7"
        //             }
        //         ]
        //     }
        //
        const data = this.safeList (response, 'data', []);
        return this.parseTicker (data[0], market);
    }

    async fetchTickers (symbols: Strings = undefined, params = {}): Promise<Tickers> {
        /**
         * @method
         * @name bitget#fetchTickers
         * @description fetches price tickers for multiple markets, statistical information calculated over the past 24 hours for each market
         * @see https://www.bitget.com/api-doc/spot/market/Get-Tickers
         * @see https://www.bitget.com/api-doc/contract/market/Get-All-Symbol-Ticker
         * @param {string[]|undefined} symbols unified symbols of the markets to fetch the ticker for, all market tickers are returned if not assigned
         * @param {object} [params] extra parameters specific to the exchange API endpoint
         * @param {string} [params.subType] *contract only* 'linear', 'inverse'
         * @param {string} [params.productType] *contract only* 'USDT-FUTURES', 'USDC-FUTURES', 'COIN-FUTURES', 'SUSDT-FUTURES', 'SUSDC-FUTURES' or 'SCOIN-FUTURES'
         * @returns {object} a dictionary of [ticker structures]{@link https://docs.ccxt.com/#/?id=ticker-structure}
         */
        await this.loadMarkets ();
        let market = undefined;
        if (symbols !== undefined) {
            const symbol = this.safeValue (symbols, 0);
            const sandboxMode = this.safeBool (this.options, 'sandboxMode', false);
            if (sandboxMode) {
                const sandboxSymbol = this.convertSymbolForSandbox (symbol);
                market = this.market (sandboxSymbol);
            } else {
                market = this.market (symbol);
            }
        }
        let response = undefined;
        const request = {};
        let type = undefined;
        [ type, params ] = this.handleMarketTypeAndParams ('fetchTickers', market, params);
        // Calls like `.fetchTickers (undefined, {subType:'inverse'})` should be supported for this exchange, so
        // as "options.defaultSubType" is also set in exchange options, we should consider `params.subType`
        // with higher priority and only default to spot, if `subType` is not set in params
        const passedSubType = this.safeString (params, 'subType');
        let productType = undefined;
        [ productType, params ] = this.handleProductTypeAndParams (market, params);
        // only if passedSubType && productType is undefined, then use spot
        if (type === 'spot' && passedSubType === undefined) {
            response = await this.publicSpotGetV2SpotMarketTickers (this.extend (request, params));
        } else {
            request['productType'] = productType;
            response = await this.publicMixGetV2MixMarketTickers (this.extend (request, params));
        }
        //
        // spot
        //
        //     {
        //         "code": "00000",
        //         "msg": "success",
        //         "requestTime": 1700532903782,
        //         "data": [
        //             {
        //                 "open": "37202.46",
        //                 "symbol": "BTCUSDT",
        //                 "high24h": "37744.75",
        //                 "low24h": "36666",
        //                 "lastPr": "37583.69",
        //                 "quoteVolume": "519127705.303",
        //                 "baseVolume": "13907.0386",
        //                 "usdtVolume": "519127705.302908",
        //                 "ts": "1700532903261",
        //                 "bidPr": "37583.68",
        //                 "askPr": "37583.69",
        //                 "bidSz": "0.0007",
        //                 "askSz": "0.0829",
        //                 "openUtc": "37449.4",
        //                 "changeUtc24h": "0.00359",
        //                 "change24h": "0.00321"
        //             }
        //         ]
        //     }
        //
        // swap and future
        //
        //     {
        //         "code": "00000",
        //         "msg": "success",
        //         "requestTime": 1700533773477,
        //         "data": [
        //             {
        //                 "open": "14.9776",
        //                 "symbol": "LINKUSDT",
        //                 "high24h": "15.3942",
        //                 "low24h": "14.3457",
        //                 "lastPr": "14.3748",
        //                 "quoteVolume": "7008612.4299",
        //                 "baseVolume": "469908.8523",
        //                 "usdtVolume": "7008612.42986561",
        //                 "ts": "1700533772309",
        //                 "bidPr": "14.375",
        //                 "askPr": "14.3769",
        //                 "bidSz": "50.004",
        //                 "askSz": "0.7647",
        //                 "openUtc": "14.478",
        //                 "changeUtc24h": "-0.00713",
        //                 "change24h": "-0.04978"
        //             },
        //         ]
        //     }
        //
        const data = this.safeList (response, 'data', []);
        return this.parseTickers (data, symbols);
    }

    parseTrade (trade, market: Market = undefined): Trade {
        //
        // spot, swap and future: fetchTrades
        //
        //     {
        //         "tradeId": "1075199767891652609",
        //         "price": "29376.5",
        //         "size": "6.035",
        //         "side": "Buy",
        //         "ts": "1692073521000",
        //         "symbol": "BTCUSDT"
        //     }
        //
        // spot: fetchMyTrades
        //
        //     {
        //         "userId": "7264631750",
        //         "symbol": "BTCUSDT",
        //         "orderId": "1098394344925597696",
        //         "tradeId": "1098394344974925824",
        //         "orderType": "market",
        //         "side": "sell",
        //         "priceAvg": "28467.68",
        //         "size": "0.0002",
        //         "amount": "5.693536",
        //         "feeDetail": {
        //             "deduction": "no",
        //             "feeCoin": "USDT",
        //             "totalDeductionFee": "",
        //             "totalFee": "-0.005693536"
        //         },
        //         "tradeScope": "taker",
        //         "cTime": "1697603539699",
        //         "uTime": "1697603539754"
        //     }
        //
        // spot margin: fetchMyTrades
        //
        //     {
        //         "orderId": "1099353730455318528",
        //         "tradeId": "1099353730627092481",
        //         "orderType": "market",
        //         "side": "sell",
        //         "priceAvg": "29543.7",
        //         "size": "0.0001",
        //         "amount": "2.95437",
        //         "tradeScope": "taker",
        //         "feeDetail": {
        //             "deduction": "no",
        //             "feeCoin": "USDT",
        //             "totalDeductionFee": "0",
        //             "totalFee": "-0.00295437"
        //         },
        //         "cTime": "1697832275063",
        //         "uTime": "1697832275150"
        //     }
        //
        // swap and future: fetchMyTrades
        //
        //     {
        //         "tradeId": "1111468664328269825",
        //         "symbol": "BTCUSDT",
        //         "orderId": "1111468664264753162",
        //         "price": "37271.4",
        //         "baseVolume": "0.001",
        //         "feeDetail": [
        //             {
        //                 "deduction": "no",
        //                 "feeCoin": "USDT",
        //                 "totalDeductionFee": null,
        //                 "totalFee": "-0.02236284"
        //             }
        //         ],
        //         "side": "buy",
        //         "quoteVolume": "37.2714",
        //         "profit": "-0.0007",
        //         "enterPointSource": "web",
        //         "tradeSide": "close",
        //         "posMode": "hedge_mode",
        //         "tradeScope": "taker",
        //         "cTime": "1700720700342"
        //     }
        //
        const marketId = this.safeString (trade, 'symbol');
        const symbol = this.safeSymbol (marketId, market);
        const timestamp = this.safeInteger2 (trade, 'cTime', 'ts');
        let fee = undefined;
        const feeDetail = this.safeValue (trade, 'feeDetail');
        const posMode = this.safeString (trade, 'posMode');
        const feeStructure = (posMode !== undefined) ? feeDetail[0] : feeDetail;
        if (feeStructure !== undefined) {
            const currencyCode = this.safeCurrencyCode (this.safeString (feeStructure, 'feeCoin'));
            fee = {
                'currency': currencyCode,
            };
            const feeCostString = this.safeString (feeStructure, 'totalFee');
            const deduction = this.safeString (feeStructure, 'deduction') === 'yes' ? true : false;
            if (deduction) {
                fee['cost'] = feeCostString;
            } else {
                fee['cost'] = Precise.stringNeg (feeCostString);
            }
        }
        return this.safeTrade ({
            'info': trade,
            'id': this.safeString (trade, 'tradeId'),
            'order': this.safeString (trade, 'orderId'),
            'symbol': symbol,
            'side': this.safeStringLower (trade, 'side'),
            'type': this.safeString (trade, 'orderType'),
            'takerOrMaker': this.safeString (trade, 'tradeScope'),
            'price': this.safeString2 (trade, 'priceAvg', 'price'),
            'amount': this.safeString2 (trade, 'baseVolume', 'size'),
            'cost': this.safeString2 (trade, 'quoteVolume', 'amount'),
            'timestamp': timestamp,
            'datetime': this.iso8601 (timestamp),
            'fee': fee,
        }, market);
    }

    async fetchTrades (symbol: string, since: Int = undefined, limit: Int = undefined, params = {}): Promise<Trade[]> {
        /**
         * @method
         * @name bitget#fetchTrades
         * @description get the list of most recent trades for a particular symbol
         * @see https://www.bitget.com/api-doc/spot/market/Get-Recent-Trades
         * @see https://www.bitget.com/api-doc/spot/market/Get-Market-Trades
         * @see https://www.bitget.com/api-doc/contract/market/Get-Recent-Fills
         * @see https://www.bitget.com/api-doc/contract/market/Get-Fills-History
         * @param {string} symbol unified symbol of the market to fetch trades for
         * @param {int} [since] timestamp in ms of the earliest trade to fetch
         * @param {int} [limit] the maximum amount of trades to fetch
         * @param {object} [params] extra parameters specific to the exchange API endpoint
         * @param {int} [params.until] *only applies to publicSpotGetV2SpotMarketFillsHistory and publicMixGetV2MixMarketFillsHistory* the latest time in ms to fetch trades for
         * @param {boolean} [params.paginate] *only applies to publicSpotGetV2SpotMarketFillsHistory and publicMixGetV2MixMarketFillsHistory* default false, when true will automatically paginate by calling this endpoint multiple times
         * @returns {Trade[]} a list of [trade structures]{@link https://docs.ccxt.com/#/?id=public-trades}
         */
        await this.loadMarkets ();
        let paginate = false;
        [ paginate, params ] = this.handleOptionAndParams (params, 'fetchTrades', 'paginate');
        if (paginate) {
            return await this.fetchPaginatedCallCursor ('fetchTrades', symbol, since, limit, params, 'idLessThan', 'idLessThan') as Trade[];
        }
        const sandboxMode = this.safeBool (this.options, 'sandboxMode', false);
        let market = undefined;
        if (sandboxMode) {
            const sandboxSymbol = this.convertSymbolForSandbox (symbol);
            market = this.market (sandboxSymbol);
        } else {
            market = this.market (symbol);
        }
        let request = {
            'symbol': market['id'],
        };
        if (limit !== undefined) {
            if (market['contract']) {
                request['limit'] = Math.min (limit, 1000);
            } else {
                request['limit'] = limit;
            }
        }
        const options = this.safeValue (this.options, 'fetchTrades', {});
        let response = undefined;
        if (market['spot']) {
            const spotOptions = this.safeValue (options, 'spot', {});
            const defaultSpotMethod = this.safeString (spotOptions, 'method', 'publicSpotGetV2SpotMarketFillsHistory');
            const spotMethod = this.safeString (params, 'method', defaultSpotMethod);
            params = this.omit (params, 'method');
            if (spotMethod === 'publicSpotGetV2SpotMarketFillsHistory') {
                [ request, params ] = this.handleUntilOption ('endTime', request, params);
                if (since !== undefined) {
                    request['startTime'] = since;
                }
                response = await this.publicSpotGetV2SpotMarketFillsHistory (this.extend (request, params));
            } else if (spotMethod === 'publicSpotGetV2SpotMarketFills') {
                response = await this.publicSpotGetV2SpotMarketFills (this.extend (request, params));
            }
        } else {
            const swapOptions = this.safeValue (options, 'swap', {});
            const defaultSwapMethod = this.safeString (swapOptions, 'method', 'publicMixGetV2MixMarketFillsHistory');
            const swapMethod = this.safeString (params, 'method', defaultSwapMethod);
            params = this.omit (params, 'method');
            let productType = undefined;
            [ productType, params ] = this.handleProductTypeAndParams (market, params);
            request['productType'] = productType;
            if (swapMethod === 'publicMixGetV2MixMarketFillsHistory') {
                [ request, params ] = this.handleUntilOption ('endTime', request, params);
                if (since !== undefined) {
                    request['startTime'] = since;
                }
                response = await this.publicMixGetV2MixMarketFillsHistory (this.extend (request, params));
            } else if (swapMethod === 'publicMixGetV2MixMarketFills') {
                response = await this.publicMixGetV2MixMarketFills (this.extend (request, params));
            }
        }
        //
        // spot
        //
        //     {
        //         "code": "00000",
        //         "msg": "success",
        //         "requestTime": 1692073693562,
        //         "data": [
        //             {
        //                 "symbol": "BTCUSDT_SPBL",
        //                 "tradeId": "1075200479040323585",
        //                 "side": "Sell",
        //                 "price": "29381.54",
        //                 "size": "0.0056",
        //                 "ts": "1692073691000"
        //             },
        //         ]
        //     }
        //
        // swap
        //
        //     {
        //         "code": "00000",
        //         "msg": "success",
        //         "requestTime": 1692073522689,
        //         "data": [
        //             {
        //                 "tradeId": "1075199767891652609",
        //                 "price": "29376.5",
        //                 "size": "6.035",
        //                 "side": "Buy",
        //                 "ts": "1692073521000",
        //                 "symbol": "BTCUSDT_UMCBL"
        //             },
        //         ]
        //     }
        //
        const data = this.safeList (response, 'data', []);
        return this.parseTrades (data, market, since, limit);
    }

    async fetchTradingFee (symbol: string, params = {}): Promise<TradingFeeInterface> {
        /**
         * @method
         * @name bitget#fetchTradingFee
         * @description fetch the trading fees for a market
         * @see https://www.bitget.com/api-doc/common/public/Get-Trade-Rate
         * @param {string} symbol unified market symbol
         * @param {object} [params] extra parameters specific to the exchange API endpoint
         * @param {string} [params.marginMode] 'isolated' or 'cross', for finding the fee rate of spot margin trading pairs
         * @returns {object} a [fee structure]{@link https://docs.ccxt.com/#/?id=fee-structure}
         */
        await this.loadMarkets ();
        const market = this.market (symbol);
        const request = {
            'symbol': market['id'],
        };
        let marginMode = undefined;
        [ marginMode, params ] = this.handleMarginModeAndParams ('fetchTradingFee', params);
        if (market['spot']) {
            if (marginMode !== undefined) {
                request['businessType'] = 'margin';
            } else {
                request['businessType'] = 'spot';
            }
        } else {
            request['businessType'] = 'contract';
        }
        const response = await this.privateCommonGetV2CommonTradeRate (this.extend (request, params));
        //
        //     {
        //         "code": "00000",
        //         "msg": "success",
        //         "requestTime": 1700549524887,
        //         "data": {
        //             "makerFeeRate": "0.001",
        //             "takerFeeRate": "0.001"
        //         }
        //     }
        //
        const data = this.safeValue (response, 'data', {});
        return this.parseTradingFee (data, market);
    }

    async fetchTradingFees (params = {}): Promise<TradingFees> {
        /**
         * @method
         * @name bitget#fetchTradingFees
         * @description fetch the trading fees for multiple markets
         * @see https://www.bitget.com/api-doc/spot/market/Get-Symbols
         * @see https://www.bitget.com/api-doc/contract/market/Get-All-Symbols-Contracts
         * @see https://www.bitget.com/api-doc/margin/common/support-currencies
         * @param {object} [params] extra parameters specific to the exchange API endpoint
         * @param {string} [params.productType] *contract only* 'USDT-FUTURES', 'USDC-FUTURES', 'COIN-FUTURES', 'SUSDT-FUTURES', 'SUSDC-FUTURES' or 'SCOIN-FUTURES'
         * @param {boolean} [params.margin] set to true for spot margin
         * @returns {object} a dictionary of [fee structures]{@link https://docs.ccxt.com/#/?id=fee-structure} indexed by market symbols
         */
        await this.loadMarkets ();
        let response = undefined;
        let marginMode = undefined;
        let marketType = undefined;
        [ marginMode, params ] = this.handleMarginModeAndParams ('fetchTradingFees', params);
        [ marketType, params ] = this.handleMarketTypeAndParams ('fetchTradingFees', undefined, params);
        if (marketType === 'spot') {
            const margin = this.safeBool (params, 'margin', false);
            params = this.omit (params, 'margin');
            if ((marginMode !== undefined) || margin) {
                response = await this.publicMarginGetV2MarginCurrencies (params);
            } else {
                response = await this.publicSpotGetV2SpotPublicSymbols (params);
            }
        } else if ((marketType === 'swap') || (marketType === 'future')) {
            let productType = undefined;
            [ productType, params ] = this.handleProductTypeAndParams (undefined, params);
            params['productType'] = productType;
            response = await this.publicMixGetV2MixMarketContracts (params);
        } else {
            throw new NotSupported (this.id + ' does not support ' + marketType + ' market');
        }
        //
        // spot and margin
        //
        //     {
        //         "code": "00000",
        //         "msg": "success",
        //         "requestTime": 1700102364653,
        //         "data": [
        //             {
        //                 "symbol": "TRXUSDT",
        //                 "baseCoin": "TRX",
        //                 "quoteCoin": "USDT",
        //                 "minTradeAmount": "0",
        //                 "maxTradeAmount": "10000000000",
        //                 "takerFeeRate": "0.002",
        //                 "makerFeeRate": "0.002",
        //                 "pricePrecision": "6",
        //                 "quantityPrecision": "4",
        //                 "quotePrecision": "6",
        //                 "status": "online",
        //                 "minTradeUSDT": "5",
        //                 "buyLimitPriceRatio": "0.05",
        //                 "sellLimitPriceRatio": "0.05"
        //             },
        //         ]
        //     }
        //
        // swap and future
        //
        //     {
        //         "code": "00000",
        //         "msg": "success",
        //         "requestTime": 1700102364709,
        //         "data": [
        //             {
        //                 "symbol": "BTCUSDT",
        //                 "baseCoin": "BTC",
        //                 "quoteCoin": "USDT",
        //                 "buyLimitPriceRatio": "0.01",
        //                 "sellLimitPriceRatio": "0.01",
        //                 "feeRateUpRatio": "0.005",
        //                 "makerFeeRate": "0.0002",
        //                 "takerFeeRate": "0.0006",
        //                 "openCostUpRatio": "0.01",
        //                 "supportMarginCoins": ["USDT"],
        //                 "minTradeNum": "0.001",
        //                 "priceEndStep": "1",
        //                 "volumePlace": "3",
        //                 "pricePlace": "1",
        //                 "sizeMultiplier": "0.001",
        //                 "symbolType": "perpetual",
        //                 "minTradeUSDT": "5",
        //                 "maxSymbolOrderNum": "200",
        //                 "maxProductOrderNum": "400",
        //                 "maxPositionNum": "150",
        //                 "symbolStatus": "normal",
        //                 "offTime": "-1",
        //                 "limitOpenTime": "-1",
        //                 "deliveryTime": "",
        //                 "deliveryStartTime": "",
        //                 "deliveryPeriod": "",
        //                 "launchTime": "",
        //                 "fundInterval": "8",
        //                 "minLever": "1",
        //                 "maxLever": "125",
        //                 "posLimit": "0.05",
        //                 "maintainTime": ""
        //             },
        //         ]
        //     }
        //
        const data = this.safeValue (response, 'data', []);
        const result = {};
        for (let i = 0; i < data.length; i++) {
            const entry = data[i];
            const marketId = this.safeString (entry, 'symbol');
            const symbol = this.safeSymbol (marketId, undefined, undefined, marketType);
            const market = this.market (symbol);
            const fee = this.parseTradingFee (entry, market);
            result[symbol] = fee;
        }
        return result;
    }

    parseTradingFee (data, market: Market = undefined) {
        const marketId = this.safeString (data, 'symbol');
        return {
            'info': data,
            'symbol': this.safeSymbol (marketId, market),
            'maker': this.safeNumber (data, 'makerFeeRate'),
            'taker': this.safeNumber (data, 'takerFeeRate'),
            'percentage': undefined,
            'tierBased': undefined,
        };
    }

    parseOHLCV (ohlcv, market: Market = undefined): OHLCV {
        //
        //     [
        //         "1645911960000",
        //         "39406",
        //         "39407",
        //         "39374.5",
        //         "39379",
        //         "35.526",
        //         "1399132.341"
        //     ]
        //
        return [
            this.safeInteger (ohlcv, 0),
            this.safeNumber (ohlcv, 1),
            this.safeNumber (ohlcv, 2),
            this.safeNumber (ohlcv, 3),
            this.safeNumber (ohlcv, 4),
            this.safeNumber (ohlcv, 5),
        ];
    }

    async fetchOHLCV (symbol: string, timeframe = '1m', since: Int = undefined, limit: Int = undefined, params = {}): Promise<OHLCV[]> {
        /**
         * @method
         * @name bitget#fetchOHLCV
         * @description fetches historical candlestick data containing the open, high, low, and close price, and the volume of a market
         * @see https://www.bitget.com/api-doc/spot/market/Get-Candle-Data
         * @see https://www.bitget.com/api-doc/spot/market/Get-History-Candle-Data
         * @see https://www.bitget.com/api-doc/contract/market/Get-Candle-Data
         * @see https://www.bitget.com/api-doc/contract/market/Get-History-Candle-Data
         * @see https://www.bitget.com/api-doc/contract/market/Get-History-Index-Candle-Data
         * @see https://www.bitget.com/api-doc/contract/market/Get-History-Mark-Candle-Data
         * @param {string} symbol unified symbol of the market to fetch OHLCV data for
         * @param {string} timeframe the length of time each candle represents
         * @param {int} [since] timestamp in ms of the earliest candle to fetch
         * @param {int} [limit] the maximum amount of candles to fetch
         * @param {object} [params] extra parameters specific to the exchange API endpoint
         * @param {int} [params.until] timestamp in ms of the latest candle to fetch
         * @param {boolean} [params.paginate] default false, when true will automatically paginate by calling this endpoint multiple times. See in the docs all the [available parameters](https://github.com/ccxt/ccxt/wiki/Manual#pagination-params)
         * @param {string} [params.price] *swap only* "mark" (to fetch mark price candles) or "index" (to fetch index price candles)
         * @returns {int[][]} A list of candles ordered as timestamp, open, high, low, close, volume
         */
        await this.loadMarkets ();
        const defaultLimit = 100; // default 100, max 1000
        const maxLimitForRecentEndpoint = 1000;
        const maxLimitForHistoryEndpoint = 200; // note, max 1000 bars are supported for "recent-candles" endpoint, but "historical-candles" support only max 200
        let paginate = false;
        [ paginate, params ] = this.handleOptionAndParams (params, 'fetchOHLCV', 'paginate');
        if (paginate) {
            return await this.fetchPaginatedCallDeterministic ('fetchOHLCV', symbol, since, limit, timeframe, params, maxLimitForHistoryEndpoint);
        }
        const sandboxMode = this.safeBool (this.options, 'sandboxMode', false);
        let market = undefined;
        if (sandboxMode) {
            const sandboxSymbol = this.convertSymbolForSandbox (symbol);
            market = this.market (sandboxSymbol);
        } else {
            market = this.market (symbol);
        }
        const marketType = market['spot'] ? 'spot' : 'swap';
        const timeframes = this.options['timeframes'][marketType];
        const msInDay = 86400000;
        const duration = this.parseTimeframe (timeframe) * 1000;
        const request = {
            'symbol': market['id'],
            'granularity': this.safeString (timeframes, timeframe, timeframe),
        };
        const until = this.safeInteger2 (params, 'until', 'till');
        const limitDefined = limit !== undefined;
        const sinceDefined = since !== undefined;
        const untilDefined = until !== undefined;
        params = this.omit (params, [ 'until', 'till' ]);
        let response = undefined;
        const now = this.milliseconds ();
        // retrievable periods listed here:
        // - https://www.bitget.com/api-doc/spot/market/Get-Candle-Data#request-parameters
        // - https://www.bitget.com/api-doc/contract/market/Get-Candle-Data#description
        const ohlcOptions = this.safeDict (this.options, 'fetchOHLCV', {});
        const retrievableDaysMap = this.safeDict (ohlcOptions, 'maxDaysPerTimeframe', {});
        const maxRetrievableDaysForRecent = this.safeInteger (retrievableDaysMap, timeframe, 30); // default to safe minimum
        const endpointTsBoundary = now - maxRetrievableDaysForRecent * msInDay;
        if (limitDefined) {
            limit = Math.min (limit, maxLimitForRecentEndpoint);
            request['limit'] = limit;
        } else {
            limit = defaultLimit;
        }
        const limitMultipliedDuration = limit * duration;
        // exchange aligns from endTime, so it's important, not startTime
        // startTime is supported only on "recent" endpoint, not on "historical" endpoint
        let calculatedStartTime = undefined;
        let calculatedEndTime = undefined;
        if (sinceDefined) {
            calculatedStartTime = since;
            request['startTime'] = since;
            if (!untilDefined) {
                calculatedEndTime = this.sum (calculatedStartTime, limitMultipliedDuration);
                request['endTime'] = calculatedEndTime;
            }
        }
        if (untilDefined) {
            calculatedEndTime = until;
            request['endTime'] = calculatedEndTime;
            if (!sinceDefined) {
                calculatedStartTime = calculatedEndTime - limitMultipliedDuration;
                // we do not need to set "startTime" here
            }
        }
        const historicalEndpointNeeded = (calculatedStartTime !== undefined) && (calculatedStartTime <= endpointTsBoundary);
        if (historicalEndpointNeeded) {
            // only for "historical-candles" - ensure we use correct max limit
            if (limitDefined) {
                request['limit'] = Math.min (limit, maxLimitForHistoryEndpoint);
            }
        }
        // make request
        if (market['spot']) {
            // checks if we need history endpoint
            if (historicalEndpointNeeded) {
                response = await this.publicSpotGetV2SpotMarketHistoryCandles (this.extend (request, params));
            } else {
                response = await this.publicSpotGetV2SpotMarketCandles (this.extend (request, params));
            }
        } else {
            const maxDistanceDaysForContracts = 90; // for contract, maximum 90 days allowed between start-end times
            // only correct the request to fix 90 days if until was auto-calculated
            if (sinceDefined) {
                if (!untilDefined) {
                    request['endTime'] = Math.min (calculatedEndTime, this.sum (since, maxDistanceDaysForContracts * msInDay));
                } else if (calculatedEndTime - calculatedStartTime > maxDistanceDaysForContracts * msInDay) {
                    throw new BadRequest (this.id + ' fetchOHLCV() between start and end must be less than ' + maxDistanceDaysForContracts.toString () + ' days');
                }
            }
            let priceType = undefined;
            [ priceType, params ] = this.handleParamString (params, 'price');
            let productType = undefined;
            [ productType, params ] = this.handleProductTypeAndParams (market, params);
            request['productType'] = productType;
            const extended = this.extend (request, params);
            // todo: mark & index also have their "recent" endpoints, but not priority now.
            if (priceType === 'mark') {
                response = await this.publicMixGetV2MixMarketHistoryMarkCandles (extended);
            } else if (priceType === 'index') {
                response = await this.publicMixGetV2MixMarketHistoryIndexCandles (extended);
            } else {
                if (historicalEndpointNeeded) {
                    response = await this.publicMixGetV2MixMarketHistoryCandles (extended);
                } else {
                    response = await this.publicMixGetV2MixMarketCandles (extended);
                }
            }
        }
        if (response === '') {
            return []; // happens when a new token is listed
        }
        //  [ ["1645911960000","39406","39407","39374.5","39379","35.526","1399132.341"] ]
        const data = this.safeList (response, 'data', response);
        return this.parseOHLCVs (data, market, timeframe, since, limit);
    }

    async fetchBalance (params = {}): Promise<Balances> {
        /**
         * @method
         * @name bitget#fetchBalance
         * @description query for balance and get the amount of funds available for trading or funds locked in orders
         * @see https://www.bitget.com/api-doc/spot/account/Get-Account-Assets
         * @see https://www.bitget.com/api-doc/contract/account/Get-Account-List
         * @see https://www.bitget.com/api-doc/margin/cross/account/Get-Cross-Assets
         * @see https://www.bitget.com/api-doc/margin/isolated/account/Get-Isolated-Assets
         * @see https://bitgetlimited.github.io/apidoc/en/margin/#get-cross-assets
         * @see https://bitgetlimited.github.io/apidoc/en/margin/#get-isolated-assets
         * @param {object} [params] extra parameters specific to the exchange API endpoint
         * @param {string} [params.productType] *contract only* 'USDT-FUTURES', 'USDC-FUTURES', 'COIN-FUTURES', 'SUSDT-FUTURES', 'SUSDC-FUTURES' or 'SCOIN-FUTURES'
         * @returns {object} a [balance structure]{@link https://docs.ccxt.com/#/?id=balance-structure}
         */
        await this.loadMarkets ();
        const request = {};
        let marketType = undefined;
        let marginMode = undefined;
        let response = undefined;
        [ marketType, params ] = this.handleMarketTypeAndParams ('fetchBalance', undefined, params);
        [ marginMode, params ] = this.handleMarginModeAndParams ('fetchBalance', params);
        if ((marketType === 'swap') || (marketType === 'future')) {
            let productType = undefined;
            [ productType, params ] = this.handleProductTypeAndParams (undefined, params);
            request['productType'] = productType;
            response = await this.privateMixGetV2MixAccountAccounts (this.extend (request, params));
        } else if (marginMode === 'isolated') {
            response = await this.privateMarginGetMarginV1IsolatedAccountAssets (this.extend (request, params));
        } else if (marginMode === 'cross') {
            response = await this.privateMarginGetMarginV1CrossAccountAssets (this.extend (request, params));
        } else if (marketType === 'spot') {
            response = await this.privateSpotGetV2SpotAccountAssets (this.extend (request, params));
        } else {
            throw new NotSupported (this.id + ' fetchBalance() does not support ' + marketType + ' accounts');
        }
        // spot
        //
        //     {
        //         "code": "00000",
        //         "msg": "success",
        //         "requestTime": 1700623852854,
        //         "data": [
        //             {
        //                 "coin": "USDT",
        //                 "available": "0.00000000",
        //                 "limitAvailable": "0",
        //                 "frozen": "0.00000000",
        //                 "locked": "0.00000000",
        //                 "uTime": "1699937566000"
        //             }
        //         ]
        //     }
        //
        // swap
        //
        //     {
        //         "code": "00000",
        //         "msg": "success",
        //         "requestTime": 1700625127294,
        //         "data": [
        //             {
        //                 "marginCoin": "USDT",
        //                 "locked": "0",
        //                 "available": "0",
        //                 "crossedMaxAvailable": "0",
        //                 "isolatedMaxAvailable": "0",
        //                 "maxTransferOut": "0",
        //                 "accountEquity": "0",
        //                 "usdtEquity": "0.000000005166",
        //                 "btcEquity": "0",
        //                 "crossedRiskRate": "0",
        //                 "unrealizedPL": "0",
        //                 "coupon": "0",
        //                 "crossedUnrealizedPL": null,
        //                 "isolatedUnrealizedPL": null
        //             }
        //         ]
        //     }
        //
        // isolated margin
        //
        //     {
        //         "code": "00000",
        //         "msg": "success",
        //         "requestTime": 1697501436571,
        //         "data": [
        //             {
        //                 "symbol": "BTCUSDT",
        //                 "coin": "BTC",
        //                 "totalAmount": "0.00021654",
        //                 "available": "0.00021654",
        //                 "transferable": "0.00021654",
        //                 "frozen": "0",
        //                 "borrow": "0",
        //                 "interest": "0",
        //                 "net": "0.00021654",
        //                 "ctime": "1697248128071"
        //             },
        //         ]
        //     }
        //
        // cross margin
        //
        //     {
        //         "code": "00000",
        //         "msg": "success",
        //         "requestTime": 1697515463804,
        //         "data": [
        //             {
        //                 "coin": "BTC",
        //                 "totalAmount": "0.00024996",
        //                 "available": "0.00024996",
        //                 "transferable": "0.00004994",
        //                 "frozen": "0",
        //                 "borrow": "0.0001",
        //                 "interest": "0.00000001",
        //                 "net": "0.00014995",
        //                 "ctime": "1697251265504"
        //             },
        //         ]
        //     }
        //
        const data = this.safeValue (response, 'data', []);
        return this.parseBalance (data);
    }

    parseBalance (balance): Balances {
        const result = { 'info': balance };
        //
        // spot
        //
        //     {
        //         "coin": "USDT",
        //         "available": "0.00000000",
        //         "limitAvailable": "0",
        //         "frozen": "0.00000000",
        //         "locked": "0.00000000",
        //         "uTime": "1699937566000"
        //     }
        //
        // swap
        //
        //     {
        //         "marginCoin": "USDT",
        //         "locked": "0",
        //         "available": "0",
        //         "crossedMaxAvailable": "0",
        //         "isolatedMaxAvailable": "0",
        //         "maxTransferOut": "0",
        //         "accountEquity": "0",
        //         "usdtEquity": "0.000000005166",
        //         "btcEquity": "0",
        //         "crossedRiskRate": "0",
        //         "unrealizedPL": "0",
        //         "coupon": "0",
        //         "crossedUnrealizedPL": null,
        //         "isolatedUnrealizedPL": null
        //     }
        //
        // isolated margin
        //
        //     {
        //         "symbol": "BTCUSDT",
        //         "coin": "BTC",
        //         "totalAmount": "0.00021654",
        //         "available": "0.00021654",
        //         "transferable": "0.00021654",
        //         "frozen": "0",
        //         "borrow": "0",
        //         "interest": "0",
        //         "net": "0.00021654",
        //         "ctime": "1697248128071"
        //     }
        //
        // cross margin
        //
        //     {
        //         "coin": "BTC",
        //         "totalAmount": "0.00024995",
        //         "available": "0.00024995",
        //         "transferable": "0.00004993",
        //         "frozen": "0",
        //         "borrow": "0.0001",
        //         "interest": "0.00000001",
        //         "net": "0.00014994",
        //         "ctime": "1697251265504"
        //     }
        //
        for (let i = 0; i < balance.length; i++) {
            const entry = balance[i];
            const account = this.account ();
            const currencyId = this.safeString2 (entry, 'marginCoin', 'coin');
            const code = this.safeCurrencyCode (currencyId);
            const borrow = this.safeString (entry, 'borrow');
            if (borrow !== undefined) {
                const interest = this.safeString (entry, 'interest');
                account['free'] = this.safeString (entry, 'transferable');
                account['total'] = this.safeString (entry, 'totalAmount');
                account['debt'] = Precise.stringAdd (borrow, interest);
            } else {
                // Use transferable instead of available for swap and margin https://github.com/ccxt/ccxt/pull/19127
                const spotAccountFree = this.safeString (entry, 'available');
                const contractAccountFree = this.safeString (entry, 'maxTransferOut');
                if (contractAccountFree !== undefined) {
                    account['free'] = contractAccountFree;
                    account['total'] = this.safeString (entry, 'accountEquity');
                } else {
                    account['free'] = spotAccountFree;
                    const frozen = this.safeString (entry, 'frozen');
                    const locked = this.safeString (entry, 'locked');
                    account['used'] = Precise.stringAdd (frozen, locked);
                }
            }
            result[code] = account;
        }
        return this.safeBalance (result);
    }

    parseOrderStatus (status) {
        const statuses = {
            'new': 'open',
            'init': 'open',
            'not_trigger': 'open',
            'partial_fill': 'open',
            'partially_fill': 'open',
            'partially_filled': 'open',
            'triggered': 'closed',
            'full_fill': 'closed',
            'filled': 'closed',
            'fail_trigger': 'rejected',
            'cancel': 'canceled',
            'cancelled': 'canceled',
            'canceled': 'canceled',
            'live': 'open',
            'fail_execute': 'rejected',
            'executed': 'closed',
        };
        return this.safeString (statuses, status, status);
    }

    parseOrder (order, market: Market = undefined): Order {
        //
        // createOrder, editOrder, closePosition
        //
        //     {
        //         "clientOid": "abe95dbe-6081-4a6f-a2d3-ae49601cd479",
        //         "orderId": null
        //     }
        //
        // createOrders
        //
        //     [
        //         {
        //             "orderId": "1111397214281175046",
        //             "clientOid": "766d3fc3-7321-4406-a689-15c9987a2e75"
        //         },
        //         {
        //             "orderId": "",
        //             "clientOid": "d1b75cb3-cc15-4ede-ad4c-3937396f75ab",
        //             "errorMsg": "less than the minimum amount 5 USDT",
        //             "errorCode": "45110"
        //         },
        //     ]
        //
        // spot, swap, future and spot margin: cancelOrder, cancelOrders
        //
        //     {
        //         "orderId": "1098758604547850241",
        //         "clientOid": "1098758604585598977"
        //     }
        //
        // spot trigger: cancelOrder
        //
        //     {
        //         "result": "success"
        //     }
        //
        // spot: fetchOrder
        //
        //     {
        //         "userId": "7264631750",
        //         "symbol": "BTCUSDT",
        //         "orderId": "1111461743123927040",
        //         "clientOid": "63f95110-93b5-4309-8f77-46339f1bcf3c",
        //         "price": "25000.0000000000000000",
        //         "size": "0.0002000000000000",
        //         "orderType": "limit",
        //         "side": "buy",
        //         "status": "live",
        //         "priceAvg": "0",
        //         "baseVolume": "0.0000000000000000",
        //         "quoteVolume": "0.0000000000000000",
        //         "enterPointSource": "API",
        //         "feeDetail": "",
        //         "orderSource": "normal",
        //         "cTime": "1700719050198",
        //         "uTime": "1700719050198"
        //     }
        //
        // swap and future: fetchOrder
        //
        //     {
        //         "symbol": "BTCUSDT",
        //         "size": "0.001",
        //         "orderId": "1111465253393825792",
        //         "clientOid": "1111465253431574529",
        //         "baseVolume": "0",
        //         "fee": "0",
        //         "price": "27000",
        //         "priceAvg": "",
        //         "state": "live",
        //         "side": "buy",
        //         "force": "gtc",
        //         "totalProfits": "0",
        //         "posSide": "long",
        //         "marginCoin": "USDT",
        //         "presetStopSurplusPrice": "",
        //         "presetStopLossPrice": "",
        //         "quoteVolume": "0",
        //         "orderType": "limit",
        //         "leverage": "20",
        //         "marginMode": "crossed",
        //         "reduceOnly": "NO",
        //         "enterPointSource": "API",
        //         "tradeSide": "open",
        //         "posMode": "hedge_mode",
        //         "orderSource": "normal",
        //         "cTime": "1700719887120",
        //         "uTime": "1700719887120"
        //     }
        //
        // spot: fetchOpenOrders
        //
        //     {
        //         "userId": "7264631750",
        //         "symbol": "BTCUSDT",
        //         "orderId": "1111499608327360513",
        //         "clientOid": "d0d4dad5-18d0-4869-a074-ec40bb47cba6",
        //         "priceAvg": "25000.0000000000000000",
        //         "size": "0.0002000000000000",
        //         "orderType": "limit",
        //         "side": "buy",
        //         "status": "live",
        //         "basePrice": "0",
        //         "baseVolume": "0.0000000000000000",
        //         "quoteVolume": "0.0000000000000000",
        //         "enterPointSource": "WEB",
        //         "orderSource": "normal",
        //         "cTime": "1700728077966",
        //         "uTime": "1700728077966"
        //     }
        //
        // spot stop: fetchOpenOrders, fetchCanceledAndClosedOrders
        //
        //     {
        //         "orderId": "1111503385931620352",
        //         "clientOid": "1111503385910648832",
        //         "symbol": "BTCUSDT",
        //         "size": "0.0002",
        //         "planType": "AMOUNT",
        //         "executePrice": "25000",
        //         "triggerPrice": "26000",
        //         "status": "live",
        //         "orderType": "limit",
        //         "side": "buy",
        //         "triggerType": "fill_price",
        //         "enterPointSource": "API",
        //         "cTime": "1700728978617",
        //         "uTime": "1700728978617"
        //     }
        //
        // spot margin: fetchOpenOrders, fetchCanceledAndClosedOrders
        //
        //     {
        //         "symbol": "BTCUSDT",
        //         "orderType": "limit",
        //         "enterPointSource": "WEB",
        //         "orderId": "1111506377509580801",
        //         "clientOid": "2043a3b59a60445f9d9f7365bf3e960c",
        //         "loanType": "autoLoanAndRepay",
        //         "price": "25000",
        //         "side": "buy",
        //         "status": "live",
        //         "baseSize": "0.0002",
        //         "quoteSize": "5",
        //         "priceAvg": "0",
        //         "size": "0",
        //         "amount": "0",
        //         "force": "gtc",
        //         "cTime": "1700729691866",
        //         "uTime": "1700729691866"
        //     }
        //
        // swap: fetchOpenOrders, fetchCanceledAndClosedOrders
        //
        //     {
        //         "symbol": "BTCUSDT",
        //         "size": "0.002",
        //         "orderId": "1111488897767604224",
        //         "clientOid": "1111488897805352960",
        //         "baseVolume": "0",
        //         "fee": "0",
        //         "price": "25000",
        //         "priceAvg": "",
        //         "status": "live",
        //         "side": "buy",
        //         "force": "gtc",
        //         "totalProfits": "0",
        //         "posSide": "long",
        //         "marginCoin": "USDT",
        //         "quoteVolume": "0",
        //         "leverage": "20",
        //         "marginMode": "crossed",
        //         "enterPointSource": "web",
        //         "tradeSide": "open",
        //         "posMode": "hedge_mode",
        //         "orderType": "limit",
        //         "orderSource": "normal",
        //         "presetStopSurplusPrice": "",
        //         "presetStopLossPrice": "",
        //         "reduceOnly": "NO",
        //         "cTime": "1700725524378",
        //         "uTime": "1700725524378"
        //     }
        //
        // swap stop: fetchOpenOrders
        //
        //     {
        //         "planType": "normal_plan",
        //         "symbol": "BTCUSDT",
        //         "size": "0.001",
        //         "orderId": "1111491399869075457",
        //         "clientOid": "1111491399869075456",
        //         "price": "27000",
        //         "callbackRatio": "",
        //         "triggerPrice": "24000",
        //         "triggerType": "mark_price",
        //         "planStatus": "live",
        //         "side": "buy",
        //         "posSide": "long",
        //         "marginCoin": "USDT",
        //         "marginMode": "crossed",
        //         "enterPointSource": "API",
        //         "tradeSide": "open",
        //         "posMode": "hedge_mode",
        //         "orderType": "limit",
        //         "stopSurplusTriggerPrice": "",
        //         "stopSurplusExecutePrice": "",
        //         "stopSurplusTriggerType": "fill_price",
        //         "stopLossTriggerPrice": "",
        //         "stopLossExecutePrice": "",
        //         "stopLossTriggerType": "fill_price",
        //         "cTime": "1700726120917",
        //         "uTime": "1700726120917"
        //     }
        //
        // spot: fetchCanceledAndClosedOrders
        //
        //     {
        //         "userId": "7264631750",
        //         "symbol": "BTCUSDT",
        //         "orderId": "1111499608327360513",
        //         "clientOid": "d0d4dad5-18d0-4869-a074-ec40bb47cba6",
        //         "price": "25000.0000000000000000",
        //         "size": "0.0002000000000000",
        //         "orderType": "limit",
        //         "side": "buy",
        //         "status": "cancelled",
        //         "priceAvg": "0",
        //         "baseVolume": "0.0000000000000000",
        //         "quoteVolume": "0.0000000000000000",
        //         "enterPointSource": "WEB",
        //         "feeDetail": "",
        //         "orderSource": "normal",
        //         "cTime": "1700728077966",
        //         "uTime": "1700728911471"
        //     }
        //
        // swap stop: fetchCanceledAndClosedOrders
        //
        //     {
        //         "planType": "normal_plan",
        //         "symbol": "BTCUSDT",
        //         "size": "0.001",
        //         "orderId": "1111491399869075457",
        //         "clientOid": "1111491399869075456",
        //         "planStatus": "cancelled",
        //         "price": "27000",
        //         "feeDetail": null,
        //         "baseVolume": "0",
        //         "callbackRatio": "",
        //         "triggerPrice": "24000",
        //         "triggerType": "mark_price",
        //         "side": "buy",
        //         "posSide": "long",
        //         "marginCoin": "USDT",
        //         "marginMode": "crossed",
        //         "enterPointSource": "API",
        //         "tradeSide": "open",
        //         "posMode": "hedge_mode",
        //         "orderType": "limit",
        //         "stopSurplusTriggerPrice": "",
        //         "stopSurplusExecutePrice": "",
        //         "stopSurplusTriggerType": "fill_price",
        //         "stopLossTriggerPrice": "",
        //         "stopLossExecutePrice": "",
        //         "stopLossTriggerType": "fill_price",
        //         "cTime": "1700726120917",
        //         "uTime": "1700727879652"
        //     }
        //
        const errorMessage = this.safeString (order, 'errorMsg');
        if (errorMessage !== undefined) {
            return this.safeOrder ({
                'info': order,
                'id': this.safeString (order, 'orderId'),
                'clientOrderId': this.safeString2 (order, 'clientOrderId', 'clientOid'),
                'status': 'rejected',
            }, market);
        }
        const isContractOrder = ('posSide' in order);
        let marketType = isContractOrder ? 'contract' : 'spot';
        if (market !== undefined) {
            marketType = market['type'];
        }
        const marketId = this.safeString (order, 'symbol');
        market = this.safeMarket (marketId, market, undefined, marketType);
        const timestamp = this.safeInteger2 (order, 'cTime', 'ctime');
        const updateTimestamp = this.safeInteger (order, 'uTime');
        const rawStatus = this.safeString2 (order, 'status', 'state');
        let fee = undefined;
        const feeCostString = this.safeString (order, 'fee');
        if (feeCostString !== undefined) {
            // swap
            fee = {
                'cost': this.parseNumber (Precise.stringAbs (feeCostString)),
                'currency': market['settle'],
            };
        }
        const feeDetail = this.safeValue (order, 'feeDetail');
        if (feeDetail !== undefined) {
            const parsedFeeDetail = JSON.parse (feeDetail);
            const feeValues = Object.values (parsedFeeDetail);
            let feeObject = undefined;
            for (let i = 0; i < feeValues.length; i++) {
                const feeValue = feeValues[i];
                if (this.safeValue (feeValue, 'feeCoinCode') !== undefined) {
                    feeObject = feeValue;
                    break;
                }
            }
            fee = {
                'cost': this.parseNumber (Precise.stringAbs (this.safeString (feeObject, 'totalFee'))),
                'currency': this.safeCurrencyCode (this.safeString (feeObject, 'feeCoinCode')),
            };
        }
        let postOnly = undefined;
        let timeInForce = this.safeStringUpper (order, 'force');
        if (timeInForce === 'POST_ONLY') {
            postOnly = true;
            timeInForce = 'PO';
        }
        let reduceOnly = undefined;
        const reduceOnlyRaw = this.safeString (order, 'reduceOnly');
        if (reduceOnlyRaw !== undefined) {
            reduceOnly = (reduceOnlyRaw === 'NO') ? false : true;
        }
        let price = undefined;
        let average = undefined;
        const basePrice = this.safeString (order, 'basePrice');
        if (basePrice !== undefined) {
            // for spot fetchOpenOrders, the price is priceAvg and the filled price is basePrice
            price = this.safeString (order, 'priceAvg');
            average = this.safeString (order, 'basePrice');
        } else {
            price = this.safeString2 (order, 'price', 'executePrice');
            average = this.safeString (order, 'priceAvg');
        }
        let size = undefined;
        let filled = undefined;
        const baseSize = this.safeString (order, 'baseSize');
        if (baseSize !== undefined) {
            // for spot margin fetchOpenOrders, the order size is baseSize and the filled amount is size
            size = baseSize;
            filled = this.safeString (order, 'size');
        } else {
            size = this.safeString (order, 'size');
            filled = this.safeString (order, 'baseVolume');
        }
        let side = this.safeString (order, 'side');
        const posMode = this.safeString (order, 'posMode');
        if (posMode === 'hedge_mode' && reduceOnly) {
            side = (side === 'buy') ? 'sell' : 'buy';
            // on bitget hedge mode if the position is long the side is always buy, and if the position is short the side is always sell
            // so the side of the reduceOnly order is inversed
        }
        return this.safeOrder ({
            'info': order,
            'id': this.safeString2 (order, 'orderId', 'data'),
            'clientOrderId': this.safeString2 (order, 'clientOrderId', 'clientOid'),
            'timestamp': timestamp,
            'datetime': this.iso8601 (timestamp),
            'lastTradeTimestamp': updateTimestamp,
            'lastUpdateTimestamp': updateTimestamp,
            'symbol': market['symbol'],
            'type': this.safeString (order, 'orderType'),
            'side': side,
            'price': price,
            'amount': size,
            'cost': this.safeString2 (order, 'quoteVolume', 'quoteSize'),
            'average': average,
            'filled': filled,
            'remaining': undefined,
            'timeInForce': timeInForce,
            'postOnly': postOnly,
            'reduceOnly': reduceOnly,
            'stopPrice': this.safeNumber (order, 'triggerPrice'),
            'triggerPrice': this.safeNumber (order, 'triggerPrice'),
            'takeProfitPrice': this.safeNumber2 (order, 'presetStopSurplusPrice', 'stopSurplusTriggerPrice'),
            'stopLossPrice': this.safeNumber2 (order, 'presetStopLossPrice', 'stopLossTriggerPrice'),
            'status': this.parseOrderStatus (rawStatus),
            'fee': fee,
            'trades': undefined,
        }, market);
    }

    async createMarketBuyOrderWithCost (symbol: string, cost: number, params = {}) {
        /**
         * @method
         * @name bitget#createMarketBuyOrderWithCost
         * @description create a market buy order by providing the symbol and cost
         * @see https://www.bitget.com/api-doc/spot/trade/Place-Order
         * @see https://www.bitget.com/api-doc/margin/cross/trade/Cross-Place-Order
         * @see https://www.bitget.com/api-doc/margin/isolated/trade/Isolated-Place-Order
         * @param {string} symbol unified symbol of the market to create an order in
         * @param {float} cost how much you want to trade in units of the quote currency
         * @param {object} [params] extra parameters specific to the exchange API endpoint
         * @returns {object} an [order structure]{@link https://docs.ccxt.com/#/?id=order-structure}
         */
        await this.loadMarkets ();
        const market = this.market (symbol);
        if (!market['spot']) {
            throw new NotSupported (this.id + ' createMarketBuyOrderWithCost() supports spot orders only');
        }
        params['createMarketBuyOrderRequiresPrice'] = false;
        return await this.createOrder (symbol, 'market', 'buy', cost, undefined, params);
    }

    async createOrder (symbol: string, type: OrderType, side: OrderSide, amount: number, price: Num = undefined, params = {}) {
        /**
         * @method
         * @name bitget#createOrder
         * @description create a trade order
         * @see https://www.bitget.com/api-doc/spot/trade/Place-Order
         * @see https://www.bitget.com/api-doc/spot/plan/Place-Plan-Order
         * @see https://www.bitget.com/api-doc/contract/trade/Place-Order
         * @see https://www.bitget.com/api-doc/contract/plan/Place-Tpsl-Order
         * @see https://www.bitget.com/api-doc/contract/plan/Place-Plan-Order
         * @see https://www.bitget.com/api-doc/margin/cross/trade/Cross-Place-Order
         * @see https://www.bitget.com/api-doc/margin/isolated/trade/Isolated-Place-Order
         * @param {string} symbol unified symbol of the market to create an order in
         * @param {string} type 'market' or 'limit'
         * @param {string} side 'buy' or 'sell'
         * @param {float} amount how much you want to trade in units of the base currency
         * @param {float} [price] the price at which the order is to be fullfilled, in units of the quote currency, ignored in market orders
         * @param {object} [params] extra parameters specific to the exchange API endpoint
         * @param {float} [params.cost] *spot only* how much you want to trade in units of the quote currency, for market buy orders only
         * @param {float} [params.triggerPrice] *swap only* The price at which a trigger order is triggered at
         * @param {float} [params.stopLossPrice] *swap only* The price at which a stop loss order is triggered at
         * @param {float} [params.takeProfitPrice] *swap only* The price at which a take profit order is triggered at
         * @param {object} [params.takeProfit] *takeProfit object in params* containing the triggerPrice at which the attached take profit order will be triggered (perpetual swap markets only)
         * @param {float} [params.takeProfit.triggerPrice] *swap only* take profit trigger price
         * @param {object} [params.stopLoss] *stopLoss object in params* containing the triggerPrice at which the attached stop loss order will be triggered (perpetual swap markets only)
         * @param {float} [params.stopLoss.triggerPrice] *swap only* stop loss trigger price
         * @param {string} [params.timeInForce] "GTC", "IOC", "FOK", or "PO"
         * @param {string} [params.marginMode] 'isolated' or 'cross' for spot margin trading
         * @param {string} [params.loanType] *spot margin only* 'normal', 'autoLoan', 'autoRepay', or 'autoLoanAndRepay' default is 'normal'
         * @param {string} [params.holdSide] *contract stopLossPrice, takeProfitPrice only* Two-way position: ('long' or 'short'), one-way position: ('buy' or 'sell')
         * @param {float} [params.stopLoss.price] *swap only* the execution price for a stop loss attached to a trigger order
         * @param {float} [params.takeProfit.price] *swap only* the execution price for a take profit attached to a trigger order
         * @param {string} [params.stopLoss.type] *swap only* the type for a stop loss attached to a trigger order, 'fill_price', 'index_price' or 'mark_price', default is 'mark_price'
         * @param {string} [params.takeProfit.type] *swap only* the type for a take profit attached to a trigger order, 'fill_price', 'index_price' or 'mark_price', default is 'mark_price'
         * @param {string} [params.trailingPercent] *swap and future only* the percent to trail away from the current market price, rate can not be greater than 10
         * @param {string} [params.trailingTriggerPrice] *swap and future only* the price to trigger a trailing stop order, default uses the price argument
         * @param {string} [params.triggerType] *swap and future only* 'fill_price', 'mark_price' or 'index_price'
         * @param {boolean} [params.oneWayMode] *swap and future only* required to set this to true in one_way_mode and you can leave this as undefined in hedge_mode, can adjust the mode using the setPositionMode() method
         * @returns {object} an [order structure]{@link https://docs.ccxt.com/#/?id=order-structure}
         */
        await this.loadMarkets ();
        const market = this.market (symbol);
        const marginParams = this.handleMarginModeAndParams ('createOrder', params);
        const marginMode = marginParams[0];
        const triggerPrice = this.safeValue2 (params, 'stopPrice', 'triggerPrice');
        const stopLossTriggerPrice = this.safeValue (params, 'stopLossPrice');
        const takeProfitTriggerPrice = this.safeValue (params, 'takeProfitPrice');
        const trailingPercent = this.safeString2 (params, 'trailingPercent', 'callbackRatio');
        const isTrailingPercentOrder = trailingPercent !== undefined;
        const isTriggerOrder = triggerPrice !== undefined;
        const isStopLossTriggerOrder = stopLossTriggerPrice !== undefined;
        const isTakeProfitTriggerOrder = takeProfitTriggerPrice !== undefined;
        const isStopLossOrTakeProfitTrigger = isStopLossTriggerOrder || isTakeProfitTriggerOrder;
        const request = this.createOrderRequest (symbol, type, side, amount, price, params);
        let response = undefined;
        if (market['spot']) {
            if (isTriggerOrder) {
                response = await this.privateSpotPostV2SpotTradePlacePlanOrder (request);
            } else if (marginMode === 'isolated') {
                response = await this.privateMarginPostV2MarginIsolatedPlaceOrder (request);
            } else if (marginMode === 'cross') {
                response = await this.privateMarginPostV2MarginCrossedPlaceOrder (request);
            } else {
                response = await this.privateSpotPostV2SpotTradePlaceOrder (request);
            }
        } else {
            if (isTriggerOrder || isTrailingPercentOrder) {
                response = await this.privateMixPostV2MixOrderPlacePlanOrder (request);
            } else if (isStopLossOrTakeProfitTrigger) {
                response = await this.privateMixPostV2MixOrderPlaceTpslOrder (request);
            } else {
                response = await this.privateMixPostV2MixOrderPlaceOrder (request);
            }
        }
        //
        //     {
        //         "code": "00000",
        //         "msg": "success",
        //         "requestTime": 1645932209602,
        //         "data": {
        //             "orderId": "881669078313766912",
        //             "clientOid": "iauIBf#a45b595f96474d888d0ada"
        //         }
        //     }
        //
        const data = this.safeDict (response, 'data', {});
        return this.parseOrder (data, market);
    }

    createOrderRequest (symbol: string, type: OrderType, side: OrderSide, amount: number, price: Num = undefined, params = {}) {
        const sandboxMode = this.safeBool (this.options, 'sandboxMode', false);
        let market = undefined;
        if (sandboxMode) {
            const sandboxSymbol = this.convertSymbolForSandbox (symbol);
            market = this.market (sandboxSymbol);
        } else {
            market = this.market (symbol);
        }
        let marketType = undefined;
        let marginMode = undefined;
        [ marketType, params ] = this.handleMarketTypeAndParams ('createOrder', market, params);
        [ marginMode, params ] = this.handleMarginModeAndParams ('createOrder', params);
        const request = {
            'symbol': market['id'],
            'orderType': type,
        };
        const isMarketOrder = type === 'market';
        const triggerPrice = this.safeValue2 (params, 'stopPrice', 'triggerPrice');
        const stopLossTriggerPrice = this.safeValue (params, 'stopLossPrice');
        const takeProfitTriggerPrice = this.safeValue (params, 'takeProfitPrice');
        const stopLoss = this.safeValue (params, 'stopLoss');
        const takeProfit = this.safeValue (params, 'takeProfit');
        const isTriggerOrder = triggerPrice !== undefined;
        const isStopLossTriggerOrder = stopLossTriggerPrice !== undefined;
        const isTakeProfitTriggerOrder = takeProfitTriggerPrice !== undefined;
        const isStopLoss = stopLoss !== undefined;
        const isTakeProfit = takeProfit !== undefined;
        const isStopLossOrTakeProfitTrigger = isStopLossTriggerOrder || isTakeProfitTriggerOrder;
        const isStopLossOrTakeProfit = isStopLoss || isTakeProfit;
        const trailingTriggerPrice = this.safeString (params, 'trailingTriggerPrice', this.numberToString (price));
        const trailingPercent = this.safeString2 (params, 'trailingPercent', 'callbackRatio');
        const isTrailingPercentOrder = trailingPercent !== undefined;
        if (this.sum (isTriggerOrder, isStopLossTriggerOrder, isTakeProfitTriggerOrder, isTrailingPercentOrder) > 1) {
            throw new ExchangeError (this.id + ' createOrder() params can only contain one of triggerPrice, stopLossPrice, takeProfitPrice, trailingPercent');
        }
        if (type === 'limit') {
            request['price'] = this.priceToPrecision (symbol, price);
        }
        const triggerType = this.safeString (params, 'triggerType', 'mark_price');
        const reduceOnly = this.safeBool (params, 'reduceOnly', false);
        const clientOrderId = this.safeString2 (params, 'clientOid', 'clientOrderId');
        const exchangeSpecificTifParam = this.safeString2 (params, 'force', 'timeInForce');
        let postOnly = undefined;
        [ postOnly, params ] = this.handlePostOnly (isMarketOrder, exchangeSpecificTifParam === 'post_only', params);
        const defaultTimeInForce = this.safeStringUpper (this.options, 'defaultTimeInForce');
        const timeInForce = this.safeStringUpper (params, 'timeInForce', defaultTimeInForce);
        if (postOnly) {
            request['force'] = 'post_only';
        } else if (timeInForce === 'GTC') {
            request['force'] = 'GTC';
        } else if (timeInForce === 'FOK') {
            request['force'] = 'FOK';
        } else if (timeInForce === 'IOC') {
            request['force'] = 'IOC';
        }
        params = this.omit (params, [ 'stopPrice', 'triggerType', 'stopLossPrice', 'takeProfitPrice', 'stopLoss', 'takeProfit', 'postOnly', 'reduceOnly', 'clientOrderId', 'trailingPercent', 'trailingTriggerPrice' ]);
        if ((marketType === 'swap') || (marketType === 'future')) {
            request['marginCoin'] = market['settleId'];
            request['size'] = this.amountToPrecision (symbol, amount);
            let productType = undefined;
            [ productType, params ] = this.handleProductTypeAndParams (market, params);
            request['productType'] = productType;
            if (clientOrderId !== undefined) {
                request['clientOid'] = clientOrderId;
            }
            if (isTriggerOrder || isStopLossOrTakeProfitTrigger || isTrailingPercentOrder) {
                request['triggerType'] = triggerType;
            }
            if (isTrailingPercentOrder) {
                if (!isMarketOrder) {
                    throw new BadRequest (this.id + ' createOrder() bitget trailing orders must be market orders');
                }
                if (trailingTriggerPrice === undefined) {
                    throw new ArgumentsRequired (this.id + ' createOrder() bitget trailing orders must have a trailingTriggerPrice param');
                }
                request['planType'] = 'track_plan';
                request['triggerPrice'] = this.priceToPrecision (symbol, trailingTriggerPrice);
                request['callbackRatio'] = trailingPercent;
            } else if (isTriggerOrder) {
                request['planType'] = 'normal_plan';
                request['triggerPrice'] = this.priceToPrecision (symbol, triggerPrice);
                if (price !== undefined) {
                    request['executePrice'] = this.priceToPrecision (symbol, price);
                }
                if (isStopLoss) {
                    const slTriggerPrice = this.safeNumber2 (stopLoss, 'triggerPrice', 'stopPrice');
                    request['stopLossTriggerPrice'] = this.priceToPrecision (symbol, slTriggerPrice);
                    const slPrice = this.safeNumber (stopLoss, 'price');
                    request['stopLossExecutePrice'] = this.priceToPrecision (symbol, slPrice);
                    const slType = this.safeString (stopLoss, 'type', 'mark_price');
                    request['stopLossTriggerType'] = slType;
                }
                if (isTakeProfit) {
                    const tpTriggerPrice = this.safeNumber2 (takeProfit, 'triggerPrice', 'stopPrice');
                    request['stopSurplusTriggerPrice'] = this.priceToPrecision (symbol, tpTriggerPrice);
                    const tpPrice = this.safeNumber (takeProfit, 'price');
                    request['stopSurplusExecutePrice'] = this.priceToPrecision (symbol, tpPrice);
                    const tpType = this.safeString (takeProfit, 'type', 'mark_price');
                    request['stopSurplusTriggerType'] = tpType;
                }
            } else if (isStopLossOrTakeProfitTrigger) {
                if (!isMarketOrder) {
                    throw new ExchangeError (this.id + ' createOrder() bitget stopLoss or takeProfit orders must be market orders');
                }
                request['holdSide'] = (side === 'buy') ? 'long' : 'short';
                if (isStopLossTriggerOrder) {
                    request['triggerPrice'] = this.priceToPrecision (symbol, stopLossTriggerPrice);
                    request['planType'] = 'pos_loss';
                } else if (isTakeProfitTriggerOrder) {
                    request['triggerPrice'] = this.priceToPrecision (symbol, takeProfitTriggerPrice);
                    request['planType'] = 'pos_profit';
                }
            } else {
                if (isStopLoss) {
                    const slTriggerPrice = this.safeValue2 (stopLoss, 'triggerPrice', 'stopPrice');
                    request['presetStopLossPrice'] = this.priceToPrecision (symbol, slTriggerPrice);
                }
                if (isTakeProfit) {
                    const tpTriggerPrice = this.safeValue2 (takeProfit, 'triggerPrice', 'stopPrice');
                    request['presetStopSurplusPrice'] = this.priceToPrecision (symbol, tpTriggerPrice);
                }
            }
            if (!isStopLossOrTakeProfitTrigger) {
                if (marginMode === undefined) {
                    marginMode = 'cross';
                }
                const marginModeRequest = (marginMode === 'cross') ? 'crossed' : 'isolated';
                request['marginMode'] = marginModeRequest;
                const oneWayMode = this.safeBool (params, 'oneWayMode', false);
                params = this.omit (params, 'oneWayMode');
                let requestSide = side;
                if (reduceOnly) {
                    if (oneWayMode) {
                        request['reduceOnly'] = 'YES';
                    } else {
                        // on bitget hedge mode if the position is long the side is always buy, and if the position is short the side is always sell
                        requestSide = (side === 'buy') ? 'sell' : 'buy';
                        request['tradeSide'] = 'Close';
                    }
                } else {
                    if (!oneWayMode) {
                        request['tradeSide'] = 'Open';
                    }
                }
                request['side'] = requestSide;
            }
        } else if (marketType === 'spot') {
            if (isStopLossOrTakeProfitTrigger || isStopLossOrTakeProfit) {
                throw new InvalidOrder (this.id + ' createOrder() does not support stop loss/take profit orders on spot markets, only swap markets');
            }
            request['side'] = side;
            let quantity = undefined;
            let planType = undefined;
            let createMarketBuyOrderRequiresPrice = true;
            [ createMarketBuyOrderRequiresPrice, params ] = this.handleOptionAndParams (params, 'createOrder', 'createMarketBuyOrderRequiresPrice', true);
            if (isMarketOrder && (side === 'buy')) {
                planType = 'total';
                const cost = this.safeNumber (params, 'cost');
                params = this.omit (params, 'cost');
                if (cost !== undefined) {
                    quantity = this.costToPrecision (symbol, cost);
                } else if (createMarketBuyOrderRequiresPrice) {
                    if (price === undefined) {
                        throw new InvalidOrder (this.id + ' createOrder() requires the price argument for market buy orders to calculate the total cost to spend (amount * price), alternatively set the createMarketBuyOrderRequiresPrice option or param to false and pass the cost to spend in the amount argument');
                    } else {
                        const amountString = this.numberToString (amount);
                        const priceString = this.numberToString (price);
                        const quoteAmount = Precise.stringMul (amountString, priceString);
                        quantity = this.costToPrecision (symbol, quoteAmount);
                    }
                } else {
                    quantity = this.costToPrecision (symbol, amount);
                }
            } else {
                planType = 'amount';
                quantity = this.amountToPrecision (symbol, amount);
            }
            if (clientOrderId !== undefined) {
                request['clientOid'] = clientOrderId;
            }
            if (marginMode !== undefined) {
                request['loanType'] = 'normal';
                if (createMarketBuyOrderRequiresPrice && isMarketOrder && (side === 'buy')) {
                    request['quoteSize'] = quantity;
                } else {
                    request['baseSize'] = quantity;
                }
            } else {
                if (quantity !== undefined) {
                    request['size'] = quantity;
                }
                if (triggerPrice !== undefined) {
                    request['planType'] = planType;
                    request['triggerType'] = triggerType;
                    request['triggerPrice'] = this.priceToPrecision (symbol, triggerPrice);
                    if (price !== undefined) {
                        request['executePrice'] = this.priceToPrecision (symbol, price);
                    }
                }
            }
        } else {
            throw new NotSupported (this.id + ' createOrder() does not support ' + marketType + ' orders');
        }
        return this.extend (request, params);
    }

    async createOrders (orders: OrderRequest[], params = {}) {
        /**
         * @method
         * @name bitget#createOrders
         * @description create a list of trade orders (all orders should be of the same symbol)
         * @see https://www.bitget.com/api-doc/spot/trade/Batch-Place-Orders
         * @see https://www.bitget.com/api-doc/contract/trade/Batch-Order
         * @see https://www.bitget.com/api-doc/margin/isolated/trade/Isolated-Batch-Order
         * @see https://www.bitget.com/api-doc/margin/cross/trade/Cross-Batch-Order
         * @param {Array} orders list of orders to create, each object should contain the parameters required by createOrder, namely symbol, type, side, amount, price and params
         * @param {object} [params] extra parameters specific to the api endpoint
         * @returns {object} an [order structure]{@link https://docs.ccxt.com/#/?id=order-structure}
         */
        await this.loadMarkets ();
        const ordersRequests = [];
        let symbol = undefined;
        let marginMode = undefined;
        for (let i = 0; i < orders.length; i++) {
            const rawOrder = orders[i];
            const marketId = this.safeString (rawOrder, 'symbol');
            if (symbol === undefined) {
                symbol = marketId;
            } else {
                if (symbol !== marketId) {
                    throw new BadRequest (this.id + ' createOrders() requires all orders to have the same symbol');
                }
            }
            const type = this.safeString (rawOrder, 'type');
            const side = this.safeString (rawOrder, 'side');
            const amount = this.safeValue (rawOrder, 'amount');
            const price = this.safeValue (rawOrder, 'price');
            const orderParams = this.safeValue (rawOrder, 'params', {});
            const marginResult = this.handleMarginModeAndParams ('createOrders', orderParams);
            const currentMarginMode = marginResult[0];
            if (currentMarginMode !== undefined) {
                if (marginMode === undefined) {
                    marginMode = currentMarginMode;
                } else {
                    if (marginMode !== currentMarginMode) {
                        throw new BadRequest (this.id + ' createOrders() requires all orders to have the same margin mode (isolated or cross)');
                    }
                }
            }
            const orderRequest = this.createOrderRequest (marketId, type, side, amount, price, orderParams);
            ordersRequests.push (orderRequest);
        }
        const sandboxMode = this.safeBool (this.options, 'sandboxMode', false);
        let market = undefined;
        if (sandboxMode) {
            const sandboxSymbol = this.convertSymbolForSandbox (symbol);
            market = this.market (sandboxSymbol);
        } else {
            market = this.market (symbol);
        }
        const request = {
            'symbol': market['id'],
            'orderList': ordersRequests,
        };
        let response = undefined;
        if ((market['swap']) || (market['future'])) {
            if (marginMode === undefined) {
                marginMode = 'cross';
            }
            const marginModeRequest = (marginMode === 'cross') ? 'crossed' : 'isolated';
            request['marginMode'] = marginModeRequest;
            request['marginCoin'] = market['settleId'];
            let productType = undefined;
            [ productType, params ] = this.handleProductTypeAndParams (market, params);
            request['productType'] = productType;
            response = await this.privateMixPostV2MixOrderBatchPlaceOrder (request);
        } else if (marginMode === 'isolated') {
            response = await this.privateMarginPostV2MarginIsolatedBatchPlaceOrder (request);
        } else if (marginMode === 'cross') {
            response = await this.privateMarginPostV2MarginCrossedBatchPlaceOrder (request);
        } else {
            response = await this.privateSpotPostV2SpotTradeBatchOrders (request);
        }
        //
        //     {
        //         "code": "00000",
        //         "msg": "success",
        //         "requestTime": 1700703539416,
        //         "data": {
        //             "successList": [
        //                 {
        //                     "orderId": "1111397214281175046",
        //                     "clientOid": "766d3fc3-7321-4406-a689-15c9987a2e75"
        //                 },
        //             ],
        //             "failureList": [
        //                 {
        //                     "orderId": "",
        //                     "clientOid": "d1b75cb3-cc15-4ede-ad4c-3937396f75ab",
        //                     "errorMsg": "less than the minimum amount 5 USDT",
        //                     "errorCode": "45110"
        //                 },
        //             ]
        //         }
        //     }
        //
        const data = this.safeValue (response, 'data', {});
        const failure = this.safeValue (data, 'failureList', []);
        const orderInfo = this.safeValue (data, 'successList', []);
        const both = this.arrayConcat (orderInfo, failure);
        return this.parseOrders (both, market);
    }

    async editOrder (id: string, symbol: string, type:OrderType, side: OrderSide, amount: Num = undefined, price: Num = undefined, params = {}) {
        /**
         * @method
         * @name bitget#editOrder
         * @description edit a trade order
         * @see https://www.bitget.com/api-doc/spot/plan/Modify-Plan-Order
         * @see https://www.bitget.com/api-doc/contract/trade/Modify-Order
         * @see https://www.bitget.com/api-doc/contract/plan/Modify-Tpsl-Order
         * @see https://www.bitget.com/api-doc/contract/plan/Modify-Plan-Order
         * @param {string} id cancel order id
         * @param {string} symbol unified symbol of the market to create an order in
         * @param {string} type 'market' or 'limit'
         * @param {string} side 'buy' or 'sell'
         * @param {float} amount how much you want to trade in units of the base currency
         * @param {float} [price] the price at which the order is to be fullfilled, in units of the base currency, ignored in market orders
         * @param {object} [params] extra parameters specific to the exchange API endpoint
         * @param {float} [params.triggerPrice] the price that a trigger order is triggered at
         * @param {float} [params.stopLossPrice] *swap only* The price at which a stop loss order is triggered at
         * @param {float} [params.takeProfitPrice] *swap only* The price at which a take profit order is triggered at
         * @param {object} [params.takeProfit] *takeProfit object in params* containing the triggerPrice at which the attached take profit order will be triggered (perpetual swap markets only)
         * @param {float} [params.takeProfit.triggerPrice] *swap only* take profit trigger price
         * @param {object} [params.stopLoss] *stopLoss object in params* containing the triggerPrice at which the attached stop loss order will be triggered (perpetual swap markets only)
         * @param {float} [params.stopLoss.triggerPrice] *swap only* stop loss trigger price
         * @param {float} [params.stopLoss.price] *swap only* the execution price for a stop loss attached to a trigger order
         * @param {float} [params.takeProfit.price] *swap only* the execution price for a take profit attached to a trigger order
         * @param {string} [params.stopLoss.type] *swap only* the type for a stop loss attached to a trigger order, 'fill_price', 'index_price' or 'mark_price', default is 'mark_price'
         * @param {string} [params.takeProfit.type] *swap only* the type for a take profit attached to a trigger order, 'fill_price', 'index_price' or 'mark_price', default is 'mark_price'
         * @param {string} [params.trailingPercent] *swap and future only* the percent to trail away from the current market price, rate can not be greater than 10
         * @param {string} [params.trailingTriggerPrice] *swap and future only* the price to trigger a trailing stop order, default uses the price argument
         * @param {string} [params.newTriggerType] *swap and future only* 'fill_price', 'mark_price' or 'index_price'
         * @returns {object} an [order structure]{@link https://docs.ccxt.com/#/?id=order-structure}
         */
        await this.loadMarkets ();
        const sandboxMode = this.safeBool (this.options, 'sandboxMode', false);
        let market = undefined;
        if (sandboxMode) {
            const sandboxSymbol = this.convertSymbolForSandbox (symbol);
            market = this.market (sandboxSymbol);
        } else {
            market = this.market (symbol);
        }
        const request = {
            'orderId': id,
        };
        const isMarketOrder = type === 'market';
        const triggerPrice = this.safeValue2 (params, 'stopPrice', 'triggerPrice');
        const isTriggerOrder = triggerPrice !== undefined;
        const stopLossPrice = this.safeValue (params, 'stopLossPrice');
        const isStopLossOrder = stopLossPrice !== undefined;
        const takeProfitPrice = this.safeValue (params, 'takeProfitPrice');
        const isTakeProfitOrder = takeProfitPrice !== undefined;
        const stopLoss = this.safeValue (params, 'stopLoss');
        const takeProfit = this.safeValue (params, 'takeProfit');
        const isStopLoss = stopLoss !== undefined;
        const isTakeProfit = takeProfit !== undefined;
        const trailingTriggerPrice = this.safeString (params, 'trailingTriggerPrice', this.numberToString (price));
        const trailingPercent = this.safeString2 (params, 'trailingPercent', 'newCallbackRatio');
        const isTrailingPercentOrder = trailingPercent !== undefined;
        if (this.sum (isTriggerOrder, isStopLossOrder, isTakeProfitOrder, isTrailingPercentOrder) > 1) {
            throw new ExchangeError (this.id + ' editOrder() params can only contain one of triggerPrice, stopLossPrice, takeProfitPrice, trailingPercent');
        }
        const clientOrderId = this.safeString2 (params, 'clientOid', 'clientOrderId');
        if (clientOrderId !== undefined) {
            request['clientOid'] = clientOrderId;
        }
        params = this.omit (params, [ 'stopPrice', 'triggerType', 'stopLossPrice', 'takeProfitPrice', 'stopLoss', 'takeProfit', 'clientOrderId', 'trailingTriggerPrice', 'trailingPercent' ]);
        let response = undefined;
        if (market['spot']) {
            const editMarketBuyOrderRequiresPrice = this.safeBool (this.options, 'editMarketBuyOrderRequiresPrice', true);
            if (editMarketBuyOrderRequiresPrice && isMarketOrder && (side === 'buy')) {
                if (price === undefined) {
                    throw new InvalidOrder (this.id + ' editOrder() requires price argument for market buy orders on spot markets to calculate the total amount to spend (amount * price), alternatively set the editMarketBuyOrderRequiresPrice option to false and pass in the cost to spend into the amount parameter');
                } else {
                    const amountString = this.numberToString (amount);
                    const priceString = this.numberToString (price);
                    const cost = this.parseNumber (Precise.stringMul (amountString, priceString));
                    request['size'] = this.priceToPrecision (symbol, cost);
                }
            } else {
                request['size'] = this.amountToPrecision (symbol, amount);
            }
            request['orderType'] = type;
            request['triggerPrice'] = this.priceToPrecision (symbol, triggerPrice);
            request['executePrice'] = this.priceToPrecision (symbol, price);
            response = await this.privateSpotPostV2SpotTradeModifyPlanOrder (this.extend (request, params));
        } else {
            if ((!market['swap']) && (!market['future'])) {
                throw new NotSupported (this.id + ' editOrder() does not support ' + market['type'] + ' orders');
            }
            request['symbol'] = market['id'];
            let productType = undefined;
            [ productType, params ] = this.handleProductTypeAndParams (market, params);
            request['productType'] = productType;
            if (!isTakeProfitOrder && !isStopLossOrder) {
                request['newSize'] = this.amountToPrecision (symbol, amount);
                if ((price !== undefined) && !isTrailingPercentOrder) {
                    request['newPrice'] = this.priceToPrecision (symbol, price);
                }
            }
            if (isTrailingPercentOrder) {
                if (!isMarketOrder) {
                    throw new BadRequest (this.id + ' editOrder() bitget trailing orders must be market orders');
                }
                if (trailingTriggerPrice !== undefined) {
                    request['newTriggerPrice'] = this.priceToPrecision (symbol, trailingTriggerPrice);
                }
                request['newCallbackRatio'] = trailingPercent;
                response = await this.privateMixPostV2MixOrderModifyPlanOrder (this.extend (request, params));
            } else if (isTakeProfitOrder || isStopLossOrder) {
                request['marginCoin'] = market['settleId'];
                request['size'] = this.amountToPrecision (symbol, amount);
                request['executePrice'] = this.priceToPrecision (symbol, price);
                if (isStopLossOrder) {
                    request['triggerPrice'] = this.priceToPrecision (symbol, stopLossPrice);
                } else if (isTakeProfitOrder) {
                    request['triggerPrice'] = this.priceToPrecision (symbol, takeProfitPrice);
                }
                response = await this.privateMixPostV2MixOrderModifyTpslOrder (this.extend (request, params));
            } else if (isTriggerOrder) {
                request['newTriggerPrice'] = this.priceToPrecision (symbol, triggerPrice);
                if (isStopLoss) {
                    const slTriggerPrice = this.safeNumber2 (stopLoss, 'triggerPrice', 'stopPrice');
                    request['newStopLossTriggerPrice'] = this.priceToPrecision (symbol, slTriggerPrice);
                    const slPrice = this.safeNumber (stopLoss, 'price');
                    request['newStopLossExecutePrice'] = this.priceToPrecision (symbol, slPrice);
                    const slType = this.safeString (stopLoss, 'type', 'mark_price');
                    request['newStopLossTriggerType'] = slType;
                }
                if (isTakeProfit) {
                    const tpTriggerPrice = this.safeNumber2 (takeProfit, 'triggerPrice', 'stopPrice');
                    request['newSurplusTriggerPrice'] = this.priceToPrecision (symbol, tpTriggerPrice);
                    const tpPrice = this.safeNumber (takeProfit, 'price');
                    request['newStopSurplusExecutePrice'] = this.priceToPrecision (symbol, tpPrice);
                    const tpType = this.safeString (takeProfit, 'type', 'mark_price');
                    request['newStopSurplusTriggerType'] = tpType;
                }
                response = await this.privateMixPostV2MixOrderModifyPlanOrder (this.extend (request, params));
            } else {
                const defaultNewClientOrderId = this.uuid ();
                const newClientOrderId = this.safeString2 (params, 'newClientOid', 'newClientOrderId', defaultNewClientOrderId);
                params = this.omit (params, 'newClientOrderId');
                request['newClientOid'] = newClientOrderId;
                if (isStopLoss) {
                    const slTriggerPrice = this.safeValue2 (stopLoss, 'triggerPrice', 'stopPrice');
                    request['newPresetStopLossPrice'] = this.priceToPrecision (symbol, slTriggerPrice);
                }
                if (isTakeProfit) {
                    const tpTriggerPrice = this.safeValue2 (takeProfit, 'triggerPrice', 'stopPrice');
                    request['newPresetStopSurplusPrice'] = this.priceToPrecision (symbol, tpTriggerPrice);
                }
                response = await this.privateMixPostV2MixOrderModifyOrder (this.extend (request, params));
            }
        }
        //
        //     {
        //         "code": "00000",
        //         "msg": "success",
        //         "requestTime": 1700708275737,
        //         "data": {
        //             "clientOid": "abe95dbe-6081-4a6f-a2d3-ae49601cd459",
        //             "orderId": null
        //         }
        //     }
        //
        const data = this.safeDict (response, 'data', {});
        return this.parseOrder (data, market);
    }

    async cancelOrder (id: string, symbol: Str = undefined, params = {}) {
        /**
         * @method
         * @name bitget#cancelOrder
         * @description cancels an open order
         * @see https://www.bitget.com/api-doc/spot/trade/Cancel-Order
         * @see https://www.bitget.com/api-doc/spot/plan/Cancel-Plan-Order
         * @see https://www.bitget.com/api-doc/contract/trade/Cancel-Order
         * @see https://www.bitget.com/api-doc/contract/plan/Cancel-Plan-Order
         * @see https://www.bitget.com/api-doc/margin/cross/trade/Cross-Cancel-Order
         * @see https://www.bitget.com/api-doc/margin/isolated/trade/Isolated-Cancel-Order
         * @param {string} id order id
         * @param {string} symbol unified symbol of the market the order was made in
         * @param {object} [params] extra parameters specific to the exchange API endpoint
         * @param {string} [params.marginMode] 'isolated' or 'cross' for spot margin trading
         * @param {boolean} [params.stop] set to true for canceling trigger orders
         * @param {string} [params.planType] *swap only* either profit_plan, loss_plan, normal_plan, pos_profit, pos_loss, moving_plan or track_plan
         * @param {boolean} [params.trailing] set to true if you want to cancel a trailing order
         * @returns {object} An [order structure]{@link https://docs.ccxt.com/#/?id=order-structure}
         */
        if (symbol === undefined) {
            throw new ArgumentsRequired (this.id + ' cancelOrder() requires a symbol argument');
        }
        await this.loadMarkets ();
        const sandboxMode = this.safeBool (this.options, 'sandboxMode', false);
        let market = undefined;
        if (sandboxMode) {
            const sandboxSymbol = this.convertSymbolForSandbox (symbol);
            market = this.market (sandboxSymbol);
        } else {
            market = this.market (symbol);
        }
        let marginMode = undefined;
        let response = undefined;
        [ marginMode, params ] = this.handleMarginModeAndParams ('cancelOrder', params);
        const request = {};
        const trailing = this.safeValue (params, 'trailing');
        const stop = this.safeValue2 (params, 'stop', 'trigger');
        params = this.omit (params, [ 'stop', 'trigger', 'trailing' ]);
        if (!(market['spot'] && stop)) {
            request['symbol'] = market['id'];
        }
        if (!((market['swap'] || market['future']) && stop)) {
            request['orderId'] = id;
        }
        if ((market['swap']) || (market['future'])) {
            let productType = undefined;
            [ productType, params ] = this.handleProductTypeAndParams (market, params);
            request['productType'] = productType;
            if (stop || trailing) {
                const orderIdList = [];
                const orderId = {
                    'orderId': id,
                };
                orderIdList.push (orderId);
                request['orderIdList'] = orderIdList;
            }
            if (trailing) {
                const planType = this.safeString (params, 'planType', 'track_plan');
                request['planType'] = planType;
                response = await this.privateMixPostV2MixOrderCancelPlanOrder (this.extend (request, params));
            } else if (stop) {
                response = await this.privateMixPostV2MixOrderCancelPlanOrder (this.extend (request, params));
            } else {
                response = await this.privateMixPostV2MixOrderCancelOrder (this.extend (request, params));
            }
        } else if (market['spot']) {
            if (marginMode !== undefined) {
                if (marginMode === 'isolated') {
                    response = await this.privateMarginPostV2MarginIsolatedCancelOrder (this.extend (request, params));
                } else if (marginMode === 'cross') {
                    response = await this.privateMarginPostV2MarginCrossedCancelOrder (this.extend (request, params));
                }
            } else {
                if (stop) {
                    response = await this.privateSpotPostV2SpotTradeCancelPlanOrder (this.extend (request, params));
                } else {
                    response = await this.privateSpotPostV2SpotTradeCancelOrder (this.extend (request, params));
                }
            }
        } else {
            throw new NotSupported (this.id + ' cancelOrder() does not support ' + market['type'] + ' orders');
        }
        //
        // spot, swap, future and spot margin
        //
        //     {
        //         "code": "00000",
        //         "msg": "success",
        //         "requestTime": 1697690413177,
        //         "data": {
        //             "orderId": "1098758604547850241",
        //             "clientOid": "1098758604585598977"
        //         }
        //     }
        //
        // swap trigger
        //
        //     {
        //         "code": "00000",
        //         "msg": "success",
        //         "requestTime": 1700711311791,
        //         "data": {
        //             "successList": [
        //                 {
        //                     "clientOid": "1111428059067125760",
        //                     "orderId": "1111428059067125761"
        //                 }
        //             ],
        //             "failureList": []
        //         }
        //     }
        //
        // spot trigger
        //
        //     {
        //         "code": "00000",
        //         "msg": "success",
        //         "requestTime": 1700711728063,
        //         "data": {
        //             "result": "success"
        //         }
        //     }
        //
        const data = this.safeValue (response, 'data', {});
        let order = undefined;
        if ((market['swap'] || market['future']) && stop) {
            const orderInfo = this.safeValue (data, 'successList', []);
            order = orderInfo[0];
        } else {
            order = data;
        }
        return this.parseOrder (order, market);
    }

    async cancelOrders (ids, symbol: Str = undefined, params = {}) {
        /**
         * @method
         * @name bitget#cancelOrders
         * @description cancel multiple orders
         * @see https://www.bitget.com/api-doc/spot/trade/Batch-Cancel-Orders
         * @see https://www.bitget.com/api-doc/contract/trade/Batch-Cancel-Orders
         * @see https://www.bitget.com/api-doc/contract/plan/Cancel-Plan-Order
         * @see https://www.bitget.com/api-doc/margin/cross/trade/Cross-Batch-Cancel-Order
         * @see https://www.bitget.com/api-doc/margin/isolated/trade/Isolated-Batch-Cancel-Orders
         * @param {string[]} ids order ids
         * @param {string} symbol unified market symbol, default is undefined
         * @param {object} [params] extra parameters specific to the exchange API endpoint
         * @param {string} [params.marginMode] 'isolated' or 'cross' for spot margin trading
         * @param {boolean} [params.stop] *contract only* set to true for canceling trigger orders
         * @returns {object} an array of [order structures]{@link https://docs.ccxt.com/#/?id=order-structure}
         */
        if (symbol === undefined) {
            throw new ArgumentsRequired (this.id + ' cancelOrders() requires a symbol argument');
        }
        await this.loadMarkets ();
        const sandboxMode = this.safeBool (this.options, 'sandboxMode', false);
        let market = undefined;
        if (sandboxMode) {
            const sandboxSymbol = this.convertSymbolForSandbox (symbol);
            market = this.market (sandboxSymbol);
        } else {
            market = this.market (symbol);
        }
        let marginMode = undefined;
        [ marginMode, params ] = this.handleMarginModeAndParams ('cancelOrders', params);
        const stop = this.safeValue2 (params, 'stop', 'trigger');
        params = this.omit (params, [ 'stop', 'trigger' ]);
        const orderIdList = [];
        for (let i = 0; i < ids.length; i++) {
            const individualId = ids[i];
            const orderId = {
                'orderId': individualId,
            };
            orderIdList.push (orderId);
        }
        const request = {
            'symbol': market['id'],
        };
        if (market['spot'] && (marginMode === undefined)) {
            request['orderList'] = orderIdList;
        } else {
            request['orderIdList'] = orderIdList;
        }
        let response = undefined;
        if (market['spot']) {
            if (marginMode !== undefined) {
                if (marginMode === 'cross') {
                    response = await this.privateMarginPostV2MarginCrossedBatchCancelOrder (this.extend (request, params));
                } else {
                    response = await this.privateMarginPostV2MarginIsolatedBatchCancelOrder (this.extend (request, params));
                }
            } else {
                response = await this.privateSpotPostV2SpotTradeBatchCancelOrder (this.extend (request, params));
            }
        } else {
            let productType = undefined;
            [ productType, params ] = this.handleProductTypeAndParams (market, params);
            request['productType'] = productType;
            if (stop) {
                response = await this.privateMixPostV2MixOrderCancelPlanOrder (this.extend (request, params));
            } else {
                response = await this.privateMixPostV2MixOrderBatchCancelOrders (this.extend (request, params));
            }
        }
        //
        //     {
        //         "code": "00000",
        //         "msg": "success",
        //         "requestTime": "1680008815965",
        //         "data": {
        //             "successList": [
        //                 {
        //                     "orderId": "1024598257429823488",
        //                     "clientOid": "876493ce-c287-4bfc-9f4a-8b1905881313"
        //                 },
        //             ],
        //             "failureList": []
        //         }
        //     }
        //
        const data = this.safeValue (response, 'data', {});
        const orders = this.safeList (data, 'successList', []);
        return this.parseOrders (orders, market);
    }

    async cancelAllOrders (symbol: Str = undefined, params = {}) {
        /**
         * @method
         * @name bitget#cancelAllOrders
         * @description cancel all open orders
         * @see https://www.bitget.com/api-doc/spot/trade/Cancel-Symbol-Orders
         * @see https://www.bitget.com/api-doc/spot/plan/Batch-Cancel-Plan-Order
         * @see https://www.bitget.com/api-doc/contract/trade/Batch-Cancel-Orders
         * @see https://bitgetlimited.github.io/apidoc/en/margin/#isolated-batch-cancel-orders
         * @see https://bitgetlimited.github.io/apidoc/en/margin/#cross-batch-cancel-order
         * @param {string} symbol unified market symbol
         * @param {object} [params] extra parameters specific to the exchange API endpoint
         * @param {string} [params.marginMode] 'isolated' or 'cross' for spot margin trading
         * @param {boolean} [params.stop] *contract only* set to true for canceling trigger orders
         * @returns {object[]} a list of [order structures]{@link https://docs.ccxt.com/#/?id=order-structure}
         */
        if (symbol === undefined) {
            throw new ArgumentsRequired (this.id + ' cancelAllOrders() requires a symbol argument');
        }
        await this.loadMarkets ();
        const sandboxMode = this.safeBool (this.options, 'sandboxMode', false);
        let market = undefined;
        if (sandboxMode) {
            const sandboxSymbol = this.convertSymbolForSandbox (symbol);
            market = this.market (sandboxSymbol);
        } else {
            market = this.market (symbol);
        }
        let marginMode = undefined;
        [ marginMode, params ] = this.handleMarginModeAndParams ('cancelAllOrders', params);
        const request = {
            'symbol': market['id'],
        };
        const stop = this.safeBool2 (params, 'stop', 'trigger');
        params = this.omit (params, [ 'stop', 'trigger' ]);
        let response = undefined;
        if (market['spot']) {
            if (marginMode !== undefined) {
                if (marginMode === 'cross') {
                    response = await this.privateMarginPostMarginV1CrossOrderBatchCancelOrder (this.extend (request, params));
                } else {
                    response = await this.privateMarginPostMarginV1IsolatedOrderBatchCancelOrder (this.extend (request, params));
                }
            } else {
                if (stop) {
                    const stopRequest = {
                        'symbolList': [ market['id'] ],
                    };
                    response = await this.privateSpotPostV2SpotTradeBatchCancelPlanOrder (this.extend (stopRequest, params));
                } else {
                    response = await this.privateSpotPostV2SpotTradeCancelSymbolOrder (this.extend (request, params));
                }
            }
        } else {
            let productType = undefined;
            [ productType, params ] = this.handleProductTypeAndParams (market, params);
            request['productType'] = productType;
            if (stop) {
                response = await this.privateMixPostV2MixOrderCancelPlanOrder (this.extend (request, params));
            } else {
                response = await this.privateMixPostV2MixOrderBatchCancelOrders (this.extend (request, params));
            }
        }
        //
        // spot
        //
        //     {
        //         "code": "00000",
        //         "msg": "success",
        //         "requestTime": 1700716953996,
        //         "data": {
        //             "symbol": "BTCUSDT"
        //         }
        //     }
        //
        // swap
        //
        //     {
        //         "code": "00000",
        //         "msg": "success",
        //         "requestTime": "1680008815965",
        //         "data": {
        //             "successList": [
        //                 {
        //                     "orderId": "1024598257429823488",
        //                     "clientOid": "876493ce-c287-4bfc-9f4a-8b1905881313"
        //                 },
        //             ],
        //             "failureList": []
        //         }
        //     }
        //
        // spot margin
        //
        //     {
        //         "code": "00000",
        //         "msg": "success",
        //         "requestTime": 1700717155622,
        //         "data": {
        //             "resultList": [
        //                 {
        //                     "orderId": "1111453253721796609",
        //                     "clientOid": "2ae7fc8a4ff949b6b60d770ca3950e2d"
        //                 },
        //             ],
        //             "failure": []
        //         }
        //     }
        //
        return response;
    }

    async fetchOrder (id: string, symbol: Str = undefined, params = {}) {
        /**
         * @method
         * @name bitget#fetchOrder
         * @description fetches information on an order made by the user
         * @see https://www.bitget.com/api-doc/spot/trade/Get-Order-Info
         * @see https://www.bitget.com/api-doc/contract/trade/Get-Order-Details
         * @param {string} symbol unified symbol of the market the order was made in
         * @param {object} [params] extra parameters specific to the exchange API endpoint
         * @returns {object} An [order structure]{@link https://docs.ccxt.com/#/?id=order-structure}
         */
        if (symbol === undefined) {
            throw new ArgumentsRequired (this.id + ' fetchOrder() requires a symbol argument');
        }
        await this.loadMarkets ();
        const sandboxMode = this.safeBool (this.options, 'sandboxMode', false);
        let market = undefined;
        if (sandboxMode) {
            const sandboxSymbol = this.convertSymbolForSandbox (symbol);
            market = this.market (sandboxSymbol);
        } else {
            market = this.market (symbol);
        }
        const request = {
            'orderId': id,
        };
        let response = undefined;
        if (market['spot']) {
            response = await this.privateSpotGetV2SpotTradeOrderInfo (this.extend (request, params));
        } else if (market['swap'] || market['future']) {
            request['symbol'] = market['id'];
            let productType = undefined;
            [ productType, params ] = this.handleProductTypeAndParams (market, params);
            request['productType'] = productType;
            response = await this.privateMixGetV2MixOrderDetail (this.extend (request, params));
        } else {
            throw new NotSupported (this.id + ' fetchOrder() does not support ' + market['type'] + ' orders');
        }
        //
        // spot
        //
        //     {
        //         "code": "00000",
        //         "msg": "success",
        //         "requestTime": 1700719076263,
        //         "data": [
        //             {
        //                 "userId": "7264631750",
        //                 "symbol": "BTCUSDT",
        //                 "orderId": "1111461743123927040",
        //                 "clientOid": "63f95110-93b5-4309-8f77-46339f1bcf3c",
        //                 "price": "25000.0000000000000000",
        //                 "size": "0.0002000000000000",
        //                 "orderType": "limit",
        //                 "side": "buy",
        //                 "status": "live",
        //                 "priceAvg": "0",
        //                 "baseVolume": "0.0000000000000000",
        //                 "quoteVolume": "0.0000000000000000",
        //                 "enterPointSource": "API",
        //                 "feeDetail": "",
        //                 "orderSource": "normal",
        //                 "cTime": "1700719050198",
        //                 "uTime": "1700719050198"
        //             }
        //         ]
        //     }
        //
        // swap and future
        //
        //     {
        //         "code": "00000",
        //         "msg": "success",
        //         "requestTime": 1700719918781,
        //         "data": {
        //             "symbol": "BTCUSDT",
        //             "size": "0.001",
        //             "orderId": "1111465253393825792",
        //             "clientOid": "1111465253431574529",
        //             "baseVolume": "0",
        //             "fee": "0",
        //             "price": "27000",
        //             "priceAvg": "",
        //             "state": "live",
        //             "side": "buy",
        //             "force": "gtc",
        //             "totalProfits": "0",
        //             "posSide": "long",
        //             "marginCoin": "USDT",
        //             "presetStopSurplusPrice": "",
        //             "presetStopLossPrice": "",
        //             "quoteVolume": "0",
        //             "orderType": "limit",
        //             "leverage": "20",
        //             "marginMode": "crossed",
        //             "reduceOnly": "NO",
        //             "enterPointSource": "API",
        //             "tradeSide": "open",
        //             "posMode": "hedge_mode",
        //             "orderSource": "normal",
        //             "cTime": "1700719887120",
        //             "uTime": "1700719887120"
        //         }
        //     }
        //
        if (typeof response === 'string') {
            response = JSON.parse (response);
        }
        const data = this.safeDict (response, 'data');
        if ((data !== undefined) && !Array.isArray (data)) {
            return this.parseOrder (data, market);
        }
        const dataList = this.safeList (response, 'data', []);
        const first = this.safeDict (dataList, 0, {});
        return this.parseOrder (first, market);
        // const first = this.safeDict (data, 0, data);
        // return this.parseOrder (first, market);
    }

    async fetchOpenOrders (symbol: Str = undefined, since: Int = undefined, limit: Int = undefined, params = {}): Promise<Order[]> {
        /**
         * @method
         * @name bitget#fetchOpenOrders
         * @description fetch all unfilled currently open orders
         * @see https://www.bitget.com/api-doc/spot/trade/Get-Unfilled-Orders
         * @see https://www.bitget.com/api-doc/spot/plan/Get-Current-Plan-Order
         * @see https://www.bitget.com/api-doc/contract/trade/Get-Orders-Pending
         * @see https://www.bitget.com/api-doc/contract/plan/get-orders-plan-pending
         * @see https://www.bitget.com/api-doc/margin/cross/trade/Get-Cross-Open-Orders
         * @see https://www.bitget.com/api-doc/margin/isolated/trade/Isolated-Open-Orders
         * @param {string} symbol unified market symbol
         * @param {int} [since] the earliest time in ms to fetch open orders for
         * @param {int} [limit] the maximum number of open order structures to retrieve
         * @param {object} [params] extra parameters specific to the exchange API endpoint
         * @param {int} [params.until] the latest time in ms to fetch orders for
         * @param {string} [params.planType] *contract stop only* 'normal_plan': average trigger order, 'profit_loss': opened tp/sl orders, 'track_plan': trailing stop order, default is 'normal_plan'
         * @param {boolean} [params.stop] set to true for fetching trigger orders
         * @param {boolean} [params.paginate] default false, when true will automatically paginate by calling this endpoint multiple times. See in the docs all the [available parameters](https://github.com/ccxt/ccxt/wiki/Manual#pagination-params)
         * @param {string} [params.isPlan] *swap only* 'plan' for stop orders and 'profit_loss' for tp/sl orders, default is 'plan'
         * @param {boolean} [params.trailing] set to true if you want to fetch trailing orders
         * @returns {Order[]} a list of [order structures]{@link https://docs.ccxt.com/#/?id=order-structure}
         */
        await this.loadMarkets ();
        const sandboxMode = this.safeBool (this.options, 'sandboxMode', false);
        let market = undefined;
        let type = undefined;
        let request = {};
        let marginMode = undefined;
        [ marginMode, params ] = this.handleMarginModeAndParams ('fetchOpenOrders', params);
        if (symbol !== undefined) {
            if (sandboxMode) {
                const sandboxSymbol = this.convertSymbolForSandbox (symbol);
                market = this.market (sandboxSymbol);
            } else {
                market = this.market (symbol);
            }
            request['symbol'] = market['id'];
            const defaultType = this.safeString2 (this.options, 'fetchOpenOrders', 'defaultType', 'spot');
            const marketType = ('type' in market) ? market['type'] : defaultType;
            type = this.safeString (params, 'type', marketType);
        } else {
            const defaultType = this.safeString2 (this.options, 'fetchOpenOrders', 'defaultType', 'spot');
            type = this.safeString (params, 'type', defaultType);
        }
        let paginate = false;
        [ paginate, params ] = this.handleOptionAndParams (params, 'fetchOpenOrders', 'paginate');
        if (paginate) {
            let cursorReceived = undefined;
            if (type === 'spot') {
                if (marginMode !== undefined) {
                    cursorReceived = 'minId';
                }
            } else {
                cursorReceived = 'endId';
            }
            return await this.fetchPaginatedCallCursor ('fetchOpenOrders', symbol, since, limit, params, cursorReceived, 'idLessThan') as Order[];
        }
        let response = undefined;
        const trailing = this.safeBool (params, 'trailing');
        const stop = this.safeBool2 (params, 'stop', 'trigger');
        const planTypeDefined = this.safeString (params, 'planType') !== undefined;
        const isStop = (stop || planTypeDefined);
        params = this.omit (params, [ 'stop', 'trigger', 'trailing' ]);
        [ request, params ] = this.handleUntilOption ('endTime', request, params);
        if (since !== undefined) {
            request['startTime'] = since;
        }
        if (limit !== undefined) {
            request['limit'] = limit;
        }
        if ((type === 'swap') || (type === 'future') || (marginMode !== undefined)) {
            const clientOrderId = this.safeString2 (params, 'clientOid', 'clientOrderId');
            params = this.omit (params, 'clientOrderId');
            if (clientOrderId !== undefined) {
                request['clientOid'] = clientOrderId;
            }
        }
        let query = undefined;
        query = this.omit (params, [ 'type' ]);
        if (type === 'spot') {
            if (marginMode !== undefined) {
                if (since === undefined) {
                    since = this.milliseconds () - 7776000000;
                    request['startTime'] = since;
                }
                if (marginMode === 'isolated') {
                    response = await this.privateMarginGetV2MarginIsolatedOpenOrders (this.extend (request, query));
                } else if (marginMode === 'cross') {
                    response = await this.privateMarginGetV2MarginCrossedOpenOrders (this.extend (request, query));
                }
            } else {
                if (stop) {
                    response = await this.privateSpotGetV2SpotTradeCurrentPlanOrder (this.extend (request, query));
                } else {
                    response = await this.privateSpotGetV2SpotTradeUnfilledOrders (this.extend (request, query));
                }
            }
        } else {
            let productType = undefined;
            [ productType, query ] = this.handleProductTypeAndParams (market, query);
            request['productType'] = productType;
            if (trailing) {
                const planType = this.safeString (params, 'planType', 'track_plan');
                request['planType'] = planType;
                response = await this.privateMixGetV2MixOrderOrdersPlanPending (this.extend (request, query));
            } else if (isStop) {
                const planType = this.safeString (query, 'planType', 'normal_plan');
                request['planType'] = planType;
                response = await this.privateMixGetV2MixOrderOrdersPlanPending (this.extend (request, query));
            } else {
                response = await this.privateMixGetV2MixOrderOrdersPending (this.extend (request, query));
            }
        }
        //
        // spot
        //
        //     {
        //         "code": "00000",
        //         "msg": "success",
        //         "requestTime": 1700728123994,
        //         "data": [
        //             {
        //                 "userId": "7264631750",
        //                 "symbol": "BTCUSDT",
        //                 "orderId": "1111499608327360513",
        //                 "clientOid": "d0d4dad5-18d0-4869-a074-ec40bb47cba6",
        //                 "priceAvg": "25000.0000000000000000",
        //                 "size": "0.0002000000000000",
        //                 "orderType": "limit",
        //                 "side": "buy",
        //                 "status": "live",
        //                 "basePrice": "0",
        //                 "baseVolume": "0.0000000000000000",
        //                 "quoteVolume": "0.0000000000000000",
        //                 "enterPointSource": "WEB",
        //                 "orderSource": "normal",
        //                 "cTime": "1700728077966",
        //                 "uTime": "1700728077966"
        //             }
        //         ]
        //     }
        //
        // spot stop
        //
        //     {
        //         "code": "00000",
        //         "msg": "success",
        //         "requestTime": 1700729361609,
        //         "data": {
        //             "nextFlag": false,
        //             "idLessThan": "1111503385931620352",
        //             "orderList": [
        //                 {
        //                     "orderId": "1111503385931620352",
        //                     "clientOid": "1111503385910648832",
        //                     "symbol": "BTCUSDT",
        //                     "size": "0.0002",
        //                     "planType": "AMOUNT",
        //                     "executePrice": "25000",
        //                     "triggerPrice": "26000",
        //                     "status": "live",
        //                     "orderType": "limit",
        //                     "side": "buy",
        //                     "triggerType": "fill_price",
        //                     "enterPointSource": "API",
        //                     "cTime": "1700728978617",
        //                     "uTime": "1700728978617"
        //                 }
        //             ]
        //         }
        //     }
        //
        // spot margin
        //
        //     {
        //         "code": "00000",
        //         "msg": "success",
        //         "requestTime": 1700729887686,
        //         "data": {
        //             "orderList": [
        //                 {
        //                     "symbol": "BTCUSDT",
        //                     "orderType": "limit",
        //                     "enterPointSource": "WEB",
        //                     "orderId": "1111506377509580801",
        //                     "clientOid": "2043a3b59a60445f9d9f7365bf3e960c",
        //                     "loanType": "autoLoanAndRepay",
        //                     "price": "25000",
        //                     "side": "buy",
        //                     "status": "live",
        //                     "baseSize": "0.0002",
        //                     "quoteSize": "5",
        //                     "priceAvg": "0",
        //                     "size": "0",
        //                     "amount": "0",
        //                     "force": "gtc",
        //                     "cTime": "1700729691866",
        //                     "uTime": "1700729691866"
        //                 }
        //             ],
        //             "maxId": "1111506377509580801",
        //             "minId": "1111506377509580801"
        //         }
        //     }
        //
        // swap and future
        //
        //     {
        //         "code": "00000",
        //         "msg": "success",
        //         "requestTime": 1700725609065,
        //         "data": {
        //             "entrustedList": [
        //                 {
        //                     "symbol": "BTCUSDT",
        //                     "size": "0.002",
        //                     "orderId": "1111488897767604224",
        //                     "clientOid": "1111488897805352960",
        //                     "baseVolume": "0",
        //                     "fee": "0",
        //                     "price": "25000",
        //                     "priceAvg": "",
        //                     "status": "live",
        //                     "side": "buy",
        //                     "force": "gtc",
        //                     "totalProfits": "0",
        //                     "posSide": "long",
        //                     "marginCoin": "USDT",
        //                     "quoteVolume": "0",
        //                     "leverage": "20",
        //                     "marginMode": "crossed",
        //                     "enterPointSource": "web",
        //                     "tradeSide": "open",
        //                     "posMode": "hedge_mode",
        //                     "orderType": "limit",
        //                     "orderSource": "normal",
        //                     "presetStopSurplusPrice": "",
        //                     "presetStopLossPrice": "",
        //                     "reduceOnly": "NO",
        //                     "cTime": "1700725524378",
        //                     "uTime": "1700725524378"
        //                 }
        //             ],
        //             "endId": "1111488897767604224"
        //         }
        //     }
        //
        // swap and future stop
        //
        //     {
        //         "code": "00000",\
        //         "msg": "success",
        //         "requestTime": 1700726417495,
        //         "data": {
        //             "entrustedList": [
        //                 {
        //                     "planType": "normal_plan",
        //                     "symbol": "BTCUSDT",
        //                     "size": "0.001",
        //                     "orderId": "1111491399869075457",
        //                     "clientOid": "1111491399869075456",
        //                     "price": "27000",
        //                     "callbackRatio": "",
        //                     "triggerPrice": "24000",
        //                     "triggerType": "mark_price",
        //                     "planStatus": "live",
        //                     "side": "buy",
        //                     "posSide": "long",
        //                     "marginCoin": "USDT",
        //                     "marginMode": "crossed",
        //                     "enterPointSource": "API",
        //                     "tradeSide": "open",
        //                     "posMode": "hedge_mode",
        //                     "orderType": "limit",
        //                     "stopSurplusTriggerPrice": "",
        //                     "stopSurplusExecutePrice": "",
        //                     "stopSurplusTriggerType": "fill_price",
        //                     "stopLossTriggerPrice": "",
        //                     "stopLossExecutePrice": "",
        //                     "stopLossTriggerType": "fill_price",
        //                     "cTime": "1700726120917",
        //                     "uTime": "1700726120917"
        //                 }
        //             ],
        //             "endId": "1111491399869075457"
        //         }
        //     }
        //
        const data = this.safeValue (response, 'data');
        if (type === 'spot') {
            if ((marginMode !== undefined) || stop) {
                const resultList = this.safeList (data, 'orderList', []);
                return this.parseOrders (resultList, market, since, limit);
            }
        } else {
            const result = this.safeList (data, 'entrustedList', []);
            return this.parseOrders (result, market, since, limit);
        }
        return this.parseOrders (data, market, since, limit);
    }

    async fetchClosedOrders (symbol: Str = undefined, since: Int = undefined, limit: Int = undefined, params = {}): Promise<Order[]> {
        /**
         * @method
         * @name bitget#fetchClosedOrders
         * @description fetches information on multiple closed orders made by the user
         * @see https://www.bitget.com/api-doc/spot/trade/Get-History-Orders
         * @see https://www.bitget.com/api-doc/spot/plan/Get-History-Plan-Order
         * @see https://www.bitget.com/api-doc/contract/trade/Get-Orders-History
         * @see https://www.bitget.com/api-doc/contract/plan/orders-plan-history
         * @see https://www.bitget.com/api-doc/margin/cross/trade/Get-Cross-Order-History
         * @see https://www.bitget.com/api-doc/margin/isolated/trade/Get-Isolated-Order-History
         * @param {string} symbol unified market symbol of the closed orders
         * @param {int} [since] timestamp in ms of the earliest order
         * @param {int} [limit] the max number of closed orders to return
         * @param {object} [params] extra parameters specific to the exchange API endpoint
         * @param {int} [params.until] the latest time in ms to fetch entries for
         * @param {boolean} [params.paginate] default false, when true will automatically paginate by calling this endpoint multiple times. See in the docs all the [available parameters](https://github.com/ccxt/ccxt/wiki/Manual#pagination-params)
         * @param {string} [params.isPlan] *swap only* 'plan' for stop orders and 'profit_loss' for tp/sl orders, default is 'plan'
         * @param {string} [params.productType] *contract only* 'USDT-FUTURES', 'USDC-FUTURES', 'COIN-FUTURES', 'SUSDT-FUTURES', 'SUSDC-FUTURES' or 'SCOIN-FUTURES'
         * @param {boolean} [params.trailing] set to true if you want to fetch trailing orders
         * @returns {Order[]} a list of [order structures]{@link https://docs.ccxt.com/#/?id=order-structure}
         */
        await this.loadMarkets ();
        const orders = await this.fetchCanceledAndClosedOrders (symbol, since, limit, params);
        return this.filterBy (orders, 'status', 'closed') as Order[];
    }

    async fetchCanceledOrders (symbol: Str = undefined, since: Int = undefined, limit: Int = undefined, params = {}) {
        /**
         * @method
         * @name bitget#fetchCanceledOrders
         * @description fetches information on multiple canceled orders made by the user
         * @see https://www.bitget.com/api-doc/spot/trade/Get-History-Orders
         * @see https://www.bitget.com/api-doc/spot/plan/Get-History-Plan-Order
         * @see https://www.bitget.com/api-doc/contract/trade/Get-Orders-History
         * @see https://www.bitget.com/api-doc/contract/plan/orders-plan-history
         * @see https://www.bitget.com/api-doc/margin/cross/trade/Get-Cross-Order-History
         * @see https://www.bitget.com/api-doc/margin/isolated/trade/Get-Isolated-Order-History
         * @param {string} symbol unified market symbol of the canceled orders
         * @param {int} [since] timestamp in ms of the earliest order
         * @param {int} [limit] the max number of canceled orders to return
         * @param {object} [params] extra parameters specific to the exchange API endpoint
         * @param {int} [params.until] the latest time in ms to fetch entries for
         * @param {boolean} [params.paginate] default false, when true will automatically paginate by calling this endpoint multiple times. See in the docs all the [available parameters](https://github.com/ccxt/ccxt/wiki/Manual#pagination-params)
         * @param {string} [params.isPlan] *swap only* 'plan' for stop orders and 'profit_loss' for tp/sl orders, default is 'plan'
         * @param {string} [params.productType] *contract only* 'USDT-FUTURES', 'USDC-FUTURES', 'COIN-FUTURES', 'SUSDT-FUTURES', 'SUSDC-FUTURES' or 'SCOIN-FUTURES'
         * @param {boolean} [params.trailing] set to true if you want to fetch trailing orders
         * @returns {object} a list of [order structures]{@link https://docs.ccxt.com/#/?id=order-structure}
         */
        await this.loadMarkets ();
        const orders = await this.fetchCanceledAndClosedOrders (symbol, since, limit, params);
        return this.filterBy (orders, 'status', 'canceled') as Order[];
    }

    async fetchCanceledAndClosedOrders (symbol: Str = undefined, since: Int = undefined, limit: Int = undefined, params = {}) {
        /**
         * @method
         * @name bitget#fetchCanceledAndClosedOrders
         * @see https://www.bitget.com/api-doc/spot/trade/Get-History-Orders
         * @see https://www.bitget.com/api-doc/spot/plan/Get-History-Plan-Order
         * @see https://www.bitget.com/api-doc/contract/trade/Get-Orders-History
         * @see https://www.bitget.com/api-doc/contract/plan/orders-plan-history
         * @see https://www.bitget.com/api-doc/margin/cross/trade/Get-Cross-Order-History
         * @see https://www.bitget.com/api-doc/margin/isolated/trade/Get-Isolated-Order-History
         * @description fetches information on multiple canceled and closed orders made by the user
         * @param {string} symbol unified market symbol of the market orders were made in
         * @param {int} [since] the earliest time in ms to fetch orders for
         * @param {int} [limit] the maximum number of order structures to retrieve
         * @param {object} [params] extra parameters specific to the exchange API endpoint
         * @returns {Order[]} a list of [order structures]{@link https://docs.ccxt.com/#/?id=order-structure}
         */
        await this.loadMarkets ();
        const sandboxMode = this.safeBool (this.options, 'sandboxMode', false);
        let market = undefined;
        if (sandboxMode) {
            if (symbol !== undefined) {
                const sandboxSymbol = this.convertSymbolForSandbox (symbol);
                symbol = sandboxSymbol;
            }
        }
        let request = {};
        if (symbol !== undefined) {
            market = this.market (symbol);
            request['symbol'] = market['id'];
        }
        let marketType = undefined;
        [ marketType, params ] = this.handleMarketTypeAndParams ('fetchCanceledAndClosedOrders', market, params);
        let marginMode = undefined;
        [ marginMode, params ] = this.handleMarginModeAndParams ('fetchCanceledAndClosedOrders', params);
        let paginate = false;
        [ paginate, params ] = this.handleOptionAndParams (params, 'fetchCanceledAndClosedOrders', 'paginate');
        if (paginate) {
            let cursorReceived = undefined;
            if (marketType === 'spot') {
                if (marginMode !== undefined) {
                    cursorReceived = 'minId';
                }
            } else {
                cursorReceived = 'endId';
            }
            return await this.fetchPaginatedCallCursor ('fetchCanceledAndClosedOrders', symbol, since, limit, params, cursorReceived, 'idLessThan') as Order[];
        }
        let response = undefined;
        const trailing = this.safeValue (params, 'trailing');
        const stop = this.safeBool2 (params, 'stop', 'trigger');
        params = this.omit (params, [ 'stop', 'trigger', 'trailing' ]);
        [ request, params ] = this.handleUntilOption ('endTime', request, params);
        if (since !== undefined) {
            request['startTime'] = since;
        }
        if (limit !== undefined) {
            request['limit'] = limit;
        }
        if ((marketType === 'swap') || (marketType === 'future') || (marginMode !== undefined)) {
            const clientOrderId = this.safeString2 (params, 'clientOid', 'clientOrderId');
            params = this.omit (params, 'clientOrderId');
            if (clientOrderId !== undefined) {
                request['clientOid'] = clientOrderId;
            }
        }
        const now = this.milliseconds ();
        if (marketType === 'spot') {
            if (marginMode !== undefined) {
                if (since === undefined) {
                    since = now - 7776000000;
                    request['startTime'] = since;
                }
                if (marginMode === 'isolated') {
                    response = await this.privateMarginGetV2MarginIsolatedHistoryOrders (this.extend (request, params));
                } else if (marginMode === 'cross') {
                    response = await this.privateMarginGetV2MarginCrossedHistoryOrders (this.extend (request, params));
                }
            } else {
                if (stop) {
                    if (symbol === undefined) {
                        throw new ArgumentsRequired (this.id + ' fetchCanceledAndClosedOrders() requires a symbol argument');
                    }
                    const endTime = this.safeIntegerN (params, [ 'endTime', 'until', 'till' ]);
                    params = this.omit (params, [ 'until', 'till' ]);
                    if (since === undefined) {
                        since = now - 7776000000;
                        request['startTime'] = since;
                    }
                    if (endTime === undefined) {
                        request['endTime'] = now;
                    }
                    response = await this.privateSpotGetV2SpotTradeHistoryPlanOrder (this.extend (request, params));
                } else {
                    response = await this.privateSpotGetV2SpotTradeHistoryOrders (this.extend (request, params));
                }
            }
        } else {
            let productType = undefined;
            [ productType, params ] = this.handleProductTypeAndParams (market, params);
            request['productType'] = productType;
            if (trailing) {
                const planType = this.safeString (params, 'planType', 'track_plan');
                request['planType'] = planType;
                response = await this.privateMixGetV2MixOrderOrdersPlanHistory (this.extend (request, params));
            } else if (stop) {
                const planType = this.safeString (params, 'planType', 'normal_plan');
                request['planType'] = planType;
                response = await this.privateMixGetV2MixOrderOrdersPlanHistory (this.extend (request, params));
            } else {
                response = await this.privateMixGetV2MixOrderOrdersHistory (this.extend (request, params));
            }
        }
        //
        // spot
        //
        //     {
        //         "code": "00000",
        //         "msg": "success",
        //         "requestTime": 1700791085380,
        //         "data": [
        //             {
        //                 "userId": "7264631750",
        //                 "symbol": "BTCUSDT",
        //                 "orderId": "1111499608327360513",
        //                 "clientOid": "d0d4dad5-18d0-4869-a074-ec40bb47cba6",
        //                 "price": "25000.0000000000000000",
        //                 "size": "0.0002000000000000",
        //                 "orderType": "limit",
        //                 "side": "buy",
        //                 "status": "cancelled",
        //                 "priceAvg": "0",
        //                 "baseVolume": "0.0000000000000000",
        //                 "quoteVolume": "0.0000000000000000",
        //                 "enterPointSource": "WEB",
        //                 "feeDetail": "",
        //                 "orderSource": "normal",
        //                 "cTime": "1700728077966",
        //                 "uTime": "1700728911471"
        //             },
        //         ]
        //     }
        //
        // spot stop
        //
        //     {
        //         "code": "00000",
        //         "msg": "success",
        //         "requestTime": 1700792099146,
        //         "data": {
        //             "nextFlag": false,
        //             "idLessThan": "1098757597417775104",
        //             "orderList": [
        //                 {
        //                     "orderId": "1111503385931620352",
        //                     "clientOid": "1111503385910648832",
        //                     "symbol": "BTCUSDT",
        //                     "size": "0.0002",
        //                     "planType": "AMOUNT",
        //                     "executePrice": "25000",
        //                     "triggerPrice": "26000",
        //                     "status": "cancelled",
        //                     "orderType": "limit",
        //                     "side": "buy",
        //                     "triggerType": "fill_price",
        //                     "enterPointSource": "API",
        //                     "cTime": "1700728978617",
        //                     "uTime": "1700729666868"
        //                 },
        //             ]
        //         }
        //     }
        //
        // spot margin
        //
        //     {
        //         "code": "00000",
        //         "msg": "success",
        //         "requestTime": 1700792381435,
        //         "data": {
        //             "orderList": [
        //                 {
        //                     "symbol": "BTCUSDT",
        //                     "orderType": "limit",
        //                     "enterPointSource": "WEB",
        //                     "orderId": "1111456274707001345",
        //                     "clientOid": "41e428dd305a4f668671b7f1ed00dc50",
        //                     "loanType": "autoLoanAndRepay",
        //                     "price": "27000",
        //                     "side": "buy",
        //                     "status": "cancelled",
        //                     "baseSize": "0.0002",
        //                     "quoteSize": "5.4",
        //                     "priceAvg": "0",
        //                     "size": "0",
        //                     "amount": "0",
        //                     "force": "gtc",
        //                     "cTime": "1700717746427",
        //                     "uTime": "1700717780636"
        //                 },
        //             ],
        //             "maxId": "1111456274707001345",
        //             "minId": "1098396464990269440"
        //         }
        //     }
        //
        // swap and future
        //
        //     {
        //         "code": "00000",
        //         "msg": "success",
        //         "requestTime": 1700792674673,
        //         "data": {
        //             "entrustedList": [
        //                 {
        //                     "symbol": "BTCUSDT",
        //                     "size": "0.002",
        //                     "orderId": "1111498800817143808",
        //                     "clientOid": "1111498800850698240",
        //                     "baseVolume": "0",
        //                     "fee": "0",
        //                     "price": "25000",
        //                     "priceAvg": "",
        //                     "status": "canceled",
        //                     "side": "buy",
        //                     "force": "gtc",
        //                     "totalProfits": "0",
        //                     "posSide": "long",
        //                     "marginCoin": "USDT",
        //                     "quoteVolume": "0",
        //                     "leverage": "20",
        //                     "marginMode": "crossed",
        //                     "enterPointSource": "web",
        //                     "tradeSide": "open",
        //                     "posMode": "hedge_mode",
        //                     "orderType": "limit",
        //                     "orderSource": "normal",
        //                     "presetStopSurplusPrice": "",
        //                     "presetStopLossPrice": "",
        //                     "reduceOnly": "NO",
        //                     "cTime": "1700727885449",
        //                     "uTime": "1700727944563"
        //                 },
        //             ],
        //             "endId": "1098397008323575809"
        //         }
        //     }
        //
        // swap and future stop
        //
        //     {
        //         "code": "00000",
        //         "msg": "success",
        //         "requestTime": 1700792938359,
        //         "data": {
        //             "entrustedList": [
        //                 {
        //                     "planType": "normal_plan",
        //                     "symbol": "BTCUSDT",
        //                     "size": "0.001",
        //                     "orderId": "1111491399869075457",
        //                     "clientOid": "1111491399869075456",
        //                     "planStatus": "cancelled",
        //                     "price": "27000",
        //                     "feeDetail": null,
        //                     "baseVolume": "0",
        //                     "callbackRatio": "",
        //                     "triggerPrice": "24000",
        //                     "triggerType": "mark_price",
        //                     "side": "buy",
        //                     "posSide": "long",
        //                     "marginCoin": "USDT",
        //                     "marginMode": "crossed",
        //                     "enterPointSource": "API",
        //                     "tradeSide": "open",
        //                     "posMode": "hedge_mode",
        //                     "orderType": "limit",
        //                     "stopSurplusTriggerPrice": "",
        //                     "stopSurplusExecutePrice": "",
        //                     "stopSurplusTriggerType": "fill_price",
        //                     "stopLossTriggerPrice": "",
        //                     "stopLossExecutePrice": "",
        //                     "stopLossTriggerType": "fill_price",
        //                     "cTime": "1700726120917",
        //                     "uTime": "1700727879652"
        //                 },
        //             ],
        //             "endId": "1098760007867502593"
        //         }
        //     }
        //
        const data = this.safeValue (response, 'data', {});
        if (marketType === 'spot') {
            if ((marginMode !== undefined) || stop) {
                return this.parseOrders (this.safeValue (data, 'orderList', []), market, since, limit);
            }
        } else {
            return this.parseOrders (this.safeValue (data, 'entrustedList', []), market, since, limit);
        }
        if (typeof response === 'string') {
            response = JSON.parse (response);
        }
        const orders = this.safeList (response, 'data', []);
        return this.parseOrders (orders, market, since, limit);
    }

    async fetchLedger (code: Str = undefined, since: Int = undefined, limit: Int = undefined, params = {}) {
        /**
         * @method
         * @name bitget#fetchLedger
         * @see https://www.bitget.com/api-doc/spot/account/Get-Account-Bills
         * @see https://www.bitget.com/api-doc/contract/account/Get-Account-Bill
         * @description fetch the history of changes, actions done by the user or operations that altered balance of the user
         * @param {string} code unified currency code, default is undefined
         * @param {int} [since] timestamp in ms of the earliest ledger entry, default is undefined
         * @param {int} [limit] max number of ledger entrys to return, default is undefined
         * @param {object} [params] extra parameters specific to the exchange API endpoint
         * @param {int} [params.until] end time in ms
         * @param {string} [params.symbol] *contract only* unified market symbol
         * @param {string} [params.productType] *contract only* 'USDT-FUTURES', 'USDC-FUTURES', 'COIN-FUTURES', 'SUSDT-FUTURES', 'SUSDC-FUTURES' or 'SCOIN-FUTURES'
         * @param {boolean} [params.paginate] default false, when true will automatically paginate by calling this endpoint multiple times. See in the docs all the [available parameters](https://github.com/ccxt/ccxt/wiki/Manual#pagination-params)
         * @returns {object} a [ledger structure]{@link https://docs.ccxt.com/#/?id=ledger-structure}
         */
        await this.loadMarkets ();
        const symbol = this.safeString (params, 'symbol');
        params = this.omit (params, 'symbol');
        let market = undefined;
        if (symbol !== undefined) {
            const sandboxMode = this.safeBool (this.options, 'sandboxMode', false);
            if (sandboxMode) {
                const sandboxSymbol = this.convertSymbolForSandbox (symbol);
                market = this.market (sandboxSymbol);
            } else {
                market = this.market (symbol);
            }
        }
        let marketType = undefined;
        [ marketType, params ] = this.handleMarketTypeAndParams ('fetchLedger', market, params);
        let paginate = false;
        [ paginate, params ] = this.handleOptionAndParams (params, 'fetchLedger', 'paginate');
        if (paginate) {
            let cursorReceived = undefined;
            if (marketType !== 'spot') {
                cursorReceived = 'endId';
            }
            return await this.fetchPaginatedCallCursor ('fetchLedger', symbol, since, limit, params, cursorReceived, 'idLessThan');
        }
        let currency = undefined;
        let request = {};
        if (code !== undefined) {
            currency = this.currency (code);
            request['coin'] = currency['id'];
        }
        [ request, params ] = this.handleUntilOption ('endTime', request, params);
        if (since !== undefined) {
            request['startTime'] = since;
        }
        if (limit !== undefined) {
            request['limit'] = limit;
        }
        let response = undefined;
        if (marketType === 'spot') {
            response = await this.privateSpotGetV2SpotAccountBills (this.extend (request, params));
        } else {
            if (symbol !== undefined) {
                request['symbol'] = market['id'];
            }
            let productType = undefined;
            [ productType, params ] = this.handleProductTypeAndParams (market, params);
            request['productType'] = productType;
            response = await this.privateMixGetV2MixAccountBill (this.extend (request, params));
        }
        //
        // spot
        //
        //     {
        //         "code": "00000",
        //         "msg": "success",
        //         "requestTime": 1700795836415,
        //         "data": [
        //             {
        //                 "billId": "1111506298997215233",
        //                 "coin": "USDT",
        //                 "groupType": "transfer",
        //                 "businessType": "transfer_out",
        //                 "size": "-11.64958799",
        //                 "balance": "0.00000000",
        //                 "fees": "0.00000000",
        //                 "cTime": "1700729673028"
        //             },
        //         ]
        //     }
        //
        // swap and future
        //
        //     {
        //         "code": "00000",
        //         "msg": "success",
        //         "requestTime": 1700795977890,
        //         "data": {
        //             "bills": [
        //                 {
        //                     "billId": "1111499428100472833",
        //                     "symbol": "",
        //                     "amount": "-11.64958799",
        //                     "fee": "0",
        //                     "feeByCoupon": "",
        //                     "businessType": "trans_to_exchange",
        //                     "coin": "USDT",
        //                     "cTime": "1700728034996"
        //                 },
        //             ],
        //             "endId": "1098396773329305606"
        //         }
        //     }
        //
        const data = this.safeValue (response, 'data');
        if ((marketType === 'swap') || (marketType === 'future')) {
            const bills = this.safeValue (data, 'bills', []);
            return this.parseLedger (bills, currency, since, limit);
        }
        return this.parseLedger (data, currency, since, limit);
    }

    parseLedgerEntry (item, currency: Currency = undefined) {
        //
        // spot
        //
        //     {
        //         "billId": "1111506298997215233",
        //         "coin": "USDT",
        //         "groupType": "transfer",
        //         "businessType": "transfer_out",
        //         "size": "-11.64958799",
        //         "balance": "0.00000000",
        //         "fees": "0.00000000",
        //         "cTime": "1700729673028"
        //     }
        //
        // swap and future
        //
        //     {
        //         "billId": "1111499428100472833",
        //         "symbol": "",
        //         "amount": "-11.64958799",
        //         "fee": "0",
        //         "feeByCoupon": "",
        //         "businessType": "trans_to_exchange",
        //         "coin": "USDT",
        //         "cTime": "1700728034996"
        //     }
        //
        const currencyId = this.safeString (item, 'coin');
        const code = this.safeCurrencyCode (currencyId, currency);
        const timestamp = this.safeInteger (item, 'cTime');
        const after = this.safeNumber (item, 'balance');
        const fee = this.safeNumber2 (item, 'fees', 'fee');
        const amountRaw = this.safeString2 (item, 'size', 'amount');
        const amount = this.parseNumber (Precise.stringAbs (amountRaw));
        let direction = 'in';
        if (amountRaw.indexOf ('-') >= 0) {
            direction = 'out';
        }
        return {
            'info': item,
            'id': this.safeString (item, 'billId'),
            'timestamp': timestamp,
            'datetime': this.iso8601 (timestamp),
            'direction': direction,
            'account': undefined,
            'referenceId': undefined,
            'referenceAccount': undefined,
            'type': this.parseLedgerType (this.safeString (item, 'businessType')),
            'currency': code,
            'amount': amount,
            'before': undefined,
            'after': after,
            'status': undefined,
            'fee': fee,
        };
    }

    parseLedgerType (type) {
        const types = {
            'trans_to_cross': 'transfer',
            'trans_from_cross': 'transfer',
            'trans_to_exchange': 'transfer',
            'trans_from_exchange': 'transfer',
            'trans_to_isolated': 'transfer',
            'trans_from_isolated': 'transfer',
            'trans_to_contract': 'transfer',
            'trans_from_contract': 'transfer',
            'trans_to_otc': 'transfer',
            'trans_from_otc': 'transfer',
            'open_long': 'trade',
            'close_long': 'trade',
            'open_short': 'trade',
            'close_short': 'trade',
            'force_close_long': 'trade',
            'force_close_short': 'trade',
            'burst_long_loss_query': 'trade',
            'burst_short_loss_query': 'trade',
            'force_buy': 'trade',
            'force_sell': 'trade',
            'burst_buy': 'trade',
            'burst_sell': 'trade',
            'delivery_long': 'settlement',
            'delivery_short': 'settlement',
            'contract_settle_fee': 'fee',
            'append_margin': 'transaction',
            'adjust_down_lever_append_margin': 'transaction',
            'reduce_margin': 'transaction',
            'auto_append_margin': 'transaction',
            'cash_gift_issue': 'cashback',
            'cash_gift_recycle': 'cashback',
            'bonus_issue': 'rebate',
            'bonus_recycle': 'rebate',
            'bonus_expired': 'rebate',
            'transfer_in': 'transfer',
            'transfer_out': 'transfer',
            'deposit': 'deposit',
            'withdraw': 'withdrawal',
            'buy': 'trade',
            'sell': 'trade',
        };
        return this.safeString (types, type, type);
    }

    async fetchMyTrades (symbol: Str = undefined, since: Int = undefined, limit: Int = undefined, params = {}): Promise<Trade[]> {
        /**
         * @method
         * @name bitget#fetchMyTrades
         * @description fetch all trades made by the user
         * @see https://www.bitget.com/api-doc/spot/trade/Get-Fills
         * @see https://www.bitget.com/api-doc/contract/trade/Get-Order-Fills
         * @see https://www.bitget.com/api-doc/margin/cross/trade/Get-Cross-Order-Fills
         * @see https://www.bitget.com/api-doc/margin/isolated/trade/Get-Isolated-Transaction-Details
         * @param {string} symbol unified market symbol
         * @param {int} [since] the earliest time in ms to fetch trades for
         * @param {int} [limit] the maximum number of trades structures to retrieve
         * @param {object} [params] extra parameters specific to the exchange API endpoint
         * @param {int} [params.until] the latest time in ms to fetch trades for
         * @param {boolean} [params.paginate] default false, when true will automatically paginate by calling this endpoint multiple times. See in the docs all the [available parameters](https://github.com/ccxt/ccxt/wiki/Manual#pagination-params)
         * @returns {Trade[]} a list of [trade structures]{@link https://docs.ccxt.com/#/?id=trade-structure}
         */
        if (symbol === undefined) {
            throw new ArgumentsRequired (this.id + ' fetchMyTrades() requires a symbol argument');
        }
        await this.loadMarkets ();
        const sandboxMode = this.safeBool (this.options, 'sandboxMode', false);
        let market = undefined;
        if (sandboxMode) {
            const sandboxSymbol = this.convertSymbolForSandbox (symbol);
            market = this.market (sandboxSymbol);
        } else {
            market = this.market (symbol);
        }
        let marginMode = undefined;
        [ marginMode, params ] = this.handleMarginModeAndParams ('fetchMyTrades', params);
        let paginate = false;
        [ paginate, params ] = this.handleOptionAndParams (params, 'fetchMyTrades', 'paginate');
        if (paginate) {
            let cursorReceived = undefined;
            if (market['spot']) {
                if (marginMode !== undefined) {
                    cursorReceived = 'minId';
                }
            } else {
                cursorReceived = 'endId';
            }
            return await this.fetchPaginatedCallCursor ('fetchMyTrades', symbol, since, limit, params, cursorReceived, 'idLessThan') as Trade[];
        }
        let response = undefined;
        let request = {
            'symbol': market['id'],
        };
        [ request, params ] = this.handleUntilOption ('endTime', request, params);
        if (since !== undefined) {
            request['startTime'] = since;
        }
        if (limit !== undefined) {
            request['limit'] = limit;
        }
        if (market['spot']) {
            if (marginMode !== undefined) {
                if (since === undefined) {
                    request['startTime'] = this.milliseconds () - 7776000000;
                }
                if (marginMode === 'isolated') {
                    response = await this.privateMarginGetV2MarginIsolatedFills (this.extend (request, params));
                } else if (marginMode === 'cross') {
                    response = await this.privateMarginGetV2MarginCrossedFills (this.extend (request, params));
                }
            } else {
                response = await this.privateSpotGetV2SpotTradeFills (this.extend (request, params));
            }
        } else {
            let productType = undefined;
            [ productType, params ] = this.handleProductTypeAndParams (market, params);
            request['productType'] = productType;
            response = await this.privateMixGetV2MixOrderFills (this.extend (request, params));
        }
        //
        // spot
        //
        //     {
        //         "code": "00000",
        //         "msg": "success",
        //         "requestTime": 1700802995406,
        //         "data": [
        //             {
        //                 "userId": "7264631750",
        //                 "symbol": "BTCUSDT",
        //                 "orderId": "1098394344925597696",
        //                 "tradeId": "1098394344974925824",
        //                 "orderType": "market",
        //                 "side": "sell",
        //                 "priceAvg": "28467.68",
        //                 "size": "0.0002",
        //                 "amount": "5.693536",
        //                 "feeDetail": {
        //                     "deduction": "no",
        //                     "feeCoin": "USDT",
        //                     "totalDeductionFee": "",
        //                     "totalFee": "-0.005693536"
        //                 },
        //                 "tradeScope": "taker",
        //                 "cTime": "1697603539699",
        //                 "uTime": "1697603539754"
        //             }
        //         ]
        //     }
        //
        // spot margin
        //
        //     {
        //         "code": "00000",
        //         "msg": "success",
        //         "requestTime": 1700803176399,
        //         "data": {
        //             "fills": [
        //                 {
        //                     "orderId": "1099353730455318528",
        //                     "tradeId": "1099353730627092481",
        //                     "orderType": "market",
        //                     "side": "sell",
        //                     "priceAvg": "29543.7",
        //                     "size": "0.0001",
        //                     "amount": "2.95437",
        //                     "tradeScope": "taker",
        //                     "feeDetail": {
        //                         "deduction": "no",
        //                         "feeCoin": "USDT",
        //                         "totalDeductionFee": "0",
        //                         "totalFee": "-0.00295437"
        //                     },
        //                     "cTime": "1697832275063",
        //                     "uTime": "1697832275150"
        //                 },
        //             ],
        //             "minId": "1099353591699161118",
        //             "maxId": "1099353730627092481"
        //         }
        //     }
        //
        // swap and future
        //
        //     {
        //         "code": "00000",
        //         "msg": "success",
        //         "requestTime": 1700803357487,
        //         "data": {
        //             "fillList": [
        //                 {
        //                     "tradeId": "1111468664328269825",
        //                     "symbol": "BTCUSDT",
        //                     "orderId": "1111468664264753162",
        //                     "price": "37271.4",
        //                     "baseVolume": "0.001",
        //                     "feeDetail": [
        //                         {
        //                             "deduction": "no",
        //                             "feeCoin": "USDT",
        //                             "totalDeductionFee": null,
        //                             "totalFee": "-0.02236284"
        //                         }
        //                     ],
        //                     "side": "buy",
        //                     "quoteVolume": "37.2714",
        //                     "profit": "-0.0007",
        //                     "enterPointSource": "web",
        //                     "tradeSide": "close",
        //                     "posMode": "hedge_mode",
        //                     "tradeScope": "taker",
        //                     "cTime": "1700720700342"
        //                 },
        //             ],
        //             "endId": "1099351587643699201"
        //         }
        //     }
        //
        const data = this.safeValue (response, 'data');
        if ((market['swap']) || (market['future'])) {
            const fillList = this.safeList (data, 'fillList', []);
            return this.parseTrades (fillList, market, since, limit);
        } else if (marginMode !== undefined) {
            const fills = this.safeList (data, 'fills', []);
            return this.parseTrades (fills, market, since, limit);
        }
        return this.parseTrades (data, market, since, limit);
    }

    async fetchPosition (symbol: string, params = {}) {
        /**
         * @method
         * @name bitget#fetchPosition
         * @description fetch data on a single open contract trade position
         * @see https://www.bitget.com/api-doc/contract/position/get-single-position
         * @param {string} symbol unified market symbol of the market the position is held in
         * @param {object} [params] extra parameters specific to the exchange API endpoint
         * @returns {object} a [position structure]{@link https://docs.ccxt.com/#/?id=position-structure}
         */
        await this.loadMarkets ();
        const sandboxMode = this.safeBool (this.options, 'sandboxMode', false);
        let market = undefined;
        if (sandboxMode) {
            const sandboxSymbol = this.convertSymbolForSandbox (symbol);
            market = this.market (sandboxSymbol);
        } else {
            market = this.market (symbol);
        }
        let productType = undefined;
        [ productType, params ] = this.handleProductTypeAndParams (market, params);
        const request = {
            'symbol': market['id'],
            'marginCoin': market['settleId'],
            'productType': productType,
        };
        const response = await this.privateMixGetV2MixPositionSinglePosition (this.extend (request, params));
        //
        //     {
        //         "code": "00000",
        //         "msg": "success",
        //         "requestTime": 1700807531673,
        //         "data": [
        //             {
        //                 "marginCoin": "USDT",
        //                 "symbol": "BTCUSDT",
        //                 "holdSide": "long",
        //                 "openDelegateSize": "0",
        //                 "marginSize": "3.73555",
        //                 "available": "0.002",
        //                 "locked": "0",
        //                 "total": "0.002",
        //                 "leverage": "20",
        //                 "achievedProfits": "0",
        //                 "openPriceAvg": "37355.5",
        //                 "marginMode": "crossed",
        //                 "posMode": "hedge_mode",
        //                 "unrealizedPL": "0.007",
        //                 "liquidationPrice": "31724.970702417",
        //                 "keepMarginRate": "0.004",
        //                 "markPrice": "37359",
        //                 "marginRatio": "0.029599540355",
        //                 "cTime": "1700807507275"
        //             }
        //         ]
        //     }
        //
        const data = this.safeList (response, 'data', []);
        const first = this.safeDict (data, 0, {});
        return this.parsePosition (first, market);
    }

    async fetchPositions (symbols: Strings = undefined, params = {}): Promise<Position[]> {
        /**
         * @method
         * @name bitget#fetchPositions
         * @description fetch all open positions
         * @see https://www.bitget.com/api-doc/contract/position/get-all-position
         * @see https://www.bitget.com/api-doc/contract/position/Get-History-Position
         * @param {string[]} [symbols] list of unified market symbols
         * @param {object} [params] extra parameters specific to the exchange API endpoint
         * @param {string} [params.marginCoin] the settle currency of the positions, needs to match the productType
         * @param {string} [params.productType] 'USDT-FUTURES', 'USDC-FUTURES', 'COIN-FUTURES', 'SUSDT-FUTURES', 'SUSDC-FUTURES' or 'SCOIN-FUTURES'
         * @param {boolean} [params.paginate] default false, when true will automatically paginate by calling this endpoint multiple times. See in the docs all the [available parameters](https://github.com/ccxt/ccxt/wiki/Manual#pagination-params)
         * @param {boolean} [params.useHistoryEndpoint] default false, when true  will use the historic endpoint to fetch positions
         * @param {string} [params.method] either (default) 'privateMixGetV2MixPositionAllPosition' or 'privateMixGetV2MixPositionHistoryPosition'
         * @returns {object[]} a list of [position structure]{@link https://docs.ccxt.com/#/?id=position-structure}
         */
        await this.loadMarkets ();
        let paginate = false;
        [ paginate, params ] = this.handleOptionAndParams (params, 'fetchPositions', 'paginate');
        if (paginate) {
            return await this.fetchPaginatedCallCursor ('fetchPositions', undefined, undefined, undefined, params, 'endId', 'idLessThan') as Position[];
        }
        let method = undefined;
        const useHistoryEndpoint = this.safeBool (params, 'useHistoryEndpoint', false);
        if (useHistoryEndpoint) {
            method = 'privateMixGetV2MixPositionHistoryPosition';
        } else {
            [ method, params ] = this.handleOptionAndParams (params, 'fetchPositions', 'method', 'privateMixGetV2MixPositionAllPosition');
        }
        let market = undefined;
        if (symbols !== undefined) {
            const first = this.safeString (symbols, 0);
            const sandboxMode = this.safeBool (this.options, 'sandboxMode', false);
            if (sandboxMode) {
                const sandboxSymbol = this.convertSymbolForSandbox (first);
                market = this.market (sandboxSymbol);
            } else {
                market = this.market (first);
            }
        }
        let productType = undefined;
        [ productType, params ] = this.handleProductTypeAndParams (market, params);
        const request = {
            'productType': productType,
        };
        let response = undefined;
        let isHistory = false;
        if (method === 'privateMixGetV2MixPositionAllPosition') {
            let marginCoin = this.safeString (params, 'marginCoin', 'USDT');
            if (symbols !== undefined) {
                marginCoin = market['settleId'];
            } else if (productType === 'USDT-FUTURES') {
                marginCoin = 'USDT';
            } else if (productType === 'USDC-FUTURES') {
                marginCoin = 'USDC';
            } else if (productType === 'SUSDT-FUTURES') {
                marginCoin = 'SUSDT';
            } else if (productType === 'SUSDC-FUTURES') {
                marginCoin = 'SUSDC';
            } else if ((productType === 'SCOIN-FUTURES') || (productType === 'COIN-FUTURES')) {
                if (marginCoin === undefined) {
                    throw new ArgumentsRequired (this.id + ' fetchPositions() requires a marginCoin parameter that matches the productType');
                }
            }
            request['marginCoin'] = marginCoin;
            response = await this.privateMixGetV2MixPositionAllPosition (this.extend (request, params));
        } else {
            isHistory = true;
            if (market !== undefined) {
                request['symbol'] = market['id'];
            }
            response = await this.privateMixGetV2MixPositionHistoryPosition (this.extend (request, params));
        }
        //
        // privateMixGetV2MixPositionAllPosition
        //
        //     {
        //         "code": "00000",
        //         "msg": "success",
        //         "requestTime": 1700807810221,
        //         "data": [
        //             {
        //                 "marginCoin": "USDT",
        //                 "symbol": "BTCUSDT",
        //                 "holdSide": "long",
        //                 "openDelegateSize": "0",
        //                 "marginSize": "3.73555",
        //                 "available": "0.002",
        //                 "locked": "0",
        //                 "total": "0.002",
        //                 "leverage": "20",
        //                 "achievedProfits": "0",
        //                 "openPriceAvg": "37355.5",
        //                 "marginMode": "crossed",
        //                 "posMode": "hedge_mode",
        //                 "unrealizedPL": "0.03",
        //                 "liquidationPrice": "31725.023602417",
        //                 "keepMarginRate": "0.004",
        //                 "markPrice": "37370.5",
        //                 "marginRatio": "0.029550120396",
        //                 "cTime": "1700807507275"
        //             }
        //         ]
        //     }
        //
        // privateMixGetV2MixPositionHistoryPosition
        //
        //     {
        //         "code": "00000",
        //         "msg": "success",
        //         "requestTime": 1700808051002,
        //         "data": {
        //             "list": [
        //                 {
        //                     "symbol": "BTCUSDT",
        //                     "marginCoin": "USDT",
        //                     "holdSide": "long",
        //                     "openAvgPrice": "37272.1",
        //                     "closeAvgPrice": "37271.4",
        //                     "marginMode": "crossed",
        //                     "openTotalPos": "0.001",
        //                     "closeTotalPos": "0.001",
        //                     "pnl": "-0.0007",
        //                     "netProfit": "-0.0454261",
        //                     "totalFunding": "0",
        //                     "openFee": "-0.02236326",
        //                     "closeFee": "-0.02236284",
        //                     "utime": "1700720700400",
        //                     "ctime": "1700720651684"
        //                 },
        //             ],
        //             "endId": "1099351653866962944"
        //         }
        //     }
        //
        let position = [];
        if (!isHistory) {
            position = this.safeList (response, 'data', []);
        } else {
            const data = this.safeDict (response, 'data', {});
            position = this.safeList (data, 'list', []);
        }
        const result = [];
        for (let i = 0; i < position.length; i++) {
            result.push (this.parsePosition (position[i], market));
        }
        symbols = this.marketSymbols (symbols);
        return this.filterByArrayPositions (result, 'symbol', symbols, false);
    }

    parsePosition (position, market: Market = undefined) {
        //
        // fetchPosition
        //
        //     {
        //         "marginCoin": "USDT",
        //         "symbol": "BTCUSDT",
        //         "holdSide": "long",
        //         "openDelegateSize": "0",
        //         "marginSize": "3.73555",
        //         "available": "0.002",
        //         "locked": "0",
        //         "total": "0.002",
        //         "leverage": "20",
        //         "achievedProfits": "0",
        //         "openPriceAvg": "37355.5",
        //         "marginMode": "crossed",
        //         "posMode": "hedge_mode",
        //         "unrealizedPL": "0.007",
        //         "liquidationPrice": "31724.970702417",
        //         "keepMarginRate": "0.004",
        //         "markPrice": "37359",
        //         "marginRatio": "0.029599540355",
        //         "cTime": "1700807507275"
        //     }
        //
        // fetchPositions: privateMixGetV2MixPositionAllPosition
        //
        //     {
        //         "marginCoin": "USDT",
        //         "symbol": "BTCUSDT",
        //         "holdSide": "long",
        //         "openDelegateSize": "0",
        //         "marginSize": "3.73555",
        //         "available": "0.002",
        //         "locked": "0",
        //         "total": "0.002",
        //         "leverage": "20",
        //         "achievedProfits": "0",
        //         "openPriceAvg": "37355.5",
        //         "marginMode": "crossed",
        //         "posMode": "hedge_mode",
        //         "unrealizedPL": "0.03",
        //         "liquidationPrice": "31725.023602417",
        //         "keepMarginRate": "0.004",
        //         "markPrice": "37370.5",
        //         "marginRatio": "0.029550120396",
        //         "cTime": "1700807507275"
        //     }
        //
        // fetchPositions: privateMixGetV2MixPositionHistoryPosition
        //
        //     {
        //         "symbol": "BTCUSDT",
        //         "marginCoin": "USDT",
        //         "holdSide": "long",
        //         "openAvgPrice": "37272.1",
        //         "closeAvgPrice": "37271.4",
        //         "marginMode": "crossed",
        //         "openTotalPos": "0.001",
        //         "closeTotalPos": "0.001",
        //         "pnl": "-0.0007",
        //         "netProfit": "-0.0454261",
        //         "totalFunding": "0",
        //         "openFee": "-0.02236326",
        //         "closeFee": "-0.02236284",
        //         "utime": "1700720700400",
        //         "ctime": "1700720651684"
        //     }
        //
        // closeAllPositions
        //
        //     {
        //         "orderId": "1120923953904893955",
        //         "clientOid": "1120923953904893956"
        //     }
        //
        const marketId = this.safeString (position, 'symbol');
        market = this.safeMarket (marketId, market, undefined, 'contract');
        const symbol = market['symbol'];
        const timestamp = this.safeInteger2 (position, 'cTime', 'ctime');
        let marginMode = this.safeString (position, 'marginMode');
        let collateral = undefined;
        let initialMargin = undefined;
        const unrealizedPnl = this.safeString (position, 'unrealizedPL');
        const rawCollateral = this.safeString (position, 'marginSize');
        if (marginMode === 'isolated') {
            collateral = Precise.stringAdd (rawCollateral, unrealizedPnl);
        } else if (marginMode === 'crossed') {
            marginMode = 'cross';
            initialMargin = rawCollateral;
        }
        const holdMode = this.safeString (position, 'posMode');
        let hedged = undefined;
        if (holdMode === 'hedge_mode') {
            hedged = true;
        } else if (holdMode === 'one_way_mode') {
            hedged = false;
        }
        const side = this.safeString (position, 'holdSide');
        const leverage = this.safeString (position, 'leverage');
        const contractSizeNumber = this.safeValue (market, 'contractSize');
        const contractSize = this.numberToString (contractSizeNumber);
        const baseAmount = this.safeString (position, 'total');
        const entryPrice = this.safeString2 (position, 'openPriceAvg', 'openAvgPrice');
        const maintenanceMarginPercentage = this.safeString (position, 'keepMarginRate');
        const openNotional = Precise.stringMul (entryPrice, baseAmount);
        if (initialMargin === undefined) {
            initialMargin = Precise.stringDiv (openNotional, leverage);
        }
        let contracts = this.parseNumber (Precise.stringDiv (baseAmount, contractSize));
        if (contracts === undefined) {
            contracts = this.safeNumber (position, 'closeTotalPos');
        }
        const markPrice = this.safeString (position, 'markPrice');
        const notional = Precise.stringMul (baseAmount, markPrice);
        const initialMarginPercentage = Precise.stringDiv (initialMargin, notional);
        let liquidationPrice = this.parseNumber (this.omitZero (this.safeString (position, 'liquidationPrice')));
        const calcTakerFeeRate = '0.0006';
        const calcTakerFeeMult = '0.9994';
        if ((liquidationPrice === undefined) && (marginMode === 'isolated') && Precise.stringGt (baseAmount, '0')) {
            let signedMargin = Precise.stringDiv (rawCollateral, baseAmount);
            let signedMmp = maintenanceMarginPercentage;
            if (side === 'short') {
                signedMargin = Precise.stringNeg (signedMargin);
                signedMmp = Precise.stringNeg (signedMmp);
            }
            let mmrMinusOne = Precise.stringSub ('1', signedMmp);
            let numerator = Precise.stringSub (entryPrice, signedMargin);
            if (side === 'long') {
                mmrMinusOne = Precise.stringMul (mmrMinusOne, calcTakerFeeMult);
            } else {
                numerator = Precise.stringMul (numerator, calcTakerFeeMult);
            }
            liquidationPrice = this.parseNumber (Precise.stringDiv (numerator, mmrMinusOne));
        }
        const feeToClose = Precise.stringMul (notional, calcTakerFeeRate);
        const maintenanceMargin = Precise.stringAdd (Precise.stringMul (maintenanceMarginPercentage, notional), feeToClose);
        const percentage = Precise.stringMul (Precise.stringDiv (unrealizedPnl, initialMargin, 4), '100');
        return this.safePosition ({
            'info': position,
            'id': this.safeString (position, 'orderId'),
            'symbol': symbol,
            'notional': this.parseNumber (notional),
            'marginMode': marginMode,
            'liquidationPrice': liquidationPrice,
            'entryPrice': this.parseNumber (entryPrice),
            'unrealizedPnl': this.parseNumber (unrealizedPnl),
            'realizedPnl': this.safeNumber (position, 'pnl'),
            'percentage': this.parseNumber (percentage),
            'contracts': contracts,
            'contractSize': contractSizeNumber,
            'markPrice': this.parseNumber (markPrice),
            'lastPrice': this.safeNumber (position, 'closeAvgPrice'),
            'side': side,
            'hedged': hedged,
            'timestamp': timestamp,
            'datetime': this.iso8601 (timestamp),
            'lastUpdateTimestamp': this.safeInteger (position, 'utime'),
            'maintenanceMargin': this.parseNumber (maintenanceMargin),
            'maintenanceMarginPercentage': this.parseNumber (maintenanceMarginPercentage),
            'collateral': this.parseNumber (collateral),
            'initialMargin': this.parseNumber (initialMargin),
            'initialMarginPercentage': this.parseNumber (initialMarginPercentage),
            'leverage': this.parseNumber (leverage),
            'marginRatio': this.safeNumber (position, 'marginRatio'),
            'stopLossPrice': undefined,
            'takeProfitPrice': undefined,
        });
    }

    async fetchFundingRateHistory (symbol: Str = undefined, since: Int = undefined, limit: Int = undefined, params = {}) {
        /**
         * @method
         * @name bitget#fetchFundingRateHistory
         * @description fetches historical funding rate prices
         * @see https://www.bitget.com/api-doc/contract/market/Get-History-Funding-Rate
         * @param {string} symbol unified symbol of the market to fetch the funding rate history for
         * @param {int} [since] timestamp in ms of the earliest funding rate to fetch
         * @param {int} [limit] the maximum amount of funding rate structures to fetch
         * @param {object} [params] extra parameters specific to the exchange API endpoint
         * @param {boolean} [params.paginate] default false, when true will automatically paginate by calling this endpoint multiple times. See in the docs all the [availble parameters](https://github.com/ccxt/ccxt/wiki/Manual#pagination-params)
         * @returns {object[]} a list of [funding rate structures]{@link https://docs.ccxt.com/#/?id=funding-rate-history-structure}
         */
        if (symbol === undefined) {
            throw new ArgumentsRequired (this.id + ' fetchFundingRateHistory() requires a symbol argument');
        }
        await this.loadMarkets ();
        let paginate = false;
        [ paginate, params ] = this.handleOptionAndParams (params, 'fetchFundingRateHistory', 'paginate');
        if (paginate) {
            return await this.fetchPaginatedCallIncremental ('fetchFundingRateHistory', symbol, since, limit, params, 'pageNo', 100) as FundingRateHistory[];
        }
        const sandboxMode = this.safeBool (this.options, 'sandboxMode', false);
        let market = undefined;
        if (sandboxMode) {
            const sandboxSymbol = this.convertSymbolForSandbox (symbol);
            market = this.market (sandboxSymbol);
        } else {
            market = this.market (symbol);
        }
        let productType = undefined;
        [ productType, params ] = this.handleProductTypeAndParams (market, params);
        const request = {
            'symbol': market['id'],
            'productType': productType,
            // 'pageSize': limit, // default 20
            // 'pageNo': 1,
        };
        if (limit !== undefined) {
            request['pageSize'] = limit;
        }
        const response = await this.publicMixGetV2MixMarketHistoryFundRate (this.extend (request, params));
        //
        //     {
        //         "code": "00000",
        //         "msg": "success",
        //         "requestTime": 1652406728393,
        //         "data": [
        //             {
        //                 "symbol": "BTCUSDT",
        //                 "fundingRate": "-0.0003",
        //                 "fundingTime": "1652396400000"
        //             },
        //         ]
        //     }
        //
        const data = this.safeValue (response, 'data', []);
        const rates = [];
        for (let i = 0; i < data.length; i++) {
            const entry = data[i];
            const marketId = this.safeString (entry, 'symbol');
            const symbolInner = this.safeSymbol (marketId, market);
            const timestamp = this.safeInteger (entry, 'fundingTime');
            rates.push ({
                'info': entry,
                'symbol': symbolInner,
                'fundingRate': this.safeNumber (entry, 'fundingRate'),
                'timestamp': timestamp,
                'datetime': this.iso8601 (timestamp),
            });
        }
        const sorted = this.sortBy (rates, 'timestamp');
        return this.filterBySymbolSinceLimit (sorted, market['symbol'], since, limit) as FundingRateHistory[];
    }

    async fetchFundingRate (symbol: string, params = {}) {
        /**
         * @method
         * @name bitget#fetchFundingRate
         * @description fetch the current funding rate
         * @see https://www.bitget.com/api-doc/contract/market/Get-Current-Funding-Rate
         * @param {string} symbol unified market symbol
         * @param {object} [params] extra parameters specific to the exchange API endpoint
         * @returns {object} a [funding rate structure]{@link https://docs.ccxt.com/#/?id=funding-rate-structure}
         */
        await this.loadMarkets ();
        const sandboxMode = this.safeBool (this.options, 'sandboxMode', false);
        let market = undefined;
        if (sandboxMode) {
            const sandboxSymbol = this.convertSymbolForSandbox (symbol);
            market = this.market (sandboxSymbol);
        } else {
            market = this.market (symbol);
        }
        if (!market['swap']) {
            throw new BadSymbol (this.id + ' fetchFundingRate() supports swap contracts only');
        }
        let productType = undefined;
        [ productType, params ] = this.handleProductTypeAndParams (market, params);
        const request = {
            'symbol': market['id'],
            'productType': productType,
        };
        const response = await this.publicMixGetV2MixMarketCurrentFundRate (this.extend (request, params));
        //
        //     {
        //         "code": "00000",
        //         "msg": "success",
        //         "requestTime": 1700811542124,
        //         "data": [
        //             {
        //                 "symbol": "BTCUSDT",
        //                 "fundingRate": "0.000106"
        //             }
        //         ]
        //     }
        //
        const data = this.safeValue (response, 'data', []);
        return this.parseFundingRate (data[0], market);
    }

    parseFundingRate (contract, market: Market = undefined) {
        //
        //     {
        //         "symbol": "BTCUSDT",
        //         "fundingRate": "-0.000182"
        //     }
        //
        const marketId = this.safeString (contract, 'symbol');
        const symbol = this.safeSymbol (marketId, market, undefined, 'swap');
        return {
            'info': contract,
            'symbol': symbol,
            'markPrice': undefined,
            'indexPrice': undefined,
            'interestRate': undefined,
            'estimatedSettlePrice': undefined,
            'timestamp': undefined,
            'datetime': undefined,
            'fundingRate': this.safeNumber (contract, 'fundingRate'),
            'fundingTimestamp': undefined,
            'fundingDatetime': undefined,
            'nextFundingRate': undefined,
            'nextFundingTimestamp': undefined,
            'nextFundingDatetime': undefined,
            'previousFundingRate': undefined,
            'previousFundingTimestamp': undefined,
            'previousFundingDatetime': undefined,
        };
    }

    async fetchFundingHistory (symbol: Str = undefined, since: Int = undefined, limit: Int = undefined, params = {}): Promise<FundingHistory[]> {
        /**
         * @method
         * @name bitget#fetchFundingHistory
         * @description fetch the funding history
         * @see https://www.bitget.com/api-doc/contract/account/Get-Account-Bill
         * @param {string} symbol unified market symbol
         * @param {int} [since] the starting timestamp in milliseconds
         * @param {int} [limit] the number of entries to return
         * @param {object} [params] extra parameters specific to the exchange API endpoint
         * @param {int} [params.until] the latest time in ms to fetch funding history for
         * @param {boolean} [params.paginate] default false, when true will automatically paginate by calling this endpoint multiple times. See in the docs all the [available parameters](https://github.com/ccxt/ccxt/wiki/Manual#pagination-params)
         * @returns {object[]} a list of [funding history structures]{@link https://docs.ccxt.com/#/?id=funding-history-structure}
         */
        await this.loadMarkets ();
        if (symbol === undefined) {
            throw new ArgumentsRequired (this.id + ' fetchFundingHistory() requires a symbol argument');
        }
        let paginate = false;
        [ paginate, params ] = this.handleOptionAndParams (params, 'fetchFundingHistory', 'paginate');
        if (paginate) {
            return await this.fetchPaginatedCallCursor ('fetchFundingHistory', symbol, since, limit, params, 'endId', 'idLessThan') as FundingHistory[];
        }
        const sandboxMode = this.safeBool (this.options, 'sandboxMode', false);
        let market = undefined;
        if (sandboxMode) {
            const sandboxSymbol = this.convertSymbolForSandbox (symbol);
            market = this.market (sandboxSymbol);
        } else {
            market = this.market (symbol);
        }
        if (!market['swap']) {
            throw new BadSymbol (this.id + ' fetchFundingHistory() supports swap contracts only');
        }
        let productType = undefined;
        [ productType, params ] = this.handleProductTypeAndParams (market, params);
        let request = {
            'symbol': market['id'],
            'marginCoin': market['settleId'],
            'businessType': 'contract_settle_fee',
            'productType': productType,
        };
        [ request, params ] = this.handleUntilOption ('endTime', request, params);
        if (since !== undefined) {
            request['startTime'] = since;
        }
        if (limit !== undefined) {
            request['limit'] = limit;
        }
        const response = await this.privateMixGetV2MixAccountBill (this.extend (request, params));
        //
        //     {
        //         "code": "00000",
        //         "msg": "success",
        //         "requestTime": 1700795977890,
        //         "data": {
        //             "bills": [
        //                 {
        //                     "billId": "1111499428100472833",
        //                     "symbol": "BTCUSDT",
        //                     "amount": "-0.004992",
        //                     "fee": "0",
        //                     "feeByCoupon": "",
        //                     "businessType": "contract_settle_fee",
        //                     "coin": "USDT",
        //                     "cTime": "1700728034996"
        //                 },
        //             ],
        //             "endId": "1098396773329305606"
        //         }
        //     }
        //
        const data = this.safeValue (response, 'data', {});
        const result = this.safeValue (data, 'bills', []);
        return this.parseFundingHistories (result, market, since, limit);
    }

    parseFundingHistory (contract, market: Market = undefined) {
        //
        //     {
        //         "billId": "1111499428100472833",
        //         "symbol": "BTCUSDT",
        //         "amount": "-0.004992",
        //         "fee": "0",
        //         "feeByCoupon": "",
        //         "businessType": "contract_settle_fee",
        //         "coin": "USDT",
        //         "cTime": "1700728034996"
        //     }
        //
        const marketId = this.safeString (contract, 'symbol');
        const currencyId = this.safeString (contract, 'coin');
        const timestamp = this.safeInteger (contract, 'cTime');
        return {
            'info': contract,
            'symbol': this.safeSymbol (marketId, market, undefined, 'swap'),
            'timestamp': timestamp,
            'datetime': this.iso8601 (timestamp),
            'code': this.safeCurrencyCode (currencyId),
            'amount': this.safeNumber (contract, 'amount'),
            'id': this.safeString (contract, 'billId'),
        };
    }

    parseFundingHistories (contracts, market = undefined, since: Int = undefined, limit: Int = undefined): FundingHistory[] {
        const result = [];
        for (let i = 0; i < contracts.length; i++) {
            const contract = contracts[i];
            const business = this.safeString (contract, 'businessType');
            if (business !== 'contract_settle_fee') {
                continue;
            }
            result.push (this.parseFundingHistory (contract, market));
        }
        const sorted = this.sortBy (result, 'timestamp');
        return this.filterBySinceLimit (sorted, since, limit);
    }

    async modifyMarginHelper (symbol: string, amount, type, params = {}): Promise<MarginModification> {
        await this.loadMarkets ();
        const holdSide = this.safeString (params, 'holdSide');
        const sandboxMode = this.safeBool (this.options, 'sandboxMode', false);
        let market = undefined;
        if (sandboxMode) {
            const sandboxSymbol = this.convertSymbolForSandbox (symbol);
            market = this.market (sandboxSymbol);
        } else {
            market = this.market (symbol);
        }
        let productType = undefined;
        [ productType, params ] = this.handleProductTypeAndParams (market, params);
        const request = {
            'symbol': market['id'],
            'marginCoin': market['settleId'],
            'amount': this.amountToPrecision (symbol, amount), // positive value for adding margin, negative for reducing
            'holdSide': holdSide, // long or short
            'productType': productType,
        };
        params = this.omit (params, 'holdSide');
        const response = await this.privateMixPostV2MixAccountSetMargin (this.extend (request, params));
        //
        //     {
        //         "code": "00000",
        //         "msg": "success",
        //         "requestTime": 1700813444618,
        //         "data": ""
        //     }
        //
        return this.extend (this.parseMarginModification (response, market), {
            'amount': this.parseNumber (amount),
            'type': type,
        });
    }

    parseMarginModification (data, market: Market = undefined): MarginModification {
        //
        // addMargin/reduceMargin
        //
        //     {
        //         "code": "00000",
        //         "msg": "success",
        //         "requestTime": 1700813444618,
        //         "data": ""
        //     }
        //
        const errorCode = this.safeString (data, 'code');
        const status = (errorCode === '00000') ? 'ok' : 'failed';
        return {
            'info': data,
            'symbol': market['symbol'],
            'type': undefined,
            'marginMode': 'isolated',
            'amount': undefined,
            'total': undefined,
            'code': market['settle'],
            'status': status,
            'timestamp': undefined,
            'datetime': undefined,
        };
    }

    async reduceMargin (symbol: string, amount, params = {}): Promise<MarginModification> {
        /**
         * @method
         * @name bitget#reduceMargin
         * @description remove margin from a position
         * @see https://www.bitget.com/api-doc/contract/account/Change-Margin
         * @param {string} symbol unified market symbol
         * @param {float} amount the amount of margin to remove
         * @param {object} [params] extra parameters specific to the exchange API endpoint
         * @returns {object} a [margin structure]{@link https://docs.ccxt.com/#/?id=reduce-margin-structure}
         */
        if (amount > 0) {
            throw new BadRequest (this.id + ' reduceMargin() amount parameter must be a negative value');
        }
        const holdSide = this.safeString (params, 'holdSide');
        if (holdSide === undefined) {
            throw new ArgumentsRequired (this.id + ' reduceMargin() requires a holdSide parameter, either long or short');
        }
        return await this.modifyMarginHelper (symbol, amount, 'reduce', params);
    }

    async addMargin (symbol: string, amount, params = {}): Promise<MarginModification> {
        /**
         * @method
         * @name bitget#addMargin
         * @description add margin
         * @see https://www.bitget.com/api-doc/contract/account/Change-Margin
         * @param {string} symbol unified market symbol
         * @param {float} amount the amount of margin to add
         * @param {object} [params] extra parameters specific to the exchange API endpoint
         * @returns {object} a [margin structure]{@link https://docs.ccxt.com/#/?id=add-margin-structure}
         */
        const holdSide = this.safeString (params, 'holdSide');
        if (holdSide === undefined) {
            throw new ArgumentsRequired (this.id + ' addMargin() requires a holdSide parameter, either long or short');
        }
        return await this.modifyMarginHelper (symbol, amount, 'add', params);
    }

    async fetchLeverage (symbol: string, params = {}): Promise<Leverage> {
        /**
         * @method
         * @name bitget#fetchLeverage
         * @description fetch the set leverage for a market
         * @see https://www.bitget.com/api-doc/contract/account/Get-Single-Account
         * @param {string} symbol unified market symbol
         * @param {object} [params] extra parameters specific to the exchange API endpoint
         * @returns {object} a [leverage structure]{@link https://docs.ccxt.com/#/?id=leverage-structure}
         */
        await this.loadMarkets ();
        const sandboxMode = this.safeBool (this.options, 'sandboxMode', false);
        let market = undefined;
        if (sandboxMode) {
            const sandboxSymbol = this.convertSymbolForSandbox (symbol);
            market = this.market (sandboxSymbol);
        } else {
            market = this.market (symbol);
        }
        let productType = undefined;
        [ productType, params ] = this.handleProductTypeAndParams (market, params);
        const request = {
            'symbol': market['id'],
            'marginCoin': market['settleId'],
            'productType': productType,
        };
        const response = await this.privateMixGetV2MixAccountAccount (this.extend (request, params));
        //
        //     {
        //         "code": "00000",
        //         "msg": "success",
        //         "requestTime": 1709366911964,
        //         "data": {
        //             "marginCoin": "USDT",
        //             "locked": "0",
        //             "available": "0",
        //             "crossedMaxAvailable": "0",
        //             "isolatedMaxAvailable": "0",
        //             "maxTransferOut": "0",
        //             "accountEquity": "0",
        //             "usdtEquity": "0.000000009166",
        //             "btcEquity": "0",
        //             "crossedRiskRate": "0",
        //             "crossedMarginLeverage": 20,
        //             "isolatedLongLever": 20,
        //             "isolatedShortLever": 20,
        //             "marginMode": "crossed",
        //             "posMode": "hedge_mode",
        //             "unrealizedPL": "0",
        //             "coupon": "0",
        //             "crossedUnrealizedPL": "0",
        //             "isolatedUnrealizedPL": ""
        //         }
        //     }
        //
        const data = this.safeDict (response, 'data', {});
        return this.parseLeverage (data, market);
    }

    parseLeverage (leverage, market = undefined): Leverage {
        return {
            'info': leverage,
            'symbol': market['symbol'],
            'marginMode': 'isolated',
            'longLeverage': this.safeInteger (leverage, 'isolatedLongLever'),
            'shortLeverage': this.safeInteger (leverage, 'isolatedShortLever'),
        } as Leverage;
    }

    async setLeverage (leverage: Int, symbol: Str = undefined, params = {}) {
        /**
         * @method
         * @name bitget#setLeverage
         * @description set the level of leverage for a market
         * @see https://www.bitget.com/api-doc/contract/account/Change-Leverage
         * @param {int} leverage the rate of leverage
         * @param {string} symbol unified market symbol
         * @param {object} [params] extra parameters specific to the exchange API endpoint
         * @param {string} [params.holdSide] *isolated only* position direction, 'long' or 'short'
         * @returns {object} response from the exchange
         */
        if (symbol === undefined) {
            throw new ArgumentsRequired (this.id + ' setLeverage() requires a symbol argument');
        }
        await this.loadMarkets ();
        const sandboxMode = this.safeBool (this.options, 'sandboxMode', false);
        let market = undefined;
        if (sandboxMode) {
            const sandboxSymbol = this.convertSymbolForSandbox (symbol);
            market = this.market (sandboxSymbol);
        } else {
            market = this.market (symbol);
        }
        let productType = undefined;
        [ productType, params ] = this.handleProductTypeAndParams (market, params);
        const request = {
            'symbol': market['id'],
            'marginCoin': market['settleId'],
            'leverage': this.numberToString (leverage),
            'productType': productType,
            // 'holdSide': 'long',
        };
        const response = await this.privateMixPostV2MixAccountSetLeverage (this.extend (request, params));
        //
        //     {
        //         "code": "00000",
        //         "msg": "success",
        //         "requestTime": 1700864711517,
        //         "data": {
        //             "symbol": "BTCUSDT",
        //             "marginCoin": "USDT",
        //             "longLeverage": "25",
        //             "shortLeverage": "25",
        //             "crossMarginLeverage": "25",
        //             "marginMode": "crossed"
        //         }
        //     }
        //
        return response;
    }

    async setMarginMode (marginMode: string, symbol: Str = undefined, params = {}) {
        /**
         * @method
         * @name bitget#setMarginMode
         * @description set margin mode to 'cross' or 'isolated'
         * @see https://www.bitget.com/api-doc/contract/account/Change-Margin-Mode
         * @param {string} marginMode 'cross' or 'isolated'
         * @param {string} symbol unified market symbol
         * @param {object} [params] extra parameters specific to the exchange API endpoint
         * @returns {object} response from the exchange
         */
        if (symbol === undefined) {
            throw new ArgumentsRequired (this.id + ' setMarginMode() requires a symbol argument');
        }
        marginMode = marginMode.toLowerCase ();
        if (marginMode === 'cross') {
            marginMode = 'crossed';
        }
        if ((marginMode !== 'isolated') && (marginMode !== 'crossed')) {
            throw new ArgumentsRequired (this.id + ' setMarginMode() marginMode must be either isolated or crossed (cross)');
        }
        await this.loadMarkets ();
        const sandboxMode = this.safeBool (this.options, 'sandboxMode', false);
        let market = undefined;
        if (sandboxMode) {
            const sandboxSymbol = this.convertSymbolForSandbox (symbol);
            market = this.market (sandboxSymbol);
        } else {
            market = this.market (symbol);
        }
        let productType = undefined;
        [ productType, params ] = this.handleProductTypeAndParams (market, params);
        const request = {
            'symbol': market['id'],
            'marginCoin': market['settleId'],
            'marginMode': marginMode,
            'productType': productType,
        };
        const response = await this.privateMixPostV2MixAccountSetMarginMode (this.extend (request, params));
        //
        //     {
        //         "code": "00000",
        //         "msg": "success",
        //         "requestTime": 1700865205552,
        //         "data": {
        //             "symbol": "BTCUSDT",
        //             "marginCoin": "USDT",
        //             "longLeverage": "20",
        //             "shortLeverage": "3",
        //             "marginMode": "isolated"
        //         }
        //     }
        //
        return response;
    }

    async setPositionMode (hedged: boolean, symbol: Str = undefined, params = {}) {
        /**
         * @method
         * @name bitget#setPositionMode
         * @description set hedged to true or false for a market
         * @see https://www.bitget.com/api-doc/contract/account/Change-Hold-Mode
         * @param {bool} hedged set to true to use dualSidePosition
         * @param {string} symbol not used by bitget setPositionMode ()
         * @param {object} [params] extra parameters specific to the exchange API endpoint
         * @param {string} [params.productType] required if symbol is undefined: 'USDT-FUTURES', 'USDC-FUTURES', 'COIN-FUTURES', 'SUSDT-FUTURES', 'SUSDC-FUTURES' or 'SCOIN-FUTURES'
         * @returns {object} response from the exchange
         */
        await this.loadMarkets ();
        const posMode = hedged ? 'hedge_mode' : 'one_way_mode';
        let market = undefined;
        if (symbol !== undefined) {
            const sandboxMode = this.safeBool (this.options, 'sandboxMode', false);
            if (sandboxMode) {
                const sandboxSymbol = this.convertSymbolForSandbox (symbol);
                market = this.market (sandboxSymbol);
            } else {
                market = this.market (symbol);
            }
        }
        let productType = undefined;
        [ productType, params ] = this.handleProductTypeAndParams (market, params);
        const request = {
            'posMode': posMode,
            'productType': productType,
        };
        const response = await this.privateMixPostV2MixAccountSetPositionMode (this.extend (request, params));
        //
        //     {
        //         "code": "00000",
        //         "msg": "success",
        //         "requestTime": 1700865608009,
        //         "data": {
        //             "posMode": "hedge_mode"
        //         }
        //     }
        //
        return response;
    }

    async fetchOpenInterest (symbol: string, params = {}) {
        /**
         * @method
         * @name bitget#fetchOpenInterest
         * @description retrieves the open interest of a contract trading pair
         * @see https://www.bitget.com/api-doc/contract/market/Get-Open-Interest
         * @param {string} symbol unified CCXT market symbol
         * @param {object} [params] exchange specific parameters
         * @returns {object} an open interest structure{@link https://docs.ccxt.com/#/?id=open-interest-structure}
         */
        await this.loadMarkets ();
        const sandboxMode = this.safeBool (this.options, 'sandboxMode', false);
        let market = undefined;
        if (sandboxMode) {
            const sandboxSymbol = this.convertSymbolForSandbox (symbol);
            market = this.market (sandboxSymbol);
        } else {
            market = this.market (symbol);
        }
        if (!market['contract']) {
            throw new BadRequest (this.id + ' fetchOpenInterest() supports contract markets only');
        }
        let productType = undefined;
        [ productType, params ] = this.handleProductTypeAndParams (market, params);
        const request = {
            'symbol': market['id'],
            'productType': productType,
        };
        const response = await this.publicMixGetV2MixMarketOpenInterest (this.extend (request, params));
        //
        //     {
        //         "code": "00000",
        //         "msg": "success",
        //         "requestTime": 1700866041022,
        //         "data": {
        //             "openInterestList": [
        //                 {
        //                     "symbol": "BTCUSDT",
        //                     "size": "52234.134"
        //                 }
        //             ],
        //             "ts": "1700866041023"
        //         }
        //     }
        //
        const data = this.safeDict (response, 'data', {});
        return this.parseOpenInterest (data, market);
    }

    parseOpenInterest (interest, market: Market = undefined) {
        //
        //     {
        //         "openInterestList": [
        //             {
        //                 "symbol": "BTCUSDT",
        //                 "size": "52234.134"
        //             }
        //         ],
        //         "ts": "1700866041023"
        //     }
        //
        const data = this.safeValue (interest, 'openInterestList', []);
        const timestamp = this.safeInteger (interest, 'ts');
        const marketId = this.safeString (data[0], 'symbol');
        return this.safeOpenInterest ({
            'symbol': this.safeSymbol (marketId, market, undefined, 'contract'),
            'openInterestAmount': this.safeNumber (data[0], 'size'),
            'openInterestValue': undefined,
            'timestamp': timestamp,
            'datetime': this.iso8601 (timestamp),
            'info': interest,
        }, market);
    }

    async fetchTransfers (code: Str = undefined, since: Int = undefined, limit: Int = undefined, params = {}) {
        /**
         * @method
         * @name bitget#fetchTransfers
         * @description fetch a history of internal transfers made on an account
         * @see https://www.bitget.com/api-doc/spot/account/Get-Account-TransferRecords
         * @param {string} code unified currency code of the currency transferred
         * @param {int} [since] the earliest time in ms to fetch transfers for
         * @param {int} [limit] the maximum number of transfers structures to retrieve
         * @param {object} [params] extra parameters specific to the exchange API endpoint
         * @param {int} [params.until] the latest time in ms to fetch entries for
         * @returns {object[]} a list of [transfer structures]{@link https://docs.ccxt.com/#/?id=transfer-structure}
         */
        if (code === undefined) {
            throw new ArgumentsRequired (this.id + ' fetchTransfers() requires a code argument');
        }
        await this.loadMarkets ();
        let type = undefined;
        [ type, params ] = this.handleMarketTypeAndParams ('fetchTransfers', undefined, params);
        const fromAccount = this.safeString (params, 'fromAccount', type);
        params = this.omit (params, 'fromAccount');
        const accountsByType = this.safeValue (this.options, 'accountsByType', {});
        type = this.safeString (accountsByType, fromAccount);
        const currency = this.currency (code);
        let request = {
            'coin': currency['id'],
            'fromType': type,
        };
        if (since !== undefined) {
            request['startTime'] = since;
        }
        if (limit !== undefined) {
            request['limit'] = limit;
        }
        [ request, params ] = this.handleUntilOption ('endTime', request, params);
        const response = await this.privateSpotGetV2SpotAccountTransferRecords (this.extend (request, params));
        //
        //     {
        //         "code": "00000",
        //         "msg": "success",
        //         "requestTime": 1700873854651,
        //         "data": [
        //             {
        //                 "coin": "USDT",
        //                 "status": "Successful",
        //                 "toType": "crossed_margin",
        //                 "toSymbol": "",
        //                 "fromType": "spot",
        //                 "fromSymbol": "",
        //                 "size": "11.64958799",
        //                 "ts": "1700729673028",
        //                 "clientOid": "1111506298504744960",
        //                 "transferId": "24930940"
        //             },
        //         ]
        //     }
        //
        const data = this.safeList (response, 'data', []);
        return this.parseTransfers (data, currency, since, limit);
    }

    async transfer (code: string, amount: number, fromAccount: string, toAccount:string, params = {}): Promise<TransferEntry> {
        /**
         * @method
         * @name bitget#transfer
         * @description transfer currency internally between wallets on the same account
         * @see https://www.bitget.com/api-doc/spot/account/Wallet-Transfer
         * @param {string} code unified currency code
         * @param {float} amount amount to transfer
         * @param {string} fromAccount account to transfer from
         * @param {string} toAccount account to transfer to
         * @param {object} [params] extra parameters specific to the exchange API endpoint
         * @param {string} [params.symbol] unified CCXT market symbol, required when transferring to or from an account type that is a leveraged position-by-position account
         * @param {string} [params.clientOid] custom id
         * @returns {object} a [transfer structure]{@link https://docs.ccxt.com/#/?id=transfer-structure}
         */
        await this.loadMarkets ();
        const currency = this.currency (code);
        const accountsByType = this.safeValue (this.options, 'accountsByType', {});
        const fromType = this.safeString (accountsByType, fromAccount);
        const toType = this.safeString (accountsByType, toAccount);
        const request = {
            'fromType': fromType,
            'toType': toType,
            'amount': amount,
            'coin': currency['id'],
        };
        const symbol = this.safeString (params, 'symbol');
        params = this.omit (params, 'symbol');
        let market = undefined;
        if (symbol !== undefined) {
            market = this.market (symbol);
            request['symbol'] = market['id'];
        }
        const response = await this.privateSpotPostV2SpotWalletTransfer (this.extend (request, params));
        //
        //     {
        //         "code": "00000",
        //         "msg": "success",
        //         "requestTime": 1700874302021,
        //         "data": {
        //             "transferId": "1112112916581847040",
        //             "clientOrderId": null
        //         }
        //     }
        //
        const data = this.safeValue (response, 'data', {});
        data['ts'] = this.safeInteger (response, 'requestTime');
        return this.parseTransfer (data, currency);
    }

    parseTransfer (transfer, currency: Currency = undefined) {
        //
        // transfer
        //
        //     {
        //         "transferId": "1112112916581847040",
        //         "clientOrderId": null,
        //         "ts": 1700874302021
        //     }
        //
        // fetchTransfers
        //
        //     {
        //         "coin": "USDT",
        //         "status": "Successful",
        //         "toType": "crossed_margin",
        //         "toSymbol": "",
        //         "fromType": "spot",
        //         "fromSymbol": "",
        //         "size": "11.64958799",
        //         "ts": "1700729673028",
        //         "clientOid": "1111506298504744960",
        //         "transferId": "24930940"
        //     }
        //
        const timestamp = this.safeInteger (transfer, 'ts');
        const status = this.safeStringLower (transfer, 'status');
        const currencyId = this.safeString (transfer, 'coin');
        const fromAccountRaw = this.safeString (transfer, 'fromType');
        const accountsById = this.safeValue (this.options, 'accountsById', {});
        const fromAccount = this.safeString (accountsById, fromAccountRaw, fromAccountRaw);
        const toAccountRaw = this.safeString (transfer, 'toType');
        const toAccount = this.safeString (accountsById, toAccountRaw, toAccountRaw);
        return {
            'info': transfer,
            'id': this.safeString (transfer, 'transferId'),
            'timestamp': timestamp,
            'datetime': this.iso8601 (timestamp),
            'currency': this.safeCurrencyCode (currencyId, currency),
            'amount': this.safeNumber (transfer, 'size'),
            'fromAccount': fromAccount,
            'toAccount': toAccount,
            'status': this.parseTransferStatus (status),
        };
    }

    parseTransferStatus (status) {
        const statuses = {
            'successful': 'ok',
        };
        return this.safeString (statuses, status, status);
    }

    parseDepositWithdrawFee (fee, currency: Currency = undefined) {
        //
        //     {
        //         "chains": [
        //             {
        //                 "browserUrl": "https://blockchair.com/bitcoin/transaction/",
        //                 "chain": "BTC",
        //                 "depositConfirm": "1",
        //                 "extraWithdrawFee": "0",
        //                 "minDepositAmount": "0.0001",
        //                 "minWithdrawAmount": "0.005",
        //                 "needTag": "false",
        //                 "rechargeable": "true",
        //                 "withdrawConfirm": "1",
        //                 "withdrawFee": "0.0004",
        //                 "withdrawable": "true"
        //             },
        //         ],
        //         "coin": "BTC",
        //         "coinId": "1",
        //         "transfer": "true""
        //     }
        //
        const chains = this.safeValue (fee, 'chains', []);
        const chainsLength = chains.length;
        const result = {
            'info': fee,
            'withdraw': {
                'fee': undefined,
                'percentage': undefined,
            },
            'deposit': {
                'fee': undefined,
                'percentage': undefined,
            },
            'networks': {},
        };
        for (let i = 0; i < chainsLength; i++) {
            const chain = chains[i];
            const networkId = this.safeString (chain, 'chain');
            const currencyCode = this.safeString (currency, 'code');
            const networkCode = this.networkIdToCode (networkId, currencyCode);
            result['networks'][networkCode] = {
                'deposit': { 'fee': undefined, 'percentage': undefined },
                'withdraw': { 'fee': this.safeNumber (chain, 'withdrawFee'), 'percentage': false },
            };
            if (chainsLength === 1) {
                result['withdraw']['fee'] = this.safeNumber (chain, 'withdrawFee');
                result['withdraw']['percentage'] = false;
            }
        }
        return result;
    }

    async fetchDepositWithdrawFees (codes: Strings = undefined, params = {}) {
        /**
         * @method
         * @name bitget#fetchDepositWithdrawFees
         * @description fetch deposit and withdraw fees
         * @see https://www.bitget.com/api-doc/spot/market/Get-Coin-List
         * @param {string[]|undefined} codes list of unified currency codes
         * @param {object} [params] extra parameters specific to the exchange API endpoint
         * @returns {object} a list of [fee structures]{@link https://docs.ccxt.com/#/?id=fee-structure}
         */
        await this.loadMarkets ();
        const response = await this.publicSpotGetV2SpotPublicCoins (params);
        //
        //     {
        //         "code": "00000",
        //         "data": [
        //             {
        //                 "chains": [
        //                     {
        //                         "browserUrl": "https://blockchair.com/bitcoin/transaction/",
        //                         "chain": "BTC",
        //                         "depositConfirm": "1",
        //                         "extraWithdrawFee": "0",
        //                         "minDepositAmount": "0.0001",
        //                         "minWithdrawAmount": "0.005",
        //                         "needTag": "false",
        //                         "rechargeable": "true",
        //                         "withdrawConfirm": "1",
        //                         "withdrawFee": "0.0004",
        //                         "withdrawable": "true"
        //                     },
        //                 ],
        //                 "coin": "BTC",
        //                 "coinId": "1",
        //                 "transfer": "true""
        //             }
        //         ],
        //         "msg": "success",
        //         "requestTime": "1700120731773"
        //     }
        //
        const data = this.safeList (response, 'data', []);
        return this.parseDepositWithdrawFees (data, codes, 'coin');
    }

    async borrowCrossMargin (code: string, amount: number, params = {}) {
        /**
         * @method
         * @name bitget#borrowCrossMargin
         * @description create a loan to borrow margin
         * @see https://www.bitget.com/api-doc/margin/cross/account/Cross-Borrow
         * @param {string} code unified currency code of the currency to borrow
         * @param {string} amount the amount to borrow
         * @param {object} [params] extra parameters specific to the exchange API endpoint
         * @returns {object} a [margin loan structure]{@link https://docs.ccxt.com/#/?id=margin-loan-structure}
         */
        await this.loadMarkets ();
        const currency = this.currency (code);
        const request = {
<<<<<<< HEAD
            'coin': currency['code'],
            'borrowAmount': this.currencyToPrecision (code, this.numberToString (amount)),
=======
            'coin': currency['id'],
            'borrowAmount': this.currencyToPrecision (code, amount),
>>>>>>> 6f5a02bd
        };
        const response = await this.privateMarginPostV2MarginCrossedAccountBorrow (this.extend (request, params));
        //
        //     {
        //         "code": "00000",
        //         "msg": "success",
        //         "requestTime": 1700876470931,
        //         "data": {
        //             "loanId": "1112122013642272769",
        //             "coin": "USDT",
        //             "borrowAmount": "4"
        //         }
        //     }
        //
        const data = this.safeValue (response, 'data', {});
        return this.parseMarginLoan (data, currency);
    }

    async borrowIsolatedMargin (symbol: string, code: string, amount: number, params = {}) {
        /**
         * @method
         * @name bitget#borrowIsolatedMargin
         * @description create a loan to borrow margin
         * @see https://www.bitget.com/api-doc/margin/isolated/account/Isolated-Borrow
         * @param {string} symbol unified market symbol
         * @param {string} code unified currency code of the currency to borrow
         * @param {string} amount the amount to borrow
         * @param {object} [params] extra parameters specific to the exchange API endpoint
         * @returns {object} a [margin loan structure]{@link https://docs.ccxt.com/#/?id=margin-loan-structure}
         */
        await this.loadMarkets ();
        const currency = this.currency (code);
        const market = this.market (symbol);
        const request = {
<<<<<<< HEAD
            'coin': currency['code'],
            'borrowAmount': this.currencyToPrecision (code, this.numberToString (amount)),
=======
            'coin': currency['id'],
            'borrowAmount': this.currencyToPrecision (code, amount),
>>>>>>> 6f5a02bd
            'symbol': market['id'],
        };
        const response = await this.privateMarginPostV2MarginIsolatedAccountBorrow (this.extend (request, params));
        //
        //     {
        //         "code": "00000",
        //         "msg": "success",
        //         "requestTime": 1700877255605,
        //         "data": {
        //             "loanId": "1112125304879067137",
        //             "symbol": "BTCUSDT",
        //             "coin": "USDT",
        //             "borrowAmount": "4"
        //         }
        //     }
        //
        const data = this.safeValue (response, 'data', {});
        return this.parseMarginLoan (data, currency, market);
    }

    async repayIsolatedMargin (symbol: string, code: string, amount, params = {}) {
        /**
         * @method
         * @name bitget#repayIsolatedMargin
         * @description repay borrowed margin and interest
         * @see https://www.bitget.com/api-doc/margin/isolated/account/Isolated-Repay
         * @param {string} symbol unified market symbol
         * @param {string} code unified currency code of the currency to repay
         * @param {string} amount the amount to repay
         * @param {object} [params] extra parameters specific to the exchange API endpoint
         * @returns {object} a [margin loan structure]{@link https://docs.ccxt.com/#/?id=margin-loan-structure}
         */
        await this.loadMarkets ();
        const currency = this.currency (code);
        const market = this.market (symbol);
        const request = {
            'coin': currency['id'],
            'repayAmount': this.currencyToPrecision (code, amount),
            'symbol': market['id'],
        };
        const response = await this.privateMarginPostV2MarginIsolatedAccountRepay (this.extend (request, params));
        //
        //     {
        //         "code": "00000",
        //         "msg": "success",
        //         "requestTime": 1700877518012,
        //         "data": {
        //             "remainDebtAmount": "0",
        //             "repayId": "1112126405439270912",
        //             "symbol": "BTCUSDT",
        //             "coin": "USDT",
        //             "repayAmount": "8.000137"
        //         }
        //     }
        //
        const data = this.safeValue (response, 'data', {});
        return this.parseMarginLoan (data, currency, market);
    }

    async repayCrossMargin (code: string, amount, params = {}) {
        /**
         * @method
         * @name bitget#repayCrossMargin
         * @description repay borrowed margin and interest
         * @see https://www.bitget.com/api-doc/margin/cross/account/Cross-Repay
         * @param {string} code unified currency code of the currency to repay
         * @param {string} amount the amount to repay
         * @param {object} [params] extra parameters specific to the exchange API endpoint
         * @returns {object} a [margin loan structure]{@link https://docs.ccxt.com/#/?id=margin-loan-structure}
         */
        await this.loadMarkets ();
        const currency = this.currency (code);
        const request = {
            'coin': currency['id'],
            'repayAmount': this.currencyToPrecision (code, amount),
        };
        const response = await this.privateMarginPostV2MarginCrossedAccountRepay (this.extend (request, params));
        //
        //     {
        //         "code": "00000",
        //         "msg": "success",
        //         "requestTime": 1700876704885,
        //         "data": {
        //             "remainDebtAmount": "0",
        //             "repayId": "1112122994945830912",
        //             "coin": "USDT",
        //             "repayAmount": "4.00006834"
        //         }
        //     }
        //
        const data = this.safeValue (response, 'data', {});
        return this.parseMarginLoan (data, currency);
    }

    parseMarginLoan (info, currency: Currency = undefined, market: Market = undefined) {
        //
        // isolated: borrowMargin
        //
        //     {
        //         "loanId": "1112125304879067137",
        //         "symbol": "BTCUSDT",
        //         "coin": "USDT",
        //         "borrowAmount": "4"
        //     }
        //
        // cross: borrowMargin
        //
        //     {
        //         "loanId": "1112122013642272769",
        //         "coin": "USDT",
        //         "borrowAmount": "4"
        //     }
        //
        // isolated: repayMargin
        //
        //     {
        //         "remainDebtAmount": "0",
        //         "repayId": "1112126405439270912",
        //         "symbol": "BTCUSDT",
        //         "coin": "USDT",
        //         "repayAmount": "8.000137"
        //     }
        //
        // cross: repayMargin
        //
        //     {
        //         "remainDebtAmount": "0",
        //         "repayId": "1112122994945830912",
        //         "coin": "USDT",
        //         "repayAmount": "4.00006834"
        //     }
        //
        const currencyId = this.safeString (info, 'coin');
        const marketId = this.safeString (info, 'symbol');
        let symbol = undefined;
        if (marketId !== undefined) {
            symbol = this.safeSymbol (marketId, market, undefined, 'spot');
        }
        return {
            'id': this.safeString2 (info, 'loanId', 'repayId'),
            'currency': this.safeCurrencyCode (currencyId, currency),
            'amount': this.safeNumber2 (info, 'borrowAmount', 'repayAmount'),
            'symbol': symbol,
            'timestamp': undefined,
            'datetime': undefined,
            'info': info,
        };
    }

    async fetchMyLiquidations (symbol: Str = undefined, since: Int = undefined, limit: Int = undefined, params = {}): Promise<Liquidation[]> {
        /**
         * @method
         * @name bitget#fetchMyLiquidations
         * @description retrieves the users liquidated positions
         * @see https://www.bitget.com/api-doc/margin/cross/record/Get-Cross-Liquidation-Records
         * @see https://www.bitget.com/api-doc/margin/isolated/record/Get-Isolated-Liquidation-Records
         * @param {string} [symbol] unified CCXT market symbol
         * @param {int} [since] the earliest time in ms to fetch liquidations for
         * @param {int} [limit] the maximum number of liquidation structures to retrieve
         * @param {object} [params] exchange specific parameters for the bitget api endpoint
         * @param {int} [params.until] timestamp in ms of the latest liquidation
         * @param {string} [params.marginMode] 'cross' or 'isolated' default value is 'cross'
         * @param {boolean} [params.paginate] default false, when true will automatically paginate by calling this endpoint multiple times. See in the docs all the [available parameters](https://github.com/ccxt/ccxt/wiki/Manual#pagination-params)
         * @returns {object} an array of [liquidation structures]{@link https://docs.ccxt.com/#/?id=liquidation-structure}
         */
        await this.loadMarkets ();
        let paginate = false;
        [ paginate, params ] = this.handleOptionAndParams (params, 'fetchMyLiquidations', 'paginate');
        if (paginate) {
            return await this.fetchPaginatedCallCursor ('fetchMyLiquidations', symbol, since, limit, params, 'minId', 'idLessThan') as Liquidation[];
        }
        let market = undefined;
        if (symbol !== undefined) {
            market = this.market (symbol);
        }
        let type = undefined;
        [ type, params ] = this.handleMarketTypeAndParams ('fetchMyLiquidations', market, params);
        if (type !== 'spot') {
            throw new NotSupported (this.id + ' fetchMyLiquidations() supports spot margin markets only');
        }
        let request = {};
        [ request, params ] = this.handleUntilOption ('endTime', request, params);
        if (since !== undefined) {
            request['startTime'] = since;
        } else {
            request['startTime'] = this.milliseconds () - 7776000000;
        }
        if (limit !== undefined) {
            request['limit'] = limit;
        }
        let response = undefined;
        let marginMode = undefined;
        [ marginMode, params ] = this.handleMarginModeAndParams ('fetchMyLiquidations', params, 'cross');
        if (marginMode === 'isolated') {
            if (symbol === undefined) {
                throw new ArgumentsRequired (this.id + ' fetchMyLiquidations() requires a symbol argument');
            }
            request['symbol'] = market['id'];
            response = await this.privateMarginGetV2MarginIsolatedLiquidationHistory (this.extend (request, params));
        } else if (marginMode === 'cross') {
            response = await this.privateMarginGetV2MarginCrossedLiquidationHistory (this.extend (request, params));
        }
        //
        // isolated
        //
        //     {
        //         "code": "00000",
        //         "msg": "success",
        //         "requestTime": 1698114119193,
        //         "data": {
        //             "resultList": [
        //                 {
        //                     "liqId": "123",
        //                     "symbol": "BTCUSDT",
        //                     "liqStartTime": "1653453245342",
        //                     "liqEndTime": "16312423423432",
        //                     "liqRiskRatio": "1.01",
        //                     "totalAssets": "1242.34",
        //                     "totalDebt": "1100",
        //                     "liqFee": "1.2",
        //                     "uTime": "1668134458717",
        //                     "cTime": "1653453245342"
        //                 }
        //             ],
        //             "maxId": "0",
        //             "minId": "0"
        //         }
        //     }
        //
        // cross
        //
        //     {
        //         "code": "00000",
        //         "msg": "success",
        //         "requestTime": 1698114119193,
        //         "data": {
        //             "resultList": [
        //                 {
        //                     "liqId": "123",
        //                     "liqStartTime": "1653453245342",
        //                     "liqEndTime": "16312423423432",
        //                     "liqRiskRatio": "1.01",
        //                     "totalAssets": "1242.34",
        //                     "totalDebt": "1100",
        //                     "LiqFee": "1.2",
        //                     "uTime": "1668134458717",
        //                     "cTime": "1653453245342"
        //                 }
        //             ],
        //             "maxId": "0",
        //             "minId": "0"
        //         }
        //     }
        //
        const data = this.safeValue (response, 'data', {});
        const liquidations = this.safeList (data, 'resultList', []);
        return this.parseLiquidations (liquidations, market, since, limit);
    }

    parseLiquidation (liquidation, market: Market = undefined) {
        //
        // isolated
        //
        //     {
        //         "liqId": "123",
        //         "symbol": "BTCUSDT",
        //         "liqStartTime": "1653453245342",
        //         "liqEndTime": "16312423423432",
        //         "liqRiskRatio": "1.01",
        //         "totalAssets": "1242.34",
        //         "totalDebt": "1100",
        //         "liqFee": "1.2",
        //         "uTime": "1692690126000"
        //         "cTime": "1653453245342"
        //     }
        //
        // cross
        //
        //     {
        //         "liqId": "123",
        //         "liqStartTime": "1653453245342",
        //         "liqEndTime": "16312423423432",
        //         "liqRiskRatio": "1.01",
        //         "totalAssets": "1242.34",
        //         "totalDebt": "1100",
        //         "LiqFee": "1.2",
        //         "uTime": "1692690126000"
        //         "cTime": "1653453245342"
        //     }
        //
        const marketId = this.safeString (liquidation, 'symbol');
        const timestamp = this.safeInteger (liquidation, 'liqEndTime');
        const liquidationFee = this.safeString2 (liquidation, 'LiqFee', 'liqFee');
        const totalDebt = this.safeString (liquidation, 'totalDebt');
        const quoteValueString = Precise.stringAdd (liquidationFee, totalDebt);
        return this.safeLiquidation ({
            'info': liquidation,
            'symbol': this.safeSymbol (marketId, market),
            'contracts': undefined,
            'contractSize': undefined,
            'price': undefined,
            'baseValue': undefined,
            'quoteValue': this.parseNumber (quoteValueString),
            'timestamp': timestamp,
            'datetime': this.iso8601 (timestamp),
        });
    }

    async fetchIsolatedBorrowRate (symbol: string, params = {}) {
        /**
         * @method
         * @name bitget#fetchIsolatedBorrowRate
         * @description fetch the rate of interest to borrow a currency for margin trading
         * @see https://www.bitget.com/api-doc/margin/isolated/account/Isolated-Margin-Interest-Rate-And-Max-Borrowable-Amount
         * @param {string} symbol unified market symbol
         * @param {object} [params] extra parameters specific to the exchange API endpoint
         * @returns {object} an [isolated borrow rate structure]{@link https://docs.ccxt.com/#/?id=isolated-borrow-rate-structure}
         */
        await this.loadMarkets ();
        const market = this.market (symbol);
        const request = {
            'symbol': market['id'],
        };
        const response = await this.privateMarginGetV2MarginIsolatedInterestRateAndLimit (this.extend (request, params));
        //
        //     {
        //         "code": "00000",
        //         "msg": "success",
        //         "requestTime": 1700878692567,
        //         "data": [
        //             {
        //                 "symbol": "BTCUSDT",
        //                 "leverage": "10",
        //                 "baseCoin": "BTC",
        //                 "baseTransferable": true,
        //                 "baseBorrowable": true,
        //                 "baseDailyInterestRate": "0.00007",
        //                 "baseAnnuallyInterestRate": "0.02555",
        //                 "baseMaxBorrowableAmount": "27",
        //                 "baseVipList": [
        //                     {"level":"0","dailyInterestRate":"0.00007","limit":"27","annuallyInterestRate":"0.02555","discountRate":"1"},
        //                     {"level":"1","dailyInterestRate":"0.0000679","limit":"27.81","annuallyInterestRate":"0.0247835","discountRate":"0.97"},
        //                     {"level":"2","dailyInterestRate":"0.0000644","limit":"29.16","annuallyInterestRate":"0.023506","discountRate":"0.92"},
        //                     {"level":"3","dailyInterestRate":"0.0000602","limit":"31.32","annuallyInterestRate":"0.021973","discountRate":"0.86"},
        //                     {"level":"4","dailyInterestRate":"0.0000525","limit":"35.91","annuallyInterestRate":"0.0191625","discountRate":"0.75"},
        //                     {"level":"5","dailyInterestRate":"0.000042","limit":"44.82","annuallyInterestRate":"0.01533","discountRate":"0.6"}
        //                 ],
        //                 "quoteCoin": "USDT",
        //                 "quoteTransferable": true,
        //                 "quoteBorrowable": true,
        //                 "quoteDailyInterestRate": "0.00041095",
        //                 "quoteAnnuallyInterestRate": "0.14999675",
        //                 "quoteMaxBorrowableAmount": "300000",
        //                 "quoteList": [
        //                     {"level":"0","dailyInterestRate":"0.00041095","limit":"300000","annuallyInterestRate":"0.14999675","discountRate":"1"},
        //                     {"level":"1","dailyInterestRate":"0.00039863","limit":"309000","annuallyInterestRate":"0.14549995","discountRate":"0.97"},
        //                     {"level":"2","dailyInterestRate":"0.00037808","limit":"324000","annuallyInterestRate":"0.1379992","discountRate":"0.92"},
        //                     {"level":"3","dailyInterestRate":"0.00035342","limit":"348000","annuallyInterestRate":"0.1289983","discountRate":"0.86"},
        //                     {"level":"4","dailyInterestRate":"0.00030822","limit":"399000","annuallyInterestRate":"0.1125003","discountRate":"0.75"},
        //                     {"level":"5","dailyInterestRate":"0.00024657","limit":"498000","annuallyInterestRate":"0.08999805","discountRate":"0.6"}
        //                 ]
        //             }
        //         ]
        //     }
        //
        const timestamp = this.safeInteger (response, 'requestTime');
        const data = this.safeValue (response, 'data', []);
        const first = this.safeValue (data, 0, {});
        first['timestamp'] = timestamp;
        return this.parseIsolatedBorrowRate (first, market);
    }

    parseIsolatedBorrowRate (info, market: Market = undefined) {
        //
        //     {
        //         "symbol": "BTCUSDT",
        //         "leverage": "10",
        //         "baseCoin": "BTC",
        //         "baseTransferable": true,
        //         "baseBorrowable": true,
        //         "baseDailyInterestRate": "0.00007",
        //         "baseAnnuallyInterestRate": "0.02555",
        //         "baseMaxBorrowableAmount": "27",
        //         "baseVipList": [
        //             {"level":"0","dailyInterestRate":"0.00007","limit":"27","annuallyInterestRate":"0.02555","discountRate":"1"},
        //             {"level":"1","dailyInterestRate":"0.0000679","limit":"27.81","annuallyInterestRate":"0.0247835","discountRate":"0.97"},
        //             {"level":"2","dailyInterestRate":"0.0000644","limit":"29.16","annuallyInterestRate":"0.023506","discountRate":"0.92"},
        //             {"level":"3","dailyInterestRate":"0.0000602","limit":"31.32","annuallyInterestRate":"0.021973","discountRate":"0.86"},
        //             {"level":"4","dailyInterestRate":"0.0000525","limit":"35.91","annuallyInterestRate":"0.0191625","discountRate":"0.75"},
        //             {"level":"5","dailyInterestRate":"0.000042","limit":"44.82","annuallyInterestRate":"0.01533","discountRate":"0.6"}
        //         ],
        //         "quoteCoin": "USDT",
        //         "quoteTransferable": true,
        //         "quoteBorrowable": true,
        //         "quoteDailyInterestRate": "0.00041095",
        //         "quoteAnnuallyInterestRate": "0.14999675",
        //         "quoteMaxBorrowableAmount": "300000",
        //         "quoteList": [
        //             {"level":"0","dailyInterestRate":"0.00041095","limit":"300000","annuallyInterestRate":"0.14999675","discountRate":"1"},
        //             {"level":"1","dailyInterestRate":"0.00039863","limit":"309000","annuallyInterestRate":"0.14549995","discountRate":"0.97"},
        //             {"level":"2","dailyInterestRate":"0.00037808","limit":"324000","annuallyInterestRate":"0.1379992","discountRate":"0.92"},
        //             {"level":"3","dailyInterestRate":"0.00035342","limit":"348000","annuallyInterestRate":"0.1289983","discountRate":"0.86"},
        //             {"level":"4","dailyInterestRate":"0.00030822","limit":"399000","annuallyInterestRate":"0.1125003","discountRate":"0.75"},
        //             {"level":"5","dailyInterestRate":"0.00024657","limit":"498000","annuallyInterestRate":"0.08999805","discountRate":"0.6"}
        //         ]
        //     }
        //
        const marketId = this.safeString (info, 'symbol');
        const symbol = this.safeSymbol (marketId, market, undefined, 'spot');
        const baseId = this.safeString (info, 'baseCoin');
        const quoteId = this.safeString (info, 'quoteCoin');
        const timestamp = this.safeInteger (info, 'timestamp');
        return {
            'symbol': symbol,
            'base': this.safeCurrencyCode (baseId),
            'baseRate': this.safeNumber (info, 'baseDailyInterestRate'),
            'quote': this.safeCurrencyCode (quoteId),
            'quoteRate': this.safeNumber (info, 'quoteDailyInterestRate'),
            'period': 86400000, // 1-Day
            'timestamp': timestamp,
            'datetime': this.iso8601 (timestamp),
            'info': info,
        };
    }

    async fetchCrossBorrowRate (code: string, params = {}) {
        /**
         * @method
         * @name bitget#fetchCrossBorrowRate
         * @description fetch the rate of interest to borrow a currency for margin trading
         * @see https://www.bitget.com/api-doc/margin/cross/account/Get-Cross-Margin-Interest-Rate-And-Borrowable
         * @param {string} code unified currency code
         * @param {object} [params] extra parameters specific to the exchange API endpoint
         * @param {string} [params.symbol] required for isolated margin
         * @returns {object} a [borrow rate structure]{@link https://github.com/ccxt/ccxt/wiki/Manual#borrow-rate-structure}
         */
        await this.loadMarkets ();
        const currency = this.currency (code);
        const request = {
            'coin': currency['id'],
        };
        const response = await this.privateMarginGetV2MarginCrossedInterestRateAndLimit (this.extend (request, params));
        //
        //     {
        //         "code": "00000",
        //         "msg": "success",
        //         "requestTime": 1700879047861,
        //         "data": [
        //             {
        //                 "coin": "BTC",
        //                 "leverage": "3",
        //                 "transferable": true,
        //                 "borrowable": true,
        //                 "dailyInterestRate": "0.00007",
        //                 "annualInterestRate": "0.02555",
        //                 "maxBorrowableAmount": "26",
        //                 "vipList": [
        //                     {"level":"0","limit":"26","dailyInterestRate":"0.00007","annualInterestRate":"0.02555","discountRate":"1"},
        //                     {"level":"1","limit":"26.78","dailyInterestRate":"0.0000679","annualInterestRate":"0.0247835","discountRate":"0.97"},
        //                     {"level":"2","limit":"28.08","dailyInterestRate":"0.0000644","annualInterestRate":"0.023506","discountRate":"0.92"},
        //                     {"level":"3","limit":"30.16","dailyInterestRate":"0.0000602","annualInterestRate":"0.021973","discountRate":"0.86"},
        //                     {"level":"4","limit":"34.58","dailyInterestRate":"0.0000525","annualInterestRate":"0.0191625","discountRate":"0.75"},
        //                     {"level":"5","limit":"43.16","dailyInterestRate":"0.000042","annualInterestRate":"0.01533","discountRate":"0.6"}
        //                 ]
        //             }
        //         ]
        //     }
        //
        const timestamp = this.safeInteger (response, 'requestTime');
        const data = this.safeValue (response, 'data', []);
        const first = this.safeValue (data, 0, {});
        first['timestamp'] = timestamp;
        return this.parseBorrowRate (first, currency);
    }

    parseBorrowRate (info, currency: Currency = undefined) {
        //
        //     {
        //         "coin": "BTC",
        //         "leverage": "3",
        //         "transferable": true,
        //         "borrowable": true,
        //         "dailyInterestRate": "0.00007",
        //         "annualInterestRate": "0.02555",
        //         "maxBorrowableAmount": "26",
        //         "vipList": [
        //             {"level":"0","limit":"26","dailyInterestRate":"0.00007","annualInterestRate":"0.02555","discountRate":"1"},
        //             {"level":"1","limit":"26.78","dailyInterestRate":"0.0000679","annualInterestRate":"0.0247835","discountRate":"0.97"},
        //             {"level":"2","limit":"28.08","dailyInterestRate":"0.0000644","annualInterestRate":"0.023506","discountRate":"0.92"},
        //             {"level":"3","limit":"30.16","dailyInterestRate":"0.0000602","annualInterestRate":"0.021973","discountRate":"0.86"},
        //             {"level":"4","limit":"34.58","dailyInterestRate":"0.0000525","annualInterestRate":"0.0191625","discountRate":"0.75"},
        //             {"level":"5","limit":"43.16","dailyInterestRate":"0.000042","annualInterestRate":"0.01533","discountRate":"0.6"}
        //         ]
        //     }
        //
        const currencyId = this.safeString (info, 'coin');
        const timestamp = this.safeInteger (info, 'timestamp');
        return {
            'currency': this.safeCurrencyCode (currencyId, currency),
            'rate': this.safeNumber (info, 'dailyInterestRate'),
            'period': 86400000, // 1-Day
            'timestamp': timestamp,
            'datetime': this.iso8601 (timestamp),
            'info': info,
        };
    }

    async fetchBorrowInterest (code: Str = undefined, symbol: Str = undefined, since: Int = undefined, limit: Int = undefined, params = {}) {
        /**
         * @method
         * @name bitget#fetchBorrowInterest
         * @description fetch the interest owed by the user for borrowing currency for margin trading
         * @see https://www.bitget.com/api-doc/margin/cross/record/Get-Cross-Interest-Records
         * @see https://www.bitget.com/api-doc/margin/isolated/record/Get-Isolated-Interest-Records
         * @param {string} [code] unified currency code
         * @param {string} [symbol] unified market symbol when fetching interest in isolated markets
         * @param {int} [since] the earliest time in ms to fetch borrow interest for
         * @param {int} [limit] the maximum number of structures to retrieve
         * @param {object} [params] extra parameters specific to the exchange API endpoint
         * @param {boolean} [params.paginate] default false, when true will automatically paginate by calling this endpoint multiple times. See in the docs all the [available parameters](https://github.com/ccxt/ccxt/wiki/Manual#pagination-params)
         * @returns {object[]} a list of [borrow interest structures]{@link https://docs.ccxt.com/#/?id=borrow-interest-structure}
         */
        await this.loadMarkets ();
        let paginate = false;
        [ paginate, params ] = this.handleOptionAndParams (params, 'fetchBorrowInterest', 'paginate');
        if (paginate) {
            return await this.fetchPaginatedCallCursor ('fetchBorrowInterest', symbol, since, limit, params, 'minId', 'idLessThan');
        }
        let market = undefined;
        if (symbol !== undefined) {
            market = this.market (symbol);
        }
        const request = {};
        let currency = undefined;
        if (code !== undefined) {
            currency = this.currency (code);
            request['coin'] = currency['id'];
        }
        if (since !== undefined) {
            request['startTime'] = since;
        } else {
            request['startTime'] = this.milliseconds () - 7776000000;
        }
        if (limit !== undefined) {
            request['limit'] = limit;
        }
        let response = undefined;
        let marginMode = undefined;
        [ marginMode, params ] = this.handleMarginModeAndParams ('fetchBorrowInterest', params, 'cross');
        if (marginMode === 'isolated') {
            if (symbol === undefined) {
                throw new ArgumentsRequired (this.id + ' fetchBorrowInterest() requires a symbol argument');
            }
            request['symbol'] = market['id'];
            response = await this.privateMarginGetV2MarginIsolatedInterestHistory (this.extend (request, params));
        } else if (marginMode === 'cross') {
            response = await this.privateMarginGetV2MarginCrossedInterestHistory (this.extend (request, params));
        }
        //
        // isolated
        //
        //     {
        //         "code": "00000",
        //         "msg": "success",
        //         "requestTime": 1700879935189,
        //         "data": {
        //             "resultList": [
        //                 {
        //                     "interestId": "1112125304879067137",
        //                     "interestCoin": "USDT",
        //                     "dailyInterestRate": "0.00041095",
        //                     "loanCoin": "USDT",
        //                     "interestAmount": "0.0000685",
        //                     "interstType": "first",
        //                     "symbol": "BTCUSDT",
        //                     "cTime": "1700877255648",
        //                     "uTime": "1700877255648"
        //                 },
        //             ],
        //             "maxId": "1112125304879067137",
        //             "minId": "1100138015672119298"
        //         }
        //     }
        //
        // cross
        //
        //     {
        //         "code": "00000",
        //         "msg": "success",
        //         "requestTime": 1700879597044,
        //         "data": {
        //             "resultList": [
        //                 {
        //                     "interestId": "1112122013642272769",
        //                     "interestCoin": "USDT",
        //                     "dailyInterestRate": "0.00041",
        //                     "loanCoin": "USDT",
        //                     "interestAmount": "0.00006834",
        //                     "interstType": "first",
        //                     "cTime": "1700876470957",
        //                     "uTime": "1700876470957"
        //                 },
        //             ],
        //             "maxId": "1112122013642272769",
        //             "minId": "1096917004629716993"
        //         }
        //     }
        //
        const data = this.safeValue (response, 'data', {});
        const rows = this.safeValue (data, 'resultList', []);
        const interest = this.parseBorrowInterests (rows, market);
        return this.filterByCurrencySinceLimit (interest, code, since, limit);
    }

    parseBorrowInterest (info, market: Market = undefined) {
        //
        // isolated
        //
        //     {
        //         "interestId": "1112125304879067137",
        //         "interestCoin": "USDT",
        //         "dailyInterestRate": "0.00041095",
        //         "loanCoin": "USDT",
        //         "interestAmount": "0.0000685",
        //         "interstType": "first",
        //         "symbol": "BTCUSDT",
        //         "cTime": "1700877255648",
        //         "uTime": "1700877255648"
        //     }
        //
        // cross
        //
        //     {
        //         "interestId": "1112122013642272769",
        //         "interestCoin": "USDT",
        //         "dailyInterestRate": "0.00041",
        //         "loanCoin": "USDT",
        //         "interestAmount": "0.00006834",
        //         "interstType": "first",
        //         "cTime": "1700876470957",
        //         "uTime": "1700876470957"
        //     }
        //
        const marketId = this.safeString (info, 'symbol');
        market = this.safeMarket (marketId, market);
        const marginMode = (marketId !== undefined) ? 'isolated' : 'cross';
        const timestamp = this.safeInteger (info, 'cTime');
        return {
            'symbol': this.safeString (market, 'symbol'),
            'marginMode': marginMode,
            'currency': this.safeCurrencyCode (this.safeString (info, 'interestCoin')),
            'interest': this.safeNumber (info, 'interestAmount'),
            'interestRate': this.safeNumber (info, 'dailyInterestRate'),
            'amountBorrowed': undefined,
            'timestamp': timestamp,
            'datetime': this.iso8601 (timestamp),
            'info': info,
        };
    }

    async closePosition (symbol: string, side: OrderSide = undefined, params = {}): Promise<Order> {
        /**
         * @method
         * @name bitget#closePosition
         * @description closes an open position for a market
         * @see https://www.bitget.com/api-doc/contract/trade/Flash-Close-Position
         * @param {string} symbol unified CCXT market symbol
         * @param {string} [side] one-way mode: 'buy' or 'sell', hedge-mode: 'long' or 'short'
         * @param {object} [params] extra parameters specific to the exchange API endpoint
         * @returns {object} An [order structure]{@link https://docs.ccxt.com/#/?id=order-structure}
         */
        await this.loadMarkets ();
        const sandboxMode = this.safeBool (this.options, 'sandboxMode', false);
        let market = undefined;
        if (sandboxMode) {
            const sandboxSymbol = this.convertSymbolForSandbox (symbol);
            market = this.market (sandboxSymbol);
        } else {
            market = this.market (symbol);
        }
        let productType = undefined;
        [ productType, params ] = this.handleProductTypeAndParams (market, params);
        const request = {
            'symbol': market['id'],
            'productType': productType,
        };
        if (side !== undefined) {
            request['holdSide'] = side;
        }
        const response = await this.privateMixPostV2MixOrderClosePositions (this.extend (request, params));
        //
        //     {
        //         "code": "00000",
        //         "msg": "success",
        //         "requestTime": 1702975017017,
        //         "data": {
        //             "successList": [
        //                 {
        //                     "orderId": "1120923953904893955",
        //                     "clientOid": "1120923953904893956"
        //                 }
        //             ],
        //             "failureList": [],
        //             "result": false
        //         }
        //     }
        //
        const data = this.safeValue (response, 'data', {});
        const order = this.safeList (data, 'successList', []);
        return this.parseOrder (order[0], market);
    }

    async closeAllPositions (params = {}): Promise<Position[]> {
        /**
         * @method
         * @name bitget#closeAllPositions
         * @description closes all open positions for a market type
         * @see https://www.bitget.com/api-doc/contract/trade/Flash-Close-Position
         * @param {object} [params] extra parameters specific to the exchange API endpoint
         * @param {string} [params.productType] 'USDT-FUTURES', 'USDC-FUTURES', 'COIN-FUTURES', 'SUSDT-FUTURES', 'SUSDC-FUTURES' or 'SCOIN-FUTURES'
         * @returns {object[]} A list of [position structures]{@link https://docs.ccxt.com/#/?id=position-structure}
         */
        await this.loadMarkets ();
        let productType = undefined;
        [ productType, params ] = this.handleProductTypeAndParams (undefined, params);
        const request = {
            'productType': productType,
        };
        const response = await this.privateMixPostV2MixOrderClosePositions (this.extend (request, params));
        //
        //     {
        //         "code": "00000",
        //         "msg": "success",
        //         "requestTime": 1702975017017,
        //         "data": {
        //             "successList": [
        //                 {
        //                     "orderId": "1120923953904893955",
        //                     "clientOid": "1120923953904893956"
        //                 }
        //             ],
        //             "failureList": [],
        //             "result": false
        //         }
        //     }
        //
        const data = this.safeValue (response, 'data', {});
        const orderInfo = this.safeList (data, 'successList', []);
        return this.parsePositions (orderInfo, undefined, params);
    }

    async fetchMarginMode (symbol: string, params = {}): Promise<MarginMode> {
        /**
         * @method
         * @name bitget#fetchMarginMode
         * @description fetches the margin mode of a trading pair
         * @see https://www.bitget.com/api-doc/contract/account/Get-Single-Account
         * @param {string} symbol unified symbol of the market to fetch the margin mode for
         * @param {object} [params] extra parameters specific to the exchange API endpoint
         * @returns {object} a [margin mode structure]{@link https://docs.ccxt.com/#/?id=margin-mode-structure}
         */
        await this.loadMarkets ();
        const sandboxMode = this.safeBool (this.options, 'sandboxMode', false);
        let market = undefined;
        if (sandboxMode) {
            const sandboxSymbol = this.convertSymbolForSandbox (symbol);
            market = this.market (sandboxSymbol);
        } else {
            market = this.market (symbol);
        }
        let productType = undefined;
        [ productType, params ] = this.handleProductTypeAndParams (market, params);
        const request = {
            'symbol': market['id'],
            'marginCoin': market['settleId'],
            'productType': productType,
        };
        const response = await this.privateMixGetV2MixAccountAccount (this.extend (request, params));
        //
        //     {
        //         "code": "00000",
        //         "msg": "success",
        //         "requestTime": 1709791216652,
        //         "data": {
        //             "marginCoin": "USDT",
        //             "locked": "0",
        //             "available": "19.88811074",
        //             "crossedMaxAvailable": "19.88811074",
        //             "isolatedMaxAvailable": "19.88811074",
        //             "maxTransferOut": "19.88811074",
        //             "accountEquity": "19.88811074",
        //             "usdtEquity": "19.888110749166",
        //             "btcEquity": "0.000302183391",
        //             "crossedRiskRate": "0",
        //             "crossedMarginLeverage": 20,
        //             "isolatedLongLever": 20,
        //             "isolatedShortLever": 20,
        //             "marginMode": "crossed",
        //             "posMode": "hedge_mode",
        //             "unrealizedPL": "0",
        //             "coupon": "0",
        //             "crossedUnrealizedPL": "0",
        //             "isolatedUnrealizedPL": ""
        //         }
        //     }
        //
        const data = this.safeDict (response, 'data', {});
        return this.parseMarginMode (data, market);
    }

    parseMarginMode (marginMode, market = undefined): MarginMode {
        let marginType = this.safeString (marginMode, 'marginMode');
        marginType = (marginType === 'crossed') ? 'cross' : marginType;
        return {
            'info': marginMode,
            'symbol': market['symbol'],
            'marginMode': marginType,
        } as MarginMode;
    }

    async fetchConvertQuote (fromCode: string, toCode: string, amount: Num = undefined, params = {}): Promise<Conversion> {
        /**
         * @method
         * @name bitget#fetchConvertQuote
         * @description fetch a quote for converting from one currency to another
         * @see https://www.bitget.com/api-doc/common/convert/Get-Quoted-Price
         * @param {string} fromCode the currency that you want to sell and convert from
         * @param {string} toCode the currency that you want to buy and convert into
         * @param {float} [amount] how much you want to trade in units of the from currency
         * @param {object} [params] extra parameters specific to the exchange API endpoint
         * @returns {object} a [conversion structure]{@link https://docs.ccxt.com/#/?id=conversion-structure}
         */
        await this.loadMarkets ();
        const request = {
            'fromCoin': fromCode,
            'toCoin': toCode,
            'fromCoinSize': this.numberToString (amount),
        };
        const response = await this.privateConvertGetV2ConvertQuotedPrice (this.extend (request, params));
        //
        //     {
        //         "code": "00000",
        //         "msg": "success",
        //         "requestTime": 1712121940158,
        //         "data": {
        //             "fromCoin": "USDT",
        //             "fromCoinSize": "5",
        //             "cnvtPrice": "0.9993007892377704",
        //             "toCoin": "USDC",
        //             "toCoinSize": "4.99650394",
        //             "traceId": "1159288930228187140",
        //             "fee": "0"
        //         }
        //     }
        //
        const data = this.safeDict (response, 'data', {});
        const fromCurrencyId = this.safeString (data, 'fromCoin', fromCode);
        const fromCurrency = this.currency (fromCurrencyId);
        const toCurrencyId = this.safeString (data, 'toCoin', toCode);
        const toCurrency = this.currency (toCurrencyId);
        return this.parseConversion (data, fromCurrency, toCurrency);
    }

    async createConvertTrade (id: string, fromCode: string, toCode: string, amount: Num = undefined, params = {}): Promise<Conversion> {
        /**
         * @method
         * @name bitget#createConvertTrade
         * @description convert from one currency to another
         * @see https://www.bitget.com/api-doc/common/convert/Trade
         * @param {string} id the id of the trade that you want to make
         * @param {string} fromCode the currency that you want to sell and convert from
         * @param {string} toCode the currency that you want to buy and convert into
         * @param {float} amount how much you want to trade in units of the from currency
         * @param {object} [params] extra parameters specific to the exchange API endpoint
         * @param {string} params.price the price of the conversion, obtained from fetchConvertQuote()
         * @param {string} params.toAmount the amount you want to trade in units of the toCurrency, obtained from fetchConvertQuote()
         * @returns {object} a [conversion structure]{@link https://docs.ccxt.com/#/?id=conversion-structure}
         */
        await this.loadMarkets ();
        const price = this.safeString2 (params, 'price', 'cnvtPrice');
        if (price === undefined) {
            throw new ArgumentsRequired (this.id + ' createConvertTrade() requires a price parameter');
        }
        const toAmount = this.safeString2 (params, 'toAmount', 'toCoinSize');
        if (toAmount === undefined) {
            throw new ArgumentsRequired (this.id + ' createConvertTrade() requires a toAmount parameter');
        }
        params = this.omit (params, [ 'price', 'toAmount' ]);
        const request = {
            'traceId': id,
            'fromCoin': fromCode,
            'toCoin': toCode,
            'fromCoinSize': this.numberToString (amount),
            'toCoinSize': toAmount,
            'cnvtPrice': price,
        };
        const response = await this.privateConvertPostV2ConvertTrade (this.extend (request, params));
        //
        //     {
        //         "code": "00000",
        //         "msg": "success",
        //         "requestTime": 1712123746203,
        //         "data": {
        //             "cnvtPrice": "0.99940076",
        //             "toCoin": "USDC",
        //             "toCoinSize": "4.99700379",
        //             "ts": "1712123746217"
        //         }
        //     }
        //
        const data = this.safeDict (response, 'data', {});
        const toCurrencyId = this.safeString (data, 'toCoin', toCode);
        const toCurrency = this.currency (toCurrencyId);
        return this.parseConversion (data, undefined, toCurrency);
    }

    async fetchConvertTradeHistory (code: Str = undefined, since: Int = undefined, limit: Int = undefined, params = {}): Promise<Conversion[]> {
        /**
         * @method
         * @name bitget#fetchConvertTradeHistory
         * @description fetch the users history of conversion trades
         * @see https://www.bitget.com/api-doc/common/convert/Get-Convert-Record
         * @param {string} [code] the unified currency code
         * @param {int} [since] the earliest time in ms to fetch conversions for
         * @param {int} [limit] the maximum number of conversion structures to retrieve
         * @param {object} [params] extra parameters specific to the exchange API endpoint
         * @returns {object[]} a list of [conversion structures]{@link https://docs.ccxt.com/#/?id=conversion-structure}
         */
        await this.loadMarkets ();
        const request = {};
        const msInDay = 86400000;
        const now = this.milliseconds ();
        if (since !== undefined) {
            request['startTime'] = since;
        } else {
            request['startTime'] = now - msInDay;
        }
        const endTime = this.safeString2 (params, 'endTime', 'until');
        if (endTime !== undefined) {
            request['endTime'] = endTime;
        } else {
            request['endTime'] = now;
        }
        if (limit !== undefined) {
            request['limit'] = limit;
        }
        params = this.omit (params, 'until');
        const response = await this.privateConvertGetV2ConvertConvertRecord (this.extend (request, params));
        //
        //     {
        //         "code": "00000",
        //         "msg": "success",
        //         "requestTime": 1712124371799,
        //         "data": {
        //             "dataList": [
        //                 {
        //                     "id": "1159296505255219205",
        //                     "fromCoin": "USDT",
        //                     "fromCoinSize": "5",
        //                     "cnvtPrice": "0.99940076",
        //                     "toCoin": "USDC",
        //                     "toCoinSize": "4.99700379",
        //                     "ts": "1712123746217",
        //                     "fee": "0"
        //                 }
        //             ],
        //             "endId": "1159296505255219205"
        //         }
        //     }
        //
        const data = this.safeDict (response, 'data', {});
        const dataList = this.safeList (data, 'dataList', []);
        return this.parseConversions (dataList, 'fromCoin', 'toCoin', since, limit);
    }

    parseConversion (conversion, fromCurrency: Currency = undefined, toCurrency: Currency = undefined): Conversion {
        //
        // fetchConvertQuote
        //
        //     {
        //         "fromCoin": "USDT",
        //         "fromCoinSize": "5",
        //         "cnvtPrice": "0.9993007892377704",
        //         "toCoin": "USDC",
        //         "toCoinSize": "4.99650394",
        //         "traceId": "1159288930228187140",
        //         "fee": "0"
        //     }
        //
        // createConvertTrade
        //
        //     {
        //         "cnvtPrice": "0.99940076",
        //         "toCoin": "USDC",
        //         "toCoinSize": "4.99700379",
        //         "ts": "1712123746217"
        //     }
        //
        // fetchConvertTradeHistory
        //
        //     {
        //         "id": "1159296505255219205",
        //         "fromCoin": "USDT",
        //         "fromCoinSize": "5",
        //         "cnvtPrice": "0.99940076",
        //         "toCoin": "USDC",
        //         "toCoinSize": "4.99700379",
        //         "ts": "1712123746217",
        //         "fee": "0"
        //     }
        //
        const timestamp = this.safeInteger (conversion, 'ts');
        const fromCoin = this.safeString (conversion, 'fromCoin');
        const fromCode = this.safeCurrencyCode (fromCoin, fromCurrency);
        const to = this.safeString (conversion, 'toCoin');
        const toCode = this.safeCurrencyCode (to, toCurrency);
        return {
            'info': conversion,
            'timestamp': timestamp,
            'datetime': this.iso8601 (timestamp),
            'id': this.safeString2 (conversion, 'id', 'traceId'),
            'fromCurrency': fromCode,
            'fromAmount': this.safeNumber (conversion, 'fromCoinSize'),
            'toCurrency': toCode,
            'toAmount': this.safeNumber (conversion, 'toCoinSize'),
            'price': this.safeNumber (conversion, 'cnvtPrice'),
            'fee': this.safeNumber (conversion, 'fee'),
        } as Conversion;
    }

    async fetchConvertCurrencies (params = {}): Promise<Currencies> {
        /**
         * @method
         * @name bitget#fetchConvertCurrencies
         * @description fetches all available currencies that can be converted
         * @see https://www.bitget.com/api-doc/common/convert/Get-Convert-Currencies
         * @param {object} [params] extra parameters specific to the exchange API endpoint
         * @returns {object} an associative dictionary of currencies
         */
        await this.loadMarkets ();
        const response = await this.privateConvertGetV2ConvertCurrencies (params);
        //
        //     {
        //         "code": "00000",
        //         "msg": "success",
        //         "requestTime": 1712121755897,
        //         "data": [
        //             {
        //                 "coin": "BTC",
        //                 "available": "0.00009850",
        //                 "maxAmount": "0.756266",
        //                 "minAmount": "0.00001"
        //             },
        //         ]
        //     }
        //
        const result = {};
        const data = this.safeList (response, 'data', []);
        for (let i = 0; i < data.length; i++) {
            const entry = data[i];
            const id = this.safeString (entry, 'coin');
            const code = this.safeCurrencyCode (id);
            result[code] = {
                'info': entry,
                'id': id,
                'code': code,
                'networks': undefined,
                'type': undefined,
                'name': undefined,
                'active': undefined,
                'deposit': undefined,
                'withdraw': this.safeNumber (entry, 'available'),
                'fee': undefined,
                'precision': undefined,
                'limits': {
                    'amount': {
                        'min': this.safeNumber (entry, 'minAmount'),
                        'max': this.safeNumber (entry, 'maxAmount'),
                    },
                    'withdraw': {
                        'min': undefined,
                        'max': undefined,
                    },
                    'deposit': {
                        'min': undefined,
                        'max': undefined,
                    },
                },
                'created': undefined,
            };
        }
        return result;
    }

    handleErrors (code, reason, url, method, headers, body, response, requestHeaders, requestBody) {
        if (!response) {
            return undefined; // fallback to default error handler
        }
        //
        // spot
        //
        //     {"code":"00000","msg":"success","requestTime":1713294492511,"data":[...]}"
        //
        //     {"status":"fail","err_code":"01001","err_msg":"系统异常，请稍后重试"}
        //     {"status":"error","ts":1595594160149,"err_code":"invalid-parameter","err_msg":"invalid size, valid range: [1,2000]"}
        //     {"status":"error","ts":1595684716042,"err_code":"invalid-parameter","err_msg":"illegal sign invalid"}
        //     {"status":"error","ts":1595700216275,"err_code":"bad-request","err_msg":"your balance is low!"}
        //     {"status":"error","ts":1595700344504,"err_code":"invalid-parameter","err_msg":"invalid type"}
        //     {"status":"error","ts":1595703343035,"err_code":"bad-request","err_msg":"order cancel fail"}
        //     {"status":"error","ts":1595704360508,"err_code":"invalid-parameter","err_msg":"accesskey not null"}
        //     {"status":"error","ts":1595704490084,"err_code":"invalid-parameter","err_msg":"permissions not right"}
        //     {"status":"error","ts":1595711862763,"err_code":"system exception","err_msg":"system exception"}
        //     {"status":"error","ts":1595730308979,"err_code":"bad-request","err_msg":"20003"}
        //
        // swap
        //
        //     {"code":"40015","msg":"","requestTime":1595698564931,"data":null}
        //     {"code":"40017","msg":"Order id must not be blank","requestTime":1595702477835,"data":null}
        //     {"code":"40017","msg":"Order Type must not be blank","requestTime":1595698516162,"data":null}
        //     {"code":"40301","msg":"","requestTime":1595667662503,"data":null}
        //     {"code":"40017","msg":"Contract code must not be blank","requestTime":1595703151651,"data":null}
        //     {"code":"40108","msg":"","requestTime":1595885064600,"data":null}
        //     {"order_id":"513468410013679613","client_oid":null,"symbol":"ethusd","result":false,"err_code":"order_no_exist_error","err_msg":"订单不存在！"}
        //
        const message = this.safeString2 (response, 'err_msg', 'msg');
        const feedback = this.id + ' ' + body;
        const nonEmptyMessage = ((message !== undefined) && (message !== '') && (message !== 'success'));
        if (nonEmptyMessage) {
            this.throwExactlyMatchedException (this.exceptions['exact'], message, feedback);
            this.throwBroadlyMatchedException (this.exceptions['broad'], message, feedback);
        }
        const errorCode = this.safeString2 (response, 'code', 'err_code');
        const nonZeroErrorCode = (errorCode !== undefined) && (errorCode !== '00000');
        if (nonZeroErrorCode) {
            this.throwExactlyMatchedException (this.exceptions['exact'], errorCode, feedback);
        }
        if (nonZeroErrorCode || nonEmptyMessage) {
            throw new ExchangeError (feedback); // unknown message
        }
        return undefined;
    }

    sign (path, api = [], method = 'GET', params = {}, headers = undefined, body = undefined) {
        const signed = api[0] === 'private';
        const endpoint = api[1];
        const pathPart = '/api';
        const request = '/' + this.implodeParams (path, params);
        const payload = pathPart + request;
        let url = this.implodeHostname (this.urls['api'][endpoint]) + payload;
        const query = this.omit (params, this.extractParams (path));
        if (!signed && (method === 'GET')) {
            const keys = Object.keys (query);
            const keysLength = keys.length;
            if (keysLength > 0) {
                url = url + '?' + this.urlencode (query);
            }
        }
        if (signed) {
            this.checkRequiredCredentials ();
            const timestamp = this.milliseconds ().toString ();
            let auth = timestamp + method + payload;
            if (method === 'POST') {
                body = this.json (params);
                auth += body;
            } else {
                if (Object.keys (params).length) {
                    let queryInner = '?' + this.urlencode (this.keysort (params));
                    // check #21169 pr
                    if (queryInner.indexOf ('%24') > -1) {
                        queryInner = queryInner.replace ('%24', '$');
                    }
                    url += queryInner;
                    auth += queryInner;
                }
            }
            const signature = this.hmac (this.encode (auth), this.encode (this.secret), sha256, 'base64');
            const broker = this.safeString (this.options, 'broker');
            headers = {
                'ACCESS-KEY': this.apiKey,
                'ACCESS-SIGN': signature,
                'ACCESS-TIMESTAMP': timestamp,
                'ACCESS-PASSPHRASE': this.password,
                'X-CHANNEL-API-CODE': broker,
            };
            if (method === 'POST') {
                headers['Content-Type'] = 'application/json';
            }
        }
        return { 'url': url, 'method': method, 'body': body, 'headers': headers };
    }
}<|MERGE_RESOLUTION|>--- conflicted
+++ resolved
@@ -7515,13 +7515,8 @@
         await this.loadMarkets ();
         const currency = this.currency (code);
         const request = {
-<<<<<<< HEAD
-            'coin': currency['code'],
+            'coin': currency['id'],
             'borrowAmount': this.currencyToPrecision (code, this.numberToString (amount)),
-=======
-            'coin': currency['id'],
-            'borrowAmount': this.currencyToPrecision (code, amount),
->>>>>>> 6f5a02bd
         };
         const response = await this.privateMarginPostV2MarginCrossedAccountBorrow (this.extend (request, params));
         //
@@ -7556,13 +7551,8 @@
         const currency = this.currency (code);
         const market = this.market (symbol);
         const request = {
-<<<<<<< HEAD
-            'coin': currency['code'],
+            'coin': currency['id'],
             'borrowAmount': this.currencyToPrecision (code, this.numberToString (amount)),
-=======
-            'coin': currency['id'],
-            'borrowAmount': this.currencyToPrecision (code, amount),
->>>>>>> 6f5a02bd
             'symbol': market['id'],
         };
         const response = await this.privateMarginPostV2MarginIsolatedAccountBorrow (this.extend (request, params));
