
//  ---------------------------------------------------------------------------

import Exchange from './abstract/bitget.js';
import { ExchangeError, ExchangeNotAvailable, NotSupported, OnMaintenance, ArgumentsRequired, BadRequest, AccountSuspended, InvalidAddress, PermissionDenied, DDoSProtection, InsufficientFunds, InvalidNonce, CancelPending, InvalidOrder, OrderNotFound, AuthenticationError, RequestTimeout, BadSymbol, RateLimitExceeded } from './base/errors.js';
import { Precise } from './base/Precise.js';
import { TICK_SIZE } from './base/functions/number.js';
import { sha256 } from './static_dependencies/noble-hashes/sha256.js';
import type { Int, OrderSide, OrderType, Trade, OHLCV, Order, FundingRateHistory, OrderRequest, FundingHistory, Balances, Str, Transaction, Ticker, OrderBook, Tickers, Market, Strings, Currency, Position, Liquidation, TransferEntry, Leverage, MarginMode, Num, MarginModification, TradingFeeInterface, Currencies, TradingFees, Conversion } from './base/types.js';

//  ---------------------------------------------------------------------------

/**
 * @class bitget
 * @augments Exchange
 */
export default class bitget extends Exchange {
    describe () {
        return this.deepExtend (super.describe (), {
            'id': 'bitget',
            'name': 'Bitget',
            'countries': [ 'SG' ],
            'version': 'v2',
            'rateLimit': 50, // up to 3000 requests per 5 minutes ≈ 600 requests per minute ≈ 10 requests per second ≈ 100 ms
            'certified': true,
            'pro': true,
            'has': {
                'CORS': undefined,
                'spot': true,
                'margin': true,
                'swap': true,
                'future': true,
                'option': false,
                'addMargin': true,
                'borrowCrossMargin': true,
                'borrowIsolatedMargin': true,
                'cancelAllOrders': true,
                'cancelOrder': true,
                'cancelOrders': true,
                'closeAllPositions': true,
                'closePosition': true,
                'createDepositAddress': false,
                'createMarketBuyOrderWithCost': true,
                'createMarketOrderWithCost': false,
                'createMarketSellOrderWithCost': false,
                'createOrder': true,
                'createOrders': true,
                'createOrderWithTakeProfitAndStopLoss': true,
                'createPostOnlyOrder': true,
                'createReduceOnlyOrder': false,
                'createStopLimitOrder': true,
                'createStopLossOrder': true,
                'createStopMarketOrder': true,
                'createStopOrder': true,
                'createTakeProfitOrder': true,
                'createTrailingAmountOrder': false,
                'createTrailingPercentOrder': true,
                'createTriggerOrder': true,
                'editOrder': true,
                'fetchAccounts': false,
                'fetchBalance': true,
                'fetchBorrowInterest': true,
                'fetchBorrowRateHistories': false,
                'fetchBorrowRateHistory': false,
                'fetchCanceledAndClosedOrders': true,
                'fetchCanceledOrders': true,
                'fetchClosedOrders': true,
<<<<<<< HEAD
                'fetchConvertCurrencies': true,
=======
                'fetchConvertQuote': true,
>>>>>>> 2af4fb10
                'fetchCrossBorrowRate': true,
                'fetchCrossBorrowRates': false,
                'fetchCurrencies': true,
                'fetchDeposit': false,
                'fetchDepositAddress': true,
                'fetchDepositAddresses': false,
                'fetchDeposits': true,
                'fetchDepositsWithdrawals': false,
                'fetchDepositWithdrawFee': 'emulated',
                'fetchDepositWithdrawFees': true,
                'fetchFundingHistory': true,
                'fetchFundingRate': true,
                'fetchFundingRateHistory': true,
                'fetchFundingRates': false,
                'fetchIndexOHLCV': true,
                'fetchIsolatedBorrowRate': true,
                'fetchIsolatedBorrowRates': false,
                'fetchLedger': true,
                'fetchLeverage': true,
                'fetchLeverageTiers': false,
                'fetchLiquidations': false,
                'fetchMarginAdjustmentHistory': false,
                'fetchMarginMode': true,
                'fetchMarketLeverageTiers': true,
                'fetchMarkets': true,
                'fetchMarkOHLCV': true,
                'fetchMyLiquidations': true,
                'fetchMyTrades': true,
                'fetchOHLCV': true,
                'fetchOpenInterest': true,
                'fetchOpenInterestHistory': false,
                'fetchOpenOrders': true,
                'fetchOrder': true,
                'fetchOrderBook': true,
                'fetchOrderBooks': false,
                'fetchOrders': false,
                'fetchOrderTrades': false,
                'fetchPosition': true,
                'fetchPositionMode': false,
                'fetchPositions': true,
                'fetchPositionsRisk': false,
                'fetchPremiumIndexOHLCV': false,
                'fetchStatus': false,
                'fetchTicker': true,
                'fetchTickers': true,
                'fetchTime': true,
                'fetchTrades': true,
                'fetchTradingFee': true,
                'fetchTradingFees': true,
                'fetchTransactions': false,
                'fetchTransfer': false,
                'fetchTransfers': true,
                'fetchWithdrawAddresses': false,
                'fetchWithdrawal': false,
                'fetchWithdrawals': true,
                'reduceMargin': true,
                'repayCrossMargin': true,
                'repayIsolatedMargin': true,
                'setLeverage': true,
                'setMargin': false,
                'setMarginMode': true,
                'setPositionMode': true,
                'signIn': false,
                'transfer': true,
                'withdraw': true,
            },
            'timeframes': {
                '1m': '1m',
                '3m': '3m',
                '5m': '5m',
                '15m': '15m',
                '30m': '30m',
                '1h': '1h',
                '2h': '2h',
                '4h': '4h',
                '6h': '6h',
                '12h': '12h',
                '1d': '1d',
                '3d': '3d',
                '1w': '1w',
                '1M': '1m',
            },
            'hostname': 'bitget.com',
            'urls': {
                'logo': 'https://user-images.githubusercontent.com/1294454/195989417-4253ddb0-afbe-4a1c-9dea-9dbcd121fa5d.jpg',
                'api': {
                    'spot': 'https://api.{hostname}',
                    'mix': 'https://api.{hostname}',
                    'user': 'https://api.{hostname}',
                    'p2p': 'https://api.{hostname}',
                    'broker': 'https://api.{hostname}',
                    'margin': 'https://api.{hostname}',
                    'common': 'https://api.{hostname}',
                    'tax': 'https://api.{hostname}',
                    'convert': 'https://api.{hostname}',
                    'copy': 'https://api.{hostname}',
                    'earn': 'https://api.{hostname}',
                },
                'www': 'https://www.bitget.com',
                'doc': [
                    'https://www.bitget.com/api-doc/common/intro',
                    'https://www.bitget.com/api-doc/spot/intro',
                    'https://www.bitget.com/api-doc/contract/intro',
                    'https://www.bitget.com/api-doc/broker/intro',
                    'https://www.bitget.com/api-doc/margin/intro',
                    'https://www.bitget.com/api-doc/copytrading/intro',
                    'https://www.bitget.com/api-doc/earn/intro',
                    'https://bitgetlimited.github.io/apidoc/en/mix',
                    'https://bitgetlimited.github.io/apidoc/en/spot',
                    'https://bitgetlimited.github.io/apidoc/en/broker',
                    'https://bitgetlimited.github.io/apidoc/en/margin',
                ],
                'fees': 'https://www.bitget.cc/zh-CN/rate?tab=1',
                'referral': 'https://www.bitget.com/expressly?languageType=0&channelCode=ccxt&vipCode=tg9j',
            },
            'api': {
                'public': {
                    'common': {
                        'get': {
                            'v2/public/annoucements': 1,
                            'v2/public/time': 1,
                        },
                    },
                    'spot': {
                        'get': {
                            'spot/v1/notice/queryAllNotices': 1, // 20 times/1s (IP) => 20/20 = 1
                            'spot/v1/public/time': 1,
                            'spot/v1/public/currencies': 6.6667, // 3 times/1s (IP) => 20/3 = 6.6667
                            'spot/v1/public/products': 1,
                            'spot/v1/public/product': 1,
                            'spot/v1/market/ticker': 1,
                            'spot/v1/market/tickers': 1,
                            'spot/v1/market/fills': 2, // 10 times/1s (IP) => 20/10 = 2
                            'spot/v1/market/fills-history': 2,
                            'spot/v1/market/candles': 1,
                            'spot/v1/market/depth': 1,
                            'spot/v1/market/spot-vip-level': 2,
                            'spot/v1/market/merge-depth': 1,
                            'spot/v1/market/history-candles': 1,
                            'spot/v1/public/loan/coinInfos': 2, // 10 times/1s (IP) => 20/10 = 2
                            'spot/v1/public/loan/hour-interest': 2, // 10 times/1s (IP) => 20/10 = 2
                            'v2/spot/public/coins': 6.6667,
                            'v2/spot/public/symbols': 1,
                            'v2/spot/market/vip-fee-rate': 2,
                            'v2/spot/market/tickers': 1,
                            'v2/spot/market/merge-depth': 1,
                            'v2/spot/market/orderbook': 1,
                            'v2/spot/market/candles': 1,
                            'v2/spot/market/history-candles': 1,
                            'v2/spot/market/fills': 2,
                            'v2/spot/market/fills-history': 2,
                        },
                    },
                    'mix': {
                        'get': {
                            'mix/v1/market/contracts': 1,
                            'mix/v1/market/depth': 1,
                            'mix/v1/market/ticker': 1,
                            'mix/v1/market/tickers': 1,
                            'mix/v1/market/contract-vip-level': 2,
                            'mix/v1/market/fills': 1,
                            'mix/v1/market/fills-history': 2,
                            'mix/v1/market/candles': 1,
                            'mix/v1/market/index': 1,
                            'mix/v1/market/funding-time': 1,
                            'mix/v1/market/history-fundRate': 1,
                            'mix/v1/market/current-fundRate': 1,
                            'mix/v1/market/open-interest': 1,
                            'mix/v1/market/mark-price': 1,
                            'mix/v1/market/symbol-leverage': 1,
                            'mix/v1/market/queryPositionLever': 1,
                            'mix/v1/market/open-limit': 1,
                            'mix/v1/market/history-candles': 1,
                            'mix/v1/market/history-index-candles': 1,
                            'mix/v1/market/history-mark-candles': 1,
                            'mix/v1/market/merge-depth': 1,
                            'v2/mix/market/vip-fee-rate': 2,
                            'v2/mix/market/merge-depth': 1,
                            'v2/mix/market/ticker': 1,
                            'v2/mix/market/tickers': 1,
                            'v2/mix/market/fills': 1,
                            'v2/mix/market/fills-history': 2,
                            'v2/mix/market/candles': 1,
                            'v2/mix/market/history-candles': 1,
                            'v2/mix/market/history-index-candles': 1,
                            'v2/mix/market/history-mark-candles': 1,
                            'v2/mix/market/open-interest': 1,
                            'v2/mix/market/funding-time': 1,
                            'v2/mix/market/symbol-price': 1,
                            'v2/mix/market/history-fund-rate': 1,
                            'v2/mix/market/current-fund-rate': 1,
                            'v2/mix/market/contracts': 1,
                            'v2/mix/market/query-position-lever': 2,
                        },
                    },
                    'margin': {
                        'get': {
                            'margin/v1/cross/public/interestRateAndLimit': 2, // 10 times/1s (IP) => 20/10 = 2
                            'margin/v1/isolated/public/interestRateAndLimit': 2, // 10 times/1s (IP) => 20/10 = 2
                            'margin/v1/cross/public/tierData': 2, // 10 times/1s (IP) => 20/10 = 2
                            'margin/v1/isolated/public/tierData': 2, // 10 times/1s (IP) => 20/10 = 2
                            'margin/v1/public/currencies': 1, // 20 times/1s (IP) => 20/20 = 1
                            'v2/margin/currencies': 2,
                        },
                    },
                    'earn': {
                        'get': {
                            'v2/earn/loan/public/coinInfos': 2,
                            'v2/earn/loan/public/hour-interest': 2,
                        },
                    },
                },
                'private': {
                    'spot': {
                        'get': {
                            'spot/v1/wallet/deposit-address': 4,
                            'spot/v1/wallet/withdrawal-list': 1,
                            'spot/v1/wallet/deposit-list': 1,
                            'spot/v1/account/getInfo': 20,
                            'spot/v1/account/assets': 2,
                            'spot/v1/account/assets-lite': 2, // 10 times/1s (UID) => 20/10 = 2
                            'spot/v1/account/transferRecords': 1, // 20 times/1s (UID) => 20/20 = 1
                            'spot/v1/convert/currencies': 2,
                            'spot/v1/convert/convert-record': 2,
                            'spot/v1/loan/ongoing-orders': 2, // 10 times/1s (UID) => 20/10 = 2
                            'spot/v1/loan/repay-history': 2, // 10 times/1s (UID) => 20/10 = 2
                            'spot/v1/loan/revise-history': 2, // 10 times/1s (UID) => 20/10 = 2
                            'spot/v1/loan/borrow-history': 2, // 10 times/1s (UID) => 20/10 = 2
                            'spot/v1/loan/debts': 2, // 10 times/1s (UID) => 20/10 = 2
                            'v2/spot/trade/orderInfo': 1,
                            'v2/spot/trade/unfilled-orders': 1,
                            'v2/spot/trade/history-orders': 1,
                            'v2/spot/trade/fills': 2,
                            'v2/spot/trade/current-plan-order': 1,
                            'v2/spot/trade/history-plan-order': 1,
                            'v2/spot/account/info': 20,
                            'v2/spot/account/assets': 2,
                            'v2/spot/account/subaccount-assets': 2,
                            'v2/spot/account/bills': 2,
                            'v2/spot/account/transferRecords': 1,
                            'v2/spot/wallet/deposit-address': 2,
                            'v2/spot/wallet/deposit-records': 2,
                            'v2/spot/wallet/withdrawal-records': 2,
                        },
                        'post': {
                            'spot/v1/wallet/transfer': 4,
                            'spot/v1/wallet/transfer-v2': 4,
                            'spot/v1/wallet/subTransfer': 10,
                            'spot/v1/wallet/withdrawal': 4,
                            'spot/v1/wallet/withdrawal-v2': 4,
                            'spot/v1/wallet/withdrawal-inner': 4,
                            'spot/v1/wallet/withdrawal-inner-v2': 4,
                            'spot/v1/account/sub-account-spot-assets': 200,
                            'spot/v1/account/bills': 2,
                            'spot/v1/trade/orders': 2,
                            'spot/v1/trade/batch-orders': 4,
                            'spot/v1/trade/cancel-order': 2,
                            'spot/v1/trade/cancel-order-v2': 2,
                            'spot/v1/trade/cancel-symbol-order': 2,
                            'spot/v1/trade/cancel-batch-orders': 4,
                            'spot/v1/trade/cancel-batch-orders-v2': 4,
                            'spot/v1/trade/orderInfo': 1,
                            'spot/v1/trade/open-orders': 1,
                            'spot/v1/trade/history': 1,
                            'spot/v1/trade/fills': 1,
                            'spot/v1/plan/placePlan': 1,
                            'spot/v1/plan/modifyPlan': 1,
                            'spot/v1/plan/cancelPlan': 1,
                            'spot/v1/plan/currentPlan': 1,
                            'spot/v1/plan/historyPlan': 1,
                            'spot/v1/plan/batchCancelPlan': 2, // 10 times/1s (UID) => 20/10 = 2
                            'spot/v1/convert/quoted-price': 4,
                            'spot/v1/convert/trade': 4,
                            'spot/v1/loan/borrow': 2, // 10 times/1s (UID) => 20/10 = 2
                            'spot/v1/loan/repay': 2, // 10 times/1s (UID) => 20/10 = 2
                            'spot/v1/loan/revise-pledge': 2, // 10 times/1s (UID) => 20/10 = 2
                            'spot/v1/trace/order/orderCurrentList': 2, // 10 times/1s (UID) => 20/10 = 2
                            'spot/v1/trace/order/orderHistoryList': 2, // 10 times/1s (UID) => 20/10 = 2
                            'spot/v1/trace/order/closeTrackingOrder': 2, // 10 times/1s (UID) => 20/10 = 2
                            'spot/v1/trace/order/updateTpsl': 2, // 10 times/1s (UID) => 20/10 = 2
                            'spot/v1/trace/order/followerEndOrder': 2, // 10 times/1s (UID) => 20/10 = 2
                            'spot/v1/trace/order/spotInfoList': 2, // 10 times/1s (UID) => 20/10 = 2
                            'spot/v1/trace/config/getTraderSettings': 2, // 10 times/1s (UID) => 20/10 = 2
                            'spot/v1/trace/config/getFollowerSettings': 2, // 10 times/1s (UID) => 20/10 = 2
                            'spot/v1/trace/user/myTraders': 2, // 10 times/1s (UID) => 20/10 = 2
                            'spot/v1/trace/config/setFollowerConfig': 2, // 10 times/1s (UID) => 20/10 = 2
                            'spot/v1/trace/user/myFollowers': 2, // 10 times/1s (UID) => 20/10 = 2
                            'spot/v1/trace/config/setProductCode': 2, // 10 times/1s (UID) => 20/10 = 2
                            'spot/v1/trace/user/removeTrader': 2, // 10 times/1s (UID) => 20/10 = 2
                            'spot/v1/trace/getRemovableFollower': 2,
                            'spot/v1/trace/user/removeFollower': 2,
                            'spot/v1/trace/profit/totalProfitInfo': 2, // 10 times/1s (UID) => 20/10 = 2
                            'spot/v1/trace/profit/totalProfitList': 2, // 10 times/1s (UID) => 20/10 = 2
                            'spot/v1/trace/profit/profitHisList': 2, // 10 times/1s (UID) => 20/10 = 2
                            'spot/v1/trace/profit/profitHisDetailList': 2, // 10 times/1s (UID) => 20/10 = 2
                            'spot/v1/trace/profit/waitProfitDetailList': 2, // 10 times/1s (UID) => 20/10 = 2
                            'spot/v1/trace/user/getTraderInfo': 2, // 10 times/1s (UID) => 20/10 = 2
                            'v2/spot/trade/place-order': 2,
                            'v2/spot/trade/cancel-order': 2,
                            'v2/spot/trade/batch-orders': 20,
                            'v2/spot/trade/batch-cancel-order': 2,
                            'v2/spot/trade/cancel-symbol-order': 4,
                            'v2/spot/trade/place-plan-order': 1,
                            'v2/spot/trade/modify-plan-order': 1,
                            'v2/spot/trade/cancel-plan-order': 1,
                            'v2/spot/trade/batch-cancel-plan-order': 2,
                            'v2/spot/wallet/transfer': 2,
                            'v2/spot/wallet/subaccount-transfer': 2,
                            'v2/spot/wallet/withdrawal': 2,
                            'v2/spot/wallet/cancel-withdrawal': 2,
                            'v2/spot/wallet/modify-deposit-account': 2,
                        },
                    },
                    'mix': {
                        'get': {
                            'mix/v1/account/account': 2,
                            'mix/v1/account/accounts': 2,
                            'mix/v1/position/singlePosition': 2,
                            'mix/v1/position/singlePosition-v2': 2,
                            'mix/v1/position/allPosition': 4, // 5 times/1s (UID) => 20/5 = 4
                            'mix/v1/position/allPosition-v2': 4, // 5 times/1s (UID) => 20/5 = 4
                            'mix/v1/position/history-position': 1,
                            'mix/v1/account/accountBill': 2,
                            'mix/v1/account/accountBusinessBill': 4,
                            'mix/v1/order/current': 1, // 20 times/1s (UID) => 20/20 = 1
                            'mix/v1/order/marginCoinCurrent': 1, // 20 times/1s (UID) => 20/20 = 1
                            'mix/v1/order/history': 2,
                            'mix/v1/order/historyProductType': 4, // 5 times/1s (UID) => 20/5 = 4
                            'mix/v1/order/detail': 2,
                            'mix/v1/order/fills': 2,
                            'mix/v1/order/allFills': 2,
                            'mix/v1/plan/currentPlan': 1, // 20 times/1s (UID) => 20/20 = 1
                            'mix/v1/plan/historyPlan': 2,
                            'mix/v1/trace/currentTrack': 2,
                            'mix/v1/trace/followerOrder': 2,
                            'mix/v1/trace/followerHistoryOrders': 2,
                            'mix/v1/trace/historyTrack': 2,
                            'mix/v1/trace/summary': 1, // 20 times/1s (UID) => 20/20 = 1
                            'mix/v1/trace/profitSettleTokenIdGroup': 1, // 20 times/1s (UID) => 20/20 = 1
                            'mix/v1/trace/profitDateGroupList': 1, // 20 times/1s (UID) => 20/20 = 1
                            'mix/v1/trade/profitDateList': 2,
                            'mix/v1/trace/waitProfitDateList': 1, // 20 times/1s (UID) => 20/20 = 1
                            'mix/v1/trace/traderSymbols': 1, // 20 times/1s (UID) => 20/20 = 1
                            'mix/v1/trace/traderList': 2,
                            'mix/v1/trace/traderDetail': 2, // 10 times/1s (UID) => 20/10 = 2
                            'mix/v1/trace/queryTraceConfig': 2,
                            'v2/mix/account/account': 2,
                            'v2/mix/account/accounts': 2,
                            'v2/mix/account/sub-account-assets': 200,
                            'v2/mix/account/open-count': 2,
                            'v2/mix/account/bill': 2,
                            'v2/mix/market/query-position-lever': 2,
                            'v2/mix/position/single-position': 2,
                            'v2/mix/position/all-position': 4,
                            'v2/mix/position/history-position': 1,
                            'v2/mix/order/detail': 2,
                            'v2/mix/order/fills': 2,
                            'v2/mix/order/fill-history': 2,
                            'v2/mix/order/orders-pending': 2,
                            'v2/mix/order/orders-history': 2,
                            'v2/mix/order/orders-plan-pending': 2,
                            'v2/mix/order/orders-plan-history': 2,
                        },
                        'post': {
                            'mix/v1/account/sub-account-contract-assets': 200, // 0.1 times/1s (UID) => 20/0.1 = 200
                            'mix/v1/account/open-count': 1,
                            'mix/v1/account/setLeverage': 4, // 5 times/1s (UID) => 20/5 = 4
                            'mix/v1/account/setMargin': 4, // 5 times/1s (UID) => 20/5 = 4
                            'mix/v1/account/setMarginMode': 4, // 5 times/1s (UID) => 20/5 = 4
                            'mix/v1/account/setPositionMode': 4, // 5 times/1s (UID) => 20/5 = 4
                            'mix/v1/order/placeOrder': 2,
                            'mix/v1/order/batch-orders': 2,
                            'mix/v1/order/cancel-order': 2,
                            'mix/v1/order/cancel-batch-orders': 2,
                            'mix/v1/order/modifyOrder': 2, // 10 times/1s (UID) => 20/10 = 2
                            'mix/v1/order/cancel-symbol-orders': 2,
                            'mix/v1/order/cancel-all-orders': 2,
                            'mix/v1/order/close-all-positions': 20,
                            'mix/v1/plan/placePlan': 2,
                            'mix/v1/plan/modifyPlan': 2,
                            'mix/v1/plan/modifyPlanPreset': 2,
                            'mix/v1/plan/placeTPSL': 2,
                            'mix/v1/plan/placeTrailStop': 2,
                            'mix/v1/plan/placePositionsTPSL': 2,
                            'mix/v1/plan/modifyTPSLPlan': 2,
                            'mix/v1/plan/cancelPlan': 2,
                            'mix/v1/plan/cancelSymbolPlan': 2,
                            'mix/v1/plan/cancelAllPlan': 2,
                            'mix/v1/trace/closeTrackOrder': 2,
                            'mix/v1/trace/modifyTPSL': 2, // 10 times/1s (UID) => 20/10 = 2
                            'mix/v1/trace/closeTrackOrderBySymbol': 2,
                            'mix/v1/trace/setUpCopySymbols': 2,
                            'mix/v1/trace/followerSetBatchTraceConfig': 2,
                            'mix/v1/trace/followerCloseByTrackingNo': 2,
                            'mix/v1/trace/followerCloseByAll': 2,
                            'mix/v1/trace/followerSetTpsl': 2,
                            'mix/v1/trace/cancelCopyTrader': 4, // 5 times/1s (UID) => 20/5 = 4
                            'mix/v1/trace/traderUpdateConfig': 2, // 10 times/1s (UID) => 20/10 = 2
                            'mix/v1/trace/myTraderList': 2, // 10 times/1s (UID) => 20/10 = 2
                            'mix/v1/trace/myFollowerList': 2, // 10 times/1s (UID) => 20/10 = 2
                            'mix/v1/trace/removeFollower': 2, // 10 times/1s (UID) => 20/10 = 2
                            'mix/v1/trace/public/getFollowerConfig': 2, // 10 times/1s (UID) => 20/10 = 2
                            'mix/v1/trace/report/order/historyList': 2, // 10 times/1s (IP) => 20/10 = 2
                            'mix/v1/trace/report/order/currentList': 2, // 10 times/1s (IP) => 20/10 = 2
                            'mix/v1/trace/queryTraderTpslRatioConfig': 2, // 10 times/1s (UID) => 20/10 = 2
                            'mix/v1/trace/traderUpdateTpslRatioConfig': 2, // 10 times/1s (UID) => 20/10 = 2
                            'v2/mix/account/set-leverage': 4,
                            'v2/mix/account/set-margin': 4,
                            'v2/mix/account/set-margin-mode': 4,
                            'v2/mix/account/set-position-mode': 4,
                            'v2/mix/order/place-order': 20,
                            'v2/mix/order/click-backhand': 20,
                            'v2/mix/order/batch-place-order': 20,
                            'v2/mix/order/modify-order': 2,
                            'v2/mix/order/cancel-order': 2,
                            'v2/mix/order/batch-cancel-orders': 2,
                            'v2/mix/order/close-positions': 20,
                            'v2/mix/order/place-tpsl-order': 2,
                            'v2/mix/order/place-plan-order': 2,
                            'v2/mix/order/modify-tpsl-order': 2,
                            'v2/mix/order/modify-plan-order': 2,
                            'v2/mix/order/cancel-plan-order': 2,
                        },
                    },
                    'user': {
                        'get': {
                            'user/v1/fee/query': 2,
                            'user/v1/sub/virtual-list': 2,
                            'user/v1/sub/virtual-api-list': 2,
                            'user/v1/tax/spot-record': 1,
                            'user/v1/tax/future-record': 1,
                            'user/v1/tax/margin-record': 1,
                            'user/v1/tax/p2p-record': 1,
                            'v2/user/virtual-subaccount-list': 2,
                            'v2/user/virtual-subaccount-apikey-list': 2,
                        },
                        'post': {
                            'user/v1/sub/virtual-create': 4,
                            'user/v1/sub/virtual-modify': 4,
                            'user/v1/sub/virtual-api-batch-create': 20, // 1 times/1s (UID) => 20/1 = 20
                            'user/v1/sub/virtual-api-create': 4,
                            'user/v1/sub/virtual-api-modify': 4,
                            'v2/user/create-virtual-subaccount': 4,
                            'v2/user/modify-virtual-subaccount': 4,
                            'v2/user/batch-create-subaccount-and-apikey': 20,
                            'v2/user/create-virtual-subaccount-apikey': 4,
                            'v2/user/modify-virtual-subaccount-apikey': 4,
                        },
                    },
                    'p2p': {
                        'get': {
                            'p2p/v1/merchant/merchantList': 2, // 10 times/1s (UID) => 20/10 = 2
                            'p2p/v1/merchant/merchantInfo': 2, // 10 times/1s (UID) => 20/10 = 2
                            'p2p/v1/merchant/advList': 2, // 10 times/1s (UID) => 20/10 = 2
                            'p2p/v1/merchant/orderList': 2, // 10 times/1s (UID) => 20/10 = 2
                            'v2/p2p/merchantList': 2,
                            'v2/p2p/merchantInfo': 2,
                            'v2/p2p/orderList': 2,
                            'v2/p2p/advList': 2,
                        },
                    },
                    'broker': {
                        'get': {
                            'broker/v1/account/info': 2, // 10 times/1s (UID) => 20/10 = 2
                            'broker/v1/account/sub-list': 20, // 1 times/1s (UID) => 20/1 = 20
                            'broker/v1/account/sub-email': 20, // 1 times/1s (UID) => 20/1 = 20
                            'broker/v1/account/sub-spot-assets': 2, // 10 times/1s (UID) => 20/10 = 2
                            'broker/v1/account/sub-future-assets': 2, // 10 times/1s (UID) => 20/10 = 2
                            'broker/v1/account/subaccount-transfer': 1, // unknown
                            'broker/v1/account/subaccount-deposit': 1, // unknown
                            'broker/v1/account/subaccount-withdrawal': 1, // unknown
                            'broker/v1/account/sub-api-list': 2, // 10 times/1s (UID) => 20/10 = 2
                            'v2/broker/account/info': 2,
                            'v2/broker/account/subaccount-list': 20,
                            'v2/broker/account/subaccount-email': 2,
                            'v2/broker/account/subaccount-spot-assets': 2,
                            'v2/broker/account/subaccount-future-assets': 2,
                            'v2/broker/manage/subaccount-apikey-list': 2,
                        },
                        'post': {
                            'broker/v1/account/sub-create': 20, // 1 times/1s (UID) => 20/1 = 20
                            'broker/v1/account/sub-modify': 20, // 1 times/1s (UID) => 20/1 = 20
                            'broker/v1/account/sub-modify-email': 20, // 1 times/1s (UID) => 20/1 = 20
                            'broker/v1/account/sub-address': 2, // 10 times/1s (UID) => 20/10 = 2
                            'broker/v1/account/sub-withdrawal': 2, // 10 times/1s (UID) => 20/10 = 2
                            'broker/v1/account/sub-auto-transfer': 4, // 5 times/1s (UID) => 20/5 = 4
                            'broker/v1/account/sub-api-create': 2, // 10 times/1s (UID) => 20/10 = 2
                            'broker/v1/account/sub-api-modify': 2, // 10 times/1s (UID) => 20/10 = 2
                            'v2/broker/account/modify-subaccount-email': 2,
                            'v2/broker/account/create-subaccount': 20,
                            'v2/broker/account/modify-subaccount': 20,
                            'v2/broker/account/subaccount-address': 2,
                            'v2/broker/account/subaccount-withdrawal': 2,
                            'v2/broker/account/set-subaccount-autotransfer': 2,
                            'v2/broker/manage/create-subaccount-apikey': 2,
                            'v2/broker/manage/modify-subaccount-apikey': 2,
                        },
                    },
                    'margin': {
                        'get': {
                            'margin/v1/cross/account/riskRate': 2, // 10 times/1s (UID) => 20/10 = 2
                            'margin/v1/cross/account/maxTransferOutAmount': 2, // 10 times/1s (UID) => 20/10 = 2
                            'margin/v1/isolated/account/maxTransferOutAmount': 2, // 10 times/1s (UID) => 20/10 = 2
                            'margin/v1/isolated/order/openOrders': 2, // 10 times/1s (UID) => 20/10 = 2
                            'margin/v1/isolated/order/history': 2, // 10 times/1s (UID) => 20/10 = 2
                            'margin/v1/isolated/order/fills': 2, // 10 times/1s (UID) => 20/10 = 2
                            'margin/v1/isolated/loan/list': 2, // 10 times/1s (UID) => 20/10 = 2
                            'margin/v1/isolated/repay/list': 2, // 10 times/1s (UID) => 20/10 = 2
                            'margin/v1/isolated/interest/list': 2, // 10 times/1s (UID) => 20/10 = 2
                            'margin/v1/isolated/liquidation/list': 2, // 10 times/1s (UID) => 20/10 = 2
                            'margin/v1/isolated/fin/list': 2, // 10 times/1s (UID) => 20/10 = 2
                            'margin/v1/cross/order/openOrders': 2, // 10 times/1s (UID) => 20/10 = 2
                            'margin/v1/cross/order/history': 2, // 10 times/1s (UID) => 20/10 = 2
                            'margin/v1/cross/order/fills': 2, // 10 times/1s (UID) => 20/10 = 2
                            'margin/v1/cross/loan/list': 2, // 10 times/1s (UID) => 20/10 = 2
                            'margin/v1/cross/repay/list': 2, // 10 times/1s (UID) => 20/10 = 2
                            'margin/v1/cross/interest/list': 2, // 10 times/1s (UID) => 20/10 = 2
                            'margin/v1/cross/liquidation/list': 2, // 10 times/1s (UID) => 20/10 = 2
                            'margin/v1/cross/fin/list': 2, // 10 times/1s (UID) => 20/10 = 2
                            'margin/v1/cross/account/assets': 2, // 10 times/1s (IP) => 20/10 = 2
                            'margin/v1/isolated/account/assets': 2, // 10 times/1s (IP) => 20/10 = 2
                            'v2/margin/crossed/borrow-history': 2,
                            'v2/margin/crossed/repay-history': 2,
                            'v2/margin/crossed/interest-history': 2,
                            'v2/margin/crossed/liquidation-history': 2,
                            'v2/margin/crossed/financial-records': 2,
                            'v2/margin/crossed/account/assets': 2,
                            'v2/margin/crossed/account/risk-rate': 2,
                            'v2/margin/crossed/account/max-borrowable-amount': 2,
                            'v2/margin/crossed/account/max-transfer-out-amount': 2,
                            'v2/margin/crossed/interest-rate-and-limit': 2,
                            'v2/margin/crossed/tier-data': 2,
                            'v2/margin/crossed/open-orders': 2,
                            'v2/margin/crossed/history-orders': 2,
                            'v2/margin/crossed/fills': 2,
                            'v2/margin/isolated/borrow-history': 2,
                            'v2/margin/isolated/repay-history': 2,
                            'v2/margin/isolated/interest-history': 2,
                            'v2/margin/isolated/liquidation-history': 2,
                            'v2/margin/isolated/financial-records': 2,
                            'v2/margin/isolated/account/assets': 2,
                            'v2/margin/isolated/account/risk-rate': 2,
                            'v2/margin/isolated/account/max-borrowable-amount': 2,
                            'v2/margin/isolated/account/max-transfer-out-amount': 2,
                            'v2/margin/isolated/interest-rate-and-limit': 2,
                            'v2/margin/isolated/tier-data': 2,
                            'v2/margin/isolated/open-orders': 2,
                            'v2/margin/isolated/history-orders': 2,
                            'v2/margin/isolated/fills': 2,
                        },
                        'post': {
                            'margin/v1/cross/account/borrow': 2, // 10 times/1s (UID) => 20/10 = 2
                            'margin/v1/isolated/account/borrow': 2, // 10 times/1s (UID) => 20/10 = 2
                            'margin/v1/cross/account/repay': 2, // 10 times/1s (UID) => 20/10 = 2
                            'margin/v1/isolated/account/repay': 2, // 10 times/1s (UID) => 20/10 = 2
                            'margin/v1/isolated/account/riskRate': 2, // 10 times/1s (UID) => 20/10 = 2
                            'margin/v1/cross/account/maxBorrowableAmount': 2, // 10 times/1s (UID) => 20/10 = 2
                            'margin/v1/isolated/account/maxBorrowableAmount': 2, // 10 times/1s (UID) => 20/10 = 2
                            'margin/v1/isolated/account/flashRepay': 2, // 10 times/1s (UID) => 20/10 = 2
                            'margin/v1/isolated/account/queryFlashRepayStatus': 2, // 10 times/1s (UID) => 20/10 = 2
                            'margin/v1/cross/account/flashRepay': 2, // 10 times/1s (UID) => 20/10 = 2
                            'margin/v1/cross/account/queryFlashRepayStatus': 2, // 10 times/1s (UID) => 20/10 = 2
                            'margin/v1/isolated/order/placeOrder': 4, // 5 times/1s (UID) => 20/5 = 4
                            'margin/v1/isolated/order/batchPlaceOrder': 4, // 5 times/1s (UID) => 20/5 = 4
                            'margin/v1/isolated/order/cancelOrder': 2, // 10 times/1s (UID) => 20/10 = 2
                            'margin/v1/isolated/order/batchCancelOrder': 2, // 10 times/1s (UID) => 20/10 = 2
                            'margin/v1/cross/order/placeOrder': 2, // 10 times/1s (UID) => 20/10 = 2
                            'margin/v1/cross/order/batchPlaceOrder': 2, // 10 times/1s (UID) => 20/10 = 2
                            'margin/v1/cross/order/cancelOrder': 2, // 10 times/1s (UID) => 20/10 = 2
                            'margin/v1/cross/order/batchCancelOrder': 2, // 10 times/1s (UID) => 20/10 = 2
                            'v2/margin/crossed/account/borrow': 2,
                            'v2/margin/crossed/account/repay': 2,
                            'v2/margin/crossed/account/flash-repay': 2,
                            'v2/margin/crossed/account/query-flash-repay-status': 2,
                            'v2/margin/crossed/place-order': 2,
                            'v2/margin/crossed/batch-place-order': 2,
                            'v2/margin/crossed/cancel-order': 2,
                            'v2/margin/crossed/batch-cancel-order': 2,
                            'v2/margin/isolated/account/borrow': 2,
                            'v2/margin/isolated/account/repay': 2,
                            'v2/margin/isolated/account/flash-repay': 2,
                            'v2/margin/isolated/account/query-flash-repay-status': 2,
                            'v2/margin/isolated/place-order': 2,
                            'v2/margin/isolated/batch-place-order': 2,
                            'v2/margin/isolated/cancel-order': 2,
                            'v2/margin/isolated/batch-cancel-order': 2,
                        },
                    },
                    'copy': {
                        'get': {
                            'v2/copy/mix-trader/order-current-track': 2,
                            'v2/copy/mix-trader/order-history-track': 2,
                            'v2/copy/mix-trader/order-total-detail': 2,
                            'v2/copy/mix-trader/profit-history-summarys': 1,
                            'v2/copy/mix-trader/profit-history-details': 1,
                            'v2/copy/mix-trader/profit-details': 1,
                            'v2/copy/mix-trader/profits-group-coin-date': 1,
                            'v2/copy/mix-trader/config-query-symbols': 1,
                            'v2/copy/mix-trader/config-query-followers': 2,
                            'v2/copy/mix-follower/query-current-orders': 2,
                            'v2/copy/mix-follower/query-history-orders': 1,
                            'v2/copy/mix-follower/query-settings': 2,
                            'v2/copy/mix-follower/query-traders': 2,
                            'v2/copy/mix-follower/query-quantity-limit': 2,
                            'v2/copy/mix-broker/query-traders': 2,
                            'v2/copy/mix-broker/query-history-traces': 2,
                            'v2/copy/mix-broker/query-current-traces': 2,
                            'v2/copy/spot-trader/profit-summarys': 2,
                            'v2/copy/spot-trader/profit-history-details': 2,
                            'v2/copy/spot-trader/profit-details': 2,
                            'v2/copy/spot-trader/order-total-detail': 2,
                            'v2/copy/spot-trader/order-history-track': 2,
                            'v2/copy/spot-trader/order-current-track': 2,
                            'v2/copy/spot-trader/config-query-settings': 2,
                            'v2/copy/spot-trader/config-query-followers': 2,
                            'v2/copy/spot-follower/query-traders': 2,
                            'v2/copy/spot-follower/query-trader-symbols': 2,
                            'v2/copy/spot-follower/query-settings': 2,
                            'v2/copy/spot-follower/query-history-orders': 2,
                            'v2/copy/spot-follower/query-current-orders': 2,
                        },
                        'post': {
                            'v2/copy/mix-trader/order-modify-tpsl': 2,
                            'v2/copy/mix-trader/order-close-positions': 2,
                            'v2/copy/mix-trader/config-setting-symbols': 2,
                            'v2/copy/mix-trader/config-setting-base': 2,
                            'v2/copy/mix-trader/config-remove-follower': 2,
                            'v2/copy/mix-follower/setting-tpsl': 1,
                            'v2/copy/mix-follower/settings': 2,
                            'v2/copy/mix-follower/close-positions': 2,
                            'v2/copy/mix-follower/cancel-trader': 4,
                            'v2/copy/spot-trader/order-modify-tpsl': 2,
                            'v2/copy/spot-trader/order-close-tracking': 2,
                            'v2/copy/spot-trader/config-setting-symbols': 2,
                            'v2/copy/spot-trader/config-remove-follower': 2,
                            'v2/copy/spot-follower/stop-order': 2,
                            'v2/copy/spot-follower/settings': 2,
                            'v2/copy/spot-follower/setting-tpsl': 2,
                            'v2/copy/spot-follower/order-close-tracking': 2,
                            'v2/copy/spot-follower/cancel-trader': 2,
                        },
                    },
                    'tax': {
                        'get': {
                            'v2/tax/spot-record': 20,
                            'v2/tax/future-record': 20,
                            'v2/tax/margin-record': 20,
                            'v2/tax/p2p-record': 20,
                        },
                    },
                    'convert': {
                        'get': {
                            'v2/convert/currencies': 2,
                            'v2/convert/quoted-price': 2,
                            'v2/convert/convert-record': 2,
                            'v2/convert/bgb-convert-coin-list': 2,
                            'v2/convert/bgb-convert-records': 2,
                        },
                        'post': {
                            'v2/convert/trade': 2,
                            'v2/convert/bgb-convert': 2,
                        },
                    },
                    'earn': {
                        'get': {
                            'v2/earn/savings/product': 2,
                            'v2/earn/savings/account': 2,
                            'v2/earn/savings/assets': 2,
                            'v2/earn/savings/records': 2,
                            'v2/earn/savings/subscribe-info': 2,
                            'v2/earn/savings/subscribe-result': 2,
                            'v2/earn/savings/redeem-result': 2,
                            'v2/earn/sharkfin/product': 2,
                            'v2/earn/sharkfin/account': 2,
                            'v2/earn/sharkfin/assets': 2,
                            'v2/earn/sharkfin/records': 2,
                            'v2/earn/sharkfin/subscribe-info': 2,
                            'v2/earn/sharkfin/subscribe-result': 4,
                            'v2/earn/loan/ongoing-orders': 2,
                            'v2/earn/loan/repay-history': 2,
                            'v2/earn/loan/revise-history': 2,
                            'v2/earn/loan/borrow-history': 2,
                            'v2/earn/loan/debts': 2,
                            'v2/earn/loan/reduces': 2,
                        },
                        'post': {
                            'v2/earn/savings/subscribe': 2,
                            'v2/earn/savings/redeem': 2,
                            'v2/earn/sharkfin/subscribe': 2,
                            'v2/earn/loan/borrow': 2,
                            'v2/earn/loan/repay': 2,
                            'v2/earn/loan/revise-pledge': 2,
                        },
                    },
                    'common': {
                        'get': {
                            'v2/common/trade-rate': 2,
                        },
                    },
                },
            },
            'fees': {
                'spot': {
                    'taker': this.parseNumber ('0.002'),
                    'maker': this.parseNumber ('0.002'),
                },
                'swap': {
                    'taker': this.parseNumber ('0.0006'),
                    'maker': this.parseNumber ('0.0004'),
                },
            },
            'requiredCredentials': {
                'apiKey': true,
                'secret': true,
                'password': true,
            },
            'exceptions': {
                // http error codes
                // 400 Bad Request — Invalid request format
                // 401 Unauthorized — Invalid API Key
                // 403 Forbidden — You do not have access to the requested resource
                // 404 Not Found
                // 500 Internal Server Error — We had a problem with our server
                'exact': {
                    '1': ExchangeError, // { "code": 1, "message": "System error" }
                    // undocumented
                    'failure to get a peer from the ring-balancer': ExchangeNotAvailable, // { "message": "failure to get a peer from the ring-balancer" }
                    '4010': PermissionDenied, // { "code": 4010, "message": "For the security of your funds, withdrawals are not permitted within 24 hours after changing fund password  / mobile number / Google Authenticator settings " }
                    // common
                    // '0': ExchangeError, // 200 successful,when the order placement / cancellation / operation is successful
                    '4001': ExchangeError, // no data received in 30s
                    '4002': ExchangeError, // Buffer full. cannot write data
                    // --------------------------------------------------------
                    '30001': AuthenticationError, // { "code": 30001, "message": 'request header "OK_ACCESS_KEY" cannot be blank'}
                    '30002': AuthenticationError, // { "code": 30002, "message": 'request header "OK_ACCESS_SIGN" cannot be blank'}
                    '30003': AuthenticationError, // { "code": 30003, "message": 'request header "OK_ACCESS_TIMESTAMP" cannot be blank'}
                    '30004': AuthenticationError, // { "code": 30004, "message": 'request header "OK_ACCESS_PASSPHRASE" cannot be blank'}
                    '30005': InvalidNonce, // { "code": 30005, "message": "invalid OK_ACCESS_TIMESTAMP" }
                    '30006': AuthenticationError, // { "code": 30006, "message": "invalid OK_ACCESS_KEY" }
                    '30007': BadRequest, // { "code": 30007, "message": 'invalid Content_Type, please use "application/json" format'}
                    '30008': RequestTimeout, // { "code": 30008, "message": "timestamp request expired" }
                    '30009': ExchangeError, // { "code": 30009, "message": "system error" }
                    '30010': AuthenticationError, // { "code": 30010, "message": "API validation failed" }
                    '30011': PermissionDenied, // { "code": 30011, "message": "invalid IP" }
                    '30012': AuthenticationError, // { "code": 30012, "message": "invalid authorization" }
                    '30013': AuthenticationError, // { "code": 30013, "message": "invalid sign" }
                    '30014': DDoSProtection, // { "code": 30014, "message": "request too frequent" }
                    '30015': AuthenticationError, // { "code": 30015, "message": 'request header "OK_ACCESS_PASSPHRASE" incorrect'}
                    '30016': ExchangeError, // { "code": 30015, "message": "you are using v1 apiKey, please use v1 endpoint. If you would like to use v3 endpoint, please subscribe to v3 apiKey" }
                    '30017': ExchangeError, // { "code": 30017, "message": "apikey's broker id does not match" }
                    '30018': ExchangeError, // { "code": 30018, "message": "apikey's domain does not match" }
                    '30019': ExchangeNotAvailable, // { "code": 30019, "message": "Api is offline or unavailable" }
                    '30020': BadRequest, // { "code": 30020, "message": "body cannot be blank" }
                    '30021': BadRequest, // { "code": 30021, "message": "Json data format error" }, { "code": 30021, "message": "json data format error" }
                    '30022': PermissionDenied, // { "code": 30022, "message": "Api has been frozen" }
                    '30023': BadRequest, // { "code": 30023, "message": "{0} parameter cannot be blank" }
                    '30024': BadSymbol, // {"code":30024,"message":"\"instrument_id\" is an invalid parameter"}
                    '30025': BadRequest, // { "code": 30025, "message": "{0} parameter category error" }
                    '30026': DDoSProtection, // { "code": 30026, "message": "requested too frequent" }
                    '30027': AuthenticationError, // { "code": 30027, "message": "login failure" }
                    '30028': PermissionDenied, // { "code": 30028, "message": "unauthorized execution" }
                    '30029': AccountSuspended, // { "code": 30029, "message": "account suspended" }
                    '30030': ExchangeError, // { "code": 30030, "message": "endpoint request failed. Please try again" }
                    '30031': BadRequest, // { "code": 30031, "message": "token does not exist" }
                    '30032': BadSymbol, // { "code": 30032, "message": "pair does not exist" }
                    '30033': BadRequest, // { "code": 30033, "message": "exchange domain does not exist" }
                    '30034': ExchangeError, // { "code": 30034, "message": "exchange ID does not exist" }
                    '30035': ExchangeError, // { "code": 30035, "message": "trading is not supported in this website" }
                    '30036': ExchangeError, // { "code": 30036, "message": "no relevant data" }
                    '30037': ExchangeNotAvailable, // { "code": 30037, "message": "endpoint is offline or unavailable" }
                    // '30038': AuthenticationError, // { "code": 30038, "message": "user does not exist" }
                    '30038': OnMaintenance, // {"client_oid":"","code":"30038","error_code":"30038","error_message":"Matching engine is being upgraded. Please try in about 1 minute.","message":"Matching engine is being upgraded. Please try in about 1 minute.","order_id":"-1","result":false}
                    // futures
                    '32001': AccountSuspended, // { "code": 32001, "message": "futures account suspended" }
                    '32002': PermissionDenied, // { "code": 32002, "message": "futures account does not exist" }
                    '32003': CancelPending, // { "code": 32003, "message": "canceling, please wait" }
                    '32004': ExchangeError, // { "code": 32004, "message": "you have no unfilled orders" }
                    '32005': InvalidOrder, // { "code": 32005, "message": "max order quantity" }
                    '32006': InvalidOrder, // { "code": 32006, "message": "the order price or trigger price exceeds USD 1 million" }
                    '32007': InvalidOrder, // { "code": 32007, "message": "leverage level must be the same for orders on the same side of the contract" }
                    '32008': InvalidOrder, // { "code": 32008, "message": "Max. positions to open (cross margin)" }
                    '32009': InvalidOrder, // { "code": 32009, "message": "Max. positions to open (fixed margin)" }
                    '32010': ExchangeError, // { "code": 32010, "message": "leverage cannot be changed with open positions" }
                    '32011': ExchangeError, // { "code": 32011, "message": "futures status error" }
                    '32012': ExchangeError, // { "code": 32012, "message": "futures order update error" }
                    '32013': ExchangeError, // { "code": 32013, "message": "token type is blank" }
                    '32014': ExchangeError, // { "code": 32014, "message": "your number of contracts closing is larger than the number of contracts available" }
                    '32015': ExchangeError, // { "code": 32015, "message": "margin ratio is lower than 100% before opening positions" }
                    '32016': ExchangeError, // { "code": 32016, "message": "margin ratio is lower than 100% after opening position" }
                    '32017': ExchangeError, // { "code": 32017, "message": "no BBO" }
                    '32018': ExchangeError, // { "code": 32018, "message": "the order quantity is less than 1, please try again" }
                    '32019': ExchangeError, // { "code": 32019, "message": "the order price deviates from the price of the previous minute by more than 3%" }
                    '32020': ExchangeError, // { "code": 32020, "message": "the price is not in the range of the price limit" }
                    '32021': ExchangeError, // { "code": 32021, "message": "leverage error" }
                    '32022': ExchangeError, // { "code": 32022, "message": "this function is not supported in your country or region according to the regulations" }
                    '32023': ExchangeError, // { "code": 32023, "message": "this account has outstanding loan" }
                    '32024': ExchangeError, // { "code": 32024, "message": "order cannot be placed during delivery" }
                    '32025': ExchangeError, // { "code": 32025, "message": "order cannot be placed during settlement" }
                    '32026': ExchangeError, // { "code": 32026, "message": "your account is restricted from opening positions" }
                    '32027': ExchangeError, // { "code": 32027, "message": "cancelled over 20 orders" }
                    '32028': AccountSuspended, // { "code": 32028, "message": "account is suspended and liquidated" }
                    '32029': ExchangeError, // { "code": 32029, "message": "order info does not exist" }
                    '32030': InvalidOrder, // The order cannot be cancelled
                    '32031': ArgumentsRequired, // client_oid or order_id is required.
                    '32038': AuthenticationError, // User does not exist
                    '32040': ExchangeError, // User have open contract orders or position
                    '32044': ExchangeError, // { "code": 32044, "message": "The margin ratio after submitting this order is lower than the minimum requirement ({0}) for your tier." }
                    '32045': ExchangeError, // String of commission over 1 million
                    '32046': ExchangeError, // Each user can hold up to 10 trade plans at the same time
                    '32047': ExchangeError, // system error
                    '32048': InvalidOrder, // Order strategy track range error
                    '32049': ExchangeError, // Each user can hold up to 10 track plans at the same time
                    '32050': InvalidOrder, // Order strategy rang error
                    '32051': InvalidOrder, // Order strategy ice depth error
                    '32052': ExchangeError, // String of commission over 100 thousand
                    '32053': ExchangeError, // Each user can hold up to 6 ice plans at the same time
                    '32057': ExchangeError, // The order price is zero. Market-close-all function cannot be executed
                    '32054': ExchangeError, // Trade not allow
                    '32055': InvalidOrder, // cancel order error
                    '32056': ExchangeError, // iceberg per order average should between {0}-{1} contracts
                    '32058': ExchangeError, // Each user can hold up to 6 initiative plans at the same time
                    '32059': InvalidOrder, // Total amount should exceed per order amount
                    '32060': InvalidOrder, // Order strategy type error
                    '32061': InvalidOrder, // Order strategy initiative limit error
                    '32062': InvalidOrder, // Order strategy initiative range error
                    '32063': InvalidOrder, // Order strategy initiative rate error
                    '32064': ExchangeError, // Time Stringerval of orders should set between 5-120s
                    '32065': ExchangeError, // Close amount exceeds the limit of Market-close-all (999 for BTC, and 9999 for the rest tokens)
                    '32066': ExchangeError, // You have open orders. Please cancel all open orders before changing your leverage level.
                    '32067': ExchangeError, // Account equity < required margin in this setting. Please adjust your leverage level again.
                    '32068': ExchangeError, // The margin for this position will fall short of the required margin in this setting. Please adjust your leverage level or increase your margin to proceed.
                    '32069': ExchangeError, // Target leverage level too low. Your account balance is insufficient to cover the margin required. Please adjust the leverage level again.
                    '32070': ExchangeError, // Please check open position or unfilled order
                    '32071': ExchangeError, // Your current liquidation mode does not support this action.
                    '32072': ExchangeError, // The highest available margin for your order’s tier is {0}. Please edit your margin and place a new order.
                    '32073': ExchangeError, // The action does not apply to the token
                    '32074': ExchangeError, // The number of contracts of your position, open orders, and the current order has exceeded the maximum order limit of this asset.
                    '32075': ExchangeError, // Account risk rate breach
                    '32076': ExchangeError, // Liquidation of the holding position(s) at market price will require cancellation of all pending close orders of the contracts.
                    '32077': ExchangeError, // Your margin for this asset in futures account is insufficient and the position has been taken over for liquidation. (You will not be able to place orders, close positions, transfer funds, or add margin during this period of time. Your account will be restored after the liquidation is complete.)
                    '32078': ExchangeError, // Please cancel all open orders before switching the liquidation mode(Please cancel all open orders before switching the liquidation mode)
                    '32079': ExchangeError, // Your open positions are at high risk.(Please add margin or reduce positions before switching the mode)
                    '32080': ExchangeError, // Funds cannot be transferred out within 30 minutes after futures settlement
                    '32083': ExchangeError, // The number of contracts should be a positive multiple of %%. Please place your order again
                    // token and margin trading
                    '33001': PermissionDenied, // { "code": 33001, "message": "margin account for this pair is not enabled yet" }
                    '33002': AccountSuspended, // { "code": 33002, "message": "margin account for this pair is suspended" }
                    '33003': InsufficientFunds, // { "code": 33003, "message": "no loan balance" }
                    '33004': ExchangeError, // { "code": 33004, "message": "loan amount cannot be smaller than the minimum limit" }
                    '33005': ExchangeError, // { "code": 33005, "message": "repayment amount must exceed 0" }
                    '33006': ExchangeError, // { "code": 33006, "message": "loan order not found" }
                    '33007': ExchangeError, // { "code": 33007, "message": "status not found" }
                    '33008': InsufficientFunds, // { "code": 33008, "message": "loan amount cannot exceed the maximum limit" }
                    '33009': ExchangeError, // { "code": 33009, "message": "user ID is blank" }
                    '33010': ExchangeError, // { "code": 33010, "message": "you cannot cancel an order during session 2 of call auction" }
                    '33011': ExchangeError, // { "code": 33011, "message": "no new market data" }
                    '33012': ExchangeError, // { "code": 33012, "message": "order cancellation failed" }
                    '33013': InvalidOrder, // { "code": 33013, "message": "order placement failed" }
                    '33014': OrderNotFound, // { "code": 33014, "message": "order does not exist" }
                    '33015': InvalidOrder, // { "code": 33015, "message": "exceeded maximum limit" }
                    '33016': ExchangeError, // { "code": 33016, "message": "margin trading is not open for this token" }
                    '33017': InsufficientFunds, // { "code": 33017, "message": "insufficient balance" }
                    '33018': ExchangeError, // { "code": 33018, "message": "this parameter must be smaller than 1" }
                    '33020': ExchangeError, // { "code": 33020, "message": "request not supported" }
                    '33021': BadRequest, // { "code": 33021, "message": "token and the pair do not match" }
                    '33022': InvalidOrder, // { "code": 33022, "message": "pair and the order do not match" }
                    '33023': ExchangeError, // { "code": 33023, "message": "you can only place market orders during call auction" }
                    '33024': InvalidOrder, // { "code": 33024, "message": "trading amount too small" }
                    '33025': InvalidOrder, // { "code": 33025, "message": "base token amount is blank" }
                    '33026': ExchangeError, // { "code": 33026, "message": "transaction completed" }
                    '33027': InvalidOrder, // { "code": 33027, "message": "cancelled order or order cancelling" }
                    '33028': InvalidOrder, // { "code": 33028, "message": "the decimal places of the trading price exceeded the limit" }
                    '33029': InvalidOrder, // { "code": 33029, "message": "the decimal places of the trading size exceeded the limit" }
                    '33034': ExchangeError, // { "code": 33034, "message": "You can only place limit order after Call Auction has started" }
                    '33035': ExchangeError, // This type of order cannot be canceled(This type of order cannot be canceled)
                    '33036': ExchangeError, // Exceeding the limit of entrust order
                    '33037': ExchangeError, // The buy order price should be lower than 130% of the trigger price
                    '33038': ExchangeError, // The sell order price should be higher than 70% of the trigger price
                    '33039': ExchangeError, // The limit of callback rate is 0 < x <= 5%
                    '33040': ExchangeError, // The trigger price of a buy order should be lower than the latest transaction price
                    '33041': ExchangeError, // The trigger price of a sell order should be higher than the latest transaction price
                    '33042': ExchangeError, // The limit of price variance is 0 < x <= 1%
                    '33043': ExchangeError, // The total amount must be larger than 0
                    '33044': ExchangeError, // The average amount should be 1/1000 * total amount <= x <= total amount
                    '33045': ExchangeError, // The price should not be 0, including trigger price, order price, and price limit
                    '33046': ExchangeError, // Price variance should be 0 < x <= 1%
                    '33047': ExchangeError, // Sweep ratio should be 0 < x <= 100%
                    '33048': ExchangeError, // Per order limit: Total amount/1000 < x <= Total amount
                    '33049': ExchangeError, // Total amount should be X > 0
                    '33050': ExchangeError, // Time interval should be 5 <= x <= 120s
                    '33051': ExchangeError, // cancel order number not higher limit: plan and track entrust no more than 10, ice and time entrust no more than 6
                    '33059': BadRequest, // { "code": 33059, "message": "client_oid or order_id is required" }
                    '33060': BadRequest, // { "code": 33060, "message": "Only fill in either parameter client_oid or order_id" }
                    '33061': ExchangeError, // Value of a single market price order cannot exceed 100,000 USD
                    '33062': ExchangeError, // The leverage ratio is too high. The borrowed position has exceeded the maximum position of this leverage ratio. Please readjust the leverage ratio
                    '33063': ExchangeError, // Leverage multiple is too low, there is insufficient margin in the account, please readjust the leverage ratio
                    '33064': ExchangeError, // The setting of the leverage ratio cannot be less than 2, please readjust the leverage ratio
                    '33065': ExchangeError, // Leverage ratio exceeds maximum leverage ratio, please readjust leverage ratio
                    // account
                    '21009': ExchangeError, // Funds cannot be transferred out within 30 minutes after swap settlement(Funds cannot be transferred out within 30 minutes after swap settlement)
                    '34001': PermissionDenied, // { "code": 34001, "message": "withdrawal suspended" }
                    '34002': InvalidAddress, // { "code": 34002, "message": "please add a withdrawal address" }
                    '34003': ExchangeError, // { "code": 34003, "message": "sorry, this token cannot be withdrawn to xx at the moment" }
                    '34004': ExchangeError, // { "code": 34004, "message": "withdrawal fee is smaller than minimum limit" }
                    '34005': ExchangeError, // { "code": 34005, "message": "withdrawal fee exceeds the maximum limit" }
                    '34006': ExchangeError, // { "code": 34006, "message": "withdrawal amount is lower than the minimum limit" }
                    '34007': ExchangeError, // { "code": 34007, "message": "withdrawal amount exceeds the maximum limit" }
                    '34008': InsufficientFunds, // { "code": 34008, "message": "insufficient balance" }
                    '34009': ExchangeError, // { "code": 34009, "message": "your withdrawal amount exceeds the daily limit" }
                    '34010': ExchangeError, // { "code": 34010, "message": "transfer amount must be larger than 0" }
                    '34011': ExchangeError, // { "code": 34011, "message": "conditions not met" }
                    '34012': ExchangeError, // { "code": 34012, "message": "the minimum withdrawal amount for NEO is 1, and the amount must be an integer" }
                    '34013': ExchangeError, // { "code": 34013, "message": "please transfer" }
                    '34014': ExchangeError, // { "code": 34014, "message": "transfer limited" }
                    '34015': ExchangeError, // { "code": 34015, "message": "subaccount does not exist" }
                    '34016': PermissionDenied, // { "code": 34016, "message": "transfer suspended" }
                    '34017': AccountSuspended, // { "code": 34017, "message": "account suspended" }
                    '34018': AuthenticationError, // { "code": 34018, "message": "incorrect trades password" }
                    '34019': PermissionDenied, // { "code": 34019, "message": "please bind your email before withdrawal" }
                    '34020': PermissionDenied, // { "code": 34020, "message": "please bind your funds password before withdrawal" }
                    '34021': InvalidAddress, // { "code": 34021, "message": "Not verified address" }
                    '34022': ExchangeError, // { "code": 34022, "message": "Withdrawals are not available for sub accounts" }
                    '34023': PermissionDenied, // { "code": 34023, "message": "Please enable futures trading before transferring your funds" }
                    '34026': ExchangeError, // transfer too frequently(transfer too frequently)
                    '34036': ExchangeError, // Parameter is incorrect, please refer to API documentation
                    '34037': ExchangeError, // Get the sub-account balance interface, account type is not supported
                    '34038': ExchangeError, // Since your C2C transaction is unusual, you are restricted from fund transfer. Please contact our customer support to cancel the restriction
                    '34039': ExchangeError, // You are now restricted from transferring out your funds due to abnormal trades on C2C Market. Please transfer your fund on our website or app instead to verify your identity
                    // swap
                    '35001': ExchangeError, // { "code": 35001, "message": "Contract does not exist" }
                    '35002': ExchangeError, // { "code": 35002, "message": "Contract settling" }
                    '35003': ExchangeError, // { "code": 35003, "message": "Contract paused" }
                    '35004': ExchangeError, // { "code": 35004, "message": "Contract pending settlement" }
                    '35005': AuthenticationError, // { "code": 35005, "message": "User does not exist" }
                    '35008': InvalidOrder, // { "code": 35008, "message": "Risk ratio too high" }
                    '35010': InvalidOrder, // { "code": 35010, "message": "Position closing too large" }
                    '35012': InvalidOrder, // { "code": 35012, "message": "Incorrect order size" }
                    '35014': InvalidOrder, // { "code": 35014, "message": "Order price is not within limit" }
                    '35015': InvalidOrder, // { "code": 35015, "message": "Invalid leverage level" }
                    '35017': ExchangeError, // { "code": 35017, "message": "Open orders exist" }
                    '35019': InvalidOrder, // { "code": 35019, "message": "Order size too large" }
                    '35020': InvalidOrder, // { "code": 35020, "message": "Order price too high" }
                    '35021': InvalidOrder, // { "code": 35021, "message": "Order size exceeded current tier limit" }
                    '35022': ExchangeError, // { "code": 35022, "message": "Contract status error" }
                    '35024': ExchangeError, // { "code": 35024, "message": "Contract not initialized" }
                    '35025': InsufficientFunds, // { "code": 35025, "message": "No account balance" }
                    '35026': ExchangeError, // { "code": 35026, "message": "Contract settings not initialized" }
                    '35029': OrderNotFound, // { "code": 35029, "message": "Order does not exist" }
                    '35030': InvalidOrder, // { "code": 35030, "message": "Order size too large" }
                    '35031': InvalidOrder, // { "code": 35031, "message": "Cancel order size too large" }
                    '35032': ExchangeError, // { "code": 35032, "message": "Invalid user status" }
                    '35037': ExchangeError, // No last traded price in cache
                    '35039': ExchangeError, // { "code": 35039, "message": "Open order quantity exceeds limit" }
                    '35040': InvalidOrder, // {"error_message":"Invalid order type","result":"true","error_code":"35040","order_id":"-1"}
                    '35044': ExchangeError, // { "code": 35044, "message": "Invalid order status" }
                    '35046': InsufficientFunds, // { "code": 35046, "message": "Negative account balance" }
                    '35047': InsufficientFunds, // { "code": 35047, "message": "Insufficient account balance" }
                    '35048': ExchangeError, // { "code": 35048, "message": "User contract is frozen and liquidating" }
                    '35049': InvalidOrder, // { "code": 35049, "message": "Invalid order type" }
                    '35050': InvalidOrder, // { "code": 35050, "message": "Position settings are blank" }
                    '35052': InsufficientFunds, // { "code": 35052, "message": "Insufficient cross margin" }
                    '35053': ExchangeError, // { "code": 35053, "message": "Account risk too high" }
                    '35055': InsufficientFunds, // { "code": 35055, "message": "Insufficient account balance" }
                    '35057': ExchangeError, // { "code": 35057, "message": "No last traded price" }
                    '35058': ExchangeError, // { "code": 35058, "message": "No limit" }
                    '35059': BadRequest, // { "code": 35059, "message": "client_oid or order_id is required" }
                    '35060': BadRequest, // { "code": 35060, "message": "Only fill in either parameter client_oid or order_id" }
                    '35061': BadRequest, // { "code": 35061, "message": "Invalid instrument_id" }
                    '35062': InvalidOrder, // { "code": 35062, "message": "Invalid match_price" }
                    '35063': InvalidOrder, // { "code": 35063, "message": "Invalid order_size" }
                    '35064': InvalidOrder, // { "code": 35064, "message": "Invalid client_oid" }
                    '35066': InvalidOrder, // Order interval error
                    '35067': InvalidOrder, // Time-weighted order ratio error
                    '35068': InvalidOrder, // Time-weighted order range error
                    '35069': InvalidOrder, // Time-weighted single transaction limit error
                    '35070': InvalidOrder, // Algo order type error
                    '35071': InvalidOrder, // Order total must be larger than single order limit
                    '35072': InvalidOrder, // Maximum 6 unfulfilled time-weighted orders can be held at the same time
                    '35073': InvalidOrder, // Order price is 0. Market-close-all not available
                    '35074': InvalidOrder, // Iceberg order single transaction average error
                    '35075': InvalidOrder, // Failed to cancel order
                    '35076': InvalidOrder, // LTC 20x leverage. Not allowed to open position
                    '35077': InvalidOrder, // Maximum 6 unfulfilled iceberg orders can be held at the same time
                    '35078': InvalidOrder, // Order amount exceeded 100,000
                    '35079': InvalidOrder, // Iceberg order price variance error
                    '35080': InvalidOrder, // Callback rate error
                    '35081': InvalidOrder, // Maximum 10 unfulfilled trail orders can be held at the same time
                    '35082': InvalidOrder, // Trail order callback rate error
                    '35083': InvalidOrder, // Each user can only hold a maximum of 10 unfulfilled stop-limit orders at the same time
                    '35084': InvalidOrder, // Order amount exceeded 1 million
                    '35085': InvalidOrder, // Order amount is not in the correct range
                    '35086': InvalidOrder, // Price exceeds 100 thousand
                    '35087': InvalidOrder, // Price exceeds 100 thousand
                    '35088': InvalidOrder, // Average amount error
                    '35089': InvalidOrder, // Price exceeds 100 thousand
                    '35090': ExchangeError, // No stop-limit orders available for cancelation
                    '35091': ExchangeError, // No trail orders available for cancellation
                    '35092': ExchangeError, // No iceberg orders available for cancellation
                    '35093': ExchangeError, // No trail orders available for cancellation
                    '35094': ExchangeError, // Stop-limit order last traded price error
                    '35095': BadRequest, // Instrument_id error
                    '35096': ExchangeError, // Algo order status error
                    '35097': ExchangeError, // Order status and order ID cannot exist at the same time
                    '35098': ExchangeError, // An order status or order ID must exist
                    '35099': ExchangeError, // Algo order ID error
                    // option
                    '36001': BadRequest, // Invalid underlying index.
                    '36002': BadRequest, // Instrument does not exist.
                    '36005': ExchangeError, // Instrument status is invalid.
                    '36101': AuthenticationError, // Account does not exist.
                    '36102': PermissionDenied, // Account status is invalid.
                    '36103': AccountSuspended, // Account is suspended due to ongoing liquidation.
                    '36104': PermissionDenied, // Account is not enabled for options trading.
                    '36105': PermissionDenied, // Please enable the account for option contract.
                    '36106': AccountSuspended, // Funds cannot be transferred in or out, as account is suspended.
                    '36107': PermissionDenied, // Funds cannot be transferred out within 30 minutes after option exercising or settlement.
                    '36108': InsufficientFunds, // Funds cannot be transferred in or out, as equity of the account is less than zero.
                    '36109': PermissionDenied, // Funds cannot be transferred in or out during option exercising or settlement.
                    '36201': PermissionDenied, // New order function is blocked.
                    '36202': PermissionDenied, // Account does not have permission to short option.
                    '36203': InvalidOrder, // Invalid format for client_oid.
                    '36204': ExchangeError, // Invalid format for request_id.
                    '36205': BadRequest, // Instrument id does not match underlying index.
                    '36206': BadRequest, // Order_id and client_oid can not be used at the same time.
                    '36207': InvalidOrder, // Either order price or fartouch price must be present.
                    '36208': InvalidOrder, // Either order price or size must be present.
                    '36209': InvalidOrder, // Either order_id or client_oid must be present.
                    '36210': InvalidOrder, // Either order_ids or client_oids must be present.
                    '36211': InvalidOrder, // Exceeding max batch size for order submission.
                    '36212': InvalidOrder, // Exceeding max batch size for oder cancellation.
                    '36213': InvalidOrder, // Exceeding max batch size for order amendment.
                    '36214': ExchangeError, // Instrument does not have valid bid/ask quote.
                    '36216': OrderNotFound, // Order does not exist.
                    '36217': InvalidOrder, // Order submission failed.
                    '36218': InvalidOrder, // Order cancellation failed.
                    '36219': InvalidOrder, // Order amendment failed.
                    '36220': InvalidOrder, // Order is pending cancel.
                    '36221': InvalidOrder, // Order qty is not valid multiple of lot size.
                    '36222': InvalidOrder, // Order price is breaching highest buy limit.
                    '36223': InvalidOrder, // Order price is breaching lowest sell limit.
                    '36224': InvalidOrder, // Exceeding max order size.
                    '36225': InvalidOrder, // Exceeding max open order count for instrument.
                    '36226': InvalidOrder, // Exceeding max open order count for underlying.
                    '36227': InvalidOrder, // Exceeding max open size across all orders for underlying
                    '36228': InvalidOrder, // Exceeding max available qty for instrument.
                    '36229': InvalidOrder, // Exceeding max available qty for underlying.
                    '36230': InvalidOrder, // Exceeding max position limit for underlying.
                    // --------------------------------------------------------
                    // swap
                    '400': BadRequest, // Bad Request
                    '401': AuthenticationError, // Unauthorized access
                    '403': PermissionDenied, // Access prohibited
                    '404': BadRequest, // Request address does not exist
                    '405': BadRequest, // The HTTP Method is not supported
                    '415': BadRequest, // The current media type is not supported
                    '429': DDoSProtection, // Too many requests
                    '500': ExchangeNotAvailable, // System busy
                    '1001': RateLimitExceeded, // The request is too frequent and has been throttled
                    '1002': ExchangeError, // {0} verifications within 24 hours
                    '1003': ExchangeError, // You failed more than {0} times today, the current operation is locked, please try again in 24 hours
                    // '00000': ExchangeError, // success
                    '40001': AuthenticationError, // ACCESS_KEY cannot be empty
                    '40002': AuthenticationError, // SECRET_KEY cannot be empty
                    '40003': AuthenticationError, // Signature cannot be empty
                    '40004': InvalidNonce, // Request timestamp expired
                    '40005': InvalidNonce, // Invalid ACCESS_TIMESTAMP
                    '40006': AuthenticationError, // Invalid ACCESS_KEY
                    '40007': BadRequest, // Invalid Content_Type
                    '40008': InvalidNonce, // Request timestamp expired
                    '40009': AuthenticationError, // sign signature error
                    '40010': AuthenticationError, // sign signature error
                    '40011': AuthenticationError, // ACCESS_PASSPHRASE cannot be empty
                    '40012': AuthenticationError, // apikey/password is incorrect
                    '40013': ExchangeError, // User status is abnormal
                    '40014': PermissionDenied, // Incorrect permissions
                    '40015': ExchangeError, // System is abnormal, please try again later
                    '40016': PermissionDenied, // The user must bind the phone or Google
                    '40017': ExchangeError, // Parameter verification failed
                    '40018': PermissionDenied, // Invalid IP
                    '40019': BadRequest, // {"code":"40019","msg":"Parameter QLCUSDT_SPBL cannot be empty","requestTime":1679196063659,"data":null}
                    '40031': AccountSuspended, // The account has been cancelled and cannot be used again
                    '40037': AuthenticationError, // Apikey does not exist
                    '40102': BadRequest, // Contract configuration does not exist, please check the parameters
                    '40103': BadRequest, // Request method cannot be empty
                    '40104': ExchangeError, // Lever adjustment failure
                    '40105': ExchangeError, // Abnormal access to current price limit data
                    '40106': ExchangeError, // Abnormal get next settlement time
                    '40107': ExchangeError, // Abnormal access to index price data
                    '40108': InvalidOrder, // Wrong order quantity
                    '40109': OrderNotFound, // The data of the order cannot be found, please confirm the order number
                    '40200': OnMaintenance, // Server upgrade, please try again later
                    '40201': InvalidOrder, // Order number cannot be empty
                    '40202': ExchangeError, // User information cannot be empty
                    '40203': BadRequest, // The amount of adjustment margin cannot be empty or negative
                    '40204': BadRequest, // Adjustment margin type cannot be empty
                    '40205': BadRequest, // Adjusted margin type data is wrong
                    '40206': BadRequest, // The direction of the adjustment margin cannot be empty
                    '40207': BadRequest, // The adjustment margin data is wrong
                    '40208': BadRequest, // The accuracy of the adjustment margin amount is incorrect
                    '40209': BadRequest, // The current page number is wrong, please confirm
                    '40300': ExchangeError, // User does not exist
                    '40301': PermissionDenied, // Permission has not been obtained yet. If you need to use it, please contact customer service
                    '40302': BadRequest, // Parameter abnormality
                    '40303': BadRequest, // Can only query up to 20,000 data
                    '40304': BadRequest, // Parameter type is abnormal
                    '40305': BadRequest, // Client_oid length is not greater than 50, and cannot be Martian characters
                    '40306': ExchangeError, // Batch processing orders can only process up to 20
                    '40308': OnMaintenance, // The contract is being temporarily maintained
                    '40309': BadSymbol, // The contract has been removed
                    '40400': ExchangeError, // Status check abnormal
                    '40401': ExchangeError, // The operation cannot be performed
                    '40402': BadRequest, // The opening direction cannot be empty
                    '40403': BadRequest, // Wrong opening direction format
                    '40404': BadRequest, // Whether to enable automatic margin call parameters cannot be empty
                    '40405': BadRequest, // Whether to enable the automatic margin call parameter type is wrong
                    '40406': BadRequest, // Whether to enable automatic margin call parameters is of unknown type
                    '40407': ExchangeError, // The query direction is not the direction entrusted by the plan
                    '40408': ExchangeError, // Wrong time range
                    '40409': ExchangeError, // Time format error
                    '40500': InvalidOrder, // Client_oid check error
                    '40501': ExchangeError, // Channel name error
                    '40502': ExchangeError, // If it is a copy user, you must pass the copy to whom
                    '40503': ExchangeError, // With the single type
                    '40504': ExchangeError, // Platform code must pass
                    '40505': ExchangeError, // Not the same as single type
                    '40506': AuthenticationError, // Platform signature error
                    '40507': AuthenticationError, // Api signature error
                    '40508': ExchangeError, // KOL is not authorized
                    '40509': ExchangeError, // Abnormal copy end
                    '40600': ExchangeError, // Copy function suspended
                    '40601': ExchangeError, // Followers cannot be KOL
                    '40602': ExchangeError, // The number of copies has reached the limit and cannot process the request
                    '40603': ExchangeError, // Abnormal copy end
                    '40604': ExchangeNotAvailable, // Server is busy, please try again later
                    '40605': ExchangeError, // Copy type, the copy number must be passed
                    '40606': ExchangeError, // The type of document number is wrong
                    '40607': ExchangeError, // Document number must be passed
                    '40608': ExchangeError, // No documented products currently supported
                    '40609': ExchangeError, // The contract product does not support copying
                    '40700': BadRequest, // Cursor parameters are incorrect
                    '40701': ExchangeError, // KOL is not authorized
                    '40702': ExchangeError, // Unauthorized copying user
                    '40703': ExchangeError, // Bill inquiry start and end time cannot be empty
                    '40704': ExchangeError, // Can only check the data of the last three months
                    '40705': BadRequest, // The start and end time cannot exceed 90 days
                    '40706': InvalidOrder, // Wrong order price
                    '40707': BadRequest, // Start time is greater than end time
                    '40708': BadRequest, // Parameter verification is abnormal
                    '40709': ExchangeError, // There is no position in this position, and no automatic margin call can be set
                    '40710': ExchangeError, // Abnormal account status
                    '40711': InsufficientFunds, // Insufficient contract account balance
                    '40712': InsufficientFunds, // Insufficient margin
                    '40713': ExchangeError, // Cannot exceed the maximum transferable margin amount
                    '40714': ExchangeError, // No direct margin call is allowed
                    '40768': OrderNotFound, // Order does not exist"
                    '41114': OnMaintenance, // {"code":"41114","msg":"The current trading pair is under maintenance, please refer to the official announcement for the opening time","requestTime":1679196062544,"data":null}
                    '43011': InvalidOrder, // The parameter does not meet the specification executePrice <= 0
                    '43012': InsufficientFunds, // {"code":"43012","msg":"Insufficient balance","requestTime":1711648951774,"data":null}
                    '43025': InvalidOrder, // Plan order does not exist
                    '43115': OnMaintenance, // {"code":"43115","msg":"The current trading pair is opening soon, please refer to the official announcement for the opening time","requestTime":1688907202434,"data":null}
                    '45110': InvalidOrder, // {"code":"45110","msg":"less than the minimum amount 5 USDT","requestTime":1669911118932,"data":null}
                    // spot
                    'invalid sign': AuthenticationError,
                    'invalid currency': BadSymbol, // invalid trading pair
                    'invalid symbol': BadSymbol,
                    'invalid period': BadRequest, // invalid Kline type
                    'invalid user': ExchangeError,
                    'invalid amount': InvalidOrder,
                    'invalid type': InvalidOrder, // {"status":"error","ts":1595700344504,"err_code":"invalid-parameter","err_msg":"invalid type"}
                    'invalid orderId': InvalidOrder,
                    'invalid record': ExchangeError,
                    'invalid accountId': BadRequest,
                    'invalid address': BadRequest,
                    'accesskey not null': AuthenticationError, // {"status":"error","ts":1595704360508,"err_code":"invalid-parameter","err_msg":"accesskey not null"}
                    'illegal accesskey': AuthenticationError,
                    'sign not null': AuthenticationError,
                    'req_time is too much difference from server time': InvalidNonce,
                    'permissions not right': PermissionDenied, // {"status":"error","ts":1595704490084,"err_code":"invalid-parameter","err_msg":"permissions not right"}
                    'illegal sign invalid': AuthenticationError, // {"status":"error","ts":1595684716042,"err_code":"invalid-parameter","err_msg":"illegal sign invalid"}
                    'user locked': AccountSuspended,
                    'Request Frequency Is Too High': RateLimitExceeded,
                    'more than a daily rate of cash': BadRequest,
                    'more than the maximum daily withdrawal amount': BadRequest,
                    'need to bind email or mobile': ExchangeError,
                    'user forbid': PermissionDenied,
                    'User Prohibited Cash Withdrawal': PermissionDenied,
                    'Cash Withdrawal Is Less Than The Minimum Value': BadRequest,
                    'Cash Withdrawal Is More Than The Maximum Value': BadRequest,
                    'the account with in 24 hours ban coin': PermissionDenied,
                    'order cancel fail': BadRequest, // {"status":"error","ts":1595703343035,"err_code":"bad-request","err_msg":"order cancel fail"}
                    'base symbol error': BadSymbol,
                    'base date error': ExchangeError,
                    'api signature not valid': AuthenticationError,
                    'gateway internal error': ExchangeError,
                    'audit failed': ExchangeError,
                    'order queryorder invalid': BadRequest,
                    'market no need price': InvalidOrder,
                    'limit need price': InvalidOrder,
                    'userid not equal to account_id': ExchangeError,
                    'your balance is low': InsufficientFunds, // {"status":"error","ts":1595594160149,"err_code":"invalid-parameter","err_msg":"invalid size, valid range: [1,2000]"}
                    'address invalid cointype': ExchangeError,
                    'system exception': ExchangeError, // {"status":"error","ts":1595711862763,"err_code":"system exception","err_msg":"system exception"}
                    '50003': ExchangeError, // No record
                    '50004': BadSymbol, // The transaction pair is currently not supported or has been suspended
                    '50006': PermissionDenied, // The account is forbidden to withdraw. If you have any questions, please contact customer service.
                    '50007': PermissionDenied, // The account is forbidden to withdraw within 24 hours. If you have any questions, please contact customer service.
                    '50008': RequestTimeout, // network timeout
                    '50009': RateLimitExceeded, // The operation is too frequent, please try again later
                    '50010': ExchangeError, // The account is abnormally frozen. If you have any questions, please contact customer service.
                    '50014': InvalidOrder, // The transaction amount under minimum limits
                    '50015': InvalidOrder, // The transaction amount exceed maximum limits
                    '50016': InvalidOrder, // The price can't be higher than the current price
                    '50017': InvalidOrder, // Price under minimum limits
                    '50018': InvalidOrder, // The price exceed maximum limits
                    '50019': InvalidOrder, // The amount under minimum limits
                    '50020': InsufficientFunds, // Insufficient balance
                    '50021': InvalidOrder, // Price is under minimum limits
                    '50026': InvalidOrder, // Market price parameter error
                    'invalid order query time': ExchangeError, // start time is greater than end time; or the time interval between start time and end time is greater than 48 hours
                    'invalid start time': BadRequest, // start time is a date 30 days ago; or start time is a date in the future
                    'invalid end time': BadRequest, // end time is a date 30 days ago; or end time is a date in the future
                    '20003': ExchangeError, // operation failed, {"status":"error","ts":1595730308979,"err_code":"bad-request","err_msg":"20003"}
                    '01001': ExchangeError, // order failed, {"status":"fail","err_code":"01001","err_msg":"系统异常，请稍后重试"}
                    '43111': PermissionDenied, // {"code":"43111","msg":"参数错误 address not in address book","requestTime":1665394201164,"data":null}
                },
                'broad': {
                    'invalid size, valid range': ExchangeError,
                },
            },
            'precisionMode': TICK_SIZE,
            'commonCurrencies': {
                'JADE': 'Jade Protocol',
                'DEGEN': 'DegenReborn',
                'TONCOIN': 'TON',
            },
            'options': {
                'timeframes': {
                    'spot': {
                        '1m': '1min',
                        '5m': '5min',
                        '15m': '15min',
                        '30m': '30min',
                        '1h': '1h',
                        '4h': '4h',
                        '6h': '6Hutc',
                        '12h': '12Hutc',
                        '1d': '1Dutc',
                        '3d': '3Dutc',
                        '1w': '1Wutc',
                        '1M': '1Mutc',
                    },
                    'swap': {
                        '1m': '1m',
                        '3m': '3m',
                        '5m': '5m',
                        '15m': '15m',
                        '30m': '30m',
                        '1h': '1H',
                        '2h': '2H',
                        '4h': '4H',
                        '6h': '6Hutc',
                        '12h': '12Hutc',
                        '1d': '1Dutc',
                        '3d': '3Dutc',
                        '1w': '1Wutc',
                        '1M': '1Mutc',
                    },
                },
                'fetchMarkets': [
                    'spot',
                    'swap', // there is future markets but they use the same endpoints as swap
                ],
                'defaultType': 'spot', // 'spot', 'swap', 'future'
                'defaultSubType': 'linear', // 'linear', 'inverse'
                'createMarketBuyOrderRequiresPrice': true,
                'broker': 'p4sve',
                'withdraw': {
                    'fillResponseFromRequest': true,
                },
                'fetchOHLCV': {
                    'spot': {
                        'method': 'publicSpotGetV2SpotMarketCandles', // publicSpotGetV2SpotMarketCandles or publicSpotGetV2SpotMarketHistoryCandles
                    },
                    'swap': {
                        'method': 'publicMixGetV2MixMarketCandles', // publicMixGetV2MixMarketCandles or publicMixGetV2MixMarketHistoryCandles or publicMixGetV2MixMarketHistoryIndexCandles or publicMixGetV2MixMarketHistoryMarkCandles
                    },
                    'maxDaysPerTimeframe': {
                        '1m': 30,
                        '3m': 30,
                        '5m': 30,
                        '10m': 52,
                        '15m': 52,
                        '30m': 52,
                        '1h': 83,
                        '2h': 120,
                        '4h': 240,
                        '6h': 360,
                        '12h': 360,
                        '1d': 360,
                        '3d': 1000,
                        '1w': 1000,
                        '1M': 1000,
                    },
                },
                'fetchTrades': {
                    'spot': {
                        'method': 'publicSpotGetV2SpotMarketFillsHistory', // or publicSpotGetV2SpotMarketFills
                    },
                    'swap': {
                        'method': 'publicMixGetV2MixMarketFillsHistory', // or publicMixGetV2MixMarketFills
                    },
                },
                'accountsByType': {
                    'spot': 'spot',
                    'cross': 'crossed_margin',
                    'isolated': 'isolated_margin',
                    'swap': 'usdt_futures',
                    'usdc_swap': 'usdc_futures',
                    'future': 'coin_futures',
                    'p2p': 'p2p',
                },
                'accountsById': {
                    'spot': 'spot',
                    'crossed_margin': 'cross',
                    'isolated_margin': 'isolated',
                    'usdt_futures': 'swap',
                    'usdc_futures': 'usdc_swap',
                    'coin_futures': 'future',
                    'p2p': 'p2p',
                },
                'sandboxMode': false,
                'networks': {
                    'TRX': 'TRC20',
                    'ETH': 'ERC20',
                    'BSC': 'BEP20',
                },
                'networksById': {
                    'TRC20': 'TRX',
                    'BSC': 'BEP20',
                },
                'fetchPositions': {
                    'method': 'privateMixGetV2MixPositionAllPosition', // or privateMixGetV2MixPositionHistoryPosition
                },
                'defaultTimeInForce': 'GTC', // 'GTC' = Good To Cancel (default), 'IOC' = Immediate Or Cancel
            },
        });
    }

    setSandboxMode (enabled) {
        this.options['sandboxMode'] = enabled;
    }

    convertSymbolForSandbox (symbol) {
        if (symbol.startsWith ('S')) {
            // handle using the exchange specified sandbox symbols
            return symbol;
        }
        let convertedSymbol = undefined;
        if (symbol.indexOf ('/') > -1) {
            if (symbol.indexOf (':') === -1) {
                throw new NotSupported (this.id + ' sandbox supports swap and future markets only');
            }
            const splitBase = symbol.split ('/');
            const previousBase = this.safeString (splitBase, 0);
            const previousQuoteSettleExpiry = this.safeString (splitBase, 1);
            const splitQuote = previousQuoteSettleExpiry.split (':');
            const previousQuote = this.safeString (splitQuote, 0);
            const previousSettleExpiry = this.safeString (splitQuote, 1);
            const splitSettle = previousSettleExpiry.split ('-');
            const previousSettle = this.safeString (splitSettle, 0);
            const expiry = this.safeString (splitSettle, 1);
            convertedSymbol = 'S' + previousBase + '/S' + previousQuote + ':S' + previousSettle;
            if (expiry !== undefined) {
                convertedSymbol = convertedSymbol + '-' + expiry;
            }
        } else {
            // handle using a market id instead of a unified symbol
            const base = symbol.slice (0, 3);
            const remaining = symbol.slice (3);
            convertedSymbol = 'S' + base + 'S' + remaining;
        }
        return convertedSymbol;
    }

    handleProductTypeAndParams (market = undefined, params = {}) {
        let subType = undefined;
        [ subType, params ] = this.handleSubTypeAndParams ('handleProductTypeAndParams', undefined, params);
        let defaultProductType = undefined;
        if ((subType !== undefined) && (market === undefined)) {
            // set default only if subType is defined and market is not defined, since there is also USDC productTypes which are also linear
            const sandboxMode = this.safeBool (this.options, 'sandboxMode', false);
            if (sandboxMode) {
                defaultProductType = (subType === 'linear') ? 'SUSDT-FUTURES' : 'SCOIN-FUTURES';
            } else {
                defaultProductType = (subType === 'linear') ? 'USDT-FUTURES' : 'COIN-FUTURES';
            }
        }
        let productType = this.safeString (params, 'productType', defaultProductType);
        if ((productType === undefined) && (market !== undefined)) {
            const settle = market['settle'];
            if (settle === 'USDT') {
                productType = 'USDT-FUTURES';
            } else if (settle === 'USDC') {
                productType = 'USDC-FUTURES';
            } else if (settle === 'SUSDT') {
                productType = 'SUSDT-FUTURES';
            } else if (settle === 'SUSDC') {
                productType = 'SUSDC-FUTURES';
            } else if ((settle === 'SBTC') || (settle === 'SETH') || (settle === 'SEOS')) {
                productType = 'SCOIN-FUTURES';
            } else {
                productType = 'COIN-FUTURES';
            }
        }
        if (productType === undefined) {
            throw new ArgumentsRequired (this.id + ' requires a productType param, one of "USDT-FUTURES", "USDC-FUTURES", "COIN-FUTURES", "SUSDT-FUTURES", "SUSDC-FUTURES" or "SCOIN-FUTURES"');
        }
        params = this.omit (params, 'productType');
        return [ productType, params ];
    }

    async fetchTime (params = {}) {
        /**
         * @method
         * @name bitget#fetchTime
         * @description fetches the current integer timestamp in milliseconds from the exchange server
         * @see https://www.bitget.com/api-doc/common/public/Get-Server-Time
         * @param {object} [params] extra parameters specific to the exchange API endpoint
         * @returns {int} the current integer timestamp in milliseconds from the exchange server
         */
        const response = await this.publicCommonGetV2PublicTime (params);
        //
        //     {
        //         "code": "00000",
        //         "msg": "success",
        //         "requestTime": 1700111073740,
        //         "data": {
        //             "serverTime": "1700111073740"
        //         }
        //     }
        //
        const data = this.safeValue (response, 'data', {});
        return this.safeInteger (data, 'serverTime');
    }

    async fetchMarkets (params = {}): Promise<Market[]> {
        /**
         * @method
         * @name bitget#fetchMarkets
         * @description retrieves data on all markets for bitget
         * @see https://www.bitget.com/api-doc/spot/market/Get-Symbols
         * @see https://www.bitget.com/api-doc/contract/market/Get-All-Symbols-Contracts
         * @param {object} [params] extra parameters specific to the exchange API endpoint
         * @returns {object[]} an array of objects representing market data
         */
        const sandboxMode = this.safeBool (this.options, 'sandboxMode', false);
        let types = this.safeValue (this.options, 'fetchMarkets', [ 'spot', 'swap' ]);
        if (sandboxMode) {
            types = [ 'swap' ];
        }
        let promises = [];
        for (let i = 0; i < types.length; i++) {
            const type = types[i];
            if (type === 'swap') {
                let subTypes = undefined;
                if (sandboxMode) {
                    // the following are simulated trading markets [ 'SUSDT-FUTURES', 'SCOIN-FUTURES', 'SUSDC-FUTURES' ];
                    subTypes = [ 'SUSDT-FUTURES', 'SCOIN-FUTURES', 'SUSDC-FUTURES' ];
                } else {
                    subTypes = [ 'USDT-FUTURES', 'COIN-FUTURES', 'USDC-FUTURES' ];
                }
                for (let j = 0; j < subTypes.length; j++) {
                    promises.push (this.fetchMarketsByType (type, this.extend (params, {
                        'productType': subTypes[j],
                    })));
                }
            } else {
                promises.push (this.fetchMarketsByType (types[i], params));
            }
        }
        promises = await Promise.all (promises);
        let result = promises[0];
        for (let i = 1; i < promises.length; i++) {
            result = this.arrayConcat (result, promises[i]);
        }
        return result;
    }

    parseMarket (market): Market {
        //
        // spot
        //
        //     {
        //         "symbol": "TRXUSDT",
        //         "baseCoin": "TRX",
        //         "quoteCoin": "USDT",
        //         "minTradeAmount": "0",
        //         "maxTradeAmount": "10000000000",
        //         "takerFeeRate": "0.002",
        //         "makerFeeRate": "0.002",
        //         "pricePrecision": "6",
        //         "quantityPrecision": "4",
        //         "quotePrecision": "6",
        //         "status": "online",
        //         "minTradeUSDT": "5",
        //         "buyLimitPriceRatio": "0.05",
        //         "sellLimitPriceRatio": "0.05"
        //     }
        //
        // swap and future
        //
        //     {
        //         "symbol": "BTCUSDT",
        //         "baseCoin": "BTC",
        //         "quoteCoin": "USDT",
        //         "buyLimitPriceRatio": "0.01",
        //         "sellLimitPriceRatio": "0.01",
        //         "feeRateUpRatio": "0.005",
        //         "makerFeeRate": "0.0002",
        //         "takerFeeRate": "0.0006",
        //         "openCostUpRatio": "0.01",
        //         "supportMarginCoins": ["USDT"],
        //         "minTradeNum": "0.001",
        //         "priceEndStep": "1",
        //         "volumePlace": "3",
        //         "pricePlace": "1",
        //         "sizeMultiplier": "0.001",
        //         "symbolType": "perpetual",
        //         "minTradeUSDT": "5",
        //         "maxSymbolOrderNum": "200",
        //         "maxProductOrderNum": "400",
        //         "maxPositionNum": "150",
        //         "symbolStatus": "normal",
        //         "offTime": "-1",
        //         "limitOpenTime": "-1",
        //         "deliveryTime": "",
        //         "deliveryStartTime": "",
        //         "deliveryPeriod": "",
        //         "launchTime": "",
        //         "fundInterval": "8",
        //         "minLever": "1",
        //         "maxLever": "125",
        //         "posLimit": "0.05",
        //         "maintainTime": ""
        //     }
        //
        const marketId = this.safeString (market, 'symbol');
        const quoteId = this.safeString (market, 'quoteCoin');
        const baseId = this.safeString (market, 'baseCoin');
        const quote = this.safeCurrencyCode (quoteId);
        const base = this.safeCurrencyCode (baseId);
        const supportMarginCoins = this.safeValue (market, 'supportMarginCoins', []);
        let settleId = undefined;
        if (this.inArray (baseId, supportMarginCoins)) {
            settleId = baseId;
        } else if (this.inArray (quoteId, supportMarginCoins)) {
            settleId = quoteId;
        } else {
            settleId = this.safeString (supportMarginCoins, 0);
        }
        const settle = this.safeCurrencyCode (settleId);
        let symbol = base + '/' + quote;
        let type = undefined;
        let swap = false;
        let spot = false;
        let future = false;
        let contract = false;
        let pricePrecision = undefined;
        let amountPrecision = undefined;
        let linear = undefined;
        let inverse = undefined;
        let expiry = undefined;
        let expiryDatetime = undefined;
        const symbolType = this.safeString (market, 'symbolType');
        if (symbolType === undefined) {
            type = 'spot';
            spot = true;
            pricePrecision = this.parseNumber (this.parsePrecision (this.safeString (market, 'pricePrecision')));
            amountPrecision = this.parseNumber (this.parsePrecision (this.safeString (market, 'quantityPrecision')));
        } else {
            if (symbolType === 'perpetual') {
                type = 'swap';
                swap = true;
                symbol = symbol + ':' + settle;
            } else if (symbolType === 'delivery') {
                expiry = this.safeInteger (market, 'deliveryTime');
                expiryDatetime = this.iso8601 (expiry);
                const expiryParts = expiryDatetime.split ('-');
                const yearPart = this.safeString (expiryParts, 0);
                const dayPart = this.safeString (expiryParts, 2);
                const year = yearPart.slice (2, 4);
                const month = this.safeString (expiryParts, 1);
                const day = dayPart.slice (0, 2);
                const expiryString = year + month + day;
                type = 'future';
                future = true;
                symbol = symbol + ':' + settle + '-' + expiryString;
            }
            contract = true;
            inverse = (base === settle);
            linear = !inverse;
            const priceDecimals = this.safeInteger (market, 'pricePlace');
            const amountDecimals = this.safeInteger (market, 'volumePlace');
            const priceStep = this.safeString (market, 'priceEndStep');
            const amountStep = this.safeString (market, 'minTradeNum');
            const precisePrice = new Precise (priceStep);
            precisePrice.decimals = Math.max (precisePrice.decimals, priceDecimals);
            precisePrice.reduce ();
            const priceString = precisePrice.toString ();
            pricePrecision = this.parseNumber (priceString);
            const preciseAmount = new Precise (amountStep);
            preciseAmount.decimals = Math.max (preciseAmount.decimals, amountDecimals);
            preciseAmount.reduce ();
            const amountString = preciseAmount.toString ();
            amountPrecision = this.parseNumber (amountString);
        }
        const status = this.safeString2 (market, 'status', 'symbolStatus');
        let active = undefined;
        if (status !== undefined) {
            active = ((status === 'online') || (status === 'normal'));
        }
        let minCost = undefined;
        if (quote === 'USDT') {
            minCost = this.safeNumber (market, 'minTradeUSDT');
        }
        const contractSize = contract ? 1 : undefined;
        return {
            'id': marketId,
            'symbol': symbol,
            'base': base,
            'quote': quote,
            'settle': settle,
            'baseId': baseId,
            'quoteId': quoteId,
            'settleId': settleId,
            'type': type,
            'spot': spot,
            'margin': undefined,
            'swap': swap,
            'future': future,
            'option': false,
            'active': active,
            'contract': contract,
            'linear': linear,
            'inverse': inverse,
            'taker': this.safeNumber (market, 'takerFeeRate'),
            'maker': this.safeNumber (market, 'makerFeeRate'),
            'contractSize': contractSize,
            'expiry': expiry,
            'expiryDatetime': expiryDatetime,
            'strike': undefined,
            'optionType': undefined,
            'precision': {
                'amount': amountPrecision,
                'price': pricePrecision,
            },
            'limits': {
                'leverage': {
                    'min': this.safeNumber (market, 'minLever'),
                    'max': this.safeNumber (market, 'maxLever'),
                },
                'amount': {
                    'min': this.safeNumber2 (market, 'minTradeNum', 'minTradeAmount'),
                    'max': this.safeNumber (market, 'maxTradeAmount'),
                },
                'price': {
                    'min': undefined,
                    'max': undefined,
                },
                'cost': {
                    'min': minCost,
                    'max': undefined,
                },
            },
            'created': this.safeInteger (market, 'launchTime'),
            'info': market,
        };
    }

    async fetchMarketsByType (type, params = {}) {
        let response = undefined;
        if (type === 'spot') {
            response = await this.publicSpotGetV2SpotPublicSymbols (params);
        } else if ((type === 'swap') || (type === 'future')) {
            response = await this.publicMixGetV2MixMarketContracts (params);
        } else {
            throw new NotSupported (this.id + ' does not support ' + type + ' market');
        }
        //
        // spot
        //
        //     {
        //         "code": "00000",
        //         "msg": "success",
        //         "requestTime": 1700102364653,
        //         "data": [
        //             {
        //                 "symbol": "TRXUSDT",
        //                 "baseCoin": "TRX",
        //                 "quoteCoin": "USDT",
        //                 "minTradeAmount": "0",
        //                 "maxTradeAmount": "10000000000",
        //                 "takerFeeRate": "0.002",
        //                 "makerFeeRate": "0.002",
        //                 "pricePrecision": "6",
        //                 "quantityPrecision": "4",
        //                 "quotePrecision": "6",
        //                 "status": "online",
        //                 "minTradeUSDT": "5",
        //                 "buyLimitPriceRatio": "0.05",
        //                 "sellLimitPriceRatio": "0.05"
        //             },
        //         ]
        //     }
        //
        // swap and future
        //
        //     {
        //         "code": "00000",
        //         "msg": "success",
        //         "requestTime": 1700102364709,
        //         "data": [
        //             {
        //                 "symbol": "BTCUSDT",
        //                 "baseCoin": "BTC",
        //                 "quoteCoin": "USDT",
        //                 "buyLimitPriceRatio": "0.01",
        //                 "sellLimitPriceRatio": "0.01",
        //                 "feeRateUpRatio": "0.005",
        //                 "makerFeeRate": "0.0002",
        //                 "takerFeeRate": "0.0006",
        //                 "openCostUpRatio": "0.01",
        //                 "supportMarginCoins": ["USDT"],
        //                 "minTradeNum": "0.001",
        //                 "priceEndStep": "1",
        //                 "volumePlace": "3",
        //                 "pricePlace": "1",
        //                 "sizeMultiplier": "0.001",
        //                 "symbolType": "perpetual",
        //                 "minTradeUSDT": "5",
        //                 "maxSymbolOrderNum": "200",
        //                 "maxProductOrderNum": "400",
        //                 "maxPositionNum": "150",
        //                 "symbolStatus": "normal",
        //                 "offTime": "-1",
        //                 "limitOpenTime": "-1",
        //                 "deliveryTime": "",
        //                 "deliveryStartTime": "",
        //                 "deliveryPeriod": "",
        //                 "launchTime": "",
        //                 "fundInterval": "8",
        //                 "minLever": "1",
        //                 "maxLever": "125",
        //                 "posLimit": "0.05",
        //                 "maintainTime": ""
        //             },
        //         ]
        //     }
        //
        const data = this.safeValue (response, 'data', []);
        return this.parseMarkets (data);
    }

    async fetchCurrencies (params = {}): Promise<Currencies> {
        /**
         * @method
         * @name bitget#fetchCurrencies
         * @description fetches all available currencies on an exchange
         * @see https://www.bitget.com/api-doc/spot/market/Get-Coin-List
         * @param {object} [params] extra parameters specific to the exchange API endpoint
         * @returns {object} an associative dictionary of currencies
         */
        const response = await this.publicSpotGetV2SpotPublicCoins (params);
        //
        //     {
        //         "code": "00000",
        //         "data": [
        //             {
        //                 "chains": [
        //                     {
        //                         "browserUrl": "https://blockchair.com/bitcoin/transaction/",
        //                         "chain": "BTC",
        //                         "depositConfirm": "1",
        //                         "extraWithdrawFee": "0",
        //                         "minDepositAmount": "0.0001",
        //                         "minWithdrawAmount": "0.005",
        //                         "needTag": "false",
        //                         "rechargeable": "true",
        //                         "withdrawConfirm": "1",
        //                         "withdrawFee": "0.0004",
        //                         "withdrawable": "true"
        //                     },
        //                 ],
        //                 "coin": "BTC",
        //                 "coinId": "1",
        //                 "transfer": "true""
        //             }
        //         ],
        //         "msg": "success",
        //         "requestTime": "1700120731773"
        //     }
        //
        const result = {};
        const data = this.safeValue (response, 'data', []);
        for (let i = 0; i < data.length; i++) {
            const entry = data[i];
            const id = this.safeString (entry, 'coin'); // we don't use 'coinId' as it has no use. it is 'coin' field that needs to be used in currency related endpoints (deposit, withdraw, etc..)
            const code = this.safeCurrencyCode (id);
            const chains = this.safeValue (entry, 'chains', []);
            const networks = {};
            let deposit = false;
            let withdraw = false;
            let minWithdrawString = undefined;
            let minDepositString = undefined;
            let minWithdrawFeeString = undefined;
            for (let j = 0; j < chains.length; j++) {
                const chain = chains[j];
                const networkId = this.safeString (chain, 'chain');
                const network = this.safeCurrencyCode (networkId);
                const withdrawEnabled = this.safeString (chain, 'withdrawable');
                const canWithdraw = withdrawEnabled === 'true';
                withdraw = (canWithdraw) ? canWithdraw : withdraw;
                const depositEnabled = this.safeString (chain, 'rechargeable');
                const canDeposit = depositEnabled === 'true';
                deposit = (canDeposit) ? canDeposit : deposit;
                const networkWithdrawFeeString = this.safeString (chain, 'withdrawFee');
                if (networkWithdrawFeeString !== undefined) {
                    minWithdrawFeeString = (minWithdrawFeeString === undefined) ? networkWithdrawFeeString : Precise.stringMin (networkWithdrawFeeString, minWithdrawFeeString);
                }
                const networkMinWithdrawString = this.safeString (chain, 'minWithdrawAmount');
                if (networkMinWithdrawString !== undefined) {
                    minWithdrawString = (minWithdrawString === undefined) ? networkMinWithdrawString : Precise.stringMin (networkMinWithdrawString, minWithdrawString);
                }
                const networkMinDepositString = this.safeString (chain, 'minDepositAmount');
                if (networkMinDepositString !== undefined) {
                    minDepositString = (minDepositString === undefined) ? networkMinDepositString : Precise.stringMin (networkMinDepositString, minDepositString);
                }
                networks[network] = {
                    'info': chain,
                    'id': networkId,
                    'network': network,
                    'limits': {
                        'withdraw': {
                            'min': this.parseNumber (networkMinWithdrawString),
                            'max': undefined,
                        },
                        'deposit': {
                            'min': this.parseNumber (networkMinDepositString),
                            'max': undefined,
                        },
                    },
                    'active': canWithdraw && canDeposit,
                    'withdraw': canWithdraw,
                    'deposit': canDeposit,
                    'fee': this.parseNumber (networkWithdrawFeeString),
                    'precision': undefined,
                };
            }
            result[code] = {
                'info': entry,
                'id': id,
                'code': code,
                'networks': networks,
                'type': undefined,
                'name': undefined,
                'active': deposit && withdraw,
                'deposit': deposit,
                'withdraw': withdraw,
                'fee': this.parseNumber (minWithdrawFeeString),
                'precision': undefined,
                'limits': {
                    'amount': {
                        'min': undefined,
                        'max': undefined,
                    },
                    'withdraw': {
                        'min': this.parseNumber (minWithdrawString),
                        'max': undefined,
                    },
                    'deposit': {
                        'min': this.parseNumber (minDepositString),
                        'max': undefined,
                    },
                },
                'created': undefined,
            };
        }
        return result;
    }

    async fetchMarketLeverageTiers (symbol: string, params = {}) {
        /**
         * @method
         * @name bitget#fetchMarketLeverageTiers
         * @description retrieve information on the maximum leverage, and maintenance margin for trades of varying trade sizes for a single market
         * @see https://www.bitget.com/api-doc/contract/position/Get-Query-Position-Lever
         * @see https://www.bitget.com/api-doc/margin/cross/account/Cross-Tier-Data
         * @see https://www.bitget.com/api-doc/margin/isolated/account/Isolated-Tier-Data
         * @param {string} symbol unified market symbol
         * @param {object} [params] extra parameters specific to the exchange API endpoint
         * @param {string} [params.marginMode] for spot margin 'cross' or 'isolated', default is 'isolated'
         * @param {string} [params.code] required for cross spot margin
         * @param {string} [params.productType] *contract only* 'USDT-FUTURES', 'USDC-FUTURES', 'COIN-FUTURES', 'SUSDT-FUTURES', 'SUSDC-FUTURES' or 'SCOIN-FUTURES'
         * @returns {object} a [leverage tiers structure]{@link https://docs.ccxt.com/#/?id=leverage-tiers-structure}
         */
        await this.loadMarkets ();
        const sandboxMode = this.safeBool (this.options, 'sandboxMode', false);
        let market = undefined;
        if (sandboxMode) {
            const sandboxSymbol = this.convertSymbolForSandbox (symbol);
            market = this.market (sandboxSymbol);
        } else {
            market = this.market (symbol);
        }
        const request = {};
        let response = undefined;
        let marginMode = undefined;
        [ marginMode, params ] = this.handleMarginModeAndParams ('fetchMarketLeverageTiers', params, 'isolated');
        if ((market['swap']) || (market['future'])) {
            let productType = undefined;
            [ productType, params ] = this.handleProductTypeAndParams (market, params);
            request['productType'] = productType;
            request['symbol'] = market['id'];
            response = await this.publicMixGetV2MixMarketQueryPositionLever (this.extend (request, params));
        } else if (marginMode === 'isolated') {
            request['symbol'] = market['id'];
            response = await this.privateMarginGetV2MarginIsolatedTierData (this.extend (request, params));
        } else if (marginMode === 'cross') {
            const code = this.safeString (params, 'code');
            if (code === undefined) {
                throw new ArgumentsRequired (this.id + ' fetchMarketLeverageTiers() requires a code argument');
            }
            params = this.omit (params, 'code');
            const currency = this.currency (code);
            request['coin'] = currency['id'];
            response = await this.privateMarginGetV2MarginCrossedTierData (this.extend (request, params));
        } else {
            throw new BadRequest (this.id + ' fetchMarketLeverageTiers() symbol does not support market ' + market['symbol']);
        }
        //
        // swap and future
        //
        //     {
        //         "code": "00000",
        //         "msg": "success",
        //         "requestTime": 1700290724614,
        //         "data": [
        //             {
        //                 "symbol": "BTCUSDT",
        //                 "level": "1",
        //                 "startUnit": "0",
        //                 "endUnit": "150000",
        //                 "leverage": "125",
        //                 "keepMarginRate": "0.004"
        //             },
        //         ]
        //     }
        //
        // isolated
        //
        //     {
        //         "code": "00000",
        //         "msg": "success",
        //         "requestTime": 1700291531894,
        //         "data": [
        //             {
        //                 "tier": "1",
        //                 "symbol": "BTCUSDT",
        //                 "leverage": "10",
        //                 "baseCoin": "BTC",
        //                 "quoteCoin": "USDT",
        //                 "baseMaxBorrowableAmount": "2",
        //                 "quoteMaxBorrowableAmount": "24000",
        //                 "maintainMarginRate": "0.05",
        //                 "initRate": "0.1111"
        //             },
        //         ]
        //     }
        //
        // cross
        //
        //     {
        //         "code": "00000",
        //         "msg": "success",
        //         "requestTime": 1700291818831,
        //         "data": [
        //             {
        //                 "tier": "1",
        //                 "leverage": "3",
        //                 "coin": "BTC",
        //                 "maxBorrowableAmount": "26",
        //                 "maintainMarginRate": "0.1"
        //             }
        //         ]
        //     }
        //
        const result = this.safeValue (response, 'data', []);
        return this.parseMarketLeverageTiers (result, market);
    }

    parseMarketLeverageTiers (info, market: Market = undefined) {
        //
        // swap and future
        //
        //     {
        //         "symbol": "BTCUSDT",
        //         "level": "1",
        //         "startUnit": "0",
        //         "endUnit": "150000",
        //         "leverage": "125",
        //         "keepMarginRate": "0.004"
        //     }
        //
        // isolated
        //
        //     {
        //         "tier": "1",
        //         "symbol": "BTCUSDT",
        //         "leverage": "10",
        //         "baseCoin": "BTC",
        //         "quoteCoin": "USDT",
        //         "baseMaxBorrowableAmount": "2",
        //         "quoteMaxBorrowableAmount": "24000",
        //         "maintainMarginRate": "0.05",
        //         "initRate": "0.1111"
        //     }
        //
        // cross
        //
        //     {
        //         "tier": "1",
        //         "leverage": "3",
        //         "coin": "BTC",
        //         "maxBorrowableAmount": "26",
        //         "maintainMarginRate": "0.1"
        //     }
        //
        const tiers = [];
        let minNotional = 0;
        for (let i = 0; i < info.length; i++) {
            const item = info[i];
            const minimumNotional = this.safeNumber (item, 'startUnit');
            if (minimumNotional !== undefined) {
                minNotional = minimumNotional;
            }
            const maxNotional = this.safeNumberN (item, [ 'endUnit', 'maxBorrowableAmount', 'baseMaxBorrowableAmount' ]);
            const marginCurrency = this.safeString2 (item, 'coin', 'baseCoin');
            const currencyId = (marginCurrency !== undefined) ? marginCurrency : market['base'];
            tiers.push ({
                'tier': this.safeInteger2 (item, 'level', 'tier'),
                'currency': this.safeCurrencyCode (currencyId),
                'minNotional': minNotional,
                'maxNotional': maxNotional,
                'maintenanceMarginRate': this.safeNumber2 (item, 'keepMarginRate', 'maintainMarginRate'),
                'maxLeverage': this.safeNumber (item, 'leverage'),
                'info': item,
            });
            minNotional = maxNotional;
        }
        return tiers;
    }

    async fetchDeposits (code: Str = undefined, since: Int = undefined, limit: Int = undefined, params = {}): Promise<Transaction[]> {
        /**
         * @method
         * @name bitget#fetchDeposits
         * @description fetch all deposits made to an account
         * @see https://www.bitget.com/api-doc/spot/account/Get-Deposit-Record
         * @param {string} code unified currency code
         * @param {int} [since] the earliest time in ms to fetch deposits for
         * @param {int} [limit] the maximum number of deposits structures to retrieve
         * @param {object} [params] extra parameters specific to the exchange API endpoint
         * @param {int} [params.until] end time in milliseconds
         * @param {string} [params.idLessThan] return records with id less than the provided value
         * @param {boolean} [params.paginate] default false, when true will automatically paginate by calling this endpoint multiple times. See in the docs all the [available parameters](https://github.com/ccxt/ccxt/wiki/Manual#pagination-params)
         * @returns {object[]} a list of [transaction structures]{@link https://docs.ccxt.com/#/?id=transaction-structure}
         */
        await this.loadMarkets ();
        let paginate = false;
        [ paginate, params ] = this.handleOptionAndParams (params, 'fetchDeposits', 'paginate');
        if (paginate) {
            return await this.fetchPaginatedCallCursor ('fetchDeposits', undefined, since, limit, params, 'idLessThan', 'idLessThan', undefined, 100) as Transaction[];
        }
        if (code === undefined) {
            throw new ArgumentsRequired (this.id + ' fetchDeposits() requires a `code` argument');
        }
        const currency = this.currency (code);
        if (since === undefined) {
            since = this.milliseconds () - 7776000000; // 90 days
        }
        let request = {
            'coin': currency['id'],
            'startTime': since,
            'endTime': this.milliseconds (),
        };
        if (limit !== undefined) {
            request['limit'] = limit;
        }
        [ request, params ] = this.handleUntilOption ('endTime', request, params);
        const response = await this.privateSpotGetV2SpotWalletDepositRecords (this.extend (request, params));
        //
        //     {
        //         "code": "00000",
        //         "msg": "success",
        //         "requestTime": 1700528340608,
        //         "data": [
        //             {
        //                 "orderId": "1083832260799930368",
        //                 "tradeId": "35bf0e588a42b25c71a9d45abe7308cabdeec6b7b423910b9bd4743d3a9a9efa",
        //                 "coin": "BTC",
        //                 "type": "deposit",
        //                 "size": "0.00030000",
        //                 "status": "success",
        //                 "toAddress": "1BfZh7JESJGBUszCGeZnzxbVVvBycbJSbA",
        //                 "dest": "on_chain",
        //                 "chain": "BTC",
        //                 "fromAddress": null,
        //                 "cTime": "1694131668281",
        //                 "uTime": "1694131680247"
        //             }
        //         ]
        //     }
        //
        const rawTransactions = this.safeList (response, 'data', []);
        return this.parseTransactions (rawTransactions, currency, since, limit);
    }

    async withdraw (code: string, amount: number, address, tag = undefined, params = {}) {
        /**
         * @method
         * @name bitget#withdraw
         * @description make a withdrawal
         * @see https://www.bitget.com/api-doc/spot/account/Wallet-Withdrawal
         * @param {string} code unified currency code
         * @param {float} amount the amount to withdraw
         * @param {string} address the address to withdraw to
         * @param {string} tag
         * @param {object} [params] extra parameters specific to the exchange API endpoint
         * @param {string} [params.chain] the blockchain network the withdrawal is taking place on
         * @returns {object} a [transaction structure]{@link https://docs.ccxt.com/#/?id=transaction-structure}
         */
        this.checkAddress (address);
        const chain = this.safeString2 (params, 'chain', 'network');
        params = this.omit (params, 'network');
        if (chain === undefined) {
            throw new ArgumentsRequired (this.id + ' withdraw() requires a chain parameter or a network parameter');
        }
        await this.loadMarkets ();
        const currency = this.currency (code);
        const networkId = this.networkCodeToId (chain);
        const request = {
            'coin': currency['id'],
            'address': address,
            'chain': networkId,
            'size': amount,
            'transferType': 'on_chain',
        };
        if (tag !== undefined) {
            request['tag'] = tag;
        }
        const response = await this.privateSpotPostV2SpotWalletWithdrawal (this.extend (request, params));
        //
        //     {
        //          "code":"00000",
        //          "msg":"success",
        //          "requestTime":1696784219602,
        //          "data": {
        //              "orderId":"1094957867615789056",
        //              "clientOid":"64f1e4ce842041d296b4517df1b5c2d7"
        //          }
        //      }
        //
        const data = this.safeValue (response, 'data', {});
        const result = {
            'id': this.safeString (data, 'orderId'),
            'info': response,
            'txid': undefined,
            'timestamp': undefined,
            'datetime': undefined,
            'network': undefined,
            'addressFrom': undefined,
            'address': undefined,
            'addressTo': undefined,
            'amount': undefined,
            'type': 'withdrawal',
            'currency': undefined,
            'status': undefined,
            'updated': undefined,
            'tagFrom': undefined,
            'tag': undefined,
            'tagTo': undefined,
            'comment': undefined,
            'fee': undefined,
        };
        const withdrawOptions = this.safeValue (this.options, 'withdraw', {});
        const fillResponseFromRequest = this.safeBool (withdrawOptions, 'fillResponseFromRequest', true);
        if (fillResponseFromRequest) {
            result['currency'] = code;
            result['timestamp'] = this.milliseconds ();
            result['datetime'] = this.iso8601 (this.milliseconds ());
            result['amount'] = amount;
            result['tag'] = tag;
            result['address'] = address;
            result['addressTo'] = address;
            result['network'] = chain;
        }
        return result as Transaction;
    }

    async fetchWithdrawals (code: Str = undefined, since: Int = undefined, limit: Int = undefined, params = {}): Promise<Transaction[]> {
        /**
         * @method
         * @name bitget#fetchWithdrawals
         * @description fetch all withdrawals made from an account
         * @see https://www.bitget.com/api-doc/spot/account/Get-Withdraw-Record
         * @param {string} code unified currency code
         * @param {int} [since] the earliest time in ms to fetch withdrawals for
         * @param {int} [limit] the maximum number of withdrawals structures to retrieve
         * @param {object} [params] extra parameters specific to the exchange API endpoint
         * @param {int} [params.until] end time in milliseconds
         * @param {string} [params.idLessThan] return records with id less than the provided value
         * @param {boolean} [params.paginate] default false, when true will automatically paginate by calling this endpoint multiple times. See in the docs all the [available parameters](https://github.com/ccxt/ccxt/wiki/Manual#pagination-params)
         * @returns {object[]} a list of [transaction structures]{@link https://docs.ccxt.com/#/?id=transaction-structure}
         */
        await this.loadMarkets ();
        let paginate = false;
        [ paginate, params ] = this.handleOptionAndParams (params, 'fetchWithdrawals', 'paginate');
        if (paginate) {
            return await this.fetchPaginatedCallCursor ('fetchWithdrawals', undefined, since, limit, params, 'idLessThan', 'idLessThan', undefined, 100) as Transaction[];
        }
        if (code === undefined) {
            throw new ArgumentsRequired (this.id + ' fetchWithdrawals() requires a `code` argument');
        }
        const currency = this.currency (code);
        if (since === undefined) {
            since = this.milliseconds () - 7776000000; // 90 days
        }
        let request = {
            'coin': currency['id'],
            'startTime': since,
            'endTime': this.milliseconds (),
        };
        [ request, params ] = this.handleUntilOption ('endTime', request, params);
        if (limit !== undefined) {
            request['limit'] = limit;
        }
        const response = await this.privateSpotGetV2SpotWalletWithdrawalRecords (this.extend (request, params));
        //
        //     {
        //         "code": "00000",
        //         "msg": "success",
        //         "requestTime": 1700528340608,
        //         "data": [
        //             {
        //                 "orderId": "1083832260799930368",
        //                 "tradeId": "35bf0e588a42b25c71a9d45abe7308cabdeec6b7b423910b9bd4743d3a9a9efa",
        //                 "clientOid": "123",
        //                 "coin": "BTC",
        //                 "type": "withdraw",
        //                 "size": "0.00030000",
        //                 "fee": "-1.0000000",
        //                 "status": "success",
        //                 "toAddress": "1BfZh7JESJGBUszCGeZnzxbVVvBycbJSbA",
        //                 "dest": "on_chain",
        //                 "chain": "BTC",
        //                 "confirm": "100",
        //                 "fromAddress": null,
        //                 "cTime": "1694131668281",
        //                 "uTime": "1694131680247"
        //             }
        //         ]
        //     }
        //
        const rawTransactions = this.safeList (response, 'data', []);
        return this.parseTransactions (rawTransactions, currency, since, limit);
    }

    parseTransaction (transaction, currency: Currency = undefined): Transaction {
        //
        // fetchDeposits
        //
        //     {
        //         "orderId": "1083832260799930368",
        //         "tradeId": "35bf0e588a42b25c71a9d45abe7308cabdeec6b7b423910b9bd4743d3a9a9efa",
        //         "coin": "BTC",
        //         "type": "deposit",
        //         "size": "0.00030000",
        //         "status": "success",
        //         "toAddress": "1BfZh7JESJGBUszCGeZnzxbVVvBycbJSbA",
        //         "dest": "on_chain",
        //         "chain": "BTC",
        //         "fromAddress": null,
        //         "cTime": "1694131668281",
        //         "uTime": "1694131680247"
        //     }
        //
        // fetchWithdrawals
        //
        //     {
        //         "orderId": "1083832260799930368",
        //         "tradeId": "35bf0e588a42b25c71a9d45abe7308cabdeec6b7b423910b9bd4743d3a9a9efa",
        //         "clientOid": "123",
        //         "coin": "BTC",
        //         "type": "withdraw",
        //         "size": "0.00030000",
        //         "fee": "-1.0000000",
        //         "status": "success",
        //         "toAddress": "1BfZh7JESJGBUszCGeZnzxbVVvBycbJSbA",
        //         "dest": "on_chain",
        //         "chain": "BTC",
        //         "confirm": "100",
        //         "fromAddress": null,
        //         "cTime": "1694131668281",
        //         "uTime": "1694131680247"
        //     }
        //
        const currencyId = this.safeString (transaction, 'coin');
        const code = this.safeCurrencyCode (currencyId, currency);
        const timestamp = this.safeInteger (transaction, 'cTime');
        const networkId = this.safeString (transaction, 'chain');
        const status = this.safeString (transaction, 'status');
        const tag = this.safeString (transaction, 'tag');
        const feeCostString = this.safeString (transaction, 'fee');
        const feeCostAbsString = Precise.stringAbs (feeCostString);
        let fee = undefined;
        let amountString = this.safeString (transaction, 'size');
        if (feeCostAbsString !== undefined) {
            fee = { 'currency': code, 'cost': this.parseNumber (feeCostAbsString) };
            amountString = Precise.stringSub (amountString, feeCostAbsString);
        }
        return {
            'id': this.safeString (transaction, 'orderId'),
            'info': transaction,
            'txid': this.safeString (transaction, 'tradeId'),
            'timestamp': timestamp,
            'datetime': this.iso8601 (timestamp),
            'network': this.networkIdToCode (networkId),
            'addressFrom': this.safeString (transaction, 'fromAddress'),
            'address': this.safeString (transaction, 'toAddress'),
            'addressTo': this.safeString (transaction, 'toAddress'),
            'amount': this.parseNumber (amountString),
            'type': this.safeString (transaction, 'type'),
            'currency': code,
            'status': this.parseTransactionStatus (status),
            'updated': this.safeInteger (transaction, 'uTime'),
            'tagFrom': undefined,
            'tag': tag,
            'tagTo': tag,
            'comment': undefined,
            'internal': undefined,
            'fee': fee,
        };
    }

    parseTransactionStatus (status) {
        const statuses = {
            'success': 'ok',
            'Pending': 'pending',
            'pending_review': 'pending',
            'pending_review_fail': 'failed',
            'reject': 'failed',
        };
        return this.safeString (statuses, status, status);
    }

    async fetchDepositAddress (code: string, params = {}) {
        /**
         * @method
         * @name bitget#fetchDepositAddress
         * @description fetch the deposit address for a currency associated with this account
         * @see https://www.bitget.com/api-doc/spot/account/Get-Deposit-Address
         * @param {string} code unified currency code
         * @param {object} [params] extra parameters specific to the exchange API endpoint
         * @returns {object} an [address structure]{@link https://docs.ccxt.com/#/?id=address-structure}
         */
        await this.loadMarkets ();
        const networkCode = this.safeString2 (params, 'chain', 'network');
        params = this.omit (params, 'network');
        let networkId = undefined;
        if (networkCode !== undefined) {
            networkId = this.networkCodeToId (networkCode, code);
        }
        const currency = this.currency (code);
        const request = {
            'coin': currency['id'],
        };
        if (networkId !== undefined) {
            request['chain'] = networkId;
        }
        const response = await this.privateSpotGetV2SpotWalletDepositAddress (this.extend (request, params));
        //
        //     {
        //         "code": "00000",
        //         "msg": "success",
        //         "requestTime": 1700532244807,
        //         "data": {
        //             "coin": "BTC",
        //             "address": "1BfZh7JESJGBUszCGeZnzxbVVvBycbJSbA",
        //             "chain": "",
        //             "tag": null,
        //             "url": "https://blockchair.com/bitcoin/transaction/"
        //         }
        //     }
        //
        const data = this.safeDict (response, 'data', {});
        return this.parseDepositAddress (data, currency);
    }

    parseDepositAddress (depositAddress, currency: Currency = undefined) {
        //
        //     {
        //         "coin": "BTC",
        //         "address": "1BfZh7JESJGBUszCGeZnzxbVVvBycbJSbA",
        //         "chain": "",
        //         "tag": null,
        //         "url": "https://blockchair.com/bitcoin/transaction/"
        //     }
        //
        const currencyId = this.safeString (depositAddress, 'coin');
        const networkId = this.safeString (depositAddress, 'chain');
        const parsedCurrency = this.safeCurrencyCode (currencyId, currency);
        let network = undefined;
        if (networkId !== undefined) {
            network = this.networkIdToCode (networkId, parsedCurrency);
        }
        return {
            'currency': parsedCurrency,
            'address': this.safeString (depositAddress, 'address'),
            'tag': this.safeString (depositAddress, 'tag'),
            'network': network,
            'info': depositAddress,
        };
    }

    async fetchOrderBook (symbol: string, limit: Int = undefined, params = {}): Promise<OrderBook> {
        /**
         * @method
         * @name bitget#fetchOrderBook
         * @description fetches information on open orders with bid (buy) and ask (sell) prices, volumes and other data
         * @see https://www.bitget.com/api-doc/spot/market/Get-Orderbook
         * @see https://www.bitget.com/api-doc/contract/market/Get-Merge-Depth
         * @param {string} symbol unified symbol of the market to fetch the order book for
         * @param {int} [limit] the maximum amount of order book entries to return
         * @param {object} [params] extra parameters specific to the exchange API endpoint
         * @returns {object} A dictionary of [order book structures]{@link https://docs.ccxt.com/#/?id=order-book-structure} indexed by market symbols
         */
        await this.loadMarkets ();
        const sandboxMode = this.safeBool (this.options, 'sandboxMode', false);
        let market = undefined;
        if (sandboxMode) {
            const sandboxSymbol = this.convertSymbolForSandbox (symbol);
            market = this.market (sandboxSymbol);
        } else {
            market = this.market (symbol);
        }
        const request = {
            'symbol': market['id'],
        };
        if (limit !== undefined) {
            request['limit'] = limit;
        }
        let response = undefined;
        if (market['spot']) {
            response = await this.publicSpotGetV2SpotMarketOrderbook (this.extend (request, params));
        } else {
            let productType = undefined;
            [ productType, params ] = this.handleProductTypeAndParams (market, params);
            request['productType'] = productType;
            response = await this.publicMixGetV2MixMarketMergeDepth (this.extend (request, params));
        }
        //
        //     {
        //       "code": "00000",
        //       "msg": "success",
        //       "requestTime": 1645854610294,
        //       "data": {
        //         "asks": [ [ "39102", "11.026" ] ],
        //         "bids": [ [ '39100.5', "1.773" ] ],
        //         "ts": "1645854610294"
        //       }
        //     }
        //
        const data = this.safeValue (response, 'data', {});
        const timestamp = this.safeInteger (data, 'ts');
        return this.parseOrderBook (data, market['symbol'], timestamp);
    }

    parseTicker (ticker, market: Market = undefined): Ticker {
        //
        // spot: fetchTicker, fetchTickers
        //
        //     {
        //         "open": "37202.46",
        //         "symbol": "BTCUSDT",
        //         "high24h": "37744.75",
        //         "low24h": "36666",
        //         "lastPr": "37583.69",
        //         "quoteVolume": "519127705.303",
        //         "baseVolume": "13907.0386",
        //         "usdtVolume": "519127705.302908",
        //         "ts": "1700532903261",
        //         "bidPr": "37583.68",
        //         "askPr": "37583.69",
        //         "bidSz": "0.0007",
        //         "askSz": "0.0829",
        //         "openUtc": "37449.4",
        //         "changeUtc24h": "0.00359",
        //         "change24h": "0.00321"
        //     }
        //
        // swap and future: fetchTicker
        //
        //     {
        //         "symbol": "BTCUSDT",
        //         "lastPr": "37577.2",
        //         "askPr": "37577.3",
        //         "bidPr": "37577.2",
        //         "bidSz": "3.679",
        //         "askSz": "0.02",
        //         "high24h": "37765",
        //         "low24h": "36628.9",
        //         "ts": "1700533070359",
        //         "change24h": "0.00288",
        //         "baseVolume": "108606.181",
        //         "quoteVolume": "4051316303.9608",
        //         "usdtVolume": "4051316303.9608",
        //         "openUtc": "37451.5",
        //         "changeUtc24h": "0.00336",
        //         "indexPrice": "37574.489253",
        //         "fundingRate": "0.0001",
        //         "holdingAmount": "53464.529",
        //         "deliveryStartTime": null,
        //         "deliveryTime": null,
        //         "deliveryStatus": "",
        //         "open24h": "37235.7"
        //     }
        //
        // swap and future: fetchTickers
        //
        //     {
        //         "open": "14.9776",
        //         "symbol": "LINKUSDT",
        //         "high24h": "15.3942",
        //         "low24h": "14.3457",
        //         "lastPr": "14.3748",
        //         "quoteVolume": "7008612.4299",
        //         "baseVolume": "469908.8523",
        //         "usdtVolume": "7008612.42986561",
        //         "ts": "1700533772309",
        //         "bidPr": "14.375",
        //         "askPr": "14.3769",
        //         "bidSz": "50.004",
        //         "askSz": "0.7647",
        //         "openUtc": "14.478",
        //         "changeUtc24h": "-0.00713",
        //         "change24h": "-0.04978"
        //     }
        //
        const marketId = this.safeString (ticker, 'symbol');
        const close = this.safeString (ticker, 'lastPr');
        const timestampString = this.omitZero (this.safeString (ticker, 'ts')); // exchange sometimes provided 0
        let timestamp = undefined;
        if (timestampString !== undefined) {
            timestamp = this.parseToInt (timestampString);
        }
        const change = this.safeString (ticker, 'change24h');
        const open24 = this.safeString (ticker, 'open24');
        const open = this.safeString (ticker, 'open');
        let symbol: string;
        let openValue: string;
        if (open === undefined) {
            symbol = this.safeSymbol (marketId, market, undefined, 'contract');
            openValue = open24;
        } else {
            symbol = this.safeSymbol (marketId, market, undefined, 'spot');
            openValue = open;
        }
        return this.safeTicker ({
            'symbol': symbol,
            'timestamp': timestamp,
            'datetime': this.iso8601 (timestamp),
            'high': this.safeString (ticker, 'high24h'),
            'low': this.safeString (ticker, 'low24h'),
            'bid': this.safeString (ticker, 'bidPr'),
            'bidVolume': this.safeString (ticker, 'bidSz'),
            'ask': this.safeString (ticker, 'askPr'),
            'askVolume': this.safeString (ticker, 'askSz'),
            'vwap': undefined,
            'open': openValue,
            'close': close,
            'last': close,
            'previousClose': undefined,
            'change': change,
            'percentage': Precise.stringMul (change, '100'),
            'average': undefined,
            'baseVolume': this.safeString (ticker, 'baseVolume'),
            'quoteVolume': this.safeString (ticker, 'quoteVolume'),
            'info': ticker,
        }, market);
    }

    async fetchTicker (symbol: string, params = {}): Promise<Ticker> {
        /**
         * @method
         * @name bitget#fetchTicker
         * @description fetches a price ticker, a statistical calculation with the information calculated over the past 24 hours for a specific market
         * @see https://www.bitget.com/api-doc/spot/market/Get-Tickers
         * @see https://www.bitget.com/api-doc/contract/market/Get-Ticker
         * @param {string} symbol unified symbol of the market to fetch the ticker for
         * @param {object} [params] extra parameters specific to the exchange API endpoint
         * @returns {object} a [ticker structure]{@link https://docs.ccxt.com/#/?id=ticker-structure}
         */
        await this.loadMarkets ();
        const sandboxMode = this.safeBool (this.options, 'sandboxMode', false);
        let market = undefined;
        if (sandboxMode) {
            const sandboxSymbol = this.convertSymbolForSandbox (symbol);
            market = this.market (sandboxSymbol);
        } else {
            market = this.market (symbol);
        }
        const request = {
            'symbol': market['id'],
        };
        let response = undefined;
        if (market['spot']) {
            response = await this.publicSpotGetV2SpotMarketTickers (this.extend (request, params));
        } else {
            let productType = undefined;
            [ productType, params ] = this.handleProductTypeAndParams (market, params);
            request['productType'] = productType;
            response = await this.publicMixGetV2MixMarketTicker (this.extend (request, params));
        }
        //
        // spot
        //
        //     {
        //         "code": "00000",
        //         "msg": "success",
        //         "requestTime": 1700532903782,
        //         "data": [
        //             {
        //                 "open": "37202.46",
        //                 "symbol": "BTCUSDT",
        //                 "high24h": "37744.75",
        //                 "low24h": "36666",
        //                 "lastPr": "37583.69",
        //                 "quoteVolume": "519127705.303",
        //                 "baseVolume": "13907.0386",
        //                 "usdtVolume": "519127705.302908",
        //                 "ts": "1700532903261",
        //                 "bidPr": "37583.68",
        //                 "askPr": "37583.69",
        //                 "bidSz": "0.0007",
        //                 "askSz": "0.0829",
        //                 "openUtc": "37449.4",
        //                 "changeUtc24h": "0.00359",
        //                 "change24h": "0.00321"
        //             }
        //         ]
        //     }
        //
        // swap and future
        //
        //     {
        //         "code": "00000",
        //         "msg": "success",
        //         "requestTime": 1700533070357,
        //         "data": [
        //             {
        //                 "symbol": "BTCUSDT",
        //                 "lastPr": "37577.2",
        //                 "askPr": "37577.3",
        //                 "bidPr": "37577.2",
        //                 "bidSz": "3.679",
        //                 "askSz": "0.02",
        //                 "high24h": "37765",
        //                 "low24h": "36628.9",
        //                 "ts": "1700533070359",
        //                 "change24h": "0.00288",
        //                 "baseVolume": "108606.181",
        //                 "quoteVolume": "4051316303.9608",
        //                 "usdtVolume": "4051316303.9608",
        //                 "openUtc": "37451.5",
        //                 "changeUtc24h": "0.00336",
        //                 "indexPrice": "37574.489253",
        //                 "fundingRate": "0.0001",
        //                 "holdingAmount": "53464.529",
        //                 "deliveryStartTime": null,
        //                 "deliveryTime": null,
        //                 "deliveryStatus": "",
        //                 "open24h": "37235.7"
        //             }
        //         ]
        //     }
        //
        const data = this.safeList (response, 'data', []);
        return this.parseTicker (data[0], market);
    }

    async fetchTickers (symbols: Strings = undefined, params = {}): Promise<Tickers> {
        /**
         * @method
         * @name bitget#fetchTickers
         * @description fetches price tickers for multiple markets, statistical information calculated over the past 24 hours for each market
         * @see https://www.bitget.com/api-doc/spot/market/Get-Tickers
         * @see https://www.bitget.com/api-doc/contract/market/Get-All-Symbol-Ticker
         * @param {string[]|undefined} symbols unified symbols of the markets to fetch the ticker for, all market tickers are returned if not assigned
         * @param {object} [params] extra parameters specific to the exchange API endpoint
         * @param {string} [params.subType] *contract only* 'linear', 'inverse'
         * @param {string} [params.productType] *contract only* 'USDT-FUTURES', 'USDC-FUTURES', 'COIN-FUTURES', 'SUSDT-FUTURES', 'SUSDC-FUTURES' or 'SCOIN-FUTURES'
         * @returns {object} a dictionary of [ticker structures]{@link https://docs.ccxt.com/#/?id=ticker-structure}
         */
        await this.loadMarkets ();
        let market = undefined;
        if (symbols !== undefined) {
            const symbol = this.safeValue (symbols, 0);
            const sandboxMode = this.safeBool (this.options, 'sandboxMode', false);
            if (sandboxMode) {
                const sandboxSymbol = this.convertSymbolForSandbox (symbol);
                market = this.market (sandboxSymbol);
            } else {
                market = this.market (symbol);
            }
        }
        let response = undefined;
        const request = {};
        let type = undefined;
        [ type, params ] = this.handleMarketTypeAndParams ('fetchTickers', market, params);
        // Calls like `.fetchTickers (undefined, {subType:'inverse'})` should be supported for this exchange, so
        // as "options.defaultSubType" is also set in exchange options, we should consider `params.subType`
        // with higher priority and only default to spot, if `subType` is not set in params
        const passedSubType = this.safeString (params, 'subType');
        let productType = undefined;
        [ productType, params ] = this.handleProductTypeAndParams (market, params);
        // only if passedSubType && productType is undefined, then use spot
        if (type === 'spot' && passedSubType === undefined) {
            response = await this.publicSpotGetV2SpotMarketTickers (this.extend (request, params));
        } else {
            request['productType'] = productType;
            response = await this.publicMixGetV2MixMarketTickers (this.extend (request, params));
        }
        //
        // spot
        //
        //     {
        //         "code": "00000",
        //         "msg": "success",
        //         "requestTime": 1700532903782,
        //         "data": [
        //             {
        //                 "open": "37202.46",
        //                 "symbol": "BTCUSDT",
        //                 "high24h": "37744.75",
        //                 "low24h": "36666",
        //                 "lastPr": "37583.69",
        //                 "quoteVolume": "519127705.303",
        //                 "baseVolume": "13907.0386",
        //                 "usdtVolume": "519127705.302908",
        //                 "ts": "1700532903261",
        //                 "bidPr": "37583.68",
        //                 "askPr": "37583.69",
        //                 "bidSz": "0.0007",
        //                 "askSz": "0.0829",
        //                 "openUtc": "37449.4",
        //                 "changeUtc24h": "0.00359",
        //                 "change24h": "0.00321"
        //             }
        //         ]
        //     }
        //
        // swap and future
        //
        //     {
        //         "code": "00000",
        //         "msg": "success",
        //         "requestTime": 1700533773477,
        //         "data": [
        //             {
        //                 "open": "14.9776",
        //                 "symbol": "LINKUSDT",
        //                 "high24h": "15.3942",
        //                 "low24h": "14.3457",
        //                 "lastPr": "14.3748",
        //                 "quoteVolume": "7008612.4299",
        //                 "baseVolume": "469908.8523",
        //                 "usdtVolume": "7008612.42986561",
        //                 "ts": "1700533772309",
        //                 "bidPr": "14.375",
        //                 "askPr": "14.3769",
        //                 "bidSz": "50.004",
        //                 "askSz": "0.7647",
        //                 "openUtc": "14.478",
        //                 "changeUtc24h": "-0.00713",
        //                 "change24h": "-0.04978"
        //             },
        //         ]
        //     }
        //
        const data = this.safeList (response, 'data', []);
        return this.parseTickers (data, symbols);
    }

    parseTrade (trade, market: Market = undefined): Trade {
        //
        // spot, swap and future: fetchTrades
        //
        //     {
        //         "tradeId": "1075199767891652609",
        //         "price": "29376.5",
        //         "size": "6.035",
        //         "side": "Buy",
        //         "ts": "1692073521000",
        //         "symbol": "BTCUSDT"
        //     }
        //
        // spot: fetchMyTrades
        //
        //     {
        //         "userId": "7264631750",
        //         "symbol": "BTCUSDT",
        //         "orderId": "1098394344925597696",
        //         "tradeId": "1098394344974925824",
        //         "orderType": "market",
        //         "side": "sell",
        //         "priceAvg": "28467.68",
        //         "size": "0.0002",
        //         "amount": "5.693536",
        //         "feeDetail": {
        //             "deduction": "no",
        //             "feeCoin": "USDT",
        //             "totalDeductionFee": "",
        //             "totalFee": "-0.005693536"
        //         },
        //         "tradeScope": "taker",
        //         "cTime": "1697603539699",
        //         "uTime": "1697603539754"
        //     }
        //
        // spot margin: fetchMyTrades
        //
        //     {
        //         "orderId": "1099353730455318528",
        //         "tradeId": "1099353730627092481",
        //         "orderType": "market",
        //         "side": "sell",
        //         "priceAvg": "29543.7",
        //         "size": "0.0001",
        //         "amount": "2.95437",
        //         "tradeScope": "taker",
        //         "feeDetail": {
        //             "deduction": "no",
        //             "feeCoin": "USDT",
        //             "totalDeductionFee": "0",
        //             "totalFee": "-0.00295437"
        //         },
        //         "cTime": "1697832275063",
        //         "uTime": "1697832275150"
        //     }
        //
        // swap and future: fetchMyTrades
        //
        //     {
        //         "tradeId": "1111468664328269825",
        //         "symbol": "BTCUSDT",
        //         "orderId": "1111468664264753162",
        //         "price": "37271.4",
        //         "baseVolume": "0.001",
        //         "feeDetail": [
        //             {
        //                 "deduction": "no",
        //                 "feeCoin": "USDT",
        //                 "totalDeductionFee": null,
        //                 "totalFee": "-0.02236284"
        //             }
        //         ],
        //         "side": "buy",
        //         "quoteVolume": "37.2714",
        //         "profit": "-0.0007",
        //         "enterPointSource": "web",
        //         "tradeSide": "close",
        //         "posMode": "hedge_mode",
        //         "tradeScope": "taker",
        //         "cTime": "1700720700342"
        //     }
        //
        const marketId = this.safeString (trade, 'symbol');
        const symbol = this.safeSymbol (marketId, market);
        const timestamp = this.safeInteger2 (trade, 'cTime', 'ts');
        let fee = undefined;
        const feeDetail = this.safeValue (trade, 'feeDetail');
        const posMode = this.safeString (trade, 'posMode');
        const feeStructure = (posMode !== undefined) ? feeDetail[0] : feeDetail;
        if (feeStructure !== undefined) {
            const currencyCode = this.safeCurrencyCode (this.safeString (feeStructure, 'feeCoin'));
            fee = {
                'currency': currencyCode,
            };
            const feeCostString = this.safeString (feeStructure, 'totalFee');
            const deduction = this.safeString (feeStructure, 'deduction') === 'yes' ? true : false;
            if (deduction) {
                fee['cost'] = feeCostString;
            } else {
                fee['cost'] = Precise.stringNeg (feeCostString);
            }
        }
        return this.safeTrade ({
            'info': trade,
            'id': this.safeString (trade, 'tradeId'),
            'order': this.safeString (trade, 'orderId'),
            'symbol': symbol,
            'side': this.safeStringLower (trade, 'side'),
            'type': this.safeString (trade, 'orderType'),
            'takerOrMaker': this.safeString (trade, 'tradeScope'),
            'price': this.safeString2 (trade, 'priceAvg', 'price'),
            'amount': this.safeString2 (trade, 'baseVolume', 'size'),
            'cost': this.safeString2 (trade, 'quoteVolume', 'amount'),
            'timestamp': timestamp,
            'datetime': this.iso8601 (timestamp),
            'fee': fee,
        }, market);
    }

    async fetchTrades (symbol: string, since: Int = undefined, limit: Int = undefined, params = {}): Promise<Trade[]> {
        /**
         * @method
         * @name bitget#fetchTrades
         * @description get the list of most recent trades for a particular symbol
         * @see https://www.bitget.com/api-doc/spot/market/Get-Recent-Trades
         * @see https://www.bitget.com/api-doc/spot/market/Get-Market-Trades
         * @see https://www.bitget.com/api-doc/contract/market/Get-Recent-Fills
         * @see https://www.bitget.com/api-doc/contract/market/Get-Fills-History
         * @param {string} symbol unified symbol of the market to fetch trades for
         * @param {int} [since] timestamp in ms of the earliest trade to fetch
         * @param {int} [limit] the maximum amount of trades to fetch
         * @param {object} [params] extra parameters specific to the exchange API endpoint
         * @param {int} [params.until] *only applies to publicSpotGetV2SpotMarketFillsHistory and publicMixGetV2MixMarketFillsHistory* the latest time in ms to fetch trades for
         * @param {boolean} [params.paginate] *only applies to publicSpotGetV2SpotMarketFillsHistory and publicMixGetV2MixMarketFillsHistory* default false, when true will automatically paginate by calling this endpoint multiple times
         * @returns {Trade[]} a list of [trade structures]{@link https://docs.ccxt.com/#/?id=public-trades}
         */
        await this.loadMarkets ();
        let paginate = false;
        [ paginate, params ] = this.handleOptionAndParams (params, 'fetchTrades', 'paginate');
        if (paginate) {
            return await this.fetchPaginatedCallCursor ('fetchTrades', symbol, since, limit, params, 'idLessThan', 'idLessThan') as Trade[];
        }
        const sandboxMode = this.safeBool (this.options, 'sandboxMode', false);
        let market = undefined;
        if (sandboxMode) {
            const sandboxSymbol = this.convertSymbolForSandbox (symbol);
            market = this.market (sandboxSymbol);
        } else {
            market = this.market (symbol);
        }
        let request = {
            'symbol': market['id'],
        };
        if (limit !== undefined) {
            if (market['contract']) {
                request['limit'] = Math.min (limit, 1000);
            } else {
                request['limit'] = limit;
            }
        }
        const options = this.safeValue (this.options, 'fetchTrades', {});
        let response = undefined;
        if (market['spot']) {
            const spotOptions = this.safeValue (options, 'spot', {});
            const defaultSpotMethod = this.safeString (spotOptions, 'method', 'publicSpotGetV2SpotMarketFillsHistory');
            const spotMethod = this.safeString (params, 'method', defaultSpotMethod);
            params = this.omit (params, 'method');
            if (spotMethod === 'publicSpotGetV2SpotMarketFillsHistory') {
                [ request, params ] = this.handleUntilOption ('endTime', request, params);
                if (since !== undefined) {
                    request['startTime'] = since;
                }
                response = await this.publicSpotGetV2SpotMarketFillsHistory (this.extend (request, params));
            } else if (spotMethod === 'publicSpotGetV2SpotMarketFills') {
                response = await this.publicSpotGetV2SpotMarketFills (this.extend (request, params));
            }
        } else {
            const swapOptions = this.safeValue (options, 'swap', {});
            const defaultSwapMethod = this.safeString (swapOptions, 'method', 'publicMixGetV2MixMarketFillsHistory');
            const swapMethod = this.safeString (params, 'method', defaultSwapMethod);
            params = this.omit (params, 'method');
            let productType = undefined;
            [ productType, params ] = this.handleProductTypeAndParams (market, params);
            request['productType'] = productType;
            if (swapMethod === 'publicMixGetV2MixMarketFillsHistory') {
                [ request, params ] = this.handleUntilOption ('endTime', request, params);
                if (since !== undefined) {
                    request['startTime'] = since;
                }
                response = await this.publicMixGetV2MixMarketFillsHistory (this.extend (request, params));
            } else if (swapMethod === 'publicMixGetV2MixMarketFills') {
                response = await this.publicMixGetV2MixMarketFills (this.extend (request, params));
            }
        }
        //
        // spot
        //
        //     {
        //         "code": "00000",
        //         "msg": "success",
        //         "requestTime": 1692073693562,
        //         "data": [
        //             {
        //                 "symbol": "BTCUSDT_SPBL",
        //                 "tradeId": "1075200479040323585",
        //                 "side": "Sell",
        //                 "price": "29381.54",
        //                 "size": "0.0056",
        //                 "ts": "1692073691000"
        //             },
        //         ]
        //     }
        //
        // swap
        //
        //     {
        //         "code": "00000",
        //         "msg": "success",
        //         "requestTime": 1692073522689,
        //         "data": [
        //             {
        //                 "tradeId": "1075199767891652609",
        //                 "price": "29376.5",
        //                 "size": "6.035",
        //                 "side": "Buy",
        //                 "ts": "1692073521000",
        //                 "symbol": "BTCUSDT_UMCBL"
        //             },
        //         ]
        //     }
        //
        const data = this.safeList (response, 'data', []);
        return this.parseTrades (data, market, since, limit);
    }

    async fetchTradingFee (symbol: string, params = {}): Promise<TradingFeeInterface> {
        /**
         * @method
         * @name bitget#fetchTradingFee
         * @description fetch the trading fees for a market
         * @see https://www.bitget.com/api-doc/common/public/Get-Trade-Rate
         * @param {string} symbol unified market symbol
         * @param {object} [params] extra parameters specific to the exchange API endpoint
         * @param {string} [params.marginMode] 'isolated' or 'cross', for finding the fee rate of spot margin trading pairs
         * @returns {object} a [fee structure]{@link https://docs.ccxt.com/#/?id=fee-structure}
         */
        await this.loadMarkets ();
        const market = this.market (symbol);
        const request = {
            'symbol': market['id'],
        };
        let marginMode = undefined;
        [ marginMode, params ] = this.handleMarginModeAndParams ('fetchTradingFee', params);
        if (market['spot']) {
            if (marginMode !== undefined) {
                request['businessType'] = 'margin';
            } else {
                request['businessType'] = 'spot';
            }
        } else {
            request['businessType'] = 'contract';
        }
        const response = await this.privateCommonGetV2CommonTradeRate (this.extend (request, params));
        //
        //     {
        //         "code": "00000",
        //         "msg": "success",
        //         "requestTime": 1700549524887,
        //         "data": {
        //             "makerFeeRate": "0.001",
        //             "takerFeeRate": "0.001"
        //         }
        //     }
        //
        const data = this.safeValue (response, 'data', {});
        return this.parseTradingFee (data, market);
    }

    async fetchTradingFees (params = {}): Promise<TradingFees> {
        /**
         * @method
         * @name bitget#fetchTradingFees
         * @description fetch the trading fees for multiple markets
         * @see https://www.bitget.com/api-doc/spot/market/Get-Symbols
         * @see https://www.bitget.com/api-doc/contract/market/Get-All-Symbols-Contracts
         * @see https://www.bitget.com/api-doc/margin/common/support-currencies
         * @param {object} [params] extra parameters specific to the exchange API endpoint
         * @param {string} [params.productType] *contract only* 'USDT-FUTURES', 'USDC-FUTURES', 'COIN-FUTURES', 'SUSDT-FUTURES', 'SUSDC-FUTURES' or 'SCOIN-FUTURES'
         * @param {boolean} [params.margin] set to true for spot margin
         * @returns {object} a dictionary of [fee structures]{@link https://docs.ccxt.com/#/?id=fee-structure} indexed by market symbols
         */
        await this.loadMarkets ();
        let response = undefined;
        let marginMode = undefined;
        let marketType = undefined;
        [ marginMode, params ] = this.handleMarginModeAndParams ('fetchTradingFees', params);
        [ marketType, params ] = this.handleMarketTypeAndParams ('fetchTradingFees', undefined, params);
        if (marketType === 'spot') {
            const margin = this.safeBool (params, 'margin', false);
            params = this.omit (params, 'margin');
            if ((marginMode !== undefined) || margin) {
                response = await this.publicMarginGetV2MarginCurrencies (params);
            } else {
                response = await this.publicSpotGetV2SpotPublicSymbols (params);
            }
        } else if ((marketType === 'swap') || (marketType === 'future')) {
            let productType = undefined;
            [ productType, params ] = this.handleProductTypeAndParams (undefined, params);
            params['productType'] = productType;
            response = await this.publicMixGetV2MixMarketContracts (params);
        } else {
            throw new NotSupported (this.id + ' does not support ' + marketType + ' market');
        }
        //
        // spot and margin
        //
        //     {
        //         "code": "00000",
        //         "msg": "success",
        //         "requestTime": 1700102364653,
        //         "data": [
        //             {
        //                 "symbol": "TRXUSDT",
        //                 "baseCoin": "TRX",
        //                 "quoteCoin": "USDT",
        //                 "minTradeAmount": "0",
        //                 "maxTradeAmount": "10000000000",
        //                 "takerFeeRate": "0.002",
        //                 "makerFeeRate": "0.002",
        //                 "pricePrecision": "6",
        //                 "quantityPrecision": "4",
        //                 "quotePrecision": "6",
        //                 "status": "online",
        //                 "minTradeUSDT": "5",
        //                 "buyLimitPriceRatio": "0.05",
        //                 "sellLimitPriceRatio": "0.05"
        //             },
        //         ]
        //     }
        //
        // swap and future
        //
        //     {
        //         "code": "00000",
        //         "msg": "success",
        //         "requestTime": 1700102364709,
        //         "data": [
        //             {
        //                 "symbol": "BTCUSDT",
        //                 "baseCoin": "BTC",
        //                 "quoteCoin": "USDT",
        //                 "buyLimitPriceRatio": "0.01",
        //                 "sellLimitPriceRatio": "0.01",
        //                 "feeRateUpRatio": "0.005",
        //                 "makerFeeRate": "0.0002",
        //                 "takerFeeRate": "0.0006",
        //                 "openCostUpRatio": "0.01",
        //                 "supportMarginCoins": ["USDT"],
        //                 "minTradeNum": "0.001",
        //                 "priceEndStep": "1",
        //                 "volumePlace": "3",
        //                 "pricePlace": "1",
        //                 "sizeMultiplier": "0.001",
        //                 "symbolType": "perpetual",
        //                 "minTradeUSDT": "5",
        //                 "maxSymbolOrderNum": "200",
        //                 "maxProductOrderNum": "400",
        //                 "maxPositionNum": "150",
        //                 "symbolStatus": "normal",
        //                 "offTime": "-1",
        //                 "limitOpenTime": "-1",
        //                 "deliveryTime": "",
        //                 "deliveryStartTime": "",
        //                 "deliveryPeriod": "",
        //                 "launchTime": "",
        //                 "fundInterval": "8",
        //                 "minLever": "1",
        //                 "maxLever": "125",
        //                 "posLimit": "0.05",
        //                 "maintainTime": ""
        //             },
        //         ]
        //     }
        //
        const data = this.safeValue (response, 'data', []);
        const result = {};
        for (let i = 0; i < data.length; i++) {
            const entry = data[i];
            const marketId = this.safeString (entry, 'symbol');
            const symbol = this.safeSymbol (marketId, undefined, undefined, marketType);
            const market = this.market (symbol);
            const fee = this.parseTradingFee (entry, market);
            result[symbol] = fee;
        }
        return result;
    }

    parseTradingFee (data, market: Market = undefined) {
        const marketId = this.safeString (data, 'symbol');
        return {
            'info': data,
            'symbol': this.safeSymbol (marketId, market),
            'maker': this.safeNumber (data, 'makerFeeRate'),
            'taker': this.safeNumber (data, 'takerFeeRate'),
            'percentage': undefined,
            'tierBased': undefined,
        };
    }

    parseOHLCV (ohlcv, market: Market = undefined): OHLCV {
        //
        //     [
        //         "1645911960000",
        //         "39406",
        //         "39407",
        //         "39374.5",
        //         "39379",
        //         "35.526",
        //         "1399132.341"
        //     ]
        //
        return [
            this.safeInteger (ohlcv, 0),
            this.safeNumber (ohlcv, 1),
            this.safeNumber (ohlcv, 2),
            this.safeNumber (ohlcv, 3),
            this.safeNumber (ohlcv, 4),
            this.safeNumber (ohlcv, 5),
        ];
    }

    async fetchOHLCV (symbol: string, timeframe = '1m', since: Int = undefined, limit: Int = undefined, params = {}): Promise<OHLCV[]> {
        /**
         * @method
         * @name bitget#fetchOHLCV
         * @description fetches historical candlestick data containing the open, high, low, and close price, and the volume of a market
         * @see https://www.bitget.com/api-doc/spot/market/Get-Candle-Data
         * @see https://www.bitget.com/api-doc/spot/market/Get-History-Candle-Data
         * @see https://www.bitget.com/api-doc/contract/market/Get-Candle-Data
         * @see https://www.bitget.com/api-doc/contract/market/Get-History-Candle-Data
         * @see https://www.bitget.com/api-doc/contract/market/Get-History-Index-Candle-Data
         * @see https://www.bitget.com/api-doc/contract/market/Get-History-Mark-Candle-Data
         * @param {string} symbol unified symbol of the market to fetch OHLCV data for
         * @param {string} timeframe the length of time each candle represents
         * @param {int} [since] timestamp in ms of the earliest candle to fetch
         * @param {int} [limit] the maximum amount of candles to fetch
         * @param {object} [params] extra parameters specific to the exchange API endpoint
         * @param {int} [params.until] timestamp in ms of the latest candle to fetch
         * @param {boolean} [params.paginate] default false, when true will automatically paginate by calling this endpoint multiple times. See in the docs all the [available parameters](https://github.com/ccxt/ccxt/wiki/Manual#pagination-params)
         * @param {string} [params.price] *swap only* "mark" (to fetch mark price candles) or "index" (to fetch index price candles)
         * @returns {int[][]} A list of candles ordered as timestamp, open, high, low, close, volume
         */
        await this.loadMarkets ();
        const defaultLimit = 100; // default 100, max 1000
        const maxLimitForRecentEndpoint = 1000;
        const maxLimitForHistoryEndpoint = 200; // note, max 1000 bars are supported for "recent-candles" endpoint, but "historical-candles" support only max 200
        let paginate = false;
        [ paginate, params ] = this.handleOptionAndParams (params, 'fetchOHLCV', 'paginate');
        if (paginate) {
            return await this.fetchPaginatedCallDeterministic ('fetchOHLCV', symbol, since, limit, timeframe, params, maxLimitForHistoryEndpoint);
        }
        const sandboxMode = this.safeBool (this.options, 'sandboxMode', false);
        let market = undefined;
        if (sandboxMode) {
            const sandboxSymbol = this.convertSymbolForSandbox (symbol);
            market = this.market (sandboxSymbol);
        } else {
            market = this.market (symbol);
        }
        const marketType = market['spot'] ? 'spot' : 'swap';
        const timeframes = this.options['timeframes'][marketType];
        const msInDay = 86400000;
        const duration = this.parseTimeframe (timeframe) * 1000;
        const request = {
            'symbol': market['id'],
            'granularity': this.safeString (timeframes, timeframe, timeframe),
        };
        const until = this.safeInteger2 (params, 'until', 'till');
        const limitDefined = limit !== undefined;
        const sinceDefined = since !== undefined;
        const untilDefined = until !== undefined;
        params = this.omit (params, [ 'until', 'till' ]);
        let response = undefined;
        const now = this.milliseconds ();
        // retrievable periods listed here:
        // - https://www.bitget.com/api-doc/spot/market/Get-Candle-Data#request-parameters
        // - https://www.bitget.com/api-doc/contract/market/Get-Candle-Data#description
        const ohlcOptions = this.safeDict (this.options, 'fetchOHLCV', {});
        const retrievableDaysMap = this.safeDict (ohlcOptions, 'maxDaysPerTimeframe', {});
        const maxRetrievableDaysForRecent = this.safeInteger (retrievableDaysMap, timeframe, 30); // default to safe minimum
        const endpointTsBoundary = now - maxRetrievableDaysForRecent * msInDay;
        if (limitDefined) {
            limit = Math.min (limit, maxLimitForRecentEndpoint);
            request['limit'] = limit;
        } else {
            limit = defaultLimit;
        }
        const limitMultipliedDuration = limit * duration;
        // exchange aligns from endTime, so it's important, not startTime
        // startTime is supported only on "recent" endpoint, not on "historical" endpoint
        let calculatedStartTime = undefined;
        let calculatedEndTime = undefined;
        if (sinceDefined) {
            calculatedStartTime = since;
            request['startTime'] = since;
            if (!untilDefined) {
                calculatedEndTime = this.sum (calculatedStartTime, limitMultipliedDuration);
                request['endTime'] = calculatedEndTime;
            }
        }
        if (untilDefined) {
            calculatedEndTime = until;
            request['endTime'] = calculatedEndTime;
            if (!sinceDefined) {
                calculatedStartTime = calculatedEndTime - limitMultipliedDuration;
                // we do not need to set "startTime" here
            }
        }
        const historicalEndpointNeeded = (calculatedStartTime !== undefined) && (calculatedStartTime <= endpointTsBoundary);
        if (historicalEndpointNeeded) {
            // only for "historical-candles" - ensure we use correct max limit
            if (limitDefined) {
                request['limit'] = Math.min (limit, maxLimitForHistoryEndpoint);
            }
        }
        // make request
        if (market['spot']) {
            // checks if we need history endpoint
            if (historicalEndpointNeeded) {
                response = await this.publicSpotGetV2SpotMarketHistoryCandles (this.extend (request, params));
            } else {
                response = await this.publicSpotGetV2SpotMarketCandles (this.extend (request, params));
            }
        } else {
            const maxDistanceDaysForContracts = 90; // for contract, maximum 90 days allowed between start-end times
            // only correct the request to fix 90 days if until was auto-calculated
            if (sinceDefined) {
                if (!untilDefined) {
                    request['endTime'] = Math.min (calculatedEndTime, this.sum (since, maxDistanceDaysForContracts * msInDay));
                } else if (calculatedEndTime - calculatedStartTime > maxDistanceDaysForContracts * msInDay) {
                    throw new BadRequest (this.id + ' fetchOHLCV() between start and end must be less than ' + maxDistanceDaysForContracts.toString () + ' days');
                }
            }
            let priceType = undefined;
            [ priceType, params ] = this.handleParamString (params, 'price');
            let productType = undefined;
            [ productType, params ] = this.handleProductTypeAndParams (market, params);
            request['productType'] = productType;
            const extended = this.extend (request, params);
            // todo: mark & index also have their "recent" endpoints, but not priority now.
            if (priceType === 'mark') {
                response = await this.publicMixGetV2MixMarketHistoryMarkCandles (extended);
            } else if (priceType === 'index') {
                response = await this.publicMixGetV2MixMarketHistoryIndexCandles (extended);
            } else {
                if (historicalEndpointNeeded) {
                    response = await this.publicMixGetV2MixMarketHistoryCandles (extended);
                } else {
                    response = await this.publicMixGetV2MixMarketCandles (extended);
                }
            }
        }
        if (response === '') {
            return []; // happens when a new token is listed
        }
        //  [ ["1645911960000","39406","39407","39374.5","39379","35.526","1399132.341"] ]
        const data = this.safeList (response, 'data', response);
        return this.parseOHLCVs (data, market, timeframe, since, limit);
    }

    async fetchBalance (params = {}): Promise<Balances> {
        /**
         * @method
         * @name bitget#fetchBalance
         * @description query for balance and get the amount of funds available for trading or funds locked in orders
         * @see https://www.bitget.com/api-doc/spot/account/Get-Account-Assets
         * @see https://www.bitget.com/api-doc/contract/account/Get-Account-List
         * @see https://www.bitget.com/api-doc/margin/cross/account/Get-Cross-Assets
         * @see https://www.bitget.com/api-doc/margin/isolated/account/Get-Isolated-Assets
         * @see https://bitgetlimited.github.io/apidoc/en/margin/#get-cross-assets
         * @see https://bitgetlimited.github.io/apidoc/en/margin/#get-isolated-assets
         * @param {object} [params] extra parameters specific to the exchange API endpoint
         * @param {string} [params.productType] *contract only* 'USDT-FUTURES', 'USDC-FUTURES', 'COIN-FUTURES', 'SUSDT-FUTURES', 'SUSDC-FUTURES' or 'SCOIN-FUTURES'
         * @returns {object} a [balance structure]{@link https://docs.ccxt.com/#/?id=balance-structure}
         */
        await this.loadMarkets ();
        const request = {};
        let marketType = undefined;
        let marginMode = undefined;
        let response = undefined;
        [ marketType, params ] = this.handleMarketTypeAndParams ('fetchBalance', undefined, params);
        [ marginMode, params ] = this.handleMarginModeAndParams ('fetchBalance', params);
        if ((marketType === 'swap') || (marketType === 'future')) {
            let productType = undefined;
            [ productType, params ] = this.handleProductTypeAndParams (undefined, params);
            request['productType'] = productType;
            response = await this.privateMixGetV2MixAccountAccounts (this.extend (request, params));
        } else if (marginMode === 'isolated') {
            response = await this.privateMarginGetMarginV1IsolatedAccountAssets (this.extend (request, params));
        } else if (marginMode === 'cross') {
            response = await this.privateMarginGetMarginV1CrossAccountAssets (this.extend (request, params));
        } else if (marketType === 'spot') {
            response = await this.privateSpotGetV2SpotAccountAssets (this.extend (request, params));
        } else {
            throw new NotSupported (this.id + ' fetchBalance() does not support ' + marketType + ' accounts');
        }
        // spot
        //
        //     {
        //         "code": "00000",
        //         "msg": "success",
        //         "requestTime": 1700623852854,
        //         "data": [
        //             {
        //                 "coin": "USDT",
        //                 "available": "0.00000000",
        //                 "limitAvailable": "0",
        //                 "frozen": "0.00000000",
        //                 "locked": "0.00000000",
        //                 "uTime": "1699937566000"
        //             }
        //         ]
        //     }
        //
        // swap
        //
        //     {
        //         "code": "00000",
        //         "msg": "success",
        //         "requestTime": 1700625127294,
        //         "data": [
        //             {
        //                 "marginCoin": "USDT",
        //                 "locked": "0",
        //                 "available": "0",
        //                 "crossedMaxAvailable": "0",
        //                 "isolatedMaxAvailable": "0",
        //                 "maxTransferOut": "0",
        //                 "accountEquity": "0",
        //                 "usdtEquity": "0.000000005166",
        //                 "btcEquity": "0",
        //                 "crossedRiskRate": "0",
        //                 "unrealizedPL": "0",
        //                 "coupon": "0",
        //                 "crossedUnrealizedPL": null,
        //                 "isolatedUnrealizedPL": null
        //             }
        //         ]
        //     }
        //
        // isolated margin
        //
        //     {
        //         "code": "00000",
        //         "msg": "success",
        //         "requestTime": 1697501436571,
        //         "data": [
        //             {
        //                 "symbol": "BTCUSDT",
        //                 "coin": "BTC",
        //                 "totalAmount": "0.00021654",
        //                 "available": "0.00021654",
        //                 "transferable": "0.00021654",
        //                 "frozen": "0",
        //                 "borrow": "0",
        //                 "interest": "0",
        //                 "net": "0.00021654",
        //                 "ctime": "1697248128071"
        //             },
        //         ]
        //     }
        //
        // cross margin
        //
        //     {
        //         "code": "00000",
        //         "msg": "success",
        //         "requestTime": 1697515463804,
        //         "data": [
        //             {
        //                 "coin": "BTC",
        //                 "totalAmount": "0.00024996",
        //                 "available": "0.00024996",
        //                 "transferable": "0.00004994",
        //                 "frozen": "0",
        //                 "borrow": "0.0001",
        //                 "interest": "0.00000001",
        //                 "net": "0.00014995",
        //                 "ctime": "1697251265504"
        //             },
        //         ]
        //     }
        //
        const data = this.safeValue (response, 'data', []);
        return this.parseBalance (data);
    }

    parseBalance (balance): Balances {
        const result = { 'info': balance };
        //
        // spot
        //
        //     {
        //         "coin": "USDT",
        //         "available": "0.00000000",
        //         "limitAvailable": "0",
        //         "frozen": "0.00000000",
        //         "locked": "0.00000000",
        //         "uTime": "1699937566000"
        //     }
        //
        // swap
        //
        //     {
        //         "marginCoin": "USDT",
        //         "locked": "0",
        //         "available": "0",
        //         "crossedMaxAvailable": "0",
        //         "isolatedMaxAvailable": "0",
        //         "maxTransferOut": "0",
        //         "accountEquity": "0",
        //         "usdtEquity": "0.000000005166",
        //         "btcEquity": "0",
        //         "crossedRiskRate": "0",
        //         "unrealizedPL": "0",
        //         "coupon": "0",
        //         "crossedUnrealizedPL": null,
        //         "isolatedUnrealizedPL": null
        //     }
        //
        // isolated margin
        //
        //     {
        //         "symbol": "BTCUSDT",
        //         "coin": "BTC",
        //         "totalAmount": "0.00021654",
        //         "available": "0.00021654",
        //         "transferable": "0.00021654",
        //         "frozen": "0",
        //         "borrow": "0",
        //         "interest": "0",
        //         "net": "0.00021654",
        //         "ctime": "1697248128071"
        //     }
        //
        // cross margin
        //
        //     {
        //         "coin": "BTC",
        //         "totalAmount": "0.00024995",
        //         "available": "0.00024995",
        //         "transferable": "0.00004993",
        //         "frozen": "0",
        //         "borrow": "0.0001",
        //         "interest": "0.00000001",
        //         "net": "0.00014994",
        //         "ctime": "1697251265504"
        //     }
        //
        for (let i = 0; i < balance.length; i++) {
            const entry = balance[i];
            const account = this.account ();
            const currencyId = this.safeString2 (entry, 'marginCoin', 'coin');
            const code = this.safeCurrencyCode (currencyId);
            const borrow = this.safeString (entry, 'borrow');
            if (borrow !== undefined) {
                const interest = this.safeString (entry, 'interest');
                account['free'] = this.safeString (entry, 'transferable');
                account['total'] = this.safeString (entry, 'totalAmount');
                account['debt'] = Precise.stringAdd (borrow, interest);
            } else {
                // Use transferable instead of available for swap and margin https://github.com/ccxt/ccxt/pull/19127
                const spotAccountFree = this.safeString (entry, 'available');
                const contractAccountFree = this.safeString (entry, 'maxTransferOut');
                if (contractAccountFree !== undefined) {
                    account['free'] = contractAccountFree;
                    account['total'] = this.safeString (entry, 'accountEquity');
                } else {
                    account['free'] = spotAccountFree;
                    const frozen = this.safeString (entry, 'frozen');
                    const locked = this.safeString (entry, 'locked');
                    account['used'] = Precise.stringAdd (frozen, locked);
                }
            }
            result[code] = account;
        }
        return this.safeBalance (result);
    }

    parseOrderStatus (status) {
        const statuses = {
            'new': 'open',
            'init': 'open',
            'not_trigger': 'open',
            'partial_fill': 'open',
            'partially_fill': 'open',
            'partially_filled': 'open',
            'triggered': 'closed',
            'full_fill': 'closed',
            'filled': 'closed',
            'fail_trigger': 'rejected',
            'cancel': 'canceled',
            'cancelled': 'canceled',
            'canceled': 'canceled',
            'live': 'open',
            'fail_execute': 'rejected',
            'executed': 'closed',
        };
        return this.safeString (statuses, status, status);
    }

    parseOrder (order, market: Market = undefined): Order {
        //
        // createOrder, editOrder, closePosition
        //
        //     {
        //         "clientOid": "abe95dbe-6081-4a6f-a2d3-ae49601cd479",
        //         "orderId": null
        //     }
        //
        // createOrders
        //
        //     [
        //         {
        //             "orderId": "1111397214281175046",
        //             "clientOid": "766d3fc3-7321-4406-a689-15c9987a2e75"
        //         },
        //         {
        //             "orderId": "",
        //             "clientOid": "d1b75cb3-cc15-4ede-ad4c-3937396f75ab",
        //             "errorMsg": "less than the minimum amount 5 USDT",
        //             "errorCode": "45110"
        //         },
        //     ]
        //
        // spot, swap, future and spot margin: cancelOrder, cancelOrders
        //
        //     {
        //         "orderId": "1098758604547850241",
        //         "clientOid": "1098758604585598977"
        //     }
        //
        // spot trigger: cancelOrder
        //
        //     {
        //         "result": "success"
        //     }
        //
        // spot: fetchOrder
        //
        //     {
        //         "userId": "7264631750",
        //         "symbol": "BTCUSDT",
        //         "orderId": "1111461743123927040",
        //         "clientOid": "63f95110-93b5-4309-8f77-46339f1bcf3c",
        //         "price": "25000.0000000000000000",
        //         "size": "0.0002000000000000",
        //         "orderType": "limit",
        //         "side": "buy",
        //         "status": "live",
        //         "priceAvg": "0",
        //         "baseVolume": "0.0000000000000000",
        //         "quoteVolume": "0.0000000000000000",
        //         "enterPointSource": "API",
        //         "feeDetail": "",
        //         "orderSource": "normal",
        //         "cTime": "1700719050198",
        //         "uTime": "1700719050198"
        //     }
        //
        // swap and future: fetchOrder
        //
        //     {
        //         "symbol": "BTCUSDT",
        //         "size": "0.001",
        //         "orderId": "1111465253393825792",
        //         "clientOid": "1111465253431574529",
        //         "baseVolume": "0",
        //         "fee": "0",
        //         "price": "27000",
        //         "priceAvg": "",
        //         "state": "live",
        //         "side": "buy",
        //         "force": "gtc",
        //         "totalProfits": "0",
        //         "posSide": "long",
        //         "marginCoin": "USDT",
        //         "presetStopSurplusPrice": "",
        //         "presetStopLossPrice": "",
        //         "quoteVolume": "0",
        //         "orderType": "limit",
        //         "leverage": "20",
        //         "marginMode": "crossed",
        //         "reduceOnly": "NO",
        //         "enterPointSource": "API",
        //         "tradeSide": "open",
        //         "posMode": "hedge_mode",
        //         "orderSource": "normal",
        //         "cTime": "1700719887120",
        //         "uTime": "1700719887120"
        //     }
        //
        // spot: fetchOpenOrders
        //
        //     {
        //         "userId": "7264631750",
        //         "symbol": "BTCUSDT",
        //         "orderId": "1111499608327360513",
        //         "clientOid": "d0d4dad5-18d0-4869-a074-ec40bb47cba6",
        //         "priceAvg": "25000.0000000000000000",
        //         "size": "0.0002000000000000",
        //         "orderType": "limit",
        //         "side": "buy",
        //         "status": "live",
        //         "basePrice": "0",
        //         "baseVolume": "0.0000000000000000",
        //         "quoteVolume": "0.0000000000000000",
        //         "enterPointSource": "WEB",
        //         "orderSource": "normal",
        //         "cTime": "1700728077966",
        //         "uTime": "1700728077966"
        //     }
        //
        // spot stop: fetchOpenOrders, fetchCanceledAndClosedOrders
        //
        //     {
        //         "orderId": "1111503385931620352",
        //         "clientOid": "1111503385910648832",
        //         "symbol": "BTCUSDT",
        //         "size": "0.0002",
        //         "planType": "AMOUNT",
        //         "executePrice": "25000",
        //         "triggerPrice": "26000",
        //         "status": "live",
        //         "orderType": "limit",
        //         "side": "buy",
        //         "triggerType": "fill_price",
        //         "enterPointSource": "API",
        //         "cTime": "1700728978617",
        //         "uTime": "1700728978617"
        //     }
        //
        // spot margin: fetchOpenOrders, fetchCanceledAndClosedOrders
        //
        //     {
        //         "symbol": "BTCUSDT",
        //         "orderType": "limit",
        //         "enterPointSource": "WEB",
        //         "orderId": "1111506377509580801",
        //         "clientOid": "2043a3b59a60445f9d9f7365bf3e960c",
        //         "loanType": "autoLoanAndRepay",
        //         "price": "25000",
        //         "side": "buy",
        //         "status": "live",
        //         "baseSize": "0.0002",
        //         "quoteSize": "5",
        //         "priceAvg": "0",
        //         "size": "0",
        //         "amount": "0",
        //         "force": "gtc",
        //         "cTime": "1700729691866",
        //         "uTime": "1700729691866"
        //     }
        //
        // swap: fetchOpenOrders, fetchCanceledAndClosedOrders
        //
        //     {
        //         "symbol": "BTCUSDT",
        //         "size": "0.002",
        //         "orderId": "1111488897767604224",
        //         "clientOid": "1111488897805352960",
        //         "baseVolume": "0",
        //         "fee": "0",
        //         "price": "25000",
        //         "priceAvg": "",
        //         "status": "live",
        //         "side": "buy",
        //         "force": "gtc",
        //         "totalProfits": "0",
        //         "posSide": "long",
        //         "marginCoin": "USDT",
        //         "quoteVolume": "0",
        //         "leverage": "20",
        //         "marginMode": "crossed",
        //         "enterPointSource": "web",
        //         "tradeSide": "open",
        //         "posMode": "hedge_mode",
        //         "orderType": "limit",
        //         "orderSource": "normal",
        //         "presetStopSurplusPrice": "",
        //         "presetStopLossPrice": "",
        //         "reduceOnly": "NO",
        //         "cTime": "1700725524378",
        //         "uTime": "1700725524378"
        //     }
        //
        // swap stop: fetchOpenOrders
        //
        //     {
        //         "planType": "normal_plan",
        //         "symbol": "BTCUSDT",
        //         "size": "0.001",
        //         "orderId": "1111491399869075457",
        //         "clientOid": "1111491399869075456",
        //         "price": "27000",
        //         "callbackRatio": "",
        //         "triggerPrice": "24000",
        //         "triggerType": "mark_price",
        //         "planStatus": "live",
        //         "side": "buy",
        //         "posSide": "long",
        //         "marginCoin": "USDT",
        //         "marginMode": "crossed",
        //         "enterPointSource": "API",
        //         "tradeSide": "open",
        //         "posMode": "hedge_mode",
        //         "orderType": "limit",
        //         "stopSurplusTriggerPrice": "",
        //         "stopSurplusExecutePrice": "",
        //         "stopSurplusTriggerType": "fill_price",
        //         "stopLossTriggerPrice": "",
        //         "stopLossExecutePrice": "",
        //         "stopLossTriggerType": "fill_price",
        //         "cTime": "1700726120917",
        //         "uTime": "1700726120917"
        //     }
        //
        // spot: fetchCanceledAndClosedOrders
        //
        //     {
        //         "userId": "7264631750",
        //         "symbol": "BTCUSDT",
        //         "orderId": "1111499608327360513",
        //         "clientOid": "d0d4dad5-18d0-4869-a074-ec40bb47cba6",
        //         "price": "25000.0000000000000000",
        //         "size": "0.0002000000000000",
        //         "orderType": "limit",
        //         "side": "buy",
        //         "status": "cancelled",
        //         "priceAvg": "0",
        //         "baseVolume": "0.0000000000000000",
        //         "quoteVolume": "0.0000000000000000",
        //         "enterPointSource": "WEB",
        //         "feeDetail": "",
        //         "orderSource": "normal",
        //         "cTime": "1700728077966",
        //         "uTime": "1700728911471"
        //     }
        //
        // swap stop: fetchCanceledAndClosedOrders
        //
        //     {
        //         "planType": "normal_plan",
        //         "symbol": "BTCUSDT",
        //         "size": "0.001",
        //         "orderId": "1111491399869075457",
        //         "clientOid": "1111491399869075456",
        //         "planStatus": "cancelled",
        //         "price": "27000",
        //         "feeDetail": null,
        //         "baseVolume": "0",
        //         "callbackRatio": "",
        //         "triggerPrice": "24000",
        //         "triggerType": "mark_price",
        //         "side": "buy",
        //         "posSide": "long",
        //         "marginCoin": "USDT",
        //         "marginMode": "crossed",
        //         "enterPointSource": "API",
        //         "tradeSide": "open",
        //         "posMode": "hedge_mode",
        //         "orderType": "limit",
        //         "stopSurplusTriggerPrice": "",
        //         "stopSurplusExecutePrice": "",
        //         "stopSurplusTriggerType": "fill_price",
        //         "stopLossTriggerPrice": "",
        //         "stopLossExecutePrice": "",
        //         "stopLossTriggerType": "fill_price",
        //         "cTime": "1700726120917",
        //         "uTime": "1700727879652"
        //     }
        //
        const errorMessage = this.safeString (order, 'errorMsg');
        if (errorMessage !== undefined) {
            return this.safeOrder ({
                'info': order,
                'id': this.safeString (order, 'orderId'),
                'clientOrderId': this.safeString2 (order, 'clientOrderId', 'clientOid'),
                'status': 'rejected',
            }, market);
        }
        const isContractOrder = ('posSide' in order);
        let marketType = isContractOrder ? 'contract' : 'spot';
        if (market !== undefined) {
            marketType = market['type'];
        }
        const marketId = this.safeString (order, 'symbol');
        market = this.safeMarket (marketId, market, undefined, marketType);
        const timestamp = this.safeInteger2 (order, 'cTime', 'ctime');
        const updateTimestamp = this.safeInteger (order, 'uTime');
        const rawStatus = this.safeString2 (order, 'status', 'state');
        let fee = undefined;
        const feeCostString = this.safeString (order, 'fee');
        if (feeCostString !== undefined) {
            // swap
            fee = {
                'cost': this.parseNumber (Precise.stringAbs (feeCostString)),
                'currency': market['settle'],
            };
        }
        const feeDetail = this.safeValue (order, 'feeDetail');
        if (feeDetail !== undefined) {
            const parsedFeeDetail = JSON.parse (feeDetail);
            const feeValues = Object.values (parsedFeeDetail);
            let feeObject = undefined;
            for (let i = 0; i < feeValues.length; i++) {
                const feeValue = feeValues[i];
                if (this.safeValue (feeValue, 'feeCoinCode') !== undefined) {
                    feeObject = feeValue;
                    break;
                }
            }
            fee = {
                'cost': this.parseNumber (Precise.stringAbs (this.safeString (feeObject, 'totalFee'))),
                'currency': this.safeCurrencyCode (this.safeString (feeObject, 'feeCoinCode')),
            };
        }
        let postOnly = undefined;
        let timeInForce = this.safeStringUpper (order, 'force');
        if (timeInForce === 'POST_ONLY') {
            postOnly = true;
            timeInForce = 'PO';
        }
        let reduceOnly = undefined;
        const reduceOnlyRaw = this.safeString (order, 'reduceOnly');
        if (reduceOnlyRaw !== undefined) {
            reduceOnly = (reduceOnlyRaw === 'NO') ? false : true;
        }
        let price = undefined;
        let average = undefined;
        const basePrice = this.safeString (order, 'basePrice');
        if (basePrice !== undefined) {
            // for spot fetchOpenOrders, the price is priceAvg and the filled price is basePrice
            price = this.safeString (order, 'priceAvg');
            average = this.safeString (order, 'basePrice');
        } else {
            price = this.safeString2 (order, 'price', 'executePrice');
            average = this.safeString (order, 'priceAvg');
        }
        let size = undefined;
        let filled = undefined;
        const baseSize = this.safeString (order, 'baseSize');
        if (baseSize !== undefined) {
            // for spot margin fetchOpenOrders, the order size is baseSize and the filled amount is size
            size = baseSize;
            filled = this.safeString (order, 'size');
        } else {
            size = this.safeString (order, 'size');
            filled = this.safeString (order, 'baseVolume');
        }
        let side = this.safeString (order, 'side');
        const posMode = this.safeString (order, 'posMode');
        if (posMode === 'hedge_mode' && reduceOnly) {
            side = (side === 'buy') ? 'sell' : 'buy';
            // on bitget hedge mode if the position is long the side is always buy, and if the position is short the side is always sell
            // so the side of the reduceOnly order is inversed
        }
        return this.safeOrder ({
            'info': order,
            'id': this.safeString2 (order, 'orderId', 'data'),
            'clientOrderId': this.safeString2 (order, 'clientOrderId', 'clientOid'),
            'timestamp': timestamp,
            'datetime': this.iso8601 (timestamp),
            'lastTradeTimestamp': updateTimestamp,
            'lastUpdateTimestamp': updateTimestamp,
            'symbol': market['symbol'],
            'type': this.safeString (order, 'orderType'),
            'side': side,
            'price': price,
            'amount': size,
            'cost': this.safeString2 (order, 'quoteVolume', 'quoteSize'),
            'average': average,
            'filled': filled,
            'remaining': undefined,
            'timeInForce': timeInForce,
            'postOnly': postOnly,
            'reduceOnly': reduceOnly,
            'stopPrice': this.safeNumber (order, 'triggerPrice'),
            'triggerPrice': this.safeNumber (order, 'triggerPrice'),
            'takeProfitPrice': this.safeNumber2 (order, 'presetStopSurplusPrice', 'stopSurplusTriggerPrice'),
            'stopLossPrice': this.safeNumber2 (order, 'presetStopLossPrice', 'stopLossTriggerPrice'),
            'status': this.parseOrderStatus (rawStatus),
            'fee': fee,
            'trades': undefined,
        }, market);
    }

    async createMarketBuyOrderWithCost (symbol: string, cost: number, params = {}) {
        /**
         * @method
         * @name bitget#createMarketBuyOrderWithCost
         * @description create a market buy order by providing the symbol and cost
         * @see https://www.bitget.com/api-doc/spot/trade/Place-Order
         * @see https://www.bitget.com/api-doc/margin/cross/trade/Cross-Place-Order
         * @see https://www.bitget.com/api-doc/margin/isolated/trade/Isolated-Place-Order
         * @param {string} symbol unified symbol of the market to create an order in
         * @param {float} cost how much you want to trade in units of the quote currency
         * @param {object} [params] extra parameters specific to the exchange API endpoint
         * @returns {object} an [order structure]{@link https://docs.ccxt.com/#/?id=order-structure}
         */
        await this.loadMarkets ();
        const market = this.market (symbol);
        if (!market['spot']) {
            throw new NotSupported (this.id + ' createMarketBuyOrderWithCost() supports spot orders only');
        }
        params['createMarketBuyOrderRequiresPrice'] = false;
        return await this.createOrder (symbol, 'market', 'buy', cost, undefined, params);
    }

    async createOrder (symbol: string, type: OrderType, side: OrderSide, amount: number, price: Num = undefined, params = {}) {
        /**
         * @method
         * @name bitget#createOrder
         * @description create a trade order
         * @see https://www.bitget.com/api-doc/spot/trade/Place-Order
         * @see https://www.bitget.com/api-doc/spot/plan/Place-Plan-Order
         * @see https://www.bitget.com/api-doc/contract/trade/Place-Order
         * @see https://www.bitget.com/api-doc/contract/plan/Place-Tpsl-Order
         * @see https://www.bitget.com/api-doc/contract/plan/Place-Plan-Order
         * @see https://www.bitget.com/api-doc/margin/cross/trade/Cross-Place-Order
         * @see https://www.bitget.com/api-doc/margin/isolated/trade/Isolated-Place-Order
         * @param {string} symbol unified symbol of the market to create an order in
         * @param {string} type 'market' or 'limit'
         * @param {string} side 'buy' or 'sell'
         * @param {float} amount how much you want to trade in units of the base currency
         * @param {float} [price] the price at which the order is to be fullfilled, in units of the quote currency, ignored in market orders
         * @param {object} [params] extra parameters specific to the exchange API endpoint
         * @param {float} [params.cost] *spot only* how much you want to trade in units of the quote currency, for market buy orders only
         * @param {float} [params.triggerPrice] *swap only* The price at which a trigger order is triggered at
         * @param {float} [params.stopLossPrice] *swap only* The price at which a stop loss order is triggered at
         * @param {float} [params.takeProfitPrice] *swap only* The price at which a take profit order is triggered at
         * @param {object} [params.takeProfit] *takeProfit object in params* containing the triggerPrice at which the attached take profit order will be triggered (perpetual swap markets only)
         * @param {float} [params.takeProfit.triggerPrice] *swap only* take profit trigger price
         * @param {object} [params.stopLoss] *stopLoss object in params* containing the triggerPrice at which the attached stop loss order will be triggered (perpetual swap markets only)
         * @param {float} [params.stopLoss.triggerPrice] *swap only* stop loss trigger price
         * @param {string} [params.timeInForce] "GTC", "IOC", "FOK", or "PO"
         * @param {string} [params.marginMode] 'isolated' or 'cross' for spot margin trading
         * @param {string} [params.loanType] *spot margin only* 'normal', 'autoLoan', 'autoRepay', or 'autoLoanAndRepay' default is 'normal'
         * @param {string} [params.holdSide] *contract stopLossPrice, takeProfitPrice only* Two-way position: ('long' or 'short'), one-way position: ('buy' or 'sell')
         * @param {float} [params.stopLoss.price] *swap only* the execution price for a stop loss attached to a trigger order
         * @param {float} [params.takeProfit.price] *swap only* the execution price for a take profit attached to a trigger order
         * @param {string} [params.stopLoss.type] *swap only* the type for a stop loss attached to a trigger order, 'fill_price', 'index_price' or 'mark_price', default is 'mark_price'
         * @param {string} [params.takeProfit.type] *swap only* the type for a take profit attached to a trigger order, 'fill_price', 'index_price' or 'mark_price', default is 'mark_price'
         * @param {string} [params.trailingPercent] *swap and future only* the percent to trail away from the current market price, rate can not be greater than 10
         * @param {string} [params.trailingTriggerPrice] *swap and future only* the price to trigger a trailing stop order, default uses the price argument
         * @param {string} [params.triggerType] *swap and future only* 'fill_price', 'mark_price' or 'index_price'
         * @param {boolean} [params.oneWayMode] *swap and future only* required to set this to true in one_way_mode and you can leave this as undefined in hedge_mode, can adjust the mode using the setPositionMode() method
         * @returns {object} an [order structure]{@link https://docs.ccxt.com/#/?id=order-structure}
         */
        await this.loadMarkets ();
        const market = this.market (symbol);
        const marginParams = this.handleMarginModeAndParams ('createOrder', params);
        const marginMode = marginParams[0];
        const triggerPrice = this.safeValue2 (params, 'stopPrice', 'triggerPrice');
        const stopLossTriggerPrice = this.safeValue (params, 'stopLossPrice');
        const takeProfitTriggerPrice = this.safeValue (params, 'takeProfitPrice');
        const trailingPercent = this.safeString2 (params, 'trailingPercent', 'callbackRatio');
        const isTrailingPercentOrder = trailingPercent !== undefined;
        const isTriggerOrder = triggerPrice !== undefined;
        const isStopLossTriggerOrder = stopLossTriggerPrice !== undefined;
        const isTakeProfitTriggerOrder = takeProfitTriggerPrice !== undefined;
        const isStopLossOrTakeProfitTrigger = isStopLossTriggerOrder || isTakeProfitTriggerOrder;
        const request = this.createOrderRequest (symbol, type, side, amount, price, params);
        let response = undefined;
        if (market['spot']) {
            if (isTriggerOrder) {
                response = await this.privateSpotPostV2SpotTradePlacePlanOrder (request);
            } else if (marginMode === 'isolated') {
                response = await this.privateMarginPostV2MarginIsolatedPlaceOrder (request);
            } else if (marginMode === 'cross') {
                response = await this.privateMarginPostV2MarginCrossedPlaceOrder (request);
            } else {
                response = await this.privateSpotPostV2SpotTradePlaceOrder (request);
            }
        } else {
            if (isTriggerOrder || isTrailingPercentOrder) {
                response = await this.privateMixPostV2MixOrderPlacePlanOrder (request);
            } else if (isStopLossOrTakeProfitTrigger) {
                response = await this.privateMixPostV2MixOrderPlaceTpslOrder (request);
            } else {
                response = await this.privateMixPostV2MixOrderPlaceOrder (request);
            }
        }
        //
        //     {
        //         "code": "00000",
        //         "msg": "success",
        //         "requestTime": 1645932209602,
        //         "data": {
        //             "orderId": "881669078313766912",
        //             "clientOid": "iauIBf#a45b595f96474d888d0ada"
        //         }
        //     }
        //
        const data = this.safeDict (response, 'data', {});
        return this.parseOrder (data, market);
    }

    createOrderRequest (symbol: string, type: OrderType, side: OrderSide, amount: number, price: Num = undefined, params = {}) {
        const sandboxMode = this.safeBool (this.options, 'sandboxMode', false);
        let market = undefined;
        if (sandboxMode) {
            const sandboxSymbol = this.convertSymbolForSandbox (symbol);
            market = this.market (sandboxSymbol);
        } else {
            market = this.market (symbol);
        }
        let marketType = undefined;
        let marginMode = undefined;
        [ marketType, params ] = this.handleMarketTypeAndParams ('createOrder', market, params);
        [ marginMode, params ] = this.handleMarginModeAndParams ('createOrder', params);
        const request = {
            'symbol': market['id'],
            'orderType': type,
        };
        const isMarketOrder = type === 'market';
        const triggerPrice = this.safeValue2 (params, 'stopPrice', 'triggerPrice');
        const stopLossTriggerPrice = this.safeValue (params, 'stopLossPrice');
        const takeProfitTriggerPrice = this.safeValue (params, 'takeProfitPrice');
        const stopLoss = this.safeValue (params, 'stopLoss');
        const takeProfit = this.safeValue (params, 'takeProfit');
        const isTriggerOrder = triggerPrice !== undefined;
        const isStopLossTriggerOrder = stopLossTriggerPrice !== undefined;
        const isTakeProfitTriggerOrder = takeProfitTriggerPrice !== undefined;
        const isStopLoss = stopLoss !== undefined;
        const isTakeProfit = takeProfit !== undefined;
        const isStopLossOrTakeProfitTrigger = isStopLossTriggerOrder || isTakeProfitTriggerOrder;
        const isStopLossOrTakeProfit = isStopLoss || isTakeProfit;
        const trailingTriggerPrice = this.safeString (params, 'trailingTriggerPrice', this.numberToString (price));
        const trailingPercent = this.safeString2 (params, 'trailingPercent', 'callbackRatio');
        const isTrailingPercentOrder = trailingPercent !== undefined;
        if (this.sum (isTriggerOrder, isStopLossTriggerOrder, isTakeProfitTriggerOrder, isTrailingPercentOrder) > 1) {
            throw new ExchangeError (this.id + ' createOrder() params can only contain one of triggerPrice, stopLossPrice, takeProfitPrice, trailingPercent');
        }
        if (type === 'limit') {
            request['price'] = this.priceToPrecision (symbol, price);
        }
        const triggerType = this.safeString (params, 'triggerType', 'mark_price');
        const reduceOnly = this.safeBool (params, 'reduceOnly', false);
        const clientOrderId = this.safeString2 (params, 'clientOid', 'clientOrderId');
        const exchangeSpecificTifParam = this.safeString2 (params, 'force', 'timeInForce');
        let postOnly = undefined;
        [ postOnly, params ] = this.handlePostOnly (isMarketOrder, exchangeSpecificTifParam === 'post_only', params);
        const defaultTimeInForce = this.safeStringUpper (this.options, 'defaultTimeInForce');
        const timeInForce = this.safeStringUpper (params, 'timeInForce', defaultTimeInForce);
        if (postOnly) {
            request['force'] = 'post_only';
        } else if (timeInForce === 'GTC') {
            request['force'] = 'GTC';
        } else if (timeInForce === 'FOK') {
            request['force'] = 'FOK';
        } else if (timeInForce === 'IOC') {
            request['force'] = 'IOC';
        }
        params = this.omit (params, [ 'stopPrice', 'triggerType', 'stopLossPrice', 'takeProfitPrice', 'stopLoss', 'takeProfit', 'postOnly', 'reduceOnly', 'clientOrderId', 'trailingPercent', 'trailingTriggerPrice' ]);
        if ((marketType === 'swap') || (marketType === 'future')) {
            request['marginCoin'] = market['settleId'];
            request['size'] = this.amountToPrecision (symbol, amount);
            let productType = undefined;
            [ productType, params ] = this.handleProductTypeAndParams (market, params);
            request['productType'] = productType;
            if (clientOrderId !== undefined) {
                request['clientOid'] = clientOrderId;
            }
            if (isTriggerOrder || isStopLossOrTakeProfitTrigger || isTrailingPercentOrder) {
                request['triggerType'] = triggerType;
            }
            if (isTrailingPercentOrder) {
                if (!isMarketOrder) {
                    throw new BadRequest (this.id + ' createOrder() bitget trailing orders must be market orders');
                }
                if (trailingTriggerPrice === undefined) {
                    throw new ArgumentsRequired (this.id + ' createOrder() bitget trailing orders must have a trailingTriggerPrice param');
                }
                request['planType'] = 'track_plan';
                request['triggerPrice'] = this.priceToPrecision (symbol, trailingTriggerPrice);
                request['callbackRatio'] = trailingPercent;
            } else if (isTriggerOrder) {
                request['planType'] = 'normal_plan';
                request['triggerPrice'] = this.priceToPrecision (symbol, triggerPrice);
                if (price !== undefined) {
                    request['executePrice'] = this.priceToPrecision (symbol, price);
                }
                if (isStopLoss) {
                    const slTriggerPrice = this.safeNumber2 (stopLoss, 'triggerPrice', 'stopPrice');
                    request['stopLossTriggerPrice'] = this.priceToPrecision (symbol, slTriggerPrice);
                    const slPrice = this.safeNumber (stopLoss, 'price');
                    request['stopLossExecutePrice'] = this.priceToPrecision (symbol, slPrice);
                    const slType = this.safeString (stopLoss, 'type', 'mark_price');
                    request['stopLossTriggerType'] = slType;
                }
                if (isTakeProfit) {
                    const tpTriggerPrice = this.safeNumber2 (takeProfit, 'triggerPrice', 'stopPrice');
                    request['stopSurplusTriggerPrice'] = this.priceToPrecision (symbol, tpTriggerPrice);
                    const tpPrice = this.safeNumber (takeProfit, 'price');
                    request['stopSurplusExecutePrice'] = this.priceToPrecision (symbol, tpPrice);
                    const tpType = this.safeString (takeProfit, 'type', 'mark_price');
                    request['stopSurplusTriggerType'] = tpType;
                }
            } else if (isStopLossOrTakeProfitTrigger) {
                if (!isMarketOrder) {
                    throw new ExchangeError (this.id + ' createOrder() bitget stopLoss or takeProfit orders must be market orders');
                }
                request['holdSide'] = (side === 'buy') ? 'long' : 'short';
                if (isStopLossTriggerOrder) {
                    request['triggerPrice'] = this.priceToPrecision (symbol, stopLossTriggerPrice);
                    request['planType'] = 'pos_loss';
                } else if (isTakeProfitTriggerOrder) {
                    request['triggerPrice'] = this.priceToPrecision (symbol, takeProfitTriggerPrice);
                    request['planType'] = 'pos_profit';
                }
            } else {
                if (isStopLoss) {
                    const slTriggerPrice = this.safeValue2 (stopLoss, 'triggerPrice', 'stopPrice');
                    request['presetStopLossPrice'] = this.priceToPrecision (symbol, slTriggerPrice);
                }
                if (isTakeProfit) {
                    const tpTriggerPrice = this.safeValue2 (takeProfit, 'triggerPrice', 'stopPrice');
                    request['presetStopSurplusPrice'] = this.priceToPrecision (symbol, tpTriggerPrice);
                }
            }
            if (!isStopLossOrTakeProfitTrigger) {
                if (marginMode === undefined) {
                    marginMode = 'cross';
                }
                const marginModeRequest = (marginMode === 'cross') ? 'crossed' : 'isolated';
                request['marginMode'] = marginModeRequest;
                const oneWayMode = this.safeBool (params, 'oneWayMode', false);
                params = this.omit (params, 'oneWayMode');
                let requestSide = side;
                if (reduceOnly) {
                    if (oneWayMode) {
                        request['reduceOnly'] = 'YES';
                    } else {
                        // on bitget hedge mode if the position is long the side is always buy, and if the position is short the side is always sell
                        requestSide = (side === 'buy') ? 'sell' : 'buy';
                        request['tradeSide'] = 'Close';
                    }
                } else {
                    if (!oneWayMode) {
                        request['tradeSide'] = 'Open';
                    }
                }
                request['side'] = requestSide;
            }
        } else if (marketType === 'spot') {
            if (isStopLossOrTakeProfitTrigger || isStopLossOrTakeProfit) {
                throw new InvalidOrder (this.id + ' createOrder() does not support stop loss/take profit orders on spot markets, only swap markets');
            }
            request['side'] = side;
            let quantity = undefined;
            let planType = undefined;
            let createMarketBuyOrderRequiresPrice = true;
            [ createMarketBuyOrderRequiresPrice, params ] = this.handleOptionAndParams (params, 'createOrder', 'createMarketBuyOrderRequiresPrice', true);
            if (isMarketOrder && (side === 'buy')) {
                planType = 'total';
                const cost = this.safeNumber (params, 'cost');
                params = this.omit (params, 'cost');
                if (cost !== undefined) {
                    quantity = this.costToPrecision (symbol, cost);
                } else if (createMarketBuyOrderRequiresPrice) {
                    if (price === undefined) {
                        throw new InvalidOrder (this.id + ' createOrder() requires the price argument for market buy orders to calculate the total cost to spend (amount * price), alternatively set the createMarketBuyOrderRequiresPrice option or param to false and pass the cost to spend in the amount argument');
                    } else {
                        const amountString = this.numberToString (amount);
                        const priceString = this.numberToString (price);
                        const quoteAmount = Precise.stringMul (amountString, priceString);
                        quantity = this.costToPrecision (symbol, quoteAmount);
                    }
                } else {
                    quantity = this.costToPrecision (symbol, amount);
                }
            } else {
                planType = 'amount';
                quantity = this.amountToPrecision (symbol, amount);
            }
            if (clientOrderId !== undefined) {
                request['clientOid'] = clientOrderId;
            }
            if (marginMode !== undefined) {
                request['loanType'] = 'normal';
                if (createMarketBuyOrderRequiresPrice && isMarketOrder && (side === 'buy')) {
                    request['quoteSize'] = quantity;
                } else {
                    request['baseSize'] = quantity;
                }
            } else {
                if (quantity !== undefined) {
                    request['size'] = quantity;
                }
                if (triggerPrice !== undefined) {
                    request['planType'] = planType;
                    request['triggerType'] = triggerType;
                    request['triggerPrice'] = this.priceToPrecision (symbol, triggerPrice);
                    if (price !== undefined) {
                        request['executePrice'] = this.priceToPrecision (symbol, price);
                    }
                }
            }
        } else {
            throw new NotSupported (this.id + ' createOrder() does not support ' + marketType + ' orders');
        }
        return this.extend (request, params);
    }

    async createOrders (orders: OrderRequest[], params = {}) {
        /**
         * @method
         * @name bitget#createOrders
         * @description create a list of trade orders (all orders should be of the same symbol)
         * @see https://www.bitget.com/api-doc/spot/trade/Batch-Place-Orders
         * @see https://www.bitget.com/api-doc/contract/trade/Batch-Order
         * @see https://www.bitget.com/api-doc/margin/isolated/trade/Isolated-Batch-Order
         * @see https://www.bitget.com/api-doc/margin/cross/trade/Cross-Batch-Order
         * @param {Array} orders list of orders to create, each object should contain the parameters required by createOrder, namely symbol, type, side, amount, price and params
         * @param {object} [params] extra parameters specific to the api endpoint
         * @returns {object} an [order structure]{@link https://docs.ccxt.com/#/?id=order-structure}
         */
        await this.loadMarkets ();
        const ordersRequests = [];
        let symbol = undefined;
        let marginMode = undefined;
        for (let i = 0; i < orders.length; i++) {
            const rawOrder = orders[i];
            const marketId = this.safeString (rawOrder, 'symbol');
            if (symbol === undefined) {
                symbol = marketId;
            } else {
                if (symbol !== marketId) {
                    throw new BadRequest (this.id + ' createOrders() requires all orders to have the same symbol');
                }
            }
            const type = this.safeString (rawOrder, 'type');
            const side = this.safeString (rawOrder, 'side');
            const amount = this.safeValue (rawOrder, 'amount');
            const price = this.safeValue (rawOrder, 'price');
            const orderParams = this.safeValue (rawOrder, 'params', {});
            const marginResult = this.handleMarginModeAndParams ('createOrders', orderParams);
            const currentMarginMode = marginResult[0];
            if (currentMarginMode !== undefined) {
                if (marginMode === undefined) {
                    marginMode = currentMarginMode;
                } else {
                    if (marginMode !== currentMarginMode) {
                        throw new BadRequest (this.id + ' createOrders() requires all orders to have the same margin mode (isolated or cross)');
                    }
                }
            }
            const orderRequest = this.createOrderRequest (marketId, type, side, amount, price, orderParams);
            ordersRequests.push (orderRequest);
        }
        const sandboxMode = this.safeBool (this.options, 'sandboxMode', false);
        let market = undefined;
        if (sandboxMode) {
            const sandboxSymbol = this.convertSymbolForSandbox (symbol);
            market = this.market (sandboxSymbol);
        } else {
            market = this.market (symbol);
        }
        const request = {
            'symbol': market['id'],
            'orderList': ordersRequests,
        };
        let response = undefined;
        if ((market['swap']) || (market['future'])) {
            if (marginMode === undefined) {
                marginMode = 'cross';
            }
            const marginModeRequest = (marginMode === 'cross') ? 'crossed' : 'isolated';
            request['marginMode'] = marginModeRequest;
            request['marginCoin'] = market['settleId'];
            let productType = undefined;
            [ productType, params ] = this.handleProductTypeAndParams (market, params);
            request['productType'] = productType;
            response = await this.privateMixPostV2MixOrderBatchPlaceOrder (request);
        } else if (marginMode === 'isolated') {
            response = await this.privateMarginPostV2MarginIsolatedBatchPlaceOrder (request);
        } else if (marginMode === 'cross') {
            response = await this.privateMarginPostV2MarginCrossedBatchPlaceOrder (request);
        } else {
            response = await this.privateSpotPostV2SpotTradeBatchOrders (request);
        }
        //
        //     {
        //         "code": "00000",
        //         "msg": "success",
        //         "requestTime": 1700703539416,
        //         "data": {
        //             "successList": [
        //                 {
        //                     "orderId": "1111397214281175046",
        //                     "clientOid": "766d3fc3-7321-4406-a689-15c9987a2e75"
        //                 },
        //             ],
        //             "failureList": [
        //                 {
        //                     "orderId": "",
        //                     "clientOid": "d1b75cb3-cc15-4ede-ad4c-3937396f75ab",
        //                     "errorMsg": "less than the minimum amount 5 USDT",
        //                     "errorCode": "45110"
        //                 },
        //             ]
        //         }
        //     }
        //
        const data = this.safeValue (response, 'data', {});
        const failure = this.safeValue (data, 'failureList', []);
        const orderInfo = this.safeValue (data, 'successList', []);
        const both = this.arrayConcat (orderInfo, failure);
        return this.parseOrders (both, market);
    }

    async editOrder (id: string, symbol: string, type:OrderType, side: OrderSide, amount: Num = undefined, price: Num = undefined, params = {}) {
        /**
         * @method
         * @name bitget#editOrder
         * @description edit a trade order
         * @see https://www.bitget.com/api-doc/spot/plan/Modify-Plan-Order
         * @see https://www.bitget.com/api-doc/contract/trade/Modify-Order
         * @see https://www.bitget.com/api-doc/contract/plan/Modify-Tpsl-Order
         * @see https://www.bitget.com/api-doc/contract/plan/Modify-Plan-Order
         * @param {string} id cancel order id
         * @param {string} symbol unified symbol of the market to create an order in
         * @param {string} type 'market' or 'limit'
         * @param {string} side 'buy' or 'sell'
         * @param {float} amount how much you want to trade in units of the base currency
         * @param {float} [price] the price at which the order is to be fullfilled, in units of the base currency, ignored in market orders
         * @param {object} [params] extra parameters specific to the exchange API endpoint
         * @param {float} [params.triggerPrice] the price that a trigger order is triggered at
         * @param {float} [params.stopLossPrice] *swap only* The price at which a stop loss order is triggered at
         * @param {float} [params.takeProfitPrice] *swap only* The price at which a take profit order is triggered at
         * @param {object} [params.takeProfit] *takeProfit object in params* containing the triggerPrice at which the attached take profit order will be triggered (perpetual swap markets only)
         * @param {float} [params.takeProfit.triggerPrice] *swap only* take profit trigger price
         * @param {object} [params.stopLoss] *stopLoss object in params* containing the triggerPrice at which the attached stop loss order will be triggered (perpetual swap markets only)
         * @param {float} [params.stopLoss.triggerPrice] *swap only* stop loss trigger price
         * @param {float} [params.stopLoss.price] *swap only* the execution price for a stop loss attached to a trigger order
         * @param {float} [params.takeProfit.price] *swap only* the execution price for a take profit attached to a trigger order
         * @param {string} [params.stopLoss.type] *swap only* the type for a stop loss attached to a trigger order, 'fill_price', 'index_price' or 'mark_price', default is 'mark_price'
         * @param {string} [params.takeProfit.type] *swap only* the type for a take profit attached to a trigger order, 'fill_price', 'index_price' or 'mark_price', default is 'mark_price'
         * @param {string} [params.trailingPercent] *swap and future only* the percent to trail away from the current market price, rate can not be greater than 10
         * @param {string} [params.trailingTriggerPrice] *swap and future only* the price to trigger a trailing stop order, default uses the price argument
         * @param {string} [params.newTriggerType] *swap and future only* 'fill_price', 'mark_price' or 'index_price'
         * @returns {object} an [order structure]{@link https://docs.ccxt.com/#/?id=order-structure}
         */
        await this.loadMarkets ();
        const sandboxMode = this.safeBool (this.options, 'sandboxMode', false);
        let market = undefined;
        if (sandboxMode) {
            const sandboxSymbol = this.convertSymbolForSandbox (symbol);
            market = this.market (sandboxSymbol);
        } else {
            market = this.market (symbol);
        }
        const request = {
            'orderId': id,
        };
        const isMarketOrder = type === 'market';
        const triggerPrice = this.safeValue2 (params, 'stopPrice', 'triggerPrice');
        const isTriggerOrder = triggerPrice !== undefined;
        const stopLossPrice = this.safeValue (params, 'stopLossPrice');
        const isStopLossOrder = stopLossPrice !== undefined;
        const takeProfitPrice = this.safeValue (params, 'takeProfitPrice');
        const isTakeProfitOrder = takeProfitPrice !== undefined;
        const stopLoss = this.safeValue (params, 'stopLoss');
        const takeProfit = this.safeValue (params, 'takeProfit');
        const isStopLoss = stopLoss !== undefined;
        const isTakeProfit = takeProfit !== undefined;
        const trailingTriggerPrice = this.safeString (params, 'trailingTriggerPrice', this.numberToString (price));
        const trailingPercent = this.safeString2 (params, 'trailingPercent', 'newCallbackRatio');
        const isTrailingPercentOrder = trailingPercent !== undefined;
        if (this.sum (isTriggerOrder, isStopLossOrder, isTakeProfitOrder, isTrailingPercentOrder) > 1) {
            throw new ExchangeError (this.id + ' editOrder() params can only contain one of triggerPrice, stopLossPrice, takeProfitPrice, trailingPercent');
        }
        const clientOrderId = this.safeString2 (params, 'clientOid', 'clientOrderId');
        if (clientOrderId !== undefined) {
            request['clientOid'] = clientOrderId;
        }
        params = this.omit (params, [ 'stopPrice', 'triggerType', 'stopLossPrice', 'takeProfitPrice', 'stopLoss', 'takeProfit', 'clientOrderId', 'trailingTriggerPrice', 'trailingPercent' ]);
        let response = undefined;
        if (market['spot']) {
            const editMarketBuyOrderRequiresPrice = this.safeBool (this.options, 'editMarketBuyOrderRequiresPrice', true);
            if (editMarketBuyOrderRequiresPrice && isMarketOrder && (side === 'buy')) {
                if (price === undefined) {
                    throw new InvalidOrder (this.id + ' editOrder() requires price argument for market buy orders on spot markets to calculate the total amount to spend (amount * price), alternatively set the editMarketBuyOrderRequiresPrice option to false and pass in the cost to spend into the amount parameter');
                } else {
                    const amountString = this.numberToString (amount);
                    const priceString = this.numberToString (price);
                    const cost = this.parseNumber (Precise.stringMul (amountString, priceString));
                    request['size'] = this.priceToPrecision (symbol, cost);
                }
            } else {
                request['size'] = this.amountToPrecision (symbol, amount);
            }
            request['orderType'] = type;
            request['triggerPrice'] = this.priceToPrecision (symbol, triggerPrice);
            request['executePrice'] = this.priceToPrecision (symbol, price);
            response = await this.privateSpotPostV2SpotTradeModifyPlanOrder (this.extend (request, params));
        } else {
            if ((!market['swap']) && (!market['future'])) {
                throw new NotSupported (this.id + ' editOrder() does not support ' + market['type'] + ' orders');
            }
            request['symbol'] = market['id'];
            let productType = undefined;
            [ productType, params ] = this.handleProductTypeAndParams (market, params);
            request['productType'] = productType;
            if (!isTakeProfitOrder && !isStopLossOrder) {
                request['newSize'] = this.amountToPrecision (symbol, amount);
                if ((price !== undefined) && !isTrailingPercentOrder) {
                    request['newPrice'] = this.priceToPrecision (symbol, price);
                }
            }
            if (isTrailingPercentOrder) {
                if (!isMarketOrder) {
                    throw new BadRequest (this.id + ' editOrder() bitget trailing orders must be market orders');
                }
                if (trailingTriggerPrice !== undefined) {
                    request['newTriggerPrice'] = this.priceToPrecision (symbol, trailingTriggerPrice);
                }
                request['newCallbackRatio'] = trailingPercent;
                response = await this.privateMixPostV2MixOrderModifyPlanOrder (this.extend (request, params));
            } else if (isTakeProfitOrder || isStopLossOrder) {
                request['marginCoin'] = market['settleId'];
                request['size'] = this.amountToPrecision (symbol, amount);
                request['executePrice'] = this.priceToPrecision (symbol, price);
                if (isStopLossOrder) {
                    request['triggerPrice'] = this.priceToPrecision (symbol, stopLossPrice);
                } else if (isTakeProfitOrder) {
                    request['triggerPrice'] = this.priceToPrecision (symbol, takeProfitPrice);
                }
                response = await this.privateMixPostV2MixOrderModifyTpslOrder (this.extend (request, params));
            } else if (isTriggerOrder) {
                request['newTriggerPrice'] = this.priceToPrecision (symbol, triggerPrice);
                if (isStopLoss) {
                    const slTriggerPrice = this.safeNumber2 (stopLoss, 'triggerPrice', 'stopPrice');
                    request['newStopLossTriggerPrice'] = this.priceToPrecision (symbol, slTriggerPrice);
                    const slPrice = this.safeNumber (stopLoss, 'price');
                    request['newStopLossExecutePrice'] = this.priceToPrecision (symbol, slPrice);
                    const slType = this.safeString (stopLoss, 'type', 'mark_price');
                    request['newStopLossTriggerType'] = slType;
                }
                if (isTakeProfit) {
                    const tpTriggerPrice = this.safeNumber2 (takeProfit, 'triggerPrice', 'stopPrice');
                    request['newSurplusTriggerPrice'] = this.priceToPrecision (symbol, tpTriggerPrice);
                    const tpPrice = this.safeNumber (takeProfit, 'price');
                    request['newStopSurplusExecutePrice'] = this.priceToPrecision (symbol, tpPrice);
                    const tpType = this.safeString (takeProfit, 'type', 'mark_price');
                    request['newStopSurplusTriggerType'] = tpType;
                }
                response = await this.privateMixPostV2MixOrderModifyPlanOrder (this.extend (request, params));
            } else {
                const defaultNewClientOrderId = this.uuid ();
                const newClientOrderId = this.safeString2 (params, 'newClientOid', 'newClientOrderId', defaultNewClientOrderId);
                params = this.omit (params, 'newClientOrderId');
                request['newClientOid'] = newClientOrderId;
                if (isStopLoss) {
                    const slTriggerPrice = this.safeValue2 (stopLoss, 'triggerPrice', 'stopPrice');
                    request['newPresetStopLossPrice'] = this.priceToPrecision (symbol, slTriggerPrice);
                }
                if (isTakeProfit) {
                    const tpTriggerPrice = this.safeValue2 (takeProfit, 'triggerPrice', 'stopPrice');
                    request['newPresetStopSurplusPrice'] = this.priceToPrecision (symbol, tpTriggerPrice);
                }
                response = await this.privateMixPostV2MixOrderModifyOrder (this.extend (request, params));
            }
        }
        //
        //     {
        //         "code": "00000",
        //         "msg": "success",
        //         "requestTime": 1700708275737,
        //         "data": {
        //             "clientOid": "abe95dbe-6081-4a6f-a2d3-ae49601cd459",
        //             "orderId": null
        //         }
        //     }
        //
        const data = this.safeDict (response, 'data', {});
        return this.parseOrder (data, market);
    }

    async cancelOrder (id: string, symbol: Str = undefined, params = {}) {
        /**
         * @method
         * @name bitget#cancelOrder
         * @description cancels an open order
         * @see https://www.bitget.com/api-doc/spot/trade/Cancel-Order
         * @see https://www.bitget.com/api-doc/spot/plan/Cancel-Plan-Order
         * @see https://www.bitget.com/api-doc/contract/trade/Cancel-Order
         * @see https://www.bitget.com/api-doc/contract/plan/Cancel-Plan-Order
         * @see https://www.bitget.com/api-doc/margin/cross/trade/Cross-Cancel-Order
         * @see https://www.bitget.com/api-doc/margin/isolated/trade/Isolated-Cancel-Order
         * @param {string} id order id
         * @param {string} symbol unified symbol of the market the order was made in
         * @param {object} [params] extra parameters specific to the exchange API endpoint
         * @param {string} [params.marginMode] 'isolated' or 'cross' for spot margin trading
         * @param {boolean} [params.stop] set to true for canceling trigger orders
         * @param {string} [params.planType] *swap only* either profit_plan, loss_plan, normal_plan, pos_profit, pos_loss, moving_plan or track_plan
         * @param {boolean} [params.trailing] set to true if you want to cancel a trailing order
         * @returns {object} An [order structure]{@link https://docs.ccxt.com/#/?id=order-structure}
         */
        if (symbol === undefined) {
            throw new ArgumentsRequired (this.id + ' cancelOrder() requires a symbol argument');
        }
        await this.loadMarkets ();
        const sandboxMode = this.safeBool (this.options, 'sandboxMode', false);
        let market = undefined;
        if (sandboxMode) {
            const sandboxSymbol = this.convertSymbolForSandbox (symbol);
            market = this.market (sandboxSymbol);
        } else {
            market = this.market (symbol);
        }
        let marginMode = undefined;
        let response = undefined;
        [ marginMode, params ] = this.handleMarginModeAndParams ('cancelOrder', params);
        const request = {};
        const trailing = this.safeValue (params, 'trailing');
        const stop = this.safeValue2 (params, 'stop', 'trigger');
        params = this.omit (params, [ 'stop', 'trigger', 'trailing' ]);
        if (!(market['spot'] && stop)) {
            request['symbol'] = market['id'];
        }
        if (!((market['swap'] || market['future']) && stop)) {
            request['orderId'] = id;
        }
        if ((market['swap']) || (market['future'])) {
            let productType = undefined;
            [ productType, params ] = this.handleProductTypeAndParams (market, params);
            request['productType'] = productType;
            if (stop || trailing) {
                const orderIdList = [];
                const orderId = {
                    'orderId': id,
                };
                orderIdList.push (orderId);
                request['orderIdList'] = orderIdList;
            }
            if (trailing) {
                const planType = this.safeString (params, 'planType', 'track_plan');
                request['planType'] = planType;
                response = await this.privateMixPostV2MixOrderCancelPlanOrder (this.extend (request, params));
            } else if (stop) {
                response = await this.privateMixPostV2MixOrderCancelPlanOrder (this.extend (request, params));
            } else {
                response = await this.privateMixPostV2MixOrderCancelOrder (this.extend (request, params));
            }
        } else if (market['spot']) {
            if (marginMode !== undefined) {
                if (marginMode === 'isolated') {
                    response = await this.privateMarginPostV2MarginIsolatedCancelOrder (this.extend (request, params));
                } else if (marginMode === 'cross') {
                    response = await this.privateMarginPostV2MarginCrossedCancelOrder (this.extend (request, params));
                }
            } else {
                if (stop) {
                    response = await this.privateSpotPostV2SpotTradeCancelPlanOrder (this.extend (request, params));
                } else {
                    response = await this.privateSpotPostV2SpotTradeCancelOrder (this.extend (request, params));
                }
            }
        } else {
            throw new NotSupported (this.id + ' cancelOrder() does not support ' + market['type'] + ' orders');
        }
        //
        // spot, swap, future and spot margin
        //
        //     {
        //         "code": "00000",
        //         "msg": "success",
        //         "requestTime": 1697690413177,
        //         "data": {
        //             "orderId": "1098758604547850241",
        //             "clientOid": "1098758604585598977"
        //         }
        //     }
        //
        // swap trigger
        //
        //     {
        //         "code": "00000",
        //         "msg": "success",
        //         "requestTime": 1700711311791,
        //         "data": {
        //             "successList": [
        //                 {
        //                     "clientOid": "1111428059067125760",
        //                     "orderId": "1111428059067125761"
        //                 }
        //             ],
        //             "failureList": []
        //         }
        //     }
        //
        // spot trigger
        //
        //     {
        //         "code": "00000",
        //         "msg": "success",
        //         "requestTime": 1700711728063,
        //         "data": {
        //             "result": "success"
        //         }
        //     }
        //
        const data = this.safeValue (response, 'data', {});
        let order = undefined;
        if ((market['swap'] || market['future']) && stop) {
            const orderInfo = this.safeValue (data, 'successList', []);
            order = orderInfo[0];
        } else {
            order = data;
        }
        return this.parseOrder (order, market);
    }

    async cancelOrders (ids, symbol: Str = undefined, params = {}) {
        /**
         * @method
         * @name bitget#cancelOrders
         * @description cancel multiple orders
         * @see https://www.bitget.com/api-doc/spot/trade/Batch-Cancel-Orders
         * @see https://www.bitget.com/api-doc/contract/trade/Batch-Cancel-Orders
         * @see https://www.bitget.com/api-doc/contract/plan/Cancel-Plan-Order
         * @see https://www.bitget.com/api-doc/margin/cross/trade/Cross-Batch-Cancel-Order
         * @see https://www.bitget.com/api-doc/margin/isolated/trade/Isolated-Batch-Cancel-Orders
         * @param {string[]} ids order ids
         * @param {string} symbol unified market symbol, default is undefined
         * @param {object} [params] extra parameters specific to the exchange API endpoint
         * @param {string} [params.marginMode] 'isolated' or 'cross' for spot margin trading
         * @param {boolean} [params.stop] *contract only* set to true for canceling trigger orders
         * @returns {object} an array of [order structures]{@link https://docs.ccxt.com/#/?id=order-structure}
         */
        if (symbol === undefined) {
            throw new ArgumentsRequired (this.id + ' cancelOrders() requires a symbol argument');
        }
        await this.loadMarkets ();
        const sandboxMode = this.safeBool (this.options, 'sandboxMode', false);
        let market = undefined;
        if (sandboxMode) {
            const sandboxSymbol = this.convertSymbolForSandbox (symbol);
            market = this.market (sandboxSymbol);
        } else {
            market = this.market (symbol);
        }
        let marginMode = undefined;
        [ marginMode, params ] = this.handleMarginModeAndParams ('cancelOrders', params);
        const stop = this.safeValue2 (params, 'stop', 'trigger');
        params = this.omit (params, [ 'stop', 'trigger' ]);
        const orderIdList = [];
        for (let i = 0; i < ids.length; i++) {
            const individualId = ids[i];
            const orderId = {
                'orderId': individualId,
            };
            orderIdList.push (orderId);
        }
        const request = {
            'symbol': market['id'],
        };
        if (market['spot'] && (marginMode === undefined)) {
            request['orderList'] = orderIdList;
        } else {
            request['orderIdList'] = orderIdList;
        }
        let response = undefined;
        if (market['spot']) {
            if (marginMode !== undefined) {
                if (marginMode === 'cross') {
                    response = await this.privateMarginPostV2MarginCrossedBatchCancelOrder (this.extend (request, params));
                } else {
                    response = await this.privateMarginPostV2MarginIsolatedBatchCancelOrder (this.extend (request, params));
                }
            } else {
                response = await this.privateSpotPostV2SpotTradeBatchCancelOrder (this.extend (request, params));
            }
        } else {
            let productType = undefined;
            [ productType, params ] = this.handleProductTypeAndParams (market, params);
            request['productType'] = productType;
            if (stop) {
                response = await this.privateMixPostV2MixOrderCancelPlanOrder (this.extend (request, params));
            } else {
                response = await this.privateMixPostV2MixOrderBatchCancelOrders (this.extend (request, params));
            }
        }
        //
        //     {
        //         "code": "00000",
        //         "msg": "success",
        //         "requestTime": "1680008815965",
        //         "data": {
        //             "successList": [
        //                 {
        //                     "orderId": "1024598257429823488",
        //                     "clientOid": "876493ce-c287-4bfc-9f4a-8b1905881313"
        //                 },
        //             ],
        //             "failureList": []
        //         }
        //     }
        //
        const data = this.safeValue (response, 'data', {});
        const orders = this.safeList (data, 'successList', []);
        return this.parseOrders (orders, market);
    }

    async cancelAllOrders (symbol: Str = undefined, params = {}) {
        /**
         * @method
         * @name bitget#cancelAllOrders
         * @description cancel all open orders
         * @see https://www.bitget.com/api-doc/spot/trade/Cancel-Symbol-Orders
         * @see https://www.bitget.com/api-doc/spot/plan/Batch-Cancel-Plan-Order
         * @see https://www.bitget.com/api-doc/contract/trade/Batch-Cancel-Orders
         * @see https://bitgetlimited.github.io/apidoc/en/margin/#isolated-batch-cancel-orders
         * @see https://bitgetlimited.github.io/apidoc/en/margin/#cross-batch-cancel-order
         * @param {string} symbol unified market symbol
         * @param {object} [params] extra parameters specific to the exchange API endpoint
         * @param {string} [params.marginMode] 'isolated' or 'cross' for spot margin trading
         * @param {boolean} [params.stop] *contract only* set to true for canceling trigger orders
         * @returns {object[]} a list of [order structures]{@link https://docs.ccxt.com/#/?id=order-structure}
         */
        if (symbol === undefined) {
            throw new ArgumentsRequired (this.id + ' cancelAllOrders() requires a symbol argument');
        }
        await this.loadMarkets ();
        const sandboxMode = this.safeBool (this.options, 'sandboxMode', false);
        let market = undefined;
        if (sandboxMode) {
            const sandboxSymbol = this.convertSymbolForSandbox (symbol);
            market = this.market (sandboxSymbol);
        } else {
            market = this.market (symbol);
        }
        let marginMode = undefined;
        [ marginMode, params ] = this.handleMarginModeAndParams ('cancelAllOrders', params);
        const request = {
            'symbol': market['id'],
        };
        const stop = this.safeBool2 (params, 'stop', 'trigger');
        params = this.omit (params, [ 'stop', 'trigger' ]);
        let response = undefined;
        if (market['spot']) {
            if (marginMode !== undefined) {
                if (marginMode === 'cross') {
                    response = await this.privateMarginPostMarginV1CrossOrderBatchCancelOrder (this.extend (request, params));
                } else {
                    response = await this.privateMarginPostMarginV1IsolatedOrderBatchCancelOrder (this.extend (request, params));
                }
            } else {
                if (stop) {
                    const stopRequest = {
                        'symbolList': [ market['id'] ],
                    };
                    response = await this.privateSpotPostV2SpotTradeBatchCancelPlanOrder (this.extend (stopRequest, params));
                } else {
                    response = await this.privateSpotPostV2SpotTradeCancelSymbolOrder (this.extend (request, params));
                }
            }
        } else {
            let productType = undefined;
            [ productType, params ] = this.handleProductTypeAndParams (market, params);
            request['productType'] = productType;
            if (stop) {
                response = await this.privateMixPostV2MixOrderCancelPlanOrder (this.extend (request, params));
            } else {
                response = await this.privateMixPostV2MixOrderBatchCancelOrders (this.extend (request, params));
            }
        }
        //
        // spot
        //
        //     {
        //         "code": "00000",
        //         "msg": "success",
        //         "requestTime": 1700716953996,
        //         "data": {
        //             "symbol": "BTCUSDT"
        //         }
        //     }
        //
        // swap
        //
        //     {
        //         "code": "00000",
        //         "msg": "success",
        //         "requestTime": "1680008815965",
        //         "data": {
        //             "successList": [
        //                 {
        //                     "orderId": "1024598257429823488",
        //                     "clientOid": "876493ce-c287-4bfc-9f4a-8b1905881313"
        //                 },
        //             ],
        //             "failureList": []
        //         }
        //     }
        //
        // spot margin
        //
        //     {
        //         "code": "00000",
        //         "msg": "success",
        //         "requestTime": 1700717155622,
        //         "data": {
        //             "resultList": [
        //                 {
        //                     "orderId": "1111453253721796609",
        //                     "clientOid": "2ae7fc8a4ff949b6b60d770ca3950e2d"
        //                 },
        //             ],
        //             "failure": []
        //         }
        //     }
        //
        return response;
    }

    async fetchOrder (id: string, symbol: Str = undefined, params = {}) {
        /**
         * @method
         * @name bitget#fetchOrder
         * @description fetches information on an order made by the user
         * @see https://www.bitget.com/api-doc/spot/trade/Get-Order-Info
         * @see https://www.bitget.com/api-doc/contract/trade/Get-Order-Details
         * @param {string} symbol unified symbol of the market the order was made in
         * @param {object} [params] extra parameters specific to the exchange API endpoint
         * @returns {object} An [order structure]{@link https://docs.ccxt.com/#/?id=order-structure}
         */
        if (symbol === undefined) {
            throw new ArgumentsRequired (this.id + ' fetchOrder() requires a symbol argument');
        }
        await this.loadMarkets ();
        const sandboxMode = this.safeBool (this.options, 'sandboxMode', false);
        let market = undefined;
        if (sandboxMode) {
            const sandboxSymbol = this.convertSymbolForSandbox (symbol);
            market = this.market (sandboxSymbol);
        } else {
            market = this.market (symbol);
        }
        const request = {
            'orderId': id,
        };
        let response = undefined;
        if (market['spot']) {
            response = await this.privateSpotGetV2SpotTradeOrderInfo (this.extend (request, params));
        } else if (market['swap'] || market['future']) {
            request['symbol'] = market['id'];
            let productType = undefined;
            [ productType, params ] = this.handleProductTypeAndParams (market, params);
            request['productType'] = productType;
            response = await this.privateMixGetV2MixOrderDetail (this.extend (request, params));
        } else {
            throw new NotSupported (this.id + ' fetchOrder() does not support ' + market['type'] + ' orders');
        }
        //
        // spot
        //
        //     {
        //         "code": "00000",
        //         "msg": "success",
        //         "requestTime": 1700719076263,
        //         "data": [
        //             {
        //                 "userId": "7264631750",
        //                 "symbol": "BTCUSDT",
        //                 "orderId": "1111461743123927040",
        //                 "clientOid": "63f95110-93b5-4309-8f77-46339f1bcf3c",
        //                 "price": "25000.0000000000000000",
        //                 "size": "0.0002000000000000",
        //                 "orderType": "limit",
        //                 "side": "buy",
        //                 "status": "live",
        //                 "priceAvg": "0",
        //                 "baseVolume": "0.0000000000000000",
        //                 "quoteVolume": "0.0000000000000000",
        //                 "enterPointSource": "API",
        //                 "feeDetail": "",
        //                 "orderSource": "normal",
        //                 "cTime": "1700719050198",
        //                 "uTime": "1700719050198"
        //             }
        //         ]
        //     }
        //
        // swap and future
        //
        //     {
        //         "code": "00000",
        //         "msg": "success",
        //         "requestTime": 1700719918781,
        //         "data": {
        //             "symbol": "BTCUSDT",
        //             "size": "0.001",
        //             "orderId": "1111465253393825792",
        //             "clientOid": "1111465253431574529",
        //             "baseVolume": "0",
        //             "fee": "0",
        //             "price": "27000",
        //             "priceAvg": "",
        //             "state": "live",
        //             "side": "buy",
        //             "force": "gtc",
        //             "totalProfits": "0",
        //             "posSide": "long",
        //             "marginCoin": "USDT",
        //             "presetStopSurplusPrice": "",
        //             "presetStopLossPrice": "",
        //             "quoteVolume": "0",
        //             "orderType": "limit",
        //             "leverage": "20",
        //             "marginMode": "crossed",
        //             "reduceOnly": "NO",
        //             "enterPointSource": "API",
        //             "tradeSide": "open",
        //             "posMode": "hedge_mode",
        //             "orderSource": "normal",
        //             "cTime": "1700719887120",
        //             "uTime": "1700719887120"
        //         }
        //     }
        //
        if (typeof response === 'string') {
            response = JSON.parse (response);
        }
        const data = this.safeDict (response, 'data');
        if ((data !== undefined) && !Array.isArray (data)) {
            return this.parseOrder (data, market);
        }
        const dataList = this.safeList (response, 'data', []);
        const first = this.safeDict (dataList, 0, {});
        return this.parseOrder (first, market);
        // const first = this.safeDict (data, 0, data);
        // return this.parseOrder (first, market);
    }

    async fetchOpenOrders (symbol: Str = undefined, since: Int = undefined, limit: Int = undefined, params = {}): Promise<Order[]> {
        /**
         * @method
         * @name bitget#fetchOpenOrders
         * @description fetch all unfilled currently open orders
         * @see https://www.bitget.com/api-doc/spot/trade/Get-Unfilled-Orders
         * @see https://www.bitget.com/api-doc/spot/plan/Get-Current-Plan-Order
         * @see https://www.bitget.com/api-doc/contract/trade/Get-Orders-Pending
         * @see https://www.bitget.com/api-doc/contract/plan/get-orders-plan-pending
         * @see https://www.bitget.com/api-doc/margin/cross/trade/Get-Cross-Open-Orders
         * @see https://www.bitget.com/api-doc/margin/isolated/trade/Isolated-Open-Orders
         * @param {string} symbol unified market symbol
         * @param {int} [since] the earliest time in ms to fetch open orders for
         * @param {int} [limit] the maximum number of open order structures to retrieve
         * @param {object} [params] extra parameters specific to the exchange API endpoint
         * @param {int} [params.until] the latest time in ms to fetch orders for
         * @param {string} [params.planType] *contract stop only* 'normal_plan': average trigger order, 'profit_loss': opened tp/sl orders, 'track_plan': trailing stop order, default is 'normal_plan'
         * @param {boolean} [params.stop] set to true for fetching trigger orders
         * @param {boolean} [params.paginate] default false, when true will automatically paginate by calling this endpoint multiple times. See in the docs all the [available parameters](https://github.com/ccxt/ccxt/wiki/Manual#pagination-params)
         * @param {string} [params.isPlan] *swap only* 'plan' for stop orders and 'profit_loss' for tp/sl orders, default is 'plan'
         * @param {boolean} [params.trailing] set to true if you want to fetch trailing orders
         * @returns {Order[]} a list of [order structures]{@link https://docs.ccxt.com/#/?id=order-structure}
         */
        await this.loadMarkets ();
        const sandboxMode = this.safeBool (this.options, 'sandboxMode', false);
        let market = undefined;
        let type = undefined;
        let request = {};
        let marginMode = undefined;
        [ marginMode, params ] = this.handleMarginModeAndParams ('fetchOpenOrders', params);
        if (symbol !== undefined) {
            if (sandboxMode) {
                const sandboxSymbol = this.convertSymbolForSandbox (symbol);
                market = this.market (sandboxSymbol);
            } else {
                market = this.market (symbol);
            }
            request['symbol'] = market['id'];
            const defaultType = this.safeString2 (this.options, 'fetchOpenOrders', 'defaultType', 'spot');
            const marketType = ('type' in market) ? market['type'] : defaultType;
            type = this.safeString (params, 'type', marketType);
        } else {
            const defaultType = this.safeString2 (this.options, 'fetchOpenOrders', 'defaultType', 'spot');
            type = this.safeString (params, 'type', defaultType);
        }
        let paginate = false;
        [ paginate, params ] = this.handleOptionAndParams (params, 'fetchOpenOrders', 'paginate');
        if (paginate) {
            let cursorReceived = undefined;
            if (type === 'spot') {
                if (marginMode !== undefined) {
                    cursorReceived = 'minId';
                }
            } else {
                cursorReceived = 'endId';
            }
            return await this.fetchPaginatedCallCursor ('fetchOpenOrders', symbol, since, limit, params, cursorReceived, 'idLessThan') as Order[];
        }
        let response = undefined;
        const trailing = this.safeBool (params, 'trailing');
        const stop = this.safeBool2 (params, 'stop', 'trigger');
        const planTypeDefined = this.safeString (params, 'planType') !== undefined;
        const isStop = (stop || planTypeDefined);
        params = this.omit (params, [ 'stop', 'trigger', 'trailing' ]);
        [ request, params ] = this.handleUntilOption ('endTime', request, params);
        if (since !== undefined) {
            request['startTime'] = since;
        }
        if (limit !== undefined) {
            request['limit'] = limit;
        }
        if ((type === 'swap') || (type === 'future') || (marginMode !== undefined)) {
            const clientOrderId = this.safeString2 (params, 'clientOid', 'clientOrderId');
            params = this.omit (params, 'clientOrderId');
            if (clientOrderId !== undefined) {
                request['clientOid'] = clientOrderId;
            }
        }
        let query = undefined;
        query = this.omit (params, [ 'type' ]);
        if (type === 'spot') {
            if (marginMode !== undefined) {
                if (since === undefined) {
                    since = this.milliseconds () - 7776000000;
                    request['startTime'] = since;
                }
                if (marginMode === 'isolated') {
                    response = await this.privateMarginGetV2MarginIsolatedOpenOrders (this.extend (request, query));
                } else if (marginMode === 'cross') {
                    response = await this.privateMarginGetV2MarginCrossedOpenOrders (this.extend (request, query));
                }
            } else {
                if (stop) {
                    response = await this.privateSpotGetV2SpotTradeCurrentPlanOrder (this.extend (request, query));
                } else {
                    response = await this.privateSpotGetV2SpotTradeUnfilledOrders (this.extend (request, query));
                }
            }
        } else {
            let productType = undefined;
            [ productType, query ] = this.handleProductTypeAndParams (market, query);
            request['productType'] = productType;
            if (trailing) {
                const planType = this.safeString (params, 'planType', 'track_plan');
                request['planType'] = planType;
                response = await this.privateMixGetV2MixOrderOrdersPlanPending (this.extend (request, query));
            } else if (isStop) {
                const planType = this.safeString (query, 'planType', 'normal_plan');
                request['planType'] = planType;
                response = await this.privateMixGetV2MixOrderOrdersPlanPending (this.extend (request, query));
            } else {
                response = await this.privateMixGetV2MixOrderOrdersPending (this.extend (request, query));
            }
        }
        //
        // spot
        //
        //     {
        //         "code": "00000",
        //         "msg": "success",
        //         "requestTime": 1700728123994,
        //         "data": [
        //             {
        //                 "userId": "7264631750",
        //                 "symbol": "BTCUSDT",
        //                 "orderId": "1111499608327360513",
        //                 "clientOid": "d0d4dad5-18d0-4869-a074-ec40bb47cba6",
        //                 "priceAvg": "25000.0000000000000000",
        //                 "size": "0.0002000000000000",
        //                 "orderType": "limit",
        //                 "side": "buy",
        //                 "status": "live",
        //                 "basePrice": "0",
        //                 "baseVolume": "0.0000000000000000",
        //                 "quoteVolume": "0.0000000000000000",
        //                 "enterPointSource": "WEB",
        //                 "orderSource": "normal",
        //                 "cTime": "1700728077966",
        //                 "uTime": "1700728077966"
        //             }
        //         ]
        //     }
        //
        // spot stop
        //
        //     {
        //         "code": "00000",
        //         "msg": "success",
        //         "requestTime": 1700729361609,
        //         "data": {
        //             "nextFlag": false,
        //             "idLessThan": "1111503385931620352",
        //             "orderList": [
        //                 {
        //                     "orderId": "1111503385931620352",
        //                     "clientOid": "1111503385910648832",
        //                     "symbol": "BTCUSDT",
        //                     "size": "0.0002",
        //                     "planType": "AMOUNT",
        //                     "executePrice": "25000",
        //                     "triggerPrice": "26000",
        //                     "status": "live",
        //                     "orderType": "limit",
        //                     "side": "buy",
        //                     "triggerType": "fill_price",
        //                     "enterPointSource": "API",
        //                     "cTime": "1700728978617",
        //                     "uTime": "1700728978617"
        //                 }
        //             ]
        //         }
        //     }
        //
        // spot margin
        //
        //     {
        //         "code": "00000",
        //         "msg": "success",
        //         "requestTime": 1700729887686,
        //         "data": {
        //             "orderList": [
        //                 {
        //                     "symbol": "BTCUSDT",
        //                     "orderType": "limit",
        //                     "enterPointSource": "WEB",
        //                     "orderId": "1111506377509580801",
        //                     "clientOid": "2043a3b59a60445f9d9f7365bf3e960c",
        //                     "loanType": "autoLoanAndRepay",
        //                     "price": "25000",
        //                     "side": "buy",
        //                     "status": "live",
        //                     "baseSize": "0.0002",
        //                     "quoteSize": "5",
        //                     "priceAvg": "0",
        //                     "size": "0",
        //                     "amount": "0",
        //                     "force": "gtc",
        //                     "cTime": "1700729691866",
        //                     "uTime": "1700729691866"
        //                 }
        //             ],
        //             "maxId": "1111506377509580801",
        //             "minId": "1111506377509580801"
        //         }
        //     }
        //
        // swap and future
        //
        //     {
        //         "code": "00000",
        //         "msg": "success",
        //         "requestTime": 1700725609065,
        //         "data": {
        //             "entrustedList": [
        //                 {
        //                     "symbol": "BTCUSDT",
        //                     "size": "0.002",
        //                     "orderId": "1111488897767604224",
        //                     "clientOid": "1111488897805352960",
        //                     "baseVolume": "0",
        //                     "fee": "0",
        //                     "price": "25000",
        //                     "priceAvg": "",
        //                     "status": "live",
        //                     "side": "buy",
        //                     "force": "gtc",
        //                     "totalProfits": "0",
        //                     "posSide": "long",
        //                     "marginCoin": "USDT",
        //                     "quoteVolume": "0",
        //                     "leverage": "20",
        //                     "marginMode": "crossed",
        //                     "enterPointSource": "web",
        //                     "tradeSide": "open",
        //                     "posMode": "hedge_mode",
        //                     "orderType": "limit",
        //                     "orderSource": "normal",
        //                     "presetStopSurplusPrice": "",
        //                     "presetStopLossPrice": "",
        //                     "reduceOnly": "NO",
        //                     "cTime": "1700725524378",
        //                     "uTime": "1700725524378"
        //                 }
        //             ],
        //             "endId": "1111488897767604224"
        //         }
        //     }
        //
        // swap and future stop
        //
        //     {
        //         "code": "00000",\
        //         "msg": "success",
        //         "requestTime": 1700726417495,
        //         "data": {
        //             "entrustedList": [
        //                 {
        //                     "planType": "normal_plan",
        //                     "symbol": "BTCUSDT",
        //                     "size": "0.001",
        //                     "orderId": "1111491399869075457",
        //                     "clientOid": "1111491399869075456",
        //                     "price": "27000",
        //                     "callbackRatio": "",
        //                     "triggerPrice": "24000",
        //                     "triggerType": "mark_price",
        //                     "planStatus": "live",
        //                     "side": "buy",
        //                     "posSide": "long",
        //                     "marginCoin": "USDT",
        //                     "marginMode": "crossed",
        //                     "enterPointSource": "API",
        //                     "tradeSide": "open",
        //                     "posMode": "hedge_mode",
        //                     "orderType": "limit",
        //                     "stopSurplusTriggerPrice": "",
        //                     "stopSurplusExecutePrice": "",
        //                     "stopSurplusTriggerType": "fill_price",
        //                     "stopLossTriggerPrice": "",
        //                     "stopLossExecutePrice": "",
        //                     "stopLossTriggerType": "fill_price",
        //                     "cTime": "1700726120917",
        //                     "uTime": "1700726120917"
        //                 }
        //             ],
        //             "endId": "1111491399869075457"
        //         }
        //     }
        //
        const data = this.safeValue (response, 'data');
        if (type === 'spot') {
            if ((marginMode !== undefined) || stop) {
                const resultList = this.safeList (data, 'orderList', []);
                return this.parseOrders (resultList, market, since, limit);
            }
        } else {
            const result = this.safeList (data, 'entrustedList', []);
            return this.parseOrders (result, market, since, limit);
        }
        return this.parseOrders (data, market, since, limit);
    }

    async fetchClosedOrders (symbol: Str = undefined, since: Int = undefined, limit: Int = undefined, params = {}): Promise<Order[]> {
        /**
         * @method
         * @name bitget#fetchClosedOrders
         * @description fetches information on multiple closed orders made by the user
         * @see https://www.bitget.com/api-doc/spot/trade/Get-History-Orders
         * @see https://www.bitget.com/api-doc/spot/plan/Get-History-Plan-Order
         * @see https://www.bitget.com/api-doc/contract/trade/Get-Orders-History
         * @see https://www.bitget.com/api-doc/contract/plan/orders-plan-history
         * @see https://www.bitget.com/api-doc/margin/cross/trade/Get-Cross-Order-History
         * @see https://www.bitget.com/api-doc/margin/isolated/trade/Get-Isolated-Order-History
         * @param {string} symbol unified market symbol of the closed orders
         * @param {int} [since] timestamp in ms of the earliest order
         * @param {int} [limit] the max number of closed orders to return
         * @param {object} [params] extra parameters specific to the exchange API endpoint
         * @param {int} [params.until] the latest time in ms to fetch entries for
         * @param {boolean} [params.paginate] default false, when true will automatically paginate by calling this endpoint multiple times. See in the docs all the [available parameters](https://github.com/ccxt/ccxt/wiki/Manual#pagination-params)
         * @param {string} [params.isPlan] *swap only* 'plan' for stop orders and 'profit_loss' for tp/sl orders, default is 'plan'
         * @param {string} [params.productType] *contract only* 'USDT-FUTURES', 'USDC-FUTURES', 'COIN-FUTURES', 'SUSDT-FUTURES', 'SUSDC-FUTURES' or 'SCOIN-FUTURES'
         * @param {boolean} [params.trailing] set to true if you want to fetch trailing orders
         * @returns {Order[]} a list of [order structures]{@link https://docs.ccxt.com/#/?id=order-structure}
         */
        await this.loadMarkets ();
        const orders = await this.fetchCanceledAndClosedOrders (symbol, since, limit, params);
        return this.filterBy (orders, 'status', 'closed') as Order[];
    }

    async fetchCanceledOrders (symbol: Str = undefined, since: Int = undefined, limit: Int = undefined, params = {}) {
        /**
         * @method
         * @name bitget#fetchCanceledOrders
         * @description fetches information on multiple canceled orders made by the user
         * @see https://www.bitget.com/api-doc/spot/trade/Get-History-Orders
         * @see https://www.bitget.com/api-doc/spot/plan/Get-History-Plan-Order
         * @see https://www.bitget.com/api-doc/contract/trade/Get-Orders-History
         * @see https://www.bitget.com/api-doc/contract/plan/orders-plan-history
         * @see https://www.bitget.com/api-doc/margin/cross/trade/Get-Cross-Order-History
         * @see https://www.bitget.com/api-doc/margin/isolated/trade/Get-Isolated-Order-History
         * @param {string} symbol unified market symbol of the canceled orders
         * @param {int} [since] timestamp in ms of the earliest order
         * @param {int} [limit] the max number of canceled orders to return
         * @param {object} [params] extra parameters specific to the exchange API endpoint
         * @param {int} [params.until] the latest time in ms to fetch entries for
         * @param {boolean} [params.paginate] default false, when true will automatically paginate by calling this endpoint multiple times. See in the docs all the [available parameters](https://github.com/ccxt/ccxt/wiki/Manual#pagination-params)
         * @param {string} [params.isPlan] *swap only* 'plan' for stop orders and 'profit_loss' for tp/sl orders, default is 'plan'
         * @param {string} [params.productType] *contract only* 'USDT-FUTURES', 'USDC-FUTURES', 'COIN-FUTURES', 'SUSDT-FUTURES', 'SUSDC-FUTURES' or 'SCOIN-FUTURES'
         * @param {boolean} [params.trailing] set to true if you want to fetch trailing orders
         * @returns {object} a list of [order structures]{@link https://docs.ccxt.com/#/?id=order-structure}
         */
        await this.loadMarkets ();
        const orders = await this.fetchCanceledAndClosedOrders (symbol, since, limit, params);
        return this.filterBy (orders, 'status', 'canceled') as Order[];
    }

    async fetchCanceledAndClosedOrders (symbol: Str = undefined, since: Int = undefined, limit: Int = undefined, params = {}) {
        /**
         * @method
         * @name bitget#fetchCanceledAndClosedOrders
         * @see https://www.bitget.com/api-doc/spot/trade/Get-History-Orders
         * @see https://www.bitget.com/api-doc/spot/plan/Get-History-Plan-Order
         * @see https://www.bitget.com/api-doc/contract/trade/Get-Orders-History
         * @see https://www.bitget.com/api-doc/contract/plan/orders-plan-history
         * @see https://www.bitget.com/api-doc/margin/cross/trade/Get-Cross-Order-History
         * @see https://www.bitget.com/api-doc/margin/isolated/trade/Get-Isolated-Order-History
         * @description fetches information on multiple canceled and closed orders made by the user
         * @param {string} symbol unified market symbol of the market orders were made in
         * @param {int} [since] the earliest time in ms to fetch orders for
         * @param {int} [limit] the maximum number of order structures to retrieve
         * @param {object} [params] extra parameters specific to the exchange API endpoint
         * @returns {Order[]} a list of [order structures]{@link https://docs.ccxt.com/#/?id=order-structure}
         */
        await this.loadMarkets ();
        const sandboxMode = this.safeBool (this.options, 'sandboxMode', false);
        let market = undefined;
        if (sandboxMode) {
            if (symbol !== undefined) {
                const sandboxSymbol = this.convertSymbolForSandbox (symbol);
                symbol = sandboxSymbol;
            }
        }
        let request = {};
        if (symbol !== undefined) {
            market = this.market (symbol);
            request['symbol'] = market['id'];
        }
        let marketType = undefined;
        [ marketType, params ] = this.handleMarketTypeAndParams ('fetchCanceledAndClosedOrders', market, params);
        let marginMode = undefined;
        [ marginMode, params ] = this.handleMarginModeAndParams ('fetchCanceledAndClosedOrders', params);
        let paginate = false;
        [ paginate, params ] = this.handleOptionAndParams (params, 'fetchCanceledAndClosedOrders', 'paginate');
        if (paginate) {
            let cursorReceived = undefined;
            if (marketType === 'spot') {
                if (marginMode !== undefined) {
                    cursorReceived = 'minId';
                }
            } else {
                cursorReceived = 'endId';
            }
            return await this.fetchPaginatedCallCursor ('fetchCanceledAndClosedOrders', symbol, since, limit, params, cursorReceived, 'idLessThan') as Order[];
        }
        let response = undefined;
        const trailing = this.safeValue (params, 'trailing');
        const stop = this.safeBool2 (params, 'stop', 'trigger');
        params = this.omit (params, [ 'stop', 'trigger', 'trailing' ]);
        [ request, params ] = this.handleUntilOption ('endTime', request, params);
        if (since !== undefined) {
            request['startTime'] = since;
        }
        if (limit !== undefined) {
            request['limit'] = limit;
        }
        if ((marketType === 'swap') || (marketType === 'future') || (marginMode !== undefined)) {
            const clientOrderId = this.safeString2 (params, 'clientOid', 'clientOrderId');
            params = this.omit (params, 'clientOrderId');
            if (clientOrderId !== undefined) {
                request['clientOid'] = clientOrderId;
            }
        }
        const now = this.milliseconds ();
        if (marketType === 'spot') {
            if (marginMode !== undefined) {
                if (since === undefined) {
                    since = now - 7776000000;
                    request['startTime'] = since;
                }
                if (marginMode === 'isolated') {
                    response = await this.privateMarginGetV2MarginIsolatedHistoryOrders (this.extend (request, params));
                } else if (marginMode === 'cross') {
                    response = await this.privateMarginGetV2MarginCrossedHistoryOrders (this.extend (request, params));
                }
            } else {
                if (stop) {
                    if (symbol === undefined) {
                        throw new ArgumentsRequired (this.id + ' fetchCanceledAndClosedOrders() requires a symbol argument');
                    }
                    const endTime = this.safeIntegerN (params, [ 'endTime', 'until', 'till' ]);
                    params = this.omit (params, [ 'until', 'till' ]);
                    if (since === undefined) {
                        since = now - 7776000000;
                        request['startTime'] = since;
                    }
                    if (endTime === undefined) {
                        request['endTime'] = now;
                    }
                    response = await this.privateSpotGetV2SpotTradeHistoryPlanOrder (this.extend (request, params));
                } else {
                    response = await this.privateSpotGetV2SpotTradeHistoryOrders (this.extend (request, params));
                }
            }
        } else {
            let productType = undefined;
            [ productType, params ] = this.handleProductTypeAndParams (market, params);
            request['productType'] = productType;
            if (trailing) {
                const planType = this.safeString (params, 'planType', 'track_plan');
                request['planType'] = planType;
                response = await this.privateMixGetV2MixOrderOrdersPlanHistory (this.extend (request, params));
            } else if (stop) {
                const planType = this.safeString (params, 'planType', 'normal_plan');
                request['planType'] = planType;
                response = await this.privateMixGetV2MixOrderOrdersPlanHistory (this.extend (request, params));
            } else {
                response = await this.privateMixGetV2MixOrderOrdersHistory (this.extend (request, params));
            }
        }
        //
        // spot
        //
        //     {
        //         "code": "00000",
        //         "msg": "success",
        //         "requestTime": 1700791085380,
        //         "data": [
        //             {
        //                 "userId": "7264631750",
        //                 "symbol": "BTCUSDT",
        //                 "orderId": "1111499608327360513",
        //                 "clientOid": "d0d4dad5-18d0-4869-a074-ec40bb47cba6",
        //                 "price": "25000.0000000000000000",
        //                 "size": "0.0002000000000000",
        //                 "orderType": "limit",
        //                 "side": "buy",
        //                 "status": "cancelled",
        //                 "priceAvg": "0",
        //                 "baseVolume": "0.0000000000000000",
        //                 "quoteVolume": "0.0000000000000000",
        //                 "enterPointSource": "WEB",
        //                 "feeDetail": "",
        //                 "orderSource": "normal",
        //                 "cTime": "1700728077966",
        //                 "uTime": "1700728911471"
        //             },
        //         ]
        //     }
        //
        // spot stop
        //
        //     {
        //         "code": "00000",
        //         "msg": "success",
        //         "requestTime": 1700792099146,
        //         "data": {
        //             "nextFlag": false,
        //             "idLessThan": "1098757597417775104",
        //             "orderList": [
        //                 {
        //                     "orderId": "1111503385931620352",
        //                     "clientOid": "1111503385910648832",
        //                     "symbol": "BTCUSDT",
        //                     "size": "0.0002",
        //                     "planType": "AMOUNT",
        //                     "executePrice": "25000",
        //                     "triggerPrice": "26000",
        //                     "status": "cancelled",
        //                     "orderType": "limit",
        //                     "side": "buy",
        //                     "triggerType": "fill_price",
        //                     "enterPointSource": "API",
        //                     "cTime": "1700728978617",
        //                     "uTime": "1700729666868"
        //                 },
        //             ]
        //         }
        //     }
        //
        // spot margin
        //
        //     {
        //         "code": "00000",
        //         "msg": "success",
        //         "requestTime": 1700792381435,
        //         "data": {
        //             "orderList": [
        //                 {
        //                     "symbol": "BTCUSDT",
        //                     "orderType": "limit",
        //                     "enterPointSource": "WEB",
        //                     "orderId": "1111456274707001345",
        //                     "clientOid": "41e428dd305a4f668671b7f1ed00dc50",
        //                     "loanType": "autoLoanAndRepay",
        //                     "price": "27000",
        //                     "side": "buy",
        //                     "status": "cancelled",
        //                     "baseSize": "0.0002",
        //                     "quoteSize": "5.4",
        //                     "priceAvg": "0",
        //                     "size": "0",
        //                     "amount": "0",
        //                     "force": "gtc",
        //                     "cTime": "1700717746427",
        //                     "uTime": "1700717780636"
        //                 },
        //             ],
        //             "maxId": "1111456274707001345",
        //             "minId": "1098396464990269440"
        //         }
        //     }
        //
        // swap and future
        //
        //     {
        //         "code": "00000",
        //         "msg": "success",
        //         "requestTime": 1700792674673,
        //         "data": {
        //             "entrustedList": [
        //                 {
        //                     "symbol": "BTCUSDT",
        //                     "size": "0.002",
        //                     "orderId": "1111498800817143808",
        //                     "clientOid": "1111498800850698240",
        //                     "baseVolume": "0",
        //                     "fee": "0",
        //                     "price": "25000",
        //                     "priceAvg": "",
        //                     "status": "canceled",
        //                     "side": "buy",
        //                     "force": "gtc",
        //                     "totalProfits": "0",
        //                     "posSide": "long",
        //                     "marginCoin": "USDT",
        //                     "quoteVolume": "0",
        //                     "leverage": "20",
        //                     "marginMode": "crossed",
        //                     "enterPointSource": "web",
        //                     "tradeSide": "open",
        //                     "posMode": "hedge_mode",
        //                     "orderType": "limit",
        //                     "orderSource": "normal",
        //                     "presetStopSurplusPrice": "",
        //                     "presetStopLossPrice": "",
        //                     "reduceOnly": "NO",
        //                     "cTime": "1700727885449",
        //                     "uTime": "1700727944563"
        //                 },
        //             ],
        //             "endId": "1098397008323575809"
        //         }
        //     }
        //
        // swap and future stop
        //
        //     {
        //         "code": "00000",
        //         "msg": "success",
        //         "requestTime": 1700792938359,
        //         "data": {
        //             "entrustedList": [
        //                 {
        //                     "planType": "normal_plan",
        //                     "symbol": "BTCUSDT",
        //                     "size": "0.001",
        //                     "orderId": "1111491399869075457",
        //                     "clientOid": "1111491399869075456",
        //                     "planStatus": "cancelled",
        //                     "price": "27000",
        //                     "feeDetail": null,
        //                     "baseVolume": "0",
        //                     "callbackRatio": "",
        //                     "triggerPrice": "24000",
        //                     "triggerType": "mark_price",
        //                     "side": "buy",
        //                     "posSide": "long",
        //                     "marginCoin": "USDT",
        //                     "marginMode": "crossed",
        //                     "enterPointSource": "API",
        //                     "tradeSide": "open",
        //                     "posMode": "hedge_mode",
        //                     "orderType": "limit",
        //                     "stopSurplusTriggerPrice": "",
        //                     "stopSurplusExecutePrice": "",
        //                     "stopSurplusTriggerType": "fill_price",
        //                     "stopLossTriggerPrice": "",
        //                     "stopLossExecutePrice": "",
        //                     "stopLossTriggerType": "fill_price",
        //                     "cTime": "1700726120917",
        //                     "uTime": "1700727879652"
        //                 },
        //             ],
        //             "endId": "1098760007867502593"
        //         }
        //     }
        //
        const data = this.safeValue (response, 'data', {});
        if (marketType === 'spot') {
            if ((marginMode !== undefined) || stop) {
                return this.parseOrders (this.safeValue (data, 'orderList', []), market, since, limit);
            }
        } else {
            return this.parseOrders (this.safeValue (data, 'entrustedList', []), market, since, limit);
        }
        if (typeof response === 'string') {
            response = JSON.parse (response);
        }
        const orders = this.safeList (response, 'data', []);
        return this.parseOrders (orders, market, since, limit);
    }

    async fetchLedger (code: Str = undefined, since: Int = undefined, limit: Int = undefined, params = {}) {
        /**
         * @method
         * @name bitget#fetchLedger
         * @see https://www.bitget.com/api-doc/spot/account/Get-Account-Bills
         * @see https://www.bitget.com/api-doc/contract/account/Get-Account-Bill
         * @description fetch the history of changes, actions done by the user or operations that altered balance of the user
         * @param {string} code unified currency code, default is undefined
         * @param {int} [since] timestamp in ms of the earliest ledger entry, default is undefined
         * @param {int} [limit] max number of ledger entrys to return, default is undefined
         * @param {object} [params] extra parameters specific to the exchange API endpoint
         * @param {int} [params.until] end time in ms
         * @param {string} [params.symbol] *contract only* unified market symbol
         * @param {string} [params.productType] *contract only* 'USDT-FUTURES', 'USDC-FUTURES', 'COIN-FUTURES', 'SUSDT-FUTURES', 'SUSDC-FUTURES' or 'SCOIN-FUTURES'
         * @param {boolean} [params.paginate] default false, when true will automatically paginate by calling this endpoint multiple times. See in the docs all the [available parameters](https://github.com/ccxt/ccxt/wiki/Manual#pagination-params)
         * @returns {object} a [ledger structure]{@link https://docs.ccxt.com/#/?id=ledger-structure}
         */
        await this.loadMarkets ();
        const symbol = this.safeString (params, 'symbol');
        params = this.omit (params, 'symbol');
        let market = undefined;
        if (symbol !== undefined) {
            const sandboxMode = this.safeBool (this.options, 'sandboxMode', false);
            if (sandboxMode) {
                const sandboxSymbol = this.convertSymbolForSandbox (symbol);
                market = this.market (sandboxSymbol);
            } else {
                market = this.market (symbol);
            }
        }
        let marketType = undefined;
        [ marketType, params ] = this.handleMarketTypeAndParams ('fetchLedger', market, params);
        let paginate = false;
        [ paginate, params ] = this.handleOptionAndParams (params, 'fetchLedger', 'paginate');
        if (paginate) {
            let cursorReceived = undefined;
            if (marketType !== 'spot') {
                cursorReceived = 'endId';
            }
            return await this.fetchPaginatedCallCursor ('fetchLedger', symbol, since, limit, params, cursorReceived, 'idLessThan');
        }
        let currency = undefined;
        let request = {};
        if (code !== undefined) {
            currency = this.currency (code);
            request['coin'] = currency['id'];
        }
        [ request, params ] = this.handleUntilOption ('endTime', request, params);
        if (since !== undefined) {
            request['startTime'] = since;
        }
        if (limit !== undefined) {
            request['limit'] = limit;
        }
        let response = undefined;
        if (marketType === 'spot') {
            response = await this.privateSpotGetV2SpotAccountBills (this.extend (request, params));
        } else {
            if (symbol !== undefined) {
                request['symbol'] = market['id'];
            }
            let productType = undefined;
            [ productType, params ] = this.handleProductTypeAndParams (market, params);
            request['productType'] = productType;
            response = await this.privateMixGetV2MixAccountBill (this.extend (request, params));
        }
        //
        // spot
        //
        //     {
        //         "code": "00000",
        //         "msg": "success",
        //         "requestTime": 1700795836415,
        //         "data": [
        //             {
        //                 "billId": "1111506298997215233",
        //                 "coin": "USDT",
        //                 "groupType": "transfer",
        //                 "businessType": "transfer_out",
        //                 "size": "-11.64958799",
        //                 "balance": "0.00000000",
        //                 "fees": "0.00000000",
        //                 "cTime": "1700729673028"
        //             },
        //         ]
        //     }
        //
        // swap and future
        //
        //     {
        //         "code": "00000",
        //         "msg": "success",
        //         "requestTime": 1700795977890,
        //         "data": {
        //             "bills": [
        //                 {
        //                     "billId": "1111499428100472833",
        //                     "symbol": "",
        //                     "amount": "-11.64958799",
        //                     "fee": "0",
        //                     "feeByCoupon": "",
        //                     "businessType": "trans_to_exchange",
        //                     "coin": "USDT",
        //                     "cTime": "1700728034996"
        //                 },
        //             ],
        //             "endId": "1098396773329305606"
        //         }
        //     }
        //
        const data = this.safeValue (response, 'data');
        if ((marketType === 'swap') || (marketType === 'future')) {
            const bills = this.safeValue (data, 'bills', []);
            return this.parseLedger (bills, currency, since, limit);
        }
        return this.parseLedger (data, currency, since, limit);
    }

    parseLedgerEntry (item, currency: Currency = undefined) {
        //
        // spot
        //
        //     {
        //         "billId": "1111506298997215233",
        //         "coin": "USDT",
        //         "groupType": "transfer",
        //         "businessType": "transfer_out",
        //         "size": "-11.64958799",
        //         "balance": "0.00000000",
        //         "fees": "0.00000000",
        //         "cTime": "1700729673028"
        //     }
        //
        // swap and future
        //
        //     {
        //         "billId": "1111499428100472833",
        //         "symbol": "",
        //         "amount": "-11.64958799",
        //         "fee": "0",
        //         "feeByCoupon": "",
        //         "businessType": "trans_to_exchange",
        //         "coin": "USDT",
        //         "cTime": "1700728034996"
        //     }
        //
        const currencyId = this.safeString (item, 'coin');
        const code = this.safeCurrencyCode (currencyId, currency);
        const timestamp = this.safeInteger (item, 'cTime');
        const after = this.safeNumber (item, 'balance');
        const fee = this.safeNumber2 (item, 'fees', 'fee');
        const amountRaw = this.safeString2 (item, 'size', 'amount');
        const amount = this.parseNumber (Precise.stringAbs (amountRaw));
        let direction = 'in';
        if (amountRaw.indexOf ('-') >= 0) {
            direction = 'out';
        }
        return {
            'info': item,
            'id': this.safeString (item, 'billId'),
            'timestamp': timestamp,
            'datetime': this.iso8601 (timestamp),
            'direction': direction,
            'account': undefined,
            'referenceId': undefined,
            'referenceAccount': undefined,
            'type': this.parseLedgerType (this.safeString (item, 'businessType')),
            'currency': code,
            'amount': amount,
            'before': undefined,
            'after': after,
            'status': undefined,
            'fee': fee,
        };
    }

    parseLedgerType (type) {
        const types = {
            'trans_to_cross': 'transfer',
            'trans_from_cross': 'transfer',
            'trans_to_exchange': 'transfer',
            'trans_from_exchange': 'transfer',
            'trans_to_isolated': 'transfer',
            'trans_from_isolated': 'transfer',
            'trans_to_contract': 'transfer',
            'trans_from_contract': 'transfer',
            'trans_to_otc': 'transfer',
            'trans_from_otc': 'transfer',
            'open_long': 'trade',
            'close_long': 'trade',
            'open_short': 'trade',
            'close_short': 'trade',
            'force_close_long': 'trade',
            'force_close_short': 'trade',
            'burst_long_loss_query': 'trade',
            'burst_short_loss_query': 'trade',
            'force_buy': 'trade',
            'force_sell': 'trade',
            'burst_buy': 'trade',
            'burst_sell': 'trade',
            'delivery_long': 'settlement',
            'delivery_short': 'settlement',
            'contract_settle_fee': 'fee',
            'append_margin': 'transaction',
            'adjust_down_lever_append_margin': 'transaction',
            'reduce_margin': 'transaction',
            'auto_append_margin': 'transaction',
            'cash_gift_issue': 'cashback',
            'cash_gift_recycle': 'cashback',
            'bonus_issue': 'rebate',
            'bonus_recycle': 'rebate',
            'bonus_expired': 'rebate',
            'transfer_in': 'transfer',
            'transfer_out': 'transfer',
            'deposit': 'deposit',
            'withdraw': 'withdrawal',
            'buy': 'trade',
            'sell': 'trade',
        };
        return this.safeString (types, type, type);
    }

    async fetchMyTrades (symbol: Str = undefined, since: Int = undefined, limit: Int = undefined, params = {}): Promise<Trade[]> {
        /**
         * @method
         * @name bitget#fetchMyTrades
         * @description fetch all trades made by the user
         * @see https://www.bitget.com/api-doc/spot/trade/Get-Fills
         * @see https://www.bitget.com/api-doc/contract/trade/Get-Order-Fills
         * @see https://www.bitget.com/api-doc/margin/cross/trade/Get-Cross-Order-Fills
         * @see https://www.bitget.com/api-doc/margin/isolated/trade/Get-Isolated-Transaction-Details
         * @param {string} symbol unified market symbol
         * @param {int} [since] the earliest time in ms to fetch trades for
         * @param {int} [limit] the maximum number of trades structures to retrieve
         * @param {object} [params] extra parameters specific to the exchange API endpoint
         * @param {int} [params.until] the latest time in ms to fetch trades for
         * @param {boolean} [params.paginate] default false, when true will automatically paginate by calling this endpoint multiple times. See in the docs all the [available parameters](https://github.com/ccxt/ccxt/wiki/Manual#pagination-params)
         * @returns {Trade[]} a list of [trade structures]{@link https://docs.ccxt.com/#/?id=trade-structure}
         */
        if (symbol === undefined) {
            throw new ArgumentsRequired (this.id + ' fetchMyTrades() requires a symbol argument');
        }
        await this.loadMarkets ();
        const sandboxMode = this.safeBool (this.options, 'sandboxMode', false);
        let market = undefined;
        if (sandboxMode) {
            const sandboxSymbol = this.convertSymbolForSandbox (symbol);
            market = this.market (sandboxSymbol);
        } else {
            market = this.market (symbol);
        }
        let marginMode = undefined;
        [ marginMode, params ] = this.handleMarginModeAndParams ('fetchMyTrades', params);
        let paginate = false;
        [ paginate, params ] = this.handleOptionAndParams (params, 'fetchMyTrades', 'paginate');
        if (paginate) {
            let cursorReceived = undefined;
            if (market['spot']) {
                if (marginMode !== undefined) {
                    cursorReceived = 'minId';
                }
            } else {
                cursorReceived = 'endId';
            }
            return await this.fetchPaginatedCallCursor ('fetchMyTrades', symbol, since, limit, params, cursorReceived, 'idLessThan') as Trade[];
        }
        let response = undefined;
        let request = {
            'symbol': market['id'],
        };
        [ request, params ] = this.handleUntilOption ('endTime', request, params);
        if (since !== undefined) {
            request['startTime'] = since;
        }
        if (limit !== undefined) {
            request['limit'] = limit;
        }
        if (market['spot']) {
            if (marginMode !== undefined) {
                if (since === undefined) {
                    request['startTime'] = this.milliseconds () - 7776000000;
                }
                if (marginMode === 'isolated') {
                    response = await this.privateMarginGetV2MarginIsolatedFills (this.extend (request, params));
                } else if (marginMode === 'cross') {
                    response = await this.privateMarginGetV2MarginCrossedFills (this.extend (request, params));
                }
            } else {
                response = await this.privateSpotGetV2SpotTradeFills (this.extend (request, params));
            }
        } else {
            let productType = undefined;
            [ productType, params ] = this.handleProductTypeAndParams (market, params);
            request['productType'] = productType;
            response = await this.privateMixGetV2MixOrderFills (this.extend (request, params));
        }
        //
        // spot
        //
        //     {
        //         "code": "00000",
        //         "msg": "success",
        //         "requestTime": 1700802995406,
        //         "data": [
        //             {
        //                 "userId": "7264631750",
        //                 "symbol": "BTCUSDT",
        //                 "orderId": "1098394344925597696",
        //                 "tradeId": "1098394344974925824",
        //                 "orderType": "market",
        //                 "side": "sell",
        //                 "priceAvg": "28467.68",
        //                 "size": "0.0002",
        //                 "amount": "5.693536",
        //                 "feeDetail": {
        //                     "deduction": "no",
        //                     "feeCoin": "USDT",
        //                     "totalDeductionFee": "",
        //                     "totalFee": "-0.005693536"
        //                 },
        //                 "tradeScope": "taker",
        //                 "cTime": "1697603539699",
        //                 "uTime": "1697603539754"
        //             }
        //         ]
        //     }
        //
        // spot margin
        //
        //     {
        //         "code": "00000",
        //         "msg": "success",
        //         "requestTime": 1700803176399,
        //         "data": {
        //             "fills": [
        //                 {
        //                     "orderId": "1099353730455318528",
        //                     "tradeId": "1099353730627092481",
        //                     "orderType": "market",
        //                     "side": "sell",
        //                     "priceAvg": "29543.7",
        //                     "size": "0.0001",
        //                     "amount": "2.95437",
        //                     "tradeScope": "taker",
        //                     "feeDetail": {
        //                         "deduction": "no",
        //                         "feeCoin": "USDT",
        //                         "totalDeductionFee": "0",
        //                         "totalFee": "-0.00295437"
        //                     },
        //                     "cTime": "1697832275063",
        //                     "uTime": "1697832275150"
        //                 },
        //             ],
        //             "minId": "1099353591699161118",
        //             "maxId": "1099353730627092481"
        //         }
        //     }
        //
        // swap and future
        //
        //     {
        //         "code": "00000",
        //         "msg": "success",
        //         "requestTime": 1700803357487,
        //         "data": {
        //             "fillList": [
        //                 {
        //                     "tradeId": "1111468664328269825",
        //                     "symbol": "BTCUSDT",
        //                     "orderId": "1111468664264753162",
        //                     "price": "37271.4",
        //                     "baseVolume": "0.001",
        //                     "feeDetail": [
        //                         {
        //                             "deduction": "no",
        //                             "feeCoin": "USDT",
        //                             "totalDeductionFee": null,
        //                             "totalFee": "-0.02236284"
        //                         }
        //                     ],
        //                     "side": "buy",
        //                     "quoteVolume": "37.2714",
        //                     "profit": "-0.0007",
        //                     "enterPointSource": "web",
        //                     "tradeSide": "close",
        //                     "posMode": "hedge_mode",
        //                     "tradeScope": "taker",
        //                     "cTime": "1700720700342"
        //                 },
        //             ],
        //             "endId": "1099351587643699201"
        //         }
        //     }
        //
        const data = this.safeValue (response, 'data');
        if ((market['swap']) || (market['future'])) {
            const fillList = this.safeList (data, 'fillList', []);
            return this.parseTrades (fillList, market, since, limit);
        } else if (marginMode !== undefined) {
            const fills = this.safeList (data, 'fills', []);
            return this.parseTrades (fills, market, since, limit);
        }
        return this.parseTrades (data, market, since, limit);
    }

    async fetchPosition (symbol: string, params = {}) {
        /**
         * @method
         * @name bitget#fetchPosition
         * @description fetch data on a single open contract trade position
         * @see https://www.bitget.com/api-doc/contract/position/get-single-position
         * @param {string} symbol unified market symbol of the market the position is held in
         * @param {object} [params] extra parameters specific to the exchange API endpoint
         * @returns {object} a [position structure]{@link https://docs.ccxt.com/#/?id=position-structure}
         */
        await this.loadMarkets ();
        const sandboxMode = this.safeBool (this.options, 'sandboxMode', false);
        let market = undefined;
        if (sandboxMode) {
            const sandboxSymbol = this.convertSymbolForSandbox (symbol);
            market = this.market (sandboxSymbol);
        } else {
            market = this.market (symbol);
        }
        let productType = undefined;
        [ productType, params ] = this.handleProductTypeAndParams (market, params);
        const request = {
            'symbol': market['id'],
            'marginCoin': market['settleId'],
            'productType': productType,
        };
        const response = await this.privateMixGetV2MixPositionSinglePosition (this.extend (request, params));
        //
        //     {
        //         "code": "00000",
        //         "msg": "success",
        //         "requestTime": 1700807531673,
        //         "data": [
        //             {
        //                 "marginCoin": "USDT",
        //                 "symbol": "BTCUSDT",
        //                 "holdSide": "long",
        //                 "openDelegateSize": "0",
        //                 "marginSize": "3.73555",
        //                 "available": "0.002",
        //                 "locked": "0",
        //                 "total": "0.002",
        //                 "leverage": "20",
        //                 "achievedProfits": "0",
        //                 "openPriceAvg": "37355.5",
        //                 "marginMode": "crossed",
        //                 "posMode": "hedge_mode",
        //                 "unrealizedPL": "0.007",
        //                 "liquidationPrice": "31724.970702417",
        //                 "keepMarginRate": "0.004",
        //                 "markPrice": "37359",
        //                 "marginRatio": "0.029599540355",
        //                 "cTime": "1700807507275"
        //             }
        //         ]
        //     }
        //
        const data = this.safeList (response, 'data', []);
        const first = this.safeDict (data, 0, {});
        return this.parsePosition (first, market);
    }

    async fetchPositions (symbols: Strings = undefined, params = {}): Promise<Position[]> {
        /**
         * @method
         * @name bitget#fetchPositions
         * @description fetch all open positions
         * @see https://www.bitget.com/api-doc/contract/position/get-all-position
         * @see https://www.bitget.com/api-doc/contract/position/Get-History-Position
         * @param {string[]} [symbols] list of unified market symbols
         * @param {object} [params] extra parameters specific to the exchange API endpoint
         * @param {string} [params.marginCoin] the settle currency of the positions, needs to match the productType
         * @param {string} [params.productType] 'USDT-FUTURES', 'USDC-FUTURES', 'COIN-FUTURES', 'SUSDT-FUTURES', 'SUSDC-FUTURES' or 'SCOIN-FUTURES'
         * @param {boolean} [params.paginate] default false, when true will automatically paginate by calling this endpoint multiple times. See in the docs all the [available parameters](https://github.com/ccxt/ccxt/wiki/Manual#pagination-params)
         * @param {boolean} [params.useHistoryEndpoint] default false, when true  will use the historic endpoint to fetch positions
         * @param {string} [params.method] either (default) 'privateMixGetV2MixPositionAllPosition' or 'privateMixGetV2MixPositionHistoryPosition'
         * @returns {object[]} a list of [position structure]{@link https://docs.ccxt.com/#/?id=position-structure}
         */
        await this.loadMarkets ();
        let paginate = false;
        [ paginate, params ] = this.handleOptionAndParams (params, 'fetchPositions', 'paginate');
        if (paginate) {
            return await this.fetchPaginatedCallCursor ('fetchPositions', undefined, undefined, undefined, params, 'endId', 'idLessThan') as Position[];
        }
        let method = undefined;
        const useHistoryEndpoint = this.safeBool (params, 'useHistoryEndpoint', false);
        if (useHistoryEndpoint) {
            method = 'privateMixGetV2MixPositionHistoryPosition';
        } else {
            [ method, params ] = this.handleOptionAndParams (params, 'fetchPositions', 'method', 'privateMixGetV2MixPositionAllPosition');
        }
        let market = undefined;
        if (symbols !== undefined) {
            const first = this.safeString (symbols, 0);
            const sandboxMode = this.safeBool (this.options, 'sandboxMode', false);
            if (sandboxMode) {
                const sandboxSymbol = this.convertSymbolForSandbox (first);
                market = this.market (sandboxSymbol);
            } else {
                market = this.market (first);
            }
        }
        let productType = undefined;
        [ productType, params ] = this.handleProductTypeAndParams (market, params);
        const request = {
            'productType': productType,
        };
        let response = undefined;
        let isHistory = false;
        if (method === 'privateMixGetV2MixPositionAllPosition') {
            let marginCoin = this.safeString (params, 'marginCoin', 'USDT');
            if (symbols !== undefined) {
                marginCoin = market['settleId'];
            } else if (productType === 'USDT-FUTURES') {
                marginCoin = 'USDT';
            } else if (productType === 'USDC-FUTURES') {
                marginCoin = 'USDC';
            } else if (productType === 'SUSDT-FUTURES') {
                marginCoin = 'SUSDT';
            } else if (productType === 'SUSDC-FUTURES') {
                marginCoin = 'SUSDC';
            } else if ((productType === 'SCOIN-FUTURES') || (productType === 'COIN-FUTURES')) {
                if (marginCoin === undefined) {
                    throw new ArgumentsRequired (this.id + ' fetchPositions() requires a marginCoin parameter that matches the productType');
                }
            }
            request['marginCoin'] = marginCoin;
            response = await this.privateMixGetV2MixPositionAllPosition (this.extend (request, params));
        } else {
            isHistory = true;
            if (market !== undefined) {
                request['symbol'] = market['id'];
            }
            response = await this.privateMixGetV2MixPositionHistoryPosition (this.extend (request, params));
        }
        //
        // privateMixGetV2MixPositionAllPosition
        //
        //     {
        //         "code": "00000",
        //         "msg": "success",
        //         "requestTime": 1700807810221,
        //         "data": [
        //             {
        //                 "marginCoin": "USDT",
        //                 "symbol": "BTCUSDT",
        //                 "holdSide": "long",
        //                 "openDelegateSize": "0",
        //                 "marginSize": "3.73555",
        //                 "available": "0.002",
        //                 "locked": "0",
        //                 "total": "0.002",
        //                 "leverage": "20",
        //                 "achievedProfits": "0",
        //                 "openPriceAvg": "37355.5",
        //                 "marginMode": "crossed",
        //                 "posMode": "hedge_mode",
        //                 "unrealizedPL": "0.03",
        //                 "liquidationPrice": "31725.023602417",
        //                 "keepMarginRate": "0.004",
        //                 "markPrice": "37370.5",
        //                 "marginRatio": "0.029550120396",
        //                 "cTime": "1700807507275"
        //             }
        //         ]
        //     }
        //
        // privateMixGetV2MixPositionHistoryPosition
        //
        //     {
        //         "code": "00000",
        //         "msg": "success",
        //         "requestTime": 1700808051002,
        //         "data": {
        //             "list": [
        //                 {
        //                     "symbol": "BTCUSDT",
        //                     "marginCoin": "USDT",
        //                     "holdSide": "long",
        //                     "openAvgPrice": "37272.1",
        //                     "closeAvgPrice": "37271.4",
        //                     "marginMode": "crossed",
        //                     "openTotalPos": "0.001",
        //                     "closeTotalPos": "0.001",
        //                     "pnl": "-0.0007",
        //                     "netProfit": "-0.0454261",
        //                     "totalFunding": "0",
        //                     "openFee": "-0.02236326",
        //                     "closeFee": "-0.02236284",
        //                     "utime": "1700720700400",
        //                     "ctime": "1700720651684"
        //                 },
        //             ],
        //             "endId": "1099351653866962944"
        //         }
        //     }
        //
        let position = [];
        if (!isHistory) {
            position = this.safeList (response, 'data', []);
        } else {
            const data = this.safeDict (response, 'data', {});
            position = this.safeList (data, 'list', []);
        }
        const result = [];
        for (let i = 0; i < position.length; i++) {
            result.push (this.parsePosition (position[i], market));
        }
        symbols = this.marketSymbols (symbols);
        return this.filterByArrayPositions (result, 'symbol', symbols, false);
    }

    parsePosition (position, market: Market = undefined) {
        //
        // fetchPosition
        //
        //     {
        //         "marginCoin": "USDT",
        //         "symbol": "BTCUSDT",
        //         "holdSide": "long",
        //         "openDelegateSize": "0",
        //         "marginSize": "3.73555",
        //         "available": "0.002",
        //         "locked": "0",
        //         "total": "0.002",
        //         "leverage": "20",
        //         "achievedProfits": "0",
        //         "openPriceAvg": "37355.5",
        //         "marginMode": "crossed",
        //         "posMode": "hedge_mode",
        //         "unrealizedPL": "0.007",
        //         "liquidationPrice": "31724.970702417",
        //         "keepMarginRate": "0.004",
        //         "markPrice": "37359",
        //         "marginRatio": "0.029599540355",
        //         "cTime": "1700807507275"
        //     }
        //
        // fetchPositions: privateMixGetV2MixPositionAllPosition
        //
        //     {
        //         "marginCoin": "USDT",
        //         "symbol": "BTCUSDT",
        //         "holdSide": "long",
        //         "openDelegateSize": "0",
        //         "marginSize": "3.73555",
        //         "available": "0.002",
        //         "locked": "0",
        //         "total": "0.002",
        //         "leverage": "20",
        //         "achievedProfits": "0",
        //         "openPriceAvg": "37355.5",
        //         "marginMode": "crossed",
        //         "posMode": "hedge_mode",
        //         "unrealizedPL": "0.03",
        //         "liquidationPrice": "31725.023602417",
        //         "keepMarginRate": "0.004",
        //         "markPrice": "37370.5",
        //         "marginRatio": "0.029550120396",
        //         "cTime": "1700807507275"
        //     }
        //
        // fetchPositions: privateMixGetV2MixPositionHistoryPosition
        //
        //     {
        //         "symbol": "BTCUSDT",
        //         "marginCoin": "USDT",
        //         "holdSide": "long",
        //         "openAvgPrice": "37272.1",
        //         "closeAvgPrice": "37271.4",
        //         "marginMode": "crossed",
        //         "openTotalPos": "0.001",
        //         "closeTotalPos": "0.001",
        //         "pnl": "-0.0007",
        //         "netProfit": "-0.0454261",
        //         "totalFunding": "0",
        //         "openFee": "-0.02236326",
        //         "closeFee": "-0.02236284",
        //         "utime": "1700720700400",
        //         "ctime": "1700720651684"
        //     }
        //
        // closeAllPositions
        //
        //     {
        //         "orderId": "1120923953904893955",
        //         "clientOid": "1120923953904893956"
        //     }
        //
        const marketId = this.safeString (position, 'symbol');
        market = this.safeMarket (marketId, market, undefined, 'contract');
        const symbol = market['symbol'];
        const timestamp = this.safeInteger2 (position, 'cTime', 'ctime');
        let marginMode = this.safeString (position, 'marginMode');
        let collateral = undefined;
        let initialMargin = undefined;
        const unrealizedPnl = this.safeString (position, 'unrealizedPL');
        const rawCollateral = this.safeString (position, 'marginSize');
        if (marginMode === 'isolated') {
            collateral = Precise.stringAdd (rawCollateral, unrealizedPnl);
        } else if (marginMode === 'crossed') {
            marginMode = 'cross';
            initialMargin = rawCollateral;
        }
        const holdMode = this.safeString (position, 'posMode');
        let hedged = undefined;
        if (holdMode === 'hedge_mode') {
            hedged = true;
        } else if (holdMode === 'one_way_mode') {
            hedged = false;
        }
        const side = this.safeString (position, 'holdSide');
        const leverage = this.safeString (position, 'leverage');
        const contractSizeNumber = this.safeValue (market, 'contractSize');
        const contractSize = this.numberToString (contractSizeNumber);
        const baseAmount = this.safeString (position, 'total');
        const entryPrice = this.safeString2 (position, 'openPriceAvg', 'openAvgPrice');
        const maintenanceMarginPercentage = this.safeString (position, 'keepMarginRate');
        const openNotional = Precise.stringMul (entryPrice, baseAmount);
        if (initialMargin === undefined) {
            initialMargin = Precise.stringDiv (openNotional, leverage);
        }
        let contracts = this.parseNumber (Precise.stringDiv (baseAmount, contractSize));
        if (contracts === undefined) {
            contracts = this.safeNumber (position, 'closeTotalPos');
        }
        const markPrice = this.safeString (position, 'markPrice');
        const notional = Precise.stringMul (baseAmount, markPrice);
        const initialMarginPercentage = Precise.stringDiv (initialMargin, notional);
        let liquidationPrice = this.parseNumber (this.omitZero (this.safeString (position, 'liquidationPrice')));
        const calcTakerFeeRate = '0.0006';
        const calcTakerFeeMult = '0.9994';
        if ((liquidationPrice === undefined) && (marginMode === 'isolated') && Precise.stringGt (baseAmount, '0')) {
            let signedMargin = Precise.stringDiv (rawCollateral, baseAmount);
            let signedMmp = maintenanceMarginPercentage;
            if (side === 'short') {
                signedMargin = Precise.stringNeg (signedMargin);
                signedMmp = Precise.stringNeg (signedMmp);
            }
            let mmrMinusOne = Precise.stringSub ('1', signedMmp);
            let numerator = Precise.stringSub (entryPrice, signedMargin);
            if (side === 'long') {
                mmrMinusOne = Precise.stringMul (mmrMinusOne, calcTakerFeeMult);
            } else {
                numerator = Precise.stringMul (numerator, calcTakerFeeMult);
            }
            liquidationPrice = this.parseNumber (Precise.stringDiv (numerator, mmrMinusOne));
        }
        const feeToClose = Precise.stringMul (notional, calcTakerFeeRate);
        const maintenanceMargin = Precise.stringAdd (Precise.stringMul (maintenanceMarginPercentage, notional), feeToClose);
        const percentage = Precise.stringMul (Precise.stringDiv (unrealizedPnl, initialMargin, 4), '100');
        return this.safePosition ({
            'info': position,
            'id': this.safeString (position, 'orderId'),
            'symbol': symbol,
            'notional': this.parseNumber (notional),
            'marginMode': marginMode,
            'liquidationPrice': liquidationPrice,
            'entryPrice': this.parseNumber (entryPrice),
            'unrealizedPnl': this.parseNumber (unrealizedPnl),
            'realizedPnl': this.safeNumber (position, 'pnl'),
            'percentage': this.parseNumber (percentage),
            'contracts': contracts,
            'contractSize': contractSizeNumber,
            'markPrice': this.parseNumber (markPrice),
            'lastPrice': this.safeNumber (position, 'closeAvgPrice'),
            'side': side,
            'hedged': hedged,
            'timestamp': timestamp,
            'datetime': this.iso8601 (timestamp),
            'lastUpdateTimestamp': this.safeInteger (position, 'utime'),
            'maintenanceMargin': this.parseNumber (maintenanceMargin),
            'maintenanceMarginPercentage': this.parseNumber (maintenanceMarginPercentage),
            'collateral': this.parseNumber (collateral),
            'initialMargin': this.parseNumber (initialMargin),
            'initialMarginPercentage': this.parseNumber (initialMarginPercentage),
            'leverage': this.parseNumber (leverage),
            'marginRatio': this.safeNumber (position, 'marginRatio'),
            'stopLossPrice': undefined,
            'takeProfitPrice': undefined,
        });
    }

    async fetchFundingRateHistory (symbol: Str = undefined, since: Int = undefined, limit: Int = undefined, params = {}) {
        /**
         * @method
         * @name bitget#fetchFundingRateHistory
         * @description fetches historical funding rate prices
         * @see https://www.bitget.com/api-doc/contract/market/Get-History-Funding-Rate
         * @param {string} symbol unified symbol of the market to fetch the funding rate history for
         * @param {int} [since] timestamp in ms of the earliest funding rate to fetch
         * @param {int} [limit] the maximum amount of funding rate structures to fetch
         * @param {object} [params] extra parameters specific to the exchange API endpoint
         * @param {boolean} [params.paginate] default false, when true will automatically paginate by calling this endpoint multiple times. See in the docs all the [availble parameters](https://github.com/ccxt/ccxt/wiki/Manual#pagination-params)
         * @returns {object[]} a list of [funding rate structures]{@link https://docs.ccxt.com/#/?id=funding-rate-history-structure}
         */
        if (symbol === undefined) {
            throw new ArgumentsRequired (this.id + ' fetchFundingRateHistory() requires a symbol argument');
        }
        await this.loadMarkets ();
        let paginate = false;
        [ paginate, params ] = this.handleOptionAndParams (params, 'fetchFundingRateHistory', 'paginate');
        if (paginate) {
            return await this.fetchPaginatedCallIncremental ('fetchFundingRateHistory', symbol, since, limit, params, 'pageNo', 100) as FundingRateHistory[];
        }
        const sandboxMode = this.safeBool (this.options, 'sandboxMode', false);
        let market = undefined;
        if (sandboxMode) {
            const sandboxSymbol = this.convertSymbolForSandbox (symbol);
            market = this.market (sandboxSymbol);
        } else {
            market = this.market (symbol);
        }
        let productType = undefined;
        [ productType, params ] = this.handleProductTypeAndParams (market, params);
        const request = {
            'symbol': market['id'],
            'productType': productType,
            // 'pageSize': limit, // default 20
            // 'pageNo': 1,
        };
        if (limit !== undefined) {
            request['pageSize'] = limit;
        }
        const response = await this.publicMixGetV2MixMarketHistoryFundRate (this.extend (request, params));
        //
        //     {
        //         "code": "00000",
        //         "msg": "success",
        //         "requestTime": 1652406728393,
        //         "data": [
        //             {
        //                 "symbol": "BTCUSDT",
        //                 "fundingRate": "-0.0003",
        //                 "fundingTime": "1652396400000"
        //             },
        //         ]
        //     }
        //
        const data = this.safeValue (response, 'data', []);
        const rates = [];
        for (let i = 0; i < data.length; i++) {
            const entry = data[i];
            const marketId = this.safeString (entry, 'symbol');
            const symbolInner = this.safeSymbol (marketId, market);
            const timestamp = this.safeInteger (entry, 'fundingTime');
            rates.push ({
                'info': entry,
                'symbol': symbolInner,
                'fundingRate': this.safeNumber (entry, 'fundingRate'),
                'timestamp': timestamp,
                'datetime': this.iso8601 (timestamp),
            });
        }
        const sorted = this.sortBy (rates, 'timestamp');
        return this.filterBySymbolSinceLimit (sorted, market['symbol'], since, limit) as FundingRateHistory[];
    }

    async fetchFundingRate (symbol: string, params = {}) {
        /**
         * @method
         * @name bitget#fetchFundingRate
         * @description fetch the current funding rate
         * @see https://www.bitget.com/api-doc/contract/market/Get-Current-Funding-Rate
         * @param {string} symbol unified market symbol
         * @param {object} [params] extra parameters specific to the exchange API endpoint
         * @returns {object} a [funding rate structure]{@link https://docs.ccxt.com/#/?id=funding-rate-structure}
         */
        await this.loadMarkets ();
        const sandboxMode = this.safeBool (this.options, 'sandboxMode', false);
        let market = undefined;
        if (sandboxMode) {
            const sandboxSymbol = this.convertSymbolForSandbox (symbol);
            market = this.market (sandboxSymbol);
        } else {
            market = this.market (symbol);
        }
        if (!market['swap']) {
            throw new BadSymbol (this.id + ' fetchFundingRate() supports swap contracts only');
        }
        let productType = undefined;
        [ productType, params ] = this.handleProductTypeAndParams (market, params);
        const request = {
            'symbol': market['id'],
            'productType': productType,
        };
        const response = await this.publicMixGetV2MixMarketCurrentFundRate (this.extend (request, params));
        //
        //     {
        //         "code": "00000",
        //         "msg": "success",
        //         "requestTime": 1700811542124,
        //         "data": [
        //             {
        //                 "symbol": "BTCUSDT",
        //                 "fundingRate": "0.000106"
        //             }
        //         ]
        //     }
        //
        const data = this.safeValue (response, 'data', []);
        return this.parseFundingRate (data[0], market);
    }

    parseFundingRate (contract, market: Market = undefined) {
        //
        //     {
        //         "symbol": "BTCUSDT",
        //         "fundingRate": "-0.000182"
        //     }
        //
        const marketId = this.safeString (contract, 'symbol');
        const symbol = this.safeSymbol (marketId, market, undefined, 'swap');
        return {
            'info': contract,
            'symbol': symbol,
            'markPrice': undefined,
            'indexPrice': undefined,
            'interestRate': undefined,
            'estimatedSettlePrice': undefined,
            'timestamp': undefined,
            'datetime': undefined,
            'fundingRate': this.safeNumber (contract, 'fundingRate'),
            'fundingTimestamp': undefined,
            'fundingDatetime': undefined,
            'nextFundingRate': undefined,
            'nextFundingTimestamp': undefined,
            'nextFundingDatetime': undefined,
            'previousFundingRate': undefined,
            'previousFundingTimestamp': undefined,
            'previousFundingDatetime': undefined,
        };
    }

    async fetchFundingHistory (symbol: Str = undefined, since: Int = undefined, limit: Int = undefined, params = {}): Promise<FundingHistory[]> {
        /**
         * @method
         * @name bitget#fetchFundingHistory
         * @description fetch the funding history
         * @see https://www.bitget.com/api-doc/contract/account/Get-Account-Bill
         * @param {string} symbol unified market symbol
         * @param {int} [since] the starting timestamp in milliseconds
         * @param {int} [limit] the number of entries to return
         * @param {object} [params] extra parameters specific to the exchange API endpoint
         * @param {int} [params.until] the latest time in ms to fetch funding history for
         * @param {boolean} [params.paginate] default false, when true will automatically paginate by calling this endpoint multiple times. See in the docs all the [available parameters](https://github.com/ccxt/ccxt/wiki/Manual#pagination-params)
         * @returns {object[]} a list of [funding history structures]{@link https://docs.ccxt.com/#/?id=funding-history-structure}
         */
        await this.loadMarkets ();
        if (symbol === undefined) {
            throw new ArgumentsRequired (this.id + ' fetchFundingHistory() requires a symbol argument');
        }
        let paginate = false;
        [ paginate, params ] = this.handleOptionAndParams (params, 'fetchFundingHistory', 'paginate');
        if (paginate) {
            return await this.fetchPaginatedCallCursor ('fetchFundingHistory', symbol, since, limit, params, 'endId', 'idLessThan') as FundingHistory[];
        }
        const sandboxMode = this.safeBool (this.options, 'sandboxMode', false);
        let market = undefined;
        if (sandboxMode) {
            const sandboxSymbol = this.convertSymbolForSandbox (symbol);
            market = this.market (sandboxSymbol);
        } else {
            market = this.market (symbol);
        }
        if (!market['swap']) {
            throw new BadSymbol (this.id + ' fetchFundingHistory() supports swap contracts only');
        }
        let productType = undefined;
        [ productType, params ] = this.handleProductTypeAndParams (market, params);
        let request = {
            'symbol': market['id'],
            'marginCoin': market['settleId'],
            'businessType': 'contract_settle_fee',
            'productType': productType,
        };
        [ request, params ] = this.handleUntilOption ('endTime', request, params);
        if (since !== undefined) {
            request['startTime'] = since;
        }
        if (limit !== undefined) {
            request['limit'] = limit;
        }
        const response = await this.privateMixGetV2MixAccountBill (this.extend (request, params));
        //
        //     {
        //         "code": "00000",
        //         "msg": "success",
        //         "requestTime": 1700795977890,
        //         "data": {
        //             "bills": [
        //                 {
        //                     "billId": "1111499428100472833",
        //                     "symbol": "BTCUSDT",
        //                     "amount": "-0.004992",
        //                     "fee": "0",
        //                     "feeByCoupon": "",
        //                     "businessType": "contract_settle_fee",
        //                     "coin": "USDT",
        //                     "cTime": "1700728034996"
        //                 },
        //             ],
        //             "endId": "1098396773329305606"
        //         }
        //     }
        //
        const data = this.safeValue (response, 'data', {});
        const result = this.safeValue (data, 'bills', []);
        return this.parseFundingHistories (result, market, since, limit);
    }

    parseFundingHistory (contract, market: Market = undefined) {
        //
        //     {
        //         "billId": "1111499428100472833",
        //         "symbol": "BTCUSDT",
        //         "amount": "-0.004992",
        //         "fee": "0",
        //         "feeByCoupon": "",
        //         "businessType": "contract_settle_fee",
        //         "coin": "USDT",
        //         "cTime": "1700728034996"
        //     }
        //
        const marketId = this.safeString (contract, 'symbol');
        const currencyId = this.safeString (contract, 'coin');
        const timestamp = this.safeInteger (contract, 'cTime');
        return {
            'info': contract,
            'symbol': this.safeSymbol (marketId, market, undefined, 'swap'),
            'timestamp': timestamp,
            'datetime': this.iso8601 (timestamp),
            'code': this.safeCurrencyCode (currencyId),
            'amount': this.safeNumber (contract, 'amount'),
            'id': this.safeString (contract, 'billId'),
        };
    }

    parseFundingHistories (contracts, market = undefined, since: Int = undefined, limit: Int = undefined): FundingHistory[] {
        const result = [];
        for (let i = 0; i < contracts.length; i++) {
            const contract = contracts[i];
            const business = this.safeString (contract, 'businessType');
            if (business !== 'contract_settle_fee') {
                continue;
            }
            result.push (this.parseFundingHistory (contract, market));
        }
        const sorted = this.sortBy (result, 'timestamp');
        return this.filterBySinceLimit (sorted, since, limit);
    }

    async modifyMarginHelper (symbol: string, amount, type, params = {}): Promise<MarginModification> {
        await this.loadMarkets ();
        const holdSide = this.safeString (params, 'holdSide');
        const sandboxMode = this.safeBool (this.options, 'sandboxMode', false);
        let market = undefined;
        if (sandboxMode) {
            const sandboxSymbol = this.convertSymbolForSandbox (symbol);
            market = this.market (sandboxSymbol);
        } else {
            market = this.market (symbol);
        }
        let productType = undefined;
        [ productType, params ] = this.handleProductTypeAndParams (market, params);
        const request = {
            'symbol': market['id'],
            'marginCoin': market['settleId'],
            'amount': this.amountToPrecision (symbol, amount), // positive value for adding margin, negative for reducing
            'holdSide': holdSide, // long or short
            'productType': productType,
        };
        params = this.omit (params, 'holdSide');
        const response = await this.privateMixPostV2MixAccountSetMargin (this.extend (request, params));
        //
        //     {
        //         "code": "00000",
        //         "msg": "success",
        //         "requestTime": 1700813444618,
        //         "data": ""
        //     }
        //
        return this.extend (this.parseMarginModification (response, market), {
            'amount': this.parseNumber (amount),
            'type': type,
        });
    }

    parseMarginModification (data, market: Market = undefined): MarginModification {
        //
        // addMargin/reduceMargin
        //
        //     {
        //         "code": "00000",
        //         "msg": "success",
        //         "requestTime": 1700813444618,
        //         "data": ""
        //     }
        //
        const errorCode = this.safeString (data, 'code');
        const status = (errorCode === '00000') ? 'ok' : 'failed';
        return {
            'info': data,
            'symbol': market['symbol'],
            'type': undefined,
            'marginMode': 'isolated',
            'amount': undefined,
            'total': undefined,
            'code': market['settle'],
            'status': status,
            'timestamp': undefined,
            'datetime': undefined,
        };
    }

    async reduceMargin (symbol: string, amount, params = {}): Promise<MarginModification> {
        /**
         * @method
         * @name bitget#reduceMargin
         * @description remove margin from a position
         * @see https://www.bitget.com/api-doc/contract/account/Change-Margin
         * @param {string} symbol unified market symbol
         * @param {float} amount the amount of margin to remove
         * @param {object} [params] extra parameters specific to the exchange API endpoint
         * @returns {object} a [margin structure]{@link https://docs.ccxt.com/#/?id=reduce-margin-structure}
         */
        if (amount > 0) {
            throw new BadRequest (this.id + ' reduceMargin() amount parameter must be a negative value');
        }
        const holdSide = this.safeString (params, 'holdSide');
        if (holdSide === undefined) {
            throw new ArgumentsRequired (this.id + ' reduceMargin() requires a holdSide parameter, either long or short');
        }
        return await this.modifyMarginHelper (symbol, amount, 'reduce', params);
    }

    async addMargin (symbol: string, amount, params = {}): Promise<MarginModification> {
        /**
         * @method
         * @name bitget#addMargin
         * @description add margin
         * @see https://www.bitget.com/api-doc/contract/account/Change-Margin
         * @param {string} symbol unified market symbol
         * @param {float} amount the amount of margin to add
         * @param {object} [params] extra parameters specific to the exchange API endpoint
         * @returns {object} a [margin structure]{@link https://docs.ccxt.com/#/?id=add-margin-structure}
         */
        const holdSide = this.safeString (params, 'holdSide');
        if (holdSide === undefined) {
            throw new ArgumentsRequired (this.id + ' addMargin() requires a holdSide parameter, either long or short');
        }
        return await this.modifyMarginHelper (symbol, amount, 'add', params);
    }

    async fetchLeverage (symbol: string, params = {}): Promise<Leverage> {
        /**
         * @method
         * @name bitget#fetchLeverage
         * @description fetch the set leverage for a market
         * @see https://www.bitget.com/api-doc/contract/account/Get-Single-Account
         * @param {string} symbol unified market symbol
         * @param {object} [params] extra parameters specific to the exchange API endpoint
         * @returns {object} a [leverage structure]{@link https://docs.ccxt.com/#/?id=leverage-structure}
         */
        await this.loadMarkets ();
        const sandboxMode = this.safeBool (this.options, 'sandboxMode', false);
        let market = undefined;
        if (sandboxMode) {
            const sandboxSymbol = this.convertSymbolForSandbox (symbol);
            market = this.market (sandboxSymbol);
        } else {
            market = this.market (symbol);
        }
        let productType = undefined;
        [ productType, params ] = this.handleProductTypeAndParams (market, params);
        const request = {
            'symbol': market['id'],
            'marginCoin': market['settleId'],
            'productType': productType,
        };
        const response = await this.privateMixGetV2MixAccountAccount (this.extend (request, params));
        //
        //     {
        //         "code": "00000",
        //         "msg": "success",
        //         "requestTime": 1709366911964,
        //         "data": {
        //             "marginCoin": "USDT",
        //             "locked": "0",
        //             "available": "0",
        //             "crossedMaxAvailable": "0",
        //             "isolatedMaxAvailable": "0",
        //             "maxTransferOut": "0",
        //             "accountEquity": "0",
        //             "usdtEquity": "0.000000009166",
        //             "btcEquity": "0",
        //             "crossedRiskRate": "0",
        //             "crossedMarginLeverage": 20,
        //             "isolatedLongLever": 20,
        //             "isolatedShortLever": 20,
        //             "marginMode": "crossed",
        //             "posMode": "hedge_mode",
        //             "unrealizedPL": "0",
        //             "coupon": "0",
        //             "crossedUnrealizedPL": "0",
        //             "isolatedUnrealizedPL": ""
        //         }
        //     }
        //
        const data = this.safeDict (response, 'data', {});
        return this.parseLeverage (data, market);
    }

    parseLeverage (leverage, market = undefined): Leverage {
        return {
            'info': leverage,
            'symbol': market['symbol'],
            'marginMode': 'isolated',
            'longLeverage': this.safeInteger (leverage, 'isolatedLongLever'),
            'shortLeverage': this.safeInteger (leverage, 'isolatedShortLever'),
        } as Leverage;
    }

    async setLeverage (leverage: Int, symbol: Str = undefined, params = {}) {
        /**
         * @method
         * @name bitget#setLeverage
         * @description set the level of leverage for a market
         * @see https://www.bitget.com/api-doc/contract/account/Change-Leverage
         * @param {int} leverage the rate of leverage
         * @param {string} symbol unified market symbol
         * @param {object} [params] extra parameters specific to the exchange API endpoint
         * @param {string} [params.holdSide] *isolated only* position direction, 'long' or 'short'
         * @returns {object} response from the exchange
         */
        if (symbol === undefined) {
            throw new ArgumentsRequired (this.id + ' setLeverage() requires a symbol argument');
        }
        await this.loadMarkets ();
        const sandboxMode = this.safeBool (this.options, 'sandboxMode', false);
        let market = undefined;
        if (sandboxMode) {
            const sandboxSymbol = this.convertSymbolForSandbox (symbol);
            market = this.market (sandboxSymbol);
        } else {
            market = this.market (symbol);
        }
        let productType = undefined;
        [ productType, params ] = this.handleProductTypeAndParams (market, params);
        const request = {
            'symbol': market['id'],
            'marginCoin': market['settleId'],
            'leverage': this.numberToString (leverage),
            'productType': productType,
            // 'holdSide': 'long',
        };
        const response = await this.privateMixPostV2MixAccountSetLeverage (this.extend (request, params));
        //
        //     {
        //         "code": "00000",
        //         "msg": "success",
        //         "requestTime": 1700864711517,
        //         "data": {
        //             "symbol": "BTCUSDT",
        //             "marginCoin": "USDT",
        //             "longLeverage": "25",
        //             "shortLeverage": "25",
        //             "crossMarginLeverage": "25",
        //             "marginMode": "crossed"
        //         }
        //     }
        //
        return response;
    }

    async setMarginMode (marginMode: string, symbol: Str = undefined, params = {}) {
        /**
         * @method
         * @name bitget#setMarginMode
         * @description set margin mode to 'cross' or 'isolated'
         * @see https://www.bitget.com/api-doc/contract/account/Change-Margin-Mode
         * @param {string} marginMode 'cross' or 'isolated'
         * @param {string} symbol unified market symbol
         * @param {object} [params] extra parameters specific to the exchange API endpoint
         * @returns {object} response from the exchange
         */
        if (symbol === undefined) {
            throw new ArgumentsRequired (this.id + ' setMarginMode() requires a symbol argument');
        }
        marginMode = marginMode.toLowerCase ();
        if (marginMode === 'cross') {
            marginMode = 'crossed';
        }
        if ((marginMode !== 'isolated') && (marginMode !== 'crossed')) {
            throw new ArgumentsRequired (this.id + ' setMarginMode() marginMode must be either isolated or crossed (cross)');
        }
        await this.loadMarkets ();
        const sandboxMode = this.safeBool (this.options, 'sandboxMode', false);
        let market = undefined;
        if (sandboxMode) {
            const sandboxSymbol = this.convertSymbolForSandbox (symbol);
            market = this.market (sandboxSymbol);
        } else {
            market = this.market (symbol);
        }
        let productType = undefined;
        [ productType, params ] = this.handleProductTypeAndParams (market, params);
        const request = {
            'symbol': market['id'],
            'marginCoin': market['settleId'],
            'marginMode': marginMode,
            'productType': productType,
        };
        const response = await this.privateMixPostV2MixAccountSetMarginMode (this.extend (request, params));
        //
        //     {
        //         "code": "00000",
        //         "msg": "success",
        //         "requestTime": 1700865205552,
        //         "data": {
        //             "symbol": "BTCUSDT",
        //             "marginCoin": "USDT",
        //             "longLeverage": "20",
        //             "shortLeverage": "3",
        //             "marginMode": "isolated"
        //         }
        //     }
        //
        return response;
    }

    async setPositionMode (hedged: boolean, symbol: Str = undefined, params = {}) {
        /**
         * @method
         * @name bitget#setPositionMode
         * @description set hedged to true or false for a market
         * @see https://www.bitget.com/api-doc/contract/account/Change-Hold-Mode
         * @param {bool} hedged set to true to use dualSidePosition
         * @param {string} symbol not used by bitget setPositionMode ()
         * @param {object} [params] extra parameters specific to the exchange API endpoint
         * @param {string} [params.productType] required if symbol is undefined: 'USDT-FUTURES', 'USDC-FUTURES', 'COIN-FUTURES', 'SUSDT-FUTURES', 'SUSDC-FUTURES' or 'SCOIN-FUTURES'
         * @returns {object} response from the exchange
         */
        await this.loadMarkets ();
        const posMode = hedged ? 'hedge_mode' : 'one_way_mode';
        let market = undefined;
        if (symbol !== undefined) {
            const sandboxMode = this.safeBool (this.options, 'sandboxMode', false);
            if (sandboxMode) {
                const sandboxSymbol = this.convertSymbolForSandbox (symbol);
                market = this.market (sandboxSymbol);
            } else {
                market = this.market (symbol);
            }
        }
        let productType = undefined;
        [ productType, params ] = this.handleProductTypeAndParams (market, params);
        const request = {
            'posMode': posMode,
            'productType': productType,
        };
        const response = await this.privateMixPostV2MixAccountSetPositionMode (this.extend (request, params));
        //
        //     {
        //         "code": "00000",
        //         "msg": "success",
        //         "requestTime": 1700865608009,
        //         "data": {
        //             "posMode": "hedge_mode"
        //         }
        //     }
        //
        return response;
    }

    async fetchOpenInterest (symbol: string, params = {}) {
        /**
         * @method
         * @name bitget#fetchOpenInterest
         * @description retrieves the open interest of a contract trading pair
         * @see https://www.bitget.com/api-doc/contract/market/Get-Open-Interest
         * @param {string} symbol unified CCXT market symbol
         * @param {object} [params] exchange specific parameters
         * @returns {object} an open interest structure{@link https://docs.ccxt.com/#/?id=open-interest-structure}
         */
        await this.loadMarkets ();
        const sandboxMode = this.safeBool (this.options, 'sandboxMode', false);
        let market = undefined;
        if (sandboxMode) {
            const sandboxSymbol = this.convertSymbolForSandbox (symbol);
            market = this.market (sandboxSymbol);
        } else {
            market = this.market (symbol);
        }
        if (!market['contract']) {
            throw new BadRequest (this.id + ' fetchOpenInterest() supports contract markets only');
        }
        let productType = undefined;
        [ productType, params ] = this.handleProductTypeAndParams (market, params);
        const request = {
            'symbol': market['id'],
            'productType': productType,
        };
        const response = await this.publicMixGetV2MixMarketOpenInterest (this.extend (request, params));
        //
        //     {
        //         "code": "00000",
        //         "msg": "success",
        //         "requestTime": 1700866041022,
        //         "data": {
        //             "openInterestList": [
        //                 {
        //                     "symbol": "BTCUSDT",
        //                     "size": "52234.134"
        //                 }
        //             ],
        //             "ts": "1700866041023"
        //         }
        //     }
        //
        const data = this.safeDict (response, 'data', {});
        return this.parseOpenInterest (data, market);
    }

    parseOpenInterest (interest, market: Market = undefined) {
        //
        //     {
        //         "openInterestList": [
        //             {
        //                 "symbol": "BTCUSDT",
        //                 "size": "52234.134"
        //             }
        //         ],
        //         "ts": "1700866041023"
        //     }
        //
        const data = this.safeValue (interest, 'openInterestList', []);
        const timestamp = this.safeInteger (interest, 'ts');
        const marketId = this.safeString (data[0], 'symbol');
        return this.safeOpenInterest ({
            'symbol': this.safeSymbol (marketId, market, undefined, 'contract'),
            'openInterestAmount': this.safeNumber (data[0], 'size'),
            'openInterestValue': undefined,
            'timestamp': timestamp,
            'datetime': this.iso8601 (timestamp),
            'info': interest,
        }, market);
    }

    async fetchTransfers (code: Str = undefined, since: Int = undefined, limit: Int = undefined, params = {}) {
        /**
         * @method
         * @name bitget#fetchTransfers
         * @description fetch a history of internal transfers made on an account
         * @see https://www.bitget.com/api-doc/spot/account/Get-Account-TransferRecords
         * @param {string} code unified currency code of the currency transferred
         * @param {int} [since] the earliest time in ms to fetch transfers for
         * @param {int} [limit] the maximum number of transfers structures to retrieve
         * @param {object} [params] extra parameters specific to the exchange API endpoint
         * @param {int} [params.until] the latest time in ms to fetch entries for
         * @returns {object[]} a list of [transfer structures]{@link https://docs.ccxt.com/#/?id=transfer-structure}
         */
        if (code === undefined) {
            throw new ArgumentsRequired (this.id + ' fetchTransfers() requires a code argument');
        }
        await this.loadMarkets ();
        let type = undefined;
        [ type, params ] = this.handleMarketTypeAndParams ('fetchTransfers', undefined, params);
        const fromAccount = this.safeString (params, 'fromAccount', type);
        params = this.omit (params, 'fromAccount');
        const accountsByType = this.safeValue (this.options, 'accountsByType', {});
        type = this.safeString (accountsByType, fromAccount);
        const currency = this.currency (code);
        let request = {
            'coin': currency['id'],
            'fromType': type,
        };
        if (since !== undefined) {
            request['startTime'] = since;
        }
        if (limit !== undefined) {
            request['limit'] = limit;
        }
        [ request, params ] = this.handleUntilOption ('endTime', request, params);
        const response = await this.privateSpotGetV2SpotAccountTransferRecords (this.extend (request, params));
        //
        //     {
        //         "code": "00000",
        //         "msg": "success",
        //         "requestTime": 1700873854651,
        //         "data": [
        //             {
        //                 "coin": "USDT",
        //                 "status": "Successful",
        //                 "toType": "crossed_margin",
        //                 "toSymbol": "",
        //                 "fromType": "spot",
        //                 "fromSymbol": "",
        //                 "size": "11.64958799",
        //                 "ts": "1700729673028",
        //                 "clientOid": "1111506298504744960",
        //                 "transferId": "24930940"
        //             },
        //         ]
        //     }
        //
        const data = this.safeList (response, 'data', []);
        return this.parseTransfers (data, currency, since, limit);
    }

    async transfer (code: string, amount: number, fromAccount: string, toAccount:string, params = {}): Promise<TransferEntry> {
        /**
         * @method
         * @name bitget#transfer
         * @description transfer currency internally between wallets on the same account
         * @see https://www.bitget.com/api-doc/spot/account/Wallet-Transfer
         * @param {string} code unified currency code
         * @param {float} amount amount to transfer
         * @param {string} fromAccount account to transfer from
         * @param {string} toAccount account to transfer to
         * @param {object} [params] extra parameters specific to the exchange API endpoint
         * @param {string} [params.symbol] unified CCXT market symbol, required when transferring to or from an account type that is a leveraged position-by-position account
         * @param {string} [params.clientOid] custom id
         * @returns {object} a [transfer structure]{@link https://docs.ccxt.com/#/?id=transfer-structure}
         */
        await this.loadMarkets ();
        const currency = this.currency (code);
        const accountsByType = this.safeValue (this.options, 'accountsByType', {});
        const fromType = this.safeString (accountsByType, fromAccount);
        const toType = this.safeString (accountsByType, toAccount);
        const request = {
            'fromType': fromType,
            'toType': toType,
            'amount': amount,
            'coin': currency['id'],
        };
        const symbol = this.safeString (params, 'symbol');
        params = this.omit (params, 'symbol');
        let market = undefined;
        if (symbol !== undefined) {
            market = this.market (symbol);
            request['symbol'] = market['id'];
        }
        const response = await this.privateSpotPostV2SpotWalletTransfer (this.extend (request, params));
        //
        //     {
        //         "code": "00000",
        //         "msg": "success",
        //         "requestTime": 1700874302021,
        //         "data": {
        //             "transferId": "1112112916581847040",
        //             "clientOrderId": null
        //         }
        //     }
        //
        const data = this.safeValue (response, 'data', {});
        data['ts'] = this.safeInteger (response, 'requestTime');
        return this.parseTransfer (data, currency);
    }

    parseTransfer (transfer, currency: Currency = undefined) {
        //
        // transfer
        //
        //     {
        //         "transferId": "1112112916581847040",
        //         "clientOrderId": null,
        //         "ts": 1700874302021
        //     }
        //
        // fetchTransfers
        //
        //     {
        //         "coin": "USDT",
        //         "status": "Successful",
        //         "toType": "crossed_margin",
        //         "toSymbol": "",
        //         "fromType": "spot",
        //         "fromSymbol": "",
        //         "size": "11.64958799",
        //         "ts": "1700729673028",
        //         "clientOid": "1111506298504744960",
        //         "transferId": "24930940"
        //     }
        //
        const timestamp = this.safeInteger (transfer, 'ts');
        const status = this.safeStringLower (transfer, 'status');
        const currencyId = this.safeString (transfer, 'coin');
        const fromAccountRaw = this.safeString (transfer, 'fromType');
        const accountsById = this.safeValue (this.options, 'accountsById', {});
        const fromAccount = this.safeString (accountsById, fromAccountRaw, fromAccountRaw);
        const toAccountRaw = this.safeString (transfer, 'toType');
        const toAccount = this.safeString (accountsById, toAccountRaw, toAccountRaw);
        return {
            'info': transfer,
            'id': this.safeString (transfer, 'transferId'),
            'timestamp': timestamp,
            'datetime': this.iso8601 (timestamp),
            'currency': this.safeCurrencyCode (currencyId, currency),
            'amount': this.safeNumber (transfer, 'size'),
            'fromAccount': fromAccount,
            'toAccount': toAccount,
            'status': this.parseTransferStatus (status),
        };
    }

    parseTransferStatus (status) {
        const statuses = {
            'successful': 'ok',
        };
        return this.safeString (statuses, status, status);
    }

    parseDepositWithdrawFee (fee, currency: Currency = undefined) {
        //
        //     {
        //         "chains": [
        //             {
        //                 "browserUrl": "https://blockchair.com/bitcoin/transaction/",
        //                 "chain": "BTC",
        //                 "depositConfirm": "1",
        //                 "extraWithdrawFee": "0",
        //                 "minDepositAmount": "0.0001",
        //                 "minWithdrawAmount": "0.005",
        //                 "needTag": "false",
        //                 "rechargeable": "true",
        //                 "withdrawConfirm": "1",
        //                 "withdrawFee": "0.0004",
        //                 "withdrawable": "true"
        //             },
        //         ],
        //         "coin": "BTC",
        //         "coinId": "1",
        //         "transfer": "true""
        //     }
        //
        const chains = this.safeValue (fee, 'chains', []);
        const chainsLength = chains.length;
        const result = {
            'info': fee,
            'withdraw': {
                'fee': undefined,
                'percentage': undefined,
            },
            'deposit': {
                'fee': undefined,
                'percentage': undefined,
            },
            'networks': {},
        };
        for (let i = 0; i < chainsLength; i++) {
            const chain = chains[i];
            const networkId = this.safeString (chain, 'chain');
            const currencyCode = this.safeString (currency, 'code');
            const networkCode = this.networkIdToCode (networkId, currencyCode);
            result['networks'][networkCode] = {
                'deposit': { 'fee': undefined, 'percentage': undefined },
                'withdraw': { 'fee': this.safeNumber (chain, 'withdrawFee'), 'percentage': false },
            };
            if (chainsLength === 1) {
                result['withdraw']['fee'] = this.safeNumber (chain, 'withdrawFee');
                result['withdraw']['percentage'] = false;
            }
        }
        return result;
    }

    async fetchDepositWithdrawFees (codes: Strings = undefined, params = {}) {
        /**
         * @method
         * @name bitget#fetchDepositWithdrawFees
         * @description fetch deposit and withdraw fees
         * @see https://www.bitget.com/api-doc/spot/market/Get-Coin-List
         * @param {string[]|undefined} codes list of unified currency codes
         * @param {object} [params] extra parameters specific to the exchange API endpoint
         * @returns {object} a list of [fee structures]{@link https://docs.ccxt.com/#/?id=fee-structure}
         */
        await this.loadMarkets ();
        const response = await this.publicSpotGetV2SpotPublicCoins (params);
        //
        //     {
        //         "code": "00000",
        //         "data": [
        //             {
        //                 "chains": [
        //                     {
        //                         "browserUrl": "https://blockchair.com/bitcoin/transaction/",
        //                         "chain": "BTC",
        //                         "depositConfirm": "1",
        //                         "extraWithdrawFee": "0",
        //                         "minDepositAmount": "0.0001",
        //                         "minWithdrawAmount": "0.005",
        //                         "needTag": "false",
        //                         "rechargeable": "true",
        //                         "withdrawConfirm": "1",
        //                         "withdrawFee": "0.0004",
        //                         "withdrawable": "true"
        //                     },
        //                 ],
        //                 "coin": "BTC",
        //                 "coinId": "1",
        //                 "transfer": "true""
        //             }
        //         ],
        //         "msg": "success",
        //         "requestTime": "1700120731773"
        //     }
        //
        const data = this.safeList (response, 'data', []);
        return this.parseDepositWithdrawFees (data, codes, 'coin');
    }

    async borrowCrossMargin (code: string, amount: number, params = {}) {
        /**
         * @method
         * @name bitget#borrowCrossMargin
         * @description create a loan to borrow margin
         * @see https://www.bitget.com/api-doc/margin/cross/account/Cross-Borrow
         * @param {string} code unified currency code of the currency to borrow
         * @param {string} amount the amount to borrow
         * @param {object} [params] extra parameters specific to the exchange API endpoint
         * @returns {object} a [margin loan structure]{@link https://docs.ccxt.com/#/?id=margin-loan-structure}
         */
        await this.loadMarkets ();
        const currency = this.currency (code);
        const request = {
            'coin': currency['id'],
            'borrowAmount': this.currencyToPrecision (code, amount),
        };
        const response = await this.privateMarginPostV2MarginCrossedAccountBorrow (this.extend (request, params));
        //
        //     {
        //         "code": "00000",
        //         "msg": "success",
        //         "requestTime": 1700876470931,
        //         "data": {
        //             "loanId": "1112122013642272769",
        //             "coin": "USDT",
        //             "borrowAmount": "4"
        //         }
        //     }
        //
        const data = this.safeValue (response, 'data', {});
        return this.parseMarginLoan (data, currency);
    }

    async borrowIsolatedMargin (symbol: string, code: string, amount: number, params = {}) {
        /**
         * @method
         * @name bitget#borrowIsolatedMargin
         * @description create a loan to borrow margin
         * @see https://www.bitget.com/api-doc/margin/isolated/account/Isolated-Borrow
         * @param {string} symbol unified market symbol
         * @param {string} code unified currency code of the currency to borrow
         * @param {string} amount the amount to borrow
         * @param {object} [params] extra parameters specific to the exchange API endpoint
         * @returns {object} a [margin loan structure]{@link https://docs.ccxt.com/#/?id=margin-loan-structure}
         */
        await this.loadMarkets ();
        const currency = this.currency (code);
        const market = this.market (symbol);
        const request = {
            'coin': currency['id'],
            'borrowAmount': this.currencyToPrecision (code, amount),
            'symbol': market['id'],
        };
        const response = await this.privateMarginPostV2MarginIsolatedAccountBorrow (this.extend (request, params));
        //
        //     {
        //         "code": "00000",
        //         "msg": "success",
        //         "requestTime": 1700877255605,
        //         "data": {
        //             "loanId": "1112125304879067137",
        //             "symbol": "BTCUSDT",
        //             "coin": "USDT",
        //             "borrowAmount": "4"
        //         }
        //     }
        //
        const data = this.safeValue (response, 'data', {});
        return this.parseMarginLoan (data, currency, market);
    }

    async repayIsolatedMargin (symbol: string, code: string, amount, params = {}) {
        /**
         * @method
         * @name bitget#repayIsolatedMargin
         * @description repay borrowed margin and interest
         * @see https://www.bitget.com/api-doc/margin/isolated/account/Isolated-Repay
         * @param {string} symbol unified market symbol
         * @param {string} code unified currency code of the currency to repay
         * @param {string} amount the amount to repay
         * @param {object} [params] extra parameters specific to the exchange API endpoint
         * @returns {object} a [margin loan structure]{@link https://docs.ccxt.com/#/?id=margin-loan-structure}
         */
        await this.loadMarkets ();
        const currency = this.currency (code);
        const market = this.market (symbol);
        const request = {
            'coin': currency['id'],
            'repayAmount': this.currencyToPrecision (code, amount),
            'symbol': market['id'],
        };
        const response = await this.privateMarginPostV2MarginIsolatedAccountRepay (this.extend (request, params));
        //
        //     {
        //         "code": "00000",
        //         "msg": "success",
        //         "requestTime": 1700877518012,
        //         "data": {
        //             "remainDebtAmount": "0",
        //             "repayId": "1112126405439270912",
        //             "symbol": "BTCUSDT",
        //             "coin": "USDT",
        //             "repayAmount": "8.000137"
        //         }
        //     }
        //
        const data = this.safeValue (response, 'data', {});
        return this.parseMarginLoan (data, currency, market);
    }

    async repayCrossMargin (code: string, amount, params = {}) {
        /**
         * @method
         * @name bitget#repayCrossMargin
         * @description repay borrowed margin and interest
         * @see https://www.bitget.com/api-doc/margin/cross/account/Cross-Repay
         * @param {string} code unified currency code of the currency to repay
         * @param {string} amount the amount to repay
         * @param {object} [params] extra parameters specific to the exchange API endpoint
         * @returns {object} a [margin loan structure]{@link https://docs.ccxt.com/#/?id=margin-loan-structure}
         */
        await this.loadMarkets ();
        const currency = this.currency (code);
        const request = {
            'coin': currency['id'],
            'repayAmount': this.currencyToPrecision (code, amount),
        };
        const response = await this.privateMarginPostV2MarginCrossedAccountRepay (this.extend (request, params));
        //
        //     {
        //         "code": "00000",
        //         "msg": "success",
        //         "requestTime": 1700876704885,
        //         "data": {
        //             "remainDebtAmount": "0",
        //             "repayId": "1112122994945830912",
        //             "coin": "USDT",
        //             "repayAmount": "4.00006834"
        //         }
        //     }
        //
        const data = this.safeValue (response, 'data', {});
        return this.parseMarginLoan (data, currency);
    }

    parseMarginLoan (info, currency: Currency = undefined, market: Market = undefined) {
        //
        // isolated: borrowMargin
        //
        //     {
        //         "loanId": "1112125304879067137",
        //         "symbol": "BTCUSDT",
        //         "coin": "USDT",
        //         "borrowAmount": "4"
        //     }
        //
        // cross: borrowMargin
        //
        //     {
        //         "loanId": "1112122013642272769",
        //         "coin": "USDT",
        //         "borrowAmount": "4"
        //     }
        //
        // isolated: repayMargin
        //
        //     {
        //         "remainDebtAmount": "0",
        //         "repayId": "1112126405439270912",
        //         "symbol": "BTCUSDT",
        //         "coin": "USDT",
        //         "repayAmount": "8.000137"
        //     }
        //
        // cross: repayMargin
        //
        //     {
        //         "remainDebtAmount": "0",
        //         "repayId": "1112122994945830912",
        //         "coin": "USDT",
        //         "repayAmount": "4.00006834"
        //     }
        //
        const currencyId = this.safeString (info, 'coin');
        const marketId = this.safeString (info, 'symbol');
        let symbol = undefined;
        if (marketId !== undefined) {
            symbol = this.safeSymbol (marketId, market, undefined, 'spot');
        }
        return {
            'id': this.safeString2 (info, 'loanId', 'repayId'),
            'currency': this.safeCurrencyCode (currencyId, currency),
            'amount': this.safeNumber2 (info, 'borrowAmount', 'repayAmount'),
            'symbol': symbol,
            'timestamp': undefined,
            'datetime': undefined,
            'info': info,
        };
    }

    async fetchMyLiquidations (symbol: Str = undefined, since: Int = undefined, limit: Int = undefined, params = {}): Promise<Liquidation[]> {
        /**
         * @method
         * @name bitget#fetchMyLiquidations
         * @description retrieves the users liquidated positions
         * @see https://www.bitget.com/api-doc/margin/cross/record/Get-Cross-Liquidation-Records
         * @see https://www.bitget.com/api-doc/margin/isolated/record/Get-Isolated-Liquidation-Records
         * @param {string} [symbol] unified CCXT market symbol
         * @param {int} [since] the earliest time in ms to fetch liquidations for
         * @param {int} [limit] the maximum number of liquidation structures to retrieve
         * @param {object} [params] exchange specific parameters for the bitget api endpoint
         * @param {int} [params.until] timestamp in ms of the latest liquidation
         * @param {string} [params.marginMode] 'cross' or 'isolated' default value is 'cross'
         * @param {boolean} [params.paginate] default false, when true will automatically paginate by calling this endpoint multiple times. See in the docs all the [available parameters](https://github.com/ccxt/ccxt/wiki/Manual#pagination-params)
         * @returns {object} an array of [liquidation structures]{@link https://docs.ccxt.com/#/?id=liquidation-structure}
         */
        await this.loadMarkets ();
        let paginate = false;
        [ paginate, params ] = this.handleOptionAndParams (params, 'fetchMyLiquidations', 'paginate');
        if (paginate) {
            return await this.fetchPaginatedCallCursor ('fetchMyLiquidations', symbol, since, limit, params, 'minId', 'idLessThan') as Liquidation[];
        }
        let market = undefined;
        if (symbol !== undefined) {
            market = this.market (symbol);
        }
        let type = undefined;
        [ type, params ] = this.handleMarketTypeAndParams ('fetchMyLiquidations', market, params);
        if (type !== 'spot') {
            throw new NotSupported (this.id + ' fetchMyLiquidations() supports spot margin markets only');
        }
        let request = {};
        [ request, params ] = this.handleUntilOption ('endTime', request, params);
        if (since !== undefined) {
            request['startTime'] = since;
        } else {
            request['startTime'] = this.milliseconds () - 7776000000;
        }
        if (limit !== undefined) {
            request['limit'] = limit;
        }
        let response = undefined;
        let marginMode = undefined;
        [ marginMode, params ] = this.handleMarginModeAndParams ('fetchMyLiquidations', params, 'cross');
        if (marginMode === 'isolated') {
            if (symbol === undefined) {
                throw new ArgumentsRequired (this.id + ' fetchMyLiquidations() requires a symbol argument');
            }
            request['symbol'] = market['id'];
            response = await this.privateMarginGetV2MarginIsolatedLiquidationHistory (this.extend (request, params));
        } else if (marginMode === 'cross') {
            response = await this.privateMarginGetV2MarginCrossedLiquidationHistory (this.extend (request, params));
        }
        //
        // isolated
        //
        //     {
        //         "code": "00000",
        //         "msg": "success",
        //         "requestTime": 1698114119193,
        //         "data": {
        //             "resultList": [
        //                 {
        //                     "liqId": "123",
        //                     "symbol": "BTCUSDT",
        //                     "liqStartTime": "1653453245342",
        //                     "liqEndTime": "16312423423432",
        //                     "liqRiskRatio": "1.01",
        //                     "totalAssets": "1242.34",
        //                     "totalDebt": "1100",
        //                     "liqFee": "1.2",
        //                     "uTime": "1668134458717",
        //                     "cTime": "1653453245342"
        //                 }
        //             ],
        //             "maxId": "0",
        //             "minId": "0"
        //         }
        //     }
        //
        // cross
        //
        //     {
        //         "code": "00000",
        //         "msg": "success",
        //         "requestTime": 1698114119193,
        //         "data": {
        //             "resultList": [
        //                 {
        //                     "liqId": "123",
        //                     "liqStartTime": "1653453245342",
        //                     "liqEndTime": "16312423423432",
        //                     "liqRiskRatio": "1.01",
        //                     "totalAssets": "1242.34",
        //                     "totalDebt": "1100",
        //                     "LiqFee": "1.2",
        //                     "uTime": "1668134458717",
        //                     "cTime": "1653453245342"
        //                 }
        //             ],
        //             "maxId": "0",
        //             "minId": "0"
        //         }
        //     }
        //
        const data = this.safeValue (response, 'data', {});
        const liquidations = this.safeList (data, 'resultList', []);
        return this.parseLiquidations (liquidations, market, since, limit);
    }

    parseLiquidation (liquidation, market: Market = undefined) {
        //
        // isolated
        //
        //     {
        //         "liqId": "123",
        //         "symbol": "BTCUSDT",
        //         "liqStartTime": "1653453245342",
        //         "liqEndTime": "16312423423432",
        //         "liqRiskRatio": "1.01",
        //         "totalAssets": "1242.34",
        //         "totalDebt": "1100",
        //         "liqFee": "1.2",
        //         "uTime": "1692690126000"
        //         "cTime": "1653453245342"
        //     }
        //
        // cross
        //
        //     {
        //         "liqId": "123",
        //         "liqStartTime": "1653453245342",
        //         "liqEndTime": "16312423423432",
        //         "liqRiskRatio": "1.01",
        //         "totalAssets": "1242.34",
        //         "totalDebt": "1100",
        //         "LiqFee": "1.2",
        //         "uTime": "1692690126000"
        //         "cTime": "1653453245342"
        //     }
        //
        const marketId = this.safeString (liquidation, 'symbol');
        const timestamp = this.safeInteger (liquidation, 'liqEndTime');
        const liquidationFee = this.safeString2 (liquidation, 'LiqFee', 'liqFee');
        const totalDebt = this.safeString (liquidation, 'totalDebt');
        const quoteValueString = Precise.stringAdd (liquidationFee, totalDebt);
        return this.safeLiquidation ({
            'info': liquidation,
            'symbol': this.safeSymbol (marketId, market),
            'contracts': undefined,
            'contractSize': undefined,
            'price': undefined,
            'baseValue': undefined,
            'quoteValue': this.parseNumber (quoteValueString),
            'timestamp': timestamp,
            'datetime': this.iso8601 (timestamp),
        });
    }

    async fetchIsolatedBorrowRate (symbol: string, params = {}) {
        /**
         * @method
         * @name bitget#fetchIsolatedBorrowRate
         * @description fetch the rate of interest to borrow a currency for margin trading
         * @see https://www.bitget.com/api-doc/margin/isolated/account/Isolated-Margin-Interest-Rate-And-Max-Borrowable-Amount
         * @param {string} symbol unified market symbol
         * @param {object} [params] extra parameters specific to the exchange API endpoint
         * @returns {object} an [isolated borrow rate structure]{@link https://docs.ccxt.com/#/?id=isolated-borrow-rate-structure}
         */
        await this.loadMarkets ();
        const market = this.market (symbol);
        const request = {
            'symbol': market['id'],
        };
        const response = await this.privateMarginGetV2MarginIsolatedInterestRateAndLimit (this.extend (request, params));
        //
        //     {
        //         "code": "00000",
        //         "msg": "success",
        //         "requestTime": 1700878692567,
        //         "data": [
        //             {
        //                 "symbol": "BTCUSDT",
        //                 "leverage": "10",
        //                 "baseCoin": "BTC",
        //                 "baseTransferable": true,
        //                 "baseBorrowable": true,
        //                 "baseDailyInterestRate": "0.00007",
        //                 "baseAnnuallyInterestRate": "0.02555",
        //                 "baseMaxBorrowableAmount": "27",
        //                 "baseVipList": [
        //                     {"level":"0","dailyInterestRate":"0.00007","limit":"27","annuallyInterestRate":"0.02555","discountRate":"1"},
        //                     {"level":"1","dailyInterestRate":"0.0000679","limit":"27.81","annuallyInterestRate":"0.0247835","discountRate":"0.97"},
        //                     {"level":"2","dailyInterestRate":"0.0000644","limit":"29.16","annuallyInterestRate":"0.023506","discountRate":"0.92"},
        //                     {"level":"3","dailyInterestRate":"0.0000602","limit":"31.32","annuallyInterestRate":"0.021973","discountRate":"0.86"},
        //                     {"level":"4","dailyInterestRate":"0.0000525","limit":"35.91","annuallyInterestRate":"0.0191625","discountRate":"0.75"},
        //                     {"level":"5","dailyInterestRate":"0.000042","limit":"44.82","annuallyInterestRate":"0.01533","discountRate":"0.6"}
        //                 ],
        //                 "quoteCoin": "USDT",
        //                 "quoteTransferable": true,
        //                 "quoteBorrowable": true,
        //                 "quoteDailyInterestRate": "0.00041095",
        //                 "quoteAnnuallyInterestRate": "0.14999675",
        //                 "quoteMaxBorrowableAmount": "300000",
        //                 "quoteList": [
        //                     {"level":"0","dailyInterestRate":"0.00041095","limit":"300000","annuallyInterestRate":"0.14999675","discountRate":"1"},
        //                     {"level":"1","dailyInterestRate":"0.00039863","limit":"309000","annuallyInterestRate":"0.14549995","discountRate":"0.97"},
        //                     {"level":"2","dailyInterestRate":"0.00037808","limit":"324000","annuallyInterestRate":"0.1379992","discountRate":"0.92"},
        //                     {"level":"3","dailyInterestRate":"0.00035342","limit":"348000","annuallyInterestRate":"0.1289983","discountRate":"0.86"},
        //                     {"level":"4","dailyInterestRate":"0.00030822","limit":"399000","annuallyInterestRate":"0.1125003","discountRate":"0.75"},
        //                     {"level":"5","dailyInterestRate":"0.00024657","limit":"498000","annuallyInterestRate":"0.08999805","discountRate":"0.6"}
        //                 ]
        //             }
        //         ]
        //     }
        //
        const timestamp = this.safeInteger (response, 'requestTime');
        const data = this.safeValue (response, 'data', []);
        const first = this.safeValue (data, 0, {});
        first['timestamp'] = timestamp;
        return this.parseIsolatedBorrowRate (first, market);
    }

    parseIsolatedBorrowRate (info, market: Market = undefined) {
        //
        //     {
        //         "symbol": "BTCUSDT",
        //         "leverage": "10",
        //         "baseCoin": "BTC",
        //         "baseTransferable": true,
        //         "baseBorrowable": true,
        //         "baseDailyInterestRate": "0.00007",
        //         "baseAnnuallyInterestRate": "0.02555",
        //         "baseMaxBorrowableAmount": "27",
        //         "baseVipList": [
        //             {"level":"0","dailyInterestRate":"0.00007","limit":"27","annuallyInterestRate":"0.02555","discountRate":"1"},
        //             {"level":"1","dailyInterestRate":"0.0000679","limit":"27.81","annuallyInterestRate":"0.0247835","discountRate":"0.97"},
        //             {"level":"2","dailyInterestRate":"0.0000644","limit":"29.16","annuallyInterestRate":"0.023506","discountRate":"0.92"},
        //             {"level":"3","dailyInterestRate":"0.0000602","limit":"31.32","annuallyInterestRate":"0.021973","discountRate":"0.86"},
        //             {"level":"4","dailyInterestRate":"0.0000525","limit":"35.91","annuallyInterestRate":"0.0191625","discountRate":"0.75"},
        //             {"level":"5","dailyInterestRate":"0.000042","limit":"44.82","annuallyInterestRate":"0.01533","discountRate":"0.6"}
        //         ],
        //         "quoteCoin": "USDT",
        //         "quoteTransferable": true,
        //         "quoteBorrowable": true,
        //         "quoteDailyInterestRate": "0.00041095",
        //         "quoteAnnuallyInterestRate": "0.14999675",
        //         "quoteMaxBorrowableAmount": "300000",
        //         "quoteList": [
        //             {"level":"0","dailyInterestRate":"0.00041095","limit":"300000","annuallyInterestRate":"0.14999675","discountRate":"1"},
        //             {"level":"1","dailyInterestRate":"0.00039863","limit":"309000","annuallyInterestRate":"0.14549995","discountRate":"0.97"},
        //             {"level":"2","dailyInterestRate":"0.00037808","limit":"324000","annuallyInterestRate":"0.1379992","discountRate":"0.92"},
        //             {"level":"3","dailyInterestRate":"0.00035342","limit":"348000","annuallyInterestRate":"0.1289983","discountRate":"0.86"},
        //             {"level":"4","dailyInterestRate":"0.00030822","limit":"399000","annuallyInterestRate":"0.1125003","discountRate":"0.75"},
        //             {"level":"5","dailyInterestRate":"0.00024657","limit":"498000","annuallyInterestRate":"0.08999805","discountRate":"0.6"}
        //         ]
        //     }
        //
        const marketId = this.safeString (info, 'symbol');
        const symbol = this.safeSymbol (marketId, market, undefined, 'spot');
        const baseId = this.safeString (info, 'baseCoin');
        const quoteId = this.safeString (info, 'quoteCoin');
        const timestamp = this.safeInteger (info, 'timestamp');
        return {
            'symbol': symbol,
            'base': this.safeCurrencyCode (baseId),
            'baseRate': this.safeNumber (info, 'baseDailyInterestRate'),
            'quote': this.safeCurrencyCode (quoteId),
            'quoteRate': this.safeNumber (info, 'quoteDailyInterestRate'),
            'period': 86400000, // 1-Day
            'timestamp': timestamp,
            'datetime': this.iso8601 (timestamp),
            'info': info,
        };
    }

    async fetchCrossBorrowRate (code: string, params = {}) {
        /**
         * @method
         * @name bitget#fetchCrossBorrowRate
         * @description fetch the rate of interest to borrow a currency for margin trading
         * @see https://www.bitget.com/api-doc/margin/cross/account/Get-Cross-Margin-Interest-Rate-And-Borrowable
         * @param {string} code unified currency code
         * @param {object} [params] extra parameters specific to the exchange API endpoint
         * @param {string} [params.symbol] required for isolated margin
         * @returns {object} a [borrow rate structure]{@link https://github.com/ccxt/ccxt/wiki/Manual#borrow-rate-structure}
         */
        await this.loadMarkets ();
        const currency = this.currency (code);
        const request = {
            'coin': currency['id'],
        };
        const response = await this.privateMarginGetV2MarginCrossedInterestRateAndLimit (this.extend (request, params));
        //
        //     {
        //         "code": "00000",
        //         "msg": "success",
        //         "requestTime": 1700879047861,
        //         "data": [
        //             {
        //                 "coin": "BTC",
        //                 "leverage": "3",
        //                 "transferable": true,
        //                 "borrowable": true,
        //                 "dailyInterestRate": "0.00007",
        //                 "annualInterestRate": "0.02555",
        //                 "maxBorrowableAmount": "26",
        //                 "vipList": [
        //                     {"level":"0","limit":"26","dailyInterestRate":"0.00007","annualInterestRate":"0.02555","discountRate":"1"},
        //                     {"level":"1","limit":"26.78","dailyInterestRate":"0.0000679","annualInterestRate":"0.0247835","discountRate":"0.97"},
        //                     {"level":"2","limit":"28.08","dailyInterestRate":"0.0000644","annualInterestRate":"0.023506","discountRate":"0.92"},
        //                     {"level":"3","limit":"30.16","dailyInterestRate":"0.0000602","annualInterestRate":"0.021973","discountRate":"0.86"},
        //                     {"level":"4","limit":"34.58","dailyInterestRate":"0.0000525","annualInterestRate":"0.0191625","discountRate":"0.75"},
        //                     {"level":"5","limit":"43.16","dailyInterestRate":"0.000042","annualInterestRate":"0.01533","discountRate":"0.6"}
        //                 ]
        //             }
        //         ]
        //     }
        //
        const timestamp = this.safeInteger (response, 'requestTime');
        const data = this.safeValue (response, 'data', []);
        const first = this.safeValue (data, 0, {});
        first['timestamp'] = timestamp;
        return this.parseBorrowRate (first, currency);
    }

    parseBorrowRate (info, currency: Currency = undefined) {
        //
        //     {
        //         "coin": "BTC",
        //         "leverage": "3",
        //         "transferable": true,
        //         "borrowable": true,
        //         "dailyInterestRate": "0.00007",
        //         "annualInterestRate": "0.02555",
        //         "maxBorrowableAmount": "26",
        //         "vipList": [
        //             {"level":"0","limit":"26","dailyInterestRate":"0.00007","annualInterestRate":"0.02555","discountRate":"1"},
        //             {"level":"1","limit":"26.78","dailyInterestRate":"0.0000679","annualInterestRate":"0.0247835","discountRate":"0.97"},
        //             {"level":"2","limit":"28.08","dailyInterestRate":"0.0000644","annualInterestRate":"0.023506","discountRate":"0.92"},
        //             {"level":"3","limit":"30.16","dailyInterestRate":"0.0000602","annualInterestRate":"0.021973","discountRate":"0.86"},
        //             {"level":"4","limit":"34.58","dailyInterestRate":"0.0000525","annualInterestRate":"0.0191625","discountRate":"0.75"},
        //             {"level":"5","limit":"43.16","dailyInterestRate":"0.000042","annualInterestRate":"0.01533","discountRate":"0.6"}
        //         ]
        //     }
        //
        const currencyId = this.safeString (info, 'coin');
        const timestamp = this.safeInteger (info, 'timestamp');
        return {
            'currency': this.safeCurrencyCode (currencyId, currency),
            'rate': this.safeNumber (info, 'dailyInterestRate'),
            'period': 86400000, // 1-Day
            'timestamp': timestamp,
            'datetime': this.iso8601 (timestamp),
            'info': info,
        };
    }

    async fetchBorrowInterest (code: Str = undefined, symbol: Str = undefined, since: Int = undefined, limit: Int = undefined, params = {}) {
        /**
         * @method
         * @name bitget#fetchBorrowInterest
         * @description fetch the interest owed by the user for borrowing currency for margin trading
         * @see https://www.bitget.com/api-doc/margin/cross/record/Get-Cross-Interest-Records
         * @see https://www.bitget.com/api-doc/margin/isolated/record/Get-Isolated-Interest-Records
         * @param {string} [code] unified currency code
         * @param {string} [symbol] unified market symbol when fetching interest in isolated markets
         * @param {int} [since] the earliest time in ms to fetch borrow interest for
         * @param {int} [limit] the maximum number of structures to retrieve
         * @param {object} [params] extra parameters specific to the exchange API endpoint
         * @param {boolean} [params.paginate] default false, when true will automatically paginate by calling this endpoint multiple times. See in the docs all the [available parameters](https://github.com/ccxt/ccxt/wiki/Manual#pagination-params)
         * @returns {object[]} a list of [borrow interest structures]{@link https://docs.ccxt.com/#/?id=borrow-interest-structure}
         */
        await this.loadMarkets ();
        let paginate = false;
        [ paginate, params ] = this.handleOptionAndParams (params, 'fetchBorrowInterest', 'paginate');
        if (paginate) {
            return await this.fetchPaginatedCallCursor ('fetchBorrowInterest', symbol, since, limit, params, 'minId', 'idLessThan');
        }
        let market = undefined;
        if (symbol !== undefined) {
            market = this.market (symbol);
        }
        const request = {};
        let currency = undefined;
        if (code !== undefined) {
            currency = this.currency (code);
            request['coin'] = currency['id'];
        }
        if (since !== undefined) {
            request['startTime'] = since;
        } else {
            request['startTime'] = this.milliseconds () - 7776000000;
        }
        if (limit !== undefined) {
            request['limit'] = limit;
        }
        let response = undefined;
        let marginMode = undefined;
        [ marginMode, params ] = this.handleMarginModeAndParams ('fetchBorrowInterest', params, 'cross');
        if (marginMode === 'isolated') {
            if (symbol === undefined) {
                throw new ArgumentsRequired (this.id + ' fetchBorrowInterest() requires a symbol argument');
            }
            request['symbol'] = market['id'];
            response = await this.privateMarginGetV2MarginIsolatedInterestHistory (this.extend (request, params));
        } else if (marginMode === 'cross') {
            response = await this.privateMarginGetV2MarginCrossedInterestHistory (this.extend (request, params));
        }
        //
        // isolated
        //
        //     {
        //         "code": "00000",
        //         "msg": "success",
        //         "requestTime": 1700879935189,
        //         "data": {
        //             "resultList": [
        //                 {
        //                     "interestId": "1112125304879067137",
        //                     "interestCoin": "USDT",
        //                     "dailyInterestRate": "0.00041095",
        //                     "loanCoin": "USDT",
        //                     "interestAmount": "0.0000685",
        //                     "interstType": "first",
        //                     "symbol": "BTCUSDT",
        //                     "cTime": "1700877255648",
        //                     "uTime": "1700877255648"
        //                 },
        //             ],
        //             "maxId": "1112125304879067137",
        //             "minId": "1100138015672119298"
        //         }
        //     }
        //
        // cross
        //
        //     {
        //         "code": "00000",
        //         "msg": "success",
        //         "requestTime": 1700879597044,
        //         "data": {
        //             "resultList": [
        //                 {
        //                     "interestId": "1112122013642272769",
        //                     "interestCoin": "USDT",
        //                     "dailyInterestRate": "0.00041",
        //                     "loanCoin": "USDT",
        //                     "interestAmount": "0.00006834",
        //                     "interstType": "first",
        //                     "cTime": "1700876470957",
        //                     "uTime": "1700876470957"
        //                 },
        //             ],
        //             "maxId": "1112122013642272769",
        //             "minId": "1096917004629716993"
        //         }
        //     }
        //
        const data = this.safeValue (response, 'data', {});
        const rows = this.safeValue (data, 'resultList', []);
        const interest = this.parseBorrowInterests (rows, market);
        return this.filterByCurrencySinceLimit (interest, code, since, limit);
    }

    parseBorrowInterest (info, market: Market = undefined) {
        //
        // isolated
        //
        //     {
        //         "interestId": "1112125304879067137",
        //         "interestCoin": "USDT",
        //         "dailyInterestRate": "0.00041095",
        //         "loanCoin": "USDT",
        //         "interestAmount": "0.0000685",
        //         "interstType": "first",
        //         "symbol": "BTCUSDT",
        //         "cTime": "1700877255648",
        //         "uTime": "1700877255648"
        //     }
        //
        // cross
        //
        //     {
        //         "interestId": "1112122013642272769",
        //         "interestCoin": "USDT",
        //         "dailyInterestRate": "0.00041",
        //         "loanCoin": "USDT",
        //         "interestAmount": "0.00006834",
        //         "interstType": "first",
        //         "cTime": "1700876470957",
        //         "uTime": "1700876470957"
        //     }
        //
        const marketId = this.safeString (info, 'symbol');
        market = this.safeMarket (marketId, market);
        const marginMode = (marketId !== undefined) ? 'isolated' : 'cross';
        const timestamp = this.safeInteger (info, 'cTime');
        return {
            'symbol': this.safeString (market, 'symbol'),
            'marginMode': marginMode,
            'currency': this.safeCurrencyCode (this.safeString (info, 'interestCoin')),
            'interest': this.safeNumber (info, 'interestAmount'),
            'interestRate': this.safeNumber (info, 'dailyInterestRate'),
            'amountBorrowed': undefined,
            'timestamp': timestamp,
            'datetime': this.iso8601 (timestamp),
            'info': info,
        };
    }

    async closePosition (symbol: string, side: OrderSide = undefined, params = {}): Promise<Order> {
        /**
         * @method
         * @name bitget#closePosition
         * @description closes an open position for a market
         * @see https://www.bitget.com/api-doc/contract/trade/Flash-Close-Position
         * @param {string} symbol unified CCXT market symbol
         * @param {string} [side] one-way mode: 'buy' or 'sell', hedge-mode: 'long' or 'short'
         * @param {object} [params] extra parameters specific to the exchange API endpoint
         * @returns {object} An [order structure]{@link https://docs.ccxt.com/#/?id=order-structure}
         */
        await this.loadMarkets ();
        const sandboxMode = this.safeBool (this.options, 'sandboxMode', false);
        let market = undefined;
        if (sandboxMode) {
            const sandboxSymbol = this.convertSymbolForSandbox (symbol);
            market = this.market (sandboxSymbol);
        } else {
            market = this.market (symbol);
        }
        let productType = undefined;
        [ productType, params ] = this.handleProductTypeAndParams (market, params);
        const request = {
            'symbol': market['id'],
            'productType': productType,
        };
        if (side !== undefined) {
            request['holdSide'] = side;
        }
        const response = await this.privateMixPostV2MixOrderClosePositions (this.extend (request, params));
        //
        //     {
        //         "code": "00000",
        //         "msg": "success",
        //         "requestTime": 1702975017017,
        //         "data": {
        //             "successList": [
        //                 {
        //                     "orderId": "1120923953904893955",
        //                     "clientOid": "1120923953904893956"
        //                 }
        //             ],
        //             "failureList": [],
        //             "result": false
        //         }
        //     }
        //
        const data = this.safeValue (response, 'data', {});
        const order = this.safeList (data, 'successList', []);
        return this.parseOrder (order[0], market);
    }

    async closeAllPositions (params = {}): Promise<Position[]> {
        /**
         * @method
         * @name bitget#closeAllPositions
         * @description closes all open positions for a market type
         * @see https://www.bitget.com/api-doc/contract/trade/Flash-Close-Position
         * @param {object} [params] extra parameters specific to the exchange API endpoint
         * @param {string} [params.productType] 'USDT-FUTURES', 'USDC-FUTURES', 'COIN-FUTURES', 'SUSDT-FUTURES', 'SUSDC-FUTURES' or 'SCOIN-FUTURES'
         * @returns {object[]} A list of [position structures]{@link https://docs.ccxt.com/#/?id=position-structure}
         */
        await this.loadMarkets ();
        let productType = undefined;
        [ productType, params ] = this.handleProductTypeAndParams (undefined, params);
        const request = {
            'productType': productType,
        };
        const response = await this.privateMixPostV2MixOrderClosePositions (this.extend (request, params));
        //
        //     {
        //         "code": "00000",
        //         "msg": "success",
        //         "requestTime": 1702975017017,
        //         "data": {
        //             "successList": [
        //                 {
        //                     "orderId": "1120923953904893955",
        //                     "clientOid": "1120923953904893956"
        //                 }
        //             ],
        //             "failureList": [],
        //             "result": false
        //         }
        //     }
        //
        const data = this.safeValue (response, 'data', {});
        const orderInfo = this.safeList (data, 'successList', []);
        return this.parsePositions (orderInfo, undefined, params);
    }

    async fetchMarginMode (symbol: string, params = {}): Promise<MarginMode> {
        /**
         * @method
         * @name bitget#fetchMarginMode
         * @description fetches the margin mode of a trading pair
         * @see https://www.bitget.com/api-doc/contract/account/Get-Single-Account
         * @param {string} symbol unified symbol of the market to fetch the margin mode for
         * @param {object} [params] extra parameters specific to the exchange API endpoint
         * @returns {object} a [margin mode structure]{@link https://docs.ccxt.com/#/?id=margin-mode-structure}
         */
        await this.loadMarkets ();
        const sandboxMode = this.safeBool (this.options, 'sandboxMode', false);
        let market = undefined;
        if (sandboxMode) {
            const sandboxSymbol = this.convertSymbolForSandbox (symbol);
            market = this.market (sandboxSymbol);
        } else {
            market = this.market (symbol);
        }
        let productType = undefined;
        [ productType, params ] = this.handleProductTypeAndParams (market, params);
        const request = {
            'symbol': market['id'],
            'marginCoin': market['settleId'],
            'productType': productType,
        };
        const response = await this.privateMixGetV2MixAccountAccount (this.extend (request, params));
        //
        //     {
        //         "code": "00000",
        //         "msg": "success",
        //         "requestTime": 1709791216652,
        //         "data": {
        //             "marginCoin": "USDT",
        //             "locked": "0",
        //             "available": "19.88811074",
        //             "crossedMaxAvailable": "19.88811074",
        //             "isolatedMaxAvailable": "19.88811074",
        //             "maxTransferOut": "19.88811074",
        //             "accountEquity": "19.88811074",
        //             "usdtEquity": "19.888110749166",
        //             "btcEquity": "0.000302183391",
        //             "crossedRiskRate": "0",
        //             "crossedMarginLeverage": 20,
        //             "isolatedLongLever": 20,
        //             "isolatedShortLever": 20,
        //             "marginMode": "crossed",
        //             "posMode": "hedge_mode",
        //             "unrealizedPL": "0",
        //             "coupon": "0",
        //             "crossedUnrealizedPL": "0",
        //             "isolatedUnrealizedPL": ""
        //         }
        //     }
        //
        const data = this.safeDict (response, 'data', {});
        return this.parseMarginMode (data, market);
    }

    parseMarginMode (marginMode, market = undefined): MarginMode {
        let marginType = this.safeString (marginMode, 'marginMode');
        marginType = (marginType === 'crossed') ? 'cross' : marginType;
        return {
            'info': marginMode,
            'symbol': market['symbol'],
            'marginMode': marginType,
        } as MarginMode;
    }

<<<<<<< HEAD
    async fetchConvertCurrencies (params = {}): Promise<Currencies> {
        /**
         * @method
         * @name bitget#fetchConvertCurrencies
         * @description fetches all available currencies that can be converted
         * @see https://www.bitget.com/api-doc/common/convert/Get-Convert-Currencies
         * @param {object} [params] extra parameters specific to the exchange API endpoint
         * @returns {object} an associative dictionary of currencies
         */
        await this.loadMarkets ();
        const response = await this.privateConvertGetV2ConvertCurrencies (params);
=======
    async fetchConvertQuote (fromCode: string, toCode: string, amount: Num = undefined, params = {}): Promise<Conversion> {
        /**
         * @method
         * @name bitget#fetchConvertQuote
         * @description fetch a quote for converting from one currency to another
         * @see https://www.bitget.com/api-doc/common/convert/Get-Quoted-Price
         * @param {string} fromCode the currency that you want to sell and convert from
         * @param {string} toCode the currency that you want to buy and convert into
         * @param {float} [amount] how much you want to trade in units of the from currency
         * @param {object} [params] extra parameters specific to the exchange API endpoint
         * @returns {object} a [conversion structure]{@link https://docs.ccxt.com/#/?id=conversion-structure}
         */
        await this.loadMarkets ();
        const request = {
            'fromCoin': fromCode.toUpperCase (),
            'toCoin': toCode.toUpperCase (),
            'fromCoinSize': this.numberToString (amount),
        };
        const response = await this.privateConvertGetV2ConvertQuotedPrice (this.extend (request, params));
>>>>>>> 2af4fb10
        //
        //     {
        //         "code": "00000",
        //         "msg": "success",
<<<<<<< HEAD
        //         "requestTime": 1712121755897,
        //         "data": [
        //             {
        //                 "coin": "BTC",
        //                 "available": "0.00009850",
        //                 "maxAmount": "0.756266",
        //                 "minAmount": "0.00001"
        //             },
        //         ]
        //     }
        //
        const result = {};
        const data = this.safeList (response, 'data', []);
        for (let i = 0; i < data.length; i++) {
            const entry = data[i];
            const id = this.safeString (entry, 'coin');
            const code = this.safeCurrencyCode (id);
            result[code] = {
                'info': entry,
                'id': id,
                'code': code,
                'networks': undefined,
                'type': undefined,
                'name': undefined,
                'active': undefined,
                'deposit': undefined,
                'withdraw': this.safeNumber (entry, 'available'),
                'fee': undefined,
                'precision': undefined,
                'limits': {
                    'amount': {
                        'min': this.safeNumber (entry, 'minAmount'),
                        'max': this.safeNumber (entry, 'maxAmount'),
                    },
                    'withdraw': {
                        'min': undefined,
                        'max': undefined,
                    },
                    'deposit': {
                        'min': undefined,
                        'max': undefined,
                    },
                },
                'created': undefined,
            };
        }
        return result;
=======
        //         "requestTime": 1712121940158,
        //         "data": {
        //             "fromCoin": "USDT",
        //             "fromCoinSize": "5",
        //             "cnvtPrice": "0.9993007892377704",
        //             "toCoin": "USDC",
        //             "toCoinSize": "4.99650394",
        //             "traceId": "1159288930228187140",
        //             "fee": "0"
        //         }
        //     }
        //
        const data = this.safeDict (response, 'data', {});
        const fromCurrencyId = this.safeString (data, 'fromCoin', fromCode);
        const fromCurrency = this.currency (fromCurrencyId);
        const toCurrencyId = this.safeString (data, 'toCoin', toCode);
        const toCurrency = this.currency (toCurrencyId);
        return this.parseConversion (data, fromCurrency, toCurrency);
    }

    parseConversion (conversion, fromCurrency: Currency = undefined, toCurrency: Currency = undefined): Conversion {
        //
        // fetchConvertQuote
        //
        //     {
        //         "fromCoin": "USDT",
        //         "fromCoinSize": "5",
        //         "cnvtPrice": "0.9993007892377704",
        //         "toCoin": "USDC",
        //         "toCoinSize": "4.99650394",
        //         "traceId": "1159288930228187140",
        //         "fee": "0"
        //     }
        //
        const timestamp = this.safeInteger (conversion, 'ts');
        const fromCoin = this.safeString (conversion, 'fromCoin');
        const fromCode = this.safeCurrencyCode (fromCoin, fromCurrency);
        const to = this.safeString (conversion, 'toCoin');
        const toCode = this.safeCurrencyCode (to, toCurrency);
        return {
            'info': conversion,
            'timestamp': timestamp,
            'datetime': this.iso8601 (timestamp),
            'id': this.safeString (conversion, 'traceId'),
            'fromCurrency': fromCode,
            'fromAmount': this.safeNumber (conversion, 'fromCoinSize'),
            'toCurrency': toCode,
            'toAmount': this.safeNumber (conversion, 'toCoinSize'),
            'price': this.safeNumber (conversion, 'cnvtPrice'),
            'fee': this.safeNumber (conversion, 'fee'),
        } as Conversion;
>>>>>>> 2af4fb10
    }

    handleErrors (code, reason, url, method, headers, body, response, requestHeaders, requestBody) {
        if (!response) {
            return undefined; // fallback to default error handler
        }
        //
        // spot
        //
        //     {"status":"fail","err_code":"01001","err_msg":"系统异常，请稍后重试"}
        //     {"status":"error","ts":1595594160149,"err_code":"invalid-parameter","err_msg":"invalid size, valid range: [1,2000]"}
        //     {"status":"error","ts":1595684716042,"err_code":"invalid-parameter","err_msg":"illegal sign invalid"}
        //     {"status":"error","ts":1595700216275,"err_code":"bad-request","err_msg":"your balance is low!"}
        //     {"status":"error","ts":1595700344504,"err_code":"invalid-parameter","err_msg":"invalid type"}
        //     {"status":"error","ts":1595703343035,"err_code":"bad-request","err_msg":"order cancel fail"}
        //     {"status":"error","ts":1595704360508,"err_code":"invalid-parameter","err_msg":"accesskey not null"}
        //     {"status":"error","ts":1595704490084,"err_code":"invalid-parameter","err_msg":"permissions not right"}
        //     {"status":"error","ts":1595711862763,"err_code":"system exception","err_msg":"system exception"}
        //     {"status":"error","ts":1595730308979,"err_code":"bad-request","err_msg":"20003"}
        //
        // swap
        //
        //     {"code":"40015","msg":"","requestTime":1595698564931,"data":null}
        //     {"code":"40017","msg":"Order id must not be blank","requestTime":1595702477835,"data":null}
        //     {"code":"40017","msg":"Order Type must not be blank","requestTime":1595698516162,"data":null}
        //     {"code":"40301","msg":"","requestTime":1595667662503,"data":null}
        //     {"code":"40017","msg":"Contract code must not be blank","requestTime":1595703151651,"data":null}
        //     {"code":"40108","msg":"","requestTime":1595885064600,"data":null}
        //     {"order_id":"513468410013679613","client_oid":null,"symbol":"ethusd","result":false,"err_code":"order_no_exist_error","err_msg":"订单不存在！"}
        //
        const message = this.safeString (response, 'err_msg');
        const errorCode = this.safeString2 (response, 'code', 'err_code');
        const feedback = this.id + ' ' + body;
        const nonEmptyMessage = ((message !== undefined) && (message !== ''));
        if (nonEmptyMessage) {
            this.throwExactlyMatchedException (this.exceptions['exact'], message, feedback);
            this.throwBroadlyMatchedException (this.exceptions['broad'], message, feedback);
        }
        const nonZeroErrorCode = (errorCode !== undefined) && (errorCode !== '00000');
        if (nonZeroErrorCode) {
            this.throwExactlyMatchedException (this.exceptions['exact'], errorCode, feedback);
        }
        if (nonZeroErrorCode || nonEmptyMessage) {
            throw new ExchangeError (feedback); // unknown message
        }
        return undefined;
    }

    sign (path, api = [], method = 'GET', params = {}, headers = undefined, body = undefined) {
        const signed = api[0] === 'private';
        const endpoint = api[1];
        const pathPart = '/api';
        const request = '/' + this.implodeParams (path, params);
        const payload = pathPart + request;
        let url = this.implodeHostname (this.urls['api'][endpoint]) + payload;
        const query = this.omit (params, this.extractParams (path));
        if (!signed && (method === 'GET')) {
            const keys = Object.keys (query);
            const keysLength = keys.length;
            if (keysLength > 0) {
                url = url + '?' + this.urlencode (query);
            }
        }
        if (signed) {
            this.checkRequiredCredentials ();
            const timestamp = this.milliseconds ().toString ();
            let auth = timestamp + method + payload;
            if (method === 'POST') {
                body = this.json (params);
                auth += body;
            } else {
                if (Object.keys (params).length) {
                    let queryInner = '?' + this.urlencode (this.keysort (params));
                    // check #21169 pr
                    if (queryInner.indexOf ('%24') > -1) {
                        queryInner = queryInner.replace ('%24', '$');
                    }
                    url += queryInner;
                    auth += queryInner;
                }
            }
            const signature = this.hmac (this.encode (auth), this.encode (this.secret), sha256, 'base64');
            const broker = this.safeString (this.options, 'broker');
            headers = {
                'ACCESS-KEY': this.apiKey,
                'ACCESS-SIGN': signature,
                'ACCESS-TIMESTAMP': timestamp,
                'ACCESS-PASSPHRASE': this.password,
                'X-CHANNEL-API-CODE': broker,
            };
            if (method === 'POST') {
                headers['Content-Type'] = 'application/json';
            }
        }
        return { 'url': url, 'method': method, 'body': body, 'headers': headers };
    }
}<|MERGE_RESOLUTION|>--- conflicted
+++ resolved
@@ -65,11 +65,8 @@
                 'fetchCanceledAndClosedOrders': true,
                 'fetchCanceledOrders': true,
                 'fetchClosedOrders': true,
-<<<<<<< HEAD
                 'fetchConvertCurrencies': true,
-=======
                 'fetchConvertQuote': true,
->>>>>>> 2af4fb10
                 'fetchCrossBorrowRate': true,
                 'fetchCrossBorrowRates': false,
                 'fetchCurrencies': true,
@@ -8373,19 +8370,6 @@
         } as MarginMode;
     }
 
-<<<<<<< HEAD
-    async fetchConvertCurrencies (params = {}): Promise<Currencies> {
-        /**
-         * @method
-         * @name bitget#fetchConvertCurrencies
-         * @description fetches all available currencies that can be converted
-         * @see https://www.bitget.com/api-doc/common/convert/Get-Convert-Currencies
-         * @param {object} [params] extra parameters specific to the exchange API endpoint
-         * @returns {object} an associative dictionary of currencies
-         */
-        await this.loadMarkets ();
-        const response = await this.privateConvertGetV2ConvertCurrencies (params);
-=======
     async fetchConvertQuote (fromCode: string, toCode: string, amount: Num = undefined, params = {}): Promise<Conversion> {
         /**
          * @method
@@ -8405,12 +8389,78 @@
             'fromCoinSize': this.numberToString (amount),
         };
         const response = await this.privateConvertGetV2ConvertQuotedPrice (this.extend (request, params));
->>>>>>> 2af4fb10
         //
         //     {
         //         "code": "00000",
         //         "msg": "success",
-<<<<<<< HEAD
+        //         "requestTime": 1712121940158,
+        //         "data": {
+        //             "fromCoin": "USDT",
+        //             "fromCoinSize": "5",
+        //             "cnvtPrice": "0.9993007892377704",
+        //             "toCoin": "USDC",
+        //             "toCoinSize": "4.99650394",
+        //             "traceId": "1159288930228187140",
+        //             "fee": "0"
+        //         }
+        //     }
+        //
+        const data = this.safeDict (response, 'data', {});
+        const fromCurrencyId = this.safeString (data, 'fromCoin', fromCode);
+        const fromCurrency = this.currency (fromCurrencyId);
+        const toCurrencyId = this.safeString (data, 'toCoin', toCode);
+        const toCurrency = this.currency (toCurrencyId);
+        return this.parseConversion (data, fromCurrency, toCurrency);
+    }
+
+    parseConversion (conversion, fromCurrency: Currency = undefined, toCurrency: Currency = undefined): Conversion {
+        //
+        // fetchConvertQuote
+        //
+        //     {
+        //         "fromCoin": "USDT",
+        //         "fromCoinSize": "5",
+        //         "cnvtPrice": "0.9993007892377704",
+        //         "toCoin": "USDC",
+        //         "toCoinSize": "4.99650394",
+        //         "traceId": "1159288930228187140",
+        //         "fee": "0"
+        //     }
+        //
+        const timestamp = this.safeInteger (conversion, 'ts');
+        const fromCoin = this.safeString (conversion, 'fromCoin');
+        const fromCode = this.safeCurrencyCode (fromCoin, fromCurrency);
+        const to = this.safeString (conversion, 'toCoin');
+        const toCode = this.safeCurrencyCode (to, toCurrency);
+        return {
+            'info': conversion,
+            'timestamp': timestamp,
+            'datetime': this.iso8601 (timestamp),
+            'id': this.safeString (conversion, 'traceId'),
+            'fromCurrency': fromCode,
+            'fromAmount': this.safeNumber (conversion, 'fromCoinSize'),
+            'toCurrency': toCode,
+            'toAmount': this.safeNumber (conversion, 'toCoinSize'),
+            'price': this.safeNumber (conversion, 'cnvtPrice'),
+            'fee': this.safeNumber (conversion, 'fee'),
+        } as Conversion;
+    }
+
+    async fetchConvertCurrencies (params = {}): Promise<Currencies> {
+        /**
+         * @method
+         * @name bitget#fetchConvertCurrencies
+         * @description fetches all available currencies that can be converted
+         * @see https://www.bitget.com/api-doc/common/convert/Get-Convert-Currencies
+         * @param {object} [params] extra parameters specific to the exchange API endpoint
+         * @returns {object} an associative dictionary of currencies
+         */
+        await this.loadMarkets ();
+        const response = await this.privateConvertGetV2ConvertCurrencies (params);
+        //
+        //     {
+        //         "code": "00000",
+        //         "msg": "success",
         //         "requestTime": 1712121755897,
         //         "data": [
         //             {
@@ -8458,59 +8508,6 @@
             };
         }
         return result;
-=======
-        //         "requestTime": 1712121940158,
-        //         "data": {
-        //             "fromCoin": "USDT",
-        //             "fromCoinSize": "5",
-        //             "cnvtPrice": "0.9993007892377704",
-        //             "toCoin": "USDC",
-        //             "toCoinSize": "4.99650394",
-        //             "traceId": "1159288930228187140",
-        //             "fee": "0"
-        //         }
-        //     }
-        //
-        const data = this.safeDict (response, 'data', {});
-        const fromCurrencyId = this.safeString (data, 'fromCoin', fromCode);
-        const fromCurrency = this.currency (fromCurrencyId);
-        const toCurrencyId = this.safeString (data, 'toCoin', toCode);
-        const toCurrency = this.currency (toCurrencyId);
-        return this.parseConversion (data, fromCurrency, toCurrency);
-    }
-
-    parseConversion (conversion, fromCurrency: Currency = undefined, toCurrency: Currency = undefined): Conversion {
-        //
-        // fetchConvertQuote
-        //
-        //     {
-        //         "fromCoin": "USDT",
-        //         "fromCoinSize": "5",
-        //         "cnvtPrice": "0.9993007892377704",
-        //         "toCoin": "USDC",
-        //         "toCoinSize": "4.99650394",
-        //         "traceId": "1159288930228187140",
-        //         "fee": "0"
-        //     }
-        //
-        const timestamp = this.safeInteger (conversion, 'ts');
-        const fromCoin = this.safeString (conversion, 'fromCoin');
-        const fromCode = this.safeCurrencyCode (fromCoin, fromCurrency);
-        const to = this.safeString (conversion, 'toCoin');
-        const toCode = this.safeCurrencyCode (to, toCurrency);
-        return {
-            'info': conversion,
-            'timestamp': timestamp,
-            'datetime': this.iso8601 (timestamp),
-            'id': this.safeString (conversion, 'traceId'),
-            'fromCurrency': fromCode,
-            'fromAmount': this.safeNumber (conversion, 'fromCoinSize'),
-            'toCurrency': toCode,
-            'toAmount': this.safeNumber (conversion, 'toCoinSize'),
-            'price': this.safeNumber (conversion, 'cnvtPrice'),
-            'fee': this.safeNumber (conversion, 'fee'),
-        } as Conversion;
->>>>>>> 2af4fb10
     }
 
     handleErrors (code, reason, url, method, headers, body, response, requestHeaders, requestBody) {
