
// ---------------------------------------------------------------------------

import Exchange from './abstract/ndax.js';
import { ExchangeError, AuthenticationError, InsufficientFunds, BadSymbol, OrderNotFound } from './base/errors.js';
import { TICK_SIZE } from './base/functions/number.js';
import { Precise } from './base/Precise.js';
import { sha256 } from './static_dependencies/noble-hashes/sha256.js';
import totp from './base/functions/totp.js';
// ---------------------------------------------------------------------------

// @ts-expect-error
export default class ndax extends Exchange {
    describe () {
        return this.deepExtend (super.describe (), {
            'id': 'ndax',
            'name': 'NDAX',
            'countries': [ 'CA' ], // Canada
            'rateLimit': 1000,
            'pro': true,
            'has': {
                'CORS': undefined,
                'spot': true,
                'margin': false,
                'swap': false,
                'future': false,
                'option': false,
                'addMargin': false,
                'cancelAllOrders': true,
                'cancelOrder': true,
                'createDepositAddress': true,
                'createOrder': true,
                'createReduceOnlyOrder': false,
                'editOrder': true,
                'fetchAccounts': true,
                'fetchBalance': true,
                'fetchBorrowRate': false,
                'fetchBorrowRateHistories': false,
                'fetchBorrowRateHistory': false,
                'fetchBorrowRates': false,
                'fetchBorrowRatesPerSymbol': false,
                'fetchCurrencies': true,
                'fetchDepositAddress': true,
                'fetchDeposits': true,
                'fetchFundingHistory': false,
                'fetchFundingRate': false,
                'fetchFundingRateHistory': false,
                'fetchFundingRates': false,
                'fetchIndexOHLCV': false,
                'fetchLedger': true,
                'fetchLeverage': false,
                'fetchLeverageTiers': false,
                'fetchMarkets': true,
                'fetchMarkOHLCV': false,
                'fetchMyTrades': true,
                'fetchOHLCV': true,
                'fetchOpenInterestHistory': false,
                'fetchOpenOrders': true,
                'fetchOrder': true,
                'fetchOrderBook': true,
                'fetchOrders': true,
                'fetchOrderTrades': true,
                'fetchPosition': false,
                'fetchPositions': false,
                'fetchPositionsRisk': false,
                'fetchPremiumIndexOHLCV': false,
                'fetchTicker': true,
                'fetchTickers': false,
                'fetchTime': false,
                'fetchTrades': true,
                'fetchTradingFee': false,
                'fetchTradingFees': false,
                'fetchWithdrawals': true,
                'reduceMargin': false,
                'setLeverage': false,
                'setMarginMode': false,
                'setPositionMode': false,
                'signIn': true,
                'transfer': false,
                'withdraw': true,
            },
            'timeframes': {
                '1m': '60',
                '5m': '300',
                '15m': '900',
                '30m': '1800',
                '1h': '3600',
                '2h': '7200',
                '4h': '14400',
                '6h': '21600',
                '12h': '43200',
                '1d': '86400',
                '1w': '604800',
                '1M': '2419200',
                '4M': '9676800',
            },
            'urls': {
                'logo': 'https://user-images.githubusercontent.com/1294454/108623144-67a3ef00-744e-11eb-8140-75c6b851e945.jpg',
                'test': {
                    'public': 'https://ndaxmarginstaging.cdnhop.net:8443/AP',
                    'private': 'https://ndaxmarginstaging.cdnhop.net:8443/AP',
                },
                'api': {
                    'public': 'https://api.ndax.io:8443/AP',
                    'private': 'https://api.ndax.io:8443/AP',
                },
                'www': 'https://ndax.io',
                'doc': [
                    'https://apidoc.ndax.io/',
                ],
                'fees': 'https://ndax.io/fees',
                'referral': 'https://one.ndax.io/bfQiSL',
            },
            'api': {
                'public': {
                    'get': {
                        'Activate2FA': 1,
                        'Authenticate2FA': 1,
                        'AuthenticateUser': 1,
                        'GetL2Snapshot': 1,
                        'GetLevel1': 1,
                        'GetValidate2FARequiredEndpoints': 1,
                        'LogOut': 1,
                        'GetTickerHistory': 1,
                        'GetProduct': 1,
                        'GetProducts': 1,
                        'GetInstrument': 1,
                        'GetInstruments': 1,
                        'Ping': 1,
                        'trades': 1, // undocumented
                        'GetLastTrades': 1, // undocumented
                        'SubscribeLevel1': 1,
                        'SubscribeLevel2': 1,
                        'SubscribeTicker': 1,
                        'SubscribeTrades': 1,
                        'SubscribeBlockTrades': 1,
                        'UnsubscribeBlockTrades': 1,
                        'UnsubscribeLevel1': 1,
                        'UnsubscribeLevel2': 1,
                        'UnsubscribeTicker': 1,
                        'UnsubscribeTrades': 1,
                        'Authenticate': 1, // undocumented
                    },
                },
                'private': {
                    'get': {
                        'GetUserAccountInfos': 1,
                        'GetUserAccounts': 1,
                        'GetUserAffiliateCount': 1,
                        'GetUserAffiliateTag': 1,
                        'GetUserConfig': 1,
                        'GetAllUnredactedUserConfigsForUser': 1,
                        'GetUnredactedUserConfigByKey': 1,
                        'GetUserDevices': 1,
                        'GetUserReportTickets': 1,
                        'GetUserReportWriterResultRecords': 1,
                        'GetAccountInfo': 1,
                        'GetAccountPositions': 1,
                        'GetAllAccountConfigs': 1,
                        'GetTreasuryProductsForAccount': 1,
                        'GetAccountTrades': 1,
                        'GetAccountTransactions': 1,
                        'GetOpenTradeReports': 1,
                        'GetAllOpenTradeReports': 1,
                        'GetTradesHistory': 1,
                        'GetOpenOrders': 1,
                        'GetOpenQuotes': 1,
                        'GetOrderFee': 1,
                        'GetOrderHistory': 1,
                        'GetOrdersHistory': 1,
                        'GetOrderStatus': 1,
                        'GetOmsFeeTiers': 1,
                        'GetAccountDepositTransactions': 1,
                        'GetAccountWithdrawTransactions': 1,
                        'GetAllDepositRequestInfoTemplates': 1,
                        'GetDepositInfo': 1,
                        'GetDepositRequestInfoTemplate': 1,
                        'GetDeposits': 1,
                        'GetDepositTicket': 1,
                        'GetDepositTickets': 1,
                        'GetOMSWithdrawFees': 1,
                        'GetWithdrawFee': 1,
                        'GetWithdraws': 1,
                        'GetWithdrawTemplate': 1,
                        'GetWithdrawTemplateTypes': 1,
                        'GetWithdrawTicket': 1,
                        'GetWithdrawTickets': 1,
                    },
                    'post': {
                        'AddUserAffiliateTag': 1,
                        'CancelUserReport': 1,
                        'RegisterNewDevice': 1,
                        'SubscribeAccountEvents': 1,
                        'UpdateUserAffiliateTag': 1,
                        'GenerateTradeActivityReport': 1,
                        'GenerateTransactionActivityReport': 1,
                        'GenerateTreasuryActivityReport': 1,
                        'ScheduleTradeActivityReport': 1,
                        'ScheduleTransactionActivityReport': 1,
                        'ScheduleTreasuryActivityReport': 1,
                        'CancelAllOrders': 1,
                        'CancelOrder': 1,
                        'CancelQuote': 1,
                        'CancelReplaceOrder': 1,
                        'CreateQuote': 1,
                        'ModifyOrder': 1,
                        'SendOrder': 1,
                        'SubmitBlockTrade': 1,
                        'UpdateQuote': 1,
                        'CancelWithdraw': 1,
                        'CreateDepositTicket': 1,
                        'CreateWithdrawTicket': 1,
                        'SubmitDepositTicketComment': 1,
                        'SubmitWithdrawTicketComment': 1,
                        'GetOrderHistoryByOrderId': 1,
                    },
                },
            },
            'fees': {
                'trading': {
                    'tierBased': false,
                    'percentage': true,
                    'maker': this.parseNumber ('0.002'),
                    'taker': this.parseNumber ('0.0025'),
                },
            },
            'requiredCredentials': {
                'apiKey': true,
                'secret': true,
                'uid': true,
                // these credentials are required for signIn() and withdraw()
                'login': true,
                'password': true,
                // 'twofa': true,
            },
            'precisionMode': TICK_SIZE,
            'exceptions': {
                'exact': {
                    'Not_Enough_Funds': InsufficientFunds, // {"status":"Rejected","errormsg":"Not_Enough_Funds","errorcode":101}
                    'Server Error': ExchangeError, // {"result":false,"errormsg":"Server Error","errorcode":102,"detail":null}
                    'Resource Not Found': OrderNotFound, // {"result":false,"errormsg":"Resource Not Found","errorcode":104,"detail":null}
                },
                'broad': {
                    'Invalid InstrumentId': BadSymbol, // {"result":false,"errormsg":"Invalid InstrumentId: 10000","errorcode":100,"detail":null}
                    'This endpoint requires 2FACode along with the payload': AuthenticationError,
                },
            },
            'options': {
                'omsId': 1,
                'orderTypes': {
                    'Market': 1,
                    'Limit': 2,
                    'StopMarket': 3,
                    'StopLimit': 4,
                    'TrailingStopMarket': 5,
                    'TrailingStopLimit': 6,
                    'BlockTrade': 7,
                },
            },
        });
    }

    async signIn (params = {}) {
        /**
         * @method
         * @name ndax#signIn
         * @description sign in, must be called prior to using other authenticated methods
         * @param {object} params extra parameters specific to the ndax api endpoint
         * @returns response from exchange
         */
        this.checkRequiredCredentials ();
        if (this.login === undefined || this.password === undefined) {
            throw new AuthenticationError (this.id + ' signIn() requires exchange.login, exchange.password');
        }
        let request = {
            'grant_type': 'client_credentials', // the only supported value
        };
        const response = await this.publicGetAuthenticate (this.extend (request, params));
        //
        //     {
        //         "Authenticated":true,
        //         "Requires2FA":true,
        //         "AuthType":"Google",
        //         "AddtlInfo":"",
        //         "Pending2FaToken": "6f5c4e66-f3ee-493e-9227-31cc0583b55f"
        //     }
        //
        let sessionToken = this.safeString (response, 'SessionToken');
        if (sessionToken !== undefined) {
            this.options['sessionToken'] = sessionToken;
            return response;
        }
        const pending2faToken = this.safeString (response, 'Pending2FaToken');
        if (pending2faToken !== undefined) {
            if (this.twofa === undefined) {
                throw new AuthenticationError (this.id + ' signIn() requires exchange.twofa credentials');
            }
            this.options['pending2faToken'] = pending2faToken;
            request = {
                'Code': totp (this.twofa),
            } as any;
<<<<<<< HEAD
            const responseInner = await (this as any).publicGetAuthenticate2FA (this.extend (request, params));
=======
            const response = await this.publicGetAuthenticate2FA (this.extend (request, params));
>>>>>>> 5d7b980d
            //
            //     {
            //         "Authenticated": true,
            //         "UserId":57765,
            //         "SessionToken":"4a2a5857-c4e5-4fac-b09e-2c4c30b591a0"
            //     }
            //
            sessionToken = this.safeString (responseInner, 'SessionToken');
            this.options['sessionToken'] = sessionToken;
            return responseInner;
        }
        return response;
    }

    async fetchCurrencies (params = {}) {
        /**
         * @method
         * @name ndax#fetchCurrencies
         * @description fetches all available currencies on an exchange
         * @param {object} params extra parameters specific to the ndax api endpoint
         * @returns {object} an associative dictionary of currencies
         */
        const omsId = this.safeInteger (this.options, 'omsId', 1);
        const request = {
            'omsId': omsId,
        };
        const response = await this.publicGetGetProducts (this.extend (request, params));
        //
        //     [
        //         {
        //             "OMSId":1,
        //             "ProductId":1,
        //             "Product":"BTC",
        //             "ProductFullName":"Bitcoin",
        //             "ProductType":"CryptoCurrency",
        //             "DecimalPlaces":8,
        //             "TickSize":0.0000000100000000000000000000,
        //             "NoFees":false,
        //             "IsDisabled":false,
        //             "MarginEnabled":false
        //         },
        //     ]
        //
        const result = {};
        for (let i = 0; i < response.length; i++) {
            const currency = response[i];
            const id = this.safeString (currency, 'ProductId');
            const name = this.safeString (currency, 'ProductFullName');
            const type = this.safeString (currency, 'ProductType');
            const code = this.safeCurrencyCode (this.safeString (currency, 'Product'));
            const isDisabled = this.safeValue (currency, 'IsDisabled');
            const active = !isDisabled;
            result[code] = {
                'id': id,
                'name': name,
                'code': code,
                'type': type,
                'precision': this.safeNumber (currency, 'TickSize'),
                'info': currency,
                'active': active,
                'deposit': undefined,
                'withdraw': undefined,
                'fee': undefined,
                'limits': {
                    'amount': {
                        'min': undefined,
                        'max': undefined,
                    },
                    'withdraw': {
                        'min': undefined,
                        'max': undefined,
                    },
                },
            };
        }
        return result;
    }

    async fetchMarkets (params = {}) {
        /**
         * @method
         * @name ndax#fetchMarkets
         * @description retrieves data on all markets for ndax
         * @param {object} params extra parameters specific to the exchange api endpoint
         * @returns {[object]} an array of objects representing market data
         */
        const omsId = this.safeInteger (this.options, 'omsId', 1);
        const request = {
            'omsId': omsId,
        };
        const response = await this.publicGetGetInstruments (this.extend (request, params));
        //
        //     [
        //         {
        //             "OMSId":1,
        //             "InstrumentId":3,
        //             "Symbol":"LTCBTC",
        //             "Product1":3,
        //             "Product1Symbol":"LTC",
        //             "Product2":1,
        //             "Product2Symbol":"BTC",
        //             "InstrumentType":"Standard",
        //             "VenueInstrumentId":3,
        //             "VenueId":1,
        //             "SortIndex":0,
        //             "SessionStatus":"Running",
        //             "PreviousSessionStatus":"Stopped",
        //             "SessionStatusDateTime":"2020-11-25T19:42:15.245Z",
        //             "SelfTradePrevention":true,
        //             "QuantityIncrement":0.0000000100000000000000000000,
        //             "PriceIncrement":0.0000000100000000000000000000,
        //             "MinimumQuantity":0.0100000000000000000000000000,
        //             "MinimumPrice":0.0000010000000000000000000000,
        //             "VenueSymbol":"LTCBTC",
        //             "IsDisable":false,
        //             "MasterDataId":0,
        //             "PriceCollarThreshold":0.0000000000000000000000000000,
        //             "PriceCollarPercent":0.0000000000000000000000000000,
        //             "PriceCollarEnabled":false,
        //             "PriceFloorLimit":0.0000000000000000000000000000,
        //             "PriceFloorLimitEnabled":false,
        //             "PriceCeilingLimit":0.0000000000000000000000000000,
        //             "PriceCeilingLimitEnabled":false,
        //             "CreateWithMarketRunning":true,
        //             "AllowOnlyMarketMakerCounterParty":false,
        //             "PriceCollarIndexDifference":0.0000000000000000000000000000,
        //             "PriceCollarConvertToOtcEnabled":false,
        //             "PriceCollarConvertToOtcClientUserId":0,
        //             "PriceCollarConvertToOtcAccountId":0,
        //             "PriceCollarConvertToOtcThreshold":0.0000000000000000000000000000,
        //             "OtcConvertSizeThreshold":0.0000000000000000000000000000,
        //             "OtcConvertSizeEnabled":false,
        //             "OtcTradesPublic":true,
        //             "PriceTier":0
        //         },
        //     ]
        //
        const result = [];
        for (let i = 0; i < response.length; i++) {
            const market = response[i];
            const id = this.safeString (market, 'InstrumentId');
            // const lowercaseId = this.safeStringLower (market, 'symbol');
            const baseId = this.safeString (market, 'Product1');
            const quoteId = this.safeString (market, 'Product2');
            const base = this.safeCurrencyCode (this.safeString (market, 'Product1Symbol'));
            const quote = this.safeCurrencyCode (this.safeString (market, 'Product2Symbol'));
            const sessionStatus = this.safeString (market, 'SessionStatus');
            const isDisable = this.safeValue (market, 'IsDisable');
            const sessionRunning = (sessionStatus === 'Running');
            result.push ({
                'id': id,
                'symbol': base + '/' + quote,
                'base': base,
                'quote': quote,
                'settle': undefined,
                'baseId': baseId,
                'quoteId': quoteId,
                'settleId': undefined,
                'type': 'spot',
                'spot': true,
                'margin': false,
                'swap': false,
                'future': false,
                'option': false,
                'active': (sessionRunning && !isDisable),
                'contract': false,
                'linear': undefined,
                'inverse': undefined,
                'contractSize': undefined,
                'expiry': undefined,
                'expiryDatetime': undefined,
                'strike': undefined,
                'optionType': undefined,
                'precision': {
                    'amount': this.safeNumber (market, 'QuantityIncrement'),
                    'price': this.safeNumber (market, 'PriceIncrement'),
                },
                'limits': {
                    'leverage': {
                        'min': undefined,
                        'max': undefined,
                    },
                    'amount': {
                        'min': this.safeNumber (market, 'MinimumQuantity'),
                        'max': undefined,
                    },
                    'price': {
                        'min': this.safeNumber (market, 'MinimumPrice'),
                        'max': undefined,
                    },
                    'cost': {
                        'min': undefined,
                        'max': undefined,
                    },
                },
                'info': market,
            });
        }
        return result;
    }

    parseOrderBook (orderbook, symbol, timestamp = undefined, bidsKey = 'bids', asksKey = 'asks', priceKey = 6, amountKey = 8) {
        let nonce = undefined;
        const result = {
            'symbol': symbol,
            'bids': [],
            'asks': [],
            'timestamp': undefined,
            'datetime': undefined,
            'nonce': undefined,
        };
        for (let i = 0; i < orderbook.length; i++) {
            const level = orderbook[i];
            if (timestamp === undefined) {
                timestamp = this.safeInteger (level, 2);
            } else {
                const newTimestamp = this.safeInteger (level, 2);
                timestamp = Math.max (timestamp, newTimestamp);
            }
            if (nonce === undefined) {
                nonce = this.safeInteger (level, 0);
            } else {
                const newNonce = this.safeInteger (level, 0);
                nonce = Math.max (nonce, newNonce);
            }
            const bidask = this.parseBidAsk (level, priceKey, amountKey);
            const levelSide = this.safeInteger (level, 9);
            const side = levelSide ? asksKey : bidsKey;
            result[side].push (bidask);
        }
        result['bids'] = this.sortBy (result['bids'], 0, true);
        result['asks'] = this.sortBy (result['asks'], 0);
        result['timestamp'] = timestamp;
        result['datetime'] = this.iso8601 (timestamp);
        result['nonce'] = nonce;
        return result as any;
    }

    async fetchOrderBook (symbol, limit = undefined, params = {}) {
        /**
         * @method
         * @name ndax#fetchOrderBook
         * @description fetches information on open orders with bid (buy) and ask (sell) prices, volumes and other data
         * @param {string} symbol unified symbol of the market to fetch the order book for
         * @param {int|undefined} limit the maximum amount of order book entries to return
         * @param {object} params extra parameters specific to the ndax api endpoint
         * @returns {object} A dictionary of [order book structures]{@link https://docs.ccxt.com/#/?id=order-book-structure} indexed by market symbols
         */
        const omsId = this.safeInteger (this.options, 'omsId', 1);
        await this.loadMarkets ();
        const market = this.market (symbol);
        limit = (limit === undefined) ? 100 : limit; // default 100
        const request = {
            'omsId': omsId,
            'InstrumentId': market['id'],
            'Depth': limit, // default 100
        };
        const response = await this.publicGetGetL2Snapshot (this.extend (request, params));
        //
        //     [
        //         [
        //             0,   // 0 MDUpdateId
        //             1,   // 1 Number of Unique Accounts
        //             123, // 2 ActionDateTime in Posix format X 1000
        //             0,   // 3 ActionType 0 (New), 1 (Update), 2(Delete)
        //             0.0, // 4 LastTradePrice
        //             0,   // 5 Number of Orders
        //             0.0, // 6 Price
        //             0,   // 7 ProductPairCode
        //             0.0, // 8 Quantity
        //             0,   // 9 Side
        //         ],
        //         [97244115,1,1607456142963,0,19069.32,1,19069.31,8,0.140095,0],
        //         [97244115,0,1607456142963,0,19069.32,1,19068.64,8,0.0055,0],
        //         [97244115,0,1607456142963,0,19069.32,1,19068.26,8,0.021291,0],
        //         [97244115,1,1607456142964,0,19069.32,1,19069.32,8,0.099636,1],
        //         [97244115,0,1607456142964,0,19069.32,1,19069.98,8,0.1,1],
        //         [97244115,0,1607456142964,0,19069.32,1,19069.99,8,0.141604,1],
        //     ]
        //
        return this.parseOrderBook (response, symbol);
    }

    parseTicker (ticker, market = undefined) {
        //
        // fetchTicker
        //
        //     {
        //         "OMSId":1,
        //         "InstrumentId":8,
        //         "BestBid":19069.31,
        //         "BestOffer":19069.32,
        //         "LastTradedPx":19069.32,
        //         "LastTradedQty":0.0001,
        //         "LastTradeTime":1607040406424,
        //         "SessionOpen":19069.32,
        //         "SessionHigh":19069.32,
        //         "SessionLow":19069.32,
        //         "SessionClose":19069.32,
        //         "Volume":0.0001,
        //         "CurrentDayVolume":0.0001,
        //         "CurrentDayNotional":1.906932,
        //         "CurrentDayNumTrades":1,
        //         "CurrentDayPxChange":0.00,
        //         "Rolling24HrVolume":0.000000000000000000000000000,
        //         "Rolling24HrNotional":0.00000000000000000000000,
        //         "Rolling24NumTrades":0,
        //         "Rolling24HrPxChange":0,
        //         "TimeStamp":"1607040406425",
        //         "BidQty":0,
        //         "AskQty":0,
        //         "BidOrderCt":0,
        //         "AskOrderCt":0,
        //         "Rolling24HrPxChangePercent":0,
        //     }
        //
        const timestamp = this.safeInteger (ticker, 'TimeStamp');
        const marketId = this.safeString (ticker, 'InstrumentId');
        market = this.safeMarket (marketId, market);
        const symbol = this.safeSymbol (marketId, market);
        const last = this.safeString (ticker, 'LastTradedPx');
        const percentage = this.safeString (ticker, 'Rolling24HrPxChangePercent');
        const change = this.safeString (ticker, 'Rolling24HrPxChange');
        const open = this.safeString (ticker, 'SessionOpen');
        const baseVolume = this.safeString (ticker, 'Rolling24HrVolume');
        const quoteVolume = this.safeString (ticker, 'Rolling24HrNotional');
        return this.safeTicker ({
            'symbol': symbol,
            'timestamp': timestamp,
            'datetime': this.iso8601 (timestamp),
            'high': this.safeString (ticker, 'SessionHigh'),
            'low': this.safeString (ticker, 'SessionLow'),
            'bid': this.safeString (ticker, 'BestBid'),
            'bidVolume': undefined, // this.safeNumber (ticker, 'BidQty'), always shows 0
            'ask': this.safeString (ticker, 'BestOffer'),
            'askVolume': undefined, // this.safeNumber (ticker, 'AskQty'), always shows 0
            'vwap': undefined,
            'open': open,
            'close': last,
            'last': last,
            'previousClose': undefined,
            'change': change,
            'percentage': percentage,
            'average': undefined,
            'baseVolume': baseVolume,
            'quoteVolume': quoteVolume,
            'info': ticker,
        }, market);
    }

    async fetchTicker (symbol, params = {}) {
        /**
         * @method
         * @name ndax#fetchTicker
         * @description fetches a price ticker, a statistical calculation with the information calculated over the past 24 hours for a specific market
         * @param {string} symbol unified symbol of the market to fetch the ticker for
         * @param {object} params extra parameters specific to the ndax api endpoint
         * @returns {object} a [ticker structure]{@link https://docs.ccxt.com/#/?id=ticker-structure}
         */
        const omsId = this.safeInteger (this.options, 'omsId', 1);
        await this.loadMarkets ();
        const market = this.market (symbol);
        const request = {
            'omsId': omsId,
            'InstrumentId': market['id'],
        };
        const response = await this.publicGetGetLevel1 (this.extend (request, params));
        //
        //     {
        //         "OMSId":1,
        //         "InstrumentId":8,
        //         "BestBid":19069.31,
        //         "BestOffer":19069.32,
        //         "LastTradedPx":19069.32,
        //         "LastTradedQty":0.0001,
        //         "LastTradeTime":1607040406424,
        //         "SessionOpen":19069.32,
        //         "SessionHigh":19069.32,
        //         "SessionLow":19069.32,
        //         "SessionClose":19069.32,
        //         "Volume":0.0001,
        //         "CurrentDayVolume":0.0001,
        //         "CurrentDayNotional":1.906932,
        //         "CurrentDayNumTrades":1,
        //         "CurrentDayPxChange":0.00,
        //         "Rolling24HrVolume":0.000000000000000000000000000,
        //         "Rolling24HrNotional":0.00000000000000000000000,
        //         "Rolling24NumTrades":0,
        //         "Rolling24HrPxChange":0,
        //         "TimeStamp":"1607040406425",
        //         "BidQty":0,
        //         "AskQty":0,
        //         "BidOrderCt":0,
        //         "AskOrderCt":0,
        //         "Rolling24HrPxChangePercent":0,
        //     }
        //
        return this.parseTicker (response, market);
    }

    parseOHLCV (ohlcv, market = undefined) {
        //
        //     [
        //         1501603632000, // 0 DateTime
        //         2700.33,       // 1 High
        //         2687.01,       // 2 Low
        //         2687.01,       // 3 Open
        //         2687.01,       // 4 Close
        //         24.86100992,   // 5 Volume
        //         0,             // 6 Inside Bid Price
        //         2870.95,       // 7 Inside Ask Price
        //         1              // 8 InstrumentId
        //     ]
        //
        return [
            this.safeInteger (ohlcv, 0),
            this.safeNumber (ohlcv, 3),
            this.safeNumber (ohlcv, 1),
            this.safeNumber (ohlcv, 2),
            this.safeNumber (ohlcv, 4),
            this.safeNumber (ohlcv, 5),
        ];
    }

    async fetchOHLCV (symbol, timeframe = '1m', since: any = undefined, limit: any = undefined, params = {}) {
        /**
         * @method
         * @name ndax#fetchOHLCV
         * @description fetches historical candlestick data containing the open, high, low, and close price, and the volume of a market
         * @param {string} symbol unified symbol of the market to fetch OHLCV data for
         * @param {string} timeframe the length of time each candle represents
         * @param {int|undefined} since timestamp in ms of the earliest candle to fetch
         * @param {int|undefined} limit the maximum amount of candles to fetch
         * @param {object} params extra parameters specific to the ndax api endpoint
         * @returns {[[int]]} A list of candles ordered as timestamp, open, high, low, close, volume
         */
        const omsId = this.safeInteger (this.options, 'omsId', 1);
        await this.loadMarkets ();
        const market = this.market (symbol);
        const request = {
            'omsId': omsId,
            'InstrumentId': market['id'],
            'Interval': this.safeString (this.timeframes, timeframe, timeframe),
        };
        const duration = this.parseTimeframe (timeframe);
        const now = this.milliseconds ();
        if (since === undefined) {
            if (limit !== undefined) {
                request['FromDate'] = this.ymdhms (now - duration * limit * 1000);
                request['ToDate'] = this.ymdhms (now);
            }
        } else {
            request['FromDate'] = this.ymdhms (since);
            if (limit === undefined) {
                request['ToDate'] = this.ymdhms (now);
            } else {
                request['ToDate'] = this.ymdhms (this.sum (since, duration * limit * 1000));
            }
        }
        const response = await this.publicGetGetTickerHistory (this.extend (request, params));
        //
        //     [
        //         [1607299260000,19069.32,19069.32,19069.32,19069.32,0,19069.31,19069.32,8,1607299200000],
        //         [1607299320000,19069.32,19069.32,19069.32,19069.32,0,19069.31,19069.32,8,1607299260000],
        //         [1607299380000,19069.32,19069.32,19069.32,19069.32,0,19069.31,19069.32,8,1607299320000],
        //     ]
        //
        return this.parseOHLCVs (response, market, timeframe, since, limit);
    }

    parseTrade (trade, market = undefined) {
        //
        // fetchTrades (public)
        //
        //     [
        //         6913253,       //  0 TradeId
        //         8,             //  1 ProductPairCode
        //         0.03340802,    //  2 Quantity
        //         19116.08,      //  3 Price
        //         2543425077,    //  4 Order1
        //         2543425482,    //  5 Order2
        //         1606935922416, //  6 Tradetime
        //         0,             //  7 Direction
        //         1,             //  8 TakerSide
        //         0,             //  9 BlockTrade
        //         0,             // 10 Either Order1ClientId or Order2ClientId
        //     ]
        //
        // fetchMyTrades (private)
        //
        //     {
        //         "OMSId":1,
        //         "ExecutionId":16916567,
        //         "TradeId":14476351,
        //         "OrderId":2543565231,
        //         "AccountId":449,
        //         "AccountName":"igor@ccxt.trade",
        //         "SubAccountId":0,
        //         "ClientOrderId":0,
        //         "InstrumentId":8,
        //         "Side":"Sell",
        //         "OrderType":"Market",
        //         "Quantity":0.1230000000000000000000000000,
        //         "RemainingQuantity":0.0000000000000000000000000000,
        //         "Price":19069.310000000000000000000000,
        //         "Value":2345.5251300000000000000000000,
        //         "CounterParty":"7",
        //         "OrderTradeRevision":1,
        //         "Direction":"NoChange",
        //         "IsBlockTrade":false,
        //         "Fee":1.1727625650000000000000000000,
        //         "FeeProductId":8,
        //         "OrderOriginator":446,
        //         "UserName":"igor@ccxt.trade",
        //         "TradeTimeMS":1607565031569,
        //         "MakerTaker":"Taker",
        //         "AdapterTradeId":0,
        //         "InsideBid":19069.310000000000000000000000,
        //         "InsideBidSize":0.2400950000000000000000000000,
        //         "InsideAsk":19069.320000000000000000000000,
        //         "InsideAskSize":0.0997360000000000000000000000,
        //         "IsQuote":false,
        //         "CounterPartyClientUserId":1,
        //         "NotionalProductId":2,
        //         "NotionalRate":1.0000000000000000000000000000,
        //         "NotionalValue":2345.5251300000000000000000000,
        //         "NotionalHoldAmount":0,
        //         "TradeTime":637431618315686826
        //     }
        //
        // fetchOrderTrades
        //
        //     {
        //         "Side":"Sell",
        //         "OrderId":2543565235,
        //         "Price":18600.000000000000000000000000,
        //         "Quantity":0.0000000000000000000000000000,
        //         "DisplayQuantity":0.0000000000000000000000000000,
        //         "Instrument":8,
        //         "Account":449,
        //         "AccountName":"igor@ccxt.trade",
        //         "OrderType":"Limit",
        //         "ClientOrderId":0,
        //         "OrderState":"FullyExecuted",
        //         "ReceiveTime":1607585844956,
        //         "ReceiveTimeTicks":637431826449564182,
        //         "LastUpdatedTime":1607585844959,
        //         "LastUpdatedTimeTicks":637431826449593893,
        //         "OrigQuantity":0.1230000000000000000000000000,
        //         "QuantityExecuted":0.1230000000000000000000000000,
        //         "GrossValueExecuted":2345.3947500000000000000000000,
        //         "ExecutableValue":0.0000000000000000000000000000,
        //         "AvgPrice":19068.250000000000000000000000,
        //         "CounterPartyId":0,
        //         "ChangeReason":"Trade",
        //         "OrigOrderId":2543565235,
        //         "OrigClOrdId":0,
        //         "EnteredBy":446,
        //         "UserName":"igor@ccxt.trade",
        //         "IsQuote":false,
        //         "InsideAsk":19069.320000000000000000000000,
        //         "InsideAskSize":0.0997360000000000000000000000,
        //         "InsideBid":19068.250000000000000000000000,
        //         "InsideBidSize":1.3300010000000000000000000000,
        //         "LastTradePrice":19068.250000000000000000000000,
        //         "RejectReason":"",
        //         "IsLockedIn":false,
        //         "CancelReason":"",
        //         "OrderFlag":"0",
        //         "UseMargin":false,
        //         "StopPrice":0.0000000000000000000000000000,
        //         "PegPriceType":"Unknown",
        //         "PegOffset":0.0000000000000000000000000000,
        //         "PegLimitOffset":0.0000000000000000000000000000,
        //         "IpAddress":"x.x.x.x",
        //         "ClientOrderIdUuid":null,
        //         "OMSId":1
        //     }
        //
        let priceString = undefined;
        let amountString = undefined;
        let costString = undefined;
        let timestamp = undefined;
        let id = undefined;
        let marketId = undefined;
        let side = undefined;
        let orderId = undefined;
        let takerOrMaker = undefined;
        let fee = undefined;
        let type = undefined;
        if (Array.isArray (trade)) {
            priceString = this.safeString (trade, 3);
            amountString = this.safeString (trade, 2);
            timestamp = this.safeInteger (trade, 6);
            id = this.safeString (trade, 0);
            marketId = this.safeString (trade, 1);
            const takerSide = this.safeValue (trade, 8);
            side = takerSide ? 'sell' : 'buy';
            orderId = this.safeString (trade, 4);
        } else {
            timestamp = this.safeInteger2 (trade, 'TradeTimeMS', 'ReceiveTime');
            id = this.safeString (trade, 'TradeId');
            orderId = this.safeString2 (trade, 'OrderId', 'OrigOrderId');
            marketId = this.safeString2 (trade, 'InstrumentId', 'Instrument');
            priceString = this.safeString (trade, 'Price');
            amountString = this.safeString (trade, 'Quantity');
            costString = this.safeString2 (trade, 'Value', 'GrossValueExecuted');
            takerOrMaker = this.safeStringLower (trade, 'MakerTaker');
            side = this.safeStringLower (trade, 'Side');
            type = this.safeStringLower (trade, 'OrderType');
            const feeCostString = this.safeString (trade, 'Fee');
            if (feeCostString !== undefined) {
                const feeCurrencyId = this.safeString (trade, 'FeeProductId');
                const feeCurrencyCode = this.safeCurrencyCode (feeCurrencyId);
                fee = {
                    'cost': feeCostString,
                    'currency': feeCurrencyCode,
                };
            }
        }
        const symbol = this.safeSymbol (marketId, market);
        return this.safeTrade ({
            'info': trade,
            'id': id,
            'symbol': symbol,
            'timestamp': timestamp,
            'datetime': this.iso8601 (timestamp),
            'order': orderId,
            'type': type,
            'side': side,
            'takerOrMaker': takerOrMaker,
            'price': priceString,
            'amount': amountString,
            'cost': costString,
            'fee': fee,
        }, market);
    }

    async fetchTrades (symbol, since: any = undefined, limit: any = undefined, params = {}) {
        /**
         * @method
         * @name ndax#fetchTrades
         * @description get the list of most recent trades for a particular symbol
         * @param {string} symbol unified symbol of the market to fetch trades for
         * @param {int|undefined} since timestamp in ms of the earliest trade to fetch
         * @param {int|undefined} limit the maximum amount of trades to fetch
         * @param {object} params extra parameters specific to the ndax api endpoint
         * @returns {[object]} a list of [trade structures]{@link https://docs.ccxt.com/en/latest/manual.html?#public-trades}
         */
        const omsId = this.safeInteger (this.options, 'omsId', 1);
        await this.loadMarkets ();
        const market = this.market (symbol);
        const request = {
            'omsId': omsId,
            'InstrumentId': market['id'],
        };
        if (limit !== undefined) {
            request['Count'] = limit;
        }
        const response = await this.publicGetGetLastTrades (this.extend (request, params));
        //
        //     [
        //         [6913253,8,0.03340802,19116.08,2543425077,2543425482,1606935922416,0,1,0,0],
        //         [6913254,8,0.01391671,19117.42,2543427510,2543427811,1606935927998,1,1,0,0],
        //         [6913255,8,0.000006,19107.81,2543430495,2543430793,1606935933881,2,0,0,0],
        //     ]
        //
        return this.parseTrades (response, market, since, limit);
    }

    async fetchAccounts (params = {}) {
        /**
         * @method
         * @name ndax#fetchAccounts
         * @description fetch all the accounts associated with a profile
         * @param {object} params extra parameters specific to the ndax api endpoint
         * @returns {object} a dictionary of [account structures]{@link https://docs.ccxt.com/#/?id=account-structure} indexed by the account type
         */
        if (!this.login) {
            throw new AuthenticationError (this.id + ' fetchAccounts() requires exchange.login email credential');
        }
        const omsId = this.safeInteger (this.options, 'omsId', 1);
        this.checkRequiredCredentials ();
        const request = {
            'omsId': omsId,
            'UserId': this.uid,
            'UserName': this.login,
        };
        const response = await this.privateGetGetUserAccounts (this.extend (request, params));
        //
        //     [ 449 ] // comma-separated list of account ids
        //
        const result = [];
        for (let i = 0; i < response.length; i++) {
            const accountId = this.safeString (response, i);
            result.push ({
                'id': accountId,
                'type': undefined,
                'currency': undefined,
                'info': accountId,
            });
        }
        return result;
    }

    parseBalance (response) {
        const result = {
            'info': response,
            'timestamp': undefined,
            'datetime': undefined,
        };
        for (let i = 0; i < response.length; i++) {
            const balance = response[i];
            const currencyId = this.safeString (balance, 'ProductId');
            if (currencyId in this.currencies_by_id) {
                const code = this.safeCurrencyCode (currencyId);
                const account = this.account ();
                account['total'] = this.safeString (balance, 'Amount');
                account['used'] = this.safeString (balance, 'Hold');
                result[code] = account;
            }
        }
        return this.safeBalance (result);
    }

    async fetchBalance (params = {}) {
        /**
         * @method
         * @name ndax#fetchBalance
         * @description query for balance and get the amount of funds available for trading or funds locked in orders
         * @param {object} params extra parameters specific to the ndax api endpoint
         * @returns {object} a [balance structure]{@link https://docs.ccxt.com/en/latest/manual.html?#balance-structure}
         */
        const omsId = this.safeInteger (this.options, 'omsId', 1);
        await this.loadMarkets ();
        await this.loadAccounts ();
        const defaultAccountId = this.safeInteger2 (this.options, 'accountId', 'AccountId', parseInt (this.accounts[0]['id']));
        const accountId = this.safeInteger2 (params, 'accountId', 'AccountId', defaultAccountId);
        params = this.omit (params, [ 'accountId', 'AccountId' ]);
        const request = {
            'omsId': omsId,
            'AccountId': accountId,
        };
        const response = await this.privateGetGetAccountPositions (this.extend (request, params));
        //
        //     [
        //         {
        //             "OMSId":1,
        //             "AccountId":449,
        //             "ProductSymbol":"BTC",
        //             "ProductId":1,
        //             "Amount":10.000000000000000000000000000,
        //             "Hold":0,
        //             "PendingDeposits":0.0000000000000000000000000000,
        //             "PendingWithdraws":0.0000000000000000000000000000,
        //             "TotalDayDeposits":10.000000000000000000000000000,
        //             "TotalMonthDeposits":10.000000000000000000000000000,
        //             "TotalYearDeposits":10.000000000000000000000000000,
        //             "TotalDayDepositNotional":10.000000000000000000000000000,
        //             "TotalMonthDepositNotional":10.000000000000000000000000000,
        //             "TotalYearDepositNotional":10.000000000000000000000000000,
        //             "TotalDayWithdraws":0,
        //             "TotalMonthWithdraws":0,
        //             "TotalYearWithdraws":0,
        //             "TotalDayWithdrawNotional":0,
        //             "TotalMonthWithdrawNotional":0,
        //             "TotalYearWithdrawNotional":0,
        //             "NotionalProductId":8,
        //             "NotionalProductSymbol":"USDT",
        //             "NotionalValue":10.000000000000000000000000000,
        //             "NotionalHoldAmount":0,
        //             "NotionalRate":1
        //         },
        //     ]
        //
        return this.parseBalance (response);
    }

    parseLedgerEntryType (type) {
        const types = {
            'Trade': 'trade',
            'Deposit': 'transaction',
            'Withdraw': 'transaction',
            'Transfer': 'transfer',
            'OrderHold': 'trade',
            'WithdrawHold': 'transaction',
            'DepositHold': 'transaction',
            'MarginHold': 'trade',
            'ManualHold': 'trade',
            'ManualEntry': 'trade',
            'MarginAcquisition': 'trade',
            'MarginRelinquish': 'trade',
            'MarginQuoteHold': 'trade',
        };
        return this.safeString (types, type, type);
    }

    parseLedgerEntry (item, currency = undefined) {
        //
        //     {
        //         "TransactionId": 2663709493,
        //         "ReferenceId": 68,
        //         "OMSId": 1,
        //         "AccountId": 449,
        //         "CR": 10.000000000000000000000000000,
        //         "DR": 0.0000000000000000000000000000,
        //         "Counterparty": 3,
        //         "TransactionType": "Other",
        //         "ReferenceType": "Deposit",
        //         "ProductId": 1,
        //         "Balance": 10.000000000000000000000000000,
        //         "TimeStamp": 1607532331591
        //     }
        //
        const currencyId = this.safeString (item, 'ProductId');
        const credit = this.safeString (item, 'CR');
        const debit = this.safeString (item, 'DR');
        let amount = undefined;
        let direction = undefined;
        if (Precise.stringLt (credit, '0')) {
            amount = credit;
            direction = 'in';
        } else if (Precise.stringLt (debit, '0')) {
            amount = debit;
            direction = 'out';
        }
        let before = undefined;
        const after = this.safeString (item, 'Balance');
        if (direction === 'out') {
            before = Precise.stringAdd (after, amount);
        } else if (direction === 'in') {
            before = Precise.stringMax ('0', Precise.stringSub (after, amount));
        }
        const timestamp = this.safeInteger (item, 'TimeStamp');
        return {
            'info': item,
            'id': this.safeString (item, 'TransactionId'),
            'direction': direction,
            'account': this.safeString (item, 'AccountId'),
            'referenceId': this.safeString (item, 'ReferenceId'),
            'referenceAccount': this.safeString (item, 'Counterparty'),
            'type': this.parseLedgerEntryType (this.safeString (item, 'ReferenceType')),
            'currency': this.safeCurrencyCode (currencyId, currency),
            'amount': this.parseNumber (amount),
            'before': this.parseNumber (before),
            'after': this.parseNumber (after),
            'status': 'ok',
            'timestamp': timestamp,
            'datetime': this.iso8601 (timestamp),
            'fee': undefined,
        };
    }

    async fetchLedger (code: string = undefined, since: any = undefined, limit: any = undefined, params = {}) {
        /**
         * @method
         * @name ndax#fetchLedger
         * @description fetch the history of changes, actions done by the user or operations that altered balance of the user
         * @param {string|undefined} code unified currency code, default is undefined
         * @param {int|undefined} since timestamp in ms of the earliest ledger entry, default is undefined
         * @param {int|undefined} limit max number of ledger entrys to return, default is undefined
         * @param {object} params extra parameters specific to the ndax api endpoint
         * @returns {object} a [ledger structure]{@link https://docs.ccxt.com/#/?id=ledger-structure}
         */
        const omsId = this.safeInteger (this.options, 'omsId', 1);
        await this.loadMarkets ();
        await this.loadAccounts ();
        const defaultAccountId = this.safeInteger2 (this.options, 'accountId', 'AccountId', parseInt (this.accounts[0]['id']));
        const accountId = this.safeInteger2 (params, 'accountId', 'AccountId', defaultAccountId);
        params = this.omit (params, [ 'accountId', 'AccountId' ]);
        const request = {
            'omsId': omsId,
            'AccountId': accountId,
        };
        if (limit !== undefined) {
            request['Depth'] = limit;
        }
        const response = await this.privateGetGetAccountTransactions (this.extend (request, params));
        //
        //     [
        //         {
        //             "TransactionId":2663709493,
        //             "ReferenceId":68,
        //             "OMSId":1,
        //             "AccountId":449,
        //             "CR":10.000000000000000000000000000,
        //             "DR":0.0000000000000000000000000000,
        //             "Counterparty":3,
        //             "TransactionType":"Other",
        //             "ReferenceType":"Deposit",
        //             "ProductId":1,
        //             "Balance":10.000000000000000000000000000,
        //             "TimeStamp":1607532331591
        //         },
        //     ]
        //
        let currency = undefined;
        if (code !== undefined) {
            currency = this.currency (code);
        }
        return this.parseLedger (response, currency, since, limit);
    }

    parseOrderStatus (status) {
        const statuses = {
            'Accepted': 'open',
            'Rejected': 'rejected',
            'Working': 'open',
            'Canceled': 'canceled',
            'Expired': 'expired',
            'FullyExecuted': 'closed',
        };
        return this.safeString (statuses, status, status);
    }

    parseOrder (order, market = undefined) {
        //
        // createOrder
        //
        //     {
        //         "status":"Accepted",
        //         "errormsg":"",
        //         "OrderId": 2543565231
        //     }
        //
        // editOrder
        //
        //     {
        //         "ReplacementOrderId": 1234,
        //         "ReplacementClOrdId": 1561,
        //         "OrigOrderId": 5678,
        //         "OrigClOrdId": 91011,
        //     }
        //
        // fetchOpenOrders, fetchClosedOrders
        //
        //     {
        //         "Side":"Buy",
        //         "OrderId":2543565233,
        //         "Price":19010,
        //         "Quantity":0.345,
        //         "DisplayQuantity":0.345,
        //         "Instrument":8,
        //         "Account":449,
        //         "AccountName":"igor@ccxt.trade",
        //         "OrderType":"Limit",
        //         "ClientOrderId":0,
        //         "OrderState":"Working",
        //         "ReceiveTime":1607579326003,
        //         "ReceiveTimeTicks":637431761260028981,
        //         "LastUpdatedTime":1607579326005,
        //         "LastUpdatedTimeTicks":637431761260054714,
        //         "OrigQuantity":0.345,
        //         "QuantityExecuted":0,
        //         "GrossValueExecuted":0,
        //         "ExecutableValue":0,
        //         "AvgPrice":0,
        //         "CounterPartyId":0,
        //         "ChangeReason":"NewInputAccepted",
        //         "OrigOrderId":2543565233,
        //         "OrigClOrdId":0,
        //         "EnteredBy":446,
        //         "UserName":"igor@ccxt.trade",
        //         "IsQuote":false,
        //         "InsideAsk":19069.32,
        //         "InsideAskSize":0.099736,
        //         "InsideBid":19068.25,
        //         "InsideBidSize":1.330001,
        //         "LastTradePrice":19068.25,
        //         "RejectReason":"",
        //         "IsLockedIn":false,
        //         "CancelReason":"",
        //         "OrderFlag":"AddedToBook",
        //         "UseMargin":false,
        //         "StopPrice":0,
        //         "PegPriceType":"Unknown",
        //         "PegOffset":0,
        //         "PegLimitOffset":0,
        //         "IpAddress":null,
        //         "ClientOrderIdUuid":null,
        //         "OMSId":1
        //     }
        //
        const timestamp = this.safeInteger (order, 'ReceiveTime');
        const marketId = this.safeString (order, 'Instrument');
        return this.safeOrder ({
            'id': this.safeString2 (order, 'ReplacementOrderId', 'OrderId'),
            'clientOrderId': this.safeString2 (order, 'ReplacementClOrdId', 'ClientOrderId'),
            'info': order,
            'timestamp': timestamp,
            'datetime': this.iso8601 (timestamp),
            'lastTradeTimestamp': this.safeInteger (order, 'LastUpdatedTime'),
            'status': this.parseOrderStatus (this.safeString (order, 'OrderState')),
            'symbol': this.safeSymbol (marketId, market),
            'type': this.safeStringLower (order, 'OrderType'),
            'timeInForce': undefined,
            'postOnly': undefined,
            'side': this.safeStringLower (order, 'Side'),
            'price': this.safeString (order, 'Price'),
            'stopPrice': this.parseNumber (this.omitZero (this.safeString (order, 'StopPrice'))),
            'cost': this.safeString (order, 'GrossValueExecuted'),
            'amount': this.safeString (order, 'OrigQuantity'),
            'filled': this.safeString (order, 'QuantityExecuted'),
            'average': this.safeString (order, 'AvgPrice'),
            'remaining': undefined,
            'fee': undefined,
            'trades': undefined,
        }, market);
    }

    async createOrder (symbol, type, side, amount, price = undefined, params = {}) {
        /**
         * @method
         * @name ndax#createOrder
         * @description create a trade order
         * @param {string} symbol unified symbol of the market to create an order in
         * @param {string} type 'market' or 'limit'
         * @param {string} side 'buy' or 'sell'
         * @param {float} amount how much of currency you want to trade in units of base currency
         * @param {float|undefined} price the price at which the order is to be fullfilled, in units of the quote currency, ignored in market orders
         * @param {object} params extra parameters specific to the ndax api endpoint
         * @returns {object} an [order structure]{@link https://docs.ccxt.com/#/?id=order-structure}
         */
        const omsId = this.safeInteger (this.options, 'omsId', 1);
        await this.loadMarkets ();
        await this.loadAccounts ();
        const defaultAccountId = this.safeInteger2 (this.options, 'accountId', 'AccountId', parseInt (this.accounts[0]['id']));
        const accountId = this.safeInteger2 (params, 'accountId', 'AccountId', defaultAccountId);
        const clientOrderId = this.safeInteger2 (params, 'ClientOrderId', 'clientOrderId');
        params = this.omit (params, [ 'accountId', 'AccountId', 'clientOrderId', 'ClientOrderId' ]);
        const market = this.market (symbol);
        const orderSide = (side === 'buy') ? 0 : 1;
        const request = {
            'InstrumentId': parseInt (market['id']),
            'omsId': omsId,
            'AccountId': accountId,
            'TimeInForce': 1, // 0 Unknown, 1 GTC by default, 2 OPG execute as close to opening price as possible, 3 IOC immediate or canceled,  4 FOK fill-or-kill, 5 GTX good 'til executed, 6 GTD good 'til date
            // 'ClientOrderId': clientOrderId, // defaults to 0
            // If this order is order A, OrderIdOCO refers to the order ID of an order B (which is not the order being created by this call).
            // If order B executes, then order A created by this call is canceled.
            // You can also set up order B to watch order A in the same way, but that may require an update to order B to make it watch this one, which could have implications for priority in the order book.
            // See CancelReplaceOrder and ModifyOrder.
            // 'OrderIdOCO': 0, // The order ID if One Cancels the Other.
            // 'UseDisplayQuantity': false, // If you enter a Limit order with a reserve, you must set UseDisplayQuantity to true
            'Side': orderSide, // 0 Buy, 1 Sell, 2 Short, 3 unknown an error condition
            'Quantity': parseFloat (this.amountToPrecision (symbol, amount)),
            'OrderType': this.safeInteger (this.options['orderTypes'], this.capitalize (type)), // 0 Unknown, 1 Market, 2 Limit, 3 StopMarket, 4 StopLimit, 5 TrailingStopMarket, 6 TrailingStopLimit, 7 BlockTrade
            // 'PegPriceType': 3, // 1 Last, 2 Bid, 3 Ask, 4 Midpoint
            // 'LimitPrice': parseFloat (this.priceToPrecision (symbol, price)),
        };
        // If OrderType=1 (Market), Side=0 (Buy), and LimitPrice is supplied, the Market order will execute up to the value specified
        if (price !== undefined) {
            request['LimitPrice'] = parseFloat (this.priceToPrecision (symbol, price));
        }
        if (clientOrderId !== undefined) {
            request['ClientOrderId'] = clientOrderId;
        }
        const response = await this.privatePostSendOrder (this.extend (request, params));
        //
        //     {
        //         "status":"Accepted",
        //         "errormsg":"",
        //         "OrderId": 2543565231
        //     }
        //
        return this.parseOrder (response, market);
    }

    async editOrder (id, symbol, type, side, amount, price = undefined, params = {}) {
        const omsId = this.safeInteger (this.options, 'omsId', 1);
        await this.loadMarkets ();
        await this.loadAccounts ();
        const defaultAccountId = this.safeInteger2 (this.options, 'accountId', 'AccountId', parseInt (this.accounts[0]['id']));
        const accountId = this.safeInteger2 (params, 'accountId', 'AccountId', defaultAccountId);
        const clientOrderId = this.safeInteger2 (params, 'ClientOrderId', 'clientOrderId');
        params = this.omit (params, [ 'accountId', 'AccountId', 'clientOrderId', 'ClientOrderId' ]);
        const market = this.market (symbol);
        const orderSide = (side === 'buy') ? 0 : 1;
        const request = {
            'OrderIdToReplace': parseInt (id),
            'InstrumentId': parseInt (market['id']),
            'omsId': omsId,
            'AccountId': accountId,
            'TimeInForce': 1, // 0 Unknown, 1 GTC by default, 2 OPG execute as close to opening price as possible, 3 IOC immediate or canceled,  4 FOK fill-or-kill, 5 GTX good 'til executed, 6 GTD good 'til date
            // 'ClientOrderId': clientOrderId, // defaults to 0
            // If this order is order A, OrderIdOCO refers to the order ID of an order B (which is not the order being created by this call).
            // If order B executes, then order A created by this call is canceled.
            // You can also set up order B to watch order A in the same way, but that may require an update to order B to make it watch this one, which could have implications for priority in the order book.
            // See CancelReplaceOrder and ModifyOrder.
            // 'OrderIdOCO': 0, // The order ID if One Cancels the Other.
            // 'UseDisplayQuantity': false, // If you enter a Limit order with a reserve, you must set UseDisplayQuantity to true
            'Side': orderSide, // 0 Buy, 1 Sell, 2 Short, 3 unknown an error condition
            'Quantity': parseFloat (this.amountToPrecision (symbol, amount)),
            'OrderType': this.safeInteger (this.options['orderTypes'], this.capitalize (type)), // 0 Unknown, 1 Market, 2 Limit, 3 StopMarket, 4 StopLimit, 5 TrailingStopMarket, 6 TrailingStopLimit, 7 BlockTrade
            // 'PegPriceType': 3, // 1 Last, 2 Bid, 3 Ask, 4 Midpoint
            // 'LimitPrice': parseFloat (this.priceToPrecision (symbol, price)),
        };
        // If OrderType=1 (Market), Side=0 (Buy), and LimitPrice is supplied, the Market order will execute up to the value specified
        if (price !== undefined) {
            request['LimitPrice'] = parseFloat (this.priceToPrecision (symbol, price));
        }
        if (clientOrderId !== undefined) {
            request['ClientOrderId'] = clientOrderId;
        }
        const response = await this.privatePostCancelReplaceOrder (this.extend (request, params));
        //
        //     {
        //         "replacementOrderId": 1234,
        //         "replacementClOrdId": 1561,
        //         "origOrderId": 5678,
        //         "origClOrdId": 91011,
        //     }
        //
        return this.parseOrder (response, market);
    }

    async fetchMyTrades (symbol: string = undefined, since: any = undefined, limit: any = undefined, params = {}) {
        /**
         * @method
         * @name ndax#fetchMyTrades
         * @description fetch all trades made by the user
         * @param {string|undefined} symbol unified market symbol
         * @param {int|undefined} since the earliest time in ms to fetch trades for
         * @param {int|undefined} limit the maximum number of trades structures to retrieve
         * @param {object} params extra parameters specific to the ndax api endpoint
         * @returns {[object]} a list of [trade structures]{@link https://docs.ccxt.com/#/?id=trade-structure}
         */
        const omsId = this.safeInteger (this.options, 'omsId', 1);
        await this.loadMarkets ();
        await this.loadAccounts ();
        const defaultAccountId = this.safeInteger2 (this.options, 'accountId', 'AccountId', parseInt (this.accounts[0]['id']));
        const accountId = this.safeInteger2 (params, 'accountId', 'AccountId', defaultAccountId);
        params = this.omit (params, [ 'accountId', 'AccountId' ]);
        const request = {
            'omsId': omsId,
            'AccountId': accountId,
            // 'InstrumentId': market['id'],
            // 'TradeId': 123, // If you specify TradeId, GetTradesHistory can return all states for a single trade
            // 'OrderId': 456, // If specified, the call returns all trades associated with the order
            // 'UserId': integer. The ID of the logged-in user. If not specified, the call returns trades associated with the users belonging to the default account for the logged-in user of this OMS.
            // 'StartTimeStamp': long integer. The historical date and time at which to begin the trade report, in POSIX format. If not specified, reverts to the start date of this account on the trading venue.
            // 'EndTimeStamp': long integer. Date at which to end the trade report, in POSIX format.
            // 'Depth': integer. In this case, the count of trades to return, counting from the StartIndex. If Depth is not specified, returns all trades between BeginTimeStamp and EndTimeStamp, beginning at StartIndex.
            // 'StartIndex': 0 // from the most recent trade 0 and moving backwards in time
            // 'ExecutionId': 123, // The ID of the individual buy or sell execution. If not specified, returns all.
        };
        let market = undefined;
        if (symbol !== undefined) {
            market = this.market (symbol);
            request['InstrumentId'] = market['id'];
        }
        if (since !== undefined) {
            request['StartTimeStamp'] = this.parseToInt (since / 1000);
        }
        if (limit !== undefined) {
            request['Depth'] = limit;
        }
        const response = await this.privateGetGetTradesHistory (this.extend (request, params));
        //
        //     [
        //         {
        //             "OMSId":1,
        //             "ExecutionId":16916567,
        //             "TradeId":14476351,
        //             "OrderId":2543565231,
        //             "AccountId":449,
        //             "AccountName":"igor@ccxt.trade",
        //             "SubAccountId":0,
        //             "ClientOrderId":0,
        //             "InstrumentId":8,
        //             "Side":"Sell",
        //             "OrderType":"Market",
        //             "Quantity":0.1230000000000000000000000000,
        //             "RemainingQuantity":0.0000000000000000000000000000,
        //             "Price":19069.310000000000000000000000,
        //             "Value":2345.5251300000000000000000000,
        //             "CounterParty":"7",
        //             "OrderTradeRevision":1,
        //             "Direction":"NoChange",
        //             "IsBlockTrade":false,
        //             "Fee":1.1727625650000000000000000000,
        //             "FeeProductId":8,
        //             "OrderOriginator":446,
        //             "UserName":"igor@ccxt.trade",
        //             "TradeTimeMS":1607565031569,
        //             "MakerTaker":"Taker",
        //             "AdapterTradeId":0,
        //             "InsideBid":19069.310000000000000000000000,
        //             "InsideBidSize":0.2400950000000000000000000000,
        //             "InsideAsk":19069.320000000000000000000000,
        //             "InsideAskSize":0.0997360000000000000000000000,
        //             "IsQuote":false,
        //             "CounterPartyClientUserId":1,
        //             "NotionalProductId":2,
        //             "NotionalRate":1.0000000000000000000000000000,
        //             "NotionalValue":2345.5251300000000000000000000,
        //             "NotionalHoldAmount":0,
        //             "TradeTime":637431618315686826
        //         }
        //     ]
        //
        return this.parseTrades (response, market, since, limit);
    }

    async cancelAllOrders (symbol: string = undefined, params = {}) {
        /**
         * @method
         * @name ndax#cancelAllOrders
         * @description cancel all open orders
         * @param {string|undefined} symbol unified market symbol, only orders in the market of this symbol are cancelled when symbol is not undefined
         * @param {object} params extra parameters specific to the ndax api endpoint
         * @returns {[object]} a list of [order structures]{@link https://docs.ccxt.com/#/?id=order-structure}
         */
        const omsId = this.safeInteger (this.options, 'omsId', 1);
        await this.loadMarkets ();
        await this.loadAccounts ();
        const defaultAccountId = this.safeInteger2 (this.options, 'accountId', 'AccountId', parseInt (this.accounts[0]['id']));
        const accountId = this.safeInteger2 (params, 'accountId', 'AccountId', defaultAccountId);
        params = this.omit (params, [ 'accountId', 'AccountId' ]);
        const request = {
            'omsId': omsId,
            'AccountId': accountId,
        };
        if (symbol !== undefined) {
            const market = this.market (symbol);
            request['IntrumentId'] = market['id'];
        }
        const response = await this.privatePostCancelAllOrders (this.extend (request, params));
        //
        //     {
        //         "result":true,
        //         "errormsg":null,
        //         "errorcode":0,
        //         "detail":null
        //     }
        //
        return response;
    }

    async cancelOrder (id, symbol: string = undefined, params = {}) {
        /**
         * @method
         * @name ndax#cancelOrder
         * @description cancels an open order
         * @param {string} id order id
         * @param {string|undefined} symbol unified symbol of the market the order was made in
         * @param {object} params extra parameters specific to the ndax api endpoint
         * @returns {object} An [order structure]{@link https://docs.ccxt.com/#/?id=order-structure}
         */
        const omsId = this.safeInteger (this.options, 'omsId', 1);
        await this.loadMarkets ();
        await this.loadAccounts ();
        // const defaultAccountId = this.safeInteger2 (this.options, 'accountId', 'AccountId', parseInt (this.accounts[0]['id']));
        // const accountId = this.safeInteger2 (params, 'accountId', 'AccountId', defaultAccountId);
        // params = this.omit (params, [ 'accountId', 'AccountId' ]);
        let market = undefined;
        if (symbol !== undefined) {
            market = this.market (symbol);
        }
        const request = {
            'omsId': omsId,
            // 'AccountId': accountId,
        };
        const clientOrderId = this.safeInteger2 (params, 'clientOrderId', 'ClOrderId');
        if (clientOrderId !== undefined) {
            request['ClOrderId'] = clientOrderId;
        } else {
            request['OrderId'] = parseInt (id);
        }
        params = this.omit (params, [ 'clientOrderId', 'ClOrderId' ]);
        const response = await this.privatePostCancelOrder (this.extend (request, params));
        const order = this.parseOrder (response, market);
        return this.extend (order, {
            'id': id,
            'clientOrderId': clientOrderId,
        });
    }

    async fetchOpenOrders (symbol: string = undefined, since: any = undefined, limit: any = undefined, params = {}) {
        /**
         * @method
         * @name ndax#fetchOpenOrders
         * @description fetch all unfilled currently open orders
         * @param {string|undefined} symbol unified market symbol
         * @param {int|undefined} since the earliest time in ms to fetch open orders for
         * @param {int|undefined} limit the maximum number of  open orders structures to retrieve
         * @param {object} params extra parameters specific to the ndax api endpoint
         * @returns {[object]} a list of [order structures]{@link https://docs.ccxt.com/#/?id=order-structure}
         */
        const omsId = this.safeInteger (this.options, 'omsId', 1);
        await this.loadMarkets ();
        await this.loadAccounts ();
        const defaultAccountId = this.safeInteger2 (this.options, 'accountId', 'AccountId', parseInt (this.accounts[0]['id']));
        const accountId = this.safeInteger2 (params, 'accountId', 'AccountId', defaultAccountId);
        params = this.omit (params, [ 'accountId', 'AccountId' ]);
        let market = undefined;
        if (symbol !== undefined) {
            market = this.market (symbol);
        }
        const request = {
            'omsId': omsId,
            'AccountId': accountId,
        };
        const response = await this.privateGetGetOpenOrders (this.extend (request, params));
        //
        //     [
        //         {
        //             "Side":"Buy",
        //             "OrderId":2543565233,
        //             "Price":19010,
        //             "Quantity":0.345,
        //             "DisplayQuantity":0.345,
        //             "Instrument":8,
        //             "Account":449,
        //             "AccountName":"igor@ccxt.trade",
        //             "OrderType":"Limit",
        //             "ClientOrderId":0,
        //             "OrderState":"Working",
        //             "ReceiveTime":1607579326003,
        //             "ReceiveTimeTicks":637431761260028981,
        //             "LastUpdatedTime":1607579326005,
        //             "LastUpdatedTimeTicks":637431761260054714,
        //             "OrigQuantity":0.345,
        //             "QuantityExecuted":0,
        //             "GrossValueExecuted":0,
        //             "ExecutableValue":0,
        //             "AvgPrice":0,
        //             "CounterPartyId":0,
        //             "ChangeReason":"NewInputAccepted",
        //             "OrigOrderId":2543565233,
        //             "OrigClOrdId":0,
        //             "EnteredBy":446,
        //             "UserName":"igor@ccxt.trade",
        //             "IsQuote":false,
        //             "InsideAsk":19069.32,
        //             "InsideAskSize":0.099736,
        //             "InsideBid":19068.25,
        //             "InsideBidSize":1.330001,
        //             "LastTradePrice":19068.25,
        //             "RejectReason":"",
        //             "IsLockedIn":false,
        //             "CancelReason":"",
        //             "OrderFlag":"AddedToBook",
        //             "UseMargin":false,
        //             "StopPrice":0,
        //             "PegPriceType":"Unknown",
        //             "PegOffset":0,
        //             "PegLimitOffset":0,
        //             "IpAddress":null,
        //             "ClientOrderIdUuid":null,
        //             "OMSId":1
        //         }
        //     ]
        //
        return this.parseOrders (response, market, since, limit);
    }

    async fetchOrders (symbol: string = undefined, since: any = undefined, limit: any = undefined, params = {}) {
        /**
         * @method
         * @name ndax#fetchOrders
         * @description fetches information on multiple orders made by the user
         * @param {string|undefined} symbol unified market symbol of the market orders were made in
         * @param {int|undefined} since the earliest time in ms to fetch orders for
         * @param {int|undefined} limit the maximum number of  orde structures to retrieve
         * @param {object} params extra parameters specific to the ndax api endpoint
         * @returns {[object]} a list of [order structures]{@link https://docs.ccxt.com/#/?id=order-structure}
         */
        const omsId = this.safeInteger (this.options, 'omsId', 1);
        await this.loadMarkets ();
        await this.loadAccounts ();
        const defaultAccountId = this.safeInteger2 (this.options, 'accountId', 'AccountId', parseInt (this.accounts[0]['id']));
        const accountId = this.safeInteger2 (params, 'accountId', 'AccountId', defaultAccountId);
        params = this.omit (params, [ 'accountId', 'AccountId' ]);
        const request = {
            'omsId': omsId,
            'AccountId': accountId,
            // 'ClientOrderId': clientOrderId,
            // 'OriginalOrderId': id,
            // 'OriginalClientOrderId': long integer,
            // 'UserId': integer,
            // 'InstrumentId': market['id'],
            // 'StartTimestamp': since,
            // 'EndTimestamp': this.milliseconds (),
            // 'Depth': limit,
            // 'StartIndex': 0,
        };
        let market = undefined;
        if (symbol !== undefined) {
            market = this.market (symbol);
            request['InstrumentId'] = market['id'];
        }
        if (since !== undefined) {
            request['StartTimeStamp'] = this.parseToInt (since / 1000);
        }
        if (limit !== undefined) {
            request['Depth'] = limit;
        }
        const response = await this.privateGetGetOrdersHistory (this.extend (request, params));
        //
        //     [
        //         {
        //             "Side":"Buy",
        //             "OrderId":2543565233,
        //             "Price":19010.000000000000000000000000,
        //             "Quantity":0.0000000000000000000000000000,
        //             "DisplayQuantity":0.3450000000000000000000000000,
        //             "Instrument":8,
        //             "Account":449,
        //             "AccountName":"igor@ccxt.trade",
        //             "OrderType":"Limit",
        //             "ClientOrderId":0,
        //             "OrderState":"Canceled",
        //             "ReceiveTime":1607579326003,
        //             "ReceiveTimeTicks":637431761260028981,
        //             "LastUpdatedTime":1607580965346,
        //             "LastUpdatedTimeTicks":637431777653463754,
        //             "OrigQuantity":0.3450000000000000000000000000,
        //             "QuantityExecuted":0.0000000000000000000000000000,
        //             "GrossValueExecuted":0.0000000000000000000000000000,
        //             "ExecutableValue":0.0000000000000000000000000000,
        //             "AvgPrice":0.0000000000000000000000000000,
        //             "CounterPartyId":0,
        //             "ChangeReason":"UserModified",
        //             "OrigOrderId":2543565233,
        //             "OrigClOrdId":0,
        //             "EnteredBy":446,
        //             "UserName":"igor@ccxt.trade",
        //             "IsQuote":false,
        //             "InsideAsk":19069.320000000000000000000000,
        //             "InsideAskSize":0.0997360000000000000000000000,
        //             "InsideBid":19068.250000000000000000000000,
        //             "InsideBidSize":1.3300010000000000000000000000,
        //             "LastTradePrice":19068.250000000000000000000000,
        //             "RejectReason":"",
        //             "IsLockedIn":false,
        //             "CancelReason":"UserModified",
        //             "OrderFlag":"AddedToBook, RemovedFromBook",
        //             "UseMargin":false,
        //             "StopPrice":0.0000000000000000000000000000,
        //             "PegPriceType":"Unknown",
        //             "PegOffset":0.0000000000000000000000000000,
        //             "PegLimitOffset":0.0000000000000000000000000000,
        //             "IpAddress":"x.x.x.x",
        //             "ClientOrderIdUuid":null,
        //             "OMSId":1
        //         },
        //     ]
        //
        return this.parseOrders (response, market, since, limit);
    }

    async fetchOrder (id, symbol: string = undefined, params = {}) {
        /**
         * @method
         * @name ndax#fetchOrder
         * @description fetches information on an order made by the user
         * @param {string|undefined} symbol unified symbol of the market the order was made in
         * @param {object} params extra parameters specific to the ndax api endpoint
         * @returns {object} An [order structure]{@link https://docs.ccxt.com/#/?id=order-structure}
         */
        const omsId = this.safeInteger (this.options, 'omsId', 1);
        await this.loadMarkets ();
        await this.loadAccounts ();
        const defaultAccountId = this.safeInteger2 (this.options, 'accountId', 'AccountId', parseInt (this.accounts[0]['id']));
        const accountId = this.safeInteger2 (params, 'accountId', 'AccountId', defaultAccountId);
        params = this.omit (params, [ 'accountId', 'AccountId' ]);
        let market = undefined;
        if (symbol !== undefined) {
            market = this.market (symbol);
        }
        const request = {
            'omsId': omsId,
            'AccountId': accountId,
            'OrderId': parseInt (id),
        };
        const response = await this.privateGetGetOrderStatus (this.extend (request, params));
        //
        //     {
        //         "Side":"Sell",
        //         "OrderId":2543565232,
        //         "Price":0.0000000000000000000000000000,
        //         "Quantity":0.0000000000000000000000000000,
        //         "DisplayQuantity":0.0000000000000000000000000000,
        //         "Instrument":8,
        //         "Account":449,
        //         "AccountName":"igor@ccxt.trade",
        //         "OrderType":"Market",
        //         "ClientOrderId":0,
        //         "OrderState":"FullyExecuted",
        //         "ReceiveTime":1607569475591,
        //         "ReceiveTimeTicks":637431662755912377,
        //         "LastUpdatedTime":1607569475596,
        //         "LastUpdatedTimeTicks":637431662755960902,
        //         "OrigQuantity":1.0000000000000000000000000000,
        //         "QuantityExecuted":1.0000000000000000000000000000,
        //         "GrossValueExecuted":19068.270478610000000000000000,
        //         "ExecutableValue":0.0000000000000000000000000000,
        //         "AvgPrice":19068.270478610000000000000000,
        //         "CounterPartyId":0,
        //         "ChangeReason":"Trade",
        //         "OrigOrderId":2543565232,
        //         "OrigClOrdId":0,
        //         "EnteredBy":446,
        //         "UserName":"igor@ccxt.trade",
        //         "IsQuote":false,
        //         "InsideAsk":19069.320000000000000000000000,
        //         "InsideAskSize":0.0997360000000000000000000000,
        //         "InsideBid":19069.310000000000000000000000,
        //         "InsideBidSize":0.2400950000000000000000000000,
        //         "LastTradePrice":19069.310000000000000000000000,
        //         "RejectReason":"",
        //         "IsLockedIn":false,
        //         "CancelReason":"",
        //         "OrderFlag":"0",
        //         "UseMargin":false,
        //         "StopPrice":0.0000000000000000000000000000,
        //         "PegPriceType":"Unknown",
        //         "PegOffset":0.0000000000000000000000000000,
        //         "PegLimitOffset":0.0000000000000000000000000000,
        //         "IpAddress":"x.x.x.x",
        //         "ClientOrderIdUuid":null,
        //         "OMSId":1
        //     }
        //
        return this.parseOrder (response, market);
    }

    async fetchOrderTrades (id, symbol: string = undefined, since: any = undefined, limit: any = undefined, params = {}) {
        /**
         * @method
         * @name ndax#fetchOrderTrades
         * @description fetch all the trades made from a single order
         * @param {string} id order id
         * @param {string|undefined} symbol unified market symbol
         * @param {int|undefined} since the earliest time in ms to fetch trades for
         * @param {int|undefined} limit the maximum number of trades to retrieve
         * @param {object} params extra parameters specific to the ndax api endpoint
         * @returns {[object]} a list of [trade structures]{@link https://docs.ccxt.com/#/?id=trade-structure}
         */
        const omsId = this.safeInteger (this.options, 'omsId', 1);
        await this.loadMarkets ();
        await this.loadAccounts ();
        // const defaultAccountId = this.safeInteger2 (this.options, 'accountId', 'AccountId', parseInt (this.accounts[0]['id']));
        // const accountId = this.safeInteger2 (params, 'accountId', 'AccountId', defaultAccountId);
        // params = this.omit (params, [ 'accountId', 'AccountId' ]);
        let market = undefined;
        if (symbol !== undefined) {
            market = this.market (symbol);
        }
        const request = {
            'OMSId': this.parseToInt (omsId),
            // 'AccountId': accountId,
            'OrderId': parseInt (id),
        };
        const response = await this.privatePostGetOrderHistoryByOrderId (this.extend (request, params));
        //
        //     [
        //         {
        //             "Side":"Sell",
        //             "OrderId":2543565235,
        //             "Price":18600.000000000000000000000000,
        //             "Quantity":0.0000000000000000000000000000,
        //             "DisplayQuantity":0.0000000000000000000000000000,
        //             "Instrument":8,
        //             "Account":449,
        //             "AccountName":"igor@ccxt.trade",
        //             "OrderType":"Limit",
        //             "ClientOrderId":0,
        //             "OrderState":"FullyExecuted",
        //             "ReceiveTime":1607585844956,
        //             "ReceiveTimeTicks":637431826449564182,
        //             "LastUpdatedTime":1607585844959,
        //             "LastUpdatedTimeTicks":637431826449593893,
        //             "OrigQuantity":0.1230000000000000000000000000,
        //             "QuantityExecuted":0.1230000000000000000000000000,
        //             "GrossValueExecuted":2345.3947500000000000000000000,
        //             "ExecutableValue":0.0000000000000000000000000000,
        //             "AvgPrice":19068.250000000000000000000000,
        //             "CounterPartyId":0,
        //             "ChangeReason":"Trade",
        //             "OrigOrderId":2543565235,
        //             "OrigClOrdId":0,
        //             "EnteredBy":446,
        //             "UserName":"igor@ccxt.trade",
        //             "IsQuote":false,
        //             "InsideAsk":19069.320000000000000000000000,
        //             "InsideAskSize":0.0997360000000000000000000000,
        //             "InsideBid":19068.250000000000000000000000,
        //             "InsideBidSize":1.3300010000000000000000000000,
        //             "LastTradePrice":19068.250000000000000000000000,
        //             "RejectReason":"",
        //             "IsLockedIn":false,
        //             "CancelReason":"",
        //             "OrderFlag":"0",
        //             "UseMargin":false,
        //             "StopPrice":0.0000000000000000000000000000,
        //             "PegPriceType":"Unknown",
        //             "PegOffset":0.0000000000000000000000000000,
        //             "PegLimitOffset":0.0000000000000000000000000000,
        //             "IpAddress":"x.x.x.x",
        //             "ClientOrderIdUuid":null,
        //             "OMSId":1
        //         },
        //     ]
        //
        const grouped = this.groupBy (response, 'ChangeReason');
        const trades = this.safeValue (grouped, 'Trade', []);
        return this.parseTrades (trades, market, since, limit);
    }

    async fetchDepositAddress (code, params = {}) {
        /**
         * @method
         * @name ndax#fetchDepositAddress
         * @description fetch the deposit address for a currency associated with this account
         * @param {string} code unified currency code
         * @param {object} params extra parameters specific to the ndax api endpoint
         * @returns {object} an [address structure]{@link https://docs.ccxt.com/#/?id=address-structure}
         */
        const omsId = this.safeInteger (this.options, 'omsId', 1);
        await this.loadMarkets ();
        await this.loadAccounts ();
        const defaultAccountId = this.safeInteger2 (this.options, 'accountId', 'AccountId', parseInt (this.accounts[0]['id']));
        const accountId = this.safeInteger2 (params, 'accountId', 'AccountId', defaultAccountId);
        params = this.omit (params, [ 'accountId', 'AccountId' ]);
        const currency = this.currency (code);
        const request = {
            'omsId': omsId,
            'AccountId': accountId,
            'ProductId': currency['id'],
            'GenerateNewKey': false,
        };
        const response = await this.privateGetGetDepositInfo (this.extend (request, params));
        //
        //     {
        //         "result":true,
        //         "errormsg":null,
        //         "statuscode":0,
        //         "AssetManagerId":1,
        //         "AccountId":57922,
        //         "AssetId":16,
        //         "ProviderId":23,
        //         "DepositInfo":"[\"0x8A27564b5c30b91C93B1591821642420F323a210\"]"
        //     }
        //
        return this.parseDepositAddress (response, currency);
    }

    parseDepositAddress (depositAddress, currency = undefined) {
        //
        // fetchDepositAddress, createDepositAddress
        //
        //     {
        //         "result":true,
        //         "errormsg":null,
        //         "statuscode":0,
        //         "AssetManagerId":1,
        //         "AccountId":449,
        //         "AssetId":1,
        //         "ProviderId":1,
        //         "DepositInfo":"[\"r3e95RwVsLH7yCbnMfyh7SA8FdwUJCB4S2?memo=241452010\"]"
        //     }
        //
        const depositInfoString = this.safeString (depositAddress, 'DepositInfo');
        const depositInfo = JSON.parse (depositInfoString);
        const depositInfoLength = depositInfo.length;
        const lastString = this.safeString (depositInfo, depositInfoLength - 1);
        const parts = lastString.split ('?memo=');
        const address = this.safeString (parts, 0);
        const tag = this.safeString (parts, 1);
        let code = undefined;
        if (currency !== undefined) {
            code = currency['code'];
        }
        this.checkAddress (address);
        return {
            'currency': code,
            'address': address,
            'tag': tag,
            'network': undefined,
            'info': depositAddress,
        };
    }

    async createDepositAddress (code, params = {}) {
        /**
         * @method
         * @name ndax#createDepositAddress
         * @description create a currency deposit address
         * @param {string} code unified currency code of the currency for the deposit address
         * @param {object} params extra parameters specific to the ndax api endpoint
         * @returns {object} an [address structure]{@link https://docs.ccxt.com/#/?id=address-structure}
         */
        const request = {
            'GenerateNewKey': true,
        };
        return await this.fetchDepositAddress (code, this.extend (request, params));
    }

    async fetchDeposits (code: string = undefined, since: any = undefined, limit: any = undefined, params = {}) {
        /**
         * @method
         * @name ndax#fetchDeposits
         * @description fetch all deposits made to an account
         * @see https://apidoc.ndax.io/#getdeposits
         * @param {string|undefined} code unified currency code
         * @param {int|undefined} since not used by ndax fetchDeposits
         * @param {int|undefined} limit the maximum number of deposits structures to retrieve
         * @param {object} params extra parameters specific to the ndax api endpoint
         * @returns {[object]} a list of [transaction structures]{@link https://docs.ccxt.com/#/?id=transaction-structure}
         */
        const omsId = this.safeInteger (this.options, 'omsId', 1);
        await this.loadMarkets ();
        await this.loadAccounts ();
        const defaultAccountId = this.safeInteger2 (this.options, 'accountId', 'AccountId', parseInt (this.accounts[0]['id']));
        const accountId = this.safeInteger2 (params, 'accountId', 'AccountId', defaultAccountId);
        params = this.omit (params, [ 'accountId', 'AccountId' ]);
        let currency = undefined;
        if (code !== undefined) {
            currency = this.currency (code);
        }
        const request = {
            'omsId': omsId,
            'AccountId': accountId,
        };
        const response = await this.privateGetGetDeposits (this.extend (request, params));
        //
        //    "[
        //        {
        //            "OMSId": 1,
        //            "DepositId": 44,
        //            "AccountId": 449,
        //            "SubAccountId": 0,
        //            "ProductId": 4,
        //            "Amount": 200.00000000000000000000000000,
        //            "LastUpdateTimeStamp": 637431291261187806,
        //            "ProductType": "CryptoCurrency",
        //            "TicketStatus": "FullyProcessed",
        //            "DepositInfo": "{
        //                "AccountProviderId":42,
        //                "AccountProviderName":"USDT_BSC",
        //                "TXId":"0x3879b02632c69482646409e991149290bc9a58e4603be63c7c2c90a843f45d2b",
        //                "FromAddress":"0x8894E0a0c962CB723c1976a4421c95949bE2D4E3",
        //                "ToAddress":"0x5428EcEB1F7Ee058f64158589e27D087149230CB"
        //            },",
        //            "DepositCode": "ab0e23d5-a9ce-4d94-865f-9ab464fb1de3",
        //            "TicketNumber": 71,
        //            "NotionalProductId": 13,
        //            "NotionalValue": 200.00000000000000000000000000,
        //            "FeeAmount": 0.0000000000000000000000000000,
        //        },
        //        ...
        //    ]"
        //
        if (typeof response === 'string') {
            return this.parseTransactions (JSON.parse (response), currency, since, limit);
        }
        return this.parseTransactions (response, currency, since, limit);
    }

    async fetchWithdrawals (code: string = undefined, since: any = undefined, limit: any = undefined, params = {}) {
        /**
         * @method
         * @name ndax#fetchWithdrawals
         * @description fetch all withdrawals made from an account
         * @param {string|undefined} code unified currency code
         * @param {int|undefined} since the earliest time in ms to fetch withdrawals for
         * @param {int|undefined} limit the maximum number of withdrawals structures to retrieve
         * @param {object} params extra parameters specific to the ndax api endpoint
         * @returns {[object]} a list of [transaction structures]{@link https://docs.ccxt.com/#/?id=transaction-structure}
         */
        const omsId = this.safeInteger (this.options, 'omsId', 1);
        await this.loadMarkets ();
        await this.loadAccounts ();
        const defaultAccountId = this.safeInteger2 (this.options, 'accountId', 'AccountId', parseInt (this.accounts[0]['id']));
        const accountId = this.safeInteger2 (params, 'accountId', 'AccountId', defaultAccountId);
        params = this.omit (params, [ 'accountId', 'AccountId' ]);
        let currency = undefined;
        if (code !== undefined) {
            currency = this.currency (code);
        }
        const request = {
            'omsId': omsId,
            'AccountId': accountId,
        };
        const response = await this.privateGetGetWithdraws (this.extend (request, params));
        //
        //     [
        //         {
        //             "Amount": 0.0,
        //             "FeeAmount": 0.0,
        //             "NotionalValue": 0.0,
        //             "WithdrawId": 0,
        //             "AssetManagerId": 0,
        //             "AccountId": 0,
        //             "AssetId": 0,
        //             "TemplateForm": "{\"TemplateType\": \"TetherRPCWithdraw\",\"Comment\": \"TestWithdraw\",\"ExternalAddress\": \"ms6C3pKAAr8gRCcnVebs8VRkVrjcvqNYv3\"}",
        //             "TemplateFormType": "TetherRPCWithdraw",
        //             "omsId": 0,
        //             "TicketStatus": 0,
        //             "TicketNumber": 0,
        //             "WithdrawTransactionDetails": "",
        //             "WithdrawType": "",
        //             "WithdrawCode": "490b4fa3-53fc-44f4-bd29-7e16be86fba3",
        //             "AssetType": 0,
        //             "Reaccepted": true,
        //             "NotionalProductId": 0
        //         },
        //     ]
        //
        return this.parseTransactions (response, currency, since, limit);
    }

    parseTransactionStatusByType (status, type = undefined) {
        const statusesByType = {
            'deposit': {
                'New': 'pending', // new ticket awaiting operator review
                'AdminProcessing': 'pending', // an admin is looking at the ticket
                'Accepted': 'pending', // an admin accepts the ticket
                'Rejected': 'rejected', // admin rejects the ticket
                'SystemProcessing': 'pending', // automatic processing; an unlikely status for a deposit
                'FullyProcessed': 'ok', // the deposit has concluded
                'Failed': 'failed', // the deposit has failed for some reason
                'Pending': 'pending', // Account Provider has set status to pending
                'Confirmed': 'pending', // Account Provider confirms the deposit
                'AmlProcessing': 'pending', // anti-money-laundering process underway
                'AmlAccepted': 'pending', // anti-money-laundering process successful
                'AmlRejected': 'rejected', // deposit did not stand up to anti-money-laundering process
                'AmlFailed': 'failed', // anti-money-laundering process failed/did not complete
                'LimitsAccepted': 'pending', // deposit meets limits for fiat or crypto asset
                'LimitsRejected': 'rejected', // deposit does not meet limits for fiat or crypto asset
            },
            'withdrawal': {
                'New': 'pending', // awaiting operator review
                'AdminProcessing': 'pending', // An admin is looking at the ticket
                'Accepted': 'pending', // withdrawal will proceed
                'Rejected': 'rejected', // admin or automatic rejection
                'SystemProcessing': 'pending', // automatic processing underway
                'FullyProcessed': 'ok', // the withdrawal has concluded
                'Failed': 'failed', // the withdrawal failed for some reason
                'Pending': 'pending', // the admin has placed the withdrawal in pending status
                'Pending2Fa': 'pending', // user must click 2-factor authentication confirmation link
                'AutoAccepted': 'pending', // withdrawal will be automatically processed
                'Delayed': 'pending', // waiting for funds to be allocated for the withdrawal
                'UserCanceled': 'canceled', // withdraw canceled by user or Superuser
                'AdminCanceled': 'canceled', // withdraw canceled by Superuser
                'AmlProcessing': 'pending', // anti-money-laundering process underway
                'AmlAccepted': 'pending', // anti-money-laundering process complete
                'AmlRejected': 'rejected', // withdrawal did not stand up to anti-money-laundering process
                'AmlFailed': 'failed', // withdrawal did not complete anti-money-laundering process
                'LimitsAccepted': 'pending', // withdrawal meets limits for fiat or crypto asset
                'LimitsRejected': 'rejected', // withdrawal does not meet limits for fiat or crypto asset
                'Submitted': 'pending', // withdrawal sent to Account Provider; awaiting blockchain confirmation
                'Confirmed': 'pending', // Account Provider confirms that withdrawal is on the blockchain
                'ManuallyConfirmed': 'pending', // admin has sent withdrawal via wallet or admin function directly; marks ticket as FullyProcessed; debits account
                'Confirmed2Fa': 'pending', // user has confirmed withdraw via 2-factor authentication.
            },
        };
        const statuses = this.safeValue (statusesByType, type, {});
        return this.safeString (statuses, status, status);
    }

    parseTransaction (transaction, currency = undefined) {
        //
        // fetchDeposits
        //
        //    {
        //        "OMSId": 1,
        //        "DepositId": 44,
        //        "AccountId": 449,
        //        "SubAccountId": 0,
        //        "ProductId": 4,
        //        "Amount": 200.00000000000000000000000000,
        //        "LastUpdateTimeStamp": 637431291261187806,
        //        "ProductType": "CryptoCurrency",
        //        "TicketStatus": "FullyProcessed",
        //        "DepositInfo": "{
        //            "AccountProviderId":42,
        //            "AccountProviderName":"USDT_BSC",
        //            "TXId":"0x3879b02632c69482646409e991149290bc9a58e4603be63c7c2c90a843f45d2b",
        //            "FromAddress":"0x8894E0a0c962CB723c1976a4421c95949bE2D4E3",
        //            "ToAddress":"0x5428EcEB1F7Ee058f64158589e27D087149230CB"
        //        }",
        //        "DepositCode": "ab0e23d5-a9ce-4d94-865f-9ab464fb1de3",
        //        "TicketNumber": 71,
        //        "NotionalProductId": 13,
        //        "NotionalValue": 200.00000000000000000000000000,
        //        "FeeAmount": 0.0000000000000000000000000000,
        //     }
        //
        // fetchWithdrawals
        //
        //     {
        //         "Amount": 0.0,
        //         "FeeAmount": 0.0,
        //         "NotionalValue": 0.0,
        //         "WithdrawId": 0,
        //         "AssetManagerId": 0,
        //         "AccountId": 0,
        //         "AssetId": 0,
        //         "TemplateForm": "{\"TemplateType\": \"TetherRPCWithdraw\",\"Comment\": \"TestWithdraw\",\"ExternalAddress\": \"ms6C3pKAAr8gRCcnVebs8VRkVrjcvqNYv3\"}",
        //         "TemplateFormType": "TetherRPCWithdraw",
        //         "omsId": 0,
        //         "TicketStatus": 0,
        //         "TicketNumber": 0,
        //         "WithdrawTransactionDetails": "",
        //         "WithdrawType": "",
        //         "WithdrawCode": "490b4fa3-53fc-44f4-bd29-7e16be86fba3",
        //         "AssetType": 0,
        //         "Reaccepted": true,
        //         "NotionalProductId": 0
        //     }
        //
        let id = undefined;
        const currencyId = this.safeString (transaction, 'ProductId');
        const code = this.safeCurrencyCode (currencyId, currency);
        let type = undefined;
        if ('DepositId' in transaction) {
            id = this.safeString (transaction, 'DepositId');
            type = 'deposit';
        } else if ('WithdrawId' in transaction) {
            id = this.safeString (transaction, 'WithdrawId');
            type = 'withdrawal';
        }
        const templateForm = this.parseJson (this.safeValue2 (transaction, 'TemplateForm', 'DepositInfo'));
        let updated = this.safeInteger (transaction, 'LastUpdateTimeStamp');
        if (templateForm !== undefined) {
            updated = this.safeInteger (templateForm, 'LastUpdated', updated);
        }
        const address = this.safeString2 (templateForm, 'ExternalAddress', 'ToAddress');
        const timestamp = this.safeInteger (templateForm, 'TimeSubmitted');
        const feeCost = this.safeNumber (transaction, 'FeeAmount');
        const transactionStatus = this.safeString (transaction, 'TicketStatus');
        let fee = undefined;
        if (feeCost !== undefined) {
            fee = { 'currency': code, 'cost': feeCost };
        }
        return {
            'info': transaction,
            'id': id,
            'txid': this.safeString2 (templateForm, 'TxId', 'TXId'),
            'timestamp': timestamp,
            'datetime': this.iso8601 (timestamp),
            'address': address,
            'addressTo': address,
            'addressFrom': this.safeString (templateForm, 'FromAddress'),
            'tag': undefined,
            'tagTo': undefined,
            'tagFrom': undefined,
            'type': type,
            'amount': this.safeNumber (transaction, 'Amount'),
            'currency': code,
            'status': this.parseTransactionStatusByType (transactionStatus, type),
            'updated': updated,
            'fee': fee,
        };
    }

    async withdraw (code, amount, address, tag = undefined, params = {}) {
        /**
         * @method
         * @name ndax#withdraw
         * @description make a withdrawal
         * @param {string} code unified currency code
         * @param {float} amount the amount to withdraw
         * @param {string} address the address to withdraw to
         * @param {string|undefined} tag
         * @param {object} params extra parameters specific to the ndax api endpoint
         * @returns {object} a [transaction structure]{@link https://docs.ccxt.com/#/?id=transaction-structure}
         */
        [ tag, params ] = this.handleWithdrawTagAndParams (tag, params);
        // this method required login, password and twofa key
        const sessionToken = this.safeString (this.options, 'sessionToken');
        if (sessionToken === undefined) {
            throw new AuthenticationError (this.id + ' call signIn() method to obtain a session token');
        }
        if (this.twofa === undefined) {
            throw new AuthenticationError (this.id + ' withdraw() requires exchange.twofa credentials');
        }
        this.checkAddress (address);
        const omsId = this.safeInteger (this.options, 'omsId', 1);
        await this.loadMarkets ();
        await this.loadAccounts ();
        const defaultAccountId = this.safeInteger2 (this.options, 'accountId', 'AccountId', parseInt (this.accounts[0]['id']));
        const accountId = this.safeInteger2 (params, 'accountId', 'AccountId', defaultAccountId);
        params = this.omit (params, [ 'accountId', 'AccountId' ]);
        const currency = this.currency (code);
        const withdrawTemplateTypesRequest = {
            'omsId': omsId,
            'AccountId': accountId,
            'ProductId': currency['id'],
        };
        const withdrawTemplateTypesResponse = await this.privateGetGetWithdrawTemplateTypes (withdrawTemplateTypesRequest);
        //
        //     {
        //         result: true,
        //         errormsg: null,
        //         statuscode: "0",
        //         TemplateTypes: [
        //             { AccountProviderId: "14", TemplateName: "ToExternalBitcoinAddress", AccountProviderName: "BitgoRPC-BTC" },
        //             { AccountProviderId: "20", TemplateName: "ToExternalBitcoinAddress", AccountProviderName: "TrezorBTC" },
        //             { AccountProviderId: "31", TemplateName: "BTC", AccountProviderName: "BTC Fireblocks 1" }
        //         ]
        //     }
        //
        const templateTypes = this.safeValue (withdrawTemplateTypesResponse, 'TemplateTypes', []);
        const firstTemplateType = this.safeValue (templateTypes, 0);
        if (firstTemplateType === undefined) {
            throw new ExchangeError (this.id + ' withdraw() could not find a withdraw template type for ' + currency['code']);
        }
        const templateName = this.safeString (firstTemplateType, 'TemplateName');
        const withdrawTemplateRequest = {
            'omsId': omsId,
            'AccountId': accountId,
            'ProductId': currency['id'],
            'TemplateType': templateName,
            'AccountProviderId': firstTemplateType['AccountProviderId'],
        };
        const withdrawTemplateResponse = await this.privateGetGetWithdrawTemplate (withdrawTemplateRequest);
        //
        //     {
        //         result: true,
        //         errormsg: null,
        //         statuscode: "0",
        //         Template: "{\"TemplateType\":\"ToExternalBitcoinAddress\",\"Comment\":\"\",\"ExternalAddress\":\"\"}"
        //     }
        //
        const template = this.safeString (withdrawTemplateResponse, 'Template');
        if (template === undefined) {
            throw new ExchangeError (this.id + ' withdraw() could not find a withdraw template for ' + currency['code']);
        }
        const withdrawTemplate = JSON.parse (template);
        withdrawTemplate['ExternalAddress'] = address;
        if (tag !== undefined) {
            if ('Memo' in withdrawTemplate) {
                withdrawTemplate['Memo'] = tag;
            }
        }
        const withdrawPayload = {
            'omsId': omsId,
            'AccountId': accountId,
            'ProductId': currency['id'],
            'TemplateForm': this.json (withdrawTemplate),
            'TemplateType': templateName,
        };
        const withdrawRequest = {
            'TfaType': 'Google',
            'TFaCode': totp (this.twofa),
            'Payload': this.json (withdrawPayload),
        };
        const response = await this.privatePostCreateWithdrawTicket (this.deepExtend (withdrawRequest, params));
        return this.parseTransaction (response, currency);
    }

    nonce () {
        return this.milliseconds ();
    }

    sign (path, api: any = 'public', method = 'GET', params = {}, headers: any = undefined, body: any = undefined) {
        let url = this.urls['api'][api] + '/' + this.implodeParams (path, params);
        let query = this.omit (params, this.extractParams (path));
        if (api === 'public') {
            if (path === 'Authenticate') {
                const auth = this.login + ':' + this.password;
                const auth64 = this.stringToBase64 (auth);
                headers = {
                    'Authorization': 'Basic ' + auth64,
                    // 'Content-Type': 'application/json',
                };
            } else if (path === 'Authenticate2FA') {
                const pending2faToken = this.safeString (this.options, 'pending2faToken');
                if (pending2faToken !== undefined) {
                    headers = {
                        'Pending2FaToken': pending2faToken,
                        // 'Content-Type': 'application/json',
                    };
                    query = this.omit (query, 'pending2faToken');
                }
            }
            if (Object.keys (query).length) {
                url += '?' + this.urlencode (query);
            }
        } else if (api === 'private') {
            this.checkRequiredCredentials ();
            const sessionToken = this.safeString (this.options, 'sessionToken');
            if (sessionToken === undefined) {
                const nonce = this.nonce ().toString ();
                const auth = nonce + this.uid + this.apiKey;
                const signature = this.hmac (this.encode (auth), this.encode (this.secret), sha256);
                headers = {
                    'Nonce': nonce,
                    'APIKey': this.apiKey,
                    'Signature': signature,
                    'UserId': this.uid,
                };
            } else {
                headers = {
                    'APToken': sessionToken,
                };
            }
            if (method === 'POST') {
                headers['Content-Type'] = 'application/json';
                body = this.json (query);
            } else {
                if (Object.keys (query).length) {
                    url += '?' + this.urlencode (query);
                }
            }
        }
        return { 'url': url, 'method': method, 'body': body, 'headers': headers };
    }

    handleErrors (code, reason, url, method, headers, body, response, requestHeaders, requestBody) {
        if (code === 404) {
            throw new AuthenticationError (this.id + ' ' + body);
        }
        if (response === undefined) {
            return undefined;
        }
        //
        //     {"status":"Rejected","errormsg":"Not_Enough_Funds","errorcode":101}
        //     {"result":false,"errormsg":"Server Error","errorcode":102,"detail":null}
        //
        const message = this.safeString (response, 'errormsg');
        if ((message !== undefined) && (message !== '')) {
            const feedback = this.id + ' ' + body;
            this.throwExactlyMatchedException (this.exceptions['exact'], message, feedback);
            this.throwBroadlyMatchedException (this.exceptions['broad'], body, feedback);
            throw new ExchangeError (feedback);
        }
        return undefined;
    }
}<|MERGE_RESOLUTION|>--- conflicted
+++ resolved
@@ -299,11 +299,7 @@
             request = {
                 'Code': totp (this.twofa),
             } as any;
-<<<<<<< HEAD
-            const responseInner = await (this as any).publicGetAuthenticate2FA (this.extend (request, params));
-=======
-            const response = await this.publicGetAuthenticate2FA (this.extend (request, params));
->>>>>>> 5d7b980d
+            const responseInner = await this.publicGetAuthenticate2FA (this.extend (request, params));
             //
             //     {
             //         "Authenticated": true,
