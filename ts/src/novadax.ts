
//  ---------------------------------------------------------------------------

import Exchange from './abstract/novadax.js';
import { AuthenticationError, ExchangeError, PermissionDenied, BadRequest, CancelPending, OrderNotFound, InsufficientFunds, RateLimitExceeded, InvalidOrder, AccountSuspended, BadSymbol, OnMaintenance, ArgumentsRequired, AccountNotEnabled } from './base/errors.js';
import { TICK_SIZE } from './base/functions/number.js';
import { sha256 } from './static_dependencies/noble-hashes/sha256.js';
import { md5 } from './static_dependencies/noble-hashes/md5.js';
<<<<<<< HEAD
import { Int, OrderSide, OrderType } from './base/types.js';
import { Precise } from './base/Precise.js';
=======
import { Balances, Currency, Int, Market, OHLCV, Order, OrderBook, OrderSide, OrderType, Str, Strings, Ticker, Tickers, Trade, Transaction } from './base/types.js';
>>>>>>> 94e5c652

//  ---------------------------------------------------------------------------

/**
 * @class novadax
 * @extends Exchange
 */
export default class novadax extends Exchange {
    describe () {
        return this.deepExtend (super.describe (), {
            'id': 'novadax',
            'name': 'NovaDAX',
            'countries': [ 'BR' ], // Brazil
            // 60 requests per second = 1000ms / 60 = 16.6667ms between requests (public endpoints, limited by IP address)
            // 20 requests per second => cost = 60 / 20 = 3 (private endpoints, limited by API Key)
            'rateLimit': 16.6667,
            'version': 'v1',
            // new metainfo interface
            'has': {
                'CORS': undefined,
                'spot': true,
                'margin': false,
                'swap': false,
                'future': false,
                'option': false,
                'addMargin': false,
                'cancelOrder': true,
                'createOrder': true,
                'createReduceOnlyOrder': false,
                'createStopLimitOrder': true,
                'createStopMarketOrder': true,
                'createStopOrder': true,
                'fetchAccounts': true,
                'fetchBalance': true,
                'fetchBorrowRateHistories': false,
                'fetchBorrowRateHistory': false,
                'fetchClosedOrders': true,
                'fetchCrossBorrowRate': false,
                'fetchCrossBorrowRates': false,
                'fetchDepositAddress': false,
                'fetchDepositAddresses': false,
                'fetchDepositAddressesByNetwork': false,
                'fetchDeposits': true,
                'fetchDepositsWithdrawals': true,
                'fetchFundingHistory': false,
                'fetchFundingRate': false,
                'fetchFundingRateHistory': false,
                'fetchFundingRates': false,
                'fetchIndexOHLCV': false,
                'fetchIsolatedBorrowRate': false,
                'fetchIsolatedBorrowRates': false,
                'fetchLeverage': false,
                'fetchLeverageTiers': false,
                'fetchMarkets': true,
                'fetchMarkOHLCV': false,
                'fetchMyTrades': true,
                'fetchOHLCV': true,
                'fetchOpenInterestHistory': false,
                'fetchOpenOrders': true,
                'fetchOrder': true,
                'fetchOrderBook': true,
                'fetchOrders': true,
                'fetchOrderTrades': true,
                'fetchPosition': false,
                'fetchPositions': false,
                'fetchPositionsRisk': false,
                'fetchPremiumIndexOHLCV': false,
                'fetchTicker': true,
                'fetchTickers': true,
                'fetchTime': true,
                'fetchTrades': true,
                'fetchTradingFee': false,
                'fetchTradingFees': false,
                'fetchTransactions': 'emulated',
                'fetchWithdrawals': true,
                'reduceMargin': false,
                'setLeverage': false,
                'setMarginMode': false,
                'setPositionMode': false,
                'transfer': true,
                'withdraw': true,
            },
            'timeframes': {
                '1m': 'ONE_MIN',
                '5m': 'FIVE_MIN',
                '15m': 'FIFTEEN_MIN',
                '30m': 'HALF_HOU',
                '1h': 'ONE_HOU',
                '1d': 'ONE_DAY',
                '1w': 'ONE_WEE',
                '1M': 'ONE_MON',
            },
            'urls': {
                'logo': 'https://user-images.githubusercontent.com/1294454/92337550-2b085500-f0b3-11ea-98e7-5794fb07dd3b.jpg',
                'api': {
                    'public': 'https://api.novadax.com',
                    'private': 'https://api.novadax.com',
                },
                'www': 'https://www.novadax.com.br',
                'doc': [
                    'https://doc.novadax.com/pt-BR/',
                ],
                'fees': 'https://www.novadax.com.br/fees-and-limits',
                'referral': 'https://www.novadax.com.br/?s=ccxt',
            },
            'api': {
                'public': {
                    'get': {
                        'common/symbol': 1.2,
                        'common/symbols': 1.2,
                        'common/timestamp': 1.2,
                        'market/tickers': 1.2,
                        'market/ticker': 1.2,
                        'market/depth': 1.2,
                        'market/trades': 1.2,
                        'market/kline/history': 1.2,
                    },
                },
                'private': {
                    'get': {
                        'orders/get': 3,
                        'orders/list': 3,
                        'orders/fill': 3,
                        'orders/fills': 3,
                        'account/getBalance': 3,
                        'account/subs': 3,
                        'account/subs/balance': 3,
                        'account/subs/transfer/record': 3,
                        'wallet/query/deposit-withdraw': 3,
                    },
                    'post': {
                        'orders/create': 3,
                        'orders/cancel': 3,
                        'account/withdraw/coin': 3,
                        'account/subs/transfer': 3,
                    },
                },
            },
            'fees': {
                'trading': {
                    'tierBased': false,
                    'percentage': true,
                    'taker': this.parseNumber ('0.005'),
                    'maker': this.parseNumber ('0.0025'),
                },
            },
            'requiredCredentials': {
                'apiKey': true,
                'secret': true,
            },
            'precisionMode': TICK_SIZE,
            'exceptions': {
                'exact': {
                    'A99999': ExchangeError, // 500 Failed Internal error
                    // 'A10000': ExchangeError, // 200 Success Successful request
                    'A10001': BadRequest, // 400 Params error Parameter is invalid
                    'A10002': ExchangeError, // 404 Api not found API used is irrelevant
                    'A10003': AuthenticationError, // 403 Authentication failed Authentication is failed
                    'A10004': RateLimitExceeded, // 429 Too many requests Too many requests are made
                    'A10005': PermissionDenied, // 403 Kyc required Need to complete KYC firstly
                    'A10006': AccountSuspended, // 403 Customer canceled Account is canceled
                    'A10007': AccountNotEnabled, // 400 Account not exist Sub account does not exist
                    'A10011': BadSymbol, // 400 Symbol not exist Trading symbol does not exist
                    'A10012': BadSymbol, // 400 Symbol not trading Trading symbol is temporarily not available
                    'A10013': OnMaintenance, // 503 Symbol maintain Trading symbol is in maintain
                    'A30001': OrderNotFound, // 400 Order not found Queried order is not found
                    'A30002': InvalidOrder, // 400 Order amount is too small Order amount is too small
                    'A30003': InvalidOrder, // 400 Order amount is invalid Order amount is invalid
                    'A30004': InvalidOrder, // 400 Order value is too small Order value is too small
                    'A30005': InvalidOrder, // 400 Order value is invalid Order value is invalid
                    'A30006': InvalidOrder, // 400 Order price is invalid Order price is invalid
                    'A30007': InsufficientFunds, // 400 Insufficient balance The balance is insufficient
                    'A30008': InvalidOrder, // 400 Order was closed The order has been executed
                    'A30009': InvalidOrder, // 400 Order canceled The order has been cancelled
                    'A30010': CancelPending, // 400 Order cancelling The order is being cancelled
                    'A30011': InvalidOrder, // 400 Order price too high The order price is too high
                    'A30012': InvalidOrder, // 400 Order price too low The order price is too low
                    'A40004': InsufficientFunds, // {"code":"A40004","data":[],"message":"sub account balance Insufficient"}
                },
                'broad': {
                },
            },
            'options': {
                'fetchOHLCV': {
                    'volume': 'amount', // 'amount' for base volume or 'vol' for quote volume
                },
                'transfer': {
                    'fillResponseFromRequest': true,
                },
            },
        });
    }

    async fetchTime (params = {}) {
        /**
         * @method
         * @name novadax#fetchTime
         * @description fetches the current integer timestamp in milliseconds from the exchange server
         * @see https://doc.novadax.com/en-US/#get-current-system-time
         * @param {object} [params] extra parameters specific to the novadax api endpoint
         * @returns {int} the current integer timestamp in milliseconds from the exchange server
         */
        const response = await this.publicGetCommonTimestamp (params);
        //
        //     {
        //         "code":"A10000",
        //         "data":1599090512080,
        //         "message":"Success"
        //     }
        //
        return this.safeInteger (response, 'data');
    }

    async fetchMarkets (params = {}) {
        /**
         * @method
         * @name novadax#fetchMarkets
         * @description retrieves data on all markets for novadax
         * @see https://doc.novadax.com/en-US/#get-all-supported-trading-symbol
         * @param {object} [params] extra parameters specific to the exchange api endpoint
         * @returns {object[]} an array of objects representing market data
         */
        const response = await this.publicGetCommonSymbols (params);
        //
        //     {
        //         "code":"A10000",
        //         "data":[
        //             {
        //                 "amountPrecision":8,
        //                 "baseCurrency":"BTC",
        //                 "minOrderAmount":"0.001",
        //                 "minOrderValue":"25",
        //                 "pricePrecision":2,
        //                 "quoteCurrency":"BRL",
        //                 "status":"ONLINE",
        //                 "symbol":"BTC_BRL",
        //                 "valuePrecision":2
        //             },
        //         ],
        //         "message":"Success"
        //     }
        //
        const data = this.safeValue (response, 'data', []);
        return this.parseMarkets (data);
    }

    parseMarket (market): Market {
        const baseId = this.safeString (market, 'baseCurrency');
        const quoteId = this.safeString (market, 'quoteCurrency');
        const id = this.safeString (market, 'symbol');
        const base = this.safeCurrencyCode (baseId);
        const quote = this.safeCurrencyCode (quoteId);
        const status = this.safeString (market, 'status');
        return {
            'id': id,
            'symbol': base + '/' + quote,
            'base': base,
            'quote': quote,
            'settle': undefined,
            'baseId': baseId,
            'quoteId': quoteId,
            'settleId': undefined,
            'type': 'spot',
            'spot': true,
            'margin': false,
            'swap': false,
            'future': false,
            'option': false,
            'active': (status === 'ONLINE'),
            'contract': false,
            'linear': undefined,
            'inverse': undefined,
            'contractSize': undefined,
            'expiry': undefined,
            'expiryDatetime': undefined,
            'strike': undefined,
            'optionType': undefined,
            'precision': {
                'amount': this.parseNumber (this.parsePrecision (this.safeString (market, 'amountPrecision'))),
                'price': this.parseNumber (this.parsePrecision (this.safeString (market, 'pricePrecision'))),
                // 'cost': this.parseNumber (this.parsePrecision (this.safeString (market, 'valuePrecision'))),
            },
            'limits': {
                'leverage': {
                    'min': undefined,
                    'max': undefined,
                },
                'amount': {
                    'min': this.safeNumber (market, 'minOrderAmount'),
                    'max': undefined,
                },
                'price': {
                    'min': undefined,
                    'max': undefined,
                },
                'cost': {
                    'min': this.safeNumber (market, 'minOrderValue'),
                    'max': undefined,
                },
            },
            'created': undefined,
            'info': market,
        };
    }

    parseTicker (ticker, market: Market = undefined): Ticker {
        //
        // fetchTicker, fetchTickers
        //
        //     {
        //         "ask":"61946.1",
        //         "baseVolume24h":"164.41930186",
        //         "bid":"61815",
        //         "high24h":"64930.72",
        //         "lastPrice":"61928.41",
        //         "low24h":"61156.32",
        //         "open24h":"64512.46",
        //         "quoteVolume24h":"10308157.95",
        //         "symbol":"BTC_BRL",
        //         "timestamp":1599091115090
        //     }
        //
        const timestamp = this.safeInteger (ticker, 'timestamp');
        const marketId = this.safeString (ticker, 'symbol');
        const symbol = this.safeSymbol (marketId, market, '_');
        const open = this.safeString (ticker, 'open24h');
        const last = this.safeString (ticker, 'lastPrice');
        const baseVolume = this.safeString (ticker, 'baseVolume24h');
        const quoteVolume = this.safeString (ticker, 'quoteVolume24h');
        return this.safeTicker ({
            'symbol': symbol,
            'timestamp': timestamp,
            'datetime': this.iso8601 (timestamp),
            'high': this.safeString (ticker, 'high24h'),
            'low': this.safeString (ticker, 'low24h'),
            'bid': this.safeString (ticker, 'bid'),
            'bidVolume': undefined,
            'ask': this.safeString (ticker, 'ask'),
            'askVolume': undefined,
            'vwap': undefined,
            'open': open,
            'close': last,
            'last': last,
            'previousClose': undefined,
            'change': undefined,
            'percentage': undefined,
            'average': undefined,
            'baseVolume': baseVolume,
            'quoteVolume': quoteVolume,
            'info': ticker,
        }, market);
    }

    async fetchTicker (symbol: string, params = {}): Promise<Ticker> {
        /**
         * @method
         * @name novadax#fetchTicker
         * @description fetches a price ticker, a statistical calculation with the information calculated over the past 24 hours for a specific market
         * @see https://doc.novadax.com/en-US/#get-latest-ticker-for-specific-pair
         * @param {string} symbol unified symbol of the market to fetch the ticker for
         * @param {object} [params] extra parameters specific to the novadax api endpoint
         * @returns {object} a [ticker structure]{@link https://docs.ccxt.com/#/?id=ticker-structure}
         */
        await this.loadMarkets ();
        const market = this.market (symbol);
        const request = {
            'symbol': market['id'],
        };
        const response = await this.publicGetMarketTicker (this.extend (request, params));
        //
        //     {
        //         "code":"A10000",
        //         "data":{
        //             "ask":"61946.1",
        //             "baseVolume24h":"164.41930186",
        //             "bid":"61815",
        //             "high24h":"64930.72",
        //             "lastPrice":"61928.41",
        //             "low24h":"61156.32",
        //             "open24h":"64512.46",
        //             "quoteVolume24h":"10308157.95",
        //             "symbol":"BTC_BRL",
        //             "timestamp":1599091115090
        //         },
        //         "message":"Success"
        //     }
        //
        const data = this.safeValue (response, 'data', {});
        return this.parseTicker (data, market);
    }

    async fetchTickers (symbols: Strings = undefined, params = {}): Promise<Tickers> {
        /**
         * @method
         * @name novadax#fetchTickers
         * @description fetches price tickers for multiple markets, statistical calculations with the information calculated over the past 24 hours each market
         * @see https://doc.novadax.com/en-US/#get-latest-tickers-for-all-trading-pairs
         * @param {string[]|undefined} symbols unified symbols of the markets to fetch the ticker for, all market tickers are returned if not assigned
         * @param {object} [params] extra parameters specific to the novadax api endpoint
         * @returns {object} a dictionary of [ticker structures]{@link https://docs.ccxt.com/#/?id=ticker-structure}
         */
        await this.loadMarkets ();
        symbols = this.marketSymbols (symbols);
        const response = await this.publicGetMarketTickers (params);
        //
        //     {
        //         "code":"A10000",
        //         "data":[
        //             {
        //                 "ask":"61879.36",
        //                 "baseVolume24h":"164.40955092",
        //                 "bid":"61815",
        //                 "high24h":"64930.72",
        //                 "lastPrice":"61820.04",
        //                 "low24h":"61156.32",
        //                 "open24h":"64624.19",
        //                 "quoteVolume24h":"10307493.92",
        //                 "symbol":"BTC_BRL",
        //                 "timestamp":1599091291083
        //             },
        //         ],
        //         "message":"Success"
        //     }
        //
        const data = this.safeValue (response, 'data', []);
        const result = {};
        for (let i = 0; i < data.length; i++) {
            const ticker = this.parseTicker (data[i]);
            const symbol = ticker['symbol'];
            result[symbol] = ticker;
        }
        return this.filterByArrayTickers (result, 'symbol', symbols);
    }

    async fetchOrderBook (symbol: string, limit: Int = undefined, params = {}): Promise<OrderBook> {
        /**
         * @method
         * @name novadax#fetchOrderBook
         * @description fetches information on open orders with bid (buy) and ask (sell) prices, volumes and other data
         * @see https://doc.novadax.com/en-US/#get-market-depth
         * @param {string} symbol unified symbol of the market to fetch the order book for
         * @param {int} [limit] the maximum amount of order book entries to return
         * @param {object} [params] extra parameters specific to the novadax api endpoint
         * @returns {object} A dictionary of [order book structures]{@link https://docs.ccxt.com/#/?id=order-book-structure} indexed by market symbols
         */
        await this.loadMarkets ();
        const market = this.market (symbol);
        const request = {
            'symbol': market['id'],
        };
        if (limit !== undefined) {
            request['limit'] = limit; // default 10, max 20
        }
        const response = await this.publicGetMarketDepth (this.extend (request, params));
        //
        //     {
        //         "code":"A10000",
        //         "data":{
        //             "asks":[
        //                 ["0.037159","0.3741"],
        //                 ["0.037215","0.2706"],
        //                 ["0.037222","1.8459"],
        //             ],
        //             "bids":[
        //                 ["0.037053","0.3857"],
        //                 ["0.036969","0.8101"],
        //                 ["0.036953","1.5226"],
        //             ],
        //             "timestamp":1599280414448
        //         },
        //         "message":"Success"
        //     }
        //
        const data = this.safeValue (response, 'data', {});
        const timestamp = this.safeInteger (data, 'timestamp');
        return this.parseOrderBook (data, market['symbol'], timestamp, 'bids', 'asks');
    }

    parseTrade (trade, market: Market = undefined): Trade {
        //
        // public fetchTrades
        //
        //     {
        //         "amount":"0.0632",
        //         "price":"0.037288",
        //         "side":"BUY",
        //         "timestamp":1599279694576
        //     }
        //
        // private fetchOrderTrades
        //
        //      {
        //          "id": "608717046691139584",
        //          "orderId": "608716957545402368",
        //          "symbol": "BTC_BRL",
        //          "side": "BUY",
        //          "amount": "0.0988",
        //          "price": "45514.76",
        //          "fee": "0.0000988 BTC",
        //          "feeAmount": "0.0000988",
        //          "feeCurrency": "BTC",
        //          "role": "MAKER",
        //          "timestamp": 1565171053345
        //       }
        //
        // private fetchMyTrades (same endpoint as fetchOrderTrades)
        //
        //      {
        //          "id": "608717046691139584",
        //          "orderId": "608716957545402368",
        //          "symbol": "BTC_BRL",
        //          "side": "BUY",
        //          "amount": "0.0988",
        //          "price": "45514.76",
        //          "fee": "0.0000988 BTC",
        //          "feeAmount": "0.0000988",
        //          "feeCurrency": "BTC",
        //          "role": "MAKER",
        //          "timestamp": 1565171053345
        //       }
        //
        const id = this.safeString (trade, 'id');
        const orderId = this.safeString (trade, 'orderId');
        const timestamp = this.safeInteger (trade, 'timestamp');
        const side = this.safeStringLower (trade, 'side');
        const priceString = this.safeString (trade, 'price');
        const amountString = this.safeString (trade, 'amount');
        const marketId = this.safeString (trade, 'symbol');
        const symbol = this.safeSymbol (marketId, market, '_');
        const takerOrMaker = this.safeStringLower (trade, 'role');
        const feeString = this.safeString (trade, 'fee');
        let fee = undefined;
        if (feeString !== undefined) {
            const feeCurrencyId = this.safeString (trade, 'feeCurrency');
            const feeCurrencyCode = this.safeCurrencyCode (feeCurrencyId);
            fee = {
                'cost': this.safeString (trade, 'feeAmount'),
                'currency': feeCurrencyCode,
            };
        }
        return this.safeTrade ({
            'id': id,
            'order': orderId,
            'timestamp': timestamp,
            'datetime': this.iso8601 (timestamp),
            'symbol': symbol,
            'type': undefined,
            'side': side,
            'price': priceString,
            'amount': amountString,
            'cost': undefined,
            'takerOrMaker': takerOrMaker,
            'fee': fee,
            'info': trade,
        }, market);
    }

    async fetchTrades (symbol: string, since: Int = undefined, limit: Int = undefined, params = {}): Promise<Trade[]> {
        /**
         * @method
         * @name novadax#fetchTrades
         * @description get the list of most recent trades for a particular symbol
         * @see https://doc.novadax.com/en-US/#get-recent-trades
         * @param {string} symbol unified symbol of the market to fetch trades for
         * @param {int} [since] timestamp in ms of the earliest trade to fetch
         * @param {int} [limit] the maximum amount of trades to fetch
         * @param {object} [params] extra parameters specific to the novadax api endpoint
         * @returns {Trade[]} a list of [trade structures]{@link https://docs.ccxt.com/#/?id=public-trades}
         */
        await this.loadMarkets ();
        const market = this.market (symbol);
        const request = {
            'symbol': market['id'],
        };
        if (limit !== undefined) {
            request['limit'] = limit; // default 100
        }
        const response = await this.publicGetMarketTrades (this.extend (request, params));
        //
        //     {
        //         "code":"A10000",
        //         "data":[
        //             {"amount":"0.0632","price":"0.037288","side":"BUY","timestamp":1599279694576},
        //             {"amount":"0.0052","price":"0.03715","side":"SELL","timestamp":1599276606852},
        //             {"amount":"0.0058","price":"0.037188","side":"SELL","timestamp":1599275187812},
        //         ],
        //         "message":"Success"
        //     }
        //
        const data = this.safeValue (response, 'data', []);
        return this.parseTrades (data, market, since, limit);
    }

    async fetchOHLCV (symbol: string, timeframe = '1m', since: Int = undefined, limit: Int = undefined, params = {}): Promise<OHLCV[]> {
        /**
         * @method
         * @name novadax#fetchOHLCV
         * @description fetches historical candlestick data containing the open, high, low, and close price, and the volume of a market
         * @see https://doc.novadax.com/en-US/#get-kline-data
         * @param {string} symbol unified symbol of the market to fetch OHLCV data for
         * @param {string} timeframe the length of time each candle represents
         * @param {int} [since] timestamp in ms of the earliest candle to fetch
         * @param {int} [limit] the maximum amount of candles to fetch
         * @param {object} [params] extra parameters specific to the novadax api endpoint
         * @returns {int[][]} A list of candles ordered as timestamp, open, high, low, close, volume
         */
        await this.loadMarkets ();
        const market = this.market (symbol);
        const request = {
            'symbol': market['id'],
            'unit': this.safeString (this.timeframes, timeframe, timeframe),
        };
        const duration = this.parseTimeframe (timeframe);
        const now = this.seconds ();
        if (limit === undefined) {
            limit = 3000; // max
        }
        if (since === undefined) {
            request['from'] = now - limit * duration;
            request['to'] = now;
        } else {
            const startFrom = this.parseToInt (since / 1000);
            request['from'] = startFrom;
            request['to'] = this.sum (startFrom, limit * duration);
        }
        const response = await this.publicGetMarketKlineHistory (this.extend (request, params));
        //
        //     {
        //         "code": "A10000",
        //         "data": [
        //             {
        //                 "amount": 8.25709100,
        //                 "closePrice": 62553.20,
        //                 "count": 29,
        //                 "highPrice": 62592.87,
        //                 "lowPrice": 62553.20,
        //                 "openPrice": 62554.23,
        //                 "score": 1602501480,
        //                 "symbol": "BTC_BRL",
        //                 "vol": 516784.2504067500
        //             }
        //         ],
        //         "message": "Success"
        //     }
        //
        const data = this.safeValue (response, 'data', []);
        return this.parseOHLCVs (data, market, timeframe, since, limit);
    }

    parseOHLCV (ohlcv, market: Market = undefined): OHLCV {
        //
        //     {
        //         "amount": 8.25709100,
        //         "closePrice": 62553.20,
        //         "count": 29,
        //         "highPrice": 62592.87,
        //         "lowPrice": 62553.20,
        //         "openPrice": 62554.23,
        //         "score": 1602501480,
        //         "symbol": "BTC_BRL",
        //         "vol": 516784.2504067500
        //     }
        //
        const options = this.safeValue (this.options, 'fetchOHLCV', {});
        const volumeField = this.safeString (options, 'volume', 'amount'); // or vol
        return [
            this.safeTimestamp (ohlcv, 'score'),
            this.safeNumber (ohlcv, 'openPrice'),
            this.safeNumber (ohlcv, 'highPrice'),
            this.safeNumber (ohlcv, 'lowPrice'),
            this.safeNumber (ohlcv, 'closePrice'),
            this.safeNumber (ohlcv, volumeField),
        ];
    }

    parseBalance (response): Balances {
        const data = this.safeValue (response, 'data', []);
        const result = {
            'info': response,
            'timestamp': undefined,
            'datetime': undefined,
        };
        for (let i = 0; i < data.length; i++) {
            const balance = data[i];
            const currencyId = this.safeString (balance, 'currency');
            const code = this.safeCurrencyCode (currencyId);
            const account = this.account ();
            account['total'] = this.safeString (balance, 'balance');
            account['free'] = this.safeString (balance, 'available');
            account['used'] = this.safeString (balance, 'hold');
            result[code] = account;
        }
        return this.safeBalance (result);
    }

    async fetchBalance (params = {}): Promise<Balances> {
        /**
         * @method
         * @name novadax#fetchBalance
         * @description query for balance and get the amount of funds available for trading or funds locked in orders
         * @see https://doc.novadax.com/en-US/#get-account-balance
         * @param {object} [params] extra parameters specific to the novadax api endpoint
         * @returns {object} a [balance structure]{@link https://docs.ccxt.com/#/?id=balance-structure}
         */
        await this.loadMarkets ();
        const response = await this.privateGetAccountGetBalance (params);
        //
        //     {
        //         "code": "A10000",
        //         "data": [
        //             {
        //                 "available": "1.23",
        //                 "balance": "0.23",
        //                 "currency": "BTC",
        //                 "hold": "1"
        //             }
        //         ],
        //         "message": "Success"
        //     }
        //
        return this.parseBalance (response);
    }

    async createOrder (symbol: string, type: OrderType, side: OrderSide, amount, price = undefined, params = {}) {
        /**
         * @method
         * @name novadax#createOrder
         * @description create a trade order
         * @see https://doc.novadax.com/en-US/#order-introduction
         * @param {string} symbol unified symbol of the market to create an order in
         * @param {string} type 'market' or 'limit'
         * @param {string} side 'buy' or 'sell'
         * @param {float} amount how much of currency you want to trade in units of base currency
         * @param {float} [price] the price at which the order is to be fullfilled, in units of the quote currency, ignored in market orders
         * @param {object} [params] extra parameters specific to the novadax api endpoint
         * @returns {object} an [order structure]{@link https://docs.ccxt.com/#/?id=order-structure}
         */
        await this.loadMarkets ();
        const market = this.market (symbol);
        let uppercaseType = type.toUpperCase ();
        const uppercaseSide = side.toUpperCase ();
        const request = {
            'symbol': market['id'],
            'side': uppercaseSide, // or SELL
            // 'amount': this.amountToPrecision (symbol, amount),
            // "price": "1234.5678", // required for LIMIT and STOP orders
            // 'operator': '' // for stop orders, can be found in order introduction
            // 'stopPrice': this.priceToPrecision (symbol, stopPrice),
            // 'accountId': '...', // subaccount id, optional
        };
        const stopPrice = this.safeValue2 (params, 'triggerPrice', 'stopPrice');
        if (stopPrice === undefined) {
            if ((uppercaseType === 'STOP_LIMIT') || (uppercaseType === 'STOP_MARKET')) {
                throw new ArgumentsRequired (this.id + ' createOrder() requires a stopPrice parameter for ' + uppercaseType + ' orders');
            }
        } else {
            if (uppercaseType === 'LIMIT') {
                uppercaseType = 'STOP_LIMIT';
            } else if (uppercaseType === 'MARKET') {
                uppercaseType = 'STOP_MARKET';
            }
            const defaultOperator = (uppercaseSide === 'BUY') ? 'LTE' : 'GTE';
            request['operator'] = this.safeString (params, 'operator', defaultOperator);
            request['stopPrice'] = this.priceToPrecision (symbol, stopPrice);
            params = this.omit (params, [ 'triggerPrice', 'stopPrice' ]);
        }
        if ((uppercaseType === 'LIMIT') || (uppercaseType === 'STOP_LIMIT')) {
            request['price'] = this.priceToPrecision (symbol, price);
            request['amount'] = this.amountToPrecision (symbol, amount);
        } else if ((uppercaseType === 'MARKET') || (uppercaseType === 'STOP_MARKET')) {
            if (uppercaseSide === 'SELL') {
                request['amount'] = this.amountToPrecision (symbol, amount);
            } else if (uppercaseSide === 'BUY') {
                let value = this.safeNumber (params, 'value');
                const createMarketBuyOrderRequiresPrice = this.safeValue (this.options, 'createMarketBuyOrderRequiresPrice', true);
                if (createMarketBuyOrderRequiresPrice) {
                    if (price !== undefined) {
                        if (value === undefined) {
                            const amountString = this.numberToString (amount);
                            const priceString = this.numberToString (price);
                            value = this.parseNumber (Precise.stringMul (amountString, priceString));
                        }
                    } else if (value === undefined) {
                        throw new InvalidOrder (this.id + " createOrder() requires the price argument with market buy orders to calculate total order cost (amount to spend), where cost = amount * price. Supply a price argument to createOrder() call if you want the cost to be calculated for you from price and amount, or, alternatively, add .options['createMarketBuyOrderRequiresPrice'] = false and supply the total cost value in the 'amount' argument or in the 'value' extra parameter (the exchange-specific behaviour)");
                    }
                } else {
                    value = (value === undefined) ? amount : value;
                }
                request['value'] = this.costToPrecision (symbol, value);
            }
        }
        request['type'] = uppercaseType;
        const response = await this.privatePostOrdersCreate (this.extend (request, params));
        //
        //     {
        //         "code": "A10000",
        //         "data": {
        //             "amount": "0.001",
        //             "averagePrice": null,
        //             "filledAmount": "0",
        //             "filledFee": "0",
        //             "filledValue": "0",
        //             "id": "870613508008464384",
        //             "operator": "GTE",
        //             "price": "210000",
        //             "side": "BUY",
        //             "status": "SUBMITTED",
        //             "stopPrice": "211000",
        //             "symbol": "BTC_BRL",
        //             "timestamp": 1627612035528,
        //             "type": "STOP_LIMIT",
        //             "value": "210"
        //         },
        //         "message": "Success"
        //     }
        //
        const data = this.safeValue (response, 'data', {});
        return this.parseOrder (data, market);
    }

    async cancelOrder (id: string, symbol: Str = undefined, params = {}) {
        /**
         * @method
         * @name novadax#cancelOrder
         * @description cancels an open order
         * @see https://doc.novadax.com/en-US/#cancel-an-order
         * @param {string} id order id
         * @param {string} symbol not used by novadax cancelOrder ()
         * @param {object} [params] extra parameters specific to the novadax api endpoint
         * @returns {object} An [order structure]{@link https://docs.ccxt.com/#/?id=order-structure}
         */
        await this.loadMarkets ();
        const request = {
            'id': id,
        };
        const response = await this.privatePostOrdersCancel (this.extend (request, params));
        //
        //     {
        //         "code": "A10000",
        //         "data": {
        //             "result": true
        //         },
        //         "message": "Success"
        //     }
        //
        const data = this.safeValue (response, 'data', {});
        return this.parseOrder (data);
    }

    async fetchOrder (id: string, symbol: Str = undefined, params = {}) {
        /**
         * @method
         * @name novadax#fetchOrder
         * @description fetches information on an order made by the user
         * @see https://doc.novadax.com/en-US/#get-order-details
         * @param {string} symbol not used by novadax fetchOrder
         * @param {object} [params] extra parameters specific to the novadax api endpoint
         * @returns {object} An [order structure]{@link https://docs.ccxt.com/#/?id=order-structure}
         */
        await this.loadMarkets ();
        const request = {
            'id': id,
        };
        const response = await this.privateGetOrdersGet (this.extend (request, params));
        //
        //     {
        //         "code": "A10000",
        //         "data": {
        //             "id": "608695623247466496",
        //             "symbol": "BTC_BRL",
        //             "type": "MARKET",
        //             "side": "SELL",
        //             "price": null,
        //             "averagePrice": "0",
        //             "amount": "0.123",
        //             "filledAmount": "0",
        //             "value": null,
        //             "filledValue": "0",
        //             "filledFee": "0",
        //             "status": "REJECTED",
        //             "timestamp": 1565165945588
        //         },
        //         "message": "Success"
        //     }
        //
        const data = this.safeValue (response, 'data', {});
        return this.parseOrder (data);
    }

    async fetchOrders (symbol: Str = undefined, since: Int = undefined, limit: Int = undefined, params = {}): Promise<Order[]> {
        /**
         * @method
         * @name novadax#fetchOrders
         * @description fetches information on multiple orders made by the user
         * @see https://doc.novadax.com/en-US/#get-order-history
         * @param {string} symbol unified market symbol of the market orders were made in
         * @param {int} [since] the earliest time in ms to fetch orders for
         * @param {int} [limit] the maximum number of  orde structures to retrieve
         * @param {object} [params] extra parameters specific to the novadax api endpoint
         * @returns {Order[]} a list of [order structures]{@link https://docs.ccxt.com/#/?id=order-structure}
         */
        await this.loadMarkets ();
        const request = {
            // 'symbol': market['id'],
            // 'status': 'SUBMITTED,PROCESSING', // SUBMITTED, PROCESSING, PARTIAL_FILLED, CANCELING, FILLED, CANCELED, REJECTED
            // 'fromId': '...', // order id to begin with
            // 'toId': '...', // order id to end up with
            // 'fromTimestamp': since,
            // 'toTimestamp': this.milliseconds (),
            // 'limit': limit, // default 100, max 100
        };
        let market = undefined;
        if (symbol !== undefined) {
            market = this.market (symbol);
            request['symbol'] = market['id'];
        }
        if (limit !== undefined) {
            request['limit'] = limit; // default 100, max 100
        }
        if (since !== undefined) {
            request['fromTimestamp'] = since;
        }
        const response = await this.privateGetOrdersList (this.extend (request, params));
        //
        //     {
        //         "code": "A10000",
        //         "data": [
        //             {
        //                 "id": "608695678650028032",
        //                 "symbol": "BTC_BRL",
        //                 "type": "MARKET",
        //                 "side": "SELL",
        //                 "price": null,
        //                 "averagePrice": "0",
        //                 "amount": "0.123",
        //                 "filledAmount": "0",
        //                 "value": null,
        //                 "filledValue": "0",
        //                 "filledFee": "0",
        //                 "status": "REJECTED",
        //                 "timestamp": 1565165958796
        //             },
        //         ],
        //         "message": "Success"
        //     }
        //
        const data = this.safeValue (response, 'data', []);
        return this.parseOrders (data, market, since, limit);
    }

    async fetchOpenOrders (symbol: Str = undefined, since: Int = undefined, limit: Int = undefined, params = {}): Promise<Order[]> {
        /**
         * @method
         * @name novadax#fetchOpenOrders
         * @description fetch all unfilled currently open orders
         * @see https://doc.novadax.com/en-US/#get-order-history
         * @param {string} symbol unified market symbol
         * @param {int} [since] the earliest time in ms to fetch open orders for
         * @param {int} [limit] the maximum number of  open orders structures to retrieve
         * @param {object} [params] extra parameters specific to the novadax api endpoint
         * @returns {Order[]} a list of [order structures]{@link https://docs.ccxt.com/#/?id=order-structure}
         */
        const request = {
            'status': 'SUBMITTED,PROCESSING,PARTIAL_FILLED,CANCELING',
        };
        return await this.fetchOrders (symbol, since, limit, this.extend (request, params));
    }

    async fetchClosedOrders (symbol: Str = undefined, since: Int = undefined, limit: Int = undefined, params = {}): Promise<Order[]> {
        /**
         * @method
         * @name novadax#fetchClosedOrders
         * @description fetches information on multiple closed orders made by the user
         * @see https://doc.novadax.com/en-US/#get-order-history
         * @param {string} symbol unified market symbol of the market orders were made in
         * @param {int} [since] the earliest time in ms to fetch orders for
         * @param {int} [limit] the maximum number of  orde structures to retrieve
         * @param {object} [params] extra parameters specific to the novadax api endpoint
         * @returns {Order[]} a list of [order structures]{@link https://docs.ccxt.com/#/?id=order-structure}
         */
        const request = {
            'status': 'FILLED,CANCELED,REJECTED',
        };
        return await this.fetchOrders (symbol, since, limit, this.extend (request, params));
    }

    async fetchOrderTrades (id: string, symbol: Str = undefined, since: Int = undefined, limit: Int = undefined, params = {}) {
        /**
         * @method
         * @name novadax#fetchOrderTrades
         * @description fetch all the trades made from a single order
         * @see https://doc.novadax.com/en-US/#get-order-match-details
         * @param {string} id order id
         * @param {string} symbol unified market symbol
         * @param {int} [since] the earliest time in ms to fetch trades for
         * @param {int} [limit] the maximum number of trades to retrieve
         * @param {object} [params] extra parameters specific to the novadax api endpoint
         * @returns {object[]} a list of [trade structures]{@link https://docs.ccxt.com/#/?id=trade-structure}
         */
        await this.loadMarkets ();
        const request = {
            'id': id,
        };
        const response = await this.privateGetOrdersFill (this.extend (request, params));
        let market = undefined;
        if (symbol !== undefined) {
            market = this.market (symbol);
        }
        const data = this.safeValue (response, 'data', []);
        //
        //      {
        //          "code": "A10000",
        //          "data": [
        //              {
        //                  "id": "608717046691139584",
        //                  "orderId": "608716957545402368",
        //                  "symbol": "BTC_BRL",
        //                  "side": "BUY",
        //                  "amount": "0.0988",
        //                  "price": "45514.76",
        //                  "fee": "0.0000988 BTC",
        //                  "feeAmount": "0.0000988",
        //                  "feeCurrency": "BTC",
        //                  "role": "MAKER",
        //                  "timestamp": 1565171053345
        //              },
        //          ],
        //          "message": "Success"
        //      }
        //
        return this.parseTrades (data, market, since, limit);
    }

    parseOrderStatus (status) {
        const statuses = {
            'SUBMITTED': 'open',
            'PROCESSING': 'open',
            'PARTIAL_FILLED': 'open',
            'CANCELING': 'open',
            'FILLED': 'closed',
            'CANCELED': 'canceled',
            'REJECTED': 'rejected',
        };
        return this.safeString (statuses, status, status);
    }

    parseOrder (order, market: Market = undefined): Order {
        //
        // createOrder, fetchOrders, fetchOrder
        //
        //     {
        //         "amount": "0.001",
        //         "averagePrice": null,
        //         "filledAmount": "0",
        //         "filledFee": "0",
        //         "filledValue": "0",
        //         "id": "870613508008464384",
        //         "operator": "GTE",
        //         "price": "210000",
        //         "side": "BUY",
        //         "status": "SUBMITTED",
        //         "stopPrice": "211000",
        //         "symbol": "BTC_BRL",
        //         "timestamp": 1627612035528,
        //         "type": "STOP_LIMIT",
        //         "value": "210"
        //     }
        //
        // cancelOrder
        //
        //     {
        //         "result": true
        //     }
        //
        const id = this.safeString (order, 'id');
        const amount = this.safeString (order, 'amount');
        const price = this.safeString (order, 'price');
        const cost = this.safeString2 (order, 'filledValue', 'value');
        const type = this.safeStringLower (order, 'type');
        const side = this.safeStringLower (order, 'side');
        const status = this.parseOrderStatus (this.safeString (order, 'status'));
        const timestamp = this.safeInteger (order, 'timestamp');
        const average = this.safeString (order, 'averagePrice');
        const filled = this.safeString (order, 'filledAmount');
        let fee = undefined;
        const feeCost = this.safeNumber (order, 'filledFee');
        if (feeCost !== undefined) {
            fee = {
                'cost': feeCost,
                'currency': undefined,
            };
        }
        const marketId = this.safeString (order, 'symbol');
        const symbol = this.safeSymbol (marketId, market, '_');
        const stopPrice = this.safeNumber (order, 'stopPrice');
        return this.safeOrder ({
            'id': id,
            'clientOrderId': undefined,
            'info': order,
            'timestamp': timestamp,
            'datetime': this.iso8601 (timestamp),
            'lastTradeTimestamp': undefined,
            'symbol': symbol,
            'type': type,
            'timeInForce': undefined,
            'postOnly': undefined,
            'side': side,
            'price': price,
            'stopPrice': stopPrice,
            'triggerPrice': stopPrice,
            'amount': amount,
            'cost': cost,
            'average': average,
            'filled': filled,
            'remaining': undefined,
            'status': status,
            'fee': fee,
            'trades': undefined,
        }, market);
    }

    async transfer (code: string, amount, fromAccount, toAccount, params = {}) {
        /**
         * @method
         * @name novadax#transfer
         * @description transfer currency internally between wallets on the same account
         * @see https://doc.novadax.com/en-US/#get-sub-account-transfer
         * @param {string} code unified currency code
         * @param {float} amount amount to transfer
         * @param {string} fromAccount account to transfer from
         * @param {string} toAccount account to transfer to
         * @param {object} [params] extra parameters specific to the novadax api endpoint
         * @returns {object} a [transfer structure]{@link https://docs.ccxt.com/#/?id=transfer-structure}
         */
        await this.loadMarkets ();
        const currency = this.currency (code);
        if (fromAccount !== 'main' && toAccount !== 'main') {
            throw new ExchangeError (this.id + ' transfer() supports transfers between main account and subaccounts only');
        }
        // master-transfer-in = from master account to subaccount
        // master-transfer-out = from subaccount to master account
        const type = (fromAccount === 'main') ? 'master-transfer-in' : 'master-transfer-out';
        const request = {
            'transferAmount': this.currencyToPrecision (code, amount),
            'currency': currency['id'],
            'subId': (type === 'master-transfer-in') ? toAccount : fromAccount,
            'transferType': type,
        };
        const response = await this.privatePostAccountSubsTransfer (this.extend (request, params));
        //
        //    {
        //        "code":"A10000",
        //        "message":"Success",
        //        "data":40
        //    }
        //
        const transfer = this.parseTransfer (response, currency);
        const transferOptions = this.safeValue (this.options, 'transfer', {});
        const fillResponseFromRequest = this.safeValue (transferOptions, 'fillResponseFromRequest', true);
        if (fillResponseFromRequest) {
            transfer['fromAccount'] = fromAccount;
            transfer['toAccount'] = toAccount;
            transfer['amount'] = amount;
        }
        return transfer;
    }

    parseTransfer (transfer, currency: Currency = undefined) {
        //
        //    {
        //        "code":"A10000",
        //        "message":"Success",
        //        "data":40
        //    }
        //
        const id = this.safeString (transfer, 'data');
        const status = this.safeString (transfer, 'message');
        const currencyCode = this.safeCurrencyCode (undefined, currency);
        return {
            'info': transfer,
            'id': id,
            'amount': undefined,
            'code': currencyCode, // kept here for backward-compatibility, but will be removed soon
            'currency': currencyCode,
            'fromAccount': undefined,
            'toAccount': undefined,
            'timestamp': undefined,
            'datetime': undefined,
            'status': status,
        };
    }

    parseTransferStatus (status) {
        const statuses = {
            'SUCCESS': 'pending',
        };
        return this.safeString (statuses, status, 'failed');
    }

    async withdraw (code: string, amount, address, tag = undefined, params = {}) {
        /**
         * @method
         * @name novadax#withdraw
         * @description make a withdrawal
         * @see https://doc.novadax.com/en-US/#send-cryptocurrencies
         * @param {string} code unified currency code
         * @param {float} amount the amount to withdraw
         * @param {string} address the address to withdraw to
         * @param {string} tag
         * @param {object} [params] extra parameters specific to the novadax api endpoint
         * @returns {object} a [transaction structure]{@link https://docs.ccxt.com/#/?id=transaction-structure}
         */
        [ tag, params ] = this.handleWithdrawTagAndParams (tag, params);
        await this.loadMarkets ();
        const currency = this.currency (code);
        const request = {
            'code': currency['id'],
            'amount': this.currencyToPrecision (code, amount),
            'wallet': address,
        };
        if (tag !== undefined) {
            request['tag'] = tag;
        }
        const response = await this.privatePostAccountWithdrawCoin (this.extend (request, params));
        //
        //     {
        //         "code":"A10000",
        //         "data": "DR123",
        //         "message":"Success"
        //     }
        //
        return this.parseTransaction (response, currency);
    }

    async fetchAccounts (params = {}) {
        /**
         * @method
         * @name novadax#fetchAccounts
         * @description fetch all the accounts associated with a profile
         * @see https://doc.novadax.com/en-US/#get-sub-account-list
         * @param {object} [params] extra parameters specific to the novadax api endpoint
         * @returns {object} a dictionary of [account structures]{@link https://docs.ccxt.com/#/?id=account-structure} indexed by the account type
         */
        const response = await this.privateGetAccountSubs (params);
        //
        //     {
        //         "code": "A10000",
        //         "data": [
        //             {
        //                 "subId": "CA648856083527372800",
        //                 "state": "Normal",
        //                 "subAccount": "003",
        //                 "subIdentify": "003"
        //             }
        //         ],
        //         "message": "Success"
        //     }
        //
        const data = this.safeValue (response, 'data', []);
        const result = [];
        for (let i = 0; i < data.length; i++) {
            const account = data[i];
            const accountId = this.safeString (account, 'subId');
            const type = this.safeString (account, 'subAccount');
            result.push ({
                'id': accountId,
                'type': type,
                'currency': undefined,
                'info': account,
            });
        }
        return result;
    }

    async fetchDeposits (code: Str = undefined, since: Int = undefined, limit: Int = undefined, params = {}): Promise<Transaction[]> {
        /**
         * @method
         * @name novadax#fetchDeposits
         * @description fetch all deposits made to an account
         * @see https://doc.novadax.com/en-US/#wallet-records-of-deposits-and-withdraws
         * @param {string} code unified currency code
         * @param {int} [since] the earliest time in ms to fetch deposits for
         * @param {int} [limit] the maximum number of deposits structures to retrieve
         * @param {object} [params] extra parameters specific to the novadax api endpoint
         * @returns {object[]} a list of [transaction structures]{@link https://docs.ccxt.com/#/?id=transaction-structure}
         */
        const request = {
            'type': 'coin_in',
        };
        return await this.fetchDepositsWithdrawals (code, since, limit, this.extend (request, params));
    }

    async fetchWithdrawals (code: Str = undefined, since: Int = undefined, limit: Int = undefined, params = {}): Promise<Transaction[]> {
        /**
         * @method
         * @name novadax#fetchWithdrawals
         * @description fetch all withdrawals made from an account
         * @see https://doc.novadax.com/en-US/#wallet-records-of-deposits-and-withdraws
         * @param {string} code unified currency code
         * @param {int} [since] the earliest time in ms to fetch withdrawals for
         * @param {int} [limit] the maximum number of withdrawals structures to retrieve
         * @param {object} [params] extra parameters specific to the novadax api endpoint
         * @returns {object[]} a list of [transaction structures]{@link https://docs.ccxt.com/#/?id=transaction-structure}
         */
        const request = {
            'type': 'coin_out',
        };
        return await this.fetchDepositsWithdrawals (code, since, limit, this.extend (request, params));
    }

    async fetchDepositsWithdrawals (code: Str = undefined, since: Int = undefined, limit: Int = undefined, params = {}): Promise<Transaction[]> {
        /**
         * @method
         * @name novadax#fetchDepositsWithdrawals
         * @description fetch history of deposits and withdrawals
         * @see https://doc.novadax.com/en-US/#wallet-records-of-deposits-and-withdraws
         * @param {string} [code] unified currency code for the currency of the deposit/withdrawals, default is undefined
         * @param {int} [since] timestamp in ms of the earliest deposit/withdrawal, default is undefined
         * @param {int} [limit] max number of deposit/withdrawals to return, default is undefined
         * @param {object} [params] extra parameters specific to the novadax api endpoint
         * @returns {object} a list of [transaction structure]{@link https://docs.ccxt.com/#/?id=transaction-structure}
         */
        await this.loadMarkets ();
        const request = {
            // 'currency': currency['id'],
            // 'type': 'coin_in', // 'coin_out'
            // 'direct': 'asc', // 'desc'
            // 'size': limit, // default 100
            // 'start': id, // offset id
        };
        let currency = undefined;
        if (code !== undefined) {
            currency = this.currency (code);
            request['currency'] = currency['id'];
        }
        if (limit !== undefined) {
            request['size'] = limit;
        }
        const response = await this.privateGetWalletQueryDepositWithdraw (this.extend (request, params));
        //
        //     {
        //         "code": "A10000",
        //         "data": [
        //             {
        //                 "id": "DR562339304588709888",
        //                 "type": "COIN_IN",
        //                 "currency": "XLM",
        //                 "chain": "XLM",
        //                 "address": "GCUTK7KHPJC3ZQJ3OMWWFHAK2OXIBRD4LNZQRCCOVE7A2XOPP2K5PU5Q",
        //                 "addressTag": "1000009",
        //                 "amount": 1.0,
        //                 "state": "SUCCESS",
        //                 "txHash": "39210645748822f8d4ce673c7559aa6622e6e9cdd7073bc0fcae14b1edfda5f4",
        //                 "createdAt": 1554113737000,
        //                 "updatedAt": 1601371273000
        //             }
        //         ],
        //         "message": "Success"
        //     }
        //
        const data = this.safeValue (response, 'data', []);
        return this.parseTransactions (data, currency, since, limit);
    }

    parseTransactionStatus (status) {
        // Pending the record is wait broadcast to chain
        // x/M confirming the comfirming state of tx, the M is total confirmings needed
        // SUCCESS the record is success full
        // FAIL the record failed
        const parts = status.split (' ');
        status = this.safeString (parts, 1, status);
        const statuses = {
            'Pending': 'pending',
            'confirming': 'pending',
            'SUCCESS': 'ok',
            'FAIL': 'failed',
        };
        return this.safeString (statuses, status, status);
    }

    parseTransaction (transaction, currency: Currency = undefined): Transaction {
        //
        // withdraw
        //
        //     {
        //         "code":"A10000",
        //         "data": "DR123",
        //         "message":"Success"
        //     }
        //
        // fetchDepositsWithdrawals
        //
        //     {
        //         "id": "DR562339304588709888",
        //         "type": "COIN_IN",
        //         "currency": "XLM",
        //         "chain": "XLM",
        //         "address": "GCUTK7KHPJC3ZQJ3OMWWFHAK2OXIBRD4LNZQRCCOVE7A2XOPP2K5PU5Q",
        //         "addressTag": "1000009",
        //         "amount": 1.0,
        //         "state": "SUCCESS",
        //         "txHash": "39210645748822f8d4ce673c7559aa6622e6e9cdd7073bc0fcae14b1edfda5f4",
        //         "createdAt": 1554113737000,
        //         "updatedAt": 1601371273000
        //     }
        //
        const id = this.safeString2 (transaction, 'id', 'data');
        let type = this.safeString (transaction, 'type');
        if (type === 'COIN_IN') {
            type = 'deposit';
        } else if (type === 'COIN_OUT') {
            type = 'withdraw';
        }
        const amount = this.safeNumber (transaction, 'amount');
        const address = this.safeString (transaction, 'address');
        const tag = this.safeString (transaction, 'addressTag');
        const txid = this.safeString (transaction, 'txHash');
        const timestamp = this.safeInteger (transaction, 'createdAt');
        const updated = this.safeInteger (transaction, 'updatedAt');
        const currencyId = this.safeString (transaction, 'currency');
        const code = this.safeCurrencyCode (currencyId, currency);
        const status = this.parseTransactionStatus (this.safeString (transaction, 'state'));
        const network = this.safeString (transaction, 'chain');
        return {
            'info': transaction,
            'id': id,
            'currency': code,
            'amount': amount,
            'network': network,
            'address': address,
            'addressTo': address,
            'addressFrom': undefined,
            'tag': tag,
            'tagTo': tag,
            'tagFrom': undefined,
            'status': status,
            'type': type,
            'updated': updated,
            'txid': txid,
            'timestamp': timestamp,
            'datetime': this.iso8601 (timestamp),
            'comment': undefined,
            'internal': undefined,
            'fee': {
                'currency': undefined,
                'cost': undefined,
                'rate': undefined,
            },
        };
    }

    async fetchMyTrades (symbol: Str = undefined, since: Int = undefined, limit: Int = undefined, params = {}) {
        /**
         * @method
         * @name novadax#fetchMyTrades
         * @description fetch all trades made by the user
         * @see https://doc.novadax.com/en-US/#get-order-history
         * @param {string} symbol unified market symbol
         * @param {int} [since] the earliest time in ms to fetch trades for
         * @param {int} [limit] the maximum number of trades structures to retrieve
         * @param {object} [params] extra parameters specific to the novadax api endpoint
         * @returns {Trade[]} a list of [trade structures]{@link https://docs.ccxt.com/#/?id=trade-structure}
         */
        await this.loadMarkets ();
        const request = {
            //  'orderId': id, // Order ID, string
            //  'symbol': market['id'], // The trading symbol, like BTC_BRL, string
            //  'fromId': fromId, // Search fill id to begin with, string
            //  'toId': toId, // Search fill id to end up with, string
            //  'fromTimestamp': since, // Search order fill time to begin with, in milliseconds, string
            //  'toTimestamp': this.milliseconds (), // Search order fill time to end up with, in milliseconds, string
            //  'limit': limit, // The number of fills to return, default 100, max 100, string
            //  'accountId': subaccountId, // Sub account ID, if not informed, the fills will be return under master account, string
        };
        let market = undefined;
        if (symbol !== undefined) {
            market = this.market (symbol);
            request['symbol'] = market['id'];
        }
        if (limit !== undefined) {
            request['limit'] = limit;
        }
        if (since !== undefined) {
            request['fromTimestamp'] = since;
        }
        const response = await this.privateGetOrdersFills (this.extend (request, params));
        //
        //      {
        //          "code": "A10000",
        //          "data": [
        //              {
        //                  "id": "608717046691139584",
        //                  "orderId": "608716957545402368",
        //                  "symbol": "BTC_BRL",
        //                  "side": "BUY",
        //                  "amount": "0.0988",
        //                  "price": "45514.76",
        //                  "fee": "0.0000988 BTC",
        //                  "feeAmount": "0.0000988",
        //                  "feeCurrency": "BTC",
        //                  "role": "MAKER",
        //                  "timestamp": 1565171053345
        //              },
        //          ],
        //          "message": "Success"
        //      }
        //
        const data = this.safeValue (response, 'data', []);
        return this.parseTrades (data, market, since, limit);
    }

    sign (path, api = 'public', method = 'GET', params = {}, headers = undefined, body = undefined) {
        const request = '/' + this.version + '/' + this.implodeParams (path, params);
        let url = this.urls['api'][api] + request;
        const query = this.omit (params, this.extractParams (path));
        if (api === 'public') {
            if (Object.keys (query).length) {
                url += '?' + this.urlencode (query);
            }
        } else if (api === 'private') {
            this.checkRequiredCredentials ();
            const timestamp = this.milliseconds ().toString ();
            headers = {
                'X-Nova-Access-Key': this.apiKey,
                'X-Nova-Timestamp': timestamp,
            };
            let queryString = undefined;
            if (method === 'POST') {
                body = this.json (query);
                queryString = this.hash (this.encode (body), md5);
                headers['Content-Type'] = 'application/json';
            } else {
                if (Object.keys (query).length) {
                    url += '?' + this.urlencode (query);
                }
                queryString = this.urlencode (this.keysort (query));
            }
            const auth = method + "\n" + request + "\n" + queryString + "\n" + timestamp; // eslint-disable-line quotes
            headers['X-Nova-Signature'] = this.hmac (this.encode (auth), this.encode (this.secret), sha256);
        }
        return { 'url': url, 'method': method, 'body': body, 'headers': headers };
    }

    handleErrors (code, reason, url, method, headers, body, response, requestHeaders, requestBody) {
        if (response === undefined) {
            return undefined;
        }
        //
        //     {"code":"A10003","data":[],"message":"Authentication failed, Invalid accessKey."}
        //
        const errorCode = this.safeString (response, 'code');
        if (errorCode !== 'A10000') {
            const message = this.safeString (response, 'message');
            const feedback = this.id + ' ' + body;
            this.throwExactlyMatchedException (this.exceptions['exact'], errorCode, feedback);
            this.throwBroadlyMatchedException (this.exceptions['broad'], message, feedback);
            throw new ExchangeError (feedback); // unknown message
        }
        return undefined;
    }
}<|MERGE_RESOLUTION|>--- conflicted
+++ resolved
@@ -6,12 +6,8 @@
 import { TICK_SIZE } from './base/functions/number.js';
 import { sha256 } from './static_dependencies/noble-hashes/sha256.js';
 import { md5 } from './static_dependencies/noble-hashes/md5.js';
-<<<<<<< HEAD
-import { Int, OrderSide, OrderType } from './base/types.js';
+import { Balances, Currency, Int, Market, OHLCV, Order, OrderBook, OrderSide, OrderType, Str, Strings, Ticker, Tickers, Trade, Transaction } from './base/types.js';
 import { Precise } from './base/Precise.js';
-=======
-import { Balances, Currency, Int, Market, OHLCV, Order, OrderBook, OrderSide, OrderType, Str, Strings, Ticker, Tickers, Trade, Transaction } from './base/types.js';
->>>>>>> 94e5c652
 
 //  ---------------------------------------------------------------------------
 
