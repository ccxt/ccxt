--- conflicted
+++ resolved
@@ -40,11 +40,7 @@
 //-----------------------------------------------------------------------------
 // this is updated by vss.js when building
 
-<<<<<<< HEAD
-const version = '4.4.43';
-=======
 const version = '4.4.45';
->>>>>>> 49ac94e1
 
 (Exchange as any).ccxtVersion = version
 
