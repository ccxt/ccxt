--- conflicted
+++ resolved
@@ -41,11 +41,7 @@
 //-----------------------------------------------------------------------------
 // this is updated by vss.js when building
 
-<<<<<<< HEAD
-const version = '4.2.20';
-=======
 const version = '4.2.44';
->>>>>>> 19648bbd
 
 (Exchange as any).ccxtVersion = version
 
