--- conflicted
+++ resolved
@@ -40,11 +40,7 @@
 //-----------------------------------------------------------------------------
 // this is updated by vss.js when building
 
-<<<<<<< HEAD
-const version = '3.1.12';
-=======
 const version = '3.1.21';
->>>>>>> 4d99c79f
 
 (Exchange as any).ccxtVersion = version
 
@@ -569,7 +565,7 @@
     xt,
     yobit,
     zaif,
-    zonda,    
+    zonda,
 }
 
 export default ccxt;
