--- conflicted
+++ resolved
@@ -1265,15 +1265,9 @@
             return; // no error
         }
         const message = this.safeString (response, 'errorDescription');
-<<<<<<< HEAD
-        const feedback = this.id + ' ' + this.json (response);
+        const feedback = this.id + ' ' + body;
         this.throwExactlyMatchedException (message, feedback);
         this.throwBroadlyMatchedException (message, feedback);
-=======
-        const feedback = this.id + ' ' + body;
-        this.throwExactlyMatchedException (this.exceptions['exact'], message, feedback);
-        this.throwBroadlyMatchedException (this.exceptions['broad'], message, feedback);
->>>>>>> fe6d9380
         if (code === 400) {
             throw new BadRequest (feedback);
         } else if (code === 401) {
