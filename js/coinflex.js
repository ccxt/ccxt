--- conflicted
+++ resolved
@@ -16,7 +16,6 @@
             'name': 'CoinFLEX',
             'countries': [ 'SC' ], // Seychelles
             'rateLimit': 120, // 2500 requests per 5 minutes, 100 requests per minute
-            'userAgent': this.userAgents['chrome100'],
             'version': 'v3',
             'certified': false,
             'userAgent': this.userAgents['chrome100'],
@@ -377,11 +376,8 @@
                     marketType = 'future';
                     symbol += ':' + settle + '-' + this.yymmdd (settlementTime);
                 }
-<<<<<<< HEAD
             } else if (type === 'SPREAD' || type === 'REPO') {
                 symbol = id;
-=======
->>>>>>> d74fd80c
             }
             result.push ({
                 'id': id,
