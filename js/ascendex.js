--- conflicted
+++ resolved
@@ -1435,7 +1435,6 @@
          * @name ascendex#createOrder
          * @description Create an order on the exchange
          * @param {string} symbol Unified CCXT market symbol
-<<<<<<< HEAD
          * @param {string} type 'limit' or 'market'
          * @param {string} side 'buy' or 'sell'
          * @param {float} amount the amount of currency to trade
@@ -1451,16 +1450,6 @@
          * @param {string|undefined} params.timeInForce 'GTC', 'IOC', 'FOK', or 'PO'
          * @param {bool|undefined} params.postOnly true or false
          * @param {bool|undefined} params.reduceOnly true or false
-=======
-         * @param {string} type "limit" or "market"
-         * @param {string} side "buy" or "sell"
-         * @param {float} amount the amount of currency to trade
-         * @param {float} price *ignored in "market" orders* the price at which the order is to be fullfilled at in units of the quote currency
-         * @param {object} params Extra parameters specific to the exchange API endpoint
-         * @param {string} params.timeInForce "GTC", "IOC", "FOK", or "PO"
-         * @param {bool} params.postOnly true or false
-         * @param {float} params.stopPrice The price at which a trigger order is triggered at
->>>>>>> 5ae55068
          * @returns [An order structure]{@link https://docs.ccxt.com/en/latest/manual.html#order-structure}
          */
         await this.loadMarkets ();
@@ -1490,7 +1479,6 @@
         const timeInForce = this.safeString (params, 'timeInForce');
         const postOnly = this.isPostOnly (isMarketOrder, false, params);
         const reduceOnly = this.safeValue (params, 'reduceOnly', false);
-<<<<<<< HEAD
         const stopPrice = this.safeNumber2 (params, 'triggerPrice', 'stopPrice');
         let stopLossPrice = this.safeNumber2 (params, 'posStopLossPrice', 'stopLossPrice');
         let takeProfitPrice = this.safeNumber2 (params, 'posTakeProfitPrice', 'takeProfitPrice');
@@ -1530,10 +1518,6 @@
             request['execInst'] = 'PosStopMkt';
         }
         params = this.omit (params, [ 'timeInForce', 'postOnly', 'reduceOnly', 'triggerPrice', 'stopLossPrice', 'takeProfitPrice', 'stopLoss', 'takeProfit' ]);
-=======
-        const stopPrice = this.safeValue2 (params, 'triggerPrice', 'stopPrice');
-        params = this.omit (params, [ 'timeInForce', 'postOnly', 'reduceOnly', 'stopPrice', 'triggerPrice' ]);
->>>>>>> 5ae55068
         if (reduceOnly) {
             if (marketType !== 'swap') {
                 throw new InvalidOrder (this.id + ' createOrder() does not support reduceOnly for ' + marketType + ' orders, reduceOnly orders are supported for perpetuals only');
