'use strict';

const Exchange = require ('./base/Exchange');
const { ExchangeError, ExchangeNotAvailable, ArgumentsRequired, BadRequest, AuthenticationError, InvalidOrder, OrderNotFound, NotSupported, OrderImmediatelyFillable, OrderNotFillable, InvalidAddress, InsufficientFunds } = require ('./base/errors');

module.exports = class theocean extends Exchange {
    describe () {
        this.checkRequiredDependencies ();
        return this.deepExtend (super.describe (), {
            'id': 'theocean',
            'name': 'The Ocean',
            'countries': [ 'US' ],
            'rateLimit': 3000,
            'version': 'v0',
            'certified': true,
            'requiresWeb3': true,
            // add GET https://api.staging.theocean.trade/api/v0/candlesticks/intervals to fetchMarkets
            'timeframes': {
                '5m': '300',
                '15m': '900',
                '1h': '3600',
                '6h': '21600',
                '1d': '86400',
            },
            'has': {
                'CORS': false, // ?
                'fetchTickers': true,
                'fetchOHLCV': false,
                'fetchOrder': true,
                'fetchOrders': true,
                'fetchOpenOrders': true,
                'fetchClosedOrders': true,
            },
            'urls': {
                'logo': 'https://user-images.githubusercontent.com/1294454/43103756-d56613ce-8ed7-11e8-924e-68f9d4bcacab.jpg',
                'api': 'https://api.theocean.trade/api',
                'www': 'https://theocean.trade',
                'doc': 'https://docs.theocean.trade',
                'fees': 'https://theocean.trade/fees',
            },
            'api': {
                'public': {
                    'get': [
                        'fee_components',
                        'token_pairs',
                        'ticker',
                        'tickers',
                        'candlesticks',
                        'candlesticks/intervals',
                        'trade_history',
                        'order_book',
                        'order/{orderHash}',
                    ],
                },
                'private': {
                    'get': [
                        'balance',
                        'available_balance',
                        'user_history',
                    ],
                    'post': [
                        'limit_order/reserve',
                        'limit_order/place',
                        'market_order/reserve',
                        'market_order/place',
                    ],
                    'delete': [
                        'order/{orderHash}',
                        'orders',
                    ],
                },
            },
            'exceptions': {
                'exact': {
                    // "Schema validation failed for 'query'": ExchangeError, // { "message": "Schema validation failed for 'query'", "errors": ... }
                    // "Logic validation failed for 'query'": ExchangeError, // { "message": "Logic validation failed for 'query'", "errors": ... }
                    // "Schema validation failed for 'body'": ExchangeError, // { "message": "Schema validation failed for 'body'", "errors": ... }
                    // "Logic validation failed for 'body'": ExchangeError, // { "message": "Logic validation failed for 'body'", "errors": ... }
                    'Order not found': OrderNotFound, // {"message":"Order not found","errors":...}
                },
                'broad': {
                    "Price can't exceed 8 digits in precision.": InvalidOrder, // {"message":"Price can't exceed 8 digits in precision.","type":"paramPrice"}
                    'Order cannot be canceled': InvalidOrder, // {"message":"Order cannot be canceled","type":"General error"}
                    'Greater than available wallet balance.': InsufficientFunds,
                    'Orderbook exhausted for intent': OrderNotFillable, // {"message":"Orderbook exhausted for intent MARKET_INTENT:8yjjzd8b0e8yjjzd8b0fjjzd8b0g"}
                    'Fillable amount under minimum': InvalidOrder, // {"message":"Fillable amount under minimum WETH trade size.","type":"paramQuoteTokenAmount"}
                    'Fillable amount over maximum': InvalidOrder, // {"message":"Fillable amount over maximum TUSD trade size.","type":"paramQuoteTokenAmount"}
                    "Schema validation failed for 'params'": BadRequest, // // {"message":"Schema validation failed for 'params'"}
                    'Service Temporarily Unavailable': ExchangeNotAvailable,
                },
            },
            'options': {
                'decimals': {},
                'fetchOrderMethod': 'fetch_order_from_history',
            },
            'wsconf': {
                'conx-tpls': {
                    'default': {
                        'type': 'ws-io',
                        'baseurl': 'wss://ws.theocean.trade/socket.io/?EIO=3&transport=websocket',
                    },
                },
                'methodmap': {
                    '_websocketTimeoutRemoveNonce': '_websocketTimeoutRemoveNonce',
                },
                'events': {
                    'ob': {
                        'conx-tpl': 'default',
                        'conx-param': {
                            'url': '{baseurl}',
                            'id': '{id}',
                        },
                    },
                },
            },
        });
    }

    calculateFee (symbol, type, side, amount, price, takerOrMaker = 'taker', params = {}) {
        let market = this.markets[symbol];
        let key = 'quote';
        let rate = market[takerOrMaker];
        let cost = parseFloat (this.costToPrecision (symbol, amount * rate));
        if (side === 'sell') {
            cost *= price;
        } else {
            key = 'base';
        }
        return {
            'type': takerOrMaker,
            'currency': market[key],
            'rate': rate,
            'cost': cost,
        };
    }

    async fetchMarkets (params = {}) {
        let markets = await this.publicGetTokenPairs ();
        //
        //     [
        //       {
        //         "baseToken": {
        //           "address": "0xa8e9fa8f91e5ae138c74648c9c304f1c75003a8d",
        //           "symbol": "ZRX",
        //           "decimals": "18",
        //           "minAmount": "1000000000000000000",
        //           "maxAmount": "100000000000000000000000",
        //           "precision": "18"
        //         },
        //         "quoteToken": {
        //           "address": "0xc00fd9820cd2898cc4c054b7bf142de637ad129a",
        //           "symbol": "WETH",
        //           "decimals": "18",
        //           "minAmount": "5000000000000000",
        //           "maxAmount": "100000000000000000000",
        //           "precision": "18"
        //         }
        //       }
        //     ]
        //
        let result = [];
        for (let i = 0; i < markets.length; i++) {
            let market = markets[i];
            let baseToken = market['baseToken'];
            let quoteToken = market['quoteToken'];
            let baseId = baseToken['address'];
            let quoteId = quoteToken['address'];
            let base = baseToken['symbol'];
            let quote = quoteToken['symbol'];
            base = this.commonCurrencyCode (base);
            quote = this.commonCurrencyCode (quote);
            let symbol = base + '/' + quote;
            let id = baseId + '/' + quoteId;
            let baseDecimals = this.safeInteger (baseToken, 'decimals');
            let quoteDecimals = this.safeInteger (quoteToken, 'decimals');
            this.options['decimals'][base] = baseDecimals;
            this.options['decimals'][quote] = quoteDecimals;
            let precision = {
                'amount': -parseInt (baseToken['precision']),
                'price': -parseInt (quoteToken['precision']),
            };
            let amountLimits = {
                'min': this.fromWei (this.safeString (baseToken, 'minAmount'), 'ether', baseDecimals),
                'max': this.fromWei (this.safeString (baseToken, 'maxAmount'), 'ether', baseDecimals),
            };
            let priceLimits = {
                'min': undefined,
                'max': undefined,
            };
            let costLimits = {
                'min': this.fromWei (this.safeString (quoteToken, 'minAmount'), 'ether', quoteDecimals),
                'max': this.fromWei (this.safeString (quoteToken, 'maxAmount'), 'ether', quoteDecimals),
            };
            let limits = {
                'amount': amountLimits,
                'price': priceLimits,
                'cost': costLimits,
            };
            let active = true;
            result.push ({
                'id': id,
                'symbol': symbol,
                'base': base,
                'quote': quote,
                'baseId': baseId,
                'quoteId': quoteId,
                'active': active,
                'precision': precision,
                'limits': limits,
                'info': market,
            });
        }
        return result;
    }

    parseOHLCV (ohlcv, market = undefined, timeframe = '5m', since = undefined, limit = undefined) {
        let baseDecimals = this.safeInteger (this.options['decimals'], market['base'], 18);
        return [
            this.safeInteger (ohlcv, 'startTime') * 1000,
            this.safeFloat (ohlcv, 'open'),
            this.safeFloat (ohlcv, 'high'),
            this.safeFloat (ohlcv, 'low'),
            this.safeFloat (ohlcv, 'close'),
            this.fromWei (this.safeString (ohlcv, 'baseVolume'), 'ether', baseDecimals),
            // this.safeString (ohlcv, 'quoteVolume'),
        ];
    }

    async fetchOHLCV (symbol, timeframe = '5m', since = undefined, limit = undefined, params = {}) {
        await this.loadMarkets ();
        let market = this.market (symbol);
        let request = {
            'baseTokenAddress': market['baseId'],
            'quoteTokenAddress': market['quoteId'],
            'interval': this.timeframes[timeframe],
            // 'endTime': endTime, // (optional) Snapshot end time
        };
        if (since === undefined) {
            throw new ExchangeError (this.id + ' fetchOHLCV requires a since argument');
        }
        request['startTime'] = parseInt (since / 1000);
        let response = await this.publicGetCandlesticks (this.extend (request, params));
        //
        //   [
        //     {
        //         "high": "100.52",
        //         "low": "97.23",
        //         "open": "98.45",
        //         "close": "99.23",
        //         "baseVolume": "2400000000000000000000",
        //         "quoteVolume": "1200000000000000000000",
        //         "startTime": "1512929323784"
        //     },
        //     {
        //         "high": "100.52",
        //         "low": "97.23",
        //         "open": "98.45",
        //         "close": "99.23",
        //         "volume": "2400000000000000000000",
        //         "startTime": "1512929198980"
        //     }
        //   ]
        //
        return this.parseOHLCVs (response, market, timeframe, since, limit);
    }

    async fetchBalanceByCode (code, params = {}) {
        if (!this.walletAddress || (this.walletAddress.indexOf ('0x') !== 0)) {
            throw new InvalidAddress (this.id + ' fetchBalanceByCode() requires the .walletAddress to be a "0x"-prefixed hexstring like "0xbF2d65B3b2907214EEA3562f21B80f6Ed7220377"');
        }
        await this.loadMarkets ();
        let currency = this.currency (code);
        let request = {
            'walletAddress': this.walletAddress.toLowerCase (),
            'tokenAddress': currency['id'],
        };
        let response = await this.privateGetBalance (this.extend (request, params));
        //
        //     {"available":"0","committed":"0","total":"0"}
        //
        let decimals = this.safeInteger (this.options['decimals'], code, 18);
        let free = this.fromWei (this.safeString (response, 'available'), 'ether', decimals);
        let used = this.fromWei (this.safeString (response, 'committed'), 'ether', decimals);
        let total = this.fromWei (this.safeString (response, 'total'), 'ether', decimals);
        return {
            'free': free,
            'used': used,
            'total': total,
        };
    }

    async fetchBalance (params = {}) {
        if (!this.walletAddress || (this.walletAddress.indexOf ('0x') !== 0)) {
            throw new InvalidAddress (this.id + ' fetchBalance() requires the .walletAddress to be a "0x"-prefixed hexstring like "0xbF2d65B3b2907214EEA3562f21B80f6Ed7220377"');
        }
        let codes = this.safeValue (this.options, 'fetchBalanceCurrencies');
        if (codes === undefined)
            codes = this.safeValue (params, 'codes');
        if ((codes === undefined) || (!Array.isArray (codes))) {
            throw new ExchangeError (this.id + ' fetchBalance() requires a `codes` parameter (an array of currency codes)');
        }
        await this.loadMarkets ();
        let result = {};
        for (let i = 0; i < codes.length; i++) {
            const code = codes[i];
            result[code] = await this.fetchBalanceByCode (code);
        }
        return this.parseBalance (result);
    }

    parseBidAsk (bidask, priceKey = 0, amountKey = 1, market = undefined) {
        if (market === undefined) {
            throw new ArgumentsRequired (this.id + ' parseBidAsk requires a market argument');
        }
        let price = parseFloat (bidask[priceKey]);
        let amountDecimals = this.safeInteger (this.options['decimals'], market['base'], 18);
        //
        // the following does not work with this bidask: {"orderHash":"0x8b5d8d34eded1cbf8519733401ae3ced8069089fd16d5431cb3d4b016d7788f2","price":"133.74013659","availableAmount":"4652691526891295598045.34542621578779823835103356911924523765168638519704923461215973053000214547556058831637954647252647510035865072314678676592576536328447541178082827906517347971793654011427890554542683570544867337525450220078254745116898401756810404232673589363421879924390066378804261951784","creationTimestamp":"1542743835","expirationTimestampInSec":"1545339435"}
        // therefore we apply a dirty string-based patch
        //
        // let amount = this.fromWei (bidask[amountKey], 'ether', amountDecimals);
        //
        let amountString = this.safeString (bidask, amountKey);
        let amountParts = amountString.split ('.');
        let numParts = amountParts.length;
        if (numParts === 2) {
            amountString = amountParts[0];
        }
        let amount = this.fromWei (amountString, 'ether', amountDecimals);
        // return [ price, amount, bidask ];
        return [ price, amount ];
    }

    parseOrderBook (orderbook, timestamp = undefined, bidsKey = 'bids', asksKey = 'asks', priceKey = 0, amountKey = 1, market = undefined) {
        let result = {
            'timestamp': timestamp,
            'datetime': this.iso8601 (timestamp),
            'nonce': undefined,
        };
        let sides = [ bidsKey, asksKey ];
        for (let i = 0; i < sides.length; i++) {
            let side = sides[i];
            let orders = [];
            let bidasks = this.safeValue (orderbook, side);
            for (let k = 0; k < bidasks.length; k++) {
                orders.push (this.parseBidAsk (bidasks[k], priceKey, amountKey, market));
            }
            result[side] = orders;
        }
        result[bidsKey] = this.sortBy (result[bidsKey], 0, true);
        result[asksKey] = this.sortBy (result[asksKey], 0);
        return result;
    }

    async fetchOrderBook (symbol, limit = undefined, params = {}) {
        await this.loadMarkets ();
        let market = this.market (symbol);
        let request = {
            'baseTokenAddress': market['baseId'],
            'quoteTokenAddress': market['quoteId'],
        };
        if (limit !== undefined) {
            request['depth'] = limit;
        }
        let response = await this.publicGetOrderBook (this.extend (request, params));
        //
        //     {
        //       "bids": [
        //         {
        //           "orderHash": "0x94629386298dee69ae63cd3e414336ae153b3f02cffb9ffc53ad71e166615618",
        //           "price": "0.00050915",
        //           "availableAmount": "100000000000000000000",
        //           "creationTimestamp": "1512929327792",
        //           "expirationTimestampInSec": "1534449466"
        //         }
        //       ],
        //       "asks": [
        //         {
        //           "orderHash": "0x94629386298dee69ae63cd3e414336ae153b3f02cffb9ffc53ad71e166615618",
        //           "price": "0.00054134",
        //           "availableAmount": "100000000000000000000",
        //           "creationTimestamp": "1512929323784",
        //           "expirationTimestampInSec": "1534449466"
        //         }
        //       ]
        //     }
        //
        return this.parseOrderBook (response, undefined, 'bids', 'asks', 'price', 'availableAmount', market);
    }

    parseTicker (ticker, market = undefined) {
        //
        //     {
        //         "bid": "0.00050915",
        //         "ask": "0.00054134",
        //         "last": "0.00052718",
        //         "volume": "3000000000000000000",
        //         "timestamp": "1512929327792"
        //     }
        //
        let timestamp = parseInt (this.safeFloat (ticker, 'timestamp') / 1000);
        let symbol = undefined;
        let base = undefined;
        if (market !== undefined) {
            symbol = market['symbol'];
            base = market['base'];
        }
        let baseDecimals = this.safeInteger (this.options['decimals'], base, 18);
        let baseVolume = this.fromWei (this.safeString (ticker, 'volume'), 'ether', baseDecimals);
        let last = this.safeFloat (ticker, 'last');
        return {
            'symbol': symbol,
            'timestamp': timestamp,
            'datetime': this.iso8601 (timestamp),
            'high': undefined,
            'low': undefined,
            'bid': this.safeFloat (ticker, 'bid'),
            'bidVolume': undefined,
            'ask': this.safeFloat (ticker, 'ask'),
            'askVolume': undefined,
            'vwap': undefined,
            'open': undefined,
            'close': last,
            'last': last,
            'previousClose': undefined,
            'change': undefined,
            'percentage': this.safeFloat (ticker, 'priceChange'),
            'average': undefined,
            'baseVolume': baseVolume,
            'quoteVolume': undefined,
            'info': ticker,
        };
    }

    async fetchTickers (symbols = undefined, params = {}) {
        await this.loadMarkets ();
        let tickers = await this.publicGetTickers (params);
        //
        //     [{
        //     "baseTokenAddress": "0xa8e9fa8f91e5ae138c74648c9c304f1c75003a8d",
        //     "quoteTokenAddress": "0xc00fd9820cd2898cc4c054b7bf142de637ad129a",
        //     "ticker": {
        //         "bid": "0.00050915",
        //         "ask": "0.00054134",
        //         "last": "0.00052718",
        //         "volume": "3000000000000000000",
        //         "timestamp": "1512929327792"
        //     }
        //     }]
        //
        let result = {};
        for (let i = 0; i < tickers.length; i++) {
            let ticker = tickers[i];
            let baseId = this.safeString (ticker, 'baseTokenAddress');
            let quoteId = this.safeString (ticker, 'quoteTokenAddress');
            let marketId = baseId + '/' + quoteId;
            let market = undefined;
            let symbol = marketId;
            if (marketId in this.markets_by_id) {
                market = this.markets_by_id[marketId];
                symbol = market['symbol'];
            }
            result[symbol] = this.parseTicker (ticker['ticker'], market);
        }
        return result;
    }

    async fetchTicker (symbol, params = {}) {
        await this.loadMarkets ();
        let market = this.market (symbol);
        let request = {
            'baseTokenAddress': market['baseId'],
            'quoteTokenAddress': market['quoteId'],
        };
        let response = await this.publicGetTicker (this.extend (request, params));
        return this.parseTicker (response, market);
    }

    parseTrade (trade, market = undefined) {
        //
        // fetchTrades
        //
        //     {
        //         "id": "37212",
        //         "transactionHash": "0x5e6e75e1aa681b51b034296f62ac19be7460411a2ad94042dd8ba637e13eac0c",
        //         "amount": "300000000000000000",
        //         "price": "0.00052718",
        // ------- they also have a "confirmed" status here ↓ -----------------
        //         "status": "filled", // filled | settled | failed
        //         "lastUpdated": "1520265048996"
        //     }
        //
        // parseOrder trades (timeline "actions", "fills")
        //
        //     {      action: "confirmed",
        //            amount: "1000000000000000000",
        //          intentID: "MARKET_INTENT:90jjw2s7gj90jjw2s7gkjjw2s7gl",
        //            txHash: "0x043488fdc3f995bf9e632a32424e41ed126de90f8cb340a1ff006c2a74ca8336",
        //       blockNumber: "8094822",
        //         timestamp: "1532261686"                                                          }
        //
        let timestamp = this.safeInteger (trade, 'lastUpdated');
        if (timestamp === undefined) {
            timestamp = this.safeInteger (trade, 'timestamp');
        }
        if (timestamp !== undefined) {
            // their timestamps are in seconds, mostly
            timestamp = timestamp * 1000;
        }
        let price = this.safeFloat (trade, 'price');
        let orderId = this.safeString (trade, 'order');
        let id = this.safeString (trade, 'id');
        if (id === undefined) {
            id = this.safeString2 (trade, 'transactionHash', 'txHash');
        }
        let symbol = undefined;
        let base = undefined;
        if (market !== undefined) {
            symbol = market['symbol'];
            base = market['base'];
        }
        let baseDecimals = this.safeInteger (this.options['decimals'], base, 18);
        let amount = this.fromWei (this.safeString (trade, 'amount'), 'ether', baseDecimals);
        let cost = undefined;
        if (amount !== undefined) {
            if (price !== undefined) {
                cost = amount * price;
            }
        }
        let takerOrMaker = 'taker';
        let fee = undefined;
        // let fee = this.calculateFee (symbol, type, side, amount, price, takerOrMaker);
        return {
            'id': id,
            'order': orderId,
            'timestamp': timestamp,
            'datetime': this.iso8601 (timestamp),
            'symbol': symbol,
            'type': undefined,
            'side': undefined,
            'takerOrMaker': takerOrMaker,
            'price': price,
            'amount': amount,
            'cost': cost,
            'fee': fee,
            'info': trade,
        };
    }

    async fetchTrades (symbol, since = undefined, limit = undefined, params = {}) {
        await this.loadMarkets ();
        let market = this.market (symbol);
        let request = {
            'baseTokenAddress': market['baseId'],
            'quoteTokenAddress': market['quoteId'],
        };
        let response = await this.publicGetTradeHistory (this.extend (request, params));
        //
        //     [
        //       {
        //         "id": "37212",
        //         "transactionHash": "0x5e6e75e1aa681b51b034296f62ac19be7460411a2ad94042dd8ba637e13eac0c",
        //         "amount": "300000000000000000",
        //         "price": "0.00052718",
        //         "status": "filled", // filled | settled | failed
        //         "lastUpdated": "1520265048996"
        //       }
        //     ]
        //
        return this.parseTrades (response, market, since, limit);
    }

    async createOrder (symbol, type, side, amount, price = undefined, params = {}) {
        const errorMessage = this.id + ' createOrder() requires `exchange.walletAddress` and `exchange.privateKey`. The .walletAddress should be a "0x"-prefixed hexstring like "0xbF2d65B3b2907214EEA3562f21B80f6Ed7220377". The .privateKey for that wallet should be a "0x"-prefixed hexstring like "0xe4f40d465efa94c98aec1a51f574329344c772c1bce33be07fa20a56795fdd09".';
        if (!this.walletAddress || (this.walletAddress.indexOf ('0x') !== 0)) {
            throw new InvalidAddress (errorMessage);
        }
        if (!this.privateKey || (this.privateKey.indexOf ('0x') !== 0)) {
            throw new InvalidAddress (errorMessage);
        }
        await this.loadMarkets ();
        const makerOrTaker = this.safeString (params, 'makerOrTaker');
        const isMarket = (type === 'market');
        const isMakerOrTakerUndefined = (makerOrTaker === undefined);
        const isTaker = (makerOrTaker === 'taker');
        const isMaker = (makerOrTaker === 'maker');
        if (isMarket && !isMakerOrTakerUndefined && !isTaker) {
            throw new InvalidOrder (this.id + ' createOrder() ' + type + ' order type cannot be a ' + makerOrTaker + '. The createOrder() method of ' + type + ' type can be used with taker orders only.');
        }
        let query = this.omit (params, 'makerOrTaker');
        let timestamp = this.milliseconds ();
        let market = this.market (symbol);
        let baseDecimals = this.safeInteger (this.options['decimals'], market['base'], 18);
        let reserveRequest = {
            'walletAddress': this.walletAddress.toLowerCase (), // Your Wallet Address
            'baseTokenAddress': market['baseId'], // Base token address
            'quoteTokenAddress': market['quoteId'], // Quote token address
            'side': side, // "buy" or "sell"
            'orderAmount': this.toWei (this.amountToPrecision (symbol, amount), 'ether', baseDecimals), // Base token amount in wei
            'feeOption': 'feeInNative', // Fees can be paid in native currency ("feeInNative"), or ZRX ("feeInZRX")
        };
        if (type === 'limit') {
            reserveRequest['price'] = this.priceToPrecision (symbol, price); // Price denominated in quote tokens (limit orders only)
        }
        let method = 'privatePost' + this.capitalize (type) + 'Order';
        let reserveMethod = method + 'Reserve';
        let reserveResponse = await this[reserveMethod] (this.extend (reserveRequest, query));
        //
        // ---- market orders -------------------------------------------------
        //
        // let reserveResponse =
        //     {       matchingOrderID:   "MARKET_INTENT:90jjw2s7gj90jjw2s7gkjjw2s7gl",
        //       unsignedMatchingOrder: {                      maker: "",
        //                                                     taker: "0x00ba938cc0df182c25108d7bf2ee3d37bce07513",
        //                                         makerTokenAddress: "0xd0a1e359811322d97991e03f863a0c30c2cf029c",
        //                                         takerTokenAddress: "0x6ff6c0ff1d68b964901f986d4c9fa3ac68346570",
        //                                          makerTokenAmount: "27100000000000000",
        //                                          takerTokenAmount: "874377028175459241",
        //                                                  makerFee: "0",
        //                                                  takerFee: "0",
        //                                expirationUnixTimestampSec: "1534809575",
        //                                              feeRecipient: "0x88a64b5e882e5ad851bea5e7a3c8ba7c523fecbe",
        //                                                      salt: "3610846705800197954038657082705100176266402776121341340841167002345284333867",
        //                                   exchangeContractAddress: "0x90fe2af704b34e0224bf2299c838e04d4dcf1364"                                    } }
        //
        // ---- limit orders --------------------------------------------------
        //
        // 1. if the order is completely fillable:
        //    + unsignedMatchingOrder will be present
        //    - unsignedTargetOrder will be missing
        // 2. if the order is partially fillable:
        //    + unsignedMatchingOrder and
        //    + unsignedTarget order will be present
        // 3. if the order is not fillable at the moment:
        //    + unsignedTargetOrder will be present
        //    - unsignedMatchingOrder will be missing
        // In other words, unsignedMatchingOrder is only present
        // if there is some fillable amount in the order book.
        //
        // Note: ecSignature is empty at this point and missing in the actual
        // response, there's no need for it here at this point anyway.
        //
        // let reserveResponse =
        //     { unsignedTargetOrder: {                      maker: "",
        //                                                   taker: "0x00ba938cc0df182c25108d7bf2ee3d37bce07513",
        //                                       makerTokenAddress: "0xd0a1e359811322d97991e03f863a0c30c2cf029c",
        //                                       takerTokenAddress: "0x6ff6c0ff1d68b964901f986d4c9fa3ac68346570",
        //                                        makerTokenAmount: "2700000000000000",
        //                                        takerTokenAmount: "937912044575392743",
        //                                                makerFee: "0",
        //                                                takerFee: "0",
        //                              expirationUnixTimestampSec: "1534813319",
        //                                            feeRecipient: "0x88a64b5e882e5ad851bea5e7a3c8ba7c523fecbe",
        //                                                    salt: "54933934472162523007303314622614098849759889305199720392701919179357703099693",
        //                                 exchangeContractAddress: "0x90fe2af704b34e0224bf2299c838e04d4dcf1364"                                     } }
        //
        // let reserveResponse =
        //     {
        //       "unsignedTargetOrder": {
        //         "exchangeContractAddress": "0x516bdc037df84d70672b2d140835833d3623e451",
        //         "maker": "",
        //         "taker": "0x00ba938cc0df182c25108d7bf2ee3d37bce07513",
        //         "makerTokenAddress": "0x7cc7fdd065cfa9c7f4f6a3c1bfc6dfcb1a3177aa",
        //         "takerTokenAddress": "0x17f15936ef3a2da5593033f84487cbe9e268f02f",
        //         "feeRecipient": "0x88a64b5e882e5ad851bea5e7a3c8ba7c523fecbe",
        //         "makerTokenAmount": "10000000000000000000",
        //         "takerTokenAmount": "10000000000000000000",
        //         "makerFee": "0",
        //         "takerFee": "0",
        //         "expirationUnixTimestampSec": "525600",
        //         "salt": "37800593840622773016017857006417214310534675667008850948421364357744823963318",
        //         "ecSignature": {
        //           "v": 0,
        //           "r": "",
        //           "s": ""
        //         }
        //       },
        //       "unsignedMatchingOrder": {
        //         "exchangeContractAddress": "0x516bdc037df84d70672b2d140835833d3623e451",
        //         "maker": "",
        //         "taker": "0x00ba938cc0df182c25108d7bf2ee3d37bce07513",
        //         "makerTokenAddress": "0x7cc7fdd065cfa9c7f4f6a3c1bfc6dfcb1a3177aa",
        //         "takerTokenAddress": "0x17f15936ef3a2da5593033f84487cbe9e268f02f",
        //         "feeRecipient": "0x88a64b5e882e5ad851bea5e7a3c8ba7c523fecbe",
        //         "makerTokenAmount": "10000000000000000000",
        //         "takerTokenAmount": "10000000000000000000",
        //         "makerFee": "0",
        //         "takerFee": "0",
        //         "expirationUnixTimestampSec": "525600",
        //         "salt": "37800593840622773016017857006417214310534675667008850948421364357744823963318",
        //         "ecSignature": {
        //           "v": 0,
        //           "r": "",
        //           "s": ""
        //         }
        //       },
        //       "matchingOrderID": "MARKET_INTENT:8ajjh92s1r8ajjh92s1sjjh92s1t"
        //     }
        //
        // --------------------------------------------------------------------
        let unsignedMatchingOrder = this.safeValue (reserveResponse, 'unsignedMatchingOrder');
        let unsignedTargetOrder = this.safeValue (reserveResponse, 'unsignedTargetOrder');
        const isUnsignedMatchingOrderDefined = (unsignedMatchingOrder !== undefined);
        const isUnsignedTargetOrderDefined = (unsignedTargetOrder !== undefined);
        const makerAddress = {
            'maker': this.walletAddress.toLowerCase (),
        };
        let placeRequest = {};
        let signedMatchingOrder = undefined;
        let signedTargetOrder = undefined;
        if (isUnsignedMatchingOrderDefined && isUnsignedTargetOrderDefined) {
            if (isTaker) {
                signedMatchingOrder = this.signZeroExOrder (this.extend (unsignedMatchingOrder, makerAddress), this.privateKey);
                placeRequest['signedMatchingOrder'] = signedMatchingOrder;
                placeRequest['matchingOrderID'] = reserveResponse['matchingOrderID'];
            } else if (isMaker) {
                signedTargetOrder = this.signZeroExOrder (this.extend (unsignedTargetOrder, makerAddress), this.privateKey);
                placeRequest['signedTargetOrder'] = signedTargetOrder;
            } else {
                signedMatchingOrder = this.signZeroExOrder (this.extend (unsignedMatchingOrder, makerAddress), this.privateKey);
                placeRequest['signedMatchingOrder'] = signedMatchingOrder;
                placeRequest['matchingOrderID'] = reserveResponse['matchingOrderID'];
                signedTargetOrder = this.signZeroExOrder (this.extend (unsignedTargetOrder, makerAddress), this.privateKey);
                placeRequest['signedTargetOrder'] = signedTargetOrder;
            }
        } else if (isUnsignedMatchingOrderDefined) {
            if (isMaker) {
                throw new OrderImmediatelyFillable (this.id + ' createOrder() ' + type + ' order to ' + side + ' ' + symbol + ' is not fillable as a maker order');
            } else {
                signedMatchingOrder = this.signZeroExOrder (this.extend (unsignedMatchingOrder, makerAddress), this.privateKey);
                placeRequest['signedMatchingOrder'] = signedMatchingOrder;
                placeRequest['matchingOrderID'] = reserveResponse['matchingOrderID'];
            }
        } else if (isUnsignedTargetOrderDefined) {
            if (isTaker || isMarket) {
                throw new OrderNotFillable (this.id + ' createOrder() ' + type + ' order to ' + side + ' ' + symbol + ' is not fillable as a taker order');
            } else {
                signedTargetOrder = this.signZeroExOrder (this.extend (unsignedTargetOrder, makerAddress), this.privateKey);
                placeRequest['signedTargetOrder'] = signedTargetOrder;
            }
        } else {
            throw new OrderNotFillable (this.id + ' ' + type + ' order to ' + side + ' ' + symbol + ' is not fillable at the moment');
        }
        let placeMethod = method + 'Place';
        let placeResponse = await this[placeMethod] (this.extend (placeRequest, query));
        //
        // ---- market orders -------------------------------------------------
        //
        // let placeResponse =
        //     { matchingOrder: { transactionHash: "0x043488fdc3f995bf9e632a32424e41ed126de90f8cb340a1ff006c2a74ca8336",
        //                                 amount: "1000000000000000000",
        //                              orderHash: "0xe815dc92933b68e7fc2b7102b8407ba7afb384e4080ac8d28ed42482933c5cf5"  },
        //            parentID:   "MARKET_INTENT:90jjw2s7gj90jjw2s7gkjjw2s7gl"                                              }
        //
        // ---- limit orders -------------------------------------------------
        //
        // let placeResponse =
        //     { targetOrder: {    amount: "1000000000000000000",
        //                      orderHash: "0x517aef1ce5027328c40204833b624f04a54c913e93cffcdd500fe9252c535251" },
        //          parentID:   "MARKET_INTENT:90jjw50gpk90jjw50gpljjw50gpm"                                       }
        //
        // let placeResponse =
        //     {
        //         "targetOrder": {
        //             "orderHash": "0x94629386298dee69ae63cd3e414336ae153b3f02cffb9ffc53ad71e166615618",
        //             "amount": "100000000000"
        //         },
        //         "matchingOrder": {
        //             "orderHash": "0x3d6b287c1dc79262d2391ae2ca9d050fdbbab2c8b3180e4a46f9f321a7f1d7a9",
        //             "transactionHash": "0x5e6e75e1aa681b51b034296f62ac19be7460411a2ad94042dd8ba637e13eac0c",
        //             "amount": "100000000000"
        //         }
        //     }
        //
        let matchingOrder = this.safeValue (placeResponse, 'matchingOrder');
        let targetOrder = this.safeValue (placeResponse, 'targetOrder');
        const orderParams = {
            'timestamp': timestamp,
            'datetime': this.iso8601 (timestamp),
            'price': price,
            'side': side,
            'filled': 0,
            'status': 'open',
        };
        let taker = undefined;
        let maker = undefined;
        if (matchingOrder !== undefined) {
            matchingOrder = this.extend (signedMatchingOrder, matchingOrder);
            taker = this.parseOrder (matchingOrder, market);
            taker = this.extend (taker, {
                'type': 'market',
                'remaining': taker['amount'],
            }, orderParams);
            if (isTaker)
                return taker;
        }
        if (targetOrder !== undefined) {
            targetOrder = this.extend (signedTargetOrder, targetOrder);
            maker = this.parseOrder (targetOrder, market);
            maker = this.extend (maker, {
                'type': 'limit',
                'remaining': maker['amount'],
            }, orderParams);
            if (isMaker)
                return maker;
        }
        return {
            'info': this.extend (reserveResponse, placeRequest, placeResponse),
            'maker': maker,
            'taker': taker,
        };
    }

    async cancelOrder (id, symbol = undefined, params = {}) {
        await this.loadMarkets ();
        let request = {
            'orderHash': id,
        };
        let response = await this.privateDeleteOrderOrderHash (this.extend (request, params));
        //
        //     {
        //       "canceledOrder": {
        //         "orderHash": "0x3d6b287c1dc79262d2391ae2ca9d050fdbbab2c8b3180e4a46f9f321a7f1d7a9",
        //         "amount": "100000000000"
        //       }
        //     }
        //
        let market = undefined;
        if (symbol !== undefined) {
            market = this.market (symbol);
        }
        return this.extend (this.parseOrder (response['canceledOrder'], market), {
            'status': 'canceled',
        });
    }

    async cancelAllOrders (symbols = undefined, params = {}) {
        const response = await this.privateDeleteOrders (params);
        //
        //     [{
        //       "canceledOrder": {
        //         "orderHash": "0x3d6b287c1dc79262d2391ae2ca9d050fdbbab2c8b3180e4a46f9f321a7f1d7a9",
        //         "amount": "100000000000"
        //       }
        //     }]
        //
        return response;
    }

    parseOrderStatus (status) {
        let statuses = {
            'placed': 'open',
            'reserved': 'open',
            'filled': 'closed',
            'settled': 'closed',
            'confirmed': 'closed',
            'returned': 'open',
            'canceled': 'canceled',
            'pruned': 'failed',
        };
        if (status in statuses) {
            return statuses[status];
        }
        return status;
    }

    parseOrder (order, market = undefined) {
        //
        // fetchOrder, fetchOrderBook
        //
        //     {
        //       "baseTokenAddress": "0x7cc7fdd065cfa9c7f4f6a3c1bfc6dfcb1a3177aa",
        //       "quoteTokenAddress": "0x17f15936ef3a2da5593033f84487cbe9e268f02f",
        //       "side": "buy",
        //       "amount": "10000000000000000000",
        //       "price": "1.000",
        //       "created": "1512929327792",
        //       "expires": "1512929897118",
        //       "zeroExOrder": {
        //         "exchangeContractAddress": "0x516bdc037df84d70672b2d140835833d3623e451",
        //         "maker": "0x006dc83e5b21854d4afc44c9b92a91e0349dda13",
        //         "taker": "0x00ba938cc0df182c25108d7bf2ee3d37bce07513",
        //         "makerTokenAddress": "0x7cc7fdd065cfa9c7f4f6a3c1bfc6dfcb1a3177aa",
        //         "takerTokenAddress": "0x17f15936ef3a2da5593033f84487cbe9e268f02f",
        //         "feeRecipient": "0x88a64b5e882e5ad851bea5e7a3c8ba7c523fecbe",
        //         "makerTokenAmount": "10000000000000000000",
        //         "takerTokenAmount": "10000000000000000000",
        //         "makerFee": "0",
        //         "takerFee": "0",
        //         "expirationUnixTimestampSec": "525600",
        //         "salt": "37800593840622773016017857006417214310534675667008850948421364357744823963318",
        //         "orderHash": "0x94629386298dee69ae63cd3e414336ae153b3f02cffb9ffc53ad71e166615618",
        //         "ecSignature": {
        //           "v": 28,
        //           "r": "0x5307b6a69e7cba8583e1de39efb93a9ae1afc11849e79d99f462e49c18c4d6e4",
        //           "s": "0x5950e82364227ccca95c70b47375e8911a2039d3040ba0684329634ebdced160"
        //         }
        //       }
        //     }
        //
        // fetchOrders
        //
        //     {              orderHash:   "0xe815dc92933b68e7fc2b7102b8407ba7afb384e4080ac8d28ed42482933c5cf5",
        //             baseTokenAddress:   "0x6ff6c0ff1d68b964901f986d4c9fa3ac68346570",
        //            quoteTokenAddress:   "0xd0a1e359811322d97991e03f863a0c30c2cf029c",
        //                         side:   "buy",
        //                        price:   "0.0271",
        //                   openAmount:   "0",
        //               reservedAmount:   "0",
        //                 filledAmount:   "0",
        //                settledAmount:   "0",
        //              confirmedAmount:   "1000000000000000000",
        //                 failedAmount:   "0",
        //                   deadAmount:   "0",
        //                 prunedAmount:   "0",
        //                    feeAmount:   "125622971824540759",
        //                    feeOption:   "feeInNative",
        //                     parentID:   "MARKET_INTENT:90jjw2s7gj90jjw2s7gkjjw2s7gl",
        //       siblingTargetOrderHash:    null,
        //                     timeline: [ {      action: "filled",
        //                                        amount: "1000000000000000000",
        //                                      intentID: "MARKET_INTENT:90jjw2s7gj90jjw2s7gkjjw2s7gl",
        //                                        txHash:  null,
        //                                   blockNumber: "0",
        //                                     timestamp: "1532217579"                                  },
        //                                 {      action: "settled",
        //                                        amount: "1000000000000000000",
        //                                      intentID: "MARKET_INTENT:90jjw2s7gj90jjw2s7gkjjw2s7gl",
        //                                        txHash: "0x043488fdc3f995bf9e632a32424441ed126de90f8cb340a1ff006c2a74ca8336",
        //                                   blockNumber: "8094822",
        //                                     timestamp: "1532261671"                                                          },
        //                                 {      action: "confirmed",
        //                                        amount: "1000000000000000000",
        //                                      intentID: "MARKET_INTENT:90jjw2s7gj90jjw2s7gkjjw2s7gl",
        //                                        txHash: "0x043488fdc3f995bf9e632a32424441ed126de90f8cb340a1ff006c2a74ca8336",
        //                                   blockNumber: "8094822",
        //                                     timestamp: "1532261686"                                                          }  ] }
        //
        //
        //
        let zeroExOrder = this.safeValue (order, 'zeroExOrder');
        let id = this.safeString (order, 'orderHash');
        if ((id === undefined) && (zeroExOrder !== undefined)) {
            id = this.safeString (zeroExOrder, 'orderHash');
        }
        let side = this.safeString (order, 'side');
        let type = this.safeString (order, 'type'); // injected from outside
        let timestamp = this.safeInteger (order, 'created');
        timestamp = (timestamp !== undefined) ? timestamp * 1000 : timestamp;
        let symbol = undefined;
        let baseId = this.safeString (order, 'baseTokenAddress');
        let quoteId = this.safeString (order, 'quoteTokenAddress');
        let marketId = undefined;
        if (baseId !== undefined && quoteId !== undefined) {
            marketId = baseId + '/' + quoteId;
        }
        market = this.safeValue (this.markets_by_id, marketId, market);
        let base = undefined;
        if (market !== undefined) {
            symbol = market['symbol'];
            base = market['base'];
        }
        let baseDecimals = this.safeInteger (this.options['decimals'], base, 18);
        let price = this.safeFloat (order, 'price');
        let openAmount = this.fromWei (this.safeString (order, 'openAmount'), 'ether', baseDecimals);
        let reservedAmount = this.fromWei (this.safeString (order, 'reservedAmount'), 'ether', baseDecimals);
        let filledAmount = this.fromWei (this.safeString (order, 'filledAmount'), 'ether', baseDecimals);
        let settledAmount = this.fromWei (this.safeString (order, 'settledAmount'), 'ether', baseDecimals);
        let confirmedAmount = this.fromWei (this.safeString (order, 'confirmedAmount'), 'ether', baseDecimals);
        let failedAmount = this.fromWei (this.safeString (order, 'failedAmount'), 'ether', baseDecimals);
        let deadAmount = this.fromWei (this.safeString (order, 'deadAmount'), 'ether', baseDecimals);
        let prunedAmount = this.fromWei (this.safeString (order, 'prunedAmount'), 'ether', baseDecimals);
        let amount = this.fromWei (this.safeString (order, 'amount'), 'ether', baseDecimals);
        if (amount === undefined) {
            amount = this.sum (openAmount, reservedAmount, filledAmount, settledAmount, confirmedAmount, failedAmount, deadAmount, prunedAmount);
        }
        let filled = this.sum (filledAmount, settledAmount, confirmedAmount);
        let remaining = undefined;
        let lastTradeTimestamp = undefined;
        let timeline = this.safeValue (order, 'timeline');
        let trades = undefined;
        let status = undefined;
        if (timeline !== undefined) {
            let numEvents = timeline.length;
            if (numEvents > 0) {
                // status = this.parseOrderStatus (this.safeString (timeline[numEvents - 1], 'action'));
                let timelineEventsGroupedByAction = this.groupBy (timeline, 'action');
                if ('error' in timelineEventsGroupedByAction) {
                    status = 'failed';
                }
                if ('placed' in timelineEventsGroupedByAction) {
                    let placeEvents = this.safeValue (timelineEventsGroupedByAction, 'placed');
                    if (amount === undefined) {
                        amount = this.fromWei (this.safeString (placeEvents[0], 'amount'), 'ether', baseDecimals);
                    }
                    timestamp = this.safeInteger (placeEvents[0], 'timestamp');
                    timestamp = (timestamp !== undefined) ? timestamp * 1000 : timestamp;
                } else {
                    if ('filled' in timelineEventsGroupedByAction) {
                        timestamp = this.safeInteger (timelineEventsGroupedByAction['filled'][0], 'timestamp');
                        timestamp = (timestamp !== undefined) ? timestamp * 1000 : timestamp;
                    }
                }
                if ('filled' in timelineEventsGroupedByAction) {
                    let fillEvents = this.safeValue (timelineEventsGroupedByAction, 'filled');
                    let numFillEvents = fillEvents.length;
                    if (timestamp === undefined) {
                        timestamp = this.safeInteger (fillEvents[0], 'timestamp');
                        timestamp = (timestamp !== undefined) ? timestamp * 1000 : timestamp;
                    }
                    lastTradeTimestamp = this.safeInteger (fillEvents[numFillEvents - 1], 'timestamp');
                    lastTradeTimestamp = (lastTradeTimestamp !== undefined) ? lastTradeTimestamp * 1000 : lastTradeTimestamp;
                    trades = [];
                    for (let i = 0; i < numFillEvents; i++) {
                        let trade = this.parseTrade (this.extend (fillEvents[i], {
                            'price': price,
                        }), market);
                        trades.push (this.extend (trade, {
                            'order': id,
                            'type': type,
                            'side': side,
                        }));
                    }
                }
            }
        }
        let cost = undefined;
        if (filled !== undefined) {
            if (remaining === undefined) {
                if (amount !== undefined) {
                    remaining = amount - filled;
                }
            }
            if (price !== undefined) {
                cost = filled * price;
            }
        }
        let fee = undefined;
        let feeCost = this.safeString (order, 'feeAmount');
        if (feeCost !== undefined) {
            let feeOption = this.safeString (order, 'feeOption');
            let feeCurrency = undefined;
            if (feeOption === 'feeInNative') {
                if (market !== undefined) {
                    feeCurrency = market['base'];
                }
            } else if (feeOption === 'feeInZRX') {
                feeCurrency = 'ZRX';
            } else {
                throw new NotSupported (this.id + ' encountered an unsupported order fee option: ' + feeOption);
            }
            let feeDecimals = this.safeInteger (this.options['decimals'], feeCurrency, 18);
            fee = {
                'cost': this.fromWei (feeCost, 'ether', feeDecimals),
                'currency': feeCurrency,
            };
        }
        let amountPrecision = market ? market['precision']['amount'] : 8;
        if (remaining !== undefined) {
            if (status === undefined) {
                status = 'open';
                const rest = remaining - failedAmount - deadAmount - prunedAmount;
                if (rest < Math.pow (10, -amountPrecision)) {
                    status = (filled < amount) ? 'canceled' : 'closed';
                }
            }
        }
        let result = {
            'info': order,
            'id': id,
            'symbol': symbol,
            'timestamp': timestamp,
            'datetime': this.iso8601 (timestamp),
            'lastTradeTimestamp': lastTradeTimestamp,
            'type': type,
            'side': side,
            'price': price,
            'cost': cost,
            'amount': amount,
            'remaining': remaining,
            'filled': filled,
            'status': status,
            'fee': fee,
            'trades': trades,
        };
        return result;
    }

    async fetchOpenOrder (id, symbol = undefined, params = {}) {
        let method = this.options['fetchOrderMethod'];
        return await this[method] (id, symbol, this.extend ({
            'openAmount': 1,
        }, params));
    }

    async fetchClosedOrder (id, symbol = undefined, params = {}) {
        let method = this.options['fetchOrderMethod'];
        return await this[method] (id, symbol, this.extend (params));
    }

    async fetchOrderFromHistory (id, symbol = undefined, params = {}) {
        let orders = await this.fetchOrders (symbol, undefined, undefined, this.extend ({
            'orderHash': id,
        }, params));
        let ordersById = this.indexBy (orders, 'id');
        if (id in ordersById)
            return ordersById[id];
        throw new OrderNotFound (this.id + ' could not find order ' + id + ' in order history');
    }

    async fetchOrderById (id, symbol = undefined, params = {}) {
        await this.loadMarkets ();
        let request = {
            'orderHash': id,
        };
        let response = await this.publicGetOrderOrderHash (this.extend (request, params));
        //
        //     {
        //       "baseTokenAddress": "0x7cc7fdd065cfa9c7f4f6a3c1bfc6dfcb1a3177aa",
        //       "quoteTokenAddress": "0x17f15936ef3a2da5593033f84487cbe9e268f02f",
        //       "side": "buy",
        //       "amount": "10000000000000000000",
        //       "price": "1.000",
        //       "created": "1512929327792",
        //       "expires": "1512929897118",
        //       "zeroExOrder": {
        //         "exchangeContractAddress": "0x516bdc037df84d70672b2d140835833d3623e451",
        //         "maker": "0x006dc83e5b21854d4afc44c9b92a91e0349dda13",
        //         "taker": "0x00ba938cc0df182c25108d7bf2ee3d37bce07513",
        //         "makerTokenAddress": "0x7cc7fdd065cfa9c7f4f6a3c1bfc6dfcb1a3177aa",
        //         "takerTokenAddress": "0x17f15936ef3a2da5593033f84487cbe9e268f02f",
        //         "feeRecipient": "0x88a64b5e882e5ad851bea5e7a3c8ba7c523fecbe",
        //         "makerTokenAmount": "10000000000000000000",
        //         "takerTokenAmount": "10000000000000000000",
        //         "makerFee": "0",
        //         "takerFee": "0",
        //         "expirationUnixTimestampSec": "525600",
        //         "salt": "37800593840622773016017857006417214310534675667008850948421364357744823963318",
        //         "orderHash": "0x94629386298dee69ae63cd3e414336ae153b3f02cffb9ffc53ad71e166615618",
        //         "ecSignature": {
        //           "v": 28,
        //           "r": "0x5307b6a69e7cba8583e1de39efb93a9ae1afc11849e79d99f462e49c18c4d6e4",
        //           "s": "0x5950e82364227ccca95c70b47375e8911a2039d3040ba0684329634ebdced160"
        //         }
        //       }
        //     }
        //
        return this.parseOrder (response);
    }

    async fetchOrder (id, symbol = undefined, params = {}) {
        let request = {
            'orderHash': id,
        };
        let orders = await this.fetchOrders (symbol, undefined, undefined, this.extend (request, params));
        let numOrders = orders.length;
        if (numOrders !== 1) {
            throw new OrderNotFound (this.id + ' order ' + id + ' not found');
        }
        return orders[0];
    }

    async fetchOrders (symbol = undefined, since = undefined, limit = undefined, params = {}) {
        await this.loadMarkets ();
        let request = {
            // openAmount (optional) Return orders with an openAmount greater than or equal to this value
            // reservedAmount (optional) Return orders with a reservedAmount greater than or equal to this value
            // filledAmount (optional) Return orders with a filledAmount greater than or equal to this value
            // confirmedAmount (optional) Return orders with a confirmedAmount greater than or equal to this value
            // deadAmount (optional) Return orders with a deadAmount greater than or equal to this value
            // baseTokenAddress (optional) Return orders with a baseTokenAddress equal to this value
            // quoteTokenAddress (optional) Return orders with a quoteTokenAddress equal to this value
        };
        let market = undefined;
        if (symbol !== undefined) {
            market = this.market (symbol);
            request['baseTokenAddress'] = market['baseId'];
            request['quoteTokenAddress'] = market['quoteId'];
        }
        if (limit !== undefined) {
            // request['start'] = 0; // the number of orders to offset from the end
            request['limit'] = limit;
        }
        let response = await this.privateGetUserHistory (this.extend (request, params));
        //
        //     [
        //       {
        //         "orderHash": "0x94629386298dee69ae63cd3e414336ae153b3f02cffb9ffc53ad71e166615618",
        //         "baseTokenAddress": "0x323b5d4c32345ced77393b3530b1eed0f346429d",
        //         "quoteTokenAddress": "0xef7fff64389b814a946f3e92105513705ca6b990",
        //         "side": "buy",
        //         "openAmount": "10000000000000000000",
        //         "filledAmount": "0",
        //         "reservedAmount": "0",
        //         "settledAmount": "0",
        //         "confirmedAmount": "0",
        //         "deadAmount": "0",
        //         "price": "0.00050915",
        //         "timeline": [
        //           {
        //             "action": "placed",
        //             "amount": "10000000000000000000",
        //             "timestamp": "1512929327792"
        //           }
        //         ]
        //       }
        //     ]
        //
        return this.parseOrders (response, undefined, since, limit);
    }

    async fetchOpenOrders (symbol = undefined, since = undefined, limit = undefined, params = {}) {
        return await this.fetchOrders (symbol, since, limit, this.extend ({
            'openAmount': 1, // returns open orders with remaining openAmount >= 1
        }, params));
    }

    async fetchClosedOrders (symbol = undefined, since = undefined, limit = undefined, params = {}) {
        return await this.fetchOrders (symbol, since, limit, this.extend ({
            'openAmount': 0, // returns closed orders with remaining openAmount === 0
        }, params));
    }

    sign (path, api = 'public', method = 'GET', params = {}, headers = undefined, body = undefined) {
        let url = this.urls['api'] + '/' + this.version + '/' + this.implodeParams (path, params);
        let query = this.omit (params, this.extractParams (path));
        if (api === 'private') {
            this.checkRequiredCredentials ();
            let timestamp = this.seconds ().toString ();
            let prehash = this.apiKey + timestamp + method;
            if (method === 'POST') {
                body = this.json (query);
                prehash += body;
            } else {
                if (Object.keys (query).length) {
                    url += '?' + this.urlencode (query);
                }
                prehash += this.json ({});
            }
            let signature = this.hmac (this.encode (prehash), this.encode (this.secret), 'sha256', 'base64');
            headers = {
                'TOX-ACCESS-KEY': this.apiKey,
                'TOX-ACCESS-SIGN': signature,
                'TOX-ACCESS-TIMESTAMP': timestamp,
                'Content-Type': 'application/json',
            };
        } else if (api === 'public') {
            if (Object.keys (query).length) {
                url += '?' + this.urlencode (query);
            }
        }
        return { 'url': url, 'method': method, 'body': body, 'headers': headers };
    }

    handleErrors (httpCode, reason, url, method, headers, body, response) {
        if (typeof body !== 'string')
            return; // fallback to default error handler
        if (body.length < 2)
            return; // fallback to default error handler
        // code 401 and plain body 'Authentication failed' (with single quotes)
        // this error is sent if you do not submit a proper Content-Type
        if (body === "'Authentication failed'") {
            throw new AuthenticationError (this.id + ' ' + body);
        }
        if ((body[0] === '{') || (body[0] === '[')) {
            const message = this.safeString (response, 'message');
            if (message !== undefined) {
                //
                // {"message":"Schema validation failed for 'query'","errors":[{"name":"required","argument":"startTime","message":"requires property \"startTime\"","instance":{"baseTokenAddress":"0x6ff6c0ff1d68b964901f986d4c9fa3ac68346570","quoteTokenAddress":"0xd0a1e359811322d97991e03f863a0c30c2cf029c","interval":"300"},"property":"instance"}]}
                // {"message":"Logic validation failed for 'query'","errors":[{"message":"startTime should be between 0 and current date","type":"startTime"}]}
                // {"message":"Order not found","errors":[]}
                // {"message":"Orderbook exhausted for intent MARKET_INTENT:8yjjzd8b0e8yjjzd8b0fjjzd8b0g"}
                // {"message":"Intent validation failed.","errors":[{"message":"Greater than available wallet balance.","type":"walletBaseTokenAmount"}]}
                // {"message":"Schema validation failed for 'body'","errors":[{"name":"anyOf","argument":["[subschema 0]","[subschema 1]","[subschema 2]"],"message":"is not any of [subschema 0],[subschema 1],[subschema 2]","instance":{"signedTargetOrder":{"error":{"message":"Unsigned target order validation failed.","errors":[{"message":"Greater than available wallet balance.","type":"walletBaseTokenAmount"}]},"maker":"0x1709c02cd7327d391a39a7671af8a91a1ef8a47b","orderHash":"0xda007ea8b5eca71ac96fe4072f7c1209bb151d898a9cc89bbeaa594f0491ee49","ecSignature":{"v":27,"r":"0xb23ce6c4a7b5d51d77e2d00f6d1d472a3b2e72d5b2be1510cfeb122f9366b79e","s":"0x07d274e6d7a00b65fc3026c2f9019215b1e47a5ac4d1f05e03f90550d27109be"}}},"property":"instance"}]}
                // {"message":"Schema validation failed for 'params'","errors":[{"name":"pattern","argument":"^0x[0-9a-fA-F]{64}$","message":"does not match pattern \"^0x[0-9a-fA-F]{64}$\"","instance":"1","property":"instance.orderHash"}]}
                //
                const feedback = this.id + ' ' + this.json (response);
                const exact = this.exceptions['exact'];
                if (message in exact)
                    throw new exact[message] (feedback);
                const broad = this.exceptions['broad'];
                const broadKey = this.findBroadlyMatchedKey (broad, body);
                if (broadKey !== undefined)
                    throw new broad[broadKey] (feedback);
                throw new ExchangeError (feedback); // unknown message
            }
        }
    }
<<<<<<< HEAD

    async request (path, api = 'public', method = 'GET', params = {}, headers = undefined, body = undefined) {
        let response = await this.fetch2 (path, api, method, params, headers, body);
        if (typeof response !== 'string') {
            throw new ExchangeError (this.id + ' returned a non-string response: ' + response.toString ());
        }
        if ((response[0] === '{' || response[0] === '[')) {
            return JSON.parse (response);
        }
        return response;
    }

    _websocketOnMessage (contextId, data) {
        let msg = JSON.parse (data);
        let evtData = msg[1];
        let type = this.safeString (evtData, 'type');
        let channel = this.safeString (evtData, 'channel');
        if (channel === 'order_book') {
            if (type === 'snapshot') {
                this._websocketHandleObSnapshot (contextId, evtData);
            } else if (type === 'update') {
                this._websocketHandleObUpdate (contextId, evtData);
            }
        }
    }

    _websocketGetSymbolFrom (baseId, quoteId) {
        let marketId = baseId + '/' + quoteId;
        let market = undefined;
        if (marketId in this.markets_by_id) {
            market = this.markets_by_id[marketId];
            return market['symbol'];
        }
        return marketId;
    }

    _websocketHandleObSnapshot (contextId, msg) {
        let channelId = this.safeString (msg, 'channelId');
        let parts = channelId.split ('_');
        let baseId = parts[2];
        let quoteId = parts[3];
        let symbol = this._websocketGetSymbolFrom (baseId, quoteId);
        this._websocketHandleSubscription (contextId, 'ob', symbol);
        let payload = this.safeValue (msg, 'payload');
        let symbolData = this._contextGetSymbolData (contextId, 'ob', symbol);
        let market = this.market (symbol);
        let ob = this.parseOrderBook (payload, undefined, 'bids', 'asks', 'price', 'availableAmount', market);
        symbolData['ob'] = ob;
        this.emit ('ob', symbol, this._cloneOrderBook (ob, symbolData['limit']));
        this._contextSetSymbolData (contextId, 'ob', symbol, symbolData);
    }

    _websocketHandleObUpdate (contextId, msg) {
        let channelId = this.safeString (msg, 'channelId');
        let parts = channelId.split ('_');
        let baseId = parts[2];
        let quoteId = parts[3];
        let symbol = this._websocketGetSymbolFrom (baseId, quoteId);
        let payload = this.safeValue (msg, 'payload');
        let market = this.market (symbol);
        let obUpdate = this.parseOrderBook (payload, undefined, 'bids', 'asks', 'price', 'availableAmount', market);
        let symbolData = this._contextGetSymbolData (contextId, 'ob', symbol);
        let ob = symbolData['ob'];
        for (let i = 0; i < obUpdate['bids'].length; i++) {
            this.updateBidAsk (obUpdate['bids'][i], ob['bids'], true);
        }
        for (let i = 0; i < obUpdate['asks'].length; i++) {
            this.updateBidAsk (obUpdate['asks'][i], ob['asks'], false);
        }
        symbolData['ob'] = ob;
        this.emit ('ob', symbol, this._cloneOrderBook (ob, symbolData['limit']));
        this._contextSetSymbolData (contextId, 'ob', symbol, symbolData);
    }

    _websocketHandleSubscription (contextId, event, symbol) {
        let symbolData = this._contextGetSymbolData (contextId, event, symbol);
        if ('sub-nonces' in symbolData) {
            let nonces = symbolData['sub-nonces'];
            const keys = Object.keys (nonces);
            for (let i = 0; i < keys.length; i++) {
                let nonce = keys[i];
                this._cancelTimeout (nonces[nonce]);
                this.emit (nonce, true);
            }
            symbolData['sub-nonces'] = {};
            this._contextSetSymbolData (contextId, event, symbol, symbolData);
        }
    }

    _websocketSubscribe (contextId, event, symbol, nonce, params = {}) {
        if (event !== 'ob') {
            throw new NotSupported ('subscribe ' + event + '(' + symbol + ') not supported for exchange ' + this.id);
        }
        // save nonce for subscription response
        let symbolData = this._contextGetSymbolData (contextId, event, symbol);
        if (!('sub-nonces' in symbolData)) {
            symbolData['sub-nonces'] = {};
        }
        symbolData['limit'] = this.safeInteger (params, 'limit', undefined);
        let nonceStr = nonce.toString ();
        let handle = this._setTimeout (contextId, this.timeout, this._websocketMethodMap ('_websocketTimeoutRemoveNonce'), [contextId, nonceStr, event, symbol, 'sub-nonce']);
        symbolData['sub-nonces'][nonceStr] = handle;
        this._contextSetSymbolData (contextId, event, symbol, symbolData);
        // send request
        let market = this.market (symbol);
        this.websocketSendJson ([
            'data', {
                'type': 'subscribe',
                'channel': 'order_book',
                'payload': {
                    'baseTokenAddress': market['baseId'],
                    'quoteTokenAddress': market['quoteId'],
                    'snapshot': 'true',
                    'depth': this.safeString (params, 'depth', '100'),
                },
            },
        ]);
    }

    _websocketUnsubscribe (contextId, event, symbol, nonce, params = {}) {
        throw new NotSupported ('unsubscribe ' + event + '(' + symbol + ') not supported for exchange ' + this.id);
    }

    _websocketTimeoutRemoveNonce (contextId, timerNonce, event, symbol, key) {
        let symbolData = this._contextGetSymbolData (contextId, event, symbol);
        if (key in symbolData) {
            let nonces = symbolData[key];
            if (timerNonce in nonces) {
                this.omit (symbolData[key], timerNonce);
                this._contextSetSymbolData (contextId, event, symbol, symbolData);
            }
        }
    }

    _getCurrentWebsocketOrderbook (contextId, symbol, limit) {
        let data = this._contextGetSymbolData (contextId, 'ob', symbol);
        if (('ob' in data) && (typeof data['ob'] !== 'undefined')) {
            return this._cloneOrderBook (data['ob'], limit);
        }
        return undefined;
    }
=======
>>>>>>> 3d334cdf
};<|MERGE_RESOLUTION|>--- conflicted
+++ resolved
@@ -1286,7 +1286,6 @@
             }
         }
     }
-<<<<<<< HEAD
 
     async request (path, api = 'public', method = 'GET', params = {}, headers = undefined, body = undefined) {
         let response = await this.fetch2 (path, api, method, params, headers, body);
@@ -1428,6 +1427,4 @@
         }
         return undefined;
     }
-=======
->>>>>>> 3d334cdf
 };