'use strict';

const Exchange = require ('./base/Exchange');
const { ExchangeError, ExchangeNotAvailable, ArgumentsRequired, BadRequest, AuthenticationError, InvalidOrder, OrderNotFound, NotSupported, OrderNotFillable, InvalidAddress, InsufficientFunds } = require ('./base/errors');

module.exports = class theocean extends Exchange {
    describe () {
        this.checkRequiredDependencies ();
        return this.deepExtend (super.describe (), {
            'id': 'theocean',
            'name': 'The Ocean',
            'countries': [ 'US' ],
            'rateLimit': 3000,
            'version': 'v1',
            'requiresWeb3': true,
            'timeframes': {
                '5m': '300',
                '15m': '900',
                '1h': '3600',
                '6h': '21600',
                '1d': '86400',
            },
            'has': {
                'cancelAllOrders': true,
                'CORS': false, // ?
                'fetchClosedOrders': true,
                'fetchOHLCV': false,
                'fetchOpenOrders': true,
                'fetchOrder': true,
                'fetchOrders': true,
                'fetchTickers': true,
            },
            'urls': {
                'logo': 'https://user-images.githubusercontent.com/1294454/43103756-d56613ce-8ed7-11e8-924e-68f9d4bcacab.jpg',
                'api': 'https://api.theocean.trade',
                'www': 'https://theocean.trade',
                'doc': 'https://docs.theocean.trade',
                'fees': 'https://theocean.trade/fees',
            },
            'api': {
                'public': {
                    'get': [
                        'fee_components',
                        'token_pairs',
                        'ticker',
                        'tickers',
                        'candlesticks',
                        'candlesticks/intervals',
                        'trade_history',
                        'order_book',
                        'order/{orderHash}',
                        'version',
                    ],
                },
                'private': {
                    'get': [
                        'balance',
                        'available_balance',
                        'order_history',
                        'order/unsigned',
                        'order/unsigned/market',
                    ],
                    'post': [
                        'order',
                    ],
                    'delete': [
                        'order/{orderHash}',
                        'order',
                    ],
                },
            },
            'exceptions': {
                'exact': {
                    'Order not found': OrderNotFound, // {"message":"Order not found","errors":...}
                },
                'broad': {
                    "Price can't exceed 8 digits in precision.": InvalidOrder, // {"message":"Price can't exceed 8 digits in precision.","type":"paramPrice"}
                    'Order cannot be canceled': InvalidOrder, // {"message":"Order cannot be canceled","type":"General error"}
                    'Greater than available wallet balance.': InsufficientFunds,
                    'Fillable amount under minimum': InvalidOrder, // {"message":"Fillable amount under minimum WETH trade size.","type":"paramQuoteTokenAmount"}
                    'Fillable amount over maximum': InvalidOrder, // {"message":"Fillable amount over maximum TUSD trade size.","type":"paramQuoteTokenAmount"}
                    "Schema validation failed for 'params'": BadRequest, // // {"message":"Schema validation failed for 'params'"}
                    'Service Temporarily Unavailable': ExchangeNotAvailable,
                },
            },
            'options': {
                'decimals': {},
                'fetchOrderMethod': 'fetch_order_from_history',
            },
        });
    }

    async fetchMarkets (params = {}) {
        const markets = await this.publicGetTokenPairs (params);
        //
        //     [
        //       "baseToken": {
        //         "symbol": "ZRX",
        //         "address": "0x6ff6c0ff1d68b964901f986d4c9fa3ac68346570",
        //         "name": "0x Protocol Token",
        //         "decimals": "18",
        //         "minAmount": "10000000000000000000",
        //         "maxAmount": "10000000000000000000000",
        //         "precision": "-8"
        //       },
        //       "quoteToken": {
        //         "symbol": "ETH",
        //         "address": "0xd0a1e359811322d97991e03f863a0c30c2cf029c",
        //         "name": "Ether Token",
        //         "decimals": "18",
        //         "minAmount": "20000000000000000",
        //         "maxAmount": "20000000000000000000",
        //         "precision": "-8"
        //       }
        //     ]
        //
        const result = [];
        for (let i = 0; i < markets.length; i++) {
            const market = markets[i];
            const baseToken = this.safeValue (market, 'baseToken', {});
            const quoteToken = this.safeValue (market, 'quoteToken', {});
            const baseId = this.safeString (baseToken, 'address');
            const quoteId = this.safeString (quoteToken, 'address');
            const base = this.safeCurrencyCode (this.safeString (baseToken, 'symbol'));
            const quote = this.safeCurrencyCode (this.safeString (quoteToken, 'symbol'));
            const symbol = base + '/' + quote;
            const id = baseId + '/' + quoteId;
            const baseDecimals = this.safeInteger (baseToken, 'decimals');
            const quoteDecimals = this.safeInteger (quoteToken, 'decimals');
            this.options['decimals'][base] = baseDecimals;
            this.options['decimals'][quote] = quoteDecimals;
            const precision = {
                'amount': -parseInt (baseToken['precision']),
                'price': -parseInt (quoteToken['precision']),
            };
            const amountLimits = {
                'min': this.fromWei (this.safeString (baseToken, 'minAmount'), 'ether', baseDecimals),
                'max': this.fromWei (this.safeString (baseToken, 'maxAmount'), 'ether', baseDecimals),
            };
            const priceLimits = {
                'min': undefined,
                'max': undefined,
            };
            const costLimits = {
                'min': this.fromWei (this.safeString (quoteToken, 'minAmount'), 'ether', quoteDecimals),
                'max': this.fromWei (this.safeString (quoteToken, 'maxAmount'), 'ether', quoteDecimals),
            };
            const limits = {
                'amount': amountLimits,
                'price': priceLimits,
                'cost': costLimits,
            };
            const active = true;
            result.push ({
                'id': id,
                'symbol': symbol,
                'base': base,
                'quote': quote,
                'baseId': baseId,
                'quoteId': quoteId,
                'active': active,
                'precision': precision,
                'limits': limits,
                'info': market,
            });
        }
        return result;
    }

    parseOHLCV (ohlcv, market = undefined, timeframe = '5m', since = undefined, limit = undefined) {
        const baseDecimals = this.safeInteger (this.options['decimals'], market['base'], 18);
        return [
            this.safeTimestamp (ohlcv, 'startTime'),
            this.safeFloat (ohlcv, 'open'),
            this.safeFloat (ohlcv, 'high'),
            this.safeFloat (ohlcv, 'low'),
            this.safeFloat (ohlcv, 'close'),
            this.fromWei (this.safeString (ohlcv, 'baseVolume'), 'ether', baseDecimals),
        ];
    }

    async fetchOHLCV (symbol, timeframe = '5m', since = undefined, limit = undefined, params = {}) {
        await this.loadMarkets ();
        const market = this.market (symbol);
        const request = {
            'baseTokenAddress': market['baseId'],
            'quoteTokenAddress': market['quoteId'],
            'interval': this.timeframes[timeframe],
        };
        if (since === undefined) {
            throw new ExchangeError (this.id + ' fetchOHLCV requires a since argument');
        }
        since = parseInt (since);
        request['startTime'] = since;
        const response = await this.publicGetCandlesticks (this.extend (request, params));
        //
        //   [
        //     {
        //         "high": "100.52",
        //         "low": "97.23",
        //         "open": "98.45",
        //         "close": "99.23",
        //         "baseVolume": "2400000000000000000000",
        //         "quoteVolume": "1200000000000000000000",
        //         "startTime": "1512929323784"
        //     },
        //     {
        //         "high": "100.52",
        //         "low": "97.23",
        //         "open": "98.45",
        //         "close": "99.23",
        //         "volume": "2400000000000000000000",
        //         "startTime": "1512929198980"
        //     }
        //   ]
        //
        return this.parseOHLCVs (response, market, timeframe, since, limit);
    }

    async fetchBalanceByCode (code, params = {}) {
        if (!this.walletAddress || (this.walletAddress.indexOf ('0x') !== 0)) {
            throw new InvalidAddress (this.id + ' fetchBalanceByCode() requires the .walletAddress to be a "0x"-prefixed hexstring like "0xbF2d65B3b2907214EEA3562f21B80f6Ed7220377"');
        }
        await this.loadMarkets ();
        const currency = this.currency (code);
        const request = {
            'walletAddress': this.walletAddress.toLowerCase (),
            'tokenAddress': currency['id'],
        };
        const response = await this.privateGetBalance (this.extend (request, params));
        //
        //     {"available":"0","committed":"0","total":"0"}
        //
        const decimals = this.safeInteger (this.options['decimals'], code, 18);
        const free = this.fromWei (this.safeString (response, 'available'), 'ether', decimals);
        const used = this.fromWei (this.safeString (response, 'committed'), 'ether', decimals);
        const total = this.fromWei (this.safeString (response, 'total'), 'ether', decimals);
        return {
            'free': free,
            'used': used,
            'total': total,
        };
    }

    async fetchBalance (params = {}) {
        if (!this.walletAddress || (this.walletAddress.indexOf ('0x') !== 0)) {
            throw new InvalidAddress (this.id + ' fetchBalance() requires the .walletAddress to be a "0x"-prefixed hexstring like "0xbF2d65B3b2907214EEA3562f21B80f6Ed7220377"');
        }
        let codes = this.safeValue (this.options, 'fetchBalanceCurrencies');
        if (codes === undefined) {
            codes = this.safeValue (params, 'codes');
        }
        if ((codes === undefined) || (!Array.isArray (codes))) {
            throw new ExchangeError (this.id + ' fetchBalance() requires a `codes` parameter (an array of currency codes)');
        }
        await this.loadMarkets ();
        const result = {};
        for (let i = 0; i < codes.length; i++) {
            const code = codes[i];
            result[code] = await this.fetchBalanceByCode (code);
        }
        return this.parseBalance (result);
    }

    parseBidAsk (bidask, priceKey = 0, amountKey = 1, market = undefined) {
        if (market === undefined) {
            throw new ArgumentsRequired (this.id + ' parseBidAsk requires a market argument');
        }
        const price = parseFloat (bidask[priceKey]);
        const amountDecimals = this.safeInteger (this.options['decimals'], market['base'], 18);
        const amount = this.fromWei (bidask[amountKey], 'ether', amountDecimals);
        return [ price, amount ];
    }

    parseOrderBook (orderbook, timestamp = undefined, bidsKey = 'bids', asksKey = 'asks', priceKey = 0, amountKey = 1, market = undefined) {
        const result = {
            'timestamp': timestamp,
            'datetime': this.iso8601 (timestamp),
            'nonce': undefined,
        };
        const sides = [ bidsKey, asksKey ];
        for (let i = 0; i < sides.length; i++) {
            const side = sides[i];
            const orders = [];
            const bidasks = this.safeValue (orderbook, side);
            for (let k = 0; k < bidasks.length; k++) {
                orders.push (this.parseBidAsk (bidasks[k], priceKey, amountKey, market));
            }
            result[side] = orders;
        }
        result[bidsKey] = this.sortBy (result[bidsKey], 0, true);
        result[asksKey] = this.sortBy (result[asksKey], 0);
        return result;
    }

    async fetchOrderBook (symbol, limit = undefined, params = {}) {
        await this.loadMarkets ();
        const market = this.market (symbol);
        const request = {
            'baseTokenAddress': market['baseId'],
            'quoteTokenAddress': market['quoteId'],
        };
        if (limit !== undefined) {
            request['depth'] = limit;
        }
        const response = await this.publicGetOrderBook (this.extend (request, params));
        //
        //     {
        //       "bids": [
        //         { orderHash: '0xe2b7f80198edb561cc66cd85cb8e5f420073cf1e5143193d8add8774bd8236c4',
        //           price: '30',
        //           availableAmount: '500000000000000000',
        //           creationTimestamp: '1547193525',
        //           expirationTimestampInSec: '1549789124'
        //         }
        //       ],
        //       "asks": [
        //         { orderHash: '0xe2b7f80198edb561cc66cd85cb8e5f420073cf1e5143193d8add8774bd8236c4',
        //           price: '30',
        //           availableAmount: '500000000000000000',
        //           creationTimestamp: '1547193525',
        //           expirationTimestampInSec: '1549789124'
        //         }
        //       ]
        //     }
        //
        return this.parseOrderBook (response, undefined, 'bids', 'asks', 'price', 'availableAmount', market);
    }

    parseTicker (ticker, market = undefined) {
        //
        //     {
        //         "bid": "0.00050915",
        //         "ask": "0.00054134",
        //         "last": "0.00052718",
        //         "volume": "3000000000000000000",
        //         "timestamp": "1512929327792"
        //     }
        //
        const timestamp = parseInt (this.safeInteger (ticker, 'timestamp') / 1000);
        let symbol = undefined;
        let base = undefined;
        if (market !== undefined) {
            symbol = market['symbol'];
            base = market['base'];
        }
        const baseDecimals = this.safeInteger (this.options['decimals'], base, 18);
        const baseVolume = this.fromWei (this.safeString (ticker, 'volume'), 'ether', baseDecimals);
        const last = this.safeFloat (ticker, 'last');
        return {
            'symbol': symbol,
            'timestamp': timestamp,
            'datetime': this.iso8601 (timestamp),
            'high': undefined,
            'low': undefined,
            'bid': this.safeFloat (ticker, 'bid'),
            'bidVolume': undefined,
            'ask': this.safeFloat (ticker, 'ask'),
            'askVolume': undefined,
            'vwap': undefined,
            'open': undefined,
            'close': last,
            'last': last,
            'previousClose': undefined,
            'change': undefined,
            'percentage': this.safeFloat (ticker, 'priceChange'),
            'average': undefined,
            'baseVolume': baseVolume,
            'quoteVolume': undefined,
            'info': ticker,
        };
    }

    async fetchTickers (symbols = undefined, params = {}) {
        await this.loadMarkets ();
        const tickers = await this.publicGetTickers (params);
        //
        //     [{
        //     "baseTokenAddress": "0xa8e9fa8f91e5ae138c74648c9c304f1c75003a8d",
        //     "quoteTokenAddress": "0xc00fd9820cd2898cc4c054b7bf142de637ad129a",
        //     "ticker": {
        //         "bid": "0.00050915",
        //         "ask": "0.00054134",
        //         "last": "0.00052718",
        //         "volume": "3000000000000000000",
        //         "timestamp": "1512929327792"
        //     }
        //     }]
        //
        const result = {};
        for (let i = 0; i < tickers.length; i++) {
            const ticker = tickers[i];
            const baseId = this.safeString (ticker, 'baseTokenAddress');
            const quoteId = this.safeString (ticker, 'quoteTokenAddress');
            const marketId = baseId + '/' + quoteId;
            let market = undefined;
            let symbol = marketId;
            if (marketId in this.markets_by_id) {
                market = this.markets_by_id[marketId];
                symbol = market['symbol'];
            }
            result[symbol] = this.parseTicker (ticker['ticker'], market);
        }
        return result;
    }

    async fetchTicker (symbol, params = {}) {
        await this.loadMarkets ();
        const market = this.market (symbol);
        const request = {
            'baseTokenAddress': market['baseId'],
            'quoteTokenAddress': market['quoteId'],
        };
        const response = await this.publicGetTicker (this.extend (request, params));
        return this.parseTicker (response, market);
    }

    parseTrade (trade, market = undefined) {
        //
        // fetchTrades
        //
        //     {
        //         "id": "37212",
        //         "transactionHash": "0x5e6e75e1aa681b51b034296f62ac19be7460411a2ad94042dd8ba637e13eac0c",
        //         "amount": "300000000000000000",
        //         "price": "0.00052718",
        // ------- they also have a "confirmed" status here ↓ -----------------
        //         "status": "filled", // filled | settled | failed
        //         "lastUpdated": "1520265048996"
        //     }
        //
        // parseOrder trades (timeline "actions", "fills")
        //
        //     {      action: "confirmed",
        //            amount: "1000000000000000000",
        //          intentID: "MARKET_INTENT:90jjw2s7gj90jjw2s7gkjjw2s7gl",
        //            txHash: "0x043488fdc3f995bf9e632a32424e41ed126de90f8cb340a1ff006c2a74ca8336",
        //       blockNumber: "8094822",
        //         timestamp: "1532261686"                                                          }
        //
        let timestamp = this.safeInteger (trade, 'lastUpdated');
        if (timestamp !== undefined) {
            timestamp /= 1000;
        }
        const price = this.safeFloat (trade, 'price');
        const id = this.safeString (trade, 'id');
        const side = this.safeString (trade, 'side');
        let symbol = undefined;
        let base = undefined;
        if (market !== undefined) {
            symbol = market['symbol'];
            base = market['base'];
        }
        const baseDecimals = this.safeInteger (this.options['decimals'], base, 18);
        const amount = this.fromWei (this.safeString (trade, 'amount'), 'ether', baseDecimals);
        let cost = undefined;
        if (amount !== undefined && price !== undefined) {
            cost = amount * price;
        }
        const takerOrMaker = 'taker';
        return {
            'id': id,
            'order': id,
            'timestamp': timestamp,
            'datetime': this.iso8601 (timestamp),
            'symbol': symbol,
            'type': undefined,
            'side': side,
            'takerOrMaker': takerOrMaker,
            'price': price,
            'amount': amount,
            'cost': cost,
            'fee': undefined,
            'info': trade,
        };
    }

    async fetchTrades (symbol, since = undefined, limit = undefined, params = {}) {
        await this.loadMarkets ();
        const market = this.market (symbol);
        const request = {
            'baseTokenAddress': market['baseId'],
            'quoteTokenAddress': market['quoteId'],
        };
        const response = await this.publicGetTradeHistory (this.extend (request, params));
        //
        //     [
        //       {
        //         "id": "37212",
        //         "transactionHash": "0x5e6e75e1aa681b51b034296f62ac19be7460411a2ad94042dd8ba637e13eac0c",
        //         "amount": "300000000000000000",
        //         "price": "0.00052718",
        //         "status": "filled", // filled | settled | failed
        //         "lastUpdated": "1520265048996"
        //       }
        //     ]
        //
        return this.parseTrades (response, market, since, limit);
    }

    async createOrder (symbol, type, side, amount, price = undefined, params = {}) {
        const errorMessage = this.id + ' createOrder() requires `exchange.walletAddress` and `exchange.privateKey`. The .walletAddress should be a "0x"-prefixed hexstring like "0xbF2d65B3b2907214EEA3562f21B80f6Ed7220377". The .privateKey for that wallet should be a "0x"-prefixed hexstring like "0xe4f40d465efa94c98aec1a51f574329344c772c1bce33be07fa20a56795fdd09".';
        if (!this.walletAddress || (this.walletAddress.indexOf ('0x') !== 0)) {
            throw new InvalidAddress (errorMessage);
        }
        if (!this.privateKey || (this.privateKey.indexOf ('0x') !== 0)) {
            throw new InvalidAddress (errorMessage);
        }
        const orderParams = await this.fetchOrderParamsToSign (symbol, type, side, amount, price, params);
        const unsignedOrder = orderParams['unsignedZeroExOrder'];
        if (unsignedOrder === undefined) {
            throw new OrderNotFillable (this.id + ' ' + type + ' order to ' + side + ' ' + symbol + ' is not fillable at the moment');
        }
        const signedOrder = await this.signZeroExOrderV2 (unsignedOrder, this.privateKey);
        const id = this.safeString (signedOrder, 'orderHash');
        await this.postSignedOrder (signedOrder, orderParams, params);
        const order = await this.fetchOrder (id);
        order['type'] = type;
        return order;
    }

    async fetchOrderParamsToSign (symbol, type, side, amount, price = undefined, params = {}) {
        if (side !== 'buy' && side !== 'sell') {
            throw new ExchangeError (side + ' is not valid side param. Use \'buy\' or \'sell\'');
        }
        if (type !== 'market' && type !== 'limit') {
            throw new ExchangeError (type + ' is not valid type param. Use \'market\' or \'limit\'');
        }
        if (type === 'limit' && price === undefined) {
            throw new ExchangeError ('Price is not provided for limit order');
        }
        await this.loadMarkets ();
        const market = this.market (symbol);
        const baseDecimals = this.safeInteger (this.options['decimals'], market['base'], 18);
        const request = {
            'walletAddress': this.walletAddress.toLowerCase (), // Your Wallet Address
            'baseTokenAddress': market['baseId'], // Base token address
            'quoteTokenAddress': market['quoteId'], // Quote token address
            'side': side, // "buy" or "sell"
            'amount': this.toWei (this.amountToPrecision (symbol, amount), 'ether', baseDecimals), // Base token amount in wei
        };
        let method = undefined;
        if (type === 'limit') {
            method = 'privateGetOrderUnsigned';
            request['price'] = this.priceToPrecision (symbol, price);
        } else if (type === 'market') {
            method = 'privateGetOrderUnsignedMarket';
        } else {
            throw new ExchangeError ('Unsupported order type: ' + type);
        }
        const response = await this[method] (this.extend (request, params));
        return response;
    }

    async postSignedOrder (signedOrder, requestParams, params = {}) {
        let request = requestParams;
        request['signedZeroExOrder'] = signedOrder;
        request = this.omit (request, 'unsignedZeroExOrder');
        const response = await this.privatePostOrder (this.extend (request, params));
        return response;
    }

    async cancelOrder (id, symbol = undefined, params = {}) {
        await this.loadMarkets ();
        const request = {
            'orderHash': id,
        };
        const response = await this.privateDeleteOrderOrderHash (this.extend (request, params));
        //
        //     {
        //       "canceledOrder": {
        //         "orderHash": "0x3d6b287c1dc79262d2391ae2ca9d050fdbbab2c8b3180e4a46f9f321a7f1d7a9",
        //         "amount": "100000000000"
        //       }
        //     }
        //
        let market = undefined;
        if (symbol !== undefined) {
            market = this.market (symbol);
        }
        return this.extend (this.parseOrder (response['canceledOrder'], market), {
            'status': 'canceled',
        });
    }

    async cancelAllOrders (symbol = undefined, params = {}) {
        const response = await this.privateDeleteOrder (params);
        //
        //     [{
        //       "canceledOrder": {
        //         "orderHash": "0x3d6b287c1dc79262d2391ae2ca9d050fdbbab2c8b3180e4a46f9f321a7f1d7a9",
        //         "amount": "100000000000"
        //       }
        //     }]
        //
        return response;
    }

    parseOrder (order, market = undefined) {
        const zeroExOrder = this.safeValue (order, 'zeroExOrder');
        let id = this.safeString (order, 'orderHash');
        if ((id === undefined) && (zeroExOrder !== undefined)) {
            id = this.safeString (zeroExOrder, 'orderHash');
        }
        const side = this.safeString (order, 'side');
        const type = this.safeString (order, 'type'); // injected from outside
        let timestamp = this.safeInteger (order, 'creationTimestamp');
        if (timestamp !== 'undefined') {
            timestamp = parseInt (timestamp / 1000);
        }
        let symbol = undefined;
        const baseId = this.safeString (order, 'baseTokenAddress');
        const quoteId = this.safeString (order, 'quoteTokenAddress');
        let marketId = undefined;
        if (baseId !== undefined && quoteId !== undefined) {
            marketId = baseId + '/' + quoteId;
        }
        market = this.safeValue (this.markets_by_id, marketId, market);
        let base = undefined;
        if (market !== undefined) {
            symbol = market['symbol'];
            base = market['base'];
        }
        const baseDecimals = this.safeInteger (this.options['decimals'], base, 18);
        const price = this.safeFloat (order, 'price');
        const filledAmount = this.fromWei (this.safeString (order, 'filledAmount'), 'ether', baseDecimals);
        const settledAmount = this.fromWei (this.safeString (order, 'settledAmount'), 'ether', baseDecimals);
        const confirmedAmount = this.fromWei (this.safeString (order, 'confirmedAmount'), 'ether', baseDecimals);
        const failedAmount = this.fromWei (this.safeString (order, 'failedAmount'), 'ether', baseDecimals);
        const deadAmount = this.fromWei (this.safeString (order, 'deadAmount'), 'ether', baseDecimals);
        const prunedAmount = this.fromWei (this.safeString (order, 'prunedAmount'), 'ether', baseDecimals);
        const amount = this.fromWei (this.safeString (order, 'initialAmount'), 'ether', baseDecimals);
        const filled = this.sum (filledAmount, settledAmount, confirmedAmount);
        let remaining = undefined;
        let lastTradeTimestamp = undefined;
        const timeline = this.safeValue (order, 'timeline');
        let trades = undefined;
        let status = undefined;
        if (timeline !== undefined) {
            const numEvents = timeline.length;
            if (numEvents > 0) {
                const timelineEventsGroupedByAction = this.groupBy (timeline, 'action');
                if ('error' in timelineEventsGroupedByAction) {
                    status = 'failed';
                }
                if ('filled' in timelineEventsGroupedByAction) {
                    const fillEvents = this.safeValue (timelineEventsGroupedByAction, 'filled');
                    const numFillEvents = fillEvents.length;
                    lastTradeTimestamp = this.safeInteger (fillEvents[numFillEvents - 1], 'timestamp');
                    lastTradeTimestamp = (lastTradeTimestamp !== undefined) ? lastTradeTimestamp : lastTradeTimestamp;
                    trades = [];
                    for (let i = 0; i < numFillEvents; i++) {
                        const trade = this.parseTrade (this.extend (fillEvents[i], {
                            'price': price,
                        }), market);
                        trades.push (this.extend (trade, {
                            'order': id,
                            'type': type,
                            'side': side,
                        }));
                    }
                }
            }
        }
        let cost = undefined;
        if (filled !== undefined) {
            if (remaining === undefined) {
                if (amount !== undefined) {
                    remaining = amount - filled;
                }
            }
            if (price !== undefined) {
                cost = filled * price;
            }
        }
        let fee = undefined;
        const feeCost = this.safeString (order, 'feeAmount');
        if (feeCost !== undefined) {
            const feeOption = this.safeString (order, 'feeOption');
            let feeCurrency = undefined;
            if (feeOption === 'feeInNative') {
                if (market !== undefined) {
                    feeCurrency = market['base'];
                }
            } else if (feeOption === 'feeInZRX') {
                feeCurrency = 'ZRX';
            } else {
                throw new NotSupported (this.id + ' encountered an unsupported order fee option: ' + feeOption);
            }
            const feeDecimals = this.safeInteger (this.options['decimals'], feeCurrency, 18);
            fee = {
                'cost': this.fromWei (feeCost, 'ether', feeDecimals),
                'currency': feeCurrency,
            };
        }
        const amountPrecision = market ? market['precision']['amount'] : 8;
        if (remaining !== undefined) {
            if (status === undefined) {
                status = 'open';
                const rest = remaining - failedAmount - deadAmount - prunedAmount;
                if (rest < Math.pow (10, -amountPrecision)) {
                    status = (filled < amount) ? 'canceled' : 'closed';
                }
            }
        }
        const result = {
            'info': order,
            'id': id,
            'symbol': symbol,
            'timestamp': timestamp,
            'datetime': this.iso8601 (timestamp),
            'lastTradeTimestamp': lastTradeTimestamp,
            'type': type,
            'side': side,
            'price': price,
            'cost': cost,
            'amount': amount,
            'remaining': remaining,
            'filled': filled,
            'status': status,
            'fee': fee,
            'trades': trades,
        };
        return result;
    }

    async fetchOpenOrder (id, symbol = undefined, params = {}) {
        const method = this.options['fetchOrderMethod'];
        return await this[method] (id, symbol, this.extend ({
            'openAmount': 1,
        }, params));
    }

    async fetchClosedOrder (id, symbol = undefined, params = {}) {
        const method = this.options['fetchOrderMethod'];
        return await this[method] (id, symbol, this.extend (params));
    }

    async fetchOrderFromHistory (id, symbol = undefined, params = {}) {
        const request = {
            'orderHash': id,
        };
        const orders = await this.fetchOrders (symbol, undefined, undefined, this.extend (request, params));
        const ordersById = this.indexBy (orders, 'id');
        if (id in ordersById) {
            return ordersById[id];
        }
        throw new OrderNotFound (this.id + ' could not find order ' + id + ' in order history');
    }

    async fetchOrderById (id, symbol = undefined, params = {}) {
        await this.loadMarkets ();
        const request = {
            'orderHash': id,
        };
        const response = await this.publicGetOrderOrderHash (this.extend (request, params));
        //  {
        //   baseTokenAddress: '0xb18845c260f680d5b9d84649638813e342e4f8c9',
        //   quoteTokenAddress: '0x6ff6c0ff1d68b964901f986d4c9fa3ac68346570',
        //   side: 'sell',
        //   price: '30',
        //   feeTokenAddress: '0x6ff6c0ff1d68b964901f986d4c9fa3ac68346570',
        //   amount: '500000000000000000',
        //   created: '1547194003',
        //   expires: '1549786003',
        //   zeroExOrder: {
        //     salt: '71810414258284992779348693906799008280152689028521273772736250669496045815907',
        //     maker: '0xfa1a3371bcbfcf3deaa8a6f67784bfbe5b886d7f',
        //     taker: '0x77b18613579d49f252bd237ef113884eb37a7090',
        //     makerFee: '0',
        //     takerFee: '0',
        //     orderHash: '0x368540323af55868dd9ce6ac248e6a91d9b7595252ca061c4ada7612b09af1cf',
        //     feeRecipient: '0x88a64b5e882e5ad851bea5e7a3c8ba7c523fecbe',
        //     makerTokenAmount: '500000000000000000',
        //     takerTokenAmount: '14845250714350000000',
        //     makerTokenAddress: '0xb18845c260f680d5b9d84649638813e342e4f8c9',
        //     takerTokenAddress: '0x6ff6c0ff1d68b964901f986d4c9fa3ac68346570',
        //     exchangeContractAddress: '0x35dd2932454449b14cee11a94d3674a936d5d7b2',
        //     expirationUnixTimestampSec: '1549789602'
        //   },
        //   feeAmount: '154749285650000000',
        //   feeOption: 'feeInNative',
        //   cancelAfter: '1549786003'
        //  }
        return this.parseOrder (response);
    }

    async fetchOrder (id, symbol = undefined, params = {}) {
        const request = {
            'orderHash': id,
        };
        const orders = await this.fetchOrders (symbol, undefined, undefined, this.extend (request, params));
        const numOrders = orders.length;
        if (numOrders !== 1) {
            throw new OrderNotFound (this.id + ' order ' + id + ' not found');
        }
        return orders[0];
    }

    async fetchOrders (symbol = undefined, since = undefined, limit = undefined, params = {}) {
        await this.loadMarkets ();
        const request = {};
        let market = undefined;
        if (symbol !== undefined) {
            market = this.market (symbol);
            request['baseTokenAddress'] = market['baseId'];
            request['quoteTokenAddress'] = market['quoteId'];
        }
        if (limit !== undefined) {
            request['limit'] = limit;
        }
        const response = await this.privateGetOrderHistory (this.extend (request, params));
        //
        //     [
        //       {
        //         "orderHash": "0x94629386298dee69ae63cd3e414336ae153b3f02cffb9ffc53ad71e166615618",
        //         "baseTokenAddress": "0x323b5d4c32345ced77393b3530b1eed0f346429d",
        //         "quoteTokenAddress": "0xef7fff64389b814a946f3e92105513705ca6b990",
        //         "side": "buy",
        //         "openAmount": "10000000000000000000",
        //         "filledAmount": "0",
        //         "reservedAmount": "0",
        //         "settledAmount": "0",
        //         "confirmedAmount": "0",
        //         "deadAmount": "0",
        //         "price": "0.00050915",
        //         "timeline": [
        //           {
        //             "action": "placed",
        //             "amount": "10000000000000000000",
        //             "timestamp": "1512929327792"
        //           }
        //         ]
        //       }
        //     ]
        //
        return this.parseOrders (response, undefined, since, limit);
    }

    async fetchOpenOrders (symbol = undefined, since = undefined, limit = undefined, params = {}) {
        const request = {
            'openAmount': 1, // returns open orders with remaining openAmount >= 1
        };
        return await this.fetchOrders (symbol, since, limit, this.extend (request, params));
    }

    async fetchClosedOrders (symbol = undefined, since = undefined, limit = undefined, params = {}) {
        const request = {
            'openAmount': 0, // returns closed orders with remaining openAmount === 0
        };
        return await this.fetchOrders (symbol, since, limit, this.extend (request, params));
    }

    sign (path, api = 'public', method = 'GET', params = {}, headers = undefined, body = undefined) {
        let url = this.urls['api'] + '/' + this.version + '/' + this.implodeParams (path, params);
        const query = this.omit (params, this.extractParams (path));
        if (api === 'private') {
            this.checkRequiredCredentials ();
            const timestamp = this.seconds ().toString ();
            let prehash = this.apiKey + timestamp + method;
            if (method === 'POST') {
                body = this.json (query);
                prehash += body;
            } else {
                if (Object.keys (query).length) {
                    url += '?' + this.urlencode (query);
                }
                prehash += this.json ({});
            }
            const signature = this.hmac (this.encode (prehash), this.encode (this.secret), 'sha256', 'base64');
            headers = {
                'TOX-ACCESS-KEY': this.apiKey,
                'TOX-ACCESS-SIGN': signature,
                'TOX-ACCESS-TIMESTAMP': timestamp,
                'Content-Type': 'application/json',
            };
        } else if (api === 'public') {
            if (Object.keys (query).length) {
                url += '?' + this.urlencode (query);
            }
        }
        return { 'url': url, 'method': method, 'body': body, 'headers': headers };
    }

    handleErrors (httpCode, reason, url, method, headers, body, response, requestHeaders, requestBody) {
        if (response === undefined) {
            return; // fallback to default error handler
        }
        // code 401 and plain body 'Authentication failed' (with single quotes)
        // this error is sent if you do not submit a proper Content-Type
        if (body === "'Authentication failed'") {
            throw new AuthenticationError (this.id + ' ' + body);
        }
<<<<<<< HEAD
        if ((body[0] === '{') || (body[0] === '[')) {
            const message = this.safeString (response, 'message');
            if (message !== undefined) {
                //
                // {"message":"Schema validation failed for 'query'","errors":[{"name":"required","argument":"startTime","message":"requires property \"startTime\"","instance":{"baseTokenAddress":"0x6ff6c0ff1d68b964901f986d4c9fa3ac68346570","quoteTokenAddress":"0xd0a1e359811322d97991e03f863a0c30c2cf029c","interval":"300"},"property":"instance"}]}
                // {"message":"Logic validation failed for 'query'","errors":[{"message":"startTime should be between 0 and current date","type":"startTime"}]}
                // {"message":"Order not found","errors":[]}
                // {"message":"Orderbook exhausted for intent MARKET_INTENT:8yjjzd8b0e8yjjzd8b0fjjzd8b0g"}
                // {"message":"Intent validation failed.","errors":[{"message":"Greater than available wallet balance.","type":"walletBaseTokenAmount"}]}
                // {"message":"Schema validation failed for 'body'","errors":[{"name":"anyOf","argument":["[subschema 0]","[subschema 1]","[subschema 2]"],"message":"is not any of [subschema 0],[subschema 1],[subschema 2]","instance":{"signedTargetOrder":{"error":{"message":"Unsigned target order validation failed.","errors":[{"message":"Greater than available wallet balance.","type":"walletBaseTokenAmount"}]},"maker":"0x1709c02cd7327d391a39a7671af8a91a1ef8a47b","orderHash":"0xda007ea8b5eca71ac96fe4072f7c1209bb151d898a9cc89bbeaa594f0491ee49","ecSignature":{"v":27,"r":"0xb23ce6c4a7b5d51d77e2d00f6d1d472a3b2e72d5b2be1510cfeb122f9366b79e","s":"0x07d274e6d7a00b65fc3026c2f9019215b1e47a5ac4d1f05e03f90550d27109be"}}},"property":"instance"}]}
                // {"message":"Schema validation failed for 'params'","errors":[{"name":"pattern","argument":"^0x[0-9a-fA-F]{64}$","message":"does not match pattern \"^0x[0-9a-fA-F]{64}$\"","instance":"1","property":"instance.orderHash"}]}
                //
                const feedback = this.id + ' ' + body;
                this.throwExactlyMatchedException (message, feedback);
                this.throwBroadlyMatchedException (body, feedback);
                throw new ExchangeError (feedback); // unknown message
            }
=======
        const message = this.safeString (response, 'message');
        if (message !== undefined) {
            //
            // {"message":"Schema validation failed for 'query'","errors":[{"name":"required","argument":"startTime","message":"requires property \"startTime\"","instance":{"baseTokenAddress":"0x6ff6c0ff1d68b964901f986d4c9fa3ac68346570","quoteTokenAddress":"0xd0a1e359811322d97991e03f863a0c30c2cf029c","interval":"300"},"property":"instance"}]}
            // {"message":"Logic validation failed for 'query'","errors":[{"message":"startTime should be between 0 and current date","type":"startTime"}]}
            // {"message":"Order not found","errors":[]}
            // {"message":"Orderbook exhausted for intent MARKET_INTENT:8yjjzd8b0e8yjjzd8b0fjjzd8b0g"}
            // {"message":"Intent validation failed.","errors":[{"message":"Greater than available wallet balance.","type":"walletBaseTokenAmount"}]}
            // {"message":"Schema validation failed for 'body'","errors":[{"name":"anyOf","argument":["[subschema 0]","[subschema 1]","[subschema 2]"],"message":"is not any of [subschema 0],[subschema 1],[subschema 2]","instance":{"signedTargetOrder":{"error":{"message":"Unsigned target order validation failed.","errors":[{"message":"Greater than available wallet balance.","type":"walletBaseTokenAmount"}]},"maker":"0x1709c02cd7327d391a39a7671af8a91a1ef8a47b","orderHash":"0xda007ea8b5eca71ac96fe4072f7c1209bb151d898a9cc89bbeaa594f0491ee49","ecSignature":{"v":27,"r":"0xb23ce6c4a7b5d51d77e2d00f6d1d472a3b2e72d5b2be1510cfeb122f9366b79e","s":"0x07d274e6d7a00b65fc3026c2f9019215b1e47a5ac4d1f05e03f90550d27109be"}}},"property":"instance"}]}
            // {"message":"Schema validation failed for 'params'","errors":[{"name":"pattern","argument":"^0x[0-9a-fA-F]{64}$","message":"does not match pattern \"^0x[0-9a-fA-F]{64}$\"","instance":"1","property":"instance.orderHash"}]}
            //
            const feedback = this.id + ' ' + body;
            this.throwExactlyMatchedException (this.exceptions['exact'], message, feedback);
            this.throwBroadlyMatchedException (this.exceptions['broad'], body, feedback);
            throw new ExchangeError (feedback); // unknown message
>>>>>>> fe6d9380
        }
    }
};<|MERGE_RESOLUTION|>--- conflicted
+++ resolved
@@ -891,25 +891,6 @@
         if (body === "'Authentication failed'") {
             throw new AuthenticationError (this.id + ' ' + body);
         }
-<<<<<<< HEAD
-        if ((body[0] === '{') || (body[0] === '[')) {
-            const message = this.safeString (response, 'message');
-            if (message !== undefined) {
-                //
-                // {"message":"Schema validation failed for 'query'","errors":[{"name":"required","argument":"startTime","message":"requires property \"startTime\"","instance":{"baseTokenAddress":"0x6ff6c0ff1d68b964901f986d4c9fa3ac68346570","quoteTokenAddress":"0xd0a1e359811322d97991e03f863a0c30c2cf029c","interval":"300"},"property":"instance"}]}
-                // {"message":"Logic validation failed for 'query'","errors":[{"message":"startTime should be between 0 and current date","type":"startTime"}]}
-                // {"message":"Order not found","errors":[]}
-                // {"message":"Orderbook exhausted for intent MARKET_INTENT:8yjjzd8b0e8yjjzd8b0fjjzd8b0g"}
-                // {"message":"Intent validation failed.","errors":[{"message":"Greater than available wallet balance.","type":"walletBaseTokenAmount"}]}
-                // {"message":"Schema validation failed for 'body'","errors":[{"name":"anyOf","argument":["[subschema 0]","[subschema 1]","[subschema 2]"],"message":"is not any of [subschema 0],[subschema 1],[subschema 2]","instance":{"signedTargetOrder":{"error":{"message":"Unsigned target order validation failed.","errors":[{"message":"Greater than available wallet balance.","type":"walletBaseTokenAmount"}]},"maker":"0x1709c02cd7327d391a39a7671af8a91a1ef8a47b","orderHash":"0xda007ea8b5eca71ac96fe4072f7c1209bb151d898a9cc89bbeaa594f0491ee49","ecSignature":{"v":27,"r":"0xb23ce6c4a7b5d51d77e2d00f6d1d472a3b2e72d5b2be1510cfeb122f9366b79e","s":"0x07d274e6d7a00b65fc3026c2f9019215b1e47a5ac4d1f05e03f90550d27109be"}}},"property":"instance"}]}
-                // {"message":"Schema validation failed for 'params'","errors":[{"name":"pattern","argument":"^0x[0-9a-fA-F]{64}$","message":"does not match pattern \"^0x[0-9a-fA-F]{64}$\"","instance":"1","property":"instance.orderHash"}]}
-                //
-                const feedback = this.id + ' ' + body;
-                this.throwExactlyMatchedException (message, feedback);
-                this.throwBroadlyMatchedException (body, feedback);
-                throw new ExchangeError (feedback); // unknown message
-            }
-=======
         const message = this.safeString (response, 'message');
         if (message !== undefined) {
             //
@@ -922,10 +903,9 @@
             // {"message":"Schema validation failed for 'params'","errors":[{"name":"pattern","argument":"^0x[0-9a-fA-F]{64}$","message":"does not match pattern \"^0x[0-9a-fA-F]{64}$\"","instance":"1","property":"instance.orderHash"}]}
             //
             const feedback = this.id + ' ' + body;
-            this.throwExactlyMatchedException (this.exceptions['exact'], message, feedback);
-            this.throwBroadlyMatchedException (this.exceptions['broad'], body, feedback);
+            this.throwExactlyMatchedException (message, feedback);
+            this.throwBroadlyMatchedException (body, feedback);
             throw new ExchangeError (feedback); // unknown message
->>>>>>> fe6d9380
         }
     }
 };