--- conflicted
+++ resolved
@@ -257,7 +257,6 @@
     }
 
     async watchOHLCV (symbol, timeframe = '1m', since = undefined, limit = undefined, params = {}) {
-<<<<<<< HEAD
         /**
          * @method
          * @name okcoin#watchOHLCV
@@ -269,10 +268,8 @@
          * @param {object} params extra parameters specific to the okcoin api endpoint
          * @returns {[[int]]} A list of candles ordered as timestamp, open, high, low, close, volume
          */
-=======
         await this.loadMarkets ();
         symbol = this.symbol (symbol);
->>>>>>> 80565bbb
         const interval = this.timeframes[timeframe];
         const name = 'candle' + interval + 's';
         const ohlcv = await this.subscribe (name, symbol, params);
