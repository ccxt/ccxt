"use strict";

const BaseExchange = require ("../../base/Exchange")
    , throttle = require ("../../base/functions").throttle
    , WsClient = require ('./WsClient')
    , {
        OrderBook,
        IndexedOrderBook,
        CountedOrderBook,
    } = require ('./OrderBook')
    , functions = require ('./functions')
    ,  { ExchangeError, NotSupported } = require ('../../base/errors')
    , Future = require ('./Future');

module.exports = class Exchange extends BaseExchange {
    constructor (options = {}) {
        super (options);
        this.newUpdates = options.newUpdates || true;
    }

    inflate (data) {
        return functions.inflate (data);
    }

    inflate64 (data) {
        return functions.inflate64 (data);
    }

    gunzip (data) {
        return functions.gunzip (data);
    }

    orderBook (snapshot = {}, depth = Number.MAX_SAFE_INTEGER) {
        return new OrderBook (snapshot, depth);
    }

    indexedOrderBook (snapshot = {}, depth = Number.MAX_SAFE_INTEGER) {
        return new IndexedOrderBook (snapshot, depth);
    }

    countedOrderBook (snapshot = {}, depth = Number.MAX_SAFE_INTEGER) {
        return new CountedOrderBook (snapshot, depth);
    }

    client (url) {
        const wsOptions = this.safeValue (this.options, 'ws', {});
        // get ws rl config
        const rateLimits = this.safeValue (wsOptions, 'rateLimits', {});
        // get ws rl config, if no rateLimit is defined in the WS implementation, we fallback to the ccxt one
        const defaultRateLimitConfig = this.safeValue (rateLimits, 'default', this);
        const defaultTokenBucket = this.calculateRateLimitTokenBucket (defaultRateLimitConfig);
        if (!this.clients) {
            // get new connections rl config if not fallback to default
            let newConnectionsRateLimitConfig = this.safeValue (rateLimits, 'newConnections');
            if (newConnectionsRateLimitConfig === undefined) {
                newConnectionsRateLimitConfig = {
                    'tokenBucket': defaultTokenBucket,
                }
            }
            const newConnectionsTockenBucket = this.calculateRateLimitTokenBucket (newConnectionsRateLimitConfig);
            const throttleInstance = throttle (newConnectionsTockenBucket);
            this.clients = {
                'throttle': throttleInstance
            };
        }
        if (!this.clients[url]) {
            const onMessage = this.handleMessage.bind (this);
            const onError = this.onError.bind (this);
            const onClose = this.onClose.bind (this);
            const onConnected = this.onConnected.bind (this);
            // decide client type here: ws / signalr / socketio
            // allowing specify rate limits per url, if not specified use default
            const rateLimitConfig = this.safeValue (rateLimits, url, defaultRateLimitConfig);
            const rateLimitTokenBucket = this.calculateRateLimitTokenBucket (rateLimitConfig);
            const options = this.deepExtend (this.streaming, {
                'log': this.log ? this.log.bind (this) : this.log,
                'ping': this.ping ? this.ping.bind (this) : this.ping,
                'verbose': this.verbose,
                'throttle': throttle (rateLimitTokenBucket),
                // add support for proxies
                'options': {
                    'agent': this.agent || this.httpsAgent || this.httpAgent,
                }
            }, wsOptions);
            this.clients[url] = new WsClient (url, onMessage, onError, onClose, onConnected, options);
        }
        return this.clients[url];
    }

<<<<<<< HEAD
    spawn (method, ...args) {
        (method.apply (this, args)).catch ((e) => {
            // todo: handle spawned errors
        })
=======
    spawn (method, ... args) {
        const future = Future ()
        method.apply (this, args).then (future.resolve).catch (future.reject)
        return future
>>>>>>> 5c94b686
    }

    delay (timeout, method, ...args) {
        setTimeout (() => {
            this.spawn (method, ...args)
        }, timeout);
    }

    watch (url, messageHash, message = undefined, subscribeHash = undefined, subscription = undefined) {
        //
        // Without comments the code of this method is short and easy:
        //
        //     const client = this.client (url)
        //     const backoffDelay = 0
        //     const future = client.future (messageHash)
        //     let connected = undefined;
        //     if (this.enableRateLimit) {
        //         connected = this.throttle ().then (() => client.connect (backoffDelay));
        //     } else {
        //         connected = client.connect (backoffDelay);
        //     }
        //     connected.then (() => {
        //         if (message && !client.subscriptions[subscribeHash]) {
        //             client.subscriptions[subscribeHash] = true
        //             client.send (message)
        //         }
        //     }).catch ((error) => {})
        //     return future
        //
        // The following is a longer version of this method with comments
        //
        const client = this.client (url);
        // todo: calculate the backoff using the clients cache
        const backoffDelay = 0;
        //
        //  watchOrderBook ---- future ----+---------------+----→ user
        //                                 |               |
        //                                 ↓               ↑
        //                                 |               |
        //                              connect ......→ resolve
        //                                 |               |
        //                                 ↓               ↑
        //                                 |               |
        //                             subscribe -----→ receive
        //
        const future = client.future (messageHash);
        // we intentionally do not use await here to avoid unhandled exceptions
        // the policy is to make sure that 100% of promises are resolved or rejected
        // either with a call to client.resolve or client.reject with
        //  a proper exception class instance
        let connected = undefined;
        if (this.enableRateLimit && this.clients.throttle) {
            connected = this.clients.throttle ().then (() => client.connect (backoffDelay));
        } else {
            connected = client.connect (backoffDelay);
        }
        // the following is executed only if the catch-clause does not
        // catch any connection-level exceptions from the client
        // (connection established successfully)
        connected.then (() => {
            if (!client.subscriptions[subscribeHash]) {
                client.subscriptions[subscribeHash] = subscription || true;
                const options = this.safeValue (this.options, 'ws');
                const cost = this.safeValue (options, 'cost', 1);
                if (message) {
                    if (this.enableRateLimit && client.throttle) {
                        // add cost here |
                        //               |
                        //               V
                        client.throttle (cost).then (() => {
                            client.send (message);
                        }).catch ((e) => { throw e });
                    } else {
                        client.send (message);
                    }
                }
            }
        })
        return future;
    }

    onConnected (client, message = undefined) {
        // for user hooks
        // console.log ('Connected to', client.url)
    }

    onError (client, error) {
        if ((client.url in this.clients) && (this.clients[client.url].error)) {
            delete this.clients[client.url];
        }
    }

    onClose (client, error) {
        if (client.error) {
            // connection closed due to an error, do nothing
        } else {
            // server disconnected a working connection
            if (this.clients[client.url]) {
                delete this.clients[client.url];
            }
        }
    }

    async close () {
        const clients = Object.values (this.clients || {});
        for (let i = 0; i < clients.length; i++) {
            const client = clients[i];
            delete this.clients[client.url];
            await client.close ();
        }
    }

    findTimeframe (timeframe, timeframes = undefined) {
        timeframes = timeframes || this.timeframes;
        const keys = Object.keys (timeframes);
        for (let i = 0; i < keys.length; i++) {
            const key = keys[i];
            if (timeframes[key] === timeframe) {
                return key;
            }
        }
        return undefined;
    }

    async loadOrderBook (client, messageHash, symbol, limit = undefined, params = {}) {
        if (!(symbol in this.orderbooks)) {
            client.reject (new ExchangeError (this.id + ' loadOrderBook() orderbook is not initiated'), messageHash);
            return;
        }
        const maxRetries = this.handleOption ('watchOrderBook', 'maxRetries', 3);
        let tries = 0;
        try {
            const stored = this.orderbooks[symbol];
            while (tries < maxRetries) {
                const cache = stored.cache;
                const orderBook = await this.fetchOrderBook (symbol, limit, params);
                const index = this.getCacheIndex (orderBook, cache);
                if (index >= 0) {
                    stored.reset (orderBook);
                    this.handleDeltas (stored, cache.slice (index));
                    stored.cache.length = 0;
                    client.resolve (stored, messageHash);
                    return;
                }
                tries++;
            }
            client.reject (new ExchangeError (this.id + ' nonce is behind the cache after ' + maxRetries.toString () + ' tries.'), messageHash);
            delete this.clients[client.url];
        } catch (e) {
            client.reject (e, messageHash);
            await this.loadOrderBook (client, messageHash, symbol, limit, params);
        }
    }

    handleDeltas (orderbook, deltas) {
        for (let i = 0; i < deltas.length; i++) {
            this.handleDelta (orderbook, deltas[i]);
        }
    }

    // eslint-disable-next-line no-unused-vars
    getCacheIndex (orderbook, deltas) {
        // return the first index of the cache that can be applied to the orderbook or -1 if not possible
        return -1;
    }
};<|MERGE_RESOLUTION|>--- conflicted
+++ resolved
@@ -87,17 +87,10 @@
         return this.clients[url];
     }
 
-<<<<<<< HEAD
-    spawn (method, ...args) {
-        (method.apply (this, args)).catch ((e) => {
-            // todo: handle spawned errors
-        })
-=======
     spawn (method, ... args) {
         const future = Future ()
         method.apply (this, args).then (future.resolve).catch (future.reject)
         return future
->>>>>>> 5c94b686
     }
 
     delay (timeout, method, ...args) {
