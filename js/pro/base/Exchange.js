--- conflicted
+++ resolved
@@ -61,7 +61,6 @@
             const onConnected = this.onConnected.bind (this);
             // decide client type here: ws / signalr / socketio
             const wsOptions = this.safeValue (this.options, 'ws', {});
-<<<<<<< HEAD
             // get ws rl config
             const rateLimits =  this.safeValue (wsOptions, 'rateLimits', {})
             const defaultRateLimitConfig = this.safeValue (rateLimits, 'default')
@@ -69,10 +68,7 @@
             const rateLimitConfig = this.safeValue (rateLimits, url, defaultRateLimitConfig)
             // if no rateLimit is defined in the WS implementation, we fallback to the ccxt one
             const throttleInstance = rateLimitConfig !== undefined ? throttle (rateLimitConfig) : throttle (this.tokenBucket)
-            const options = this.extend (this.streaming, {
-=======
             const options = this.deepExtend (this.streaming, {
->>>>>>> 7965c02b
                 'log': this.log ? this.log.bind (this) : this.log,
                 'ping': this.ping ? this.ping.bind (this) : this.ping,
                 'verbose': this.verbose,
