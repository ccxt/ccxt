'use strict';

// ----------------------------------------------------------------------------

const binanceRest = require ('../binance.js');
const Precise = require ('../base/Precise');
const { ExchangeError } = require ('../base/errors');
const { ArrayCache, ArrayCacheByTimestamp, ArrayCacheBySymbolById } = require ('./base/Cache');

// -----------------------------------------------------------------------------

module.exports = class binance extends binanceRest {
    describe () {
        return this.deepExtend (super.describe (), {
            'has': {
                'ws': true,
                'watchBalance': true,
                'watchMyTrades': true,
                'watchOHLCV': true,
                'watchOrderBook': true,
                'watchOrders': true,
                'watchTicker': true,
                'watchTickers': false, // for now
                'watchTrades': true,
            },
            'urls': {
                'test': {
                    'ws': {
                        'spot': 'wss://testnet.binance.vision/ws',
                        'margin': 'wss://testnet.binance.vision/ws',
                        'future': 'wss://stream.binancefuture.com/ws',
                        'delivery': 'wss://dstream.binancefuture.com/ws',
                    },
                },
                'api': {
                    'ws': {
                        'spot': 'wss://stream.binance.com:9443/ws',
                        'margin': 'wss://stream.binance.com:9443/ws',
                        'future': 'wss://fstream.binance.com/ws',
                        'delivery': 'wss://dstream.binance.com/ws',
                    },
                },
            },
            'options': {
                // get updates every 1000ms or 100ms
                // or every 0ms in real-time for futures
                'watchOrderBookRate': 100,
                'tradesLimit': 1000,
                'ordersLimit': 1000,
                'OHLCVLimit': 1000,
                'requestId': {},
                'watchOrderBookLimit': 1000, // default limit
                'watchTrades': {
                    'name': 'trade', // 'trade' or 'aggTrade'
                },
                'watchTicker': {
                    'name': 'ticker', // ticker = 1000ms L1+OHLCV, bookTicker = real-time L1
                },
                'watchBalance': {
                    'fetchBalanceSnapshot': false, // or true
                    'awaitBalanceSnapshot': true, // whether to wait for the balance snapshot before providing updates
                },
                'wallet': 'wb', // wb = wallet balance, cw = cross balance
                'listenKeyRefreshRate': 1200000, // 20 mins
                'ws': {
                    'cost': 5,
                },
            },
        });
    }

    requestId (url) {
        const options = this.safeValue (this.options, 'requestId', {});
        const previousValue = this.safeInteger (options, url, 0);
        const newValue = this.sum (previousValue, 1);
        this.options['requestId'][url] = newValue;
        return newValue;
    }

    async watchOrderBook (symbol, limit = undefined, params = {}) {
        /**
         * @method
         * @name binance#watchOrderBook
         * @description watches information on open orders with bid (buy) and ask (sell) prices, volumes and other data
         * @param {string} symbol unified symbol of the market to fetch the order book for
         * @param {int|undefined} limit the maximum amount of order book entries to return
         * @param {object} params extra parameters specific to the binance api endpoint
         * @returns {object} A dictionary of [order book structures]{@link https://docs.ccxt.com/en/latest/manual.html#order-book-structure} indexed by market symbols
         */
        //
        // todo add support for <levels>-snapshots (depth)
        // https://github.com/binance-exchange/binance-official-api-docs/blob/master/web-socket-streams.md#partial-book-depth-streams        // <symbol>@depth<levels>@100ms or <symbol>@depth<levels> (1000ms)
        // valid <levels> are 5, 10, or 20
        //
        // default 100, max 1000, valid limits 5, 10, 20, 50, 100, 500, 1000
        if (limit !== undefined) {
            if ((limit !== 5) && (limit !== 10) && (limit !== 20) && (limit !== 50) && (limit !== 100) && (limit !== 500) && (limit !== 1000)) {
                throw new ExchangeError (this.id + ' watchOrderBook limit argument must be undefined, 5, 10, 20, 50, 100, 500 or 1000');
            }
        }
        //
        await this.loadMarkets ();
        const defaultType = this.safeString2 (this.options, 'watchOrderBook', 'defaultType', 'spot');
        const type = this.safeString (params, 'type', defaultType);
        const query = this.omit (params, 'type');
        const market = this.market (symbol);
        //
        // notice the differences between trading futures and spot trading
        // the algorithms use different urls in step 1
        // delta caching and merging also differs in steps 4, 5, 6
        //
        // spot/margin
        // https://binance-docs.github.io/apidocs/spot/en/#how-to-manage-a-local-order-book-correctly
        //
        // 1. Open a stream to wss://stream.binance.com:9443/ws/bnbbtc@depth.
        // 2. Buffer the events you receive from the stream.
        // 3. Get a depth snapshot from https://www.binance.com/api/v1/depth?symbol=BNBBTC&limit=1000 .
        // 4. Drop any event where u is <= lastUpdateId in the snapshot.
        // 5. The first processed event should have U <= lastUpdateId+1 AND u >= lastUpdateId+1.
        // 6. While listening to the stream, each new event's U should be equal to the previous event's u+1.
        // 7. The data in each event is the absolute quantity for a price level.
        // 8. If the quantity is 0, remove the price level.
        // 9. Receiving an event that removes a price level that is not in your local order book can happen and is normal.
        //
        // futures
        // https://binance-docs.github.io/apidocs/futures/en/#how-to-manage-a-local-order-book-correctly
        //
        // 1. Open a stream to wss://fstream.binance.com/stream?streams=btcusdt@depth.
        // 2. Buffer the events you receive from the stream. For same price, latest received update covers the previous one.
        // 3. Get a depth snapshot from https://fapi.binance.com/fapi/v1/depth?symbol=BTCUSDT&limit=1000 .
        // 4. Drop any event where u is < lastUpdateId in the snapshot.
        // 5. The first processed event should have U <= lastUpdateId AND u >= lastUpdateId
        // 6. While listening to the stream, each new event's pu should be equal to the previous event's u, otherwise initialize the process from step 3.
        // 7. The data in each event is the absolute quantity for a price level.
        // 8. If the quantity is 0, remove the price level.
        // 9. Receiving an event that removes a price level that is not in your local order book can happen and is normal.
        //
        const name = 'depth';
        const messageHash = market['lowercaseId'] + '@' + name;
        const url = this.urls['api']['ws'][type]; // + '/' + messageHash;
        const requestId = this.requestId (url);
        const watchOrderBookRate = this.safeString (this.options, 'watchOrderBookRate', '100');
        const request = {
            'method': 'SUBSCRIBE',
            'params': [
                messageHash + '@' + watchOrderBookRate + 'ms',
            ],
            'id': requestId,
        };
        const subscription = {
            'id': requestId.toString (),
            'messageHash': messageHash,
            'name': name,
            'symbol': market['symbol'],
            'method': this.handleOrderBookSubscription,
            'limit': limit,
            'type': type,
            'params': params,
        };
        const message = this.extend (request, query);
        // 1. Open a stream to wss://stream.binance.com:9443/ws/bnbbtc@depth.
        const orderbook = await this.watch (url, messageHash, message, messageHash, subscription);
        return orderbook.limit (limit);
    }

    async fetchOrderBookSnapshot (client, message, subscription) {
        const defaultLimit = this.safeInteger (this.options, 'watchOrderBookLimit', 1000);
        const type = this.safeValue (subscription, 'type');
        const symbol = this.safeString (subscription, 'symbol');
        const messageHash = this.safeString (subscription, 'messageHash');
        const limit = this.safeInteger (subscription, 'limit', defaultLimit);
        const params = this.safeValue (subscription, 'params');
        // 3. Get a depth snapshot from https://www.binance.com/api/v1/depth?symbol=BNBBTC&limit=1000 .
        // todo: this is a synch blocking call in ccxt.php - make it async
        // default 100, max 1000, valid limits 5, 10, 20, 50, 100, 500, 1000
        const snapshot = await this.fetchOrderBook (symbol, limit, params);
        const orderbook = this.safeValue (this.orderbooks, symbol);
        if (orderbook === undefined) {
            // if the orderbook is dropped before the snapshot is received
            return;
        }
        orderbook.reset (snapshot);
        // unroll the accumulated deltas
        const messages = orderbook.cache;
        for (let i = 0; i < messages.length; i++) {
            const message = messages[i];
            const U = this.safeInteger (message, 'U');
            const u = this.safeInteger (message, 'u');
            const pu = this.safeInteger (message, 'pu');
            if (type === 'future') {
                // 4. Drop any event where u is < lastUpdateId in the snapshot
                if (u < orderbook['nonce']) {
                    continue;
                }
                // 5. The first processed event should have U <= lastUpdateId AND u >= lastUpdateId
                if ((U <= orderbook['nonce']) && (u >= orderbook['nonce']) || (pu === orderbook['nonce'])) {
                    this.handleOrderBookMessage (client, message, orderbook);
                }
            } else {
                // 4. Drop any event where u is <= lastUpdateId in the snapshot
                if (u <= orderbook['nonce']) {
                    continue;
                }
                // 5. The first processed event should have U <= lastUpdateId+1 AND u >= lastUpdateId+1
                if (((U - 1) <= orderbook['nonce']) && ((u - 1) >= orderbook['nonce'])) {
                    this.handleOrderBookMessage (client, message, orderbook);
                }
            }
        }
        this.orderbooks[symbol] = orderbook;
        client.resolve (orderbook, messageHash);
    }

    handleDelta (bookside, delta) {
        const price = this.safeFloat (delta, 0);
        const amount = this.safeFloat (delta, 1);
        bookside.store (price, amount);
    }

    handleDeltas (bookside, deltas) {
        for (let i = 0; i < deltas.length; i++) {
            this.handleDelta (bookside, deltas[i]);
        }
    }

    handleOrderBookMessage (client, message, orderbook) {
        const u = this.safeInteger (message, 'u');
        this.handleDeltas (orderbook['asks'], this.safeValue (message, 'a', []));
        this.handleDeltas (orderbook['bids'], this.safeValue (message, 'b', []));
        orderbook['nonce'] = u;
        const timestamp = this.safeInteger (message, 'E');
        orderbook['timestamp'] = timestamp;
        orderbook['datetime'] = this.iso8601 (timestamp);
        return orderbook;
    }

    handleOrderBook (client, message) {
        //
        // initial snapshot is fetched with ccxt's fetchOrderBook
        // the feed does not include a snapshot, just the deltas
        //
        //     {
        //         "e": "depthUpdate", // Event type
        //         "E": 1577554482280, // Event time
        //         "s": "BNBBTC", // Symbol
        //         "U": 157, // First update ID in event
        //         "u": 160, // Final update ID in event
        //         "b": [ // bids
        //             [ "0.0024", "10" ], // price, size
        //         ],
        //         "a": [ // asks
        //             [ "0.0026", "100" ], // price, size
        //         ]
        //     }
        //
        const marketId = this.safeString (message, 's');
        const market = this.safeMarket (marketId);
        const symbol = market['symbol'];
        const name = 'depth';
        const messageHash = market['lowercaseId'] + '@' + name;
        const orderbook = this.safeValue (this.orderbooks, symbol);
        if (orderbook === undefined) {
            //
            // https://github.com/ccxt/ccxt/issues/6672
            //
            // Sometimes Binance sends the first delta before the subscription
            // confirmation arrives. At that point the orderbook is not
            // initialized yet and the snapshot has not been requested yet
            // therefore it is safe to drop these premature messages.
            //
            return;
        }
        const nonce = this.safeInteger (orderbook, 'nonce');
        if (nonce === undefined) {
            // 2. Buffer the events you receive from the stream.
            orderbook.cache.push (message);
        } else {
            try {
                const U = this.safeInteger (message, 'U');
                const u = this.safeInteger (message, 'u');
                const pu = this.safeInteger (message, 'pu');
                if (pu === undefined) {
                    // spot
                    // 4. Drop any event where u is <= lastUpdateId in the snapshot
                    if (u > orderbook['nonce']) {
                        const timestamp = this.safeInteger (orderbook, 'timestamp');
                        let conditional = undefined;
                        if (timestamp === undefined) {
                            // 5. The first processed event should have U <= lastUpdateId+1 AND u >= lastUpdateId+1
                            conditional = ((U - 1) <= orderbook['nonce']) && ((u - 1) >= orderbook['nonce']);
                        } else {
                            // 6. While listening to the stream, each new event's U should be equal to the previous event's u+1.
                            conditional = ((U - 1) === orderbook['nonce']);
                        }
                        if (conditional) {
                            this.handleOrderBookMessage (client, message, orderbook);
                            if (nonce < orderbook['nonce']) {
                                client.resolve (orderbook, messageHash);
                            }
                        } else {
                            // todo: client.reject from handleOrderBookMessage properly
                            throw new ExchangeError (this.id + ' handleOrderBook received an out-of-order nonce');
                        }
                    }
                } else {
                    // future
                    // 4. Drop any event where u is < lastUpdateId in the snapshot
                    if (u >= orderbook['nonce']) {
                        // 5. The first processed event should have U <= lastUpdateId AND u >= lastUpdateId
                        // 6. While listening to the stream, each new event's pu should be equal to the previous event's u, otherwise initialize the process from step 3
                        if ((U <= orderbook['nonce']) || (pu === orderbook['nonce'])) {
                            this.handleOrderBookMessage (client, message, orderbook);
                            if (nonce <= orderbook['nonce']) {
                                client.resolve (orderbook, messageHash);
                            }
                        } else {
                            // todo: client.reject from handleOrderBookMessage properly
                            throw new ExchangeError (this.id + ' handleOrderBook received an out-of-order nonce');
                        }
                    }
                }
            } catch (e) {
                delete this.orderbooks[symbol];
                delete client.subscriptions[messageHash];
                client.reject (e, messageHash);
            }
        }
    }

    handleOrderBookSubscription (client, message, subscription) {
        const defaultLimit = this.safeInteger (this.options, 'watchOrderBookLimit', 1000);
        const symbol = this.safeString (subscription, 'symbol');
        const limit = this.safeInteger (subscription, 'limit', defaultLimit);
        if (symbol in this.orderbooks) {
            delete this.orderbooks[symbol];
        }
        this.orderbooks[symbol] = this.orderBook ({}, limit);
        // fetch the snapshot in a separate async call
        this.spawn (this.fetchOrderBookSnapshot, client, message, subscription);
    }

    handleSubscriptionStatus (client, message) {
        //
        //     {
        //         "result": null,
        //         "id": 1574649734450
        //     }
        //
        const id = this.safeString (message, 'id');
        const subscriptionsById = this.indexBy (client.subscriptions, 'id');
        const subscription = this.safeValue (subscriptionsById, id, {});
        const method = this.safeValue (subscription, 'method');
        if (method !== undefined) {
            method.call (this, client, message, subscription);
        }
        return message;
    }

    async watchTrades (symbol, since = undefined, limit = undefined, params = {}) {
        /**
         * @method
         * @name binance#watchTrades
         * @description get the list of most recent trades for a particular symbol
         * @param {string} symbol unified symbol of the market to fetch trades for
         * @param {int|undefined} since timestamp in ms of the earliest trade to fetch
         * @param {int|undefined} limit the maximum amount of trades to fetch
         * @param {object} params extra parameters specific to the binance api endpoint
         * @returns {[object]} a list of [trade structures]{@link https://docs.ccxt.com/en/latest/manual.html?#public-trades}
         */
        await this.loadMarkets ();
        const market = this.market (symbol);
        const options = this.safeValue (this.options, 'watchTrades', {});
        const name = this.safeString (options, 'name', 'trade');
        const messageHash = market['lowercaseId'] + '@' + name;
        const defaultType = this.safeString (this.options, 'defaultType', 'spot');
        const watchTradesType = this.safeString2 (options, 'type', 'defaultType', defaultType);
        const type = this.safeString (params, 'type', watchTradesType);
        const query = this.omit (params, 'type');
        const url = this.urls['api']['ws'][type];
        const requestId = this.requestId (url);
        const request = {
            'method': 'SUBSCRIBE',
            'params': [
                messageHash,
            ],
            'id': requestId,
        };
        const subscribe = {
            'id': requestId,
        };
        const trades = await this.watch (url, messageHash, this.extend (request, query), messageHash, subscribe);
        if (this.newUpdates) {
            limit = trades.getLimit (symbol, limit);
        }
        return this.filterBySinceLimit (trades, since, limit, 'timestamp', true);
    }

    parseTrade (trade, market = undefined) {
        //
        // public watchTrades
        //
        //     {
        //         e: 'trade',       // event type
        //         E: 1579481530911, // event time
        //         s: 'ETHBTC',      // symbol
        //         t: 158410082,     // trade id
        //         p: '0.01914100',  // price
        //         q: '0.00700000',  // quantity
        //         b: 586187049,     // buyer order id
        //         a: 586186710,     // seller order id
        //         T: 1579481530910, // trade time
        //         m: false,         // is the buyer the market maker
        //         M: true           // binance docs say it should be ignored
        //     }
        //
        //     {
        //        "e": "aggTrade",  // Event type
        //        "E": 123456789,   // Event time
        //        "s": "BNBBTC",    // Symbol
        //        "a": 12345,       // Aggregate trade ID
        //        "p": "0.001",     // Price
        //        "q": "100",       // Quantity
        //        "f": 100,         // First trade ID
        //        "l": 105,         // Last trade ID
        //        "T": 123456785,   // Trade time
        //        "m": true,        // Is the buyer the market maker?
        //        "M": true         // Ignore
        //     }
        //
        // private watchMyTrades spot
        //
        //     {
        //         e: 'executionReport',
        //         E: 1611063861489,
        //         s: 'BNBUSDT',
        //         c: 'm4M6AD5MF3b1ERe65l4SPq',
        //         S: 'BUY',
        //         o: 'MARKET',
        //         f: 'GTC',
        //         q: '2.00000000',
        //         p: '0.00000000',
        //         P: '0.00000000',
        //         F: '0.00000000',
        //         g: -1,
        //         C: '',
        //         x: 'TRADE',
        //         X: 'PARTIALLY_FILLED',
        //         r: 'NONE',
        //         i: 1296882607,
        //         l: '0.33200000',
        //         z: '0.33200000',
        //         L: '46.86600000',
        //         n: '0.00033200',
        //         N: 'BNB',
        //         T: 1611063861488,
        //         t: 109747654,
        //         I: 2696953381,
        //         w: false,
        //         m: false,
        //         M: true,
        //         O: 1611063861488,
        //         Z: '15.55951200',
        //         Y: '15.55951200',
        //         Q: '0.00000000'
        //     }
        //
        // private watchMyTrades future/delivery
        //
        //     {
        //         s: 'BTCUSDT',
        //         c: 'pb2jD6ZQHpfzSdUac8VqMK',
        //         S: 'SELL',
        //         o: 'MARKET',
        //         f: 'GTC',
        //         q: '0.001',
        //         p: '0',
        //         ap: '33468.46000',
        //         sp: '0',
        //         x: 'TRADE',
        //         X: 'FILLED',
        //         i: 13351197194,
        //         l: '0.001',
        //         z: '0.001',
        //         L: '33468.46',
        //         n: '0.00027086',
        //         N: 'BNB',
        //         T: 1612095165362,
        //         t: 458032604,
        //         b: '0',
        //         a: '0',
        //         m: false,
        //         R: false,
        //         wt: 'CONTRACT_PRICE',
        //         ot: 'MARKET',
        //         ps: 'BOTH',
        //         cp: false,
        //         rp: '0.00335000',
        //         pP: false,
        //         si: 0,
        //         ss: 0
        //     }
        //
        const executionType = this.safeString (trade, 'x');
        const isTradeExecution = (executionType === 'TRADE');
        if (!isTradeExecution) {
            return super.parseTrade (trade, market);
        }
        const id = this.safeString2 (trade, 't', 'a');
        const timestamp = this.safeInteger (trade, 'T');
        const price = this.safeFloat2 (trade, 'L', 'p');
        let amount = this.safeFloat (trade, 'q');
        if (isTradeExecution) {
            amount = this.safeFloat (trade, 'l', amount);
        }
        let cost = this.safeFloat (trade, 'Y');
        if (cost === undefined) {
            if ((price !== undefined) && (amount !== undefined)) {
                cost = price * amount;
            }
        }
        const marketId = this.safeString (trade, 's');
        const symbol = this.safeSymbol (marketId);
        let side = this.safeStringLower (trade, 'S');
        let takerOrMaker = undefined;
        const orderId = this.safeString (trade, 'i');
        if ('m' in trade) {
            if (side === undefined) {
                side = trade['m'] ? 'sell' : 'buy'; // this is reversed intentionally
            }
            takerOrMaker = trade['m'] ? 'maker' : 'taker';
        }
        let fee = undefined;
        const feeCost = this.safeFloat (trade, 'n');
        if (feeCost !== undefined) {
            const feeCurrencyId = this.safeString (trade, 'N');
            const feeCurrencyCode = this.safeCurrencyCode (feeCurrencyId);
            fee = {
                'cost': feeCost,
                'currency': feeCurrencyCode,
            };
        }
        const type = this.safeStringLower (trade, 'o');
        return {
            'info': trade,
            'timestamp': timestamp,
            'datetime': this.iso8601 (timestamp),
            'symbol': symbol,
            'id': id,
            'order': orderId,
            'type': type,
            'takerOrMaker': takerOrMaker,
            'side': side,
            'price': price,
            'amount': amount,
            'cost': cost,
            'fee': fee,
        };
    }

    handleTrade (client, message) {
        // the trade streams push raw trade information in real-time
        // each trade has a unique buyer and seller
        const marketId = this.safeString (message, 's');
        const market = this.safeMarket (marketId);
        const symbol = market['symbol'];
        const lowerCaseId = this.safeStringLower (message, 's');
        const event = this.safeString (message, 'e');
        const messageHash = lowerCaseId + '@' + event;
        const trade = this.parseTrade (message, market);
        let tradesArray = this.safeValue (this.trades, symbol);
        if (tradesArray === undefined) {
            const limit = this.safeInteger (this.options, 'tradesLimit', 1000);
            tradesArray = new ArrayCache (limit);
        }
        tradesArray.append (trade);
        this.trades[symbol] = tradesArray;
        client.resolve (tradesArray, messageHash);
    }

    async watchOHLCV (symbol, timeframe = '1m', since = undefined, limit = undefined, params = {}) {
        await this.loadMarkets ();
        const market = this.market (symbol);
        const marketId = market['lowercaseId'];
        const interval = this.timeframes[timeframe];
        const name = 'kline';
        const messageHash = marketId + '@' + name + '_' + interval;
        const options = this.safeValue (this.options, 'watchOHLCV', {});
        const defaultType = this.safeString (this.options, 'defaultType', 'spot');
        const watchOHLCVType = this.safeString2 (options, 'type', 'defaultType', defaultType);
        const type = this.safeString (params, 'type', watchOHLCVType);
        const query = this.omit (params, 'type');
        const url = this.urls['api']['ws'][type];
        const requestId = this.requestId (url);
        const request = {
            'method': 'SUBSCRIBE',
            'params': [
                messageHash,
            ],
            'id': requestId,
        };
        const subscribe = {
            'id': requestId,
        };
        const ohlcv = await this.watch (url, messageHash, this.extend (request, query), messageHash, subscribe);
        if (this.newUpdates) {
            limit = ohlcv.getLimit (symbol, limit);
        }
        return this.filterBySinceLimit (ohlcv, since, limit, 0, true);
    }

    handleOHLCV (client, message) {
        //
        //     {
        //         e: 'kline',
        //         E: 1579482921215,
        //         s: 'ETHBTC',
        //         k: {
        //             t: 1579482900000,
        //             T: 1579482959999,
        //             s: 'ETHBTC',
        //             i: '1m',
        //             f: 158411535,
        //             L: 158411550,
        //             o: '0.01913200',
        //             c: '0.01913500',
        //             h: '0.01913700',
        //             l: '0.01913200',
        //             v: '5.08400000',
        //             n: 16,
        //             x: false,
        //             q: '0.09728060',
        //             V: '3.30200000',
        //             Q: '0.06318500',
        //             B: '0'
        //         }
        //     }
        //
        const marketId = this.safeString (message, 's');
        const lowercaseMarketId = this.safeStringLower (message, 's');
        const event = this.safeString (message, 'e');
        const kline = this.safeValue (message, 'k');
        const interval = this.safeString (kline, 'i');
        // use a reverse lookup in a static map instead
        const timeframe = this.findTimeframe (interval);
        const messageHash = lowercaseMarketId + '@' + event + '_' + interval;
        const parsed = [
            this.safeInteger (kline, 't'),
            this.safeFloat (kline, 'o'),
            this.safeFloat (kline, 'h'),
            this.safeFloat (kline, 'l'),
            this.safeFloat (kline, 'c'),
            this.safeFloat (kline, 'v'),
        ];
        const symbol = this.safeSymbol (marketId);
        this.ohlcvs[symbol] = this.safeValue (this.ohlcvs, symbol, {});
        let stored = this.safeValue (this.ohlcvs[symbol], timeframe);
        if (stored === undefined) {
            const limit = this.safeInteger (this.options, 'OHLCVLimit', 1000);
            stored = new ArrayCacheByTimestamp (limit);
            this.ohlcvs[symbol][timeframe] = stored;
        }
        stored.append (parsed);
        client.resolve (stored, messageHash);
    }

    async watchTicker (symbol, params = {}) {
        /**
         * @method
         * @name binance#watchTicker
         * @description watches a price ticker, a statistical calculation with the information calculated over the past 24 hours for a specific market
         * @param {string} symbol unified symbol of the market to fetch the ticker for
         * @param {object} params extra parameters specific to the binance api endpoint
         * @returns {object} a [ticker structure]{@link https://docs.ccxt.com/en/latest/manual.html#ticker-structure}
         */
        await this.loadMarkets ();
        const market = this.market (symbol);
        const marketId = market['lowercaseId'];
        const options = this.safeValue (this.options, 'watchTicker', {});
        const name = this.safeString (options, 'name', 'ticker');
        const messageHash = marketId + '@' + name;
        const defaultType = this.safeString2 (this.options, 'defaultType', 'spot');
        const watchTickerType = this.safeString2 (options, 'type', 'defaultType', defaultType);
        const type = this.safeString (params, 'type', watchTickerType);
        const query = this.omit (params, 'type');
        const url = this.urls['api']['ws'][type];
        const requestId = this.requestId (url);
        const request = {
            'method': 'SUBSCRIBE',
            'params': [
                messageHash,
            ],
            'id': requestId,
        };
        const subscribe = {
            'id': requestId,
        };
        return await this.watch (url, messageHash, this.extend (request, query), messageHash, subscribe);
    }

    handleTicker (client, message) {
        //
        // 24hr rolling window ticker statistics for a single symbol
        // These are NOT the statistics of the UTC day, but a 24hr rolling window for the previous 24hrs
        // Update Speed 1000ms
        //
        //     {
        //         e: '24hrTicker',      // event type
        //         E: 1579485598569,     // event time
        //         s: 'ETHBTC',          // symbol
        //         p: '-0.00004000',     // price change
        //         P: '-0.209',          // price change percent
        //         w: '0.01920495',      // weighted average price
        //         x: '0.01916500',      // the price of the first trade before the 24hr rolling window
        //         c: '0.01912500',      // last (closing) price
        //         Q: '0.10400000',      // last quantity
        //         b: '0.01912200',      // best bid
        //         B: '4.10400000',      // best bid quantity
        //         a: '0.01912500',      // best ask
        //         A: '0.00100000',      // best ask quantity
        //         o: '0.01916500',      // open price
        //         h: '0.01956500',      // high price
        //         l: '0.01887700',      // low price
        //         v: '173518.11900000', // base volume
        //         q: '3332.40703994',   // quote volume
        //         O: 1579399197842,     // open time
        //         C: 1579485597842,     // close time
        //         F: 158251292,         // first trade id
        //         L: 158414513,         // last trade id
        //         n: 163222,            // total number of trades
        //     }
        //
        let event = this.safeString (message, 'e', 'bookTicker');
        if (event === '24hrTicker') {
            event = 'ticker';
        }
        const wsMarketId = this.safeStringLower (message, 's');
        const messageHash = wsMarketId + '@' + event;
        let timestamp = undefined;
        const now = this.milliseconds ();
        if (event === 'bookTicker') {
            // take the event timestamp, if available, for spot tickers it is not
            timestamp = this.safeInteger (message, 'E', now);
        } else {
            // take the timestamp of the closing price for candlestick streams
            timestamp = this.safeInteger (message, 'C', now);
        }
        const marketId = this.safeString (message, 's');
        const symbol = this.safeSymbol (marketId);
        const last = this.safeFloat (message, 'c');
        const result = {
            'symbol': symbol,
            'timestamp': timestamp,
            'datetime': this.iso8601 (timestamp),
            'high': this.safeFloat (message, 'h'),
            'low': this.safeFloat (message, 'l'),
            'bid': this.safeFloat (message, 'b'),
            'bidVolume': this.safeFloat (message, 'B'),
            'ask': this.safeFloat (message, 'a'),
            'askVolume': this.safeFloat (message, 'A'),
            'vwap': this.safeFloat (message, 'w'),
            'open': this.safeFloat (message, 'o'),
            'close': last,
            'last': last,
            'previousClose': this.safeFloat (message, 'x'), // previous day close
            'change': this.safeFloat (message, 'p'),
            'percentage': this.safeFloat (message, 'P'),
            'average': undefined,
            'baseVolume': this.safeFloat (message, 'v'),
            'quoteVolume': this.safeFloat (message, 'q'),
            'info': message,
        };
        this.tickers[symbol] = result;
        client.resolve (result, messageHash);
    }

    async authenticate (params = {}) {
        const time = this.milliseconds ();
        let type = this.safeString2 (this.options, 'defaultType', 'authenticate', 'spot');
        type = this.safeString (params, 'type', type);
        const options = this.safeValue (this.options, type, {});
        const lastAuthenticatedTime = this.safeInteger (options, 'lastAuthenticatedTime', 0);
        const listenKeyRefreshRate = this.safeInteger (this.options, 'listenKeyRefreshRate', 1200000);
        const delay = this.sum (listenKeyRefreshRate, 10000);
        if (time - lastAuthenticatedTime > delay) {
            let method = 'publicPostUserDataStream';
            if (type === 'future') {
                method = 'fapiPrivatePostListenKey';
            } else if (type === 'delivery') {
                method = 'dapiPrivatePostListenKey';
            } else if (type === 'margin') {
                method = 'sapiPostUserDataStream';
            }
            const response = await this[method] ();
            this.options[type] = this.extend (options, {
                'listenKey': this.safeString (response, 'listenKey'),
                'lastAuthenticatedTime': time,
            });
            this.delay (listenKeyRefreshRate, this.keepAliveListenKey, params);
        }
    }

    async keepAliveListenKey (params = {}) {
        // https://binance-docs.github.io/apidocs/spot/en/#listen-key-spot
        let type = this.safeString2 (this.options, 'defaultType', 'authenticate', 'spot');
        type = this.safeString (params, 'type', type);
        const options = this.safeValue (this.options, type, {});
        const listenKey = this.safeString (options, 'listenKey');
        if (listenKey === undefined) {
            // A network error happened: we can't renew a listen key that does not exist.
            return;
        }
        let method = 'publicPutUserDataStream';
        if (type === 'future') {
            method = 'fapiPrivatePutListenKey';
        } else if (type === 'delivery') {
            method = 'dapiPrivatePutListenKey';
        } else if (type === 'margin') {
            method = 'sapiPutUserDataStream';
        }
        const request = {
            'listenKey': listenKey,
        };
        const time = this.milliseconds ();
        const sendParams = this.omit (params, 'type');
        try {
            await this[method] (this.extend (request, sendParams));
        } catch (error) {
            const url = this.urls['api']['ws'][type] + '/' + this.options[type]['listenKey'];
            const client = this.client (url);
            const messageHashes = Object.keys (client.futures);
            for (let i = 0; i < messageHashes.length; i++) {
                const messageHash = messageHashes[i];
                client.reject (error, messageHash);
            }
            this.options[type] = this.extend (options, {
                'listenKey': undefined,
                'lastAuthenticatedTime': 0,
            });
            return;
        }
        this.options[type] = this.extend (options, {
            'listenKey': listenKey,
            'lastAuthenticatedTime': time,
        });
        // whether or not to schedule another listenKey keepAlive request
        const clients = Object.values (this.clients);
        const listenKeyRefreshRate = this.safeInteger (this.options, 'listenKeyRefreshRate', 1200000);
        for (let i = 0; i < clients.length; i++) {
            const client = clients[i];
            const subscriptionKeys = Object.keys (client.subscriptions);
            for (let j = 0; j < subscriptionKeys.length; j++) {
                const subscribeType = subscriptionKeys[j];
                if (subscribeType === type) {
                    return this.delay (listenKeyRefreshRate, this.keepAliveListenKey, params);
                }
            }
        }
    }

    setBalanceCache (client, type) {
        if (type in client.subscriptions) {
            return undefined;
        }
        const options = this.safeValue (this.options, 'watchBalance');
        const fetchBalanceSnapshot = this.safeValue (options, 'fetchBalanceSnapshot', false);
        if (fetchBalanceSnapshot) {
            const messageHash = type + ':fetchBalanceSnapshot';
            if (!(messageHash in client.futures)) {
                client.future (messageHash);
                this.spawn (this.loadBalanceSnapshot, client, messageHash, type);
            }
        } else {
            this.balance[type] = {};
        }
    }

    async loadBalanceSnapshot (client, messageHash, type) {
        const response = await this.fetchBalance ({ 'type': type });
        this.balance[type] = this.extend (response, this.safeValue (this.balance, type, {}));
        // don't remove the future from the .futures cache
        const future = client.futures[messageHash];
        future.resolve ();
        client.resolve (this.balance[type], type + ':balance');
    }

    async watchBalance (params = {}) {
        /**
         * @method
         * @name binance#watchBalance
         * @description query for balance and get the amount of funds available for trading or funds locked in orders
         * @param {object} params extra parameters specific to the binance api endpoint
         * @returns {object} a [balance structure]{@link https://docs.ccxt.com/en/latest/manual.html?#balance-structure}
         */
        await this.loadMarkets ();
        await this.authenticate (params);
        const defaultType = this.safeString (this.options, 'defaultType', 'spot');
        const type = this.safeString (params, 'type', defaultType);
        const url = this.urls['api']['ws'][type] + '/' + this.options[type]['listenKey'];
        const client = this.client (url);
        this.setBalanceCache (client, type);
        const options = this.safeValue (this.options, 'watchBalance');
        const fetchBalanceSnapshot = this.safeValue (options, 'fetchBalanceSnapshot', false);
        const awaitBalanceSnapshot = this.safeValue (options, 'awaitBalanceSnapshot', true);
        if (fetchBalanceSnapshot && awaitBalanceSnapshot) {
            await client.future (type + ':fetchBalanceSnapshot');
        }
        const messageHash = type + ':balance';
        const message = undefined;
        return await this.watch (url, messageHash, message, type);
    }

    handleBalance (client, message) {
        //
        // sent upon a balance update not related to orders
        //
        //     {
        //         e: 'balanceUpdate',
        //         E: 1629352505586,
        //         a: 'IOTX',
        //         d: '0.43750000',
        //         T: 1629352505585
        //     }
        //
        // sent upon creating or filling an order
        //
        //     {
        //         "e": "outboundAccountPosition", // Event type
        //         "E": 1564034571105,             // Event Time
        //         "u": 1564034571073,             // Time of last account update
        //         "B": [                          // Balances Array
        //             {
        //                 "a": "ETH",                 // Asset
        //                 "f": "10000.000000",        // Free
        //                 "l": "0.000000"             // Locked
        //             }
        //         ]
        //     }
        //
        // future/delivery
        //
        //     {
        //         "e": "ACCOUNT_UPDATE",            // Event Type
        //         "E": 1564745798939,               // Event Time
        //         "T": 1564745798938 ,              // Transaction
        //         "i": "SfsR",                      // Account Alias
        //         "a": {                            // Update Data
        //             "m":"ORDER",                  // Event reason type
        //             "B":[                         // Balances
        //                 {
        //                     "a":"BTC",                // Asset
        //                     "wb":"122624.12345678",   // Wallet Balance
        //                     "cw":"100.12345678"       // Cross Wallet Balance
        //                 },
        //             ],
        //             "P":[
        //                 {
        //                     "s":"BTCUSD_200925",      // Symbol
        //                     "pa":"0",                 // Position Amount
        //                     "ep":"0.0",               // Entry Price
        //                     "cr":"200",               // (Pre-fee) Accumulated Realized
        //                     "up":"0",                 // Unrealized PnL
        //                     "mt":"isolated",          // Margin Type
        //                     "iw":"0.00000000",        // Isolated Wallet (if isolated position)
        //                     "ps":"BOTH"               // Position Side
        //                 },
        //             ]
        //         }
        //     }
        //
        const wallet = this.safeValue (this.options, 'wallet', 'wb'); // cw for cross wallet
        // each account is connected to a different endpoint
        // and has exactly one subscriptionhash which is the account type
        const subscriptions = Object.keys (client.subscriptions);
        const accountType = subscriptions[0];
        const messageHash = accountType + ':balance';
        this.balance[accountType]['info'] = message;
        const event = this.safeString (message, 'e');
        if (event === 'balanceUpdate') {
            const currencyId = this.safeString (message, 'a');
            const code = this.safeCurrencyCode (currencyId);
            const account = this.account ();
            const delta = this.safeString (message, 'd');
            if (code in this.balance[accountType]) {
                let previousValue = this.balance[accountType][code]['free'];
                if (typeof previousValue !== 'string') {
                    previousValue = this.numberToString (previousValue);
                }
                account['free'] = Precise.stringAdd (previousValue, delta);
            } else {
                account['free'] = delta;
            }
            this.balance[accountType][code] = account;
        } else {
            message = this.safeValue (message, 'a', message);
            const B = this.safeValue (message, 'B');
            for (let i = 0; i < B.length; i++) {
                const entry = B[i];
                const currencyId = this.safeString (entry, 'a');
                const code = this.safeCurrencyCode (currencyId);
                const account = this.account ();
                account['free'] = this.safeString (entry, 'f');
                account['used'] = this.safeString (entry, 'l');
                account['total'] = this.safeString (entry, wallet);
                this.balance[accountType][code] = account;
            }
        }
        const timestamp = this.safeInteger (message, 'E');
        this.balance[accountType]['timestamp'] = timestamp;
        this.balance[accountType]['datetime'] = this.iso8601 (timestamp);
        this.balance[accountType] = this.safeBalance (this.balance[accountType]);
        client.resolve (this.balance[accountType], messageHash);
    }

    async watchOrders (symbol = undefined, since = undefined, limit = undefined, params = {}) {
        /**
         * @method
         * @name binance#watchOrders
         * @description watches information on multiple orders made by the user
         * @param {string|undefined} symbol unified market symbol of the market orders were made in
         * @param {int|undefined} since the earliest time in ms to fetch orders for
<<<<<<< HEAD
         * @param {int|undefined} limit the maximum number of  orde binance to retrieve
         * @param {object} params extra parameters specific to the binance api endpoint
         * @returns {[object]} a list of [order structures]{@link https://docs.ccxt.com/en/latest/manual.html#order-structure
=======
         * @param {int|undefined} limit the maximum number of  orde structures to retrieve
         * @param {object} params extra parameters specific to the binance api endpoint
         * @returns {[object]} a list of [order structures]{@link https://docs.ccxt.com/en/latest/manual.html#order-structure}
>>>>>>> bcd569e4
         */
        await this.loadMarkets ();
        await this.authenticate (params);
        let messageHash = 'orders';
        let market = undefined;
        if (symbol !== undefined) {
            market = this.market (symbol);
            symbol = market['symbol'];
            messageHash += ':' + symbol;
        }
        let type = undefined;
        [ type, params ] = this.handleMarketTypeAndParams ('watchOrders', market, params);
        const url = this.urls['api']['ws'][type] + '/' + this.options[type]['listenKey'];
        const client = this.client (url);
        this.setBalanceCache (client, type);
        const message = undefined;
        const orders = await this.watch (url, messageHash, message, type);
        if (this.newUpdates) {
            limit = orders.getLimit (symbol, limit);
        }
        return this.filterBySymbolSinceLimit (orders, symbol, since, limit, true);
    }

    parseWsOrder (order, market = undefined) {
        //
        // spot
        //
        //     {
        //         "e": "executionReport",        // Event type
        //         "E": 1499405658658,            // Event time
        //         "s": "ETHBTC",                 // Symbol
        //         "c": "mUvoqJxFIILMdfAW5iGSOW", // Client order ID
        //         "S": "BUY",                    // Side
        //         "o": "LIMIT",                  // Order type
        //         "f": "GTC",                    // Time in force
        //         "q": "1.00000000",             // Order quantity
        //         "p": "0.10264410",             // Order price
        //         "P": "0.00000000",             // Stop price
        //         "F": "0.00000000",             // Iceberg quantity
        //         "g": -1,                       // OrderListId
        //         "C": null,                     // Original client order ID; This is the ID of the order being canceled
        //         "x": "NEW",                    // Current execution type
        //         "X": "NEW",                    // Current order status
        //         "r": "NONE",                   // Order reject reason; will be an error code.
        //         "i": 4293153,                  // Order ID
        //         "l": "0.00000000",             // Last executed quantity
        //         "z": "0.00000000",             // Cumulative filled quantity
        //         "L": "0.00000000",             // Last executed price
        //         "n": "0",                      // Commission amount
        //         "N": null,                     // Commission asset
        //         "T": 1499405658657,            // Transaction time
        //         "t": -1,                       // Trade ID
        //         "I": 8641984,                  // Ignore
        //         "w": true,                     // Is the order on the book?
        //         "m": false,                    // Is this trade the maker side?
        //         "M": false,                    // Ignore
        //         "O": 1499405658657,            // Order creation time
        //         "Z": "0.00000000",             // Cumulative quote asset transacted quantity
        //         "Y": "0.00000000"              // Last quote asset transacted quantity (i.e. lastPrice * lastQty),
        //         "Q": "0.00000000"              // Quote Order Qty
        //     }
        //
        // future
        //
        //     {
        //         "s":"BTCUSDT",                 // Symbol
        //         "c":"TEST",                    // Client Order Id
        //                                        // special client order id:
        //                                        // starts with "autoclose-": liquidation order
        //                                        // "adl_autoclose": ADL auto close order
        //         "S":"SELL",                    // Side
        //         "o":"TRAILING_STOP_MARKET",    // Order Type
        //         "f":"GTC",                     // Time in Force
        //         "q":"0.001",                   // Original Quantity
        //         "p":"0",                       // Original Price
        //         "ap":"0",                      // Average Price
        //         "sp":"7103.04",                // Stop Price. Please ignore with TRAILING_STOP_MARKET order
        //         "x":"NEW",                     // Execution Type
        //         "X":"NEW",                     // Order Status
        //         "i":8886774,                   // Order Id
        //         "l":"0",                       // Order Last Filled Quantity
        //         "z":"0",                       // Order Filled Accumulated Quantity
        //         "L":"0",                       // Last Filled Price
        //         "N":"USDT",                    // Commission Asset, will not push if no commission
        //         "n":"0",                       // Commission, will not push if no commission
        //         "T":1568879465651,             // Order Trade Time
        //         "t":0,                         // Trade Id
        //         "b":"0",                       // Bids Notional
        //         "a":"9.91",                    // Ask Notional
        //         "m":false,                     // Is this trade the maker side?
        //         "R":false,                     // Is this reduce only
        //         "wt":"CONTRACT_PRICE",         // Stop Price Working Type
        //         "ot":"TRAILING_STOP_MARKET",   // Original Order Type
        //         "ps":"LONG",                   // Position Side
        //         "cp":false,                    // If Close-All, pushed with conditional order
        //         "AP":"7476.89",                // Activation Price, only puhed with TRAILING_STOP_MARKET order
        //         "cr":"5.0",                    // Callback Rate, only puhed with TRAILING_STOP_MARKET order
        //         "rp":"0"                       // Realized Profit of the trade
        //     }
        //
        const executionType = this.safeString (order, 'x');
        const orderId = this.safeString (order, 'i');
        const marketId = this.safeString (order, 's');
        const symbol = this.safeSymbol (marketId);
        let timestamp = this.safeInteger (order, 'O');
        const T = this.safeInteger (order, 'T');
        let lastTradeTimestamp = undefined;
        if (executionType === 'NEW') {
            if (timestamp === undefined) {
                timestamp = T;
            }
        } else if (executionType === 'TRADE') {
            lastTradeTimestamp = T;
        }
        let fee = undefined;
        const feeCost = this.safeFloat (order, 'n');
        if ((feeCost !== undefined) && (feeCost > 0)) {
            const feeCurrencyId = this.safeString (order, 'N');
            const feeCurrency = this.safeCurrencyCode (feeCurrencyId);
            fee = {
                'cost': feeCost,
                'currency': feeCurrency,
            };
        }
        const price = this.safeFloat (order, 'p');
        const amount = this.safeFloat (order, 'q');
        const side = this.safeStringLower (order, 'S');
        const type = this.safeStringLower (order, 'o');
        const filled = this.safeFloat (order, 'z');
        const cumulativeQuote = this.safeFloat (order, 'Z');
        let remaining = amount;
        let average = this.safeFloat (order, 'ap');
        let cost = cumulativeQuote;
        if (filled !== undefined) {
            if (cost === undefined) {
                if (price !== undefined) {
                    cost = filled * price;
                }
            }
            if (amount !== undefined) {
                remaining = Math.max (amount - filled, 0);
            }
            if ((average === undefined) && (cumulativeQuote !== undefined) && (filled > 0)) {
                average = cumulativeQuote / filled;
            }
        }
        const rawStatus = this.safeString (order, 'X');
        const status = this.parseOrderStatus (rawStatus);
        const trades = undefined;
        let clientOrderId = this.safeString (order, 'C');
        if ((clientOrderId === undefined) || (clientOrderId.length === 0)) {
            clientOrderId = this.safeString (order, 'c');
        }
        const stopPrice = this.safeFloat2 (order, 'P', 'sp');
        let timeInForce = this.safeString (order, 'f');
        if (timeInForce === 'GTX') {
            // GTX means "Good Till Crossing" and is an equivalent way of saying Post Only
            timeInForce = 'PO';
        }
        return {
            'info': order,
            'symbol': symbol,
            'id': orderId,
            'clientOrderId': clientOrderId,
            'timestamp': timestamp,
            'datetime': this.iso8601 (timestamp),
            'lastTradeTimestamp': lastTradeTimestamp,
            'type': type,
            'timeInForce': timeInForce,
            'postOnly': undefined,
            'side': side,
            'price': price,
            'stopPrice': stopPrice,
            'amount': amount,
            'cost': cost,
            'average': average,
            'filled': filled,
            'remaining': remaining,
            'status': status,
            'fee': fee,
            'trades': trades,
        };
    }

    handleOrderUpdate (client, message) {
        //
        // spot
        //
        //     {
        //         "e": "executionReport",        // Event type
        //         "E": 1499405658658,            // Event time
        //         "s": "ETHBTC",                 // Symbol
        //         "c": "mUvoqJxFIILMdfAW5iGSOW", // Client order ID
        //         "S": "BUY",                    // Side
        //         "o": "LIMIT",                  // Order type
        //         "f": "GTC",                    // Time in force
        //         "q": "1.00000000",             // Order quantity
        //         "p": "0.10264410",             // Order price
        //         "P": "0.00000000",             // Stop price
        //         "F": "0.00000000",             // Iceberg quantity
        //         "g": -1,                       // OrderListId
        //         "C": null,                     // Original client order ID; This is the ID of the order being canceled
        //         "x": "NEW",                    // Current execution type
        //         "X": "NEW",                    // Current order status
        //         "r": "NONE",                   // Order reject reason; will be an error code.
        //         "i": 4293153,                  // Order ID
        //         "l": "0.00000000",             // Last executed quantity
        //         "z": "0.00000000",             // Cumulative filled quantity
        //         "L": "0.00000000",             // Last executed price
        //         "n": "0",                      // Commission amount
        //         "N": null,                     // Commission asset
        //         "T": 1499405658657,            // Transaction time
        //         "t": -1,                       // Trade ID
        //         "I": 8641984,                  // Ignore
        //         "w": true,                     // Is the order on the book?
        //         "m": false,                    // Is this trade the maker side?
        //         "M": false,                    // Ignore
        //         "O": 1499405658657,            // Order creation time
        //         "Z": "0.00000000",             // Cumulative quote asset transacted quantity
        //         "Y": "0.00000000"              // Last quote asset transacted quantity (i.e. lastPrice * lastQty),
        //         "Q": "0.00000000"              // Quote Order Qty
        //     }
        //
        // future
        //
        //     {
        //         "e":"ORDER_TRADE_UPDATE",           // Event Type
        //         "E":1568879465651,                  // Event Time
        //         "T":1568879465650,                  // Trasaction Time
        //         "o": {
        //             "s":"BTCUSDT",                  // Symbol
        //             "c":"TEST",                     // Client Order Id
        //                                             // special client order id:
        //                                             // starts with "autoclose-": liquidation order
        //                                             // "adl_autoclose": ADL auto close order
        //             "S":"SELL",                     // Side
        //             "o":"TRAILING_STOP_MARKET",     // Order Type
        //             "f":"GTC",                      // Time in Force
        //             "q":"0.001",                    // Original Quantity
        //             "p":"0",                        // Original Price
        //             "ap":"0",                       // Average Price
        //             "sp":"7103.04",                 // Stop Price. Please ignore with TRAILING_STOP_MARKET order
        //             "x":"NEW",                      // Execution Type
        //             "X":"NEW",                      // Order Status
        //             "i":8886774,                    // Order Id
        //             "l":"0",                        // Order Last Filled Quantity
        //             "z":"0",                        // Order Filled Accumulated Quantity
        //             "L":"0",                        // Last Filled Price
        //             "N":"USDT",                     // Commission Asset, will not push if no commission
        //             "n":"0",                        // Commission, will not push if no commission
        //             "T":1568879465651,              // Order Trade Time
        //             "t":0,                          // Trade Id
        //             "b":"0",                        // Bids Notional
        //             "a":"9.91",                     // Ask Notional
        //             "m":false,                      // Is this trade the maker side?
        //             "R":false,                      // Is this reduce only
        //             "wt":"CONTRACT_PRICE",          // Stop Price Working Type
        //             "ot":"TRAILING_STOP_MARKET",    // Original Order Type
        //             "ps":"LONG",                    // Position Side
        //             "cp":false,                     // If Close-All, pushed with conditional order
        //             "AP":"7476.89",                 // Activation Price, only puhed with TRAILING_STOP_MARKET order
        //             "cr":"5.0",                     // Callback Rate, only puhed with TRAILING_STOP_MARKET order
        //             "rp":"0"                        // Realized Profit of the trade
        //         }
        //     }
        //
        const e = this.safeString (message, 'e');
        if (e === 'ORDER_TRADE_UPDATE') {
            message = this.safeValue (message, 'o', message);
        }
        this.handleMyTrade (client, message);
        this.handleOrder (client, message);
    }

    async watchMyTrades (symbol = undefined, since = undefined, limit = undefined, params = {}) {
        /**
         * @method
         * @name binance#watchMyTrades
         * @description watches information on multiple trades made by the user
         * @param {string} symbol unified market symbol of the market orders were made in
         * @param {int|undefined} since the earliest time in ms to fetch orders for
         * @param {int|undefined} limit the maximum number of  orde structures to retrieve
         * @param {object} params extra parameters specific to the binance api endpoint
         * @returns {[object]} a list of [order structures]{@link https://docs.ccxt.com/en/latest/manual.html#order-structure
         */
        await this.loadMarkets ();
        await this.authenticate (params);
        const defaultType = this.safeString2 (this.options, 'watchMyTrades', 'defaultType', 'spot');
        const type = this.safeString (params, 'type', defaultType);
        const url = this.urls['api']['ws'][type] + '/' + this.options[type]['listenKey'];
        let messageHash = 'myTrades';
        if (symbol !== undefined) {
            messageHash += ':' + symbol;
        }
        const client = this.client (url);
        this.setBalanceCache (client, type);
        const message = undefined;
        const trades = await this.watch (url, messageHash, message, type);
        if (this.newUpdates) {
            limit = trades.getLimit (symbol, limit);
        }
        return this.filterBySymbolSinceLimit (trades, symbol, since, limit, true);
    }

    handleMyTrade (client, message) {
        const messageHash = 'myTrades';
        const executionType = this.safeString (message, 'x');
        if (executionType === 'TRADE') {
            const trade = this.parseTrade (message);
            const orderId = this.safeString (trade, 'order');
            const tradeFee = this.safeValue (trade, 'fee');
            const symbol = this.safeString (trade, 'symbol');
            if (orderId !== undefined && tradeFee !== undefined && symbol !== undefined) {
                const cachedOrders = this.orders;
                if (cachedOrders !== undefined) {
                    const orders = this.safeValue (cachedOrders.hashmap, symbol, {});
                    const order = this.safeValue (orders, orderId);
                    if (order !== undefined) {
                        // accumulate order fees
                        const fees = this.safeValue (order, 'fees');
                        const fee = this.safeValue (order, 'fee');
                        if (fees !== undefined) {
                            let insertNewFeeCurrency = true;
                            for (let i = 0; i < fees.length; i++) {
                                const orderFee = fees[i];
                                if (orderFee['currency'] === tradeFee['currency']) {
                                    const feeCost = this.sum (tradeFee['cost'], orderFee['cost']);
                                    order['fees'][i]['cost'] = parseFloat (this.currencyToPrecision (tradeFee['currency'], feeCost));
                                    insertNewFeeCurrency = false;
                                    break;
                                }
                            }
                            if (insertNewFeeCurrency) {
                                order['fees'].push (tradeFee);
                            }
                        } else if (fee !== undefined) {
                            if (fee['currency'] === tradeFee['currency']) {
                                const feeCost = this.sum (fee['cost'], tradeFee['cost']);
                                order['fee']['cost'] = parseFloat (this.currencyToPrecision (tradeFee['currency'], feeCost));
                            } else if (fee['currency'] === undefined) {
                                order['fee'] = tradeFee;
                            } else {
                                order['fees'] = [ fee, tradeFee ];
                                order['fee'] = undefined;
                            }
                        } else {
                            order['fee'] = tradeFee;
                        }
                        // save this trade in the order
                        const orderTrades = this.safeValue (order, 'trades', []);
                        orderTrades.push (trade);
                        order['trades'] = orderTrades;
                        // don't append twice cause it breaks newUpdates mode
                        // this order already exists in the cache
                    }
                }
            }
            if (this.myTrades === undefined) {
                const limit = this.safeInteger (this.options, 'tradesLimit', 1000);
                this.myTrades = new ArrayCacheBySymbolById (limit);
            }
            const myTrades = this.myTrades;
            myTrades.append (trade);
            client.resolve (this.myTrades, messageHash);
            const messageHashSymbol = messageHash + ':' + symbol;
            client.resolve (this.myTrades, messageHashSymbol);
        }
    }

    handleOrder (client, message) {
        const messageHash = 'orders';
        const parsed = this.parseWsOrder (message);
        const symbol = this.safeString (parsed, 'symbol');
        const orderId = this.safeString (parsed, 'id');
        if (symbol !== undefined) {
            if (this.orders === undefined) {
                const limit = this.safeInteger (this.options, 'ordersLimit', 1000);
                this.orders = new ArrayCacheBySymbolById (limit);
            }
            const cachedOrders = this.orders;
            const orders = this.safeValue (cachedOrders.hashmap, symbol, {});
            const order = this.safeValue (orders, orderId);
            if (order !== undefined) {
                const fee = this.safeValue (order, 'fee');
                if (fee !== undefined) {
                    parsed['fee'] = fee;
                }
                const fees = this.safeValue (order, 'fees');
                if (fees !== undefined) {
                    parsed['fees'] = fees;
                }
                parsed['trades'] = this.safeValue (order, 'trades');
                parsed['timestamp'] = this.safeInteger (order, 'timestamp');
                parsed['datetime'] = this.safeString (order, 'datetime');
            }
            cachedOrders.append (parsed);
            client.resolve (this.orders, messageHash);
            const messageHashSymbol = messageHash + ':' + symbol;
            client.resolve (this.orders, messageHashSymbol);
        }
    }

    handleMessage (client, message) {
        const methods = {
            'depthUpdate': this.handleOrderBook,
            'trade': this.handleTrade,
            'aggTrade': this.handleTrade,
            'kline': this.handleOHLCV,
            '24hrTicker': this.handleTicker,
            'bookTicker': this.handleTicker,
            'outboundAccountPosition': this.handleBalance,
            'balanceUpdate': this.handleBalance,
            'ACCOUNT_UPDATE': this.handleBalance,
            'executionReport': this.handleOrderUpdate,
            'ORDER_TRADE_UPDATE': this.handleOrderUpdate,
        };
        const event = this.safeString (message, 'e');
        const method = this.safeValue (methods, event);
        if (method === undefined) {
            const requestId = this.safeString (message, 'id');
            if (requestId !== undefined) {
                return this.handleSubscriptionStatus (client, message);
            }
            // special case for the real-time bookTicker, since it comes without an event identifier
            //
            //     {
            //         u: 7488717758,
            //         s: 'BTCUSDT',
            //         b: '28621.74000000',
            //         B: '1.43278800',
            //         a: '28621.75000000',
            //         A: '2.52500800'
            //     }
            //
            if (event === undefined) {
                this.handleTicker (client, message);
            }
        } else {
            return method.call (this, client, message);
        }
    }
};<|MERGE_RESOLUTION|>--- conflicted
+++ resolved
@@ -1018,15 +1018,9 @@
          * @description watches information on multiple orders made by the user
          * @param {string|undefined} symbol unified market symbol of the market orders were made in
          * @param {int|undefined} since the earliest time in ms to fetch orders for
-<<<<<<< HEAD
-         * @param {int|undefined} limit the maximum number of  orde binance to retrieve
-         * @param {object} params extra parameters specific to the binance api endpoint
-         * @returns {[object]} a list of [order structures]{@link https://docs.ccxt.com/en/latest/manual.html#order-structure
-=======
          * @param {int|undefined} limit the maximum number of  orde structures to retrieve
          * @param {object} params extra parameters specific to the binance api endpoint
          * @returns {[object]} a list of [order structures]{@link https://docs.ccxt.com/en/latest/manual.html#order-structure}
->>>>>>> bcd569e4
          */
         await this.loadMarkets ();
         await this.authenticate (params);
