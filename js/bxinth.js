--- conflicted
+++ resolved
@@ -115,15 +115,9 @@
             const code = this.commonCurrencyCode (currencyId);
             const balance = this.safeValue (balances, currencyId, {});
             const account = {
-<<<<<<< HEAD
-                'free': this.safeFloat (balance[currencyId], 'available'),
+                'free': this.safeFloat (balance, 'available'),
                 'used': undefined,
-                'total': this.safeFloat (balance[currencyId], 'total'),
-=======
-                'free': this.safeFloat (balance, 'available'),
-                'used': 0.0,
                 'total': this.safeFloat (balance, 'total'),
->>>>>>> c1f2784d
             };
             account['used'] = account['total'] - account['free'];
             result[code] = account;
