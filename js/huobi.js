'use strict';

//  ---------------------------------------------------------------------------

const Exchange = require ('./base/Exchange');
const { ArgumentsRequired, AuthenticationError, ExchangeError, PermissionDenied, ExchangeNotAvailable, OnMaintenance, InvalidOrder, OrderNotFound, InsufficientFunds, BadSymbol, BadRequest, RequestTimeout, NetworkError, InvalidAddress, NotSupported } = require ('./base/errors');
const { TICK_SIZE, TRUNCATE } = require ('./base/functions/number');
const Precise = require ('./base/Precise');

//  ---------------------------------------------------------------------------

module.exports = class huobi extends Exchange {
    describe () {
        return this.deepExtend (super.describe (), {
            'id': 'huobi',
            'name': 'Huobi',
            'countries': [ 'CN' ],
            'rateLimit': 100,
            'userAgent': this.userAgents['chrome39'],
            'certified': true,
            'version': 'v1',
            'accounts': undefined,
            'accountsById': undefined,
            'hostname': 'api.huobi.pro', // api.testnet.huobi.pro
            'pro': true,
            'has': {
                'cancelAllOrders': true,
                'cancelOrder': true,
                'cancelOrders': true,
                'CORS': undefined,
                'createOrder': true,
                'fetchBalance': true,
                'fetchBorrowRates': true,
                'fetchClosedOrders': true,
                'fetchCurrencies': true,
                'fetchDepositAddress': true,
                'fetchDepositAddressesByNetwork': true,
                'fetchDeposits': true,
                'fetchFundingRateHistory': true,
                'fetchIndexOHLCV': true,
                'fetchMarkets': true,
                'fetchMarkOHLCV': true,
                'fetchMyTrades': true,
                'fetchOHLCV': true,
                'fetchOpenOrders': true,
                'fetchOrder': true,
                'fetchOrderBook': true,
                'fetchOrders': true,
                'fetchOrderTrades': true,
                'fetchPremiumIndexOHLCV': true,
                'fetchTicker': true,
                'fetchTickers': true,
                'fetchTime': true,
                'fetchTrades': true,
                'fetchTradingFee': true,
                'fetchTradingLimits': true,
                'fetchWithdrawals': true,
                'transfer': true,
                'withdraw': true,
            },
            'timeframes': {
                '1m': '1min',
                '5m': '5min',
                '15m': '15min',
                '30m': '30min',
                '1h': '60min',
                '4h': '4hour',
                '1d': '1day',
                '1w': '1week',
                '1M': '1mon',
                '1y': '1year',
            },
            'urls': {
                // 'test': {
                //     'market': 'https://api.testnet.huobi.pro',
                //     'public': 'https://api.testnet.huobi.pro',
                //     'private': 'https://api.testnet.huobi.pro',
                // },
                'logo': 'https://user-images.githubusercontent.com/1294454/76137448-22748a80-604e-11ea-8069-6e389271911d.jpg',
                'hostnames': {
                    'contract': 'api.hbdm.com',
                    'spot': 'api.huobi.pro',
                    // recommended for AWS
                    // 'contract': 'api.hbdm.vn',
                    // 'spot': 'api-aws.huobi.pro',
                },
                'api': {
                    'contract': 'https://{hostname}',
                    'spot': 'https://{hostname}',
                    'market': 'https://{hostname}',
                    'public': 'https://{hostname}',
                    'private': 'https://{hostname}',
                    'v2Public': 'https://{hostname}',
                    'v2Private': 'https://{hostname}',
                },
                'www': 'https://www.huobi.com',
                // 'referral': {
                //     'url': 'https://www.huobi.com/en-us/topic/double-reward/?invite_code=6rmm2223',
                //     'discount': 0.15,
                // },
                'doc': [
                    'https://huobiapi.github.io/docs/spot/v1/cn/',
                    'https://huobiapi.github.io/docs/dm/v1/cn/',
                    'https://huobiapi.github.io/docs/coin_margined_swap/v1/cn/',
                    'https://huobiapi.github.io/docs/usdt_swap/v1/cn/',
                    'https://huobiapi.github.io/docs/option/v1/cn/',
                ],
                'fees': 'https://www.huobi.com/about/fee/',
            },
            'api': {
                // ------------------------------------------------------------
                // old api definitions
                'v2Public': {
                    'get': {
                        'reference/currencies': 1, // 币链参考信息
                        'market-status': 1, // 获取当前市场状态
                    },
                },
                'v2Private': {
                    'get': {
                        'account/ledger': 1,
                        'account/withdraw/quota': 1,
                        'account/withdraw/address': 1, // 提币地址查询(限母用户可用)
                        'account/deposit/address': 1,
                        'account/repayment': 5, // 还币交易记录查询
                        'reference/transact-fee-rate': 1,
                        'account/asset-valuation': 0.2, // 获取账户资产估值
                        'point/account': 5, // 点卡余额查询
                        'sub-user/user-list': 1, // 获取子用户列表
                        'sub-user/user-state': 1, // 获取特定子用户的用户状态
                        'sub-user/account-list': 1, // 获取特定子用户的账户列表
                        'sub-user/deposit-address': 1, // 子用户充币地址查询
                        'sub-user/query-deposit': 1, // 子用户充币记录查询
                        'user/api-key': 1, // 母子用户API key信息查询
                        'user/uid': 1, // 母子用户获取用户UID
                        'algo-orders/opening': 1, // 查询未触发OPEN策略委托
                        'algo-orders/history': 1, // 查询策略委托历史
                        'algo-orders/specific': 1, // 查询特定策略委托
                        'c2c/offers': 1, // 查询借入借出订单
                        'c2c/offer': 1, // 查询特定借入借出订单及其交易记录
                        'c2c/transactions': 1, // 查询借入借出交易记录
                        'c2c/repayment': 1, // 查询还币交易记录
                        'c2c/account': 1, // 查询账户余额
                        'etp/reference': 1, // 基础参考信息
                        'etp/transactions': 5, // 获取杠杆ETP申赎记录
                        'etp/transaction': 5, // 获取特定杠杆ETP申赎记录
                        'etp/rebalance': 1, // 获取杠杆ETP调仓记录
                        'etp/limit': 1, // 获取ETP持仓限额
                    },
                    'post': {
                        'account/transfer': 1,
                        'account/repayment': 5, // 归还借币（全仓逐仓通用）
                        'point/transfer': 5, // 点卡划转
                        'sub-user/management': 1, // 冻结/解冻子用户
                        'sub-user/creation': 1, // 子用户创建
                        'sub-user/tradable-market': 1, // 设置子用户交易权限
                        'sub-user/transferability': 1, // 设置子用户资产转出权限
                        'sub-user/api-key-generation': 1, // 子用户API key创建
                        'sub-user/api-key-modification': 1, // 修改子用户API key
                        'sub-user/api-key-deletion': 1, // 删除子用户API key
                        'sub-user/deduct-mode': 1, // 设置子用户手续费抵扣模式
                        'algo-orders': 1, // 策略委托下单
                        'algo-orders/cancel-all-after': 1, // 自动撤销订单
                        'algo-orders/cancellation': 1, // 策略委托（触发前）撤单
                        'c2c/offer': 1, // 借入借出下单
                        'c2c/cancellation': 1, // 借入借出撤单
                        'c2c/cancel-all': 1, // 撤销所有借入借出订单
                        'c2c/repayment': 1, // 还币
                        'c2c/transfer': 1, // 资产划转
                        'etp/creation': 5, // 杠杆ETP换入
                        'etp/redemption': 5, // 杠杆ETP换出
                        'etp/{transactId}/cancel': 10, // 杠杆ETP单个撤单
                        'etp/batch-cancel': 50, // 杠杆ETP批量撤单
                    },
                },
                'market': {
                    'get': {
                        'history/kline': 1, // 获取K线数据
                        'detail/merged': 1, // 获取聚合行情(Ticker)
                        'depth': 1, // 获取 Market Depth 数据
                        'trade': 1, // 获取 Trade Detail 数据
                        'history/trade': 1, // 批量获取最近的交易记录
                        'detail': 1, // 获取 Market Detail 24小时成交量数据
                        'tickers': 1,
                        'etp': 1, // 获取杠杆ETP实时净值
                    },
                },
                'public': {
                    'get': {
                        'common/symbols': 1, // 查询系统支持的所有交易对
                        'common/currencys': 1, // 查询系统支持的所有币种
                        'common/timestamp': 1, // 查询系统当前时间
                        'common/exchange': 1, // order limits
                        'settings/currencys': 1, // ?language=en-US
                    },
                },
                'private': {
                    'get': {
                        'account/accounts': 0.2, // 查询当前用户的所有账户(即account-id)
                        'account/accounts/{id}/balance': 0.2, // 查询指定账户的余额
                        'account/accounts/{sub-uid}': 1,
                        'account/history': 4,
                        'cross-margin/loan-info': 1,
                        'margin/loan-info': 1, // 查询借币币息率及额度
                        'fee/fee-rate/get': 1,
                        'order/openOrders': 0.4,
                        'order/orders': 0.4,
                        'order/orders/{id}': 0.4, // 查询某个订单详情
                        'order/orders/{id}/matchresults': 0.4, // 查询某个订单的成交明细
                        'order/orders/getClientOrder': 0.4,
                        'order/history': 1, // 查询当前委托、历史委托
                        'order/matchresults': 1, // 查询当前成交、历史成交
                        // 'dw/withdraw-virtual/addresses', // 查询虚拟币提现地址（Deprecated）
                        'query/deposit-withdraw': 1,
                        // 'margin/loan-info', // duplicate
                        'margin/loan-orders': 0.2, // 借贷订单
                        'margin/accounts/balance': 0.2, // 借贷账户详情
                        'cross-margin/loan-orders': 1, // 查询借币订单
                        'cross-margin/accounts/balance': 1, // 借币账户详情
                        'points/actions': 1,
                        'points/orders': 1,
                        'subuser/aggregate-balance': 10,
                        'stable-coin/exchange_rate': 1,
                        'stable-coin/quote': 1,
                    },
                    'post': {
                        'account/transfer': 1, // 资产划转(该节点为母用户和子用户进行资产划转的通用接口。)
                        'futures/transfer': 1,
                        'order/batch-orders': 0.4,
                        'order/orders/place': 0.2, // 创建并执行一个新订单 (一步下单， 推荐使用)
                        'order/orders/submitCancelClientOrder': 0.2,
                        'order/orders/batchCancelOpenOrders': 0.4,
                        // 'order/orders', // 创建一个新的订单请求 （仅创建订单，不执行下单）
                        // 'order/orders/{id}/place', // 执行一个订单 （仅执行已创建的订单）
                        'order/orders/{id}/submitcancel': 0.2, // 申请撤销一个订单请求
                        'order/orders/batchcancel': 0.4, // 批量撤销订单
                        // 'dw/balance/transfer', // 资产划转
                        'dw/withdraw/api/create': 1, // 申请提现虚拟币
                        // 'dw/withdraw-virtual/create', // 申请提现虚拟币
                        // 'dw/withdraw-virtual/{id}/place', // 确认申请虚拟币提现（Deprecated）
                        'dw/withdraw-virtual/{id}/cancel': 1, // 申请取消提现虚拟币
                        'dw/transfer-in/margin': 10, // 现货账户划入至借贷账户
                        'dw/transfer-out/margin': 10, // 借贷账户划出至现货账户
                        'margin/orders': 10, // 申请借贷
                        'margin/orders/{id}/repay': 10, // 归还借贷
                        'cross-margin/transfer-in': 1, // 资产划转
                        'cross-margin/transfer-out': 1, // 资产划转
                        'cross-margin/orders': 1, // 申请借币
                        'cross-margin/orders/{id}/repay': 1, // 归还借币
                        'stable-coin/exchange': 1,
                        'subuser/transfer': 10,
                    },
                },
                // ------------------------------------------------------------
                // new api definitions
                // 'https://status.huobigroup.com/api/v2/summary.json': 1,
                // 'https://status-dm.huobigroup.com/api/v2/summary.json': 1,
                // 'https://status-swap.huobigroup.com/api/v2/summary.json': 1,
                // 'https://status-linear-swap.huobigroup.com/api/v2/summary.json': 1,
                'spot': {
                    'public': {
                        'get': {
                            'v2/market-status': 1,
                            'v1/common/symbols': 1,
                            'v1/common/currencys': 1,
                            'v2/reference/currencies': 1,
                            'v1/common/timestamp': 1,
                            'v1/common/exchange': 1, // order limits
                            // Market Data
                            'market/history/kline': 1,
                            'market/detail/merged': 1,
                            'market/tickers': 1,
                            'market/depth': 1,
                            'market/trade': 1,
                            'market/history/trade': 1,
                            'market/detail/': 1,
                            'market/etp': 1,
                            // ETP
                            'v2/etp/reference': 1,
                            'v2/etp/rebalance': 1,
                        },
                    },
                    'private': {
                        'get': {
                            // Account
                            'v1/account/accounts': 0.2,
                            'v1/account/accounts/{account-id}/balance': 0.2,
                            'v2/account/valuation': 1,
                            'v2/account/asset-valuation': 0.2,
                            'v1/account/history': 4,
                            'v2/account/ledger': 1,
                            'v2/point/account': 5,
                            // Wallet (Deposit and Withdraw)
                            'v2/account/deposit/address': 1,
                            'v2/account/withdraw/quota': 1,
                            'v2/account/withdraw/address': 1,
                            'v2/reference/currencies': 1,
                            'v1/query/deposit-withdraw': 1,
                            // Sub user management
                            'v2/user/api-key': 1,
                            'v2/user/uid': 1,
                            'v2/sub-user/user-list': 1,
                            'v2/sub-user/user-state': 1,
                            'v2/sub-user/account-list': 1,
                            'v2/sub-user/deposit-address': 1,
                            'v2/sub-user/query-deposit': 1,
                            'v1/subuser/aggregate-balance': 10,
                            'v1/account/accounts/{sub-uid}': 1,
                            // Trading
                            'v1/order/openOrders': 0.4,
                            'v1/order/orders/{order-id}': 0.4,
                            'v1/order/orders/getClientOrder': 0.4,
                            'v1/order/orders/{order-id}/matchresults': 0.4,
                            'v1/order/orders': 0.4,
                            'v1/order/history': 1,
                            'v1/order/matchresults': 1,
                            'v2/reference/transact-fee-rate': 1,
                            // Conditional Order
                            'v2/algo-orders/opening': 1,
                            'v2/algo-orders/history': 1,
                            'v2/algo-orders/specific': 1,
                            // Margin Loan (Cross/Isolated)
                            'v1/margin/loan-info': 1,
                            'v1/margin/loan-orders': 0.2,
                            'v1/margin/accounts/balance': 0.2,
                            'v1/cross-margin/loan-info': 1,
                            'v1/cross-margin/loan-orders': 1,
                            'v1/cross-margin/accounts/balance': 1,
                            'v2/account/repayment': 5,
                            // Stable Coin Exchange
                            'v1/stable-coin/quote': 1,
                            // ETP
                            'v2/etp/transactions': 5,
                            'v2/etp/transaction': 5,
                            'v2/etp/limit': 1,
                        },
                        'post': {
                            // Account
                            'v1/account/transfer': 1,
                            'v1/futures/transfer': 1, // future transfers
                            'v2/point/transfer': 5,
                            'v2/account/transfer': 1, // swap transfers
                            // Wallet (Deposit and Withdraw)
                            'v1/dw/withdraw/api/create': 1,
                            'v1/dw/withdraw-virtual/{withdraw-id}/cancel': 1,
                            // Sub user management
                            'v2/sub-user/deduct-mode': 1,
                            'v2/sub-user/creation': 1,
                            'v2/sub-user/management': 1,
                            'v2/sub-user/tradable-market': 1,
                            'v2/sub-user/transferability': 1,
                            'v2/sub-user/api-key-generation': 1,
                            'v2/sub-user/api-key-modification': 1,
                            'v2/sub-user/api-key-deletion': 1,
                            'v1/subuser/transfer': 10,
                            // Trading
                            'v1/order/orders/place': 0.2,
                            'v1/order/batch-orders': 0.4,
                            'v1/order/orders/{order-id}/submitcancel': 0.2,
                            'v1/order/orders/submitCancelClientOrder': 0.2,
                            'v1/order/orders/batchCancelOpenOrders': 0.4,
                            'v1/order/orders/batchcancel': 0.4,
                            'v2/algo-orders/cancel-all-after': 1,
                            // Conditional Order
                            'v2/algo-orders': 1,
                            'v2/algo-orders/cancellation': 1,
                            // Margin Loan (Cross/Isolated)
                            'v2/account/repayment': 5,
                            'v1/dw/transfer-in/margin': 10,
                            'v1/dw/transfer-out/margin': 10,
                            'v1/margin/orders': 10,
                            'v1/margin/orders/{order-id}/repay': 10,
                            'v1/cross-margin/transfer-in': 1,
                            'v1/cross-margin/transfer-out': 1,
                            'v1/cross-margin/orders': 1,
                            'v1/cross-margin/orders/{order-id}/repay': 1,
                            // Stable Coin Exchange
                            'v1/stable-coin/exchange': 1,
                            // ETP
                            'v2/etp/creation': 5,
                            'v2/etp/redemption': 5,
                            'v2/etp/{transactId}/cancel': 10,
                            'v2/etp/batch-cancel': 50,
                        },
                    },
                },
                'contract': {
                    'public': {
                        'get': {
                            'api/v1/timestamp': 1,
                            // Future Market Data interface
                            'api/v1/contract_contract_info': 1,
                            'api/v1/contract_index': 1,
                            'api/v1/contract_price_limit': 1,
                            'api/v1/contract_open_interest': 1,
                            'api/v1/contract_delivery_price': 1,
                            'market/depth': 1,
                            'market/bbo': 1,
                            'market/history/kline': 1,
                            'index/market/history/mark_price_kline': 1,
                            'market/detail/merged': 1,
                            'market/detail/batch_merged': 1,
                            'market/trade': 1,
                            'market/history/trade': 1,
                            'api/v1/contract_risk_info': 1,
                            'api/v1/contract_insurance_fund': 1,
                            'api/v1/contract_adjustfactor': 1,
                            'api/v1/contract_his_open_interest': 1,
                            'api/v1/contract_ladder_margin': 1,
                            'api/v1/contract_api_state': 1,
                            'api/v1/contract_elite_account_ratio': 1,
                            'api/v1/contract_elite_position_ratio': 1,
                            'api/v1/contract_liquidation_orders': 1,
                            'api/v1/contract_settlement_records': 1,
                            'index/market/history/index': 1,
                            'index/market/history/basis': 1,
                            'api/v1/contract_estimated_settlement_price': 1,
                            // Swap Market Data interface
                            'swap-api/v1/swap_contract_info': 1,
                            'swap-api/v1/swap_index': 1,
                            'swap-api/v1/swap_price_limit': 1,
                            'swap-api/v1/swap_open_interest': 1,
                            'swap-ex/market/depth': 1,
                            'swap-ex/market/bbo': 1,
                            'swap-ex/market/history/kline': 1,
                            'index/market/history/swap_mark_price_kline': 1,
                            'swap-ex/market/detail/merged': 1,
                            'swap-ex/market/detail/batch_merged': 1,
                            'swap-ex/market/trade': 1,
                            'swap-ex/market/history/trade': 1,
                            'swap-api/v1/swap_risk_info': 1,
                            'swap-api/v1/swap_insurance_fund': 1,
                            'swap-api/v1/swap_adjustfactor': 1,
                            'swap-api/v1/swap_his_open_interest': 1,
                            'swap-api/v1/swap_ladder_margin': 1,
                            'swap-api/v1/swap_api_state': 1,
                            'swap-api/v1/swap_elite_account_ratio': 1,
                            'swap-api/v1/swap_elite_position_ratio': 1,
                            'swap-api/v1/swap_estimated_settlement_price': 1,
                            'swap-api/v1/swap_liquidation_orders': 1,
                            'swap-api/v1/swap_settlement_records': 1,
                            'swap-api/v1/swap_funding_rate': 1,
                            'swap-api/v1/swap_batch_funding_rate': 1,
                            'swap-api/v1/swap_historical_funding_rate': 1,
                            'index/market/history/swap_premium_index_kline': 1,
                            'index/market/history/swap_estimated_rate_kline': 1,
                            'index/market/history/swap_basis': 1,
                            // Swap Market Data interface
                            'linear-swap-api/v1/swap_contract_info': 1,
                            'linear-swap-api/v1/swap_index': 1,
                            'linear-swap-api/v1/swap_price_limit': 1,
                            'linear-swap-api/v1/swap_open_interest': 1,
                            'linear-swap-ex/market/depth': 1,
                            'linear-swap-ex/market/bbo': 1,
                            'linear-swap-ex/market/history/kline': 1,
                            'index/market/history/linear_swap_mark_price_kline': 1,
                            'linear-swap-ex/market/detail/merged': 1,
                            'linear-swap-ex/market/detail/batch_merged': 1,
                            'linear-swap-ex/market/trade': 1,
                            'linear-swap-ex/market/history/trade': 1,
                            'linear-swap-api/v1/swap_risk_info': 1,
                            'swap-api/v1/linear-swap-api/v1/swap_insurance_fund': 1,
                            'linear-swap-api/v1/swap_adjustfactor': 1,
                            'linear-swap-api/v1/swap_cross_adjustfactor': 1,
                            'linear-swap-api/v1/swap_his_open_interest': 1,
                            'linear-swap-api/v1/swap_ladder_margin': 1,
                            'linear-swap-api/v1/swap_cross_ladder_margin': 1,
                            'linear-swap-api/v1/swap_api_state': 1,
                            'linear-swap-api/v1/swap_cross_transfer_state': 1,
                            'linear-swap-api/v1/swap_cross_trade_state': 1,
                            'linear-swap-api/v1/swap_elite_account_ratio': 1,
                            'linear-swap-api/v1/swap_elite_position_ratio': 1,
                            'linear-swap-api/v1/swap_liquidation_orders': 1,
                            'linear-swap-api/v1/swap_settlement_records': 1,
                            'linear-swap-api/v1/swap_funding_rate': 1,
                            'linear-swap-api/v1/swap_batch_funding_rate': 1,
                            'linear-swap-api/v1/swap_historical_funding_rate': 1,
                            'index/market/history/linear_swap_premium_index_kline': 1,
                            'index/market/history/linear_swap_estimated_rate_kline': 1,
                            'index/market/history/linear_swap_basis': 1,
                            'linear-swap-api/v1/swap_estimated_settlement_price': 1,
                        },
                    },
                    'private': {
                        'get': {
                            // Future Account Interface
                            'api/v1/contract_api_trading_status': 1,
                            // Swap Account Interface
                            'swap-api/v1/swap_api_trading_status': 1,
                            // Swap Account Interface
                            'linear-swap-api/v1/swap_api_trading_status': 1,
                        },
                        'post': {
                            // Future Account Interface
                            'api/v1/contract_balance_valuation': 1,
                            'api/v1/contract_account_info': 1,
                            'api/v1/contract_position_info': 1,
                            'api/v1/contract_sub_auth': 1,
                            'api/v1/contract_sub_account_list': 1,
                            'api/v1/contract_sub_account_info_list': 1,
                            'api/v1/contract_sub_account_info': 1,
                            'api/v1/contract_sub_position_info': 1,
                            'api/v1/contract_financial_record': 1,
                            'api/v1/contract_financial_record_exact': 1,
                            'api/v1/contract_user_settlement_records': 1,
                            'api/v1/contract_order_limit': 1,
                            'api/v1/contract_fee': 1,
                            'api/v1/contract_transfer_limit': 1,
                            'api/v1/contract_position_limit': 1,
                            'api/v1/contract_account_position_info': 1,
                            'api/v1/contract_master_sub_transfer': 1,
                            'api/v1/contract_master_sub_transfer_record': 1,
                            'api/v1/contract_available_level_rate': 1,
                            // Future Trade Interface
                            'api/v1/contract_order': 1,
                            'v1/contract_batchorder': 1,
                            'api/v1/contract_cancel': 1,
                            'api/v1/contract_cancelall': 1,
                            'api/v1/contract_switch_lever_rate': 1,
                            'api/v1/lightning_close_position': 1,
                            'api/v1/contract_order_info': 1,
                            'api/v1/contract_order_detail': 1,
                            'api/v1/contract_openorders': 1,
                            'api/v1/contract_hisorders': 1,
                            'api/v1/contract_hisorders_exact': 1,
                            'api/v1/contract_matchresults': 1,
                            'api/v1/contract_matchresults_exact': 1,
                            // Contract Strategy Order Interface
                            'api/v1/contract_trigger_order': 1,
                            'api/v1/contract_trigger_cancel': 1,
                            'api/v1/contract_trigger_cancelall': 1,
                            'api/v1/contract_trigger_openorders': 1,
                            'api/v1/contract_trigger_hisorders': 1,
                            'api/v1/contract_tpsl_order': 1,
                            'api/v1/contract_tpsl_cancel': 1,
                            'api/v1/contract_tpsl_cancelall': 1,
                            'api/v1/contract_tpsl_openorders': 1,
                            'api/v1/contract_tpsl_hisorders': 1,
                            'api/v1/contract_relation_tpsl_order': 1,
                            'api/v1/contract_track_order': 1,
                            'api/v1/contract_track_cancel': 1,
                            'api/v1/contract_track_cancelall': 1,
                            'api/v1/contract_track_openorders': 1,
                            'api/v1/contract_track_hisorders': 1,
                            // Swap Account Interface
                            'swap-api/v1/swap_balance_valuation': 1,
                            'swap-api/v1/swap_account_info': 1,
                            'swap-api/v1/swap_position_info': 1,
                            'swap-api/v1/swap_account_position_info': 1,
                            'swap-api/v1/swap_sub_auth': 1,
                            'swap-api/v1/swap_sub_account_list': 1,
                            'swap-api/v1/swap_sub_account_info_list': 1,
                            'swap-api/v1/swap_sub_account_info': 1,
                            'swap-api/v1/swap_sub_position_info': 1,
                            'swap-api/v1/swap_financial_record': 1,
                            'swap-api/v1/swap_financial_record_exact': 1,
                            'swap-api/v1/swap_user_settlement_records': 1,
                            'swap-api/v1/swap_available_level_rate': 1,
                            'swap-api/v1/swap_order_limit': 1,
                            'swap-api/v1/swap_fee': 1,
                            'swap-api/v1/swap_transfer_limit': 1,
                            'swap-api/v1/swap_position_limit': 1,
                            'swap-api/v1/swap_master_sub_transfer': 1,
                            'swap-api/v1/swap_master_sub_transfer_record': 1,
                            // Swap Trade Interface
                            'swap-api/v1/swap_order': 1,
                            'swap-api/v1/swap_batchorder': 1,
                            'swap-api/v1/swap_cancel': 1,
                            'swap-api/v1/swap_cancelall': 1,
                            'swap-api/v1/swap_lightning_close_position': 1,
                            'swap-api/v1/swap_switch_lever_rate': 1,
                            'swap-api/v1/swap_order_info': 1,
                            'swap-api/v1/swap_order_detail': 1,
                            'swap-api/v1/swap_openorders': 1,
                            'swap-api/v1/swap_hisorders': 1,
                            'swap-api/v1/swap_hisorders_exact': 1,
                            'swap-api/v1/swap_matchresults': 1,
                            'swap-api/v1/swap_matchresults_exact': 1,
                            // Swap Strategy Order Interface
                            'swap-api/v1/swap_trigger_order': 1,
                            'swap-api/v1/swap_trigger_cancel': 1,
                            'swap-api/v1/swap_trigger_cancelall': 1,
                            'swap-api/v1/swap_trigger_openorders': 1,
                            'swap-api/v1/swap_trigger_hisorders': 1,
                            'swap-api/v1/swap_tpsl_order': 1,
                            'swap-api/v1/swap_tpsl_cancel': 1,
                            'swap-api/v1/swap_tpsl_cancelall': 1,
                            'swap-api/v1/swap_tpsl_openorders': 1,
                            'swap-api/v1/swap_tpsl_hisorders': 1,
                            'swap-api/v1/swap_relation_tpsl_order': 1,
                            'swap-api/v1/swap_track_order': 1,
                            'swap-api/v1/swap_track_cancel': 1,
                            'swap-api/v1/swap_track_cancelall': 1,
                            'swap-api/v1/swap_track_openorders': 1,
                            'swap-api/v1/swap_track_hisorders': 1,
                            // Swap Account Interface
                            'linear-swap-api/v1/swap_balance_valuation': 1,
                            'linear-swap-api/v1/swap_account_info': 1,
                            'linear-swap-api/v1/swap_cross_account_info': 1,
                            'linear-swap-api/v1/swap_position_info': 1,
                            'linear-swap-api/v1/swap_cross_position_info': 1,
                            'linear-swap-api/v1/swap_account_position_info': 1,
                            'linear-swap-api/v1/swap_cross_account_position_info': 1,
                            'linear-swap-api/v1/swap_sub_auth': 1,
                            'linear-swap-api/v1/swap_sub_account_list': 1,
                            'linear-swap-api/v1/swap_cross_sub_account_list': 1,
                            'linear-swap-api/v1/swap_sub_account_info_list': 1,
                            'linear-swap-api/v1/swap_cross_sub_account_info_list': 1,
                            'linear-swap-api/v1/swap_sub_account_info': 1,
                            'linear-swap-api/v1/swap_cross_sub_account_info': 1,
                            'linear-swap-api/v1/swap_sub_position_info': 1,
                            'linear-swap-api/v1/swap_cross_sub_position_info': 1,
                            'linear-swap-api/v1/swap_financial_record': 1,
                            'linear-swap-api/v1/swap_financial_record_exact': 1,
                            'linear-swap-api/v1/swap_user_settlement_records': 1,
                            'linear-swap-api/v1/swap_cross_user_settlement_records': 1,
                            'linear-swap-api/v1/swap_available_level_rate': 1,
                            'linear-swap-api/v1/swap_cross_available_level_rate': 1,
                            'linear-swap-api/v1/swap_order_limit': 1,
                            'linear-swap-api/v1/swap_fee': 1,
                            'linear-swap-api/v1/swap_transfer_limit': 1,
                            'linear-swap-api/v1/swap_cross_transfer_limit': 1,
                            'linear-swap-api/v1/swap_position_limit': 1,
                            'linear-swap-api/v1/swap_cross_position_limit': 1,
                            'linear-swap-api/v1/swap_master_sub_transfer': 1,
                            'linear-swap-api/v1/swap_master_sub_transfer_record': 1,
                            'linear-swap-api/v1/swap_transfer_inner': 1,
                            // Swap Trade Interface
                            'linear-swap-api/v1/swap_order': 1,
                            'linear-swap-api/v1/swap_cross_order': 1,
                            'linear-swap-api/v1/swap_batchorder': 1,
                            'linear-swap-api/v1/swap_cross_batchorder': 1,
                            'linear-swap-api/v1/swap_cancel': 1,
                            'linear-swap-api/v1/swap_cross_cancel': 1,
                            'linear-swap-api/v1/swap_cancelall': 1,
                            'linear-swap-api/v1/swap_cross_cancelall': 1,
                            'linear-swap-api/v1/swap_switch_lever_rate': 1,
                            'linear-swap-api/v1/swap_cross_switch_lever_rate': 1,
                            'linear-swap-api/v1/swap_lightning_close_position': 1,
                            'linear-swap-api/v1/swap_cross_lightning_close_position': 1,
                            'linear-swap-api/v1/swap_order_info': 1,
                            'linear-swap-api/v1/swap_cross_order_info': 1,
                            'linear-swap-api/v1/swap_order_detail': 1,
                            'linear-swap-api/v1/swap_cross_order_detail': 1,
                            'linear-swap-api/v1/swap_openorders': 1,
                            'linear-swap-api/v1/swap_cross_openorders': 1,
                            'linear-swap-api/v1/swap_hisorders': 1,
                            'linear-swap-api/v1/swap_cross_hisorders': 1,
                            'linear-swap-api/v1/swap_hisorders_exact': 1,
                            'linear-swap-api/v1/swap_cross_hisorders_exact': 1,
                            'linear-swap-api/v1/swap_matchresults': 1,
                            'linear-swap-api/v1/swap_cross_matchresults': 1,
                            'linear-swap-api/v1/swap_matchresults_exact': 1,
                            'linear-swap-api/v1/swap_cross_matchresults_exact': 1,
                            // Swap Strategy Order Interface
                            'linear-swap-api/v1/swap_trigger_order': 1,
                            'linear-swap-api/v1/swap_cross_trigger_order': 1,
                            'linear-swap-api/v1/swap_trigger_cancel': 1,
                            'linear-swap-api/v1/swap_cross_trigger_cancel': 1,
                            'linear-swap-api/v1/swap_trigger_cancelall': 1,
                            'linear-swap-api/v1/swap_cross_trigger_cancelall': 1,
                            'linear-swap-api/v1/swap_trigger_openorders': 1,
                            'linear-swap-api/v1/swap_cross_trigger_openorders': 1,
                            'linear-swap-api/v1/swap_trigger_hisorders': 1,
                            'linear-swap-api/v1/swap_cross_trigger_hisorders': 1,
                            'linear-swap-api/v1/swap_tpsl_order': 1,
                            'linear-swap-api/v1/swap_cross_tpsl_order': 1,
                            'linear-swap-api/v1/swap_tpsl_cancel': 1,
                            'linear-swap-api/v1/swap_cross_tpsl_cancel': 1,
                            'linear-swap-api/v1/swap_tpsl_cancelall': 1,
                            'linear-swap-api/v1/swap_cross_tpsl_cancelall': 1,
                            'linear-swap-api/v1/swap_tpsl_openorders': 1,
                            'linear-swap-api/v1/swap_cross_tpsl_openorders': 1,
                            'linear-swap-api/v1/swap_tpsl_hisorders': 1,
                            'linear-swap-api/v1/swap_cross_tpsl_hisorders': 1,
                            'linear-swap-api/v1/swap_relation_tpsl_order': 1,
                            'linear-swap-api/v1/swap_cross_relation_tpsl_order': 1,
                            'linear-swap-api/v1/swap_track_order': 1,
                            'linear-swap-api/v1/swap_cross_track_order': 1,
                            'linear-swap-api/v1/swap_track_cancel': 1,
                            'linear-swap-api/v1/swap_cross_track_cancel': 1,
                            'linear-swap-api/v1/swap_track_cancelall': 1,
                            'linear-swap-api/v1/swap_cross_track_cancelall': 1,
                            'linear-swap-api/v1/swap_track_openorders': 1,
                            'linear-swap-api/v1/swap_cross_track_openorders': 1,
                            'linear-swap-api/v1/swap_track_hisorders': 1,
                            'linear-swap-api/v1/swap_cross_track_hisorders': 1,
                        },
                    },
                },
            },
            'fees': {
                'trading': {
                    'feeSide': 'get',
                    'tierBased': false,
                    'percentage': true,
                    'maker': this.parseNumber ('0.002'),
                    'taker': this.parseNumber ('0.002'),
                },
            },
            'exceptions': {
                'broad': {
                    'contract is restricted of closing positions on API.  Please contact customer service': OnMaintenance,
                    'maintain': OnMaintenance,
                },
                'exact': {
                    // err-code
                    'bad-request': BadRequest,
                    'base-date-limit-error': BadRequest, // {"status":"error","err-code":"base-date-limit-error","err-msg":"date less than system limit","data":null}
                    'api-not-support-temp-addr': PermissionDenied, // {"status":"error","err-code":"api-not-support-temp-addr","err-msg":"API withdrawal does not support temporary addresses","data":null}
                    'timeout': RequestTimeout, // {"ts":1571653730865,"status":"error","err-code":"timeout","err-msg":"Request Timeout"}
                    'gateway-internal-error': ExchangeNotAvailable, // {"status":"error","err-code":"gateway-internal-error","err-msg":"Failed to load data. Try again later.","data":null}
                    'account-frozen-balance-insufficient-error': InsufficientFunds, // {"status":"error","err-code":"account-frozen-balance-insufficient-error","err-msg":"trade account balance is not enough, left: `0.0027`","data":null}
                    'invalid-amount': InvalidOrder, // eg "Paramemter `amount` is invalid."
                    'order-limitorder-amount-min-error': InvalidOrder, // limit order amount error, min: `0.001`
                    'order-limitorder-amount-max-error': InvalidOrder, // market order amount error, max: `1000000`
                    'order-marketorder-amount-min-error': InvalidOrder, // market order amount error, min: `0.01`
                    'order-limitorder-price-min-error': InvalidOrder, // limit order price error
                    'order-limitorder-price-max-error': InvalidOrder, // limit order price error
                    'order-holding-limit-failed': InvalidOrder, // {"status":"error","err-code":"order-holding-limit-failed","err-msg":"Order failed, exceeded the holding limit of this currency","data":null}
                    'order-orderprice-precision-error': InvalidOrder, // {"status":"error","err-code":"order-orderprice-precision-error","err-msg":"order price precision error, scale: `4`","data":null}
                    'order-etp-nav-price-max-error': InvalidOrder, // {"status":"error","err-code":"order-etp-nav-price-max-error","err-msg":"Order price cannot be higher than 5% of NAV","data":null}
                    'order-orderstate-error': OrderNotFound, // canceling an already canceled order
                    'order-queryorder-invalid': OrderNotFound, // querying a non-existent order
                    'order-update-error': ExchangeNotAvailable, // undocumented error
                    'api-signature-check-failed': AuthenticationError,
                    'api-signature-not-valid': AuthenticationError, // {"status":"error","err-code":"api-signature-not-valid","err-msg":"Signature not valid: Incorrect Access key [Access key错误]","data":null}
                    'base-record-invalid': OrderNotFound, // https://github.com/ccxt/ccxt/issues/5750
                    'base-symbol-trade-disabled': BadSymbol, // {"status":"error","err-code":"base-symbol-trade-disabled","err-msg":"Trading is disabled for this symbol","data":null}
                    'base-symbol-error': BadSymbol, // {"status":"error","err-code":"base-symbol-error","err-msg":"The symbol is invalid","data":null}
                    'system-maintenance': OnMaintenance, // {"status": "error", "err-code": "system-maintenance", "err-msg": "System is in maintenance!", "data": null}
                    // err-msg
                    'invalid symbol': BadSymbol, // {"ts":1568813334794,"status":"error","err-code":"invalid-parameter","err-msg":"invalid symbol"}
                    'symbol trade not open now': BadSymbol, // {"ts":1576210479343,"status":"error","err-code":"invalid-parameter","err-msg":"symbol trade not open now"}
                    'require-symbol': BadSymbol, // {"status":"error","err-code":"require-symbol","err-msg":"Parameter `symbol` is required.","data":null}
                },
            },
            'precisionMode': TICK_SIZE,
            'options': {
                'defaultType': 'spot', // spot, future, swap
                'defaultSubType': 'inverse', // inverse, linear
                'defaultNetwork': 'ERC20',
                'networks': {
                    'ETH': 'erc20',
                    'TRX': 'trc20',
                    'HRC20': 'hrc20',
                    'HECO': 'hrc20',
                    'HT': 'hrc20',
                    'ALGO': 'algo',
                    'OMNI': '',
                },
                // https://github.com/ccxt/ccxt/issues/5376
                'fetchOrdersByStatesMethod': 'spot_private_get_v1_order_orders', // 'spot_private_get_v1_order_history' // https://github.com/ccxt/ccxt/pull/5392
                'createMarketBuyOrderRequiresPrice': true,
                'language': 'en-US',
                'broker': {
                    'id': 'AA03022abc',
                },
                'accountsByType': {
                    'spot': 'pro',
                    'future': 'futures',
                },
                'typesByAccount': {
                    'pro': 'spot',
                    'futures': 'future',
                },
            },
            'commonCurrencies': {
                // https://github.com/ccxt/ccxt/issues/6081
                // https://github.com/ccxt/ccxt/issues/3365
                // https://github.com/ccxt/ccxt/issues/2873
                'GET': 'Themis', // conflict with GET (Guaranteed Entrance Token, GET Protocol)
                'GTC': 'Game.com', // conflict with Gitcoin and Gastrocoin
                'HIT': 'HitChain',
                'HOT': 'Hydro Protocol', // conflict with HOT (Holo) https://github.com/ccxt/ccxt/issues/4929
                // https://github.com/ccxt/ccxt/issues/7399
                // https://coinmarketcap.com/currencies/pnetwork/
                // https://coinmarketcap.com/currencies/penta/markets/
                // https://en.cryptonomist.ch/blog/eidoo/the-edo-to-pnt-upgrade-what-you-need-to-know-updated/
                'PNT': 'Penta',
                'SBTC': 'Super Bitcoin',
                'BIFI': 'Bitcoin File', // conflict with Beefy.Finance https://github.com/ccxt/ccxt/issues/8706
            },
        });
    }

    async fetchTime (params = {}) {
        const options = this.safeValue (this.options, 'fetchTime', {});
        const defaultType = this.safeString (this.options, 'defaultType', 'spot');
        let type = this.safeString (options, 'type', defaultType);
        type = this.safeString (params, 'type', type);
        let method = 'spotPublicGetV1CommonTimestamp';
        if ((type === 'future') || (type === 'swap')) {
            method = 'contractPublicGetApiV1Timestamp';
        }
        const response = await this[method] (params);
        //
        // spot
        //
        //     {"status":"ok","data":1637504261099}
        //
        // future, swap
        //
        //     {"status":"ok","ts":1637504164707}
        //
        return this.safeInteger2 (response, 'data', 'ts');
    }

    parseTradingFee (fee, market = undefined) {
        //
        //     {
        //         "symbol":"btcusdt",
        //         "actualMakerRate":"0.002",
        //         "actualTakerRate":"0.002",
        //         "takerFeeRate":"0.002",
        //         "makerFeeRate":"0.002"
        //     }
        //
        const marketId = this.safeString (fee, 'symbol');
        return {
            'info': fee,
            'symbol': this.safeSymbol (marketId, market),
            'maker': this.safeNumber (fee, 'actualMakerRate'),
            'taker': this.safeNumber (fee, 'actualTakerRate'),
        };
    }

    async fetchTradingFee (symbol, params = {}) {
        await this.loadMarkets ();
        const market = this.market (symbol);
        const request = {
            'symbols': market['id'], // trading symbols comma-separated
        };
        const response = await this.spotPrivateGetV2ReferenceTransactFeeRate (this.extend (request, params));
        //
        //     {
        //         "code":200,
        //         "data":[
        //             {
        //                 "symbol":"btcusdt",
        //                 "actualMakerRate":"0.002",
        //                 "actualTakerRate":"0.002",
        //                 "takerFeeRate":"0.002",
        //                 "makerFeeRate":"0.002"
        //             }
        //         ],
        //         "success":true
        //     }
        //
        const data = this.safeValue (response, 'data', []);
        const first = this.safeValue (data, 0, {});
        return this.parseTradingFee (first);
    }

    async fetchTradingLimits (symbols = undefined, params = {}) {
        // this method should not be called directly, use loadTradingLimits () instead
        //  by default it will try load withdrawal fees of all currencies (with separate requests)
        //  however if you define symbols = [ 'ETH/BTC', 'LTC/BTC' ] in args it will only load those
        await this.loadMarkets ();
        if (symbols === undefined) {
            symbols = this.symbols;
        }
        const result = {};
        for (let i = 0; i < symbols.length; i++) {
            const symbol = symbols[i];
            result[symbol] = await this.fetchTradingLimitsById (this.marketId (symbol), params);
        }
        return result;
    }

    async fetchTradingLimitsById (id, params = {}) {
        const request = {
            'symbol': id,
        };
        const response = await this.spotPublicGetV1CommonExchange (this.extend (request, params));
        //
        //     { status:   "ok",
        //         data: {                                  symbol: "aidocbtc",
        //                              'buy-limit-must-less-than':  1.1,
        //                          'sell-limit-must-greater-than':  0.9,
        //                         'limit-order-must-greater-than':  1,
        //                            'limit-order-must-less-than':  5000000,
        //                    'market-buy-order-must-greater-than':  0.0001,
        //                       'market-buy-order-must-less-than':  100,
        //                   'market-sell-order-must-greater-than':  1,
        //                      'market-sell-order-must-less-than':  500000,
        //                       'circuit-break-when-greater-than':  10000,
        //                          'circuit-break-when-less-than':  10,
        //                 'market-sell-order-rate-must-less-than':  0.1,
        //                  'market-buy-order-rate-must-less-than':  0.1        } }
        //
        return this.parseTradingLimits (this.safeValue (response, 'data', {}));
    }

    parseTradingLimits (limits, symbol = undefined, params = {}) {
        //
        //   {                                  symbol: "aidocbtc",
        //                  'buy-limit-must-less-than':  1.1,
        //              'sell-limit-must-greater-than':  0.9,
        //             'limit-order-must-greater-than':  1,
        //                'limit-order-must-less-than':  5000000,
        //        'market-buy-order-must-greater-than':  0.0001,
        //           'market-buy-order-must-less-than':  100,
        //       'market-sell-order-must-greater-than':  1,
        //          'market-sell-order-must-less-than':  500000,
        //           'circuit-break-when-greater-than':  10000,
        //              'circuit-break-when-less-than':  10,
        //     'market-sell-order-rate-must-less-than':  0.1,
        //      'market-buy-order-rate-must-less-than':  0.1        }
        //
        return {
            'info': limits,
            'limits': {
                'amount': {
                    'min': this.safeNumber (limits, 'limit-order-must-greater-than'),
                    'max': this.safeNumber (limits, 'limit-order-must-less-than'),
                },
            },
        };
    }

    costToPrecision (symbol, cost) {
        return this.decimalToPrecision (cost, TRUNCATE, this.markets[symbol]['precision']['cost'], this.precisionMode);
    }

    async fetchMarkets (params = {}) {
        const options = this.safeValue (this.options, 'fetchMarkets', {});
        const defaultType = this.safeString (this.options, 'defaultType', 'spot');
        let type = this.safeString (options, 'type', defaultType);
        type = this.safeString (params, 'type', type);
        if ((type !== 'spot') && (type !== 'future') && (type !== 'swap')) {
            throw new ExchangeError (this.id + " does not support '" + type + "' type, set exchange.options['defaultType'] to 'spot', 'future', 'swap'"); // eslint-disable-line quotes
        }
        let method = 'spotPublicGetV1CommonSymbols';
        const query = this.omit (params, [ 'type', 'subType' ]);
        const spot = (type === 'spot');
        const contract = (type !== 'spot');
        const future = (type === 'future');
        const swap = (type === 'swap');
        let linear = undefined;
        let inverse = undefined;
        if (contract) {
            const defaultSubType = this.safeString (this.options, 'defaultSubType', 'inverse');
            let subType = this.safeString (options, 'subType', defaultSubType);
            subType = this.safeString (params, 'subType', subType);
            if ((subType !== 'inverse') && (subType !== 'linear')) {
                throw new ExchangeError (this.id + " does not support '" + subType + "' type, set exchange.options['defaultSubType'] to 'inverse' or 'linear'"); // eslint-disable-line quotes
            }
            linear = (subType === 'linear');
            inverse = (subType === 'inverse') || future;
            if (future) {
                method = 'contractPublicGetApiV1ContractContractInfo';
            } else if (swap) {
                if (inverse) {
                    method = 'contractPublicGetSwapApiV1SwapContractInfo';
                } else if (linear) {
                    method = 'contractPublicGetLinearSwapApiV1SwapContractInfo';
                }
            }
        }
        const response = await this[method] (query);
        //
        // spot
        //
        //     {
        //         "status":"ok",
        //         "data":[
        //             {
        //                 "base-currency":"xrp3s",
        //                 "quote-currency":"usdt",
        //                 "price-precision":4,
        //                 "amount-precision":4,
        //                 "symbol-partition":"innovation",
        //                 "symbol":"xrp3susdt",
        //                 "state":"online",
        //                 "value-precision":8,
        //                 "min-order-amt":0.01,
        //                 "max-order-amt":1616.4353,
        //                 "min-order-value":5,
        //                 "limit-order-min-order-amt":0.01,
        //                 "limit-order-max-order-amt":1616.4353,
        //                 "limit-order-max-buy-amt":1616.4353,
        //                 "limit-order-max-sell-amt":1616.4353,
        //                 "sell-market-min-order-amt":0.01,
        //                 "sell-market-max-order-amt":1616.4353,
        //                 "buy-market-max-order-value":2500,
        //                 "max-order-value":2500,
        //                 "underlying":"xrpusdt",
        //                 "mgmt-fee-rate":0.035000000000000000,
        //                 "charge-time":"23:55:00",
        //                 "rebal-time":"00:00:00",
        //                 "rebal-threshold":-5,
        //                 "init-nav":10.000000000000000000,
        //                 "api-trading":"enabled",
        //                 "tags":"etp,nav,holdinglimit"
        //             },
        //         ]
        //     }
        //
        // future
        //
        //     {
        //         "status":"ok",
        //         "data":[
        //             {
        //                 "symbol":"BTC",
        //                 "contract_code":"BTC211126",
        //                 "contract_type":"this_week",
        //                 "contract_size":100.000000000000000000,
        //                 "price_tick":0.010000000000000000,
        //                 "delivery_date":"20211126",
        //                 "delivery_time":"1637913600000",
        //                 "create_date":"20211112",
        //                 "contract_status":1,
        //                 "settlement_time":"1637481600000"
        //             },
        //         ],
        //         "ts":1637474595140
        //     }
        //
        // swaps
        //
        //     {
        //         "status":"ok",
        //         "data":[
        //             {
        //                 "symbol":"BTC",
        //                 "contract_code":"BTC-USDT",
        //                 "contract_size":0.001000000000000000,
        //                 "price_tick":0.100000000000000000,
        //                 "delivery_time":"",
        //                 "create_date":"20201021",
        //                 "contract_status":1,
        //                 "settlement_date":"1637481600000",
        //                 "support_margin_mode":"all", // isolated
        //             },
        //         ],
        //         "ts":1637474774467
        //     }
        //
        const markets = this.safeValue (response, 'data');
        const numMarkets = markets.length;
        if (numMarkets < 1) {
            throw new NetworkError (this.id + ' fetchMarkets() returned an empty response: ' + this.json (markets));
        }
        const result = [];
        for (let i = 0; i < markets.length; i++) {
            const market = markets[i];
            let baseId = undefined;
            let quoteId = undefined;
            let settleId = undefined;
            let id = undefined;
            if (contract) {
                id = this.safeString (market, 'contract_code');
                if (swap) {
                    const parts = id.split ('-');
                    baseId = this.safeString (market, 'symbol');
                    quoteId = this.safeString (parts, 1);
                    settleId = inverse ? baseId : quoteId;
                } else if (future) {
                    baseId = this.safeString (market, 'symbol');
                    quoteId = 'USD';
                    settleId = baseId;
                }
            } else {
                baseId = this.safeString (market, 'base-currency');
                quoteId = this.safeString (market, 'quote-currency');
                id = baseId + quoteId;
            }
            const base = this.safeCurrencyCode (baseId);
            const quote = this.safeCurrencyCode (quoteId);
            const settle = this.safeCurrencyCode (settleId);
            let symbol = base + '/' + quote;
            let expiry = undefined;
            if (contract) {
                if (inverse) {
                    symbol += ':' + base;
                } else if (linear) {
                    symbol += ':' + quote;
                }
                if (future) {
                    expiry = this.safeInteger (market, 'delivery_time');
                    symbol += '-' + this.yymmdd (expiry);
                }
            }
            const contractSize = this.safeNumber (market, 'contract_size');
            let pricePrecision = undefined;
            let amountPrecision = undefined;
            let costPrecision = undefined;
            if (spot) {
                pricePrecision = this.safeString (market, 'price-precision');
                pricePrecision = this.parseNumber ('1e-' + pricePrecision);
                amountPrecision = this.safeString (market, 'amount-precision');
                amountPrecision = this.parseNumber ('1e-' + amountPrecision);
                costPrecision = this.safeString (market, 'value-precision');
                costPrecision = this.parseNumber ('1e-' + costPrecision);
            } else {
                pricePrecision = this.safeNumber (market, 'price_tick');
                amountPrecision = 1;
            }
            const precision = {
                'amount': amountPrecision,
                'price': pricePrecision,
                'cost': costPrecision,
            };
            let maker = undefined;
            let taker = undefined;
            if (spot) {
                maker = (base === 'OMG') ? 0 : 0.2 / 100;
                taker = (base === 'OMG') ? 0 : 0.2 / 100;
            }
            const minAmount = this.safeNumber (market, 'min-order-amt', Math.pow (10, -precision['amount']));
            const maxAmount = this.safeNumber (market, 'max-order-amt');
            const minCost = this.safeNumber (market, 'min-order-value', 0);
            let active = undefined;
            if (spot) {
                const state = this.safeString (market, 'state');
                active = (state === 'online');
            } else if (contract) {
                const contractStatus = this.safeInteger (market, 'contract_status');
                active = (contractStatus === 1);
            }
            // 0 Delisting
            // 1 Listing
            // 2 Pending Listing
            // 3 Suspension
            // 4 Suspending of Listing
            // 5 In Settlement
            // 6 Delivering
            // 7 Settlement Completed
            // 8 Delivered
            // 9 Suspending of Trade
            result.push ({
                'id': id,
                'symbol': symbol,
                'base': base,
                'quote': quote,
                'settle': settle,
                'baseId': baseId,
                'quoteId': quoteId,
                'settleId': settleId,
                'type': type,
                'contract': contract,
                'spot': spot,
                'future': future,
                'swap': swap,
                'linear': linear,
                'inverse': inverse,
                'expiry': expiry,
                'expiryDatetime': this.iso8601 (expiry),
                'contractSize': contractSize,
                'active': active,
                'precision': precision,
                'taker': taker,
                'maker': maker,
                'limits': {
                    'amount': {
                        'min': minAmount,
                        'max': maxAmount,
                    },
                    'price': {
                        'min': pricePrecision,
                        'max': undefined,
                    },
                    'cost': {
                        'min': minCost,
                        'max': undefined,
                    },
                    'leverage': {
                        'max': this.safeNumber (market, 'leverage-ratio', 1),
                        'superMax': this.safeNumber (market, 'super-margin-leverage-ratio', 1),
                    },
                },
                'info': market,
            });
        }
        return result;
    }

    parseTicker (ticker, market = undefined) {
        //
        // fetchTicker
        //
        //     {
        //         "amount": 26228.672978342216,
        //         "open": 9078.95,
        //         "close": 9146.86,
        //         "high": 9155.41,
        //         "id": 209988544334,
        //         "count": 265846,
        //         "low": 8988.0,
        //         "version": 209988544334,
        //         "ask": [ 9146.87, 0.156134 ],
        //         "vol": 2.3822168242201668E8,
        //         "bid": [ 9146.86, 0.080758 ],
        //     }
        //
        // fetchTickers
        //
        //     {
        //         symbol: "bhdht",
        //         open:  2.3938,
        //         high:  2.4151,
        //         low:  2.3323,
        //         close:  2.3909,
        //         amount:  628.992,
        //         vol:  1493.71841095,
        //         count:  2088,
        //         bid:  2.3643,
        //         bidSize:  0.7136,
        //         ask:  2.4061,
        //         askSize:  0.4156
        //     }
        //
        const marketId = this.safeString2 (ticker, 'symbol', 'contract_code');
        const symbol = this.safeSymbol (marketId, market);
        const timestamp = this.safeInteger (ticker, 'ts');
        let bid = undefined;
        let bidVolume = undefined;
        let ask = undefined;
        let askVolume = undefined;
        if ('bid' in ticker) {
            if (Array.isArray (ticker['bid'])) {
                bid = this.safeNumber (ticker['bid'], 0);
                bidVolume = this.safeNumber (ticker['bid'], 1);
            } else {
                bid = this.safeNumber (ticker, 'bid');
                bidVolume = this.safeValue (ticker, 'bidSize');
            }
        }
        if ('ask' in ticker) {
            if (Array.isArray (ticker['ask'])) {
                ask = this.safeNumber (ticker['ask'], 0);
                askVolume = this.safeNumber (ticker['ask'], 1);
            } else {
                ask = this.safeNumber (ticker, 'ask');
                askVolume = this.safeValue (ticker, 'askSize');
            }
        }
        const open = this.safeNumber (ticker, 'open');
        const close = this.safeNumber (ticker, 'close');
        const baseVolume = this.safeNumber (ticker, 'amount');
        const quoteVolume = this.safeNumber (ticker, 'vol');
        const vwap = this.vwap (baseVolume, quoteVolume);
        return this.safeTicker ({
            'symbol': symbol,
            'timestamp': timestamp,
            'datetime': this.iso8601 (timestamp),
            'high': this.safeNumber (ticker, 'high'),
            'low': this.safeNumber (ticker, 'low'),
            'bid': bid,
            'bidVolume': bidVolume,
            'ask': ask,
            'askVolume': askVolume,
            'vwap': vwap,
            'open': open,
            'close': close,
            'last': close,
            'previousClose': undefined,
            'change': undefined,
            'percentage': undefined,
            'average': undefined,
            'baseVolume': baseVolume,
            'quoteVolume': quoteVolume,
            'info': ticker,
        }, market);
    }

    async fetchTicker (symbol, params = {}) {
        await this.loadMarkets ();
        const market = this.market (symbol);
        const request = {};
        let fieldName = 'symbol';
        let method = 'spotPublicGetMarketDetailMerged';
        if (market['future']) {
            method = 'contractPublicGetMarketDetailMerged';
        } else if (market['swap']) {
            if (market['inverse']) {
                method = 'contractPublicGetSwapExMarketDetailMerged';
            } else if (market['linear']) {
                method = 'contractPublicGetLinearSwapExMarketDetailMerged';
            }
            fieldName = 'contract_code';
        }
        request[fieldName] = market['id'];
        const response = await this[method] (this.extend (request, params));
        //
        // spot
        //
        //     {
        //         "status": "ok",
        //         "ch": "market.btcusdt.detail.merged",
        //         "ts": 1583494336669,
        //         "tick": {
        //             "amount": 26228.672978342216,
        //             "open": 9078.95,
        //             "close": 9146.86,
        //             "high": 9155.41,
        //             "id": 209988544334,
        //             "count": 265846,
        //             "low": 8988.0,
        //             "version": 209988544334,
        //             "ask": [ 9146.87, 0.156134 ],
        //             "vol": 2.3822168242201668E8,
        //             "bid": [ 9146.86, 0.080758 ],
        //         }
        //     }
        //
        // future, swap
        //
        //     {
        //         "ch":"market.BTC211126.detail.merged",
        //         "status":"ok",
        //         "tick":{
        //             "amount":"669.3385682049668320322569544150680718474",
        //             "ask":[59117.44,48],
        //             "bid":[59082,48],
        //             "close":"59087.97",
        //             "count":5947,
        //             "high":"59892.62",
        //             "id":1637502670,
        //             "low":"57402.87",
        //             "open":"57638",
        //             "ts":1637502670059,
        //             "vol":"394598"
        //         },
        //         "ts":1637502670059
        //     }
        //
        const tick = this.safeValue (response, 'tick', {});
        const ticker = this.parseTicker (tick, market);
        const timestamp = this.safeInteger (response, 'ts');
        ticker['timestamp'] = timestamp;
        ticker['datetime'] = this.iso8601 (timestamp);
        return ticker;
    }

    async fetchTickers (symbols = undefined, params = {}) {
        const options = this.safeValue (this.options, 'fetchTickers', {});
        const defaultType = this.safeString (this.options, 'defaultType', 'spot');
        let type = this.safeString (options, 'type', defaultType);
        type = this.safeString (params, 'type', type);
        let method = 'spotPublicGetMarketTickers';
        if (type === 'future') {
            method = 'contractPublicGetMarketDetailBatchMerged';
        } else if (type === 'swap') {
            const defaultSubType = this.safeString (this.options, 'defaultSubType', 'inverse');
            let subType = this.safeString (options, 'subType', defaultSubType);
            subType = this.safeString (params, 'subType', subType);
            if (subType === 'inverse') {
                method = 'contractPublicGetSwapExMarketDetailBatchMerged';
            } else if (subType === 'linear') {
                method = 'contractPublicGetLinearSwapExMarketDetailBatchMerged';
            }
        }
        const query = this.omit (params, [ 'type', 'subType' ]);
        const response = await this[method] (query);
        //
        // future
        //
        //     {
        //         "status":"ok",
        //         "ticks":[
        //             {
        //                 "id":1637504679,
        //                 "ts":1637504679372,
        //                 "ask":[0.10644,100],
        //                 "bid":[0.10624,26],
        //                 "symbol":"TRX_CW",
        //                 "open":"0.10233",
        //                 "close":"0.10644",
        //                 "low":"0.1017",
        //                 "high":"0.10725",
        //                 "amount":"2340267.415144052378486261756692535687481566",
        //                 "count":882,
        //                 "vol":"24706"
        //             }
        //         ],
        //         "ts":1637504679376
        //     }
        //
        const tickers = this.safeValue2 (response, 'data', 'ticks', []);
        const timestamp = this.safeInteger (response, 'ts');
        const result = {};
        for (let i = 0; i < tickers.length; i++) {
            const ticker = this.parseTicker (tickers[i]);
            const symbol = ticker['symbol'];
            ticker['timestamp'] = timestamp;
            ticker['datetime'] = this.iso8601 (timestamp);
            result[symbol] = ticker;
        }
        return this.filterByArray (result, 'symbol', symbols);
    }

    async fetchOrderBook (symbol, limit = undefined, params = {}) {
        await this.loadMarkets ();
        const market = this.market (symbol);
        const request = {
            //
            // from the API docs
            //
            //     to get depth data within step 150, use step0, step1, step2, step3, step4, step5, step14, step15（merged depth data 0-5,14-15, when step is 0，depth data will not be merged
            //     to get depth data within step 20, use step6, step7, step8, step9, step10, step11, step12, step13(merged depth data 7-13), when step is 6, depth data will not be merged
            //
            'type': 'step0',
            // 'symbol': market['id'], // spot, future
            // 'contract_code': market['id'], // swap
        };
        let fieldName = 'symbol';
        let method = 'spotPublicGetMarketDepth';
        if (market['future']) {
            method = 'contractPublicGetMarketDepth';
        } else if (market['swap']) {
            if (market['inverse']) {
                method = 'contractPublicGetSwapExMarketDepth';
            } else if (market['linear']) {
                method = 'contractPublicGetLinearSwapExMarketDepth';
            }
            fieldName = 'contract_code';
        }
        request[fieldName] = market['id'];
        const response = await this[method] (this.extend (request, params));
        //
        // spot, future, swap
        //
        //     {
        //         "status": "ok",
        //         "ch": "market.btcusdt.depth.step0",
        //         "ts": 1583474832790,
        //         "tick": {
        //             "bids": [
        //                 [ 9100.290000000000000000, 0.200000000000000000 ],
        //                 [ 9099.820000000000000000, 0.200000000000000000 ],
        //                 [ 9099.610000000000000000, 0.205000000000000000 ],
        //             ],
        //             "asks": [
        //                 [ 9100.640000000000000000, 0.005904000000000000 ],
        //                 [ 9101.010000000000000000, 0.287311000000000000 ],
        //                 [ 9101.030000000000000000, 0.012121000000000000 ],
        //             ],
        //             "ch":"market.BTC-USD.depth.step0",
        //             "ts":1583474832008,
        //             "id":1637554816,
        //             "mrid":121654491624,
        //             "version":104999698780
        //         }
        //     }
        //
        if ('tick' in response) {
            if (!response['tick']) {
                throw new BadSymbol (this.id + ' fetchOrderBook() returned empty response: ' + this.json (response));
            }
            const tick = this.safeValue (response, 'tick');
            const timestamp = this.safeInteger (tick, 'ts', this.safeInteger (response, 'ts'));
            const result = this.parseOrderBook (tick, symbol, timestamp);
            result['nonce'] = this.safeInteger (tick, 'version');
            return result;
        }
        throw new ExchangeError (this.id + ' fetchOrderBook() returned unrecognized response: ' + this.json (response));
    }

    parseTrade (trade, market = undefined) {
        //
        // fetchTrades (public)
        //
        //     {
        //         "amount": 0.010411000000000000,
        //         "trade-id": 102090736910,
        //         "ts": 1583497692182,
        //         "id": 10500517034273194594947,
        //         "price": 9096.050000000000000000,
        //         "direction": "sell"
        //     }
        //
        // fetchMyTrades (private)
        //
        //     {
        //          'symbol': 'swftcbtc',
        //          'fee-currency': 'swftc',
        //          'filled-fees': '0',
        //          'source': 'spot-api',
        //          'id': 83789509854000,
        //          'type': 'buy-limit',
        //          'order-id': 83711103204909,
        //          'filled-points': '0.005826843283532154',
        //          'fee-deduct-currency': 'ht',
        //          'filled-amount': '45941.53',
        //          'price': '0.0000001401',
        //          'created-at': 1597933260729,
        //          'match-id': 100087455560,
        //          'role': 'maker',
        //          'trade-id': 100050305348
        //     },
        //
        const marketId = this.safeString (trade, 'symbol');
        const symbol = this.safeSymbol (marketId, market);
        const timestamp = this.safeInteger2 (trade, 'ts', 'created-at');
        const order = this.safeString (trade, 'order-id');
        let side = this.safeString (trade, 'direction');
        let type = this.safeString (trade, 'type');
        if (type !== undefined) {
            const typeParts = type.split ('-');
            side = typeParts[0];
            type = typeParts[1];
        }
        const takerOrMaker = this.safeString (trade, 'role');
        const priceString = this.safeString (trade, 'price');
        const amountString = this.safeString2 (trade, 'filled-amount', 'amount');
        const price = this.parseNumber (priceString);
        const amount = this.parseNumber (amountString);
        const cost = this.parseNumber (Precise.stringMul (priceString, amountString));
        let fee = undefined;
        let feeCost = this.safeNumber (trade, 'filled-fees');
        let feeCurrency = this.safeCurrencyCode (this.safeString (trade, 'fee-currency'));
        const filledPoints = this.safeNumber (trade, 'filled-points');
        if (filledPoints !== undefined) {
            if ((feeCost === undefined) || (feeCost === 0.0)) {
                feeCost = filledPoints;
                feeCurrency = this.safeCurrencyCode (this.safeString (trade, 'fee-deduct-currency'));
            }
        }
        if (feeCost !== undefined) {
            fee = {
                'cost': feeCost,
                'currency': feeCurrency,
            };
        }
        const tradeId = this.safeString2 (trade, 'trade-id', 'tradeId');
        const id = this.safeString (trade, 'id', tradeId);
        return {
            'id': id,
            'info': trade,
            'order': order,
            'timestamp': timestamp,
            'datetime': this.iso8601 (timestamp),
            'symbol': symbol,
            'type': type,
            'side': side,
            'takerOrMaker': takerOrMaker,
            'price': price,
            'amount': amount,
            'cost': cost,
            'fee': fee,
        };
    }

    async fetchOrderTrades (id, symbol = undefined, since = undefined, limit = undefined, params = {}) {
        await this.loadMarkets ();
        const request = {
            'order-id': id,
        };
        const response = await this.spotPrivateGetV1OrderOrdersOrderIdMatchresults (this.extend (request, params));
        return this.parseTrades (response['data'], undefined, since, limit);
    }

    async fetchMyTrades (symbol = undefined, since = undefined, limit = undefined, params = {}) {
        await this.loadMarkets ();
        let market = undefined;
        const request = {};
        if (symbol !== undefined) {
            market = this.market (symbol);
            request['symbol'] = market['id'];
        }
        if (limit !== undefined) {
            request['size'] = limit; // 1-100 orders, default is 100
        }
        if (since !== undefined) {
            request['start-time'] = since; // a date within 120 days from today
            // request['end-time'] = this.sum (since, 172800000); // 48 hours window
        }
        const response = await this.spotPrivateGetV1OrderMatchresults (this.extend (request, params));
        return this.parseTrades (response['data'], market, since, limit);
    }

    async fetchTrades (symbol, since = undefined, limit = 1000, params = {}) {
        await this.loadMarkets ();
        const market = this.market (symbol);
        const request = {
            // 'symbol': market['id'], // spot, future
            // 'contract_code': market['id'], // swap
        };
        let fieldName = 'symbol';
        let method = 'spotPublicGetMarketHistoryTrade';
        if (market['future']) {
            method = 'contractPublicGetMarketHistoryTrade';
        } else if (market['swap']) {
            if (market['inverse']) {
                method = 'contractPublicGetSwapExMarketHistoryTrade';
            } else if (market['linear']) {
                method = 'contractPublicGetLinearSwapExMarketHistoryTrade';
            }
            fieldName = 'contract_code';
        }
        request[fieldName] = market['id'];
        if (limit !== undefined) {
            request['size'] = limit; // max 2000
        }
        const response = await this[method] (this.extend (request, params));
        //
        //     {
        //         "status": "ok",
        //         "ch": "market.btcusdt.trade.detail",
        //         "ts": 1583497692365,
        //         "data": [
        //             {
        //                 "id": 105005170342,
        //                 "ts": 1583497692182,
        //                 "data": [
        //                     {
        //                         "amount": 0.010411000000000000,
        //                         "trade-id": 102090736910,
        //                         "ts": 1583497692182,
        //                         "id": 10500517034273194594947,
        //                         "price": 9096.050000000000000000,
        //                         "direction": "sell"
        //                     }
        //                 ]
        //             },
        //             // ...
        //         ]
        //     }
        //
        const data = this.safeValue (response, 'data');
        let result = [];
        for (let i = 0; i < data.length; i++) {
            const trades = this.safeValue (data[i], 'data', []);
            for (let j = 0; j < trades.length; j++) {
                const trade = this.parseTrade (trades[j], market);
                result.push (trade);
            }
        }
        result = this.sortBy (result, 'timestamp');
        return this.filterBySymbolSinceLimit (result, symbol, since, limit);
    }

    parseOHLCV (ohlcv, market = undefined) {
        //
        //     {
        //         "amount":1.2082,
        //         "open":0.025096,
        //         "close":0.025095,
        //         "high":0.025096,
        //         "id":1591515300,
        //         "count":6,
        //         "low":0.025095,
        //         "vol":0.0303205097
        //     }
        //
        return [
            this.safeTimestamp (ohlcv, 'id'),
            this.safeNumber (ohlcv, 'open'),
            this.safeNumber (ohlcv, 'high'),
            this.safeNumber (ohlcv, 'low'),
            this.safeNumber (ohlcv, 'close'),
            this.safeNumber (ohlcv, 'amount'),
        ];
    }

    async fetchOHLCV (symbol, timeframe = '1m', since = undefined, limit = 1000, params = {}) {
        await this.loadMarkets ();
        const market = this.market (symbol);
        const request = {
            'period': this.timeframes[timeframe],
            // 'symbol': market['id'], // spot, future
            // 'contract_code': market['id'], // swap
            // 'side': limit, // max 2000
        };
        let fieldName = 'symbol';
        const price = this.safeString (params, 'price');
        params = this.omit (params, 'price');
        let method = 'spotPublicGetMarketHistoryKline';
        if (market['future']) {
            if (price === 'mark') {
                method = 'contractPublicGetIndexMarketHistoryMarkPriceKline';
            } else if (price === 'index') {
                method = 'contractPublicGetIndexMarketHistoryIndex';
            } else if (price === 'premiumIndex') {
                throw new BadRequest (this.id + ' ' + market['type'] + ' has no api endpoint for ' + price + ' kline data');
            } else {
                method = 'contractPublicGetMarketHistoryKline';
            }
        } else if (market['swap']) {
            if (market['inverse']) {
                if (price === 'mark') {
                    method = 'contractPublicGetIndexMarketHistorySwapMarkPriceKline';
                } else if (price === 'index') {
                    throw new BadRequest (this.id + ' ' + market['type'] + ' has no api endpoint for ' + price + ' kline data');
                } else if (price === 'premiumIndex') {
                    method = 'contractPublicGetIndexMarketHistorySwapPremiumIndexKline';
                } else {
                    method = 'contractPublicGetSwapExMarketHistoryKline';
                }
            } else if (market['linear']) {
                if (price === 'mark') {
                    method = 'contractPublicGetIndexMarketHistoryLinearSwapMarkPriceKline';
                } else if (price === 'index') {
                    throw new BadRequest (this.id + ' ' + market['type'] + ' has no api endpoint for ' + price + ' kline data');
                } else if (price === 'premiumIndex') {
                    method = 'contractPublicGetIndexMarketHistoryLinearSwapPremiumIndexKline';
                } else {
                    method = 'contractPublicGetLinearSwapExMarketHistoryKline';
                }
            }
            fieldName = 'contract_code';
        }
        request[fieldName] = market['id'];
        if (limit !== undefined) {
            request['size'] = limit; // max 2000
        }
        const response = await this[method] (this.extend (request, params));
        //
        //     {
        //         "status":"ok",
        //         "ch":"market.ethbtc.kline.1min",
        //         "ts":1591515374371,
        //         "data":[
        //             {"amount":0.0,"open":0.025095,"close":0.025095,"high":0.025095,"id":1591515360,"count":0,"low":0.025095,"vol":0.0},
        //             {"amount":1.2082,"open":0.025096,"close":0.025095,"high":0.025096,"id":1591515300,"count":6,"low":0.025095,"vol":0.0303205097},
        //             {"amount":0.0648,"open":0.025096,"close":0.025096,"high":0.025096,"id":1591515240,"count":2,"low":0.025096,"vol":0.0016262208},
        //         ]
        //     }
        //
        const data = this.safeValue (response, 'data', []);
        return this.parseOHLCVs (data, market, timeframe, since, limit);
    }

    async fetchIndexOHLCV (symbol, timeframe = '1m', since = undefined, limit = undefined, params = {}) {
        const request = {
            'price': 'index',
        };
        return await this.fetchOHLCV (symbol, timeframe, since, limit, this.extend (request, params));
    }

    async fetchMarkOHLCV (symbol, timeframe = '1m', since = undefined, limit = undefined, params = {}) {
        const request = {
            'price': 'mark',
        };
        return await this.fetchOHLCV (symbol, timeframe, since, limit, this.extend (request, params));
    }

    async fetchPremiumIndexOHLCV (symbol, timeframe = '1m', since = undefined, limit = undefined, params = {}) {
        const request = {
            'price': 'premiumIndex',
        };
        return await this.fetchOHLCV (symbol, timeframe, since, limit, this.extend (request, params));
    }

    async fetchAccounts (params = {}) {
        await this.loadMarkets ();
        const response = await this.spotPrivateGetV1AccountAccounts (params);
        //
        //     {
        //         "status":"ok",
        //         "data":[
        //             {"id":5202591,"type":"point","subtype":"","state":"working"},
        //             {"id":1528640,"type":"spot","subtype":"","state":"working"},
        //         ]
        //     }
        //
        return response['data'];
    }

    async fetchAccountIdByType (type, params = {}) {
        const accounts = await this.loadAccounts ();
        const accountId = this.safeValue (params, 'account-id');
        if (accountId !== undefined) {
            return accountId;
        }
        const indexedAccounts = this.indexBy (accounts, 'type');
        const defaultAccount = this.safeValue (accounts, 0, {});
        const account = this.safeValue (indexedAccounts, type, defaultAccount);
        return this.safeString (account, 'id');
    }

    async fetchCurrencies (params = {}) {
        const response = await this.spotPublicGetV2ReferenceCurrencies ();
        //     {
        //       "code": 200,
        //       "data": [
        //         {
        //           "currency": "sxp",
        //           "assetType": "1",
        //           "chains": [
        //             {
        //               "chain": "sxp",
        //               "displayName": "ERC20",
        //               "baseChain": "ETH",
        //               "baseChainProtocol": "ERC20",
        //               "isDynamic": true,
        //               "numOfConfirmations": "12",
        //               "numOfFastConfirmations": "12",
        //               "depositStatus": "allowed",
        //               "minDepositAmt": "0.23",
        //               "withdrawStatus": "allowed",
        //               "minWithdrawAmt": "0.23",
        //               "withdrawPrecision": "8",
        //               "maxWithdrawAmt": "227000.000000000000000000",
        //               "withdrawQuotaPerDay": "227000.000000000000000000",
        //               "withdrawQuotaPerYear": null,
        //               "withdrawQuotaTotal": null,
        //               "withdrawFeeType": "fixed",
        //               "transactFeeWithdraw": "11.1653",
        //               "addrWithTag": false,
        //               "addrDepositTag": false
        //             }
        //           ],
        //           "instStatus": "normal"
        //         }
        //       ]
        //     }
        //
        const data = this.safeValue (response, 'data', []);
        const result = {};
        for (let i = 0; i < data.length; i++) {
            const entry = data[i];
            const currencyId = this.safeString (entry, 'currency');
            const code = this.safeCurrencyCode (currencyId);
            const chains = this.safeValue (entry, 'chains', []);
            const networks = {};
            const instStatus = this.safeString (entry, 'instStatus');
            const currencyActive = instStatus === 'normal';
            let fee = undefined;
            let minPrecision = undefined;
            let minWithdraw = undefined;
            let maxWithdraw = undefined;
            for (let j = 0; j < chains.length; j++) {
                const chain = chains[j];
                const networkId = this.safeString (chain, 'chain');
                let baseChainProtocol = this.safeString (chain, 'baseChainProtocol');
                const huobiToken = 'h' + currencyId;
                if (baseChainProtocol === undefined) {
                    if (huobiToken === networkId) {
                        baseChainProtocol = 'ERC20';
                    } else {
                        baseChainProtocol = this.safeString (chain, 'displayName');
                    }
                }
                const network = this.safeNetwork (baseChainProtocol);
                minWithdraw = this.safeNumber (chain, 'minWithdrawAmt');
                maxWithdraw = this.safeNumber (chain, 'maxWithdrawAmt');
                const withdraw = this.safeString (chain, 'withdrawStatus');
                const deposit = this.safeString (chain, 'depositStatus');
                const active = (withdraw === 'allowed') && (deposit === 'allowed');
                let precision = this.safeString (chain, 'withdrawPrecision');
                if (precision !== undefined) {
                    precision = this.parseNumber ('1e-' + precision);
                    minPrecision = (minPrecision === undefined) ? precision : Math.max (precision, minPrecision);
                }
                fee = this.safeNumber (chain, 'transactFeeWithdraw');
                networks[network] = {
                    'info': chain,
                    'id': networkId,
                    'network': network,
                    'limits': {
                        'withdraw': {
                            'min': minWithdraw,
                            'max': maxWithdraw,
                        },
                    },
                    'active': active,
                    'fee': fee,
                    'precision': precision,
                };
            }
            const networksKeys = Object.keys (networks);
            const networkLength = networksKeys.length;
            result[code] = {
                'info': entry,
                'code': code,
                'id': currencyId,
                'active': currencyActive,
                'fee': (networkLength <= 1) ? fee : undefined,
                'name': undefined,
                'limits': {
                    'amount': {
                        'min': undefined,
                        'max': undefined,
                    },
                    'withdraw': {
                        'min': (networkLength <= 1) ? minWithdraw : undefined,
                        'max': (networkLength <= 1) ? maxWithdraw : undefined,
                    },
                },
                'precision': minPrecision,
                'networks': networks,
            };
        }
        return result;
    }

    async fetchBalance (params = {}) {
        await this.loadMarkets ();
        const options = this.safeValue (this.options, 'fetchTickers', {});
        const defaultType = this.safeString (this.options, 'defaultType', 'spot');
        let type = this.safeString (options, 'type', defaultType);
        type = this.safeString (params, 'type', type);
        params = this.omit (params, 'type');
        const request = {};
        let method = undefined;
        const spot = (type === 'spot');
        const future = (type === 'future');
        const swap = (type === 'swap');
        if (spot) {
            await this.loadAccounts ();
            const accountId = await this.fetchAccountIdByType (type, params);
            request['account-id'] = accountId;
            method = 'spotPrivateGetV1AccountAccountsAccountIdBalance';
        } else if (future) {
            method = 'contractPrivatePostApiV1ContractAccountInfo';
        } else if (swap) {
            const defaultSubType = this.safeString (this.options, 'defaultSubType', 'inverse');
            let subType = this.safeString (options, 'subType', defaultSubType);
            subType = this.safeString (params, 'subType', subType);
            if (subType === 'inverse') {
                method = 'contractPrivatePostSwapApiV1SwapAccountInfo';
            } else if (subType === 'linear') {
                method = 'contractPrivatePostLinearSwapApiV1SwapAccountInfo';
            }
        }
        const response = await this[method] (this.extend (request, params));
        //
        // spot
        //
        //     {
        //         "status":"ok",
        //         "data":{
        //             "id":1528640,
        //             "type":"spot",
        //             "state":"working",
        //             "list":[
        //                 {"currency":"lun","type":"trade","balance":"0","seq-num":"0"},
        //                 {"currency":"lun","type":"frozen","balance":"0","seq-num":"0"},
        //                 {"currency":"ht","type":"frozen","balance":"0","seq-num":"145"},
        //             ]
        //         },
        //         "ts":1637644827566
        //     }
        //
        // future, swap
        //
        //     {
        //         "status":"ok",
        //         "data":[
        //             {
        //                 "symbol":"BTC",
        //                 "margin_balance":0,
        //                 "margin_position":0E-18,
        //                 "margin_frozen":0,
        //                 "margin_available":0E-18,
        //                 "profit_real":0,
        //                 "profit_unreal":0,
        //                 "risk_rate":null,
        //                 "withdraw_available":0,
        //                 "liquidation_price":null,
        //                 "lever_rate":5,
        //                 "adjust_factor":0.025000000000000000,
        //                 "margin_static":0,
        //                 "is_debit":0, // future only
        //                 "contract_code":"BTC-USD", // swap only
        //                 "margin_asset":"USDT", // linear only
        //                 "margin_mode":"isolated", // linear only
        //                 "margin_account":"BTC-USDT" // linear only
        //                 "transfer_profit_ratio":null // inverse only
        //             },
        //         ],
        //         "ts":1637644827566
        //     }
        //
        const result = { 'info': response };
        const data = this.safeValue (response, 'data');
        if (spot) {
            const balances = this.safeValue (data, 'list', []);
            for (let i = 0; i < balances.length; i++) {
                const balance = balances[i];
                const currencyId = this.safeString (balance, 'currency');
                const code = this.safeCurrencyCode (currencyId);
                let account = undefined;
                if (code in result) {
                    account = result[code];
                } else {
                    account = this.account ();
                }
                if (balance['type'] === 'trade') {
                    account['free'] = this.safeString (balance, 'balance');
                }
                if (balance['type'] === 'frozen') {
                    account['used'] = this.safeString (balance, 'balance');
                }
                result[code] = account;
            }
        } else if (future) {
            for (let i = 0; i < data.length; i++) {
                const balance = data[i];
                const currencyId = this.safeString (balance, 'symbol');
                const code = this.safeCurrencyCode (currencyId);
                const account = this.account ();
                account['free'] = this.safeString (balance, 'margin_available');
                account['used'] = this.safeString (balance, 'margin_frozen');
                result[code] = account;
            }
        } else if (swap) {
            for (let i = 0; i < data.length; i++) {
                const balance = data[i];
                const marketId = this.safeString2 (balance, 'contract_code', 'margin_account');
                const symbol = this.safeSymbol (marketId);
                const account = this.account ();
                account['free'] = this.safeString (balance, 'margin_available');
                account['used'] = this.safeString (balance, 'margin_frozen');
                const currencyId = this.safeString2 (balance, 'margin_asset', 'symbol');
                const code = this.safeCurrencyCode (currencyId);
                const accountsByCode = {};
                accountsByCode[code] = account;
                result[symbol] = this.parseBalance (accountsByCode);
            }
            return result;
        }
        return this.parseBalance (result);
    }

    async fetchOrdersByStates (states, symbol = undefined, since = undefined, limit = undefined, params = {}) {
        await this.loadMarkets ();
        const request = {
            'states': states,
        };
        let market = undefined;
        if (symbol !== undefined) {
            market = this.market (symbol);
            request['symbol'] = market['id'];
        }
        const method = this.safeString (this.options, 'fetchOrdersByStatesMethod', 'spot_private_get_v1_order_orders');
        const response = await this[method] (this.extend (request, params));
        //
        //     { status:   "ok",
        //         data: [ {                  id:  13997833014,
        //                                symbol: "ethbtc",
        //                          'account-id':  3398321,
        //                                amount: "0.045000000000000000",
        //                                 price: "0.034014000000000000",
        //                          'created-at':  1545836976871,
        //                                  type: "sell-limit",
        //                        'field-amount': "0.045000000000000000",
        //                   'field-cash-amount': "0.001530630000000000",
        //                          'field-fees': "0.000003061260000000",
        //                         'finished-at':  1545837948214,
        //                                source: "spot-api",
        //                                 state: "filled",
        //                         'canceled-at':  0                      }  ] }
        //
        return this.parseOrders (response['data'], market, since, limit);
    }

    async fetchOrder (id, symbol = undefined, params = {}) {
        await this.loadMarkets ();
        const request = {};
        const clientOrderId = this.safeString (params, 'clientOrderId');
        let method = 'spotPrivateGetV1OrderOrdersOrderId';
        if (clientOrderId !== undefined) {
            method = 'spotPrivateGetV1OrderOrdersGetClientOrder';
            // will be filled below in extend ()
            // request['clientOrderId'] = clientOrderId;
        } else {
            request['order-id'] = id;
        }
        const response = await this[method] (this.extend (request, params));
        const order = this.safeValue (response, 'data');
        return this.parseOrder (order);
    }

    async fetchOrders (symbol = undefined, since = undefined, limit = undefined, params = {}) {
        return await this.fetchOrdersByStates ('pre-submitted,submitted,partial-filled,filled,partial-canceled,canceled', symbol, since, limit, params);
    }

    async fetchClosedOrders (symbol = undefined, since = undefined, limit = undefined, params = {}) {
        return await this.fetchOrdersByStates ('filled,partial-canceled,canceled', symbol, since, limit, params);
    }

    async fetchOpenOrders (symbol = undefined, since = undefined, limit = undefined, params = {}) {
        await this.loadMarkets ();
        const request = {};
        let market = undefined;
        if (symbol !== undefined) {
            market = this.market (symbol);
            request['symbol'] = market['id'];
        }
        // todo replace with fetchAccountIdByType
        let accountId = this.safeString (params, 'account-id');
        if (accountId === undefined) {
            // pick the first account
            await this.loadAccounts ();
            for (let i = 0; i < this.accounts.length; i++) {
                const account = this.accounts[i];
                if (account['type'] === 'spot') {
                    accountId = this.safeString (account, 'id');
                    if (accountId !== undefined) {
                        break;
                    }
                }
            }
        }
        request['account-id'] = accountId;
        if (limit !== undefined) {
            request['size'] = limit;
        }
        const omitted = this.omit (params, 'account-id');
        const response = await this.spotPrivateGetV1OrderOpenOrders (this.extend (request, omitted));
        //
        //     {
        //         "status":"ok",
        //         "data":[
        //             {
        //                 "symbol":"ethusdt",
        //                 "source":"api",
        //                 "amount":"0.010000000000000000",
        //                 "account-id":1528640,
        //                 "created-at":1561597491963,
        //                 "price":"400.000000000000000000",
        //                 "filled-amount":"0.0",
        //                 "filled-cash-amount":"0.0",
        //                 "filled-fees":"0.0",
        //                 "id":38477101630,
        //                 "state":"submitted",
        //                 "type":"sell-limit"
        //             }
        //         ]
        //     }
        //
        const data = this.safeValue (response, 'data', []);
        return this.parseOrders (data, market, since, limit);
    }

    parseOrderStatus (status) {
        const statuses = {
            'partial-filled': 'open',
            'partial-canceled': 'canceled',
            'filled': 'closed',
            'canceled': 'canceled',
            'submitted': 'open',
        };
        return this.safeString (statuses, status, status);
    }

    parseOrder (order, market = undefined) {
        //
        //     {                  id:  13997833014,
        //                    symbol: "ethbtc",
        //              'account-id':  3398321,
        //                    amount: "0.045000000000000000",
        //                     price: "0.034014000000000000",
        //              'created-at':  1545836976871,
        //                      type: "sell-limit",
        //            'field-amount': "0.045000000000000000", // they have fixed it for filled-amount
        //       'field-cash-amount': "0.001530630000000000", // they have fixed it for filled-cash-amount
        //              'field-fees': "0.000003061260000000", // they have fixed it for filled-fees
        //             'finished-at':  1545837948214,
        //                    source: "spot-api",
        //                     state: "filled",
        //             'canceled-at':  0                      }
        //
        //     {                  id:  20395337822,
        //                    symbol: "ethbtc",
        //              'account-id':  5685075,
        //                    amount: "0.001000000000000000",
        //                     price: "0.0",
        //              'created-at':  1545831584023,
        //                      type: "buy-market",
        //            'field-amount': "0.029100000000000000", // they have fixed it for filled-amount
        //       'field-cash-amount': "0.000999788700000000", // they have fixed it for filled-cash-amount
        //              'field-fees': "0.000058200000000000", // they have fixed it for filled-fees
        //             'finished-at':  1545831584181,
        //                    source: "spot-api",
        //                     state: "filled",
        //             'canceled-at':  0                      }
        //
        const id = this.safeString (order, 'id');
        let side = undefined;
        let type = undefined;
        let status = undefined;
        if ('type' in order) {
            const orderType = order['type'].split ('-');
            side = orderType[0];
            type = orderType[1];
            status = this.parseOrderStatus (this.safeString (order, 'state'));
        }
        const marketId = this.safeString (order, 'symbol');
        market = this.safeMarket (marketId, market);
        const symbol = this.safeSymbol (marketId, market);
        const timestamp = this.safeInteger (order, 'created-at');
        const clientOrderId = this.safeString (order, 'client-order-id');
        const amount = this.safeString (order, 'amount');
        const filled = this.safeString2 (order, 'filled-amount', 'field-amount'); // typo in their API, filled amount
        const price = this.safeString (order, 'price');
        const cost = this.safeString2 (order, 'filled-cash-amount', 'field-cash-amount'); // same typo
        const feeCost = this.safeNumber2 (order, 'filled-fees', 'field-fees'); // typo in their API, filled fees
        let fee = undefined;
        if (feeCost !== undefined) {
            let feeCurrency = undefined;
            if (market !== undefined) {
                feeCurrency = (side === 'sell') ? market['quote'] : market['base'];
            }
            fee = {
                'cost': feeCost,
                'currency': feeCurrency,
            };
        }
        return this.safeOrder2 ({
            'info': order,
            'id': id,
            'clientOrderId': clientOrderId,
            'timestamp': timestamp,
            'datetime': this.iso8601 (timestamp),
            'lastTradeTimestamp': undefined,
            'symbol': symbol,
            'type': type,
            'timeInForce': undefined,
            'postOnly': undefined,
            'side': side,
            'price': price,
            'stopPrice': undefined,
            'average': undefined,
            'cost': cost,
            'amount': amount,
            'filled': filled,
            'remaining': undefined,
            'status': status,
            'fee': fee,
            'trades': undefined,
        }, market);
    }

    async createOrder (symbol, type, side, amount, price = undefined, params = {}) {
        await this.loadMarkets ();
        await this.loadAccounts ();
        const market = this.market (symbol);
        const accountId = await this.fetchAccountIdByType (market['type']);
        const request = {
            // spot -----------------------------------------------------------
            'account-id': accountId,
            'symbol': market['id'],
            'type': side + '-' + type, // buy-market, sell-market, buy-limit, sell-limit, buy-ioc, sell-ioc, buy-limit-maker, sell-limit-maker, buy-stop-limit, sell-stop-limit, buy-limit-fok, sell-limit-fok, buy-stop-limit-fok, sell-stop-limit-fok
            // 'amount': this.amountToPrecision (symbol, amount), // for buy market orders it's the order cost
            // 'price': this.priceToPrecision (symbol, price),
            // 'source': 'spot-api', // optional, spot-api, margin-api = isolated margin, super-margin-api = cross margin, c2c-margin-api
            // 'client-order-id': clientOrderId, // optional, max 64 chars, must be unique within 8 hours
            // 'stop-price': this.priceToPrecision (symbol, stopPrice), // trigger price for stop limit orders
            // 'operator': 'gte', // gte, lte, trigger price condition
            // futures --------------------------------------------------------
            // 'symbol': 'BTC', // optional, case-insenstive, both uppercase and lowercase are supported, "BTC", "ETH", ...
            // 'contract_type': 'this_week', // optional, this_week, next_week, quarter, next_quarter
            // 'contract_code': market['id'], // optional BTC180914
            // 'client_order_id': clientOrderId, // optional, must be less than 9223372036854775807
            // 'price': this.priceToPrecision (symbol, price),
            // 'volume': this.amountToPrecision (symbol, amount),
            //
            //     direction buy, offset open = open long
            //     direction sell, offset close = close long
            //     direction sell, offset open = open short
            //     direction buy, offset close = close short
            //
            // 'direction': side, // true Transaction direction
            // 'offset': 'string', // open, close
            // 'lever_rate': 1, // using Leverage greater than 20x requires prior approval of high-leverage agreement
            //
            //     limit
            //     opponent // BBO
            //     post_only
            //     optimal_5
            //     optimal_10
            //     optimal_20
            //     ioc
            //     fok
            //     opponent_ioc // IOC order using the BBO price
            //     optimal_5_ioc
            //     optimal_10_ioc
            //     optimal_20_ioc
            //     opponent_fok // FOR order using the BBO price
            //     optimal_5_fok
            //     optimal_10_fok
            //     optimal_20_fok
            //
            // 'order_price_type': 'limit', // required
            // 'tp_trigger_price': this.priceToPrecision (symbol, triggerPrice),
            // 'tp_order_price': this.priceToPrecision (symbol, price),
            // 'tp_order_price_type': 'limit', // limit，optimal_5，optimal_10，optimal_20
            // 'sl_trigger_price': this.priceToPrecision (symbol, stopLossPrice),
            // 'sl_order_price': this.priceToPrecision (symbol, price),
            // 'sl_order_price_type': 'limit', // limit，optimal_5，optimal_10，optimal_20
            // swap -----------------------------------------------------------
            //
            //     ...
            //
        };
        const clientOrderId = this.safeString2 (params, 'clientOrderId', 'client-order-id'); // must be 64 chars max and unique within 24 hours
        if (clientOrderId === undefined) {
            const broker = this.safeValue (this.options, 'broker', {});
            const brokerId = this.safeString (broker, 'id');
            request['client-order-id'] = brokerId + this.uuid ();
        } else {
            request['client-order-id'] = clientOrderId;
        }
        params = this.omit (params, [ 'clientOrderId', 'client-order-id' ]);
        if ((type === 'market') && (side === 'buy')) {
            if (this.options['createMarketBuyOrderRequiresPrice']) {
                if (price === undefined) {
                    throw new InvalidOrder (this.id + " market buy order requires price argument to calculate cost (total amount of quote currency to spend for buying, amount * price). To switch off this warning exception and specify cost in the amount argument, set .options['createMarketBuyOrderRequiresPrice'] = false. Make sure you know what you're doing.");
                } else {
                    // despite that cost = amount * price is in quote currency and should have quote precision
                    // the exchange API requires the cost supplied in 'amount' to be of base precision
                    // more about it here:
                    // https://github.com/ccxt/ccxt/pull/4395
                    // https://github.com/ccxt/ccxt/issues/7611
                    // we use amountToPrecision here because the exchange requires cost in base precision
                    request['amount'] = this.costToPrecision (symbol, parseFloat (amount) * parseFloat (price));
                }
            } else {
                request['amount'] = this.costToPrecision (symbol, amount);
            }
        } else {
            request['amount'] = this.amountToPrecision (symbol, amount);
        }
        if (type === 'limit' || type === 'ioc' || type === 'limit-maker' || type === 'stop-limit' || type === 'stop-limit-fok') {
            request['price'] = this.priceToPrecision (symbol, price);
        }
        const response = await this.spotPrivatePostV1OrderOrdersPlace (this.extend (request, params));
        const timestamp = this.milliseconds ();
        const id = this.safeString (response, 'data');
        return {
            'info': response,
            'id': id,
            'timestamp': timestamp,
            'datetime': this.iso8601 (timestamp),
            'lastTradeTimestamp': undefined,
            'status': undefined,
            'symbol': symbol,
            'type': type,
            'side': side,
            'price': price,
            'amount': amount,
            'filled': undefined,
            'remaining': undefined,
            'cost': undefined,
            'trades': undefined,
            'fee': undefined,
            'clientOrderId': undefined,
            'average': undefined,
        };
    }

    async cancelOrder (id, symbol = undefined, params = {}) {
        const clientOrderId = this.safeString2 (params, 'client-order-id', 'clientOrderId');
        const request = {};
        let method = 'spotPrivatePostV1OrderOrdersOrderIdSubmitcancel';
        if (clientOrderId === undefined) {
            request['order-id'] = id;
        } else {
            request['client-order-id'] = clientOrderId;
            method = 'spotPrivatePostV1OrderOrdersSubmitCancelClientOrder';
            params = this.omit (params, [ 'client-order-id', 'clientOrderId' ]);
        }
        const response = await this[method] (this.extend (request, params));
        //
        //     {
        //         'status': 'ok',
        //         'data': '10138899000',
        //     }
        //
        return this.extend (this.parseOrder (response), {
            'id': id,
            'status': 'canceled',
        });
    }

    async cancelOrders (ids, symbol = undefined, params = {}) {
        await this.loadMarkets ();
        const clientOrderIds = this.safeValue2 (params, 'clientOrderIds', 'client-order-ids');
        params = this.omit (params, [ 'clientOrderIds', 'client-order-ids' ]);
        const request = {};
        if (clientOrderIds === undefined) {
            request['order-ids'] = ids;
        } else {
            request['client-order-ids'] = clientOrderIds;
        }
        const response = await this.spotPrivatePostV1OrderOrdersBatchcancel (this.extend (request, params));
        //
        //     {
        //         "status": "ok",
        //         "data": {
        //             "success": [
        //                 "5983466"
        //             ],
        //             "failed": [
        //                 {
        //                     "err-msg": "Incorrect order state",
        //                     "order-state": 7,
        //                     "order-id": "",
        //                     "err-code": "order-orderstate-error",
        //                     "client-order-id": "first"
        //                 },
        //                 {
        //                     "err-msg": "Incorrect order state",
        //                     "order-state": 7,
        //                     "order-id": "",
        //                     "err-code": "order-orderstate-error",
        //                     "client-order-id": "second"
        //                 },
        //                 {
        //                     "err-msg": "The record is not found.",
        //                     "order-id": "",
        //                     "err-code": "base-not-found",
        //                     "client-order-id": "third"
        //                 }
        //             ]
        //         }
        //     }
        //
        return response;
    }

    async cancelAllOrders (symbol = undefined, params = {}) {
        await this.loadMarkets ();
        const request = {
            // 'account-id' string false NA The account id used for this cancel Refer to GET /v1/account/accounts
            // 'symbol': market['id'], // a list of comma-separated symbols, all symbols by default
            // 'types' 'string', buy-market, sell-market, buy-limit, sell-limit, buy-ioc, sell-ioc, buy-stop-limit, sell-stop-limit, buy-limit-fok, sell-limit-fok, buy-stop-limit-fok, sell-stop-limit-fok
            // 'side': 'buy', // or 'sell'
            // 'size': 100, // the number of orders to cancel 1-100
        };
        let market = undefined;
        if (symbol !== undefined) {
            market = this.market (symbol);
            request['symbol'] = market['id'];
        }
        const response = await this.spotPrivatePostV1OrderOrdersBatchCancelOpenOrders (this.extend (request, params));
        //
        //     {
        //         code: 200,
        //         data: {
        //             "success-count": 2,
        //             "failed-count": 0,
        //             "next-id": 5454600
        //         }
        //     }
        //
        return response;
    }

    currencyToPrecision (currency, fee) {
        return this.decimalToPrecision (fee, 0, this.currencies[currency]['precision']);
    }

    safeNetwork (networkId) {
        const lastCharacterIndex = networkId.length - 1;
        const lastCharacter = networkId[lastCharacterIndex];
        if (lastCharacter === '1') {
            networkId = networkId.slice (0, lastCharacterIndex);
        }
        const networksById = {};
        return this.safeString (networksById, networkId, networkId);
    }

    parseDepositAddress (depositAddress, currency = undefined) {
        //
        //     {
        //         currency: "usdt",
        //         address: "0xf7292eb9ba7bc50358e27f0e025a4d225a64127b",
        //         addressTag: "",
        //         chain: "usdterc20", // trc20usdt, hrc20usdt, usdt, algousdt
        //     }
        //
        const address = this.safeString (depositAddress, 'address');
        let tag = this.safeString (depositAddress, 'addressTag');
        if (tag === '') {
            tag = undefined;
        }
        const currencyId = this.safeString (depositAddress, 'currency');
        currency = this.safeCurrency (currencyId, currency);
        const code = this.safeCurrencyCode (currencyId, currency);
        const networkId = this.safeString (depositAddress, 'chain');
        const networks = this.safeValue (currency, 'networks', {});
        const networksById = this.indexBy (networks, 'id');
        const networkValue = this.safeValue (networksById, networkId, networkId);
        const network = this.safeString (networkValue, 'network');
        this.checkAddress (address);
        return {
            'currency': code,
            'address': address,
            'tag': tag,
            'network': network,
            'info': depositAddress,
        };
    }

    async fetchDepositAddressesByNetwork (code, params = {}) {
        await this.loadMarkets ();
        const currency = this.currency (code);
        const request = {
            'currency': currency['id'],
        };
        const response = await this.spotPrivateGetV2AccountDepositAddress (this.extend (request, params));
        //
        //     {
        //         code: 200,
        //         data: [
        //             {
        //                 currency: "eth",
        //                 address: "0xf7292eb9ba7bc50358e27f0e025a4d225a64127b",
        //                 addressTag: "",
        //                 chain: "eth"
        //             }
        //         ]
        //     }
        //
        const data = this.safeValue (response, 'data', []);
        const parsed = this.parseDepositAddresses (data, [ code ], false);
        return this.indexBy (parsed, 'network');
    }

    async fetchDepositAddress (code, params = {}) {
        const rawNetwork = this.safeStringUpper (params, 'network');
        const networks = this.safeValue (this.options, 'networks', {});
        const network = this.safeStringUpper (networks, rawNetwork, rawNetwork);
        params = this.omit (params, 'network');
        const response = await this.fetchDepositAddressesByNetwork (code, params);
        let result = undefined;
        if (network === undefined) {
            result = this.safeValue (response, code);
            if (result === undefined) {
                const alias = this.safeString (networks, code, code);
                result = this.safeValue (response, alias);
                if (result === undefined) {
                    const defaultNetwork = this.safeString (this.options, 'defaultNetwork', 'ERC20');
                    result = this.safeValue (response, defaultNetwork);
                    if (result === undefined) {
                        const values = Object.values (response);
                        result = this.safeValue (values, 0);
                        if (result === undefined) {
                            throw new InvalidAddress (this.id + ' fetchDepositAddress() cannot find deposit address for ' + code);
                        }
                    }
                }
            }
            return result;
        }
        result = this.safeValue (response, network);
        if (result === undefined) {
            throw new InvalidAddress (this.id + ' fetchDepositAddress() cannot find ' + network + ' deposit address for ' + code);
        }
        return result;
    }

    async fetchDeposits (code = undefined, since = undefined, limit = undefined, params = {}) {
        if (limit === undefined || limit > 100) {
            limit = 100;
        }
        await this.loadMarkets ();
        let currency = undefined;
        if (code !== undefined) {
            currency = this.currency (code);
        }
        const request = {
            'type': 'deposit',
            'from': 0, // From 'id' ... if you want to get results after a particular transaction id, pass the id in params.from
        };
        if (currency !== undefined) {
            request['currency'] = currency['id'];
        }
        if (limit !== undefined) {
            request['size'] = limit; // max 100
        }
        const response = await this.spotPrivateGetV1QueryDepositWithdraw (this.extend (request, params));
        // return response
        return this.parseTransactions (response['data'], currency, since, limit);
    }

    async fetchWithdrawals (code = undefined, since = undefined, limit = undefined, params = {}) {
        if (limit === undefined || limit > 100) {
            limit = 100;
        }
        await this.loadMarkets ();
        let currency = undefined;
        if (code !== undefined) {
            currency = this.currency (code);
        }
        const request = {
            'type': 'withdraw',
            'from': 0, // From 'id' ... if you want to get results after a particular transaction id, pass the id in params.from
        };
        if (currency !== undefined) {
            request['currency'] = currency['id'];
        }
        if (limit !== undefined) {
            request['size'] = limit; // max 100
        }
        const response = await this.spotPrivateGetV1QueryDepositWithdraw (this.extend (request, params));
        // return response
        return this.parseTransactions (response['data'], currency, since, limit);
    }

    parseTransaction (transaction, currency = undefined) {
        //
        // fetchDeposits
        //
        //     {
        //         'id': 8211029,
        //         'type': 'deposit',
        //         'currency': 'eth',
        //         'chain': 'eth',
        //         'tx-hash': 'bd315....',
        //         'amount': 0.81162421,
        //         'address': '4b8b....',
        //         'address-tag': '',
        //         'fee': 0,
        //         'state': 'safe',
        //         'created-at': 1542180380965,
        //         'updated-at': 1542180788077
        //     }
        //
        // fetchWithdrawals
        //
        //     {
        //         'id': 6908275,
        //         'type': 'withdraw',
        //         'currency': 'btc',
        //         'chain': 'btc',
        //         'tx-hash': 'c1a1a....',
        //         'amount': 0.80257005,
        //         'address': '1QR....',
        //         'address-tag': '',
        //         'fee': 0.0005,
        //         'state': 'confirmed',
        //         'created-at': 1552107295685,
        //         'updated-at': 1552108032859
        //     }
        //
        const timestamp = this.safeInteger (transaction, 'created-at');
        const updated = this.safeInteger (transaction, 'updated-at');
        const code = this.safeCurrencyCode (this.safeString (transaction, 'currency'));
        let type = this.safeString (transaction, 'type');
        if (type === 'withdraw') {
            type = 'withdrawal';
        }
        const status = this.parseTransactionStatus (this.safeString (transaction, 'state'));
        const tag = this.safeString (transaction, 'address-tag');
        let feeCost = this.safeNumber (transaction, 'fee');
        if (feeCost !== undefined) {
            feeCost = Math.abs (feeCost);
        }
        return {
            'info': transaction,
            'id': this.safeString (transaction, 'id'),
            'txid': this.safeString (transaction, 'tx-hash'),
            'timestamp': timestamp,
            'datetime': this.iso8601 (timestamp),
            'address': this.safeString (transaction, 'address'),
            'tag': tag,
            'type': type,
            'amount': this.safeNumber (transaction, 'amount'),
            'currency': code,
            'status': status,
            'updated': updated,
            'fee': {
                'currency': code,
                'cost': feeCost,
                'rate': undefined,
            },
        };
    }

    parseTransactionStatus (status) {
        const statuses = {
            // deposit statuses
            'unknown': 'failed',
            'confirming': 'pending',
            'confirmed': 'ok',
            'safe': 'ok',
            'orphan': 'failed',
            // withdrawal statuses
            'submitted': 'pending',
            'canceled': 'canceled',
            'reexamine': 'pending',
            'reject': 'failed',
            'pass': 'pending',
            'wallet-reject': 'failed',
            // 'confirmed': 'ok', // present in deposit statuses
            'confirm-error': 'failed',
            'repealed': 'failed',
            'wallet-transfer': 'pending',
            'pre-transfer': 'pending',
        };
        return this.safeString (statuses, status, status);
    }

    async withdraw (code, amount, address, tag = undefined, params = {}) {
        [ tag, params ] = this.handleWithdrawTagAndParams (tag, params);
        await this.loadMarkets ();
        this.checkAddress (address);
        const currency = this.currency (code);
        const request = {
            'address': address, // only supports existing addresses in your withdraw address list
            'amount': amount,
            'currency': currency['id'].toLowerCase (),
        };
        if (tag !== undefined) {
            request['addr-tag'] = tag; // only for XRP?
        }
        const networks = this.safeValue (this.options, 'networks', {});
        let network = this.safeStringUpper (params, 'network'); // this line allows the user to specify either ERC20 or ETH
        network = this.safeStringLower (networks, network, network); // handle ETH>ERC20 alias
        if (network !== undefined) {
            // possible chains - usdterc20, trc20usdt, hrc20usdt, usdt, algousdt
            if (network === 'erc20') {
                request['chain'] = currency['id'] + network;
            } else {
                request['chain'] = network + currency['id'];
            }
            params = this.omit (params, 'network');
        }
        const response = await this.spotPrivatePostV1DwWithdrawApiCreate (this.extend (request, params));
        const id = this.safeString (response, 'data');
        return {
            'info': response,
            'id': id,
        };
    }

    parseTransfer (transfer, currency = undefined) {
        //
        // transfer
        //
        //     {
        //         "data": 12345,
        //         "status": "ok"
        //     }
        //
        const id = this.safeString (transfer, 'data');
        const code = this.safeCurrencyCode (undefined, currency);
        return {
            'info': transfer,
            'id': id,
            'timestamp': undefined,
            'datetime': undefined,
            'currency': code,
            'amount': undefined,
            'fromAccount': undefined,
            'toAccount': undefined,
            'status': undefined,
        };
    }

    async transfer (code, amount, fromAccount, toAccount, params = {}) {
        await this.loadMarkets ();
        const currency = this.currency (code);
        let type = this.safeString (params, 'type');
        if (type === undefined) {
            const accountsByType = this.safeValue (this.options, 'accountsByType', {});
            fromAccount = fromAccount.toLowerCase (); // pro, futures
            toAccount = toAccount.toLowerCase (); // pro, futures
            const fromId = this.safeString (accountsByType, fromAccount);
            const toId = this.safeString (accountsByType, toAccount);
            if (fromId === undefined) {
                const keys = Object.keys (accountsByType);
                throw new ExchangeError (this.id + ' fromAccount must be one of ' + keys.join (', '));
            }
            if (toId === undefined) {
                const keys = Object.keys (accountsByType);
                throw new ExchangeError (this.id + ' toAccount must be one of ' + keys.join (', '));
            }
            type = fromAccount + '-to-' + toAccount;
        }
        const request = {
            'currency': currency['id'],
            'amount': parseFloat (this.currencyToPrecision (code, amount)),
            'type': type,
        };
        const response = await this.spotPrivatePostFuturesTransfer (this.extend (request, params));
        //
        //     {
        //         "data": 12345,
        //         "status": "ok"
        //     }
        //
        const transfer = this.parseTransfer (response, currency);
        return this.extend (transfer, {
            'amount': amount,
            'currency': code,
            'fromAccount': fromAccount,
            'toAccount': toAccount,
        });
    }

    async fetchBorrowRatesPerSymbol (params = {}) {
        await this.loadMarkets ();
        const response = await this.spotPrivateGetV1MarginLoanInfo (params);
        // {
        //     "status": "ok",
        //     "data": [
        //         {
        //             "symbol": "1inchusdt",
        //             "currencies": [
        //                 {
        //                     "currency": "1inch",
        //                     "interest-rate": "0.00098",
        //                     "min-loan-amt": "90.000000000000000000",
        //                     "max-loan-amt": "1000.000000000000000000",
        //                     "loanable-amt": "0.0",
        //                     "actual-rate": "0.00098"
        //                 },
        //                 {
        //                     "currency": "usdt",
        //                     "interest-rate": "0.00098",
        //                     "min-loan-amt": "100.000000000000000000",
        //                     "max-loan-amt": "1000.000000000000000000",
        //                     "loanable-amt": "0.0",
        //                     "actual-rate": "0.00098"
        //                 }
        //             ]
        //         },
        //         ...
        //     ]
        // }
        const timestamp = this.milliseconds ();
        const data = this.safeValue (response, 'data');
        const rates = {
            'info': response,
        };
        for (let i = 0; i < data.length; i++) {
            const rate = data[i];
            const currencies = this.safeValue (rate, 'currencies');
            const symbolRates = {};
            for (let j = 0; j < currencies.length; j++) {
                const currency = currencies[j];
                const currencyId = this.safeString (currency, 'currency');
                const code = this.safeCurrencyCode (currencyId, 'currency');
                symbolRates[code] = {
                    'currency': code,
                    'rate': this.safeNumber (currency, 'actual-rate'),
                    'span': 86400000,
                    'timestamp': timestamp,
                    'datetime': this.iso8601 (timestamp),
                };
            }
            const market = this.markets_by_id[this.safeString (rate, 'symbol')];
            const symbol = market['symbol'];
            rates[symbol] = symbolRates;
        }
        return rates;
    }

    async fetchBorrowRates (params = {}) {
        await this.loadMarkets ();
        const response = await this.spotPrivateGetV1MarginLoanInfo (params);
        // {
        //     "status": "ok",
        //     "data": [
        //         {
        //             "symbol": "1inchusdt",
        //             "currencies": [
        //                 {
        //                     "currency": "1inch",
        //                     "interest-rate": "0.00098",
        //                     "min-loan-amt": "90.000000000000000000",
        //                     "max-loan-amt": "1000.000000000000000000",
        //                     "loanable-amt": "0.0",
        //                     "actual-rate": "0.00098"
        //                 },
        //                 {
        //                     "currency": "usdt",
        //                     "interest-rate": "0.00098",
        //                     "min-loan-amt": "100.000000000000000000",
        //                     "max-loan-amt": "1000.000000000000000000",
        //                     "loanable-amt": "0.0",
        //                     "actual-rate": "0.00098"
        //                 }
        //             ]
        //         },
        //         ...
        //     ]
        // }
        const timestamp = this.milliseconds ();
        const data = this.safeValue (response, 'data');
        const rates = {};
        for (let i = 0; i < data.length; i++) {
            const market = data[i];
            const currencies = this.safeValue (market, 'currencies');
            for (let j = 0; j < currencies.length; j++) {
                const currency = currencies[j];
                const currencyId = this.safeString (currency, 'currency');
                const code = this.safeCurrencyCode (currencyId, 'currency');
                rates[code] = {
                    'currency': code,
                    'rate': this.safeNumber (currency, 'actual-rate'),
                    'span': 86400000,
                    'timestamp': timestamp,
                    'datetime': this.iso8601 (timestamp),
                    'info': undefined,
                };
            }
        }
        return rates;
    }

    sign (path, api = 'public', method = 'GET', params = {}, headers = undefined, body = undefined) {
        let url = '/';
        const query = this.omit (params, this.extractParams (path));
        if (typeof api === 'string') {
            // signing implementation for the old endpoints
            if (api === 'market') {
                url += api;
            } else if ((api === 'public') || (api === 'private')) {
                url += this.version;
            } else if ((api === 'v2Public') || (api === 'v2Private')) {
                url += 'v2';
            }
            url += '/' + this.implodeParams (path, params);
            if (api === 'private' || api === 'v2Private') {
                this.checkRequiredCredentials ();
                const timestamp = this.ymdhms (this.milliseconds (), 'T');
                let request = {
                    'SignatureMethod': 'HmacSHA256',
                    'SignatureVersion': '2',
                    'AccessKeyId': this.apiKey,
                    'Timestamp': timestamp,
                };
                if (method !== 'POST') {
                    request = this.extend (request, query);
                }
                request = this.keysort (request);
                let auth = this.urlencode (request);
                // unfortunately, PHP demands double quotes for the escaped newline symbol
                const payload = [ method, this.hostname, url, auth ].join ("\n"); // eslint-disable-line quotes
                const signature = this.hmac (this.encode (payload), this.encode (this.secret), 'sha256', 'base64');
                auth += '&' + this.urlencode ({ 'Signature': signature });
                url += '?' + auth;
                if (method === 'POST') {
                    body = this.json (query);
                    headers = {
                        'Content-Type': 'application/json',
                    };
                } else {
                    headers = {
                        'Content-Type': 'application/x-www-form-urlencoded',
                    };
                }
            } else {
                if (Object.keys (query).length) {
                    url += '?' + this.urlencode (query);
                }
            }
            url = this.implodeParams (this.urls['api'][api], {
                'hostname': this.hostname,
            }) + url;
        } else {
            // signing implementation for the new endpoints
            // const [ type, access ] = api;
            const type = this.safeString (api, 0);
            const access = this.safeString (api, 1);
            url += this.implodeParams (path, params);
            const hostname = this.safeString (this.urls['hostnames'], type);
            if (access === 'public') {
                if (Object.keys (query).length) {
                    url += '?' + this.urlencode (query);
                }
            } else if (access === 'private') {
                this.checkRequiredCredentials ();
                const timestamp = this.ymdhms (this.milliseconds (), 'T');
                let request = {
                    'SignatureMethod': 'HmacSHA256',
                    'SignatureVersion': '2',
                    'AccessKeyId': this.apiKey,
                    'Timestamp': timestamp,
                };
                if (method !== 'POST') {
                    request = this.extend (request, query);
                }
                request = this.keysort (request);
                let auth = this.urlencode (request);
                // unfortunately, PHP demands double quotes for the escaped newline symbol
                const payload = [ method, hostname, url, auth ].join ("\n"); // eslint-disable-line quotes
                const signature = this.hmac (this.encode (payload), this.encode (this.secret), 'sha256', 'base64');
                auth += '&' + this.urlencode ({ 'Signature': signature });
                url += '?' + auth;
                if (method === 'POST') {
                    body = this.json (query);
                    headers = {
                        'Content-Type': 'application/json',
                    };
                } else {
                    headers = {
                        'Content-Type': 'application/x-www-form-urlencoded',
                    };
                }
            }
            url = this.implodeParams (this.urls['api'][type], {
                'hostname': hostname,
            }) + url;
        }
        return { 'url': url, 'method': method, 'body': body, 'headers': headers };
    }

    calculateRateLimiterCost (api, method, path, params, config = {}, context = {}) {
        return this.safeInteger (config, 'cost', 1);
    }

    handleErrors (httpCode, reason, url, method, headers, body, response, requestHeaders, requestBody) {
        if (response === undefined) {
            return; // fallback to default error handler
        }
        if ('status' in response) {
            //
            //     {"status":"error","err-code":"order-limitorder-amount-min-error","err-msg":"limit order amount error, min: `0.001`","data":null}
            //
            const status = this.safeString (response, 'status');
            if (status === 'error') {
                const code = this.safeString (response, 'err-code');
                const feedback = this.id + ' ' + body;
                this.throwBroadlyMatchedException (this.exceptions['broad'], body, feedback);
                this.throwExactlyMatchedException (this.exceptions['exact'], code, feedback);
                const message = this.safeString (response, 'err-msg');
                this.throwExactlyMatchedException (this.exceptions['exact'], message, feedback);
                throw new ExchangeError (feedback);
            }
        }
    }

<<<<<<< HEAD
    async fetchFundingRateHistory (symbol = undefined, since = undefined, limit = undefined, params = {}) {
        //
        // Gets a history of funding rates with their timestamps
        //  (param) symbol: Future currency pair
        //  (param) limit: not used by huobi
        //  (param) since: not used by huobi
        //  (param) params: Object containing more params for the request
        //  return: [{symbol, fundingRate, timestamp, dateTime}]
        //
        if (symbol === undefined) {
            throw new ArgumentsRequired (this.id + ' fetchFundingRateHistory() requires a symbol argument');
        }
        await this.loadMarkets ();
        const market = this.market (symbol);
        const request = {
            'contract_code': market['id'],
        };
        let method = undefined;
        if (market['inverse']) {
            method = 'contractPublicGetSwapApiV1SwapHistoricalFundingRate';
        } else if (market['linear']) {
            method = 'contractPublicGetLinearSwapApiV1SwapHistoricalFundingRate';
        } else {
            throw new NotSupported (this.id + ' fetchFundingRateHistory() supports inverse and linear swaps only');
        }
=======
    parseFundingRate (fundingRate, market = undefined) {
        //
        // perp
        //     {
        //       "volume": "71294.7636",
        //       "nextFundingRate": "0.000033",
        //       "nextFundingTime": "2021-10-14T20:00:00+00:00",
        //       "openInterest": "47142.994"
        //     }
        //
        // delivery
        //     {
        //       "volume": "4998.727",
        //       "predictedExpirationPrice": "3798.820141757",
        //       "openInterest": "48307.96"
        //     }
        //
        const nextFundingRate = this.safeNumber (fundingRate, 'nextFundingRate');
        const nextFundingRateDatetimeRaw = this.safeString (fundingRate, 'nextFundingTime');
        const nextFundingRateTimestamp = this.parse8601 (nextFundingRateDatetimeRaw);
        let previousFundingTimestamp = undefined;
        if (nextFundingRateTimestamp !== undefined) {
            previousFundingTimestamp = nextFundingRateTimestamp - 3600000;
        }
        const estimatedSettlePrice = this.safeNumber (fundingRate, 'predictedExpirationPrice');
        return {
            'info': fundingRate,
            'symbol': market['symbol'],
            'markPrice': undefined,
            'indexPrice': undefined,
            'interestRate': this.parseNumber ('0'),
            'estimatedSettlePrice': estimatedSettlePrice,
            'timestamp': undefined,
            'datetime': undefined,
            'previousFundingRate': undefined,
            'nextFundingRate': nextFundingRate,
            'previousFundingTimestamp': previousFundingTimestamp, // subtract 8 hours
            'nextFundingTimestamp': nextFundingRateTimestamp,
            'previousFundingDatetime': this.iso8601 (previousFundingTimestamp),
            'nextFundingDatetime': this.iso8601 (nextFundingRateTimestamp),
        };
    }

    async fetchFundingRate (symbol, params = {}) {
        await this.loadMarkets ();
        const market = this.market (symbol);
        let method = 'contractPublicGetLinearSwapApiV1SwapFundingRate';
        if (market['inverse']) {
            method = 'contractPublicGetSwapApiV1SwapFundingRate';
        }
        const request = {
            'contract_code': market['id'],
        };
>>>>>>> d12855b9
        const response = await this[method] (this.extend (request, params));
        //
        // {
        //     "status": "ok",
        //     "data": {
<<<<<<< HEAD
        //         "total_page": 62,
        //         "current_page": 1,
        //         "total_size": 1237,
        //         "data": [
        //             {
        //                 "avg_premium_index": "-0.000208064395065541",
        //                 "funding_rate": "0.000100000000000000",
        //                 "realized_rate": "0.000100000000000000",
        //                 "funding_time": "1638921600000",
        //                 "contract_code": "BTC-USDT",
        //                 "symbol": "BTC",
        //                 "fee_asset": "USDT"
        //             },
        //         ]
        //     },
        //     "ts": 1638939294277
        // }
        //
        const data = this.safeValue (response, 'data');
        const result = this.safeValue (data, 'data');
        const rates = [];
        for (let i = 0; i < result.length; i++) {
            const entry = result[i];
            const marketId = this.safeString (entry, 'contract_code');
            const symbol = this.safeSymbol (marketId);
            const timestamp = this.safeString (entry, 'funding_time');
            rates.push ({
                'info': entry,
                'symbol': symbol,
                'fundingRate': this.safeNumber (entry, 'funding_rate'),
                'timestamp': timestamp,
                'datetime': this.iso8601 (timestamp),
            });
        }
        const sorted = this.sortBy (rates, 'timestamp');
        return this.filterBySymbolSinceLimit (sorted, symbol, since, limit);
=======
        //         "estimated_rate": "0.000100000000000000",
        //         "funding_rate": "0.000100000000000000",
        //         "contract_code": "BTC-USDT",
        //         "symbol": "BTC",
        //         "fee_asset": "USDT",
        //         "funding_time": "1603699200000",
        //         "next_funding_time": "1603728000000"
        //     },
        //     "ts": 1603696494714
        // }
        //
        const result = this.safeValue (response, 'data', {});
        return this.parseFundingRate (result, market);
>>>>>>> d12855b9
    }
};<|MERGE_RESOLUTION|>--- conflicted
+++ resolved
@@ -3021,7 +3021,6 @@
         }
     }
 
-<<<<<<< HEAD
     async fetchFundingRateHistory (symbol = undefined, since = undefined, limit = undefined, params = {}) {
         //
         // Gets a history of funding rates with their timestamps
@@ -3047,7 +3046,49 @@
         } else {
             throw new NotSupported (this.id + ' fetchFundingRateHistory() supports inverse and linear swaps only');
         }
-=======
+        const response = await this[method] (this.extend (request, params));
+        //
+        // {
+        //     "status": "ok",
+        //     "data": {
+        //         "total_page": 62,
+        //         "current_page": 1,
+        //         "total_size": 1237,
+        //         "data": [
+        //             {
+        //                 "avg_premium_index": "-0.000208064395065541",
+        //                 "funding_rate": "0.000100000000000000",
+        //                 "realized_rate": "0.000100000000000000",
+        //                 "funding_time": "1638921600000",
+        //                 "contract_code": "BTC-USDT",
+        //                 "symbol": "BTC",
+        //                 "fee_asset": "USDT"
+        //             },
+        //         ]
+        //     },
+        //     "ts": 1638939294277
+        // }
+        //
+        const data = this.safeValue (response, 'data');
+        const result = this.safeValue (data, 'data');
+        const rates = [];
+        for (let i = 0; i < result.length; i++) {
+            const entry = result[i];
+            const marketId = this.safeString (entry, 'contract_code');
+            const symbol = this.safeSymbol (marketId);
+            const timestamp = this.safeString (entry, 'funding_time');
+            rates.push ({
+                'info': entry,
+                'symbol': symbol,
+                'fundingRate': this.safeNumber (entry, 'funding_rate'),
+                'timestamp': timestamp,
+                'datetime': this.iso8601 (timestamp),
+            });
+        }
+        const sorted = this.sortBy (rates, 'timestamp');
+        return this.filterBySymbolSinceLimit (sorted, symbol, since, limit);
+    }
+
     parseFundingRate (fundingRate, market = undefined) {
         //
         // perp
@@ -3101,50 +3142,11 @@
         const request = {
             'contract_code': market['id'],
         };
->>>>>>> d12855b9
         const response = await this[method] (this.extend (request, params));
         //
         // {
         //     "status": "ok",
         //     "data": {
-<<<<<<< HEAD
-        //         "total_page": 62,
-        //         "current_page": 1,
-        //         "total_size": 1237,
-        //         "data": [
-        //             {
-        //                 "avg_premium_index": "-0.000208064395065541",
-        //                 "funding_rate": "0.000100000000000000",
-        //                 "realized_rate": "0.000100000000000000",
-        //                 "funding_time": "1638921600000",
-        //                 "contract_code": "BTC-USDT",
-        //                 "symbol": "BTC",
-        //                 "fee_asset": "USDT"
-        //             },
-        //         ]
-        //     },
-        //     "ts": 1638939294277
-        // }
-        //
-        const data = this.safeValue (response, 'data');
-        const result = this.safeValue (data, 'data');
-        const rates = [];
-        for (let i = 0; i < result.length; i++) {
-            const entry = result[i];
-            const marketId = this.safeString (entry, 'contract_code');
-            const symbol = this.safeSymbol (marketId);
-            const timestamp = this.safeString (entry, 'funding_time');
-            rates.push ({
-                'info': entry,
-                'symbol': symbol,
-                'fundingRate': this.safeNumber (entry, 'funding_rate'),
-                'timestamp': timestamp,
-                'datetime': this.iso8601 (timestamp),
-            });
-        }
-        const sorted = this.sortBy (rates, 'timestamp');
-        return this.filterBySymbolSinceLimit (sorted, symbol, since, limit);
-=======
         //         "estimated_rate": "0.000100000000000000",
         //         "funding_rate": "0.000100000000000000",
         //         "contract_code": "BTC-USDT",
@@ -3158,6 +3160,5 @@
         //
         const result = this.safeValue (response, 'data', {});
         return this.parseFundingRate (result, market);
->>>>>>> d12855b9
     }
 };