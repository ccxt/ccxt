'use strict';

//  ---------------------------------------------------------------------------

const Exchange = require ('./base/Exchange');
const { AccountNotEnabled, ArgumentsRequired, AuthenticationError, ExchangeError, PermissionDenied, ExchangeNotAvailable, OnMaintenance, InvalidOrder, OrderNotFound, InsufficientFunds, BadSymbol, BadRequest, RateLimitExceeded, RequestTimeout, NetworkError, InvalidAddress, NotSupported } = require ('./base/errors');
const { TICK_SIZE, TRUNCATE } = require ('./base/functions/number');
const Precise = require ('./base/Precise');

//  ---------------------------------------------------------------------------

module.exports = class huobi extends Exchange {
    describe () {
        return this.deepExtend (super.describe (), {
            'id': 'huobi',
            'name': 'Huobi',
            'countries': [ 'CN' ],
            'rateLimit': 100,
            'userAgent': this.userAgents['chrome100'],
            'certified': true,
            'version': 'v1',
            'accounts': undefined,
            'accountsById': undefined,
            'hostname': 'api.huobi.pro', // api.testnet.huobi.pro
            'pro': true,
            'has': {
                'CORS': undefined,
                'spot': true,
                'margin': true,
                'swap': true,
                'future': true,
                'option': undefined,
                'addMargin': undefined,
                'cancelAllOrders': true,
                'cancelOrder': true,
                'cancelOrders': true,
                'createDepositAddress': undefined,
                'createOrder': true,
                'createReduceOnlyOrder': false,
                'createStopLimitOrder': true,
                'createStopMarketOrder': true,
                'createStopOrder': true,
                'fetchAccounts': true,
                'fetchBalance': true,
                'fetchBidsAsks': undefined,
                'fetchBorrowInterest': true,
                'fetchBorrowRate': undefined,
                'fetchBorrowRateHistories': undefined,
                'fetchBorrowRateHistory': undefined,
                'fetchBorrowRates': true,
                'fetchBorrowRatesPerSymbol': true,
                'fetchCanceledOrders': undefined,
                'fetchClosedOrder': undefined,
                'fetchClosedOrders': true,
                'fetchCurrencies': true,
                'fetchDeposit': undefined,
                'fetchDepositAddress': true,
                'fetchDepositAddresses': undefined,
                'fetchDepositAddressesByNetwork': true,
                'fetchDeposits': true,
                'fetchFundingHistory': true,
                'fetchFundingRate': true,
                'fetchFundingRateHistory': true,
                'fetchFundingRates': true,
                'fetchIndexOHLCV': true,
                'fetchL3OrderBook': undefined,
                'fetchLedger': true,
                'fetchLedgerEntry': undefined,
                'fetchLeverage': false,
                'fetchLeverageTiers': true,
                'fetchMarketLeverageTiers': true,
                'fetchMarkets': true,
                'fetchMarkOHLCV': true,
                'fetchMyBuys': undefined,
                'fetchMySells': undefined,
                'fetchMyTrades': true,
                'fetchOHLCV': true,
                'fetchOpenInterestHistory': true,
                'fetchOpenOrder': undefined,
                'fetchOpenOrders': true,
                'fetchOrder': true,
                'fetchOrderBook': true,
                'fetchOrderBooks': undefined,
                'fetchOrders': true,
                'fetchOrderTrades': true,
                'fetchPosition': true,
                'fetchPositions': true,
                'fetchPositionsRisk': false,
                'fetchPremiumIndexOHLCV': true,
                'fetchSettlementHistory': true,
                'fetchStatus': true,
                'fetchTicker': true,
                'fetchTickers': true,
                'fetchTime': true,
                'fetchTrades': true,
                'fetchTradingFee': true,
                'fetchTradingFees': false,
                'fetchTradingLimits': true,
                'fetchTransactionFee': undefined,
                'fetchTransactionFees': undefined,
                'fetchTransactions': undefined,
                'fetchTransfers': undefined,
                'fetchWithdrawAddressesByNetwork': true,
                'fetchWithdrawal': undefined,
                'fetchWithdrawals': true,
                'fetchWithdrawalWhitelist': undefined,
                'reduceMargin': undefined,
                'setLeverage': true,
                'setMarginMode': false,
                'setPositionMode': false,
                'signIn': undefined,
                'transfer': true,
                'withdraw': true,
            },
            'timeframes': {
                '1m': '1min',
                '5m': '5min',
                '15m': '15min',
                '30m': '30min',
                '1h': '60min',
                '4h': '4hour',
                '1d': '1day',
                '1w': '1week',
                '1M': '1mon',
                '1y': '1year',
            },
            'urls': {
                // 'test': {
                //     'market': 'https://api.testnet.huobi.pro',
                //     'public': 'https://api.testnet.huobi.pro',
                //     'private': 'https://api.testnet.huobi.pro',
                // },
                'logo': 'https://user-images.githubusercontent.com/1294454/76137448-22748a80-604e-11ea-8069-6e389271911d.jpg',
                'hostnames': {
                    'contract': 'api.hbdm.com',
                    'spot': 'api.huobi.pro',
                    'status': {
                        'spot': 'status.huobigroup.com',
                        'future': {
                            'inverse': 'status-dm.huobigroup.com',
                            'linear': 'status-linear-swap.huobigroup.com', // USDT-Margined Contracts
                        },
                        'swap': {
                            'inverse': 'status-swap.huobigroup.com',
                            'linear': 'status-linear-swap.huobigroup.com', // USDT-Margined Contracts
                        },
                    },
                    // recommended for AWS
                    // 'contract': 'api.hbdm.vn',
                    // 'spot': 'api-aws.huobi.pro',
                },
                'api': {
                    'status': 'https://{hostname}',
                    'contract': 'https://{hostname}',
                    'spot': 'https://{hostname}',
                    'market': 'https://{hostname}',
                    'public': 'https://{hostname}',
                    'private': 'https://{hostname}',
                    'v2Public': 'https://{hostname}',
                    'v2Private': 'https://{hostname}',
                },
                'www': 'https://www.huobi.com',
                'referral': {
                    'url': 'https://www.huobi.com/en-us/topic/double-reward/?invite_code=6rmm2223',
                    'discount': 0.15,
                },
                'doc': [
                    'https://huobiapi.github.io/docs/spot/v1/cn/',
                    'https://huobiapi.github.io/docs/dm/v1/cn/',
                    'https://huobiapi.github.io/docs/coin_margined_swap/v1/cn/',
                    'https://huobiapi.github.io/docs/usdt_swap/v1/cn/',
                    'https://huobiapi.github.io/docs/option/v1/cn/',
                ],
                'fees': 'https://www.huobi.com/about/fee/',
            },
            'api': {
                // ------------------------------------------------------------
                // old api definitions
                'v2Public': {
                    'get': {
                        'reference/currencies': 1, // 币链参考信息
                        'market-status': 1, // 获取当前市场状态
                    },
                },
                'v2Private': {
                    'get': {
                        'account/ledger': 1,
                        'account/withdraw/quota': 1,
                        'account/withdraw/address': 1, // 提币地址查询(限母用户可用)
                        'account/deposit/address': 1,
                        'account/repayment': 5, // 还币交易记录查询
                        'reference/transact-fee-rate': 1,
                        'account/asset-valuation': 0.2, // 获取账户资产估值
                        'point/account': 5, // 点卡余额查询
                        'sub-user/user-list': 1, // 获取子用户列表
                        'sub-user/user-state': 1, // 获取特定子用户的用户状态
                        'sub-user/account-list': 1, // 获取特定子用户的账户列表
                        'sub-user/deposit-address': 1, // 子用户充币地址查询
                        'sub-user/query-deposit': 1, // 子用户充币记录查询
                        'user/api-key': 1, // 母子用户API key信息查询
                        'user/uid': 1, // 母子用户获取用户UID
                        'algo-orders/opening': 1, // 查询未触发OPEN策略委托
                        'algo-orders/history': 1, // 查询策略委托历史
                        'algo-orders/specific': 1, // 查询特定策略委托
                        'c2c/offers': 1, // 查询借入借出订单
                        'c2c/offer': 1, // 查询特定借入借出订单及其交易记录
                        'c2c/transactions': 1, // 查询借入借出交易记录
                        'c2c/repayment': 1, // 查询还币交易记录
                        'c2c/account': 1, // 查询账户余额
                        'etp/reference': 1, // 基础参考信息
                        'etp/transactions': 5, // 获取杠杆ETP申赎记录
                        'etp/transaction': 5, // 获取特定杠杆ETP申赎记录
                        'etp/rebalance': 1, // 获取杠杆ETP调仓记录
                        'etp/limit': 1, // 获取ETP持仓限额
                    },
                    'post': {
                        'account/transfer': 1,
                        'account/repayment': 5, // 归还借币（全仓逐仓通用）
                        'point/transfer': 5, // 点卡划转
                        'sub-user/management': 1, // 冻结/解冻子用户
                        'sub-user/creation': 1, // 子用户创建
                        'sub-user/tradable-market': 1, // 设置子用户交易权限
                        'sub-user/transferability': 1, // 设置子用户资产转出权限
                        'sub-user/api-key-generation': 1, // 子用户API key创建
                        'sub-user/api-key-modification': 1, // 修改子用户API key
                        'sub-user/api-key-deletion': 1, // 删除子用户API key
                        'sub-user/deduct-mode': 1, // 设置子用户手续费抵扣模式
                        'algo-orders': 1, // 策略委托下单
                        'algo-orders/cancel-all-after': 1, // 自动撤销订单
                        'algo-orders/cancellation': 1, // 策略委托（触发前）撤单
                        'c2c/offer': 1, // 借入借出下单
                        'c2c/cancellation': 1, // 借入借出撤单
                        'c2c/cancel-all': 1, // 撤销所有借入借出订单
                        'c2c/repayment': 1, // 还币
                        'c2c/transfer': 1, // 资产划转
                        'etp/creation': 5, // 杠杆ETP换入
                        'etp/redemption': 5, // 杠杆ETP换出
                        'etp/{transactId}/cancel': 10, // 杠杆ETP单个撤单
                        'etp/batch-cancel': 50, // 杠杆ETP批量撤单
                    },
                },
                'market': {
                    'get': {
                        'history/kline': 1, // 获取K线数据
                        'detail/merged': 1, // 获取聚合行情(Ticker)
                        'depth': 1, // 获取 Market Depth 数据
                        'trade': 1, // 获取 Trade Detail 数据
                        'history/trade': 1, // 批量获取最近的交易记录
                        'detail': 1, // 获取 Market Detail 24小时成交量数据
                        'tickers': 1,
                        'etp': 1, // 获取杠杆ETP实时净值
                    },
                },
                'public': {
                    'get': {
                        'common/symbols': 1, // 查询系统支持的所有交易对
                        'common/currencys': 1, // 查询系统支持的所有币种
                        'common/timestamp': 1, // 查询系统当前时间
                        'common/exchange': 1, // order limits
                        'settings/currencys': 1, // ?language=en-US
                    },
                },
                'private': {
                    'get': {
                        'account/accounts': 0.2, // 查询当前用户的所有账户(即account-id)
                        'account/accounts/{id}/balance': 0.2, // 查询指定账户的余额
                        'account/accounts/{sub-uid}': 1,
                        'account/history': 4,
                        'cross-margin/loan-info': 1,
                        'margin/loan-info': 1, // 查询借币币息率及额度
                        'fee/fee-rate/get': 1,
                        'order/openOrders': 0.4,
                        'order/orders': 0.4,
                        'order/orders/{id}': 0.4, // 查询某个订单详情
                        'order/orders/{id}/matchresults': 0.4, // 查询某个订单的成交明细
                        'order/orders/getClientOrder': 0.4,
                        'order/history': 1, // 查询当前委托、历史委托
                        'order/matchresults': 1, // 查询当前成交、历史成交
                        // 'dw/withdraw-virtual/addresses', // 查询虚拟币提现地址（Deprecated）
                        'query/deposit-withdraw': 1,
                        // 'margin/loan-info', // duplicate
                        'margin/loan-orders': 0.2, // 借贷订单
                        'margin/accounts/balance': 0.2, // 借贷账户详情
                        'cross-margin/loan-orders': 1, // 查询借币订单
                        'cross-margin/accounts/balance': 1, // 借币账户详情
                        'points/actions': 1,
                        'points/orders': 1,
                        'subuser/aggregate-balance': 10,
                        'stable-coin/exchange_rate': 1,
                        'stable-coin/quote': 1,
                    },
                    'post': {
                        'account/transfer': 1, // 资产划转(该节点为母用户和子用户进行资产划转的通用接口。)
                        'futures/transfer': 1,
                        'order/batch-orders': 0.4,
                        'order/orders/place': 0.2, // 创建并执行一个新订单 (一步下单， 推荐使用)
                        'order/orders/submitCancelClientOrder': 0.2,
                        'order/orders/batchCancelOpenOrders': 0.4,
                        // 'order/orders', // 创建一个新的订单请求 （仅创建订单，不执行下单）
                        // 'order/orders/{id}/place', // 执行一个订单 （仅执行已创建的订单）
                        'order/orders/{id}/submitcancel': 0.2, // 申请撤销一个订单请求
                        'order/orders/batchcancel': 0.4, // 批量撤销订单
                        // 'dw/balance/transfer', // 资产划转
                        'dw/withdraw/api/create': 1, // 申请提现虚拟币
                        // 'dw/withdraw-virtual/create', // 申请提现虚拟币
                        // 'dw/withdraw-virtual/{id}/place', // 确认申请虚拟币提现（Deprecated）
                        'dw/withdraw-virtual/{id}/cancel': 1, // 申请取消提现虚拟币
                        'dw/transfer-in/margin': 10, // 现货账户划入至借贷账户
                        'dw/transfer-out/margin': 10, // 借贷账户划出至现货账户
                        'margin/orders': 10, // 申请借贷
                        'margin/orders/{id}/repay': 10, // 归还借贷
                        'cross-margin/transfer-in': 1, // 资产划转
                        'cross-margin/transfer-out': 1, // 资产划转
                        'cross-margin/orders': 1, // 申请借币
                        'cross-margin/orders/{id}/repay': 1, // 归还借币
                        'stable-coin/exchange': 1,
                        'subuser/transfer': 10,
                    },
                },
                // ------------------------------------------------------------
                // new api definitions
                // 'https://status.huobigroup.com/api/v2/summary.json': 1,
                // 'https://status-dm.huobigroup.com/api/v2/summary.json': 1,
                // 'https://status-swap.huobigroup.com/api/v2/summary.json': 1,
                // 'https://status-linear-swap.huobigroup.com/api/v2/summary.json': 1,
                'status': {
                    'public': {
                        'spot': {
                            'get': {
                                'api/v2/summary.json': 1,
                            },
                        },
                        'future': {
                            'inverse': {
                                'get': {
                                    'api/v2/summary.json': 1,
                                },
                            },
                            'linear': {
                                'get': {
                                    'api/v2/summary.json': 1,
                                },
                            },
                        },
                        'swap': {
                            'inverse': {
                                'get': {
                                    'api/v2/summary.json': 1,
                                },
                            },
                            'linear': {
                                'get': {
                                    'api/v2/summary.json': 1,
                                },
                            },
                        },
                    },
                },
                'spot': {
                    'public': {
                        'get': {
                            'v2/market-status': 1,
                            'v1/common/symbols': 1,
                            'v1/common/currencys': 1,
                            'v2/reference/currencies': 1,
                            'v1/common/timestamp': 1,
                            'v1/common/exchange': 1, // order limits
                            // Market Data
                            'market/history/candles': 1,
                            'market/history/kline': 1,
                            'market/detail/merged': 1,
                            'market/tickers': 1,
                            'market/depth': 1,
                            'market/trade': 1,
                            'market/history/trade': 1,
                            'market/detail/': 1,
                            'market/etp': 1,
                            // ETP
                            'v2/etp/reference': 1,
                            'v2/etp/rebalance': 1,
                        },
                    },
                    'private': {
                        'get': {
                            // Account
                            'v1/account/accounts': 0.2,
                            'v1/account/accounts/{account-id}/balance': 0.2,
                            'v2/account/valuation': 1,
                            'v2/account/asset-valuation': 0.2,
                            'v1/account/history': 4,
                            'v2/account/ledger': 1,
                            'v2/point/account': 5,
                            // Wallet (Deposit and Withdraw)
                            'v2/account/deposit/address': 1,
                            'v2/account/withdraw/quota': 1,
                            'v2/account/withdraw/address': 1,
                            'v2/reference/currencies': 1,
                            'v1/query/deposit-withdraw': 1,
                            // Sub user management
                            'v2/user/api-key': 1,
                            'v2/user/uid': 1,
                            'v2/sub-user/user-list': 1,
                            'v2/sub-user/user-state': 1,
                            'v2/sub-user/account-list': 1,
                            'v2/sub-user/deposit-address': 1,
                            'v2/sub-user/query-deposit': 1,
                            'v1/subuser/aggregate-balance': 10,
                            'v1/account/accounts/{sub-uid}': 1,
                            // Trading
                            'v1/order/openOrders': 0.4,
                            'v1/order/orders/{order-id}': 0.4,
                            'v1/order/orders/getClientOrder': 0.4,
                            'v1/order/orders/{order-id}/matchresults': 0.4,
                            'v1/order/orders': 0.4,
                            'v1/order/history': 1,
                            'v1/order/matchresults': 1,
                            'v2/reference/transact-fee-rate': 1,
                            // Conditional Order
                            'v2/algo-orders/opening': 1,
                            'v2/algo-orders/history': 1,
                            'v2/algo-orders/specific': 1,
                            // Margin Loan (Cross/Isolated)
                            'v1/margin/loan-info': 1,
                            'v1/margin/loan-orders': 0.2,
                            'v1/margin/accounts/balance': 0.2,
                            'v1/cross-margin/loan-info': 1,
                            'v1/cross-margin/loan-orders': 1,
                            'v1/cross-margin/accounts/balance': 1,
                            'v2/account/repayment': 5,
                            // Stable Coin Exchange
                            'v1/stable-coin/quote': 1,
                            // ETP
                            'v2/etp/transactions': 5,
                            'v2/etp/transaction': 5,
                            'v2/etp/limit': 1,
                        },
                        'post': {
                            // Account
                            'v1/account/transfer': 1,
                            'v1/futures/transfer': 1, // future transfers
                            'v2/point/transfer': 5,
                            'v2/account/transfer': 1, // swap transfers
                            // Wallet (Deposit and Withdraw)
                            'v1/dw/withdraw/api/create': 1,
                            'v1/dw/withdraw-virtual/{withdraw-id}/cancel': 1,
                            // Sub user management
                            'v2/sub-user/deduct-mode': 1,
                            'v2/sub-user/creation': 1,
                            'v2/sub-user/management': 1,
                            'v2/sub-user/tradable-market': 1,
                            'v2/sub-user/transferability': 1,
                            'v2/sub-user/api-key-generation': 1,
                            'v2/sub-user/api-key-modification': 1,
                            'v2/sub-user/api-key-deletion': 1,
                            'v1/subuser/transfer': 10,
                            // Trading
                            'v1/order/orders/place': 0.2,
                            'v1/order/batch-orders': 0.4,
                            'v1/order/orders/{order-id}/submitcancel': 0.2,
                            'v1/order/orders/submitCancelClientOrder': 0.2,
                            'v1/order/orders/batchCancelOpenOrders': 0.4,
                            'v1/order/orders/batchcancel': 0.4,
                            'v2/algo-orders/cancel-all-after': 1,
                            // Conditional Order
                            'v2/algo-orders': 1,
                            'v2/algo-orders/cancellation': 1,
                            // Margin Loan (Cross/Isolated)
                            'v2/account/repayment': 5,
                            'v1/dw/transfer-in/margin': 10,
                            'v1/dw/transfer-out/margin': 10,
                            'v1/margin/orders': 10,
                            'v1/margin/orders/{order-id}/repay': 10,
                            'v1/cross-margin/transfer-in': 1,
                            'v1/cross-margin/transfer-out': 1,
                            'v1/cross-margin/orders': 1,
                            'v1/cross-margin/orders/{order-id}/repay': 1,
                            // Stable Coin Exchange
                            'v1/stable-coin/exchange': 1,
                            // ETP
                            'v2/etp/creation': 5,
                            'v2/etp/redemption': 5,
                            'v2/etp/{transactId}/cancel': 10,
                            'v2/etp/batch-cancel': 50,
                        },
                    },
                },
                'contract': {
                    'public': {
                        'get': {
                            'api/v1/timestamp': 1,
                            'heartbeat/': 1, // backslash is not a typo
                            // Future Market Data interface
                            'api/v1/contract_contract_info': 1,
                            'api/v1/contract_index': 1,
                            'api/v1/contract_price_limit': 1,
                            'api/v1/contract_open_interest': 1,
                            'api/v1/contract_delivery_price': 1,
                            'market/depth': 1,
                            'market/bbo': 1,
                            'market/history/kline': 1,
                            'index/market/history/mark_price_kline': 1,
                            'market/detail/merged': 1,
                            'market/detail/batch_merged': 1,
                            'market/trade': 1,
                            'market/history/trade': 1,
                            'api/v1/contract_risk_info': 1,
                            'api/v1/contract_insurance_fund': 1,
                            'api/v1/contract_adjustfactor': 1,
                            'api/v1/contract_his_open_interest': 1,
                            'api/v1/contract_ladder_margin': 1,
                            'api/v1/contract_api_state': 1,
                            'api/v1/contract_elite_account_ratio': 1,
                            'api/v1/contract_elite_position_ratio': 1,
                            'api/v1/contract_liquidation_orders': 1,
                            'api/v1/contract_settlement_records': 1,
                            'index/market/history/index': 1,
                            'index/market/history/basis': 1,
                            'api/v1/contract_estimated_settlement_price': 1,
                            // Swap Market Data interface
                            'swap-api/v1/swap_contract_info': 1,
                            'swap-api/v1/swap_index': 1,
                            'swap-api/v1/swap_price_limit': 1,
                            'swap-api/v1/swap_open_interest': 1,
                            'swap-ex/market/depth': 1,
                            'swap-ex/market/bbo': 1,
                            'swap-ex/market/history/kline': 1,
                            'index/market/history/swap_mark_price_kline': 1,
                            'swap-ex/market/detail/merged': 1,
                            'swap-ex/market/detail/batch_merged': 1,
                            'swap-ex/market/trade': 1,
                            'swap-ex/market/history/trade': 1,
                            'swap-api/v1/swap_risk_info': 1,
                            'swap-api/v1/swap_insurance_fund': 1,
                            'swap-api/v1/swap_adjustfactor': 1,
                            'swap-api/v1/swap_his_open_interest': 1,
                            'swap-api/v1/swap_ladder_margin': 1,
                            'swap-api/v1/swap_api_state': 1,
                            'swap-api/v1/swap_elite_account_ratio': 1,
                            'swap-api/v1/swap_elite_position_ratio': 1,
                            'swap-api/v1/swap_estimated_settlement_price': 1,
                            'swap-api/v1/swap_liquidation_orders': 1,
                            'swap-api/v1/swap_settlement_records': 1,
                            'swap-api/v1/swap_funding_rate': 1,
                            'swap-api/v1/swap_batch_funding_rate': 1,
                            'swap-api/v1/swap_historical_funding_rate': 1,
                            'index/market/history/swap_premium_index_kline': 1,
                            'index/market/history/swap_estimated_rate_kline': 1,
                            'index/market/history/swap_basis': 1,
                            // Swap Market Data interface
                            'linear-swap-api/v1/swap_contract_info': 1,
                            'linear-swap-api/v1/swap_index': 1,
                            'linear-swap-api/v1/swap_price_limit': 1,
                            'linear-swap-api/v1/swap_open_interest': 1,
                            'linear-swap-ex/market/depth': 1,
                            'linear-swap-ex/market/bbo': 1,
                            'linear-swap-ex/market/history/kline': 1,
                            'index/market/history/linear_swap_mark_price_kline': 1,
                            'linear-swap-ex/market/detail/merged': 1,
                            'linear-swap-ex/market/detail/batch_merged': 1,
                            'linear-swap-ex/market/trade': 1,
                            'linear-swap-ex/market/history/trade': 1,
                            'linear-swap-api/v1/swap_risk_info': 1,
                            'swap-api/v1/linear-swap-api/v1/swap_insurance_fund': 1,
                            'linear-swap-api/v1/swap_adjustfactor': 1,
                            'linear-swap-api/v1/swap_cross_adjustfactor': 1,
                            'linear-swap-api/v1/swap_his_open_interest': 1,
                            'linear-swap-api/v1/swap_ladder_margin': 1,
                            'linear-swap-api/v1/swap_cross_ladder_margin': 1,
                            'linear-swap-api/v1/swap_api_state': 1,
                            'linear-swap-api/v1/swap_cross_transfer_state': 1,
                            'linear-swap-api/v1/swap_cross_trade_state': 1,
                            'linear-swap-api/v1/swap_elite_account_ratio': 1,
                            'linear-swap-api/v1/swap_elite_position_ratio': 1,
                            'linear-swap-api/v1/swap_liquidation_orders': 1,
                            'linear-swap-api/v1/swap_settlement_records': 1,
                            'linear-swap-api/v1/swap_funding_rate': 1,
                            'linear-swap-api/v1/swap_batch_funding_rate': 1,
                            'linear-swap-api/v1/swap_historical_funding_rate': 1,
                            'index/market/history/linear_swap_premium_index_kline': 1,
                            'index/market/history/linear_swap_estimated_rate_kline': 1,
                            'index/market/history/linear_swap_basis': 1,
                            'linear-swap-api/v1/swap_estimated_settlement_price': 1,
                        },
                    },
                    'private': {
                        'get': {
                            // Future Account Interface
                            'api/v1/contract_api_trading_status': 1,
                            // Swap Account Interface
                            'swap-api/v1/swap_api_trading_status': 1,
                            // Swap Account Interface
                            'linear-swap-api/v1/swap_api_trading_status': 1,
                        },
                        'post': {
                            // Future Account Interface
                            'api/v1/contract_balance_valuation': 1,
                            'api/v1/contract_account_info': 1,
                            'api/v1/contract_position_info': 1,
                            'api/v1/contract_sub_auth': 1,
                            'api/v1/contract_sub_account_list': 1,
                            'api/v1/contract_sub_account_info_list': 1,
                            'api/v1/contract_sub_account_info': 1,
                            'api/v1/contract_sub_position_info': 1,
                            'api/v1/contract_financial_record': 1,
                            'api/v1/contract_financial_record_exact': 1,
                            'api/v1/contract_user_settlement_records': 1,
                            'api/v1/contract_order_limit': 1,
                            'api/v1/contract_fee': 1,
                            'api/v1/contract_transfer_limit': 1,
                            'api/v1/contract_position_limit': 1,
                            'api/v1/contract_account_position_info': 1,
                            'api/v1/contract_master_sub_transfer': 1,
                            'api/v1/contract_master_sub_transfer_record': 1,
                            'api/v1/contract_available_level_rate': 1,
                            // Future Trade Interface
                            'api/v1/contract_order': 1,
                            'v1/contract_batchorder': 1,
                            'api/v1/contract_cancel': 1,
                            'api/v1/contract_cancelall': 1,
                            'api/v1/contract_switch_lever_rate': 1,
                            'api/v1/lightning_close_position': 1,
                            'api/v1/contract_order_info': 1,
                            'api/v1/contract_order_detail': 1,
                            'api/v1/contract_openorders': 1,
                            'api/v1/contract_hisorders': 1,
                            'api/v1/contract_hisorders_exact': 1,
                            'api/v1/contract_matchresults': 1,
                            'api/v1/contract_matchresults_exact': 1,
                            // Contract Strategy Order Interface
                            'api/v1/contract_trigger_order': 1,
                            'api/v1/contract_trigger_cancel': 1,
                            'api/v1/contract_trigger_cancelall': 1,
                            'api/v1/contract_trigger_openorders': 1,
                            'api/v1/contract_trigger_hisorders': 1,
                            'api/v1/contract_tpsl_order': 1,
                            'api/v1/contract_tpsl_cancel': 1,
                            'api/v1/contract_tpsl_cancelall': 1,
                            'api/v1/contract_tpsl_openorders': 1,
                            'api/v1/contract_tpsl_hisorders': 1,
                            'api/v1/contract_relation_tpsl_order': 1,
                            'api/v1/contract_track_order': 1,
                            'api/v1/contract_track_cancel': 1,
                            'api/v1/contract_track_cancelall': 1,
                            'api/v1/contract_track_openorders': 1,
                            'api/v1/contract_track_hisorders': 1,
                            // Swap Account Interface
                            'swap-api/v1/swap_balance_valuation': 1,
                            'swap-api/v1/swap_account_info': 1,
                            'swap-api/v1/swap_position_info': 1,
                            'swap-api/v1/swap_account_position_info': 1,
                            'swap-api/v1/swap_sub_auth': 1,
                            'swap-api/v1/swap_sub_account_list': 1,
                            'swap-api/v1/swap_sub_account_info_list': 1,
                            'swap-api/v1/swap_sub_account_info': 1,
                            'swap-api/v1/swap_sub_position_info': 1,
                            'swap-api/v1/swap_financial_record': 1,
                            'swap-api/v1/swap_financial_record_exact': 1,
                            'swap-api/v1/swap_user_settlement_records': 1,
                            'swap-api/v1/swap_available_level_rate': 1,
                            'swap-api/v1/swap_order_limit': 1,
                            'swap-api/v1/swap_fee': 1,
                            'swap-api/v1/swap_transfer_limit': 1,
                            'swap-api/v1/swap_position_limit': 1,
                            'swap-api/v1/swap_master_sub_transfer': 1,
                            'swap-api/v1/swap_master_sub_transfer_record': 1,
                            // Swap Trade Interface
                            'swap-api/v1/swap_order': 1,
                            'swap-api/v1/swap_batchorder': 1,
                            'swap-api/v1/swap_cancel': 1,
                            'swap-api/v1/swap_cancelall': 1,
                            'swap-api/v1/swap_lightning_close_position': 1,
                            'swap-api/v1/swap_switch_lever_rate': 1,
                            'swap-api/v1/swap_order_info': 1,
                            'swap-api/v1/swap_order_detail': 1,
                            'swap-api/v1/swap_openorders': 1,
                            'swap-api/v1/swap_hisorders': 1,
                            'swap-api/v1/swap_hisorders_exact': 1,
                            'swap-api/v1/swap_matchresults': 1,
                            'swap-api/v1/swap_matchresults_exact': 1,
                            // Swap Strategy Order Interface
                            'swap-api/v1/swap_trigger_order': 1,
                            'swap-api/v1/swap_trigger_cancel': 1,
                            'swap-api/v1/swap_trigger_cancelall': 1,
                            'swap-api/v1/swap_trigger_openorders': 1,
                            'swap-api/v1/swap_trigger_hisorders': 1,
                            'swap-api/v1/swap_tpsl_order': 1,
                            'swap-api/v1/swap_tpsl_cancel': 1,
                            'swap-api/v1/swap_tpsl_cancelall': 1,
                            'swap-api/v1/swap_tpsl_openorders': 1,
                            'swap-api/v1/swap_tpsl_hisorders': 1,
                            'swap-api/v1/swap_relation_tpsl_order': 1,
                            'swap-api/v1/swap_track_order': 1,
                            'swap-api/v1/swap_track_cancel': 1,
                            'swap-api/v1/swap_track_cancelall': 1,
                            'swap-api/v1/swap_track_openorders': 1,
                            'swap-api/v1/swap_track_hisorders': 1,
                            // Swap Account Interface
                            'linear-swap-api/v1/swap_lever_position_limit': 1,
                            'linear-swap-api/v1/swap_cross_lever_position_limit': 1,
                            'linear-swap-api/v1/swap_balance_valuation': 1,
                            'linear-swap-api/v1/swap_account_info': 1,
                            'linear-swap-api/v1/swap_cross_account_info': 1,
                            'linear-swap-api/v1/swap_position_info': 1,
                            'linear-swap-api/v1/swap_cross_position_info': 1,
                            'linear-swap-api/v1/swap_account_position_info': 1,
                            'linear-swap-api/v1/swap_cross_account_position_info': 1,
                            'linear-swap-api/v1/swap_sub_auth': 1,
                            'linear-swap-api/v1/swap_sub_account_list': 1,
                            'linear-swap-api/v1/swap_cross_sub_account_list': 1,
                            'linear-swap-api/v1/swap_sub_account_info_list': 1,
                            'linear-swap-api/v1/swap_cross_sub_account_info_list': 1,
                            'linear-swap-api/v1/swap_sub_account_info': 1,
                            'linear-swap-api/v1/swap_cross_sub_account_info': 1,
                            'linear-swap-api/v1/swap_sub_position_info': 1,
                            'linear-swap-api/v1/swap_cross_sub_position_info': 1,
                            'linear-swap-api/v1/swap_financial_record': 1,
                            'linear-swap-api/v1/swap_financial_record_exact': 1,
                            'linear-swap-api/v1/swap_user_settlement_records': 1,
                            'linear-swap-api/v1/swap_cross_user_settlement_records': 1,
                            'linear-swap-api/v1/swap_available_level_rate': 1,
                            'linear-swap-api/v1/swap_cross_available_level_rate': 1,
                            'linear-swap-api/v1/swap_order_limit': 1,
                            'linear-swap-api/v1/swap_fee': 1,
                            'linear-swap-api/v1/swap_transfer_limit': 1,
                            'linear-swap-api/v1/swap_cross_transfer_limit': 1,
                            'linear-swap-api/v1/swap_position_limit': 1,
                            'linear-swap-api/v1/swap_cross_position_limit': 1,
                            'linear-swap-api/v1/swap_master_sub_transfer': 1,
                            'linear-swap-api/v1/swap_master_sub_transfer_record': 1,
                            'linear-swap-api/v1/swap_transfer_inner': 1,
                            // Swap Trade Interface
                            'linear-swap-api/v1/swap_order': 1,
                            'linear-swap-api/v1/swap_cross_order': 1,
                            'linear-swap-api/v1/swap_batchorder': 1,
                            'linear-swap-api/v1/swap_cross_batchorder': 1,
                            'linear-swap-api/v1/swap_cancel': 1,
                            'linear-swap-api/v1/swap_cross_cancel': 1,
                            'linear-swap-api/v1/swap_cancelall': 1,
                            'linear-swap-api/v1/swap_cross_cancelall': 1,
                            'linear-swap-api/v1/swap_switch_lever_rate': 1,
                            'linear-swap-api/v1/swap_cross_switch_lever_rate': 1,
                            'linear-swap-api/v1/swap_lightning_close_position': 1,
                            'linear-swap-api/v1/swap_cross_lightning_close_position': 1,
                            'linear-swap-api/v1/swap_order_info': 1,
                            'linear-swap-api/v1/swap_cross_order_info': 1,
                            'linear-swap-api/v1/swap_order_detail': 1,
                            'linear-swap-api/v1/swap_cross_order_detail': 1,
                            'linear-swap-api/v1/swap_openorders': 1,
                            'linear-swap-api/v1/swap_cross_openorders': 1,
                            'linear-swap-api/v1/swap_hisorders': 1,
                            'linear-swap-api/v1/swap_cross_hisorders': 1,
                            'linear-swap-api/v1/swap_hisorders_exact': 1,
                            'linear-swap-api/v1/swap_cross_hisorders_exact': 1,
                            'linear-swap-api/v1/swap_matchresults': 1,
                            'linear-swap-api/v1/swap_cross_matchresults': 1,
                            'linear-swap-api/v1/swap_matchresults_exact': 1,
                            'linear-swap-api/v1/swap_cross_matchresults_exact': 1,
                            'linear-swap-api/v1/swap_switch_position_mode': 1,
                            'linear-swap-api/v1/swap_cross_switch_position_mode': 1,
                            // Swap Strategy Order Interface
                            'linear-swap-api/v1/swap_trigger_order': 1,
                            'linear-swap-api/v1/swap_cross_trigger_order': 1,
                            'linear-swap-api/v1/swap_trigger_cancel': 1,
                            'linear-swap-api/v1/swap_cross_trigger_cancel': 1,
                            'linear-swap-api/v1/swap_trigger_cancelall': 1,
                            'linear-swap-api/v1/swap_cross_trigger_cancelall': 1,
                            'linear-swap-api/v1/swap_trigger_openorders': 1,
                            'linear-swap-api/v1/swap_cross_trigger_openorders': 1,
                            'linear-swap-api/v1/swap_trigger_hisorders': 1,
                            'linear-swap-api/v1/swap_cross_trigger_hisorders': 1,
                            'linear-swap-api/v1/swap_tpsl_order': 1,
                            'linear-swap-api/v1/swap_cross_tpsl_order': 1,
                            'linear-swap-api/v1/swap_tpsl_cancel': 1,
                            'linear-swap-api/v1/swap_cross_tpsl_cancel': 1,
                            'linear-swap-api/v1/swap_tpsl_cancelall': 1,
                            'linear-swap-api/v1/swap_cross_tpsl_cancelall': 1,
                            'linear-swap-api/v1/swap_tpsl_openorders': 1,
                            'linear-swap-api/v1/swap_cross_tpsl_openorders': 1,
                            'linear-swap-api/v1/swap_tpsl_hisorders': 1,
                            'linear-swap-api/v1/swap_cross_tpsl_hisorders': 1,
                            'linear-swap-api/v1/swap_relation_tpsl_order': 1,
                            'linear-swap-api/v1/swap_cross_relation_tpsl_order': 1,
                            'linear-swap-api/v1/swap_track_order': 1,
                            'linear-swap-api/v1/swap_cross_track_order': 1,
                            'linear-swap-api/v1/swap_track_cancel': 1,
                            'linear-swap-api/v1/swap_cross_track_cancel': 1,
                            'linear-swap-api/v1/swap_track_cancelall': 1,
                            'linear-swap-api/v1/swap_cross_track_cancelall': 1,
                            'linear-swap-api/v1/swap_track_openorders': 1,
                            'linear-swap-api/v1/swap_cross_track_openorders': 1,
                            'linear-swap-api/v1/swap_track_hisorders': 1,
                            'linear-swap-api/v1/swap_cross_track_hisorders': 1,
                        },
                    },
                },
            },
            'fees': {
                'trading': {
                    'feeSide': 'get',
                    'tierBased': false,
                    'percentage': true,
                    'maker': this.parseNumber ('0.002'),
                    'taker': this.parseNumber ('0.002'),
                },
            },
            'exceptions': {
                'broad': {
                    'contract is restricted of closing positions on API.  Please contact customer service': OnMaintenance,
                    'maintain': OnMaintenance,
                },
                'exact': {
                    // err-code
                    '403': AuthenticationError,  // {"status":"error","err_code":403,"err_msg":"Incorrect Access key [Access key错误]","ts":1652774224344}
                    '1010': AccountNotEnabled, // {"status":"error","err_code":1010,"err_msg":"Account doesnt exist.","ts":1648137970490}
                    '1017': OrderNotFound, // {"status":"error","err_code":1017,"err_msg":"Order doesnt exist.","ts":1640550859242}
                    '1034': InvalidOrder, // {"status":"error","err_code":1034,"err_msg":"Incorrect field of order price type.","ts":1643802870182}
                    '1036': InvalidOrder, // {"status":"error","err_code":1036,"err_msg":"Incorrect field of open long form.","ts":1643802518986}
                    '1039': InvalidOrder, // {"status":"error","err_code":1039,"err_msg":"Buy price must be lower than 39270.9USDT. Sell price must exceed 37731USDT.","ts":1643802374403}
                    '1041': InvalidOrder, // {"status":"error","err_code":1041,"err_msg":"The order amount exceeds the limit (170000Cont), please modify and order again.","ts":1643802784940}
                    '1047': InsufficientFunds, // {"status":"error","err_code":1047,"err_msg":"Insufficient margin available.","ts":1643802672652}
                    '1048': InsufficientFunds,  // {"status":"error","err_code":1048,"err_msg":"Insufficient close amount available.","ts":1652772408864}
                    '1066': BadSymbol, // {"status":"error","err_code":1066,"err_msg":"The symbol field cannot be empty. Please re-enter.","ts":1640550819147}
                    '1067': InvalidOrder, // {"status":"error","err_code":1067,"err_msg":"The client_order_id field is invalid. Please re-enter.","ts":1643802119413}
                    '1013': BadSymbol, // {"status":"error","err_code":1013,"err_msg":"This contract symbol doesnt exist.","ts":1640550459583}
                    '1094': InvalidOrder, // {"status":"error","err_code":1094,"err_msg":"The leverage cannot be empty, please switch the leverage or contact customer service","ts":1640496946243}
                    '1220': AccountNotEnabled, // {"status":"error","err_code":1220,"err_msg":"You don’t have access permission as you have not opened contracts trading.","ts":1645096660718}
                    'bad-request': BadRequest,
                    'validation-format-error': BadRequest, // {"status":"error","err-code":"validation-format-error","err-msg":"Format Error: order-id.","data":null}
                    'validation-constraints-required': BadRequest, // {"status":"error","err-code":"validation-constraints-required","err-msg":"Field is missing: client-order-id.","data":null}
                    'base-date-limit-error': BadRequest, // {"status":"error","err-code":"base-date-limit-error","err-msg":"date less than system limit","data":null}
                    'api-not-support-temp-addr': PermissionDenied, // {"status":"error","err-code":"api-not-support-temp-addr","err-msg":"API withdrawal does not support temporary addresses","data":null}
                    'timeout': RequestTimeout, // {"ts":1571653730865,"status":"error","err-code":"timeout","err-msg":"Request Timeout"}
                    'gateway-internal-error': ExchangeNotAvailable, // {"status":"error","err-code":"gateway-internal-error","err-msg":"Failed to load data. Try again later.","data":null}
                    'account-frozen-balance-insufficient-error': InsufficientFunds, // {"status":"error","err-code":"account-frozen-balance-insufficient-error","err-msg":"trade account balance is not enough, left: `0.0027`","data":null}
                    'invalid-amount': InvalidOrder, // eg "Paramemter `amount` is invalid."
                    'order-limitorder-amount-min-error': InvalidOrder, // limit order amount error, min: `0.001`
                    'order-limitorder-amount-max-error': InvalidOrder, // market order amount error, max: `1000000`
                    'order-marketorder-amount-min-error': InvalidOrder, // market order amount error, min: `0.01`
                    'order-limitorder-price-min-error': InvalidOrder, // limit order price error
                    'order-limitorder-price-max-error': InvalidOrder, // limit order price error
                    'order-invalid-price': InvalidOrder, // {"status":"error","err-code":"order-invalid-price","err-msg":"invalid price","data":null}
                    'order-holding-limit-failed': InvalidOrder, // {"status":"error","err-code":"order-holding-limit-failed","err-msg":"Order failed, exceeded the holding limit of this currency","data":null}
                    'order-orderprice-precision-error': InvalidOrder, // {"status":"error","err-code":"order-orderprice-precision-error","err-msg":"order price precision error, scale: `4`","data":null}
                    'order-etp-nav-price-max-error': InvalidOrder, // {"status":"error","err-code":"order-etp-nav-price-max-error","err-msg":"Order price cannot be higher than 5% of NAV","data":null}
                    'order-orderstate-error': OrderNotFound, // canceling an already canceled order
                    'order-queryorder-invalid': OrderNotFound, // querying a non-existent order
                    'order-update-error': ExchangeNotAvailable, // undocumented error
                    'api-signature-check-failed': AuthenticationError,
                    'api-signature-not-valid': AuthenticationError, // {"status":"error","err-code":"api-signature-not-valid","err-msg":"Signature not valid: Incorrect Access key [Access key错误]","data":null}
                    'base-record-invalid': OrderNotFound, // https://github.com/ccxt/ccxt/issues/5750
                    'base-symbol-trade-disabled': BadSymbol, // {"status":"error","err-code":"base-symbol-trade-disabled","err-msg":"Trading is disabled for this symbol","data":null}
                    'base-symbol-error': BadSymbol, // {"status":"error","err-code":"base-symbol-error","err-msg":"The symbol is invalid","data":null}
                    'system-maintenance': OnMaintenance, // {"status": "error", "err-code": "system-maintenance", "err-msg": "System is in maintenance!", "data": null}
                    'base-request-exceed-frequency-limit': RateLimitExceeded, // {"status":"error","err-code":"base-request-exceed-frequency-limit","err-msg":"Frequency of requests has exceeded the limit, please try again later","data":null}
                    // err-msg
                    'invalid symbol': BadSymbol, // {"ts":1568813334794,"status":"error","err-code":"invalid-parameter","err-msg":"invalid symbol"}
                    'symbol trade not open now': BadSymbol, // {"ts":1576210479343,"status":"error","err-code":"invalid-parameter","err-msg":"symbol trade not open now"}
                    'require-symbol': BadSymbol, // {"status":"error","err-code":"require-symbol","err-msg":"Parameter `symbol` is required.","data":null},
                    'invalid-address': BadRequest, // {"status":"error","err-code":"invalid-address","err-msg":"Invalid address.","data":null},
                    'base-currency-chain-error': BadRequest, // {"status":"error","err-code":"base-currency-chain-error","err-msg":"The current currency chain does not exist","data":null},
                    'dw-insufficient-balance': InsufficientFunds, // {"status":"error","err-code":"dw-insufficient-balance","err-msg":"Insufficient balance. You can only transfer `12.3456` at most.","data":null}
                },
            },
            'precisionMode': TICK_SIZE,
            'options': {
                'fetchMarkets': {
                    'types': {
                        'spot': true,
                        'future': {
                            'linear': true,
                            'inverse': true,
                        },
                        'swap': {
                            'linear': true,
                            'inverse': true,
                        },
                    },
                },
                'defaultType': 'spot', // spot, future, swap
                'defaultSubType': 'inverse', // inverse, linear
                'defaultNetwork': 'ERC20',
                'networks': {
                    'ETH': 'erc20',
                    'TRX': 'trc20',
                    'HRC20': 'hrc20',
                    'HECO': 'hrc20',
                    'HT': 'hrc20',
                    'ALGO': 'algo',
                    'OMNI': '',
                },
                // https://github.com/ccxt/ccxt/issues/5376
                'fetchOrdersByStatesMethod': 'spot_private_get_v1_order_orders', // 'spot_private_get_v1_order_history' // https://github.com/ccxt/ccxt/pull/5392
                'createMarketBuyOrderRequiresPrice': true,
                'language': 'en-US',
                'broker': {
                    'id': 'AA03022abc',
                },
                'accountsByType': {
                    'spot': 'pro',
                    'funding': 'pro',
                    'future': 'futures',
                },
                'accountsById': {
                    'spot': 'spot',
                    'margin': 'margin',
                    'otc': 'otc',
                    'point': 'point',
                    'super-margin': 'super-margin',
                    'investment': 'investment',
                    'borrow': 'borrow',
                    'grid-trading': 'grid-trading',
                    'deposit-earning': 'deposit-earning',
                    'otc-options': 'otc-options',
                },
                'typesByAccount': {
                    'pro': 'spot',
                    'futures': 'future',
                },
                'spot': {
                    'stopOrderTypes': {
                        'stop-limit': true,
                        'buy-stop-limit': true,
                        'sell-stop-limit': true,
                        'stop-limit-fok': true,
                        'buy-stop-limit-fok': true,
                        'sell-stop-limit-fok': true,
                    },
                    'limitOrderTypes': {
                        'limit': true,
                        'buy-limit': true,
                        'sell-limit': true,
                        'ioc': true,
                        'buy-ioc': true,
                        'sell-ioc': true,
                        'limit-maker': true,
                        'buy-limit-maker': true,
                        'sell-limit-maker': true,
                        'stop-limit': true,
                        'buy-stop-limit': true,
                        'sell-stop-limit': true,
                        'limit-fok': true,
                        'buy-limit-fok': true,
                        'sell-limit-fok': true,
                        'stop-limit-fok': true,
                        'buy-stop-limit-fok': true,
                        'sell-stop-limit-fok': true,
                    },
                },
            },
            'commonCurrencies': {
                // https://github.com/ccxt/ccxt/issues/6081
                // https://github.com/ccxt/ccxt/issues/3365
                // https://github.com/ccxt/ccxt/issues/2873
                'GET': 'Themis', // conflict with GET (Guaranteed Entrance Token, GET Protocol)
                'GTC': 'Game.com', // conflict with Gitcoin and Gastrocoin
                'HIT': 'HitChain',
                'HOT': 'Hydro Protocol', // conflict with HOT (Holo) https://github.com/ccxt/ccxt/issues/4929
                // https://github.com/ccxt/ccxt/issues/7399
                // https://coinmarketcap.com/currencies/pnetwork/
                // https://coinmarketcap.com/currencies/penta/markets/
                // https://en.cryptonomist.ch/blog/eidoo/the-edo-to-pnt-upgrade-what-you-need-to-know-updated/
                'PNT': 'Penta',
                'SBTC': 'Super Bitcoin',
                'BIFI': 'Bitcoin File', // conflict with Beefy.Finance https://github.com/ccxt/ccxt/issues/8706
            },
        });
    }

    async fetchStatus (params = {}) {
        await this.loadMarkets ();
        let marketType = undefined;
        [ marketType, params ] = this.handleMarketTypeAndParams ('fetchMyTrades', undefined, params);
        let method = 'statusPublicSpotGetApiV2SummaryJson';
        if (marketType !== 'spot') {
            const subType = this.safeString (params, 'subType', this.options['defaultSubType']);
            if (marketType === 'swap') {
                if (subType === 'linear') {
                    method = 'statusPublicSwapLinearGetApiV2SummaryJson';
                } else if (subType === 'inverse') {
                    method = 'statusPublicSwapInverseGetApiV2SummaryJson';
                }
            } else if (marketType === 'future') {
                if (subType === 'linear') {
                    method = 'statusPublicFutureLinearGetApiV2SummaryJson';
                } else if (subType === 'inverse') {
                    method = 'statusPublicFutureInverseGetApiV2SummaryJson';
                }
            } else if (marketType === 'contract') {
                method = 'contractPublicGetHeartbeat';
            }
        }
        const response = await this[method] ();
        //
        // statusPublicSpotGetApiV2SummaryJson, statusPublicSwapInverseGetApiV2SummaryJson, statusPublicFutureLinearGetApiV2SummaryJson, statusPublicFutureInverseGetApiV2SummaryJson
        //
        //      {
        //          "page": {
        //              "id":"mn7l2lw8pz4p",
        //              "name":"Huobi Futures-USDT-margined Swaps",
        //              "url":"https://status-linear-swap.huobigroup.com",
        //              "time_zone":"Asia/Singapore",
        //              "updated_at":"2022-04-29T12:47:21.319+08:00"},
        //              "components": [
        //                  {
        //                      "id":"lrv093qk3yp5",
        //                      "name":"market data",
        //                      "status":"operational",
        //                      "created_at":"2020-10-29T14:08:59.427+08:00",
        //                      "updated_at":"2020-10-29T14:08:59.427+08:00",
        //                      "position":1,"description":null,
        //                      "showcase":false,
        //                      "start_date":null,
        //                      "group_id":null,
        //                      "page_id":"mn7l2lw8pz4p",
        //                      "group":true,
        //                      "only_show_if_degraded":false,
        //                      "components": [
        //                          "82k5jxg7ltxd" // list of related components
        //                      ]
        //                  },
        //              ],
        //              "incidents": [ // empty array if there are no issues
        //                  {
        //                      "id": "rclfxz2g21ly",  // incident id
        //                      "name": "Market data is delayed",  // incident name
        //                      "status": "investigating",  // incident status
        //                      "created_at": "2020-02-11T03:15:01.913Z",  // incident create time
        //                      "updated_at": "2020-02-11T03:15:02.003Z",   // incident update time
        //                      "monitoring_at": null,
        //                      "resolved_at": null,
        //                      "impact": "minor",  // incident impact
        //                      "shortlink": "http://stspg.io/pkvbwp8jppf9",
        //                      "started_at": "2020-02-11T03:15:01.906Z",
        //                      "page_id": "p0qjfl24znv5",
        //                      "incident_updates": [
        //                          {
        //                              "id": "dwfsk5ttyvtb",
        //                              "status": "investigating",
        //                              "body": "Market data is delayed",
        //                              "incident_id": "rclfxz2g21ly",
        //                              "created_at": "2020-02-11T03:15:02.000Z",
        //                              "updated_at": "2020-02-11T03:15:02.000Z",
        //                              "display_at": "2020-02-11T03:15:02.000Z",
        //                              "affected_components": [
        //                                  {
        //                                      "code": "nctwm9tghxh6",
        //                                      "name": "Market data",
        //                                      "old_status": "operational",
        //                                      "new_status": "degraded_performance"
        //                                  }
        //                              ],
        //                              "deliver_notifications": true,
        //                              "custom_tweet": null,
        //                              "tweet_id": null
        //                          }
        //                      ],
        //                      "components": [
        //                          {
        //                              "id": "nctwm9tghxh6",
        //                              "name": "Market data",
        //                              "status": "degraded_performance",
        //                              "created_at": "2020-01-13T09:34:48.284Z",
        //                              "updated_at": "2020-02-11T03:15:01.951Z",
        //                              "position": 8,
        //                              "description": null,
        //                              "showcase": false,
        //                              "group_id": null,
        //                              "page_id": "p0qjfl24znv5",
        //                              "group": false,
        //                              "only_show_if_degraded": false
        //                          }
        //                      ]
        //                  }, ...
        //              ],
        //              "scheduled_maintenances":[ // empty array if there are no scheduled maintenances
        //                  {
        //                      "id": "k7g299zl765l", // incident id
        //                      "name": "Schedule maintenance", // incident name
        //                      "status": "scheduled", // incident status
        //                      "created_at": "2020-02-11T03:16:31.481Z",  // incident create time
        //                      "updated_at": "2020-02-11T03:16:31.530Z",  // incident update time
        //                      "monitoring_at": null,
        //                      "resolved_at": null,
        //                      "impact": "maintenance",  // incident impact
        //                      "shortlink": "http://stspg.io/md4t4ym7nytd",
        //                      "started_at": "2020-02-11T03:16:31.474Z",
        //                      "page_id": "p0qjfl24znv5",
        //                      "incident_updates": [
        //                          {
        //                              "id": "8whgr3rlbld8",
        //                              "status": "scheduled",
        //                              "body": "We will be undergoing scheduled maintenance during this time.",
        //                              "incident_id": "k7g299zl765l",
        //                              "created_at": "2020-02-11T03:16:31.527Z",
        //                              "updated_at": "2020-02-11T03:16:31.527Z",
        //                              "display_at": "2020-02-11T03:16:31.527Z",
        //                              "affected_components": [
        //                                  {
        //                                      "code": "h028tnzw1n5l",
        //                                      "name": "Deposit And Withdraw - Deposit",
        //                                      "old_status": "operational",
        //                                      "new_status": "operational"
        //                                  }
        //                              ],
        //                              "deliver_notifications": true,
        //                              "custom_tweet": null,
        //                              "tweet_id": null
        //                          }
        //                      ],
        //                      "components": [
        //                          {
        //                              "id": "h028tnzw1n5l",
        //                              "name": "Deposit",
        //                              "status": "operational",
        //                              "created_at": "2019-12-05T02:07:12.372Z",
        //                              "updated_at": "2020-02-10T12:34:52.970Z",
        //                              "position": 1,
        //                              "description": null,
        //                              "showcase": false,
        //                              "group_id": "gtd0nyr3pf0k",
        //                              "page_id": "p0qjfl24znv5",
        //                              "group": false,
        //                              "only_show_if_degraded": false
        //                          }
        //                      ],
        //                      "scheduled_for": "2020-02-15T00:00:00.000Z",  // scheduled maintenance start time
        //                      "scheduled_until": "2020-02-15T01:00:00.000Z"  // scheduled maintenance end time
        //                  }
        //              ],
        //              "status": {
        //                  "indicator":"none", // none, minor, major, critical, maintenance
        //                  "description":"all systems operational" // All Systems Operational, Minor Service Outage, Partial System Outage, Partially Degraded Service, Service Under Maintenance
        //              }
        //          }
        //
        //
        // contractPublicGetHeartbeat
        //
        //      {
        //          "status": "ok", // 'ok', 'error'
        //          "data": {
        //              "heartbeat": 1, // future 1: available, 0: maintenance with service suspended
        //              "estimated_recovery_time": null, // estimated recovery time in milliseconds
        //              "swap_heartbeat": 1,
        //              "swap_estimated_recovery_time": null,
        //              "option_heartbeat": 1,
        //              "option_estimated_recovery_time": null,
        //              "linear_swap_heartbeat": 1,
        //              "linear_swap_estimated_recovery_time": null
        //          },
        //          "ts": 1557714418033
        //      }
        //
        let status = undefined;
        let updated = undefined;
        let url = undefined;
        if (method === 'contractPublicGetHeartbeat') {
            const statusRaw = this.safeString (response, 'status');
            status = (statusRaw === 'ok') ? 'ok' : 'maintenance'; // 'ok', 'error'
            updated = this.safeString (response, 'ts');
        } else {
            const statusData = this.safeValue (response, 'status', {});
            const statusRaw = this.safeString (statusData, 'indicator');
            status = (statusRaw === 'none') ? 'ok' : 'maintenance'; // none, minor, major, critical, maintenance
            const pageData = this.safeValue (response, 'page', {});
            const datetime = this.safeString (pageData, 'updated_at');
            updated = this.parse8601 (datetime);
            url = this.safeString (pageData, 'url');
        }
        return {
            'status': status,
            'updated': updated,
            'eta': undefined,
            'url': url,
            'info': response,
        };
    }

    async fetchTime (params = {}) {
        /**
         * @method
         * @name huobi#fetchTime
         * @description fetches the current integer timestamp in milliseconds from the exchange server
         * @param {dict} params extra parameters specific to the huobi api endpoint
         * @returns {int} the current integer timestamp in milliseconds from the exchange server
         */
        const options = this.safeValue (this.options, 'fetchTime', {});
        const defaultType = this.safeString (this.options, 'defaultType', 'spot');
        let type = this.safeString (options, 'type', defaultType);
        type = this.safeString (params, 'type', type);
        let method = 'spotPublicGetV1CommonTimestamp';
        if ((type === 'future') || (type === 'swap')) {
            method = 'contractPublicGetApiV1Timestamp';
        }
        const response = await this[method] (params);
        //
        // spot
        //
        //     {"status":"ok","data":1637504261099}
        //
        // future, swap
        //
        //     {"status":"ok","ts":1637504164707}
        //
        return this.safeInteger2 (response, 'data', 'ts');
    }

    parseTradingFee (fee, market = undefined) {
        //
        //     {
        //         "symbol":"btcusdt",
        //         "actualMakerRate":"0.002",
        //         "actualTakerRate":"0.002",
        //         "takerFeeRate":"0.002",
        //         "makerFeeRate":"0.002"
        //     }
        //
        const marketId = this.safeString (fee, 'symbol');
        return {
            'info': fee,
            'symbol': this.safeSymbol (marketId, market),
            'maker': this.safeNumber (fee, 'actualMakerRate'),
            'taker': this.safeNumber (fee, 'actualTakerRate'),
        };
    }

    async fetchTradingFee (symbol, params = {}) {
        /**
         * @method
         * @name huobi#fetchTradingFee
         * @description fetch the trading fees for a market
         * @param {str} symbol unified market symbol
         * @param {dict} params extra parameters specific to the huobi api endpoint
         * @returns {dict} a [fee structure]{@link https://docs.ccxt.com/en/latest/manual.html#fee-structure}
         */
        await this.loadMarkets ();
        const market = this.market (symbol);
        const request = {
            'symbols': market['id'], // trading symbols comma-separated
        };
        const response = await this.spotPrivateGetV2ReferenceTransactFeeRate (this.extend (request, params));
        //
        //     {
        //         "code":200,
        //         "data":[
        //             {
        //                 "symbol":"btcusdt",
        //                 "actualMakerRate":"0.002",
        //                 "actualTakerRate":"0.002",
        //                 "takerFeeRate":"0.002",
        //                 "makerFeeRate":"0.002"
        //             }
        //         ],
        //         "success":true
        //     }
        //
        const data = this.safeValue (response, 'data', []);
        const first = this.safeValue (data, 0, {});
        return this.parseTradingFee (first, market);
    }

    async fetchTradingLimits (symbols = undefined, params = {}) {
        // this method should not be called directly, use loadTradingLimits () instead
        //  by default it will try load withdrawal fees of all currencies (with separate requests)
        //  however if you define symbols = [ 'ETH/BTC', 'LTC/BTC' ] in args it will only load those
        await this.loadMarkets ();
        if (symbols === undefined) {
            symbols = this.symbols;
        }
        const result = {};
        for (let i = 0; i < symbols.length; i++) {
            const symbol = symbols[i];
            result[symbol] = await this.fetchTradingLimitsById (this.marketId (symbol), params);
        }
        return result;
    }

    async fetchTradingLimitsById (id, params = {}) {
        const request = {
            'symbol': id,
        };
        const response = await this.spotPublicGetV1CommonExchange (this.extend (request, params));
        //
        //     { status:   "ok",
        //         data: {                                  symbol: "aidocbtc",
        //                              'buy-limit-must-less-than':  1.1,
        //                          'sell-limit-must-greater-than':  0.9,
        //                         'limit-order-must-greater-than':  1,
        //                            'limit-order-must-less-than':  5000000,
        //                    'market-buy-order-must-greater-than':  0.0001,
        //                       'market-buy-order-must-less-than':  100,
        //                   'market-sell-order-must-greater-than':  1,
        //                      'market-sell-order-must-less-than':  500000,
        //                       'circuit-break-when-greater-than':  10000,
        //                          'circuit-break-when-less-than':  10,
        //                 'market-sell-order-rate-must-less-than':  0.1,
        //                  'market-buy-order-rate-must-less-than':  0.1        } }
        //
        return this.parseTradingLimits (this.safeValue (response, 'data', {}));
    }

    parseTradingLimits (limits, symbol = undefined, params = {}) {
        //
        //   {                                  symbol: "aidocbtc",
        //                  'buy-limit-must-less-than':  1.1,
        //              'sell-limit-must-greater-than':  0.9,
        //             'limit-order-must-greater-than':  1,
        //                'limit-order-must-less-than':  5000000,
        //        'market-buy-order-must-greater-than':  0.0001,
        //           'market-buy-order-must-less-than':  100,
        //       'market-sell-order-must-greater-than':  1,
        //          'market-sell-order-must-less-than':  500000,
        //           'circuit-break-when-greater-than':  10000,
        //              'circuit-break-when-less-than':  10,
        //     'market-sell-order-rate-must-less-than':  0.1,
        //      'market-buy-order-rate-must-less-than':  0.1        }
        //
        return {
            'info': limits,
            'limits': {
                'amount': {
                    'min': this.safeNumber (limits, 'limit-order-must-greater-than'),
                    'max': this.safeNumber (limits, 'limit-order-must-less-than'),
                },
            },
        };
    }

    costToPrecision (symbol, cost) {
        return this.decimalToPrecision (cost, TRUNCATE, this.markets[symbol]['precision']['cost'], this.precisionMode);
    }

    async fetchMarkets (params = {}) {
        /**
         * @method
         * @name huobi#fetchMarkets
         * @description retrieves data on all markets for huobi
         * @param {dict} params extra parameters specific to the exchange api endpoint
         * @returns {[dict]} an array of objects representing market data
         */
        const options = this.safeValue (this.options, 'fetchMarkets', {});
        const types = this.safeValue (options, 'types', {});
        let allMarkets = [];
        let promises = [];
        const keys = Object.keys (types);
        for (let i = 0; i < keys.length; i++) {
            const type = keys[i];
            const value = this.safeValue (types, type);
            if (value === true) {
                promises.push (this.fetchMarketsByTypeAndSubType (type, undefined, params));
            } else {
                const subKeys = Object.keys (value);
                for (let j = 0; j < subKeys.length; j++) {
                    const subType = subKeys[j];
                    const subValue = this.safeValue (value, subType);
                    if (subValue) {
                        promises.push (this.fetchMarketsByTypeAndSubType (type, subType, params));
                    }
                }
            }
        }
        promises = await Promise.all (promises);
        for (let i = 0; i < promises.length; i++) {
            allMarkets = this.arrayConcat (allMarkets, promises[i]);
        }
        return allMarkets;
    }

    async fetchMarketsByTypeAndSubType (type, subType, params = {}) {
        let method = 'spotPublicGetV1CommonSymbols';
        const query = this.omit (params, [ 'type', 'subType' ]);
        const spot = (type === 'spot');
        const contract = (type !== 'spot');
        const future = (type === 'future');
        const swap = (type === 'swap');
        let linear = undefined;
        let inverse = undefined;
        const request = {};
        if (contract) {
            linear = (subType === 'linear');
            inverse = (subType === 'inverse');
            if (linear) {
                method = 'contractPublicGetLinearSwapApiV1SwapContractInfo';
                if (future) {
                    request['business_type'] = 'futures';
                }
            } else if (inverse) {
                if (future) {
                    method = 'contractPublicGetApiV1ContractContractInfo';
                } else if (swap) {
                    method = 'contractPublicGetSwapApiV1SwapContractInfo';
                }
            }
        }
        const response = await this[method] (this.extend (request, query));
        //
        // spot
        //
        //     {
        //         "status":"ok",
        //         "data":[
        //             {
        //                 "base-currency":"xrp3s",
        //                 "quote-currency":"usdt",
        //                 "price-precision":4,
        //                 "amount-precision":4,
        //                 "symbol-partition":"innovation",
        //                 "symbol":"xrp3susdt",
        //                 "state":"online",
        //                 "value-precision":8,
        //                 "min-order-amt":0.01,
        //                 "max-order-amt":1616.4353,
        //                 "min-order-value":5,
        //                 "limit-order-min-order-amt":0.01,
        //                 "limit-order-max-order-amt":1616.4353,
        //                 "limit-order-max-buy-amt":1616.4353,
        //                 "limit-order-max-sell-amt":1616.4353,
        //                 "sell-market-min-order-amt":0.01,
        //                 "sell-market-max-order-amt":1616.4353,
        //                 "buy-market-max-order-value":2500,
        //                 "max-order-value":2500,
        //                 "underlying":"xrpusdt",
        //                 "mgmt-fee-rate":0.035000000000000000,
        //                 "charge-time":"23:55:00",
        //                 "rebal-time":"00:00:00",
        //                 "rebal-threshold":-5,
        //                 "init-nav":10.000000000000000000,
        //                 "api-trading":"enabled",
        //                 "tags":"etp,nav,holdinglimit"
        //             },
        //         ]
        //     }
        //
        // inverse future
        //
        //     {
        //         "status":"ok",
        //         "data":[
        //             {
        //                 "symbol":"BTC",
        //                 "contract_code":"BTC211126",
        //                 "contract_type":"this_week",
        //                 "contract_size":100.000000000000000000,
        //                 "price_tick":0.010000000000000000,
        //                 "delivery_date":"20211126",
        //                 "delivery_time":"1637913600000",
        //                 "create_date":"20211112",
        //                 "contract_status":1,
        //                 "settlement_time":"1637481600000"
        //             },
        //         ],
        //         "ts":1637474595140
        //     }
        //
        // linear futures
        //
        //     {
        //         "status":"ok",
        //         "data":[
        //             {
        //                 "symbol":"BTC",
        //                 "contract_code":"BTC-USDT-211231",
        //                 "contract_size":0.001000000000000000,
        //                 "price_tick":0.100000000000000000,
        //                 "delivery_date":"20211231",
        //                 "delivery_time":"1640937600000",
        //                 "create_date":"20211228",
        //                 "contract_status":1,
        //                 "settlement_date":"1640764800000",
        //                 "support_margin_mode":"cross",
        //                 "business_type":"futures",
        //                 "pair":"BTC-USDT",
        //                 "contract_type":"this_week" // next_week, quarter
        //             },
        //         ],
        //         "ts":1640736207263
        //     }
        //
        // swaps
        //
        //     {
        //         "status":"ok",
        //         "data":[
        //             {
        //                 "symbol":"BTC",
        //                 "contract_code":"BTC-USDT",
        //                 "contract_size":0.001000000000000000,
        //                 "price_tick":0.100000000000000000,
        //                 "delivery_time":"",
        //                 "create_date":"20201021",
        //                 "contract_status":1,
        //                 "settlement_date":"1637481600000",
        //                 "support_margin_mode":"all", // isolated
        //             },
        //         ],
        //         "ts":1637474774467
        //     }
        //
        const markets = this.safeValue (response, 'data', []);
        const numMarkets = markets.length;
        if (numMarkets < 1) {
            throw new NetworkError (this.id + ' fetchMarkets() returned an empty response: ' + this.json (markets));
        }
        const result = [];
        for (let i = 0; i < markets.length; i++) {
            const market = markets[i];
            let baseId = undefined;
            let quoteId = undefined;
            let settleId = undefined;
            let id = undefined;
            let lowercaseId = undefined;
            let lowercaseBaseId = undefined;
            if (contract) {
                id = this.safeString (market, 'contract_code');
                lowercaseId = id.toLowerCase ();
                if (swap) {
                    const parts = id.split ('-');
                    baseId = this.safeString (market, 'symbol');
                    lowercaseBaseId = baseId.toLowerCase ();
                    quoteId = this.safeStringLower (parts, 1);
                    settleId = inverse ? baseId : quoteId;
                } else if (future) {
                    baseId = this.safeString (market, 'symbol');
                    lowercaseBaseId = baseId.toLowerCase ();
                    if (inverse) {
                        quoteId = 'USD';
                        settleId = baseId;
                    } else {
                        const pair = this.safeString (market, 'pair');
                        const parts = pair.split ('-');
                        quoteId = this.safeString (parts, 1);
                        settleId = quoteId;
                    }
                }
            } else {
                baseId = this.safeString (market, 'base-currency');
                lowercaseBaseId = baseId.toLowerCase ();
                quoteId = this.safeString (market, 'quote-currency');
                id = baseId + quoteId;
                lowercaseId = id.toLowerCase ();
            }
            const base = this.safeCurrencyCode (baseId);
            const quote = this.safeCurrencyCode (quoteId);
            const settle = this.safeCurrencyCode (settleId);
            let symbol = base + '/' + quote;
            let expiry = undefined;
            if (contract) {
                if (inverse) {
                    symbol += ':' + base;
                } else if (linear) {
                    symbol += ':' + quote;
                }
                if (future) {
                    expiry = this.safeInteger (market, 'delivery_time');
                    symbol += '-' + this.yymmdd (expiry);
                }
            }
            const contractSize = this.safeNumber (market, 'contract_size');
            let pricePrecision = undefined;
            let amountPrecision = undefined;
            let costPrecision = undefined;
            if (spot) {
                pricePrecision = this.safeString (market, 'price-precision');
                pricePrecision = this.parseNumber ('1e-' + pricePrecision);
                amountPrecision = this.safeString (market, 'amount-precision');
                amountPrecision = this.parseNumber ('1e-' + amountPrecision);
                costPrecision = this.safeString (market, 'value-precision');
                costPrecision = this.parseNumber ('1e-' + costPrecision);
            } else {
                pricePrecision = this.safeNumber (market, 'price_tick');
                amountPrecision = 1;
            }
            let maker = undefined;
            let taker = undefined;
            if (spot) {
                maker = (base === 'OMG') ? 0 : 0.2 / 100;
                taker = (base === 'OMG') ? 0 : 0.2 / 100;
            }
            const minAmount = this.safeNumber (market, 'min-order-amt');
            const maxAmount = this.safeNumber (market, 'max-order-amt');
            const minCost = this.safeNumber (market, 'min-order-value', 0);
            let active = undefined;
            if (spot) {
                const state = this.safeString (market, 'state');
                active = (state === 'online');
            } else if (contract) {
                const contractStatus = this.safeInteger (market, 'contract_status');
                active = (contractStatus === 1);
            }
            const leverageRatio = this.safeString (market, 'leverage-ratio', '1');
            const superLeverageRatio = this.safeString (market, 'super-margin-leverage-ratio', '1');
            const hasLeverage = Precise.stringGt (leverageRatio, '1') || Precise.stringGt (superLeverageRatio, '1');
            // 0 Delisting
            // 1 Listing
            // 2 Pending Listing
            // 3 Suspension
            // 4 Suspending of Listing
            // 5 In Settlement
            // 6 Delivering
            // 7 Settlement Completed
            // 8 Delivered
            // 9 Suspending of Trade
            result.push ({
                'id': id,
                'lowercaseId': lowercaseId,
                'symbol': symbol,
                'base': base,
                'quote': quote,
                'settle': settle,
                'baseId': baseId,
                'lowercaseBaseId': lowercaseBaseId,
                'quoteId': quoteId,
                'settleId': settleId,
                'type': type,
                'spot': spot,
                'margin': (spot && hasLeverage),
                'swap': swap,
                'future': future,
                'option': false,
                'active': active,
                'contract': contract,
                'linear': linear,
                'inverse': inverse,
                'taker': taker,
                'maker': maker,
                'contractSize': contractSize,
                'expiry': expiry,
                'expiryDatetime': this.iso8601 (expiry),
                'strike': undefined,
                'optionType': undefined,
                'precision': {
                    'amount': amountPrecision,
                    'price': pricePrecision,
                    'cost': costPrecision,
                },
                'limits': {
                    'leverage': {
                        'min': this.parseNumber ('1'),
                        'max': this.parseNumber (leverageRatio),
                        'superMax': this.parseNumber (superLeverageRatio),
                    },
                    'amount': {
                        'min': minAmount,
                        'max': maxAmount,
                    },
                    'price': {
                        'min': undefined,
                        'max': undefined,
                    },
                    'cost': {
                        'min': minCost,
                        'max': undefined,
                    },
                },
                'info': market,
            });
        }
        return result;
    }

    parseTicker (ticker, market = undefined) {
        //
        // fetchTicker
        //
        //     {
        //         "amount": 26228.672978342216,
        //         "open": 9078.95,
        //         "close": 9146.86,
        //         "high": 9155.41,
        //         "id": 209988544334,
        //         "count": 265846,
        //         "low": 8988.0,
        //         "version": 209988544334,
        //         "ask": [ 9146.87, 0.156134 ],
        //         "vol": 2.3822168242201668E8,
        //         "bid": [ 9146.86, 0.080758 ],
        //     }
        //
        // fetchTickers
        //
        //     {
        //         symbol: "bhdht",
        //         open:  2.3938,
        //         high:  2.4151,
        //         low:  2.3323,
        //         close:  2.3909,
        //         amount:  628.992,
        //         vol:  1493.71841095,
        //         count:  2088,
        //         bid:  2.3643,
        //         bidSize:  0.7136,
        //         ask:  2.4061,
        //         askSize:  0.4156
        //     }
        //
        const marketId = this.safeString2 (ticker, 'symbol', 'contract_code');
        const symbol = this.safeSymbol (marketId, market);
        const timestamp = this.safeInteger (ticker, 'ts');
        let bid = undefined;
        let bidVolume = undefined;
        let ask = undefined;
        let askVolume = undefined;
        if ('bid' in ticker) {
            if (Array.isArray (ticker['bid'])) {
                bid = this.safeString (ticker['bid'], 0);
                bidVolume = this.safeString (ticker['bid'], 1);
            } else {
                bid = this.safeString (ticker, 'bid');
                bidVolume = this.safeString (ticker, 'bidSize');
            }
        }
        if ('ask' in ticker) {
            if (Array.isArray (ticker['ask'])) {
                ask = this.safeString (ticker['ask'], 0);
                askVolume = this.safeString (ticker['ask'], 1);
            } else {
                ask = this.safeString (ticker, 'ask');
                askVolume = this.safeString (ticker, 'askSize');
            }
        }
        const open = this.safeString (ticker, 'open');
        const close = this.safeString (ticker, 'close');
        const baseVolume = this.safeString (ticker, 'amount');
        const quoteVolume = this.safeString (ticker, 'vol');
        return this.safeTicker ({
            'symbol': symbol,
            'timestamp': timestamp,
            'datetime': this.iso8601 (timestamp),
            'high': this.safeString (ticker, 'high'),
            'low': this.safeString (ticker, 'low'),
            'bid': bid,
            'bidVolume': bidVolume,
            'ask': ask,
            'askVolume': askVolume,
            'vwap': undefined,
            'open': open,
            'close': close,
            'last': close,
            'previousClose': undefined,
            'change': undefined,
            'percentage': undefined,
            'average': undefined,
            'baseVolume': baseVolume,
            'quoteVolume': quoteVolume,
            'info': ticker,
        }, market);
    }

    async fetchTicker (symbol, params = {}) {
        /**
         * @method
         * @name huobi#fetchTicker
         * @description fetches a price ticker, a statistical calculation with the information calculated over the past 24 hours for a specific market
         * @param {str} symbol unified symbol of the market to fetch the ticker for
         * @param {dict} params extra parameters specific to the huobi api endpoint
         * @returns {dict} a [ticker structure]{@link https://docs.ccxt.com/en/latest/manual.html#ticker-structure}
         */
        await this.loadMarkets ();
        const market = this.market (symbol);
        const request = {};
        let fieldName = 'symbol';
        let method = 'spotPublicGetMarketDetailMerged';
        if (market['linear']) {
            method = 'contractPublicGetLinearSwapExMarketDetailMerged';
            fieldName = 'contract_code';
        } else if (market['inverse']) {
            if (market['future']) {
                method = 'contractPublicGetMarketDetailMerged';
            } else if (market['swap']) {
                method = 'contractPublicGetSwapExMarketDetailMerged';
                fieldName = 'contract_code';
            }
        }
        request[fieldName] = market['id'];
        const response = await this[method] (this.extend (request, params));
        //
        // spot
        //
        //     {
        //         "status": "ok",
        //         "ch": "market.btcusdt.detail.merged",
        //         "ts": 1583494336669,
        //         "tick": {
        //             "amount": 26228.672978342216,
        //             "open": 9078.95,
        //             "close": 9146.86,
        //             "high": 9155.41,
        //             "id": 209988544334,
        //             "count": 265846,
        //             "low": 8988.0,
        //             "version": 209988544334,
        //             "ask": [ 9146.87, 0.156134 ],
        //             "vol": 2.3822168242201668E8,
        //             "bid": [ 9146.86, 0.080758 ],
        //         }
        //     }
        //
        // future, swap
        //
        //     {
        //         "ch":"market.BTC211126.detail.merged",
        //         "status":"ok",
        //         "tick":{
        //             "amount":"669.3385682049668320322569544150680718474",
        //             "ask":[59117.44,48],
        //             "bid":[59082,48],
        //             "close":"59087.97",
        //             "count":5947,
        //             "high":"59892.62",
        //             "id":1637502670,
        //             "low":"57402.87",
        //             "open":"57638",
        //             "ts":1637502670059,
        //             "vol":"394598"
        //         },
        //         "ts":1637502670059
        //     }
        //
        const tick = this.safeValue (response, 'tick', {});
        const ticker = this.parseTicker (tick, market);
        const timestamp = this.safeInteger (response, 'ts');
        ticker['timestamp'] = timestamp;
        ticker['datetime'] = this.iso8601 (timestamp);
        return ticker;
    }

    async fetchTickers (symbols = undefined, params = {}) {
        /**
         * @method
         * @name huobi#fetchTickers
         * @description fetches price tickers for multiple markets, statistical calculations with the information calculated over the past 24 hours each market
         * @param {[str]|undefined} symbols unified symbols of the markets to fetch the ticker for, all market tickers are returned if not assigned
         * @param {dict} params extra parameters specific to the huobi api endpoint
         * @returns {dict} an array of [ticker structures]{@link https://docs.ccxt.com/en/latest/manual.html#ticker-structure}
         */
        await this.loadMarkets ();
        const options = this.safeValue (this.options, 'fetchTickers', {});
        const defaultType = this.safeString (this.options, 'defaultType', 'spot');
        let type = this.safeString (options, 'type', defaultType);
        type = this.safeString (params, 'type', type);
        let method = 'spotPublicGetMarketTickers';
        const defaultSubType = this.safeString (this.options, 'defaultSubType', 'inverse');
        let subType = this.safeString (options, 'subType', defaultSubType);
        subType = this.safeString (params, 'subType', subType);
        const request = {};
        const future = (type === 'future');
        const swap = (type === 'swap');
        const linear = (subType === 'linear');
        const inverse = (subType === 'inverse');
        if (future || swap) {
            if (linear) {
                method = 'contractPublicGetLinearSwapExMarketDetailBatchMerged';
                if (future) {
                    request['business_type'] = 'futures';
                }
            } else if (inverse) {
                if (future) {
                    method = 'contractPublicGetMarketDetailBatchMerged';
                } else if (swap) {
                    method = 'contractPublicGetSwapExMarketDetailBatchMerged';
                }
            }
        }
        params = this.omit (params, [ 'type', 'subType' ]);
        const response = await this[method] (this.extend (request, params));
        //
        // spot
        //
        //     {
        //         "data":[
        //             {
        //                 "symbol":"hbcbtc",
        //                 "open":5.313E-5,
        //                 "high":5.34E-5,
        //                 "low":5.112E-5,
        //                 "close":5.175E-5,
        //                 "amount":1183.87,
        //                 "vol":0.0618599229,
        //                 "count":205,
        //                 "bid":5.126E-5,
        //                 "bidSize":5.25,
        //                 "ask":5.214E-5,
        //                 "askSize":150.0
        //             },
        //         ],
        //         "status":"ok",
        //         "ts":1639547261293
        //     }
        //
        // inverse swaps, linear swaps, inverse futures
        //
        //     {
        //         "status":"ok",
        //         "ticks":[
        //             {
        //                 "id":1637504679,
        //                 "ts":1637504679372,
        //                 "ask":[0.10644,100],
        //                 "bid":[0.10624,26],
        //                 "symbol":"TRX_CW",
        //                 "open":"0.10233",
        //                 "close":"0.10644",
        //                 "low":"0.1017",
        //                 "high":"0.10725",
        //                 "amount":"2340267.415144052378486261756692535687481566",
        //                 "count":882,
        //                 "vol":"24706"
        //             }
        //         ],
        //         "ts":1637504679376
        //     }
        //
        // linear futures
        //
        //     {
        //         "status":"ok",
        //         "ticks":[
        //             {
        //                 "id":1640745627,
        //                 "ts":1640745627957,
        //                 "ask":[48079.1,20],
        //                 "bid":[47713.8,125],
        //                 "business_type":"futures",
        //                 "contract_code":"BTC-USDT-CW",
        //                 "open":"49011.8",
        //                 "close":"47934",
        //                 "low":"47292.3",
        //                 "high":"49011.8",
        //                 "amount":"17.398",
        //                 "count":1515,
        //                 "vol":"17398",
        //                 "trade_turnover":"840726.5048"
        //             }
        //         ],
        //         "ts":1640745627988
        //     }
        //
        const tickers = this.safeValue2 (response, 'data', 'ticks', []);
        const timestamp = this.safeInteger (response, 'ts');
        const result = {};
        for (let i = 0; i < tickers.length; i++) {
            const ticker = this.parseTicker (tickers[i]);
            // the market ids for linear futures are non-standard and differ from all the other endpoints
            // we are doing a linear-matching here
            if (future && linear) {
                for (let j = 0; j < this.symbols.length; j++) {
                    const symbol = this.symbols[j];
                    const market = this.market (symbol);
                    const contractType = this.safeString (market['info'], 'contract_type');
                    if ((contractType === 'this_week') && (ticker['symbol'] === (market['baseId'] + '-' + market['quoteId'] + '-CW'))) {
                        ticker['symbol'] = market['symbol'];
                        break;
                    } else if ((contractType === 'next_week') && (ticker['symbol'] === (market['baseId'] + '-' + market['quoteId'] + '-NW'))) {
                        ticker['symbol'] = market['symbol'];
                        break;
                    } else if ((contractType === 'this_quarter') && (ticker['symbol'] === (market['baseId'] + '-' + market['quoteId'] + '-CQ'))) {
                        ticker['symbol'] = market['symbol'];
                        break;
                    } else if ((contractType === 'next_quarter') && (ticker['symbol'] === (market['baseId'] + '-' + market['quoteId'] + '-NQ'))) {
                        ticker['symbol'] = market['symbol'];
                        break;
                    }
                }
            }
            const symbol = ticker['symbol'];
            ticker['timestamp'] = timestamp;
            ticker['datetime'] = this.iso8601 (timestamp);
            result[symbol] = ticker;
        }
        return this.filterByArray (result, 'symbol', symbols);
    }

    async fetchOrderBook (symbol, limit = undefined, params = {}) {
        /**
         * @method
         * @name huobi#fetchOrderBook
         * @description fetches information on open orders with bid (buy) and ask (sell) prices, volumes and other data
         * @param {str} symbol unified symbol of the market to fetch the order book for
         * @param {int|undefined} limit the maximum amount of order book entries to return
         * @param {dict} params extra parameters specific to the huobi api endpoint
         * @returns {dict} A dictionary of [order book structures]{@link https://docs.ccxt.com/en/latest/manual.html#order-book-structure} indexed by market symbols
         */
        await this.loadMarkets ();
        const market = this.market (symbol);
        const request = {
            //
            // from the API docs
            //
            //     to get depth data within step 150, use step0, step1, step2, step3, step4, step5, step14, step15（merged depth data 0-5,14-15, when step is 0，depth data will not be merged
            //     to get depth data within step 20, use step6, step7, step8, step9, step10, step11, step12, step13(merged depth data 7-13), when step is 6, depth data will not be merged
            //
            'type': 'step0',
            // 'symbol': market['id'], // spot, future
            // 'contract_code': market['id'], // swap
        };
        let fieldName = 'symbol';
        let method = 'spotPublicGetMarketDepth';
        if (market['linear']) {
            method = 'contractPublicGetLinearSwapExMarketDepth';
            fieldName = 'contract_code';
        } else if (market['inverse']) {
            if (market['future']) {
                method = 'contractPublicGetMarketDepth';
            } else if (market['swap']) {
                method = 'contractPublicGetSwapExMarketDepth';
                fieldName = 'contract_code';
            }
        } else {
            if (limit !== undefined) {
                // Valid depths are 5, 10, 20 or empty https://huobiapi.github.io/docs/spot/v1/en/#get-market-depth
                if ((limit !== 5) && (limit !== 10) && (limit !== 20) && (limit !== 150)) {
                    throw new BadRequest (this.id + ' fetchOrderBook() limit argument must be undefined, 5, 10, 20, or 150, default is 150');
                }
                // only set the depth if it is not 150
                // 150 is the implicit default on the exchange side for step0 and no orderbook aggregation
                // it is not accepted by the exchange if you set it explicitly
                if (limit !== 150) {
                    request['depth'] = limit;
                }
            }
        }
        request[fieldName] = market['id'];
        const response = await this[method] (this.extend (request, params));
        //
        // spot, future, swap
        //
        //     {
        //         "status": "ok",
        //         "ch": "market.btcusdt.depth.step0",
        //         "ts": 1583474832790,
        //         "tick": {
        //             "bids": [
        //                 [ 9100.290000000000000000, 0.200000000000000000 ],
        //                 [ 9099.820000000000000000, 0.200000000000000000 ],
        //                 [ 9099.610000000000000000, 0.205000000000000000 ],
        //             ],
        //             "asks": [
        //                 [ 9100.640000000000000000, 0.005904000000000000 ],
        //                 [ 9101.010000000000000000, 0.287311000000000000 ],
        //                 [ 9101.030000000000000000, 0.012121000000000000 ],
        //             ],
        //             "ch":"market.BTC-USD.depth.step0",
        //             "ts":1583474832008,
        //             "id":1637554816,
        //             "mrid":121654491624,
        //             "version":104999698780
        //         }
        //     }
        //
        if ('tick' in response) {
            if (!response['tick']) {
                throw new BadSymbol (this.id + ' fetchOrderBook() returned empty response: ' + this.json (response));
            }
            const tick = this.safeValue (response, 'tick');
            const timestamp = this.safeInteger (tick, 'ts', this.safeInteger (response, 'ts'));
            const result = this.parseOrderBook (tick, symbol, timestamp);
            result['nonce'] = this.safeInteger (tick, 'version');
            return result;
        }
        throw new ExchangeError (this.id + ' fetchOrderBook() returned unrecognized response: ' + this.json (response));
    }

    parseTrade (trade, market = undefined) {
        //
        // spot fetchTrades (public)
        //
        //     {
        //         "amount": 0.010411000000000000,
        //         "trade-id": 102090736910,
        //         "ts": 1583497692182,
        //         "id": 10500517034273194594947,
        //         "price": 9096.050000000000000000,
        //         "direction": "sell"
        //     }
        //
        // spot fetchMyTrades (private)
        //
        //     {
        //          'symbol': 'swftcbtc',
        //          'fee-currency': 'swftc',
        //          'filled-fees': '0',
        //          'source': 'spot-api',
        //          'id': 83789509854000,
        //          'type': 'buy-limit',
        //          'order-id': 83711103204909,
        //          'filled-points': '0.005826843283532154',
        //          'fee-deduct-currency': 'ht',
        //          'filled-amount': '45941.53',
        //          'price': '0.0000001401',
        //          'created-at': 1597933260729,
        //          'match-id': 100087455560,
        //          'role': 'maker',
        //          'trade-id': 100050305348
        //     }
        //
        // linear swap isolated margin fetchOrder details
        //
        //     {
        //         "trade_id": 131560927,
        //         "trade_price": 13059.800000000000000000,
        //         "trade_volume": 1.000000000000000000,
        //         "trade_turnover": 13.059800000000000000,
        //         "trade_fee": -0.005223920000000000,
        //         "created_at": 1603703614715,
        //         "role": "taker",
        //         "fee_asset": "USDT",
        //         "profit": 0,
        //         "real_profit": 0,
        //         "id": "131560927-770334322963152896-1"
        //     }
        //
        // inverse swap cross margin fetchMyTrades
        //
        //     {
        //         "contract_type":"swap",
        //         "pair":"O3-USDT",
        //         "business_type":"swap",
        //         "query_id":652123190,
        //         "match_id":28306009409,
        //         "order_id":941137865226903553,
        //         "symbol":"O3",
        //         "contract_code":"O3-USDT",
        //         "direction":"sell",
        //         "offset":"open",
        //         "trade_volume":100.000000000000000000,
        //         "trade_price":0.398500000000000000,
        //         "trade_turnover":39.850000000000000000,
        //         "trade_fee":-0.007970000000000000,
        //         "offset_profitloss":0E-18,
        //         "create_date":1644426352999,
        //         "role":"Maker",
        //         "order_source":"api",
        //         "order_id_str":"941137865226903553",
        //         "id":"28306009409-941137865226903553-1",
        //         "fee_asset":"USDT",
        //         "margin_mode":"cross",
        //         "margin_account":"USDT",
        //         "real_profit":0E-18,
        //         "trade_partition":"USDT"
        //     }
        //
        const marketId = this.safeString2 (trade, 'contract_code', 'symbol');
        market = this.safeMarket (marketId, market);
        const symbol = market['symbol'];
        let timestamp = this.safeInteger2 (trade, 'ts', 'created-at');
        timestamp = this.safeInteger2 (trade, 'created_at', 'create_date', timestamp);
        const order = this.safeString2 (trade, 'order-id', 'order_id');
        let side = this.safeString (trade, 'direction');
        let type = this.safeString (trade, 'type');
        if (type !== undefined) {
            const typeParts = type.split ('-');
            side = typeParts[0];
            type = typeParts[1];
        }
        const takerOrMaker = this.safeStringLower (trade, 'role');
        const priceString = this.safeString2 (trade, 'price', 'trade_price');
        let amountString = this.safeString2 (trade, 'filled-amount', 'amount');
        amountString = this.safeString (trade, 'trade_volume', amountString);
        const costString = this.safeString (trade, 'trade_turnover');
        let fee = undefined;
        let feeCost = this.safeString2 (trade, 'filled-fees', 'trade_fee');
        const feeCurrencyId = this.safeString2 (trade, 'fee-currency', 'fee_asset');
        let feeCurrency = this.safeCurrencyCode (feeCurrencyId);
        const filledPoints = this.safeString (trade, 'filled-points');
        if (filledPoints !== undefined) {
            if ((feeCost === undefined) || Precise.stringEquals (feeCost, '0')) {
                const feeDeductCurrency = this.safeString (trade, 'fee-deduct-currency');
                if (feeDeductCurrency !== '') {
                    feeCost = filledPoints;
                    feeCurrency = this.safeCurrencyCode (feeDeductCurrency);
                }
            }
        }
        if (feeCost !== undefined) {
            fee = {
                'cost': feeCost,
                'currency': feeCurrency,
            };
        }
        const tradeId = this.safeString2 (trade, 'trade-id', 'tradeId');
        const id = this.safeString2 (trade, 'trade_id', 'id', tradeId);
        return this.safeTrade ({
            'id': id,
            'info': trade,
            'order': order,
            'timestamp': timestamp,
            'datetime': this.iso8601 (timestamp),
            'symbol': symbol,
            'type': type,
            'side': side,
            'takerOrMaker': takerOrMaker,
            'price': priceString,
            'amount': amountString,
            'cost': costString,
            'fee': fee,
        }, market);
    }

    async fetchOrderTrades (id, symbol = undefined, since = undefined, limit = undefined, params = {}) {
        /**
         * @method
         * @name huobi#fetchOrderTrades
         * @description fetch all the trades made from a single order
         * @param {str} id order id
         * @param {str|undefined} symbol unified market symbol
         * @param {int|undefined} since the earliest time in ms to fetch trades for
         * @param {int|undefined} limit the maximum number of trades to retrieve
         * @param {dict} params extra parameters specific to the huobi api endpoint
         * @returns {[dict]} a list of [trade structures]{@link https://docs.ccxt.com/en/latest/manual.html#trade-structure}
         */
        let marketType = undefined;
        [ marketType, params ] = this.handleMarketTypeAndParams ('fetchOrderTrades', undefined, params);
        const method = this.getSupportedMapping (marketType, {
            'spot': 'fetchSpotOrderTrades',
            // 'swap': 'fetchContractOrderTrades',
            // 'future': 'fetchContractOrderTrades',
        });
        return await this[method] (id, symbol, since, limit, params);
    }

    async fetchSpotOrderTrades (id, symbol = undefined, since = undefined, limit = undefined, params = {}) {
        await this.loadMarkets ();
        const request = {
            'order-id': id,
        };
        const response = await this.spotPrivateGetV1OrderOrdersOrderIdMatchresults (this.extend (request, params));
        return this.parseTrades (response['data'], undefined, since, limit);
    }

    async fetchMyTrades (symbol = undefined, since = undefined, limit = undefined, params = {}) {
        /**
         * @method
         * @name huobi#fetchMyTrades
         * @description fetch all trades made by the user
         * @param {str|undefined} symbol unified market symbol
         * @param {int|undefined} since the earliest time in ms to fetch trades for
         * @param {int|undefined} limit the maximum number of trades structures to retrieve
         * @param {dict} params extra parameters specific to the huobi api endpoint
         * @returns {[dict]} a list of [trade structures]{@link https://docs.ccxt.com/en/latest/manual.html#trade-structure}
         */
        await this.loadMarkets ();
        let marketType = undefined;
        [ marketType, params ] = this.handleMarketTypeAndParams ('fetchMyTrades', undefined, params);
        const request = {
            // spot -----------------------------------------------------------
            // 'symbol': market['id'],
            // 'types': 'buy-market,sell-market,buy-limit,sell-limit,buy-ioc,sell-ioc,buy-limit-maker,sell-limit-maker,buy-stop-limit,sell-stop-limit',
            // 'start-time': since, // max 48 hours within 120 days
            // 'end-time': this.milliseconds (), // max 48 hours within 120 days
            // 'from': 'id', // tring false N/A Search internal id to begin with if search next page, then this should be the last id (not trade-id) of last page; if search previous page, then this should be the first id (not trade-id) of last page
            // 'direct': 'next', // next, prev
            // 'size': limit, // default 100, max 500 The number of orders to return [1-500]
            // contracts ------------------------------------------------------
            // 'symbol': market['settleId'], // required
            // 'trade_type': 0, // required, 0 all, 1 open long, 2 open short, 3 close short, 4 close long, 5 liquidate long positions, 6 liquidate short positions
            // 'contract_code': market['id'],
            // 'start_time': since, // max 48 hours within 120 days
            // 'end_time': this.milliseconds (), // max 48 hours within 120 days
            // 'from_id': 'id', // tring false N/A Search internal id to begin with if search next page, then this should be the last id (not trade-id) of last page; if search previous page, then this should be the first id (not trade-id) of last page
            // 'direct': 'prev', // next, prev
            // 'size': limit, // default 20, max 50
        };
        let method = undefined;
        let market = undefined;
        if (marketType === 'spot') {
            if (symbol !== undefined) {
                market = this.market (symbol);
                request['symbol'] = market['id'];
            }
            if (limit !== undefined) {
                request['size'] = limit; // default 100, max 500
            }
            if (since !== undefined) {
                request['start-time'] = since; // a date within 120 days from today
                // request['end-time'] = this.sum (since, 172800000); // 48 hours window
            }
            method = 'spotPrivateGetV1OrderMatchresults';
        } else {
            if (symbol === undefined) {
                throw new ArgumentsRequired (this.id + ' fetchMyTrades() requires a symbol for ' + marketType + ' orders');
            }
            const market = this.market (symbol);
            request['contract_code'] = market['id'];
            request['trade_type'] = 0; // 0 all, 1 open long, 2 open short, 3 close short, 4 close long, 5 liquidate long positions, 6 liquidate short positions
            if (market['linear']) {
                const defaultMargin = market['future'] ? 'cross' : 'isolated';
                const marginMode = this.safeString2 (this.options, 'defaultMarginMode', 'marginMode', defaultMargin);
                if (marginMode === 'isolated') {
                    method = 'contractPrivatePostLinearSwapApiV1SwapMatchresultsExact';
                } else if (marginMode === 'cross') {
                    method = 'contractPrivatePostLinearSwapApiV1SwapCrossMatchresultsExact';
                }
            } else if (market['inverse']) {
                if (marketType === 'future') {
                    method = 'contractPrivatePostApiV1ContractMatchresultsExact';
                    request['symbol'] = market['settleId'];
                } else if (marketType === 'swap') {
                    method = 'contractPrivatePostSwapApiV1SwapMatchresultsExact';
                } else {
                    throw new NotSupported (this.id + ' fetchMyTrades() does not support ' + marketType + ' markets');
                }
            }
        }
        const response = await this[method] (this.extend (request, params));
        //
        // spot
        //
        //     {
        //         "status": "ok",
        //         "data": [
        //             {
        //                 "symbol": "polyusdt",
        //                 "fee-currency": "poly",
        //                 "source": "spot-web",
        //                 "price": "0.338",
        //                 "created-at": 1629443051839,
        //                 "role": "taker",
        //                 "order-id": 345487249132375,
        //                 "match-id": 5014,
        //                 "trade-id": 1085,
        //                 "filled-amount": "147.928994082840236",
        //                 "filled-fees": "0",
        //                 "filled-points": "0.1",
        //                 "fee-deduct-currency": "hbpoint",
        //                 "fee-deduct-state": "done",
        //                 "id": 313288753120940,
        //                 "type": "buy-market"
        //             }
        //         ]
        //     }
        //
        // contracts
        //
        //     {
        //         "status": "ok",
        //         "data": {
        //             "trades": [
        //                 {
        //                     "query_id": 2424420723,
        //                     "match_id": 113891764710,
        //                     "order_id": 773135295142658048,
        //                     "symbol": "ADA",
        //                     "contract_type": "quarter", // swap
        //                     "business_type": "futures", // swap
        //                     "contract_code": "ADA201225",
        //                     "direction": "buy",
        //                     "offset": "open",
        //                     "trade_volume": 1,
        //                     "trade_price": 0.092,
        //                     "trade_turnover": 10,
        //                     "trade_fee": -0.021739130434782608,
        //                     "offset_profitloss": 0,
        //                     "create_date": 1604371703183,
        //                     "role": "Maker",
        //                     "order_source": "web",
        //                     "order_id_str": "773135295142658048",
        //                     "fee_asset": "ADA",
        //                     "margin_mode": "isolated", // cross
        //                     "margin_account": "BTC-USDT",
        //                     "real_profit": 0,
        //                     "id": "113891764710-773135295142658048-1",
        //                     "trade_partition":"USDT",
        //                 }
        //             ],
        //             "remain_size": 15,
        //             "next_id": 2424413094
        //         },
        //         "ts": 1604372202243
        //     }
        //
        let trades = this.safeValue (response, 'data');
        if (!Array.isArray (trades)) {
            trades = this.safeValue (trades, 'trades');
        }
        return this.parseTrades (trades, market, since, limit);
    }

    async fetchTrades (symbol, since = undefined, limit = 1000, params = {}) {
        /**
         * @method
         * @name huobi#fetchTrades
         * @description get the list of most recent trades for a particular symbol
         * @param {str} symbol unified symbol of the market to fetch trades for
         * @param {int|undefined} since timestamp in ms of the earliest trade to fetch
         * @param {int|undefined} limit the maximum amount of trades to fetch
         * @param {dict} params extra parameters specific to the huobi api endpoint
         * @returns {[dict]} a list of [trade structures]{@link https://docs.ccxt.com/en/latest/manual.html?#public-trades}
         */
        await this.loadMarkets ();
        const market = this.market (symbol);
        const request = {
            // 'symbol': market['id'], // spot, future
            // 'contract_code': market['id'], // swap
        };
        let fieldName = 'symbol';
        let method = 'spotPublicGetMarketHistoryTrade';
        if (market['future']) {
            if (market['inverse']) {
                method = 'contractPublicGetMarketHistoryTrade';
            } else if (market['linear']) {
                method = 'contractPublicGetLinearSwapExMarketHistoryTrade';
                fieldName = 'contract_code';
            }
        } else if (market['swap']) {
            if (market['inverse']) {
                method = 'contractPublicGetSwapExMarketHistoryTrade';
            } else if (market['linear']) {
                method = 'contractPublicGetLinearSwapExMarketHistoryTrade';
            }
            fieldName = 'contract_code';
        }
        request[fieldName] = market['id'];
        if (limit !== undefined) {
            request['size'] = limit; // max 2000
        }
        const response = await this[method] (this.extend (request, params));
        //
        //     {
        //         "status": "ok",
        //         "ch": "market.btcusdt.trade.detail",
        //         "ts": 1583497692365,
        //         "data": [
        //             {
        //                 "id": 105005170342,
        //                 "ts": 1583497692182,
        //                 "data": [
        //                     {
        //                         "amount": 0.010411000000000000,
        //                         "trade-id": 102090736910,
        //                         "ts": 1583497692182,
        //                         "id": 10500517034273194594947,
        //                         "price": 9096.050000000000000000,
        //                         "direction": "sell"
        //                     }
        //                 ]
        //             },
        //             // ...
        //         ]
        //     }
        //
        const data = this.safeValue (response, 'data', []);
        let result = [];
        for (let i = 0; i < data.length; i++) {
            const trades = this.safeValue (data[i], 'data', []);
            for (let j = 0; j < trades.length; j++) {
                const trade = this.parseTrade (trades[j], market);
                result.push (trade);
            }
        }
        result = this.sortBy (result, 'timestamp');
        return this.filterBySymbolSinceLimit (result, market['symbol'], since, limit);
    }

    parseOHLCV (ohlcv, market = undefined) {
        //
        //     {
        //         "amount":1.2082,
        //         "open":0.025096,
        //         "close":0.025095,
        //         "high":0.025096,
        //         "id":1591515300,
        //         "count":6,
        //         "low":0.025095,
        //         "vol":0.0303205097
        //     }
        //
        return [
            this.safeTimestamp (ohlcv, 'id'),
            this.safeNumber (ohlcv, 'open'),
            this.safeNumber (ohlcv, 'high'),
            this.safeNumber (ohlcv, 'low'),
            this.safeNumber (ohlcv, 'close'),
            this.safeNumber (ohlcv, 'amount'),
        ];
    }

    async fetchOHLCV (symbol, timeframe = '1m', since = undefined, limit = undefined, params = {}) {
        /**
         * @method
         * @name huobi#fetchOHLCV
         * @description fetches historical candlestick data containing the open, high, low, and close price, and the volume of a market
         * @param {str} symbol unified symbol of the market to fetch OHLCV data for
         * @param {str} timeframe the length of time each candle represents
         * @param {int|undefined} since timestamp in ms of the earliest candle to fetch
         * @param {int|undefined} limit the maximum amount of candles to fetch
         * @param {dict} params extra parameters specific to the huobi api endpoint
         * @returns {[[int]]} A list of candles ordered as timestamp, open, high, low, close, volume
         */
        await this.loadMarkets ();
        const market = this.market (symbol);
        const request = {
            'period': this.timeframes[timeframe],
            // 'symbol': market['id'], // spot, future
            // 'contract_code': market['id'], // swap
            // 'size': 1000, // max 1000 for spot, 2000 for contracts
            // 'from': parseInt (since / 1000), spot only
            // 'to': this.seconds (), spot only
        };
        let fieldName = 'symbol';
        const price = this.safeString (params, 'price');
        params = this.omit (params, 'price');
        let method = 'spotPublicGetMarketHistoryCandles';
        if (market['spot']) {
            if (since !== undefined) {
                request['from'] = parseInt (since / 1000);
            }
            if (limit !== undefined) {
                request['size'] = limit; // max 2000
            }
        } else if (market['future']) {
            if (market['inverse']) {
                if (price === 'mark') {
                    method = 'contractPublicGetIndexMarketHistoryMarkPriceKline';
                } else if (price === 'index') {
                    method = 'contractPublicGetIndexMarketHistoryIndex';
                } else if (price === 'premiumIndex') {
                    throw new BadRequest (this.id + ' ' + market['type'] + ' has no api endpoint for ' + price + ' kline data');
                } else {
                    method = 'contractPublicGetMarketHistoryKline';
                }
            } else if (market['linear']) {
                if (price === 'mark') {
                    method = 'contractPublicGetIndexMarketHistoryLinearSwapMarkPriceKline';
                } else if (price === 'index') {
                    throw new BadRequest (this.id + ' ' + market['type'] + ' has no api endpoint for ' + price + ' kline data');
                } else if (price === 'premiumIndex') {
                    method = 'contractPublicGetIndexMarketHistoryLinearSwapPremiumIndexKline';
                } else {
                    method = 'contractPublicGetLinearSwapExMarketHistoryKline';
                }
                fieldName = 'contract_code';
            }
        } else if (market['swap']) {
            if (market['inverse']) {
                if (price === 'mark') {
                    method = 'contractPublicGetIndexMarketHistorySwapMarkPriceKline';
                } else if (price === 'index') {
                    throw new BadRequest (this.id + ' ' + market['type'] + ' has no api endpoint for ' + price + ' kline data');
                } else if (price === 'premiumIndex') {
                    method = 'contractPublicGetIndexMarketHistorySwapPremiumIndexKline';
                } else {
                    method = 'contractPublicGetSwapExMarketHistoryKline';
                }
            } else if (market['linear']) {
                if (price === 'mark') {
                    method = 'contractPublicGetIndexMarketHistoryLinearSwapMarkPriceKline';
                } else if (price === 'index') {
                    throw new BadRequest (this.id + ' ' + market['type'] + ' has no api endpoint for ' + price + ' kline data');
                } else if (price === 'premiumIndex') {
                    method = 'contractPublicGetIndexMarketHistoryLinearSwapPremiumIndexKline';
                } else {
                    method = 'contractPublicGetLinearSwapExMarketHistoryKline';
                }
            }
            fieldName = 'contract_code';
        }
        if (market['contract']) {
            if (limit === undefined) {
                limit = 2000;
            }
            request['size'] = limit;
            if (price === undefined) {
                const duration = this.parseTimeframe (timeframe);
                if (since === undefined) {
                    const now = this.seconds ();
                    request['from'] = now - duration * (limit - 1);
                    request['to'] = now;
                } else {
                    const start = parseInt (since / 1000);
                    request['from'] = start;
                    request['to'] = this.sum (start, duration * (limit - 1));
                }
            }
        }
        request[fieldName] = market['id'];
        const response = await this[method] (this.extend (request, params));
        //
        //     {
        //         "status":"ok",
        //         "ch":"market.ethbtc.kline.1min",
        //         "ts":1591515374371,
        //         "data":[
        //             {"amount":0.0,"open":0.025095,"close":0.025095,"high":0.025095,"id":1591515360,"count":0,"low":0.025095,"vol":0.0},
        //             {"amount":1.2082,"open":0.025096,"close":0.025095,"high":0.025096,"id":1591515300,"count":6,"low":0.025095,"vol":0.0303205097},
        //             {"amount":0.0648,"open":0.025096,"close":0.025096,"high":0.025096,"id":1591515240,"count":2,"low":0.025096,"vol":0.0016262208},
        //         ]
        //     }
        //
        const data = this.safeValue (response, 'data', []);
        return this.parseOHLCVs (data, market, timeframe, since, limit);
    }

    async fetchAccounts (params = {}) {
        /**
         * @method
         * @name huobi#fetchAccounts
         * @description fetch all the accounts associated with a profile
         * @param {dict} params extra parameters specific to the huobi api endpoint
         * @returns {dict} a dictionary of [account structures]{@link https://docs.ccxt.com/en/latest/manual.html#account-structure} indexed by the account type
         */
        await this.loadMarkets ();
        const response = await this.spotPrivateGetV1AccountAccounts (params);
        //
        //     {
        //         "status":"ok",
        //         "data":[
        //             {"id":5202591,"type":"point","subtype":"","state":"working"},
        //             {"id":1528640,"type":"spot","subtype":"","state":"working"},
        //         ]
        //     }
        //
        const data = this.safeValue (response, 'data');
        return this.parseAccounts (data);
    }

    parseAccount (account) {
        //
        //     {
        //         "id": 5202591,
        //         "type": "point",   // spot, margin, otc, point, super-margin, investment, borrow, grid-trading, deposit-earning, otc-options
        //         "subtype": "",     // The corresponding trading symbol (currency pair) the isolated margin is based on, e.g. btcusdt
        //         "state": "working" // working, lock
        //     }
        //
        const typeId = this.safeString (account, 'type');
        const accountsById = this.safeValue (this.options, 'accountsById', {});
        const type = this.safeValue (accountsById, typeId, typeId);
        return {
            'info': account,
            'id': this.safeString (account, 'id'),
            'type': type,
            'code': undefined,
        };
    }

    async fetchAccountIdByType (type, params = {}) {
        const accounts = await this.loadAccounts ();
        const accountId = this.safeValue (params, 'account-id');
        if (accountId !== undefined) {
            return accountId;
        }
        const indexedAccounts = this.indexBy (accounts, 'type');
        const defaultAccount = this.safeValue (accounts, 0, {});
        const account = this.safeValue (indexedAccounts, type, defaultAccount);
        return this.safeString (account, 'id');
    }

    async fetchCurrencies (params = {}) {
        /**
         * @method
         * @name huobi#fetchCurrencies
         * @description fetches all available currencies on an exchange
         * @param {dict} params extra parameters specific to the huobi api endpoint
         * @returns {dict} an associative dictionary of currencies
         */
        const response = await this.spotPublicGetV2ReferenceCurrencies ();
        //     {
        //       "code": 200,
        //       "data": [
        //         {
        //           "currency": "sxp",
        //           "assetType": "1",
        //           "chains": [
        //             {
        //               "chain": "sxp",
        //               "displayName": "ERC20",
        //               "baseChain": "ETH",
        //               "baseChainProtocol": "ERC20",
        //               "isDynamic": true,
        //               "numOfConfirmations": "12",
        //               "numOfFastConfirmations": "12",
        //               "depositStatus": "allowed",
        //               "minDepositAmt": "0.23",
        //               "withdrawStatus": "allowed",
        //               "minWithdrawAmt": "0.23",
        //               "withdrawPrecision": "8",
        //               "maxWithdrawAmt": "227000.000000000000000000",
        //               "withdrawQuotaPerDay": "227000.000000000000000000",
        //               "withdrawQuotaPerYear": null,
        //               "withdrawQuotaTotal": null,
        //               "withdrawFeeType": "fixed",
        //               "transactFeeWithdraw": "11.1653",
        //               "addrWithTag": false,
        //               "addrDepositTag": false
        //             }
        //           ],
        //           "instStatus": "normal"
        //         }
        //       ]
        //     }
        //
        const data = this.safeValue (response, 'data', []);
        const result = {};
        for (let i = 0; i < data.length; i++) {
            const entry = data[i];
            const currencyId = this.safeString (entry, 'currency');
            const code = this.safeCurrencyCode (currencyId);
            const chains = this.safeValue (entry, 'chains', []);
            const networks = {};
            const instStatus = this.safeString (entry, 'instStatus');
            const currencyActive = instStatus === 'normal';
            let fee = undefined;
            let minPrecision = undefined;
            let minWithdraw = undefined;
            let maxWithdraw = undefined;
            let deposit = undefined;
            let withdraw = undefined;
            for (let j = 0; j < chains.length; j++) {
                const chain = chains[j];
                const networkId = this.safeString (chain, 'chain');
                let baseChainProtocol = this.safeString (chain, 'baseChainProtocol');
                const huobiToken = 'h' + currencyId;
                if (baseChainProtocol === undefined) {
                    if (huobiToken === networkId) {
                        baseChainProtocol = 'ERC20';
                    } else {
                        baseChainProtocol = this.safeString (chain, 'displayName');
                    }
                }
                const network = this.safeNetwork (baseChainProtocol);
                minWithdraw = this.safeNumber (chain, 'minWithdrawAmt');
                maxWithdraw = this.safeNumber (chain, 'maxWithdrawAmt');
                const withdrawStatus = this.safeString (chain, 'withdrawStatus');
                const depositStatus = this.safeString (chain, 'depositStatus');
                const withdrawEnabled = (withdrawStatus === 'allowed');
                const depositEnabled = (depositStatus === 'allowed');
                const active = withdrawEnabled && depositEnabled;
                let precision = this.safeString (chain, 'withdrawPrecision');
                if (precision !== undefined) {
                    precision = this.parseNumber ('1e-' + precision);
                    minPrecision = (minPrecision === undefined) ? precision : Math.max (precision, minPrecision);
                }
                if (withdrawEnabled && !withdraw) {
                    withdraw = true;
                } else if (!withdrawEnabled) {
                    withdraw = false;
                }
                if (depositEnabled && !deposit) {
                    deposit = true;
                } else if (!depositEnabled) {
                    deposit = false;
                }
                fee = this.safeNumber (chain, 'transactFeeWithdraw');
                networks[network] = {
                    'info': chain,
                    'id': networkId,
                    'network': network,
                    'limits': {
                        'withdraw': {
                            'min': minWithdraw,
                            'max': maxWithdraw,
                        },
                    },
                    'active': active,
                    'deposit': depositEnabled,
                    'withdraw': withdrawEnabled,
                    'fee': fee,
                    'precision': precision,
                };
            }
            const networksKeys = Object.keys (networks);
            const networkLength = networksKeys.length;
            result[code] = {
                'info': entry,
                'code': code,
                'id': currencyId,
                'active': currencyActive,
                'deposit': deposit,
                'withdraw': withdraw,
                'fee': (networkLength <= 1) ? fee : undefined,
                'name': undefined,
                'limits': {
                    'amount': {
                        'min': undefined,
                        'max': undefined,
                    },
                    'withdraw': {
                        'min': (networkLength <= 1) ? minWithdraw : undefined,
                        'max': (networkLength <= 1) ? maxWithdraw : undefined,
                    },
                },
                'precision': minPrecision,
                'networks': networks,
            };
        }
        return result;
    }

    async fetchBalance (params = {}) {
        /**
         * @method
         * @name huobi#fetchBalance
         * @description query for balance and get the amount of funds available for trading or funds locked in orders
         * @param {dict} params extra parameters specific to the huobi api endpoint
         * @returns {dict} a [balance structure]{@link https://docs.ccxt.com/en/latest/manual.html?#balance-structure}
         */
        await this.loadMarkets ();
        let type = undefined;
        [ type, params ] = this.handleMarketTypeAndParams ('fetchBalance', undefined, params);
        const options = this.safeValue (this.options, 'fetchBalance', {});
        const request = {};
        let method = undefined;
        const spot = (type === 'spot');
        const future = (type === 'future');
        const swap = (type === 'swap');
        const defaultSubType = this.safeString2 (this.options, 'defaultSubType', 'subType', 'inverse');
        let subType = this.safeString2 (options, 'defaultSubType', 'subType', defaultSubType);
        subType = this.safeString2 (params, 'defaultSubType', 'subType', subType);
        const inverse = (subType === 'inverse');
        const linear = (subType === 'linear');
        let marginMode = this.safeString2 (this.options, 'defaultMarginMode', 'marginMode', 'isolated');
        marginMode = this.safeString2 (options, 'defaultMarginMode', 'marginMode', marginMode);
        marginMode = this.safeString2 (params, 'defaultMarginMode', 'marginMode', marginMode);
        params = this.omit (params, [ 'defaultSubType', 'subType', 'defaultMarginMode', 'marginMode' ]);
        const isolated = (marginMode === 'isolated');
        const cross = (marginMode === 'cross');
        if (spot) {
            await this.loadAccounts ();
            const accountId = await this.fetchAccountIdByType (type, params);
            request['account-id'] = accountId;
            method = 'spotPrivateGetV1AccountAccountsAccountIdBalance';
        } else if (linear) {
            if (marginMode === 'isolated') {
                method = 'contractPrivatePostLinearSwapApiV1SwapAccountInfo';
            } else {
                method = 'contractPrivatePostLinearSwapApiV1SwapCrossAccountInfo';
            }
        } else if (inverse) {
            if (future) {
                method = 'contractPrivatePostApiV1ContractAccountInfo';
            } else if (swap) {
                method = 'contractPrivatePostSwapApiV1SwapAccountInfo';
            }
        }
        const response = await this[method] (this.extend (request, params));
        //
        // spot
        //
        //     {
        //         "status":"ok",
        //         "data":{
        //             "id":1528640,
        //             "type":"spot",
        //             "state":"working",
        //             "list":[
        //                 {"currency":"lun","type":"trade","balance":"0","seq-num":"0"},
        //                 {"currency":"lun","type":"frozen","balance":"0","seq-num":"0"},
        //                 {"currency":"ht","type":"frozen","balance":"0","seq-num":"145"},
        //             ]
        //         },
        //         "ts":1637644827566
        //     }
        //
        // future, swap isolated
        //
        //     {
        //         "status":"ok",
        //         "data":[
        //             {
        //                 "symbol":"BTC",
        //                 "margin_balance":0,
        //                 "margin_position":0E-18,
        //                 "margin_frozen":0,
        //                 "margin_available":0E-18,
        //                 "profit_real":0,
        //                 "profit_unreal":0,
        //                 "risk_rate":null,
        //                 "withdraw_available":0,
        //                 "liquidation_price":null,
        //                 "lever_rate":5,
        //                 "adjust_factor":0.025000000000000000,
        //                 "margin_static":0,
        //                 "is_debit":0, // future only
        //                 "contract_code":"BTC-USD", // swap only
        //                 "margin_asset":"USDT", // linear only
        //                 "margin_mode":"isolated", // linear only
        //                 "margin_account":"BTC-USDT" // linear only
        //                 "transfer_profit_ratio":null // inverse only
        //             },
        //         ],
        //         "ts":1637644827566
        //     }
        //
        // linear cross futures and linear cross swap
        //
        //     {
        //         "status":"ok",
        //         "data":[
        //             {
        //                 "futures_contract_detail":[
        //                     {
        //                         "symbol":"ETH",
        //                         "contract_code":"ETH-USDT-220325",
        //                         "margin_position":0,
        //                         "margin_frozen":0,
        //                         "margin_available":200.000000000000000000,
        //                         "profit_unreal":0E-18,
        //                         "liquidation_price":null,
        //                         "lever_rate":5,
        //                         "adjust_factor":0.060000000000000000,
        //                         "contract_type":"quarter",
        //                         "pair":"ETH-USDT",
        //                         "business_type":"futures"
        //                     },
        //                 ],
        //                 "margin_mode":"cross",
        //                 "margin_account":"USDT",
        //                 "margin_asset":"USDT",
        //                 "margin_balance":200.000000000000000000,
        //                 "margin_static":200.000000000000000000,
        //                 "margin_position":0,
        //                 "margin_frozen":0,
        //                 "profit_real":0E-18,
        //                 "profit_unreal":0,
        //                 "withdraw_available":2E+2,
        //                 "risk_rate":null,
        //                 "contract_detail":[
        //                     {
        //                         "symbol":"MANA",
        //                         "contract_code":"MANA-USDT",
        //                         "margin_position":0,
        //                         "margin_frozen":0,
        //                         "margin_available":200.000000000000000000,
        //                         "profit_unreal":0E-18,
        //                         "liquidation_price":null,
        //                         "lever_rate":5,
        //                         "adjust_factor":0.100000000000000000,
        //                         "contract_type":"swap",
        //                         "pair":"MANA-USDT",
        //                         "business_type":"swap"
        //                     },
        //                 ]
        //             }
        //         ],
        //         "ts":1640915104870
        //     }
        //
        // TODO add balance parsing for linear swap
        //
        const result = { 'info': response };
        const data = this.safeValue (response, 'data');
        if (spot) {
            const balances = this.safeValue (data, 'list', []);
            for (let i = 0; i < balances.length; i++) {
                const balance = balances[i];
                const currencyId = this.safeString (balance, 'currency');
                const code = this.safeCurrencyCode (currencyId);
                let account = undefined;
                if (code in result) {
                    account = result[code];
                } else {
                    account = this.account ();
                }
                if (balance['type'] === 'trade') {
                    account['free'] = this.safeString (balance, 'balance');
                }
                if (balance['type'] === 'frozen') {
                    account['used'] = this.safeString (balance, 'balance');
                }
                result[code] = account;
            }
        } else if (linear) {
            const first = this.safeValue (data, 0, {});
            if (cross) {
                const account = this.account ();
                account['free'] = this.safeString (first, 'margin_balance', 'margin_available');
                account['used'] = this.safeString (first, 'margin_frozen');
                const currencyId = this.safeString2 (first, 'margin_asset', 'symbol');
                const code = this.safeCurrencyCode (currencyId);
                result[code] = account;
            } else if (isolated) {
                for (let i = 0; i < data.length; i++) {
                    const balance = data[i];
                    const marketId = this.safeString2 (balance, 'contract_code', 'margin_account');
                    const market = this.safeMarket (marketId);
                    const currencyId = this.safeString (balance, 'margin_asset');
                    const currency = this.safeCurrency (currencyId);
                    const code = this.safeString (market, 'settle', currency['code']);
                    // the exchange outputs positions for delisted markets
                    // https://www.huobi.com/support/en-us/detail/74882968522337
                    // we skip it if the market was delisted
                    if (code !== undefined) {
                        const account = this.account ();
                        account['free'] = this.safeString (balance, 'margin_balance');
                        account['used'] = this.safeString (balance, 'margin_frozen');
                        const accountsByCode = {};
                        accountsByCode[code] = account;
                        const symbol = market['symbol'];
                        result[symbol] = this.safeBalance (accountsByCode);
                    }
                }
                return result;
            }
        } else if (inverse) {
            for (let i = 0; i < data.length; i++) {
                const balance = data[i];
                const currencyId = this.safeString (balance, 'symbol');
                const code = this.safeCurrencyCode (currencyId);
                const account = this.account ();
                account['free'] = this.safeString (balance, 'margin_available');
                account['used'] = this.safeString (balance, 'margin_frozen');
                result[code] = account;
            }
        }
        return this.safeBalance (result);
    }

    async fetchOrder (id, symbol = undefined, params = {}) {
        /**
         * @method
         * @name huobi#fetchOrder
         * @description fetches information on an order made by the user
         * @param {str|undefined} symbol unified symbol of the market the order was made in
         * @param {dict} params extra parameters specific to the huobi api endpoint
         * @returns {dict} An [order structure]{@link https://docs.ccxt.com/en/latest/manual.html#order-structure}
         */
        await this.loadMarkets ();
        let marketType = undefined;
        [ marketType, params ] = this.handleMarketTypeAndParams ('fetchOrder', undefined, params);
        const request = {
            // spot -----------------------------------------------------------
            // 'order-id': 'id',
            // 'symbol': market['id'],
            // 'client-order-id': clientOrderId,
            // 'clientOrderId': clientOrderId,
            // contracts ------------------------------------------------------
            // 'order_id': id,
            // 'client_order_id': clientOrderId,
            // 'contract_code': market['id'],
            // 'pair': 'BTC-USDT',
            // 'contract_type': 'this_week', // swap, this_week, next_week, quarter, next_ quarter
        };
        let method = undefined;
        let market = undefined;
        if (marketType === 'spot') {
            const clientOrderId = this.safeString (params, 'clientOrderId');
            method = 'spotPrivateGetV1OrderOrdersOrderId';
            if (clientOrderId !== undefined) {
                method = 'spotPrivateGetV1OrderOrdersGetClientOrder';
                // will be filled below in extend ()
                // they expect clientOrderId instead of client-order-id
                // request['clientOrderId'] = clientOrderId;
            } else {
                request['order-id'] = id;
            }
        } else {
            if (symbol === undefined) {
                throw new ArgumentsRequired (this.id + ' fetchOrder() requires a symbol for ' + marketType + ' orders');
            }
            market = this.market (symbol);
            request['contract_code'] = market['id'];
            if (market['linear']) {
                const defaultMargin = market['future'] ? 'cross' : 'isolated';
                const marginMode = this.safeString2 (this.options, 'defaultMarginMode', 'marginMode', defaultMargin);
                if (marginMode === 'isolated') {
                    method = 'contractPrivatePostLinearSwapApiV1SwapOrderInfo';
                } else if (marginMode === 'cross') {
                    method = 'contractPrivatePostLinearSwapApiV1SwapCrossOrderInfo';
                }
            } else if (market['inverse']) {
                if (marketType === 'future') {
                    method = 'contractPrivatePostApiV1ContractOrderInfo';
                    request['symbol'] = market['settleId'];
                } else if (marketType === 'swap') {
                    method = 'contractPrivatePostSwapApiV1SwapOrderInfo';
                } else {
                    throw new NotSupported (this.id + ' fetchOrder() does not support ' + marketType + ' markets');
                }
            }
            const clientOrderId = this.safeString2 (params, 'client_order_id', 'clientOrderId');
            if (clientOrderId === undefined) {
                request['order_id'] = id;
            } else {
                request['client_order_id'] = clientOrderId;
                params = this.omit (params, [ 'client_order_id', 'clientOrderId' ]);
            }
        }
        const response = await this[method] (this.extend (request, params));
        //
        // spot
        //
        //     {
        //         "status":"ok",
        //         "data":{
        //             "id":438398393065481,
        //             "symbol":"ethusdt",
        //             "account-id":1528640,
        //             "client-order-id":"AA03022abc2163433e-006b-480e-9ad1-d4781478c5e7",
        //             "amount":"0.100000000000000000",
        //             "price":"3000.000000000000000000",
        //             "created-at":1640549994642,
        //             "type":"buy-limit",
        //             "field-amount":"0.0",
        //             "field-cash-amount":"0.0",
        //             "field-fees":"0.0",
        //             "finished-at":0,
        //             "source":"spot-api",
        //             "state":"submitted",
        //             "canceled-at":0
        //         }
        //     }
        //
        // linear swap cross margin
        //
        //     {
        //         "status":"ok",
        //         "data":[
        //             {
        //                 "business_type":"swap",
        //                 "contract_type":"swap",
        //                 "pair":"BTC-USDT",
        //                 "symbol":"BTC",
        //                 "contract_code":"BTC-USDT",
        //                 "volume":1,
        //                 "price":3000,
        //                 "order_price_type":"limit",
        //                 "order_type":1,
        //                 "direction":"buy",
        //                 "offset":"open",
        //                 "lever_rate":1,
        //                 "order_id":924912513206878210,
        //                 "client_order_id":null,
        //                 "created_at":1640557927189,
        //                 "trade_volume":0,
        //                 "trade_turnover":0,
        //                 "fee":0,
        //                 "trade_avg_price":null,
        //                 "margin_frozen":3.000000000000000000,
        //                 "profit":0,
        //                 "status":3,
        //                 "order_source":"api",
        //                 "order_id_str":"924912513206878210",
        //                 "fee_asset":"USDT",
        //                 "liquidation_type":"0",
        //                 "canceled_at":0,
        //                 "margin_asset":"USDT",
        //                 "margin_account":"USDT",
        //                 "margin_mode":"cross",
        //                 "is_tpsl":0,
        //                 "real_profit":0
        //             }
        //         ],
        //         "ts":1640557982556
        //     }
        //
        // linear swap isolated margin detail
        //
        //     {
        //         "status": "ok",
        //         "data": {
        //             "symbol": "BTC",
        //             "contract_code": "BTC-USDT",
        //             "instrument_price": 0,
        //             "final_interest": 0,
        //             "adjust_value": 0,
        //             "lever_rate": 10,
        //             "direction": "sell",
        //             "offset": "open",
        //             "volume": 1.000000000000000000,
        //             "price": 13059.800000000000000000,
        //             "created_at": 1603703614712,
        //             "canceled_at": 0,
        //             "order_source": "api",
        //             "order_price_type": "opponent",
        //             "margin_frozen": 0,
        //             "profit": 0,
        //             "trades": [
        //                 {
        //                     "trade_id": 131560927,
        //                     "trade_price": 13059.800000000000000000,
        //                     "trade_volume": 1.000000000000000000,
        //                     "trade_turnover": 13.059800000000000000,
        //                     "trade_fee": -0.005223920000000000,
        //                     "created_at": 1603703614715,
        //                     "role": "taker",
        //                     "fee_asset": "USDT",
        //                     "profit": 0,
        //                     "real_profit": 0,
        //                     "id": "131560927-770334322963152896-1"
        //                 }
        //             ],
        //             "total_page": 1,
        //             "current_page": 1,
        //             "total_size": 1,
        //             "liquidation_type": "0",
        //             "fee_asset": "USDT",
        //             "fee": -0.005223920000000000,
        //             "order_id": 770334322963152896,
        //             "order_id_str": "770334322963152896",
        //             "client_order_id": 57012021045,
        //             "order_type": "1",
        //             "status": 6,
        //             "trade_avg_price": 13059.800000000000000000,
        //             "trade_turnover": 13.059800000000000000,
        //             "trade_volume": 1.000000000000000000,
        //             "margin_asset": "USDT",
        //             "margin_mode": "isolated",
        //             "margin_account": "BTC-USDT",
        //             "real_profit": 0,
        //             "is_tpsl": 0
        //         },
        //         "ts": 1603703678477
        //     }
        let order = this.safeValue (response, 'data');
        if (Array.isArray (order)) {
            order = this.safeValue (order, 0);
        }
        return this.parseOrder (order);
    }

    async fetchSpotOrdersByStates (states, symbol = undefined, since = undefined, limit = undefined, params = {}) {
        const method = this.safeString (this.options, 'fetchOrdersByStatesMethod', 'spot_private_get_v1_order_orders'); // spot_private_get_v1_order_history
        if (method === 'spot_private_get_v1_order_orders') {
            if (symbol === undefined) {
                throw new ArgumentsRequired (this.id + ' fetchOrders() requires a symbol argument');
            }
        }
        await this.loadMarkets ();
        let market = undefined;
        const request = {
            // spot_private_get_v1_order_orders GET /v1/order/orders ----------
            // 'symbol': market['id'], // required
            // 'types': 'buy-market,sell-market,buy-limit,sell-limit,buy-ioc,sell-ioc,buy-stop-limit,sell-stop-limit,buy-limit-fok,sell-limit-fok,buy-stop-limit-fok,sell-stop-limit-fok',
            // 'start-time': since, // max window of 48h within a range of 180 days, within past 2 hours for cancelled orders
            // 'end-time': this.milliseconds (),
            'states': states, // filled, partial-canceled, canceled
            // 'from': order['id'],
            // 'direct': 'next', // next, prev, used with from
            // 'size': 100, // max 100
            // spot_private_get_v1_order_history GET /v1/order/history --------
            // 'symbol': market['id'], // optional
            // 'start-time': since, // max window of 48h within a range of 180 days, within past 2 hours for cancelled orders
            // 'end-time': this.milliseconds (),
            // 'direct': 'next', // next, prev, used with from
            // 'size': 100, // max 100
        };
        if (symbol !== undefined) {
            market = this.market (symbol);
            request['symbol'] = market['id'];
        }
        if (since !== undefined) {
            request['start-time'] = since; // a window of 48 hours within 180 days
            request['end-time'] = this.sum (since, 48 * 60 * 60 * 1000);
        }
        if (limit !== undefined) {
            request['size'] = limit;
        }
        const response = await this[method] (this.extend (request, params));
        //
        // spot_private_get_v1_order_orders GET /v1/order/orders
        //
        //     {
        //         status: "ok",
        //         data: [
        //             {
        //                 id: 13997833014,
        //                 symbol: "ethbtc",
        //                 'account-id': 3398321,
        //                 'client-order-id': "23456",
        //                 amount: "0.045000000000000000",
        //                 price: "0.034014000000000000",
        //                 'created-at': 1545836976871,
        //                 type: "sell-limit",
        //                 'field-amount': "0.045000000000000000",
        //                 'field-cash-amount': "0.001530630000000000",
        //                 'field-fees': "0.000003061260000000",
        //                 'finished-at': 1545837948214,
        //                 source: "spot-api",
        //                 state: "filled",
        //                 'canceled-at': 0
        //             }
        //         ]
        //     }
        //
        const data = this.safeValue (response, 'data', []);
        return this.parseOrders (data, market, since, limit);
    }

    async fetchSpotOrders (symbol = undefined, since = undefined, limit = undefined, params = {}) {
        return await this.fetchSpotOrdersByStates ('pre-submitted,submitted,partial-filled,filled,partial-canceled,canceled', symbol, since, limit, params);
    }

    async fetchClosedSpotOrders (symbol = undefined, since = undefined, limit = undefined, params = {}) {
        return await this.fetchSpotOrdersByStates ('filled,partial-canceled,canceled', symbol, since, limit, params);
    }

    async fetchContractOrders (symbol = undefined, since = undefined, limit = undefined, params = {}) {
        if (symbol === undefined) {
            throw new ArgumentsRequired (this.id + ' fetchContractOrders() requires a symbol argument');
        }
        await this.loadMarkets ();
        const market = this.market (symbol);
        let marketType = undefined;
        [ marketType, params ] = this.handleMarketTypeAndParams ('fetchOrders', market, params);
        const request = {
            // POST /api/v1/contract_hisorders inverse futures ----------------
            // 'symbol': market['settleId'], // BTC, ETH, ...
            // 'order_type': '1', // 1 limit，3 opponent，4 lightning, 5 trigger order, 6 pst_only, 7 optimal_5, 8 optimal_10, 9 optimal_20, 10 fok, 11 ioc
            // POST /swap-api/v1/swap_hisorders inverse swap ------------------
            // POST /linear-swap-api/v1/swap_hisorders linear isolated --------
            // POST /linear-swap-api/v1/swap_cross_hisorders linear cross -----
            'contract_code': market['id'],
            'trade_type': 0, // 0 all, 1 buy long, 2 sell short, 3 buy short, 4 sell long, 5 sell liquidation, 6 buy liquidation, 7 Delivery long, 8 Delivery short 11 reduce positions to close long, 12 reduce positions to close short
            'type': 1, // 1 all orders, 2 finished orders
            'status': '0', // comma separated, 0 all, 3 submitted orders, 4 partially matched, 5 partially cancelled, 6 fully matched and closed, 7 canceled
            'create_date': 90, // in days?
            // 'page_index': 1,
            // 'page_size': limit, // default 20, max 50
            // 'sort_by': 'create_date', // create_date descending, update_time descending
        };
        let method = undefined;
        request['contract_code'] = market['id'];
        if (market['linear']) {
            const defaultMargin = market['future'] ? 'cross' : 'isolated';
            const marginMode = this.safeString2 (this.options, 'defaultMarginMode', 'marginMode', defaultMargin);
            method = this.getSupportedMapping (marginMode, {
                'isolated': 'contractPrivatePostLinearSwapApiV1SwapHisorders',
                'cross': 'contractPrivatePostLinearSwapApiV1SwapCrossHisorders',
            });
        } else if (market['inverse']) {
            method = this.getSupportedMapping (marketType, {
                'future': 'contractPrivatePostApiV1ContractHisorders',
                'swap': 'contractPrivatePostSwapApiV1SwapHisorders',
            });
            if (marketType === 'future') {
                request['symbol'] = market['settleId'];
            }
        }
        if (limit !== undefined) {
            request['page_size'] = limit;
        }
        const response = await this[method] (this.extend (request, params));
        //
        //     {
        //         "status": "ok",
        //         "data": {
        //             "orders": [
        //                 {
        //                     "order_id": 773131315209248768,
        //                     "contract_code": "ADA201225",
        //                     "symbol": "ADA",
        //                     "lever_rate": 20,
        //                     "direction": "buy",
        //                     "offset": "close",
        //                     "volume": 1,
        //                     "price": 0.0925,
        //                     "create_date": 1604370469629,
        //                     "update_time": 1603704221118,
        //                     "order_source": "web",
        //                     "order_price_type": 6,
        //                     "order_type": 1,
        //                     "margin_frozen": 0,
        //                     "profit": 0,
        //                     "contract_type": "quarter",
        //                     "trade_volume": 0,
        //                     "trade_turnover": 0,
        //                     "fee": 0,
        //                     "trade_avg_price": 0,
        //                     "status": 3,
        //                     "order_id_str": "773131315209248768",
        //                     "fee_asset": "ADA",
        //                     "liquidation_type": "0",
        //                     "is_tpsl": 0,
        //                     "real_profit": 0
        //                     "margin_asset": "USDT",
        //                     "margin_mode": "cross",
        //                     "margin_account": "USDT",
        //                     "trade_partition": "USDT", // only in isolated & cross of linear
        //                     "reduce_only": "1", // only in isolated & cross of linear
        //                     "contract_type": "quarter", // only in cross-margin (inverse & linear)
        //                     "pair": "BTC-USDT", // only in cross-margin (inverse & linear)
        //                     "business_type": "futures" // only in cross-margin (inverse & linear)
        //                 }
        //             ],
        //             "total_page": 19,
        //             "current_page": 1,
        //             "total_size": 19
        //         },
        //         "ts": 1604370617322
        //     }
        //
        const data = this.safeValue (response, 'data', {});
        const orders = this.safeValue (data, 'orders', []);
        return this.parseOrders (orders, market, since, limit);
    }

    async fetchClosedContractOrders (symbol = undefined, since = undefined, limit = undefined, params = {}) {
        const request = {
            'status': '5,6,7', // comma separated, 0 all, 3 submitted orders, 4 partially matched, 5 partially cancelled, 6 fully matched and closed, 7 canceled
        };
        return await this.fetchContractOrders (symbol, since, limit, this.extend (request, params));
    }

    async fetchOrders (symbol = undefined, since = undefined, limit = undefined, params = {}) {
        /**
         * @method
         * @name huobi#fetchOrders
         * @description fetches information on multiple orders made by the user
         * @param {str|undefined} symbol unified market symbol of the market orders were made in
         * @param {int|undefined} since the earliest time in ms to fetch orders for
         * @param {int|undefined} limit the maximum number of  orde structures to retrieve
         * @param {dict} params extra parameters specific to the huobi api endpoint
         * @returns {[dict]} a list of [order structures]{@link https://docs.ccxt.com/en/latest/manual.html#order-structure
         */
        await this.loadMarkets ();
        let marketType = undefined;
        [ marketType, params ] = this.handleMarketTypeAndParams ('fetchOrders', undefined, params);
        const method = this.getSupportedMapping (marketType, {
            'spot': 'fetchSpotOrders',
            'swap': 'fetchContractOrders',
            'future': 'fetchContractOrders',
        });
        if (method === undefined) {
            throw new NotSupported (this.id + ' fetchOrders() does not support ' + marketType + ' markets yet');
        }
        const contract = (marketType === 'swap') || (marketType === 'future');
        if (contract && (symbol === undefined)) {
            throw new ArgumentsRequired (this.id + ' fetchOrders() requires a symbol argument for ' + marketType + ' orders');
        }
        return await this[method] (symbol, since, limit, params);
    }

    async fetchClosedOrders (symbol = undefined, since = undefined, limit = undefined, params = {}) {
        /**
         * @method
         * @name huobi#fetchClosedOrders
         * @description fetches information on multiple closed orders made by the user
         * @param {str|undefined} symbol unified market symbol of the market orders were made in
         * @param {int|undefined} since the earliest time in ms to fetch orders for
         * @param {int|undefined} limit the maximum number of  orde structures to retrieve
         * @param {dict} params extra parameters specific to the huobi api endpoint
         * @returns {[dict]} a list of [order structures]{@link https://docs.ccxt.com/en/latest/manual.html#order-structure
         */
        await this.loadMarkets ();
        let marketType = undefined;
        [ marketType, params ] = this.handleMarketTypeAndParams ('fetchClosedOrders', undefined, params);
        const method = this.getSupportedMapping (marketType, {
            'spot': 'fetchClosedSpotOrders',
            'swap': 'fetchClosedContractOrders',
            'future': 'fetchClosedContractOrders',
        });
        if (method === undefined) {
            throw new NotSupported (this.id + ' fetchClosedOrders() does not support ' + marketType + ' markets yet');
        }
        return await this[method] (symbol, since, limit, params);
    }

    async fetchOpenOrders (symbol = undefined, since = undefined, limit = undefined, params = {}) {
        /**
         * @method
         * @name huobi#fetchOpenOrders
         * @description fetch all unfilled currently open orders
         * @param {str|undefined} symbol unified market symbol
         * @param {int|undefined} since the earliest time in ms to fetch open orders for
         * @param {int|undefined} limit the maximum number of  open orders structures to retrieve
         * @param {dict} params extra parameters specific to the huobi api endpoint
         * @returns {[dict]} a list of [order structures]{@link https://docs.ccxt.com/en/latest/manual.html#order-structure}
         */
        await this.loadMarkets ();
        let marketType = undefined;
        [ marketType, params ] = this.handleMarketTypeAndParams ('fetchOpenOrders', undefined, params);
        const request = {
            // spot -----------------------------------------------------------
            // 'account-id': account['id'],
            // 'symbol': market['id'],
            // 'side': 'buy', // buy, sell
            // 'from': 'id', // order id to begin with
            // 'direct': 'prev', // prev, next, mandatory if from is defined
            // 'size': 100, // default 100, max 500
            // futures --------------------------------------------------------
            // 'symbol': market['settleId'],
            // 'page_index': 1, // default 1
            // 'page_size': limit, // default 20, max 50
            // 'sort_by': 'created_at', // created_at, update_time, descending sorting field
            // 'trade_type': 0, // 0 all, 1 buy long, 2 sell short, 3 buy short, 4 sell long
        };
        let method = undefined;
        let market = undefined;
        if (marketType === 'spot') {
            method = 'spotPrivateGetV1OrderOpenOrders';
            if (symbol !== undefined) {
                market = this.market (symbol);
                request['symbol'] = market['id'];
            }
            // todo replace with fetchAccountIdByType
            let accountId = this.safeString (params, 'account-id');
            if (accountId === undefined) {
                // pick the first account
                await this.loadAccounts ();
                for (let i = 0; i < this.accounts.length; i++) {
                    const account = this.accounts[i];
                    if (account['type'] === 'spot') {
                        accountId = this.safeString (account, 'id');
                        if (accountId !== undefined) {
                            break;
                        }
                    }
                }
            }
            request['account-id'] = accountId;
            if (limit !== undefined) {
                request['size'] = limit;
            }
            params = this.omit (params, 'account-id');
        } else {
            if (symbol === undefined) {
                throw new ArgumentsRequired (this.id + ' fetchOpenOrders() requires a symbol for ' + marketType + ' orders');
            }
            const market = this.market (symbol);
            request['contract_code'] = market['id'];
            if (market['linear']) {
                const defaultMargin = market['future'] ? 'cross' : 'isolated';
                const marginMode = this.safeString2 (this.options, 'defaultMarginMode', 'marginMode', defaultMargin);
                if (marginMode === 'isolated') {
                    method = 'contractPrivatePostLinearSwapApiV1SwapOpenorders';
                } else if (marginMode === 'cross') {
                    method = 'contractPrivatePostLinearSwapApiV1SwapCrossOpenorders';
                }
            } else if (market['inverse']) {
                if (market['future']) {
                    method = 'contractPrivatePostApiV1ContractOpenorders';
                    request['symbol'] = market['settleId'];
                } else if (market['swap']) {
                    method = 'contractPrivatePostSwapApiV1SwapOpenorders';
                }
            }
            if (limit !== undefined) {
                request['page_size'] = limit;
            }
        }
        const response = await this[method] (this.extend (request, params));
        //
        // spot
        //
        //     {
        //         "status":"ok",
        //         "data":[
        //             {
        //                 "symbol":"ethusdt",
        //                 "source":"api",
        //                 "amount":"0.010000000000000000",
        //                 "account-id":1528640,
        //                 "created-at":1561597491963,
        //                 "price":"400.000000000000000000",
        //                 "filled-amount":"0.0",
        //                 "filled-cash-amount":"0.0",
        //                 "filled-fees":"0.0",
        //                 "id":38477101630,
        //                 "state":"submitted",
        //                 "type":"sell-limit"
        //             }
        //         ]
        //     }
        //
        // futures
        //
        //     {
        //         "status": "ok",
        //         "data": {
        //             "orders": [
        //                 {
        //                     "symbol": "ADA",
        //                     "contract_code": "ADA201225",
        //                     "contract_type": "quarter",
        //                     "volume": 1,
        //                     "price": 0.0925,
        //                     "order_price_type": "post_only",
        //                     "order_type": 1,
        //                     "direction": "buy",
        //                     "offset": "close",
        //                     "lever_rate": 20,
        //                     "order_id": 773131315209248768,
        //                     "client_order_id": null,
        //                     "created_at": 1604370469629,
        //                     "trade_volume": 0,
        //                     "trade_turnover": 0,
        //                     "fee": 0,
        //                     "trade_avg_price": null,
        //                     "margin_frozen": 0,
        //                     "profit": 0,
        //                     "status": 3,
        //                     "order_source": "web",
        //                     "order_id_str": "773131315209248768",
        //                     "fee_asset": "ADA",
        //                     "liquidation_type": null,
        //                     "canceled_at": null,
        //                     "is_tpsl": 0,
        //                     "update_time": 1606975980467,
        //                     "real_profit": 0
        //                 }
        //             ],
        //             "total_page": 1,
        //             "current_page": 1,
        //             "total_size": 1
        //         },
        //         "ts": 1604370488518
        //     }
        //
        let orders = this.safeValue (response, 'data');
        if (!Array.isArray (orders)) {
            orders = this.safeValue (orders, 'orders', []);
        }
        return this.parseOrders (orders, market, since, limit);
    }

    parseOrderStatus (status) {
        const statuses = {
            // spot
            'partial-filled': 'open',
            'partial-canceled': 'canceled',
            'filled': 'closed',
            'canceled': 'canceled',
            'submitted': 'open',
            'created': 'open',  // For stop orders
            // contract
            '1': 'open',
            '2': 'open',
            '3': 'open',
            '4': 'open',
            '5': 'canceled', // partially matched
            '6': 'closed',
            '7': 'canceled',
            '11': 'canceling',
        };
        return this.safeString (statuses, status, status);
    }

    parseOrder (order, market = undefined) {
        //
        // spot
        //
        //     {
        //         id:  13997833014,
        //         symbol: "ethbtc",
        //         'account-id':  3398321,
        //         amount: "0.045000000000000000",
        //         price: "0.034014000000000000",
        //         'created-at':  1545836976871,
        //         type: "sell-limit",
        //         'field-amount': "0.045000000000000000", // they have fixed it for filled-amount
        //         'field-cash-amount': "0.001530630000000000", // they have fixed it for filled-cash-amount
        //         'field-fees': "0.000003061260000000", // they have fixed it for filled-fees
        //         'finished-at':  1545837948214,
        //         source: "spot-api",
        //         state: "filled",
        //         'canceled-at':  0
        //     }
        //
        //     {
        //         id:  20395337822,
        //         symbol: "ethbtc",
        //         'account-id':  5685075,
        //         amount: "0.001000000000000000",
        //         price: "0.0",
        //         'created-at':  1545831584023,
        //         type: "buy-market",
        //         'field-amount': "0.029100000000000000", // they have fixed it for filled-amount
        //         'field-cash-amount': "0.000999788700000000", // they have fixed it for filled-cash-amount
        //         'field-fees': "0.000058200000000000", // they have fixed it for filled-fees
        //         'finished-at':  1545831584181,
        //         source: "spot-api",
        //         state: "filled",
        //         'canceled-at':  0
        //     }
        //
        // linear swap cross margin createOrder
        //
        //     {
        //         "order_id":924660854912552960,
        //         "order_id_str":"924660854912552960"
        //     }
        //
        // contracts fetchOrder
        //
        //     {
        //         "business_type":"swap",
        //         "contract_type":"swap",
        //         "pair":"BTC-USDT",
        //         "symbol":"BTC",
        //         "contract_code":"BTC-USDT",
        //         "volume":1,
        //         "price":3000,
        //         "order_price_type":"limit",
        //         "order_type":1,
        //         "direction":"buy",
        //         "offset":"open",
        //         "lever_rate":1,
        //         "order_id":924912513206878210,
        //         "client_order_id":null,
        //         "created_at":1640557927189,
        //         "trade_volume":0,
        //         "trade_turnover":0,
        //         "fee":0,
        //         "trade_avg_price":null,
        //         "margin_frozen":3.000000000000000000,
        //         "profit":0,
        //         "status":3,
        //         "order_source":"api",
        //         "order_id_str":"924912513206878210",
        //         "fee_asset":"USDT",
        //         "liquidation_type":"0",
        //         "canceled_at":0,
        //         "margin_asset":"USDT",
        //         "margin_account":"USDT",
        //         "margin_mode":"cross",
        //         "is_tpsl":0,
        //         "real_profit":0
        //     }
        //
        // contracts fetchOrder detailed
        //
        //     {
        //         "symbol": "BTC",
        //         "contract_code": "BTC-USDT",
        //         "instrument_price": 0,
        //         "final_interest": 0,
        //         "adjust_value": 0,
        //         "lever_rate": 10,
        //         "direction": "sell",
        //         "offset": "open",
        //         "volume": 1.000000000000000000,
        //         "price": 13059.800000000000000000,
        //         "created_at": 1603703614712,
        //         "canceled_at": 0,
        //         "order_source": "api",
        //         "order_price_type": "opponent",
        //         "margin_frozen": 0,
        //         "profit": 0,
        //         "trades": [
        //             {
        //                 "trade_id": 131560927,
        //                 "trade_price": 13059.800000000000000000,
        //                 "trade_volume": 1.000000000000000000,
        //                 "trade_turnover": 13.059800000000000000,
        //                 "trade_fee": -0.005223920000000000,
        //                 "created_at": 1603703614715,
        //                 "role": "taker",
        //                 "fee_asset": "USDT",
        //                 "profit": 0,
        //                 "real_profit": 0,
        //                 "id": "131560927-770334322963152896-1"
        //             }
        //         ],
        //         "total_page": 1,
        //         "current_page": 1,
        //         "total_size": 1,
        //         "liquidation_type": "0",
        //         "fee_asset": "USDT",
        //         "fee": -0.005223920000000000,
        //         "order_id": 770334322963152896,
        //         "order_id_str": "770334322963152896",
        //         "client_order_id": 57012021045,
        //         "order_type": "1",
        //         "status": 6,
        //         "trade_avg_price": 13059.800000000000000000,
        //         "trade_turnover": 13.059800000000000000,
        //         "trade_volume": 1.000000000000000000,
        //         "margin_asset": "USDT",
        //         "margin_mode": "isolated",
        //         "margin_account": "BTC-USDT",
        //         "real_profit": 0,
        //         "is_tpsl": 0
        //     }
        //
        // fetchOrders
        //
        //     {
        //         "order_id": 773131315209248768,
        //         "contract_code": "ADA201225",
        //         "symbol": "ADA",
        //         "lever_rate": 20,
        //         "direction": "buy",
        //         "offset": "close",
        //         "volume": 1,
        //         "price": 0.0925,
        //         "create_date": 1604370469629,
        //         "update_time": 1603704221118,
        //         "order_source": "web",
        //         "order_price_type": 6,
        //         "order_type": 1,
        //         "margin_frozen": 0,
        //         "profit": 0,
        //         "contract_type": "quarter",
        //         "trade_volume": 0,
        //         "trade_turnover": 0,
        //         "fee": 0,
        //         "trade_avg_price": 0,
        //         "status": 3,
        //         "order_id_str": "773131315209248768",
        //         "fee_asset": "ADA",
        //         "liquidation_type": "0",
        //         "is_tpsl": 0,
        //         "real_profit": 0
        //         "margin_asset": "USDT",
        //         "margin_mode": "cross",
        //         "margin_account": "USDT",
        //         "trade_partition": "USDT", // only in isolated & cross of linear
        //         "reduce_only": "1", // only in isolated & cross of linear
        //         "contract_type": "quarter", // only in cross-margin (inverse & linear)
        //         "pair": "BTC-USDT", // only in cross-margin (inverse & linear)
        //         "business_type": "futures" // only in cross-margin (inverse & linear)
        //     }
        //
        const id = this.safeString2 (order, 'id', 'order_id_str');
        let side = this.safeString (order, 'direction');
        let type = this.safeString (order, 'order_price_type');
        if ('type' in order) {
            const orderType = order['type'].split ('-');
            side = orderType[0];
            type = orderType[1];
        }
        const status = this.parseOrderStatus (this.safeString2 (order, 'state', 'status'));
        const marketId = this.safeString2 (order, 'contract_code', 'symbol');
        market = this.safeMarket (marketId, market);
        const timestamp = this.safeIntegerN (order, [ 'created_at', 'created-at', 'create_date' ]);
        const clientOrderId = this.safeString2 (order, 'client_order_id', 'client-order-id');
        const amount = this.safeString2 (order, 'volume', 'amount');
        let filled = this.safeString2 (order, 'filled-amount', 'field-amount'); // typo in their API, filled amount
        filled = this.safeString (order, 'trade_volume', filled);
        const price = this.safeString (order, 'price');
        let cost = this.safeString2 (order, 'filled-cash-amount', 'field-cash-amount'); // same typo
        cost = this.safeString (order, 'trade_turnover', cost);
        let feeCost = this.safeString2 (order, 'filled-fees', 'field-fees'); // typo in their API, filled feeSide
        feeCost = this.safeString (order, 'fee', feeCost);
        let fee = undefined;
        if (feeCost !== undefined) {
            let feeCurrency = undefined;
            const feeCurrencyId = this.safeString (order, 'fee_asset');
            if (feeCurrencyId !== undefined) {
                feeCurrency = this.safeCurrencyCode (feeCurrencyId);
            } else {
                feeCurrency = (side === 'sell') ? market['quote'] : market['base'];
            }
            fee = {
                'cost': feeCost,
                'currency': feeCurrency,
            };
        }
        const stopPrice = this.safeString (order, 'stop-price');
        const average = this.safeString (order, 'trade_avg_price');
        const trades = this.safeValue (order, 'trades');
        return this.safeOrder ({
            'info': order,
            'id': id,
            'clientOrderId': clientOrderId,
            'timestamp': timestamp,
            'datetime': this.iso8601 (timestamp),
            'lastTradeTimestamp': undefined,
            'symbol': market['symbol'],
            'type': type,
            'timeInForce': undefined,
            'postOnly': undefined,
            'side': side,
            'price': price,
            'stopPrice': stopPrice,
            'average': average,
            'cost': cost,
            'amount': amount,
            'filled': filled,
            'remaining': undefined,
            'status': status,
            'fee': fee,
            'trades': trades,
        }, market);
    }

    async createOrder (symbol, type, side, amount, price = undefined, params = {}) {
        /**
         * @method
         * @name huobi#createOrder
         * @description create a trade order
         * @param {str} symbol unified symbol of the market to create an order in
         * @param {str} type 'market' or 'limit'
         * @param {str} side 'buy' or 'sell'
         * @param {float} amount how much of currency you want to trade in units of base currency
         * @param {float|undefined} price the price at which the order is to be fullfilled, in units of the quote currency, ignored in market orders
         * @param {dict} params extra parameters specific to the huobi api endpoint
         * @returns {dict} an [order structure]{@link https://docs.ccxt.com/en/latest/manual.html#order-structure}
         */
        await this.loadMarkets ();
        const market = this.market (symbol);
        const [ marketType, query ] = this.handleMarketTypeAndParams ('createOrder', market, params);
        const method = this.getSupportedMapping (marketType, {
            'spot': 'createSpotOrder',
            'swap': 'createContractOrder',
            'future': 'createContractOrder',
        });
        if (method === undefined) {
            throw new NotSupported (this.id + ' createOrder() does not support ' + marketType + ' markets yet');
        }
        return await this[method] (symbol, type, side, amount, price, query);
    }

    async createSpotOrder (symbol, type, side, amount, price = undefined, params = {}) {
        await this.loadMarkets ();
        await this.loadAccounts ();
        const market = this.market (symbol);
        const accountId = await this.fetchAccountIdByType (market['type']);
        const request = {
            // spot -----------------------------------------------------------
            'account-id': accountId,
            'symbol': market['id'],
            // 'type': side + '-' + type, // buy-market, sell-market, buy-limit, sell-limit, buy-ioc, sell-ioc, buy-limit-maker, sell-limit-maker, buy-stop-limit, sell-stop-limit, buy-limit-fok, sell-limit-fok, buy-stop-limit-fok, sell-stop-limit-fok
            // 'amount': this.amountToPrecision (symbol, amount), // for buy market orders it's the order cost
            // 'price': this.priceToPrecision (symbol, price),
            // 'source': 'spot-api', // optional, spot-api, margin-api = isolated margin, super-margin-api = cross margin, c2c-margin-api
            // 'client-order-id': clientOrderId, // optional, max 64 chars, must be unique within 8 hours
            // 'stop-price': this.priceToPrecision (symbol, stopPrice), // trigger price for stop limit orders
            // 'operator': 'gte', // gte, lte, trigger price condition
        };
        let orderType = type.replace ('buy-', '');
        orderType = orderType.replace ('sell-', '');
        const options = this.safeValue (this.options, market['type'], {});
        const stopPrice = this.safeString2 (params, 'stopPrice', 'stop-price');
        if (stopPrice === undefined) {
            const stopOrderTypes = this.safeValue (options, 'stopOrderTypes', {});
            if (orderType in stopOrderTypes) {
                throw new ArgumentsRequired (this.id + ' createOrder() requires a stopPrice or a stop-price parameter for a stop order');
            }
        } else {
            const stopOperator = this.safeString (params, 'operator');
            if (stopOperator === undefined) {
                throw new ArgumentsRequired (this.id + ' createOrder() requires an operator parameter "gte" or "lte" for a stop order');
            }
            params = this.omit (params, [ 'stopPrice', 'stop-price' ]);
            request['stop-price'] = this.priceToPrecision (symbol, stopPrice);
            request['operator'] = stopOperator;
            if ((orderType === 'limit') || (orderType === 'limit-fok')) {
                orderType = 'stop-' + orderType;
            } else if ((orderType !== 'stop-limit') && (orderType !== 'stop-limit-fok')) {
                throw new NotSupported (this.id + ' createOrder() does not support ' + type + ' orders');
            }
        }
        const postOnly = this.safeValue (params, 'postOnly', false);
        if (postOnly) {
            orderType = 'limit-maker';
        }
        request['type'] = side + '-' + orderType;
        const clientOrderId = this.safeString2 (params, 'clientOrderId', 'client-order-id'); // must be 64 chars max and unique within 24 hours
        if (clientOrderId === undefined) {
            const broker = this.safeValue (this.options, 'broker', {});
            const brokerId = this.safeString (broker, 'id');
            request['client-order-id'] = brokerId + this.uuid ();
        } else {
            request['client-order-id'] = clientOrderId;
        }
        params = this.omit (params, [ 'clientOrderId', 'client-order-id', 'postOnly' ]);
        if ((orderType === 'market') && (side === 'buy')) {
            if (this.options['createMarketBuyOrderRequiresPrice']) {
                if (price === undefined) {
                    throw new InvalidOrder (this.id + " market buy order requires price argument to calculate cost (total amount of quote currency to spend for buying, amount * price). To switch off this warning exception and specify cost in the amount argument, set .options['createMarketBuyOrderRequiresPrice'] = false. Make sure you know what you're doing.");
                } else {
                    // despite that cost = amount * price is in quote currency and should have quote precision
                    // the exchange API requires the cost supplied in 'amount' to be of base precision
                    // more about it here:
                    // https://github.com/ccxt/ccxt/pull/4395
                    // https://github.com/ccxt/ccxt/issues/7611
                    // we use amountToPrecision here because the exchange requires cost in base precision
                    request['amount'] = this.costToPrecision (symbol, parseFloat (amount) * parseFloat (price));
                }
            } else {
                request['amount'] = this.costToPrecision (symbol, amount);
            }
        } else {
            request['amount'] = this.amountToPrecision (symbol, amount);
        }
        const limitOrderTypes = this.safeValue (options, 'limitOrderTypes', {});
        if (orderType in limitOrderTypes) {
            request['price'] = this.priceToPrecision (symbol, price);
        }
        const response = await this.spotPrivatePostV1OrderOrdersPlace (this.extend (request, params));
        //
        // spot
        //
        //     {"status":"ok","data":"438398393065481"}
        //
        const id = this.safeString (response, 'data');
        return {
            'info': response,
            'id': id,
            'timestamp': undefined,
            'datetime': undefined,
            'lastTradeTimestamp': undefined,
            'status': undefined,
            'symbol': undefined,
            'type': undefined,
            'side': undefined,
            'price': undefined,
            'amount': undefined,
            'filled': undefined,
            'remaining': undefined,
            'cost': undefined,
            'trades': undefined,
            'fee': undefined,
            'clientOrderId': undefined,
            'average': undefined,
        };
    }

    async createContractOrder (symbol, type, side, amount, price = undefined, params = {}) {
        const offset = this.safeString (params, 'offset');
        if (offset === undefined) {
            throw new ArgumentsRequired (this.id + ' createOrder() requires a string offset parameter for contract orders, open or close');
        }
        const stopPrice = this.safeString (params, 'stopPrice');
        if (stopPrice !== undefined) {
            throw new NotSupported (this.id + ' createOrder() supports tp_trigger_price + tp_order_price for take profit orders and/or sl_trigger_price + sl_order price for stop loss orders, stop orders are supported only with open long orders and open short orders');
        }
        const market = this.market (symbol);
        const request = {
            // 'symbol': 'BTC', // optional, case-insenstive, both uppercase and lowercase are supported, "BTC", "ETH", ...
            // 'contract_type': 'this_week', // optional, this_week, next_week, quarter, next_quarter
            'contract_code': market['id'], // optional BTC180914
            // 'client_order_id': clientOrderId, // optional, must be less than 9223372036854775807
            // 'price': this.priceToPrecision (symbol, price), // optional
            'volume': this.amountToPrecision (symbol, amount),
            'direction': side, // buy, sell
            'offset': offset, // open, close
            //
            //     direction buy, offset open = open long
            //     direction sell, offset close = close long
            //     direction sell, offset open = open short
            //     direction buy, offset close = close short
            //
            // 'reduce_only': 0, // 1 or 0, in hedge mode it is invalid, and in one-way mode its value is 0 when not filled
            'lever_rate': 1, // required, using leverage greater than 20x requires prior approval of high-leverage agreement
            // 'order_price_type': 'limit', // required
            //
            //     order_price_type can be:
            //
            //     limit
            //     opponent // BBO
            //     post_only
            //     optimal_5
            //     optimal_10
            //     optimal_20
            //     ioc
            //     fok
            //     opponent_ioc // IOC order using the BBO price
            //     optimal_5_ioc
            //     optimal_10_ioc
            //     optimal_20_ioc
            //     opponent_fok // FOR order using the BBO price
            //     optimal_5_fok
            //     optimal_10_fok
            //     optimal_20_fok
            //
            // 'tp_trigger_price': this.priceToPrecision (symbol, triggerPrice),
            // 'tp_order_price': this.priceToPrecision (symbol, price),
            // 'tp_order_price_type': 'limit', // limit，optimal_5，optimal_10，optimal_20
            // 'sl_trigger_price': this.priceToPrecision (symbol, stopLossPrice),
            // 'sl_order_price': this.priceToPrecision (symbol, price),
            // 'sl_order_price_type': 'limit', // limit，optimal_5，optimal_10，optimal_20
        };
        const stopLossOrderPrice = this.safeString (params, 'sl_order_price');
        const stopLossTriggerPrice = this.safeString (params, 'sl_trigger_price');
        const takeProfitOrderPrice = this.safeString (params, 'tp_order_price');
        const takeProfitTriggerPrice = this.safeString (params, 'tp_trigger_price');
        const isOpenOrder = (offset === 'open');
        let isStopOrder = false;
        if (stopLossTriggerPrice !== undefined) {
            request['sl_trigger_price'] = this.priceToPrecision (symbol, stopLossTriggerPrice);
            isStopOrder = true;
            if (price !== undefined) {
                request['sl_order_price'] = this.priceToPrecision (symbol, price);
            }
        }
        if (stopLossOrderPrice !== undefined) {
            request['sl_order_price'] = this.priceToPrecision (symbol, stopLossOrderPrice);
            isStopOrder = true;
        }
        if (takeProfitTriggerPrice !== undefined) {
            request['tp_trigger_price'] = this.priceToPrecision (symbol, takeProfitTriggerPrice);
            isStopOrder = true;
            if (price !== undefined) {
                request['tp_order_price'] = this.priceToPrecision (symbol, price);
            }
        }
        if (takeProfitOrderPrice !== undefined) {
            request['tp_order_price'] = this.priceToPrecision (symbol, takeProfitOrderPrice);
            isStopOrder = true;
        }
        if (isStopOrder && !isOpenOrder) {
            throw new NotSupported (this.id + ' createOrder() supports tp_trigger_price + tp_order_price for take profit orders and/or sl_trigger_price + sl_order price for stop loss orders, stop orders are supported only with open long orders and open short orders');
        }
        params = this.omit (params, [ 'sl_order_price', 'sl_trigger_price', 'tp_order_price', 'tp_trigger_price' ]);
        const postOnly = this.safeValue (params, 'postOnly', false);
        if (postOnly) {
            type = 'post_only';
        }
        if (type === 'limit' || type === 'ioc' || type === 'fok' || type === 'post_only') {
            request['price'] = this.priceToPrecision (symbol, price);
        }
        request['order_price_type'] = type;
        const broker = this.safeValue (this.options, 'broker', {});
        const brokerId = this.safeString (broker, 'id');
        request['channel_code'] = brokerId;
        const clientOrderId = this.safeString2 (params, 'client_order_id', 'clientOrderId');
        if (clientOrderId !== undefined) {
            request['client_order_id'] = clientOrderId;
            params = this.omit (params, [ 'client_order_id', 'clientOrderId' ]);
        }
        let method = undefined;
        if (market['linear']) {
            const defaultMargin = market['future'] ? 'cross' : 'isolated';
            const marginMode = this.safeString2 (this.options, 'defaultMarginMode', 'marginMode', defaultMargin);
            if (marginMode === 'isolated') {
                method = 'contractPrivatePostLinearSwapApiV1SwapOrder';
            } else if (marginMode === 'cross') {
                method = 'contractPrivatePostLinearSwapApiV1SwapCrossOrder';
            }
        } else if (market['inverse']) {
            if (market['swap']) {
                method = 'contractPrivatePostSwapApiV1SwapOrder';
            } else if (market['future']) {
                method = 'contractPrivatePostApiV1ContractOrder';
            }
        }
        const response = await this[method] (this.extend (request, params));
        //
        // linear swap cross margin
        //
        //     {
        //         "status":"ok",
        //         "data":{
        //             "order_id":924660854912552960,
        //             "order_id_str":"924660854912552960"
        //         },
        //         "ts":1640497927185
        //     }
        //
        const data = this.safeValue (response, 'data', {});
        return this.parseOrder (data, market);
    }

    async cancelOrder (id, symbol = undefined, params = {}) {
        /**
         * @method
         * @name huobi#cancelOrder
         * @description cancels an open order
         * @param {str} id order id
         * @param {str|undefined} symbol unified symbol of the market the order was made in
         * @param {dict} params extra parameters specific to the huobi api endpoint
         * @returns {dict} An [order structure]{@link https://docs.ccxt.com/en/latest/manual.html#order-structure}
         */
        await this.loadMarkets ();
        let marketType = undefined;
        [ marketType, params ] = this.handleMarketTypeAndParams ('cancelOrder', undefined, params);
        const request = {
            // spot -----------------------------------------------------------
            // 'order-id': 'id',
            // 'symbol': market['id'],
            // 'client-order-id': clientOrderId,
            // contracts ------------------------------------------------------
            // 'order_id': id,
            // 'client_order_id': clientOrderId,
            // 'contract_code': market['id'],
            // 'pair': 'BTC-USDT',
            // 'contract_type': 'this_week', // swap, this_week, next_week, quarter, next_ quarter
        };
        let method = undefined;
        let market = undefined;
        if (marketType === 'spot') {
            const clientOrderId = this.safeString2 (params, 'client-order-id', 'clientOrderId');
            method = 'spotPrivatePostV1OrderOrdersOrderIdSubmitcancel';
            if (clientOrderId === undefined) {
                request['order-id'] = id;
            } else {
                request['client-order-id'] = clientOrderId;
                method = 'spotPrivatePostV1OrderOrdersSubmitCancelClientOrder';
                params = this.omit (params, [ 'client-order-id', 'clientOrderId' ]);
            }
        } else {
            if (symbol === undefined) {
                throw new ArgumentsRequired (this.id + ' cancelOrder() requires a symbol for ' + marketType + ' orders');
            }
            market = this.market (symbol);
            request['contract_code'] = market['id'];
            if (market['linear']) {
                const defaultMargin = market['future'] ? 'cross' : 'isolated';
                const marginMode = this.safeString2 (this.options, 'defaultMarginMode', 'marginMode', defaultMargin);
                if (marginMode === 'isolated') {
                    method = 'contractPrivatePostLinearSwapApiV1SwapCancel';
                } else if (marginMode === 'cross') {
                    method = 'contractPrivatePostLinearSwapApiV1SwapCrossCancel';
                }
            } else if (market['inverse']) {
                if (market['future']) {
                    method = 'contractPrivatePostApiV1ContractCancel';
                    request['symbol'] = market['settleId'];
                } else if (market['swap']) {
                    method = 'contractPrivatePostSwapApiV1SwapCancel';
                }
            } else {
                throw new NotSupported (this.id + ' cancelOrder() does not support ' + marketType + ' markets');
            }
            const clientOrderId = this.safeString2 (params, 'client_order_id', 'clientOrderId');
            if (clientOrderId === undefined) {
                request['order_id'] = id;
            } else {
                request['client_order_id'] = clientOrderId;
                params = this.omit (params, [ 'client_order_id', 'clientOrderId' ]);
            }
        }
        const response = await this[method] (this.extend (request, params));
        //
        // spot
        //
        //     {
        //         'status': 'ok',
        //         'data': '10138899000',
        //     }
        //
        // linear swap cross margin
        //
        //     {
        //         "status":"ok",
        //         "data":{
        //             "errors":[],
        //             "successes":"924660854912552960"
        //         },
        //         "ts":1640504486089
        //     }
        //
        return this.extend (this.parseOrder (response, market), {
            'id': id,
            'status': 'canceled',
        });
    }

    async cancelOrders (ids, symbol = undefined, params = {}) {
        /**
         * @method
         * @name huobi#cancelOrders
         * @description cancel multiple orders
         * @param {[str]} ids order ids
         * @param {str|undefined} symbol unified market symbol, default is undefined
         * @param {dict} params extra parameters specific to the huobi api endpoint
         * @returns {dict} an list of [order structures]{@link https://docs.ccxt.com/en/latest/manual.html#order-structure}
         */
        await this.loadMarkets ();
        let marketType = undefined;
        [ marketType, params ] = this.handleMarketTypeAndParams ('cancelOrders', undefined, params);
        const request = {
            // spot -----------------------------------------------------------
            // 'order-ids': ids.jsoin (','), // max 50
            // 'client-order-ids': ids.join (','), // max 50
            // contracts ------------------------------------------------------
            // 'order_id': id, // comma separated, max 10
            // 'client_order_id': clientOrderId, // comma separated, max 10
            // 'contract_code': market['id'],
            // 'symbol': market['settleId'],
        };
        let method = undefined;
        if (marketType === 'spot') {
            let clientOrderIds = this.safeValue2 (params, 'client-order-id', 'clientOrderId');
            clientOrderIds = this.safeValue2 (params, 'client-order-ids', 'clientOrderIds', clientOrderIds);
            if (clientOrderIds === undefined) {
                if (typeof clientOrderIds === 'string') {
                    request['order-ids'] = ids;
                } else {
                    request['order-ids'] = ids.join (',');
                }
            } else {
                if (typeof clientOrderIds === 'string') {
                    request['client-order-ids'] = clientOrderIds;
                } else {
                    request['client-order-ids'] = clientOrderIds.join (',');
                }
                params = this.omit (params, [ 'client-order-id', 'client-order-ids', 'clientOrderId', 'clientOrderIds' ]);
            }
            method = 'spotPrivatePostV1OrderOrdersBatchcancel';
        } else {
            if (symbol === undefined) {
                throw new ArgumentsRequired (this.id + ' cancelOrders() requires a symbol for ' + marketType + ' orders');
            }
            const market = this.market (symbol);
            request['contract_code'] = market['id'];
            if (market['linear']) {
                const defaultMargin = market['future'] ? 'cross' : 'isolated';
                const marginMode = this.safeString2 (this.options, 'defaultMarginMode', 'marginMode', defaultMargin);
                if (marginMode === 'isolated') {
                    method = 'contractPrivatePostLinearSwapApiV1SwapCancel';
                } else if (marginMode === 'cross') {
                    method = 'contractPrivatePostLinearSwapApiV1SwapCrossCancel';
                }
            } else if (market['inverse']) {
                if (market['future']) {
                    method = 'contractPrivatePostApiV1ContractCancel';
                    request['symbol'] = market['settleId'];
                } else if (market['swap']) {
                    method = 'contractPrivatePostSwapApiV1SwapCancel';
                } else {
                    throw new NotSupported (this.id + ' cancelOrders() does not support ' + marketType + ' markets');
                }
            }
            let clientOrderIds = this.safeString2 (params, 'client_order_id', 'clientOrderId');
            clientOrderIds = this.safeString2 (params, 'client_order_ids', 'clientOrderIds', clientOrderIds);
            if (clientOrderIds === undefined) {
                request['order_id'] = ids.join (',');
            } else {
                request['client_order_id'] = clientOrderIds;
                params = this.omit (params, [ 'client_order_id', 'client_order_ids', 'clientOrderId', 'clientOrderIds' ]);
            }
        }
        const response = await this[method] (this.extend (request, params));
        //
        // spot
        //
        //     {
        //         "status": "ok",
        //         "data": {
        //             "success": [
        //                 "5983466"
        //             ],
        //             "failed": [
        //                 {
        //                     "err-msg": "Incorrect order state",
        //                     "order-state": 7,
        //                     "order-id": "",
        //                     "err-code": "order-orderstate-error",
        //                     "client-order-id": "first"
        //                 },
        //                 {
        //                     "err-msg": "Incorrect order state",
        //                     "order-state": 7,
        //                     "order-id": "",
        //                     "err-code": "order-orderstate-error",
        //                     "client-order-id": "second"
        //                 },
        //                 {
        //                     "err-msg": "The record is not found.",
        //                     "order-id": "",
        //                     "err-code": "base-not-found",
        //                     "client-order-id": "third"
        //                 }
        //             ]
        //         }
        //     }
        //
        // contracts
        //
        //     {
        //         "status": "ok",
        //         "data": {
        //             "errors": [
        //                 {
        //                     "order_id": "769206471845261312",
        //                     "err_code": 1061,
        //                     "err_msg": "This order doesnt exist."
        //                 }
        //             ],
        //             "successes": "773120304138219520"
        //         },
        //         "ts": 1604367997451
        //     }
        //
        return response;
    }

    async cancelAllOrders (symbol = undefined, params = {}) {
        /**
         * @method
         * @name huobi#cancelAllOrders
         * @description cancel all open orders
         * @param {str|undefined} symbol unified market symbol, only orders in the market of this symbol are cancelled when symbol is not undefined
         * @param {dict} params extra parameters specific to the huobi api endpoint
         * @returns {[dict]} a list of [order structures]{@link https://docs.ccxt.com/en/latest/manual.html#order-structure}
         */
        await this.loadMarkets ();
        let marketType = undefined;
        [ marketType, params ] = this.handleMarketTypeAndParams ('cancelAllOrders', undefined, params);
        const request = {
            // spot -----------------------------------------------------------
            // 'account-id': account['id'],
            // 'symbol': market['id'], // a list of comma-separated symbols, all symbols by default
            // 'types' 'string', buy-market, sell-market, buy-limit, sell-limit, buy-ioc, sell-ioc, buy-stop-limit, sell-stop-limit, buy-limit-fok, sell-limit-fok, buy-stop-limit-fok, sell-stop-limit-fok
            // 'side': 'buy', // or 'sell'
            // 'size': 100, // the number of orders to cancel 1-100
            // contract -------------------------------------------------------
            // 'symbol': market['settleId'], // required
            // 'contract_code': market['id'],
            // 'contract_type': 'this_week', // swap, this_week, next_week, quarter, next_ quarter
            // 'direction': 'buy': // buy, sell
            // 'offset': 'open', // open, close
        };
        let market = undefined;
        let method = undefined;
        if (marketType === 'spot') {
            if (symbol !== undefined) {
                market = this.market (symbol);
                request['symbol'] = market['id'];
            }
            method = 'spotPrivatePostV1OrderOrdersBatchCancelOpenOrders';
        } else {
            if (symbol === undefined) {
                throw new ArgumentsRequired (this.id + ' cancelAllOrders() requires a symbol for ' + marketType + ' orders');
            }
            const market = this.market (symbol);
            request['contract_code'] = market['id'];
            if (market['linear']) {
                const defaultMargin = market['future'] ? 'cross' : 'isolated';
                const marginMode = this.safeString2 (this.options, 'defaultMarginMode', 'marginMode', defaultMargin);
                if (marginMode === 'isolated') {
                    method = 'contractPrivatePostLinearSwapApiV1SwapCancelallall';
                } else if (marginMode === 'cross') {
                    method = 'contractPrivatePostLinearSwapApiV1SwapCrossCancelall';
                }
            } else if (market['inverse']) {
                if (marketType === 'future') {
                    method = 'contractPrivatePostApiV1ContractCancelall';
                    request['symbol'] = market['settleId'];
                } else if (marketType === 'swap') {
                    method = 'contractPrivatePostSwapApiV1SwapCancelall';
                } else {
                    throw new NotSupported (this.id + ' cancelAllOrders() does not support ' + marketType + ' markets');
                }
            }
        }
        const response = await this[method] (this.extend (request, params));
        //
        //     {
        //         code: 200,
        //         data: {
        //             "success-count": 2,
        //             "failed-count": 0,
        //             "next-id": 5454600
        //         }
        //     }
        //
        return response;
    }

<<<<<<< HEAD
    currencyToPrecision (code, fee, networkCode = undefined) {
        return this.decimalToPrecision (fee, 0, this.currencies[code]['precision'], this.precisionMode);
    }

=======
>>>>>>> f46f3581
    safeNetwork (networkId) {
        const lastCharacterIndex = networkId.length - 1;
        const lastCharacter = networkId[lastCharacterIndex];
        if (lastCharacter === '1') {
            networkId = networkId.slice (0, lastCharacterIndex);
        }
        const networksById = {};
        return this.safeString (networksById, networkId, networkId);
    }

    parseDepositAddress (depositAddress, currency = undefined) {
        //
        //     {
        //         currency: "usdt",
        //         address: "0xf7292eb9ba7bc50358e27f0e025a4d225a64127b",
        //         addressTag: "",
        //         chain: "usdterc20", // trc20usdt, hrc20usdt, usdt, algousdt
        //     }
        //
        const address = this.safeString (depositAddress, 'address');
        const tag = this.safeString (depositAddress, 'addressTag');
        const currencyId = this.safeString (depositAddress, 'currency');
        currency = this.safeCurrency (currencyId, currency);
        const code = this.safeCurrencyCode (currencyId, currency);
        const networkId = this.safeString (depositAddress, 'chain');
        const networks = this.safeValue (currency, 'networks', {});
        const networksById = this.indexBy (networks, 'id');
        const networkValue = this.safeValue (networksById, networkId, networkId);
        const network = this.safeString (networkValue, 'network');
        const note = this.safeString (depositAddress, 'note');
        this.checkAddress (address);
        return {
            'currency': code,
            'address': address,
            'tag': tag,
            'network': network,
            'note': note,
            'info': depositAddress,
        };
    }

    async fetchDepositAddressesByNetwork (code, params = {}) {
        /**
         * @method
         * @name huobi#fetchDepositAddressesByNetwork
         * @description fetch a dictionary of addresses for a currency, indexed by network
         * @param {str} code unified currency code of the currency for the deposit address
         * @param {dict} params extra parameters specific to the huobi api endpoint
         * @returns {dict} a dictionary of [address structures]{@link https://docs.ccxt.com/en/latest/manual.html#address-structure} indexed by the network
         */
        await this.loadMarkets ();
        const currency = this.currency (code);
        const request = {
            'currency': currency['id'],
        };
        const response = await this.spotPrivateGetV2AccountDepositAddress (this.extend (request, params));
        //
        //     {
        //         code: 200,
        //         data: [
        //             {
        //                 currency: "eth",
        //                 address: "0xf7292eb9ba7bc50358e27f0e025a4d225a64127b",
        //                 addressTag: "",
        //                 chain: "eth"
        //             }
        //         ]
        //     }
        //
        const data = this.safeValue (response, 'data', []);
        const parsed = this.parseDepositAddresses (data, [ code ], false);
        return this.indexBy (parsed, 'network');
    }

    async fetchDepositAddress (code, params = {}) {
        /**
         * @method
         * @name huobi#fetchDepositAddress
         * @description fetch the deposit address for a currency associated with this account
         * @param {str} code unified currency code
         * @param {dict} params extra parameters specific to the huobi api endpoint
         * @returns {dict} an [address structure]{@link https://docs.ccxt.com/en/latest/manual.html#address-structure}
         */
        const rawNetwork = this.safeStringUpper (params, 'network');
        const networks = this.safeValue (this.options, 'networks', {});
        const network = this.safeStringUpper (networks, rawNetwork, rawNetwork);
        params = this.omit (params, 'network');
        const response = await this.fetchDepositAddressesByNetwork (code, params);
        let result = undefined;
        if (network === undefined) {
            result = this.safeValue (response, code);
            if (result === undefined) {
                const alias = this.safeString (networks, code, code);
                result = this.safeValue (response, alias);
                if (result === undefined) {
                    const defaultNetwork = this.safeString (this.options, 'defaultNetwork', 'ERC20');
                    result = this.safeValue (response, defaultNetwork);
                    if (result === undefined) {
                        const values = Object.values (response);
                        result = this.safeValue (values, 0);
                        if (result === undefined) {
                            throw new InvalidAddress (this.id + ' fetchDepositAddress() cannot find deposit address for ' + code);
                        }
                    }
                }
            }
            return result;
        }
        result = this.safeValue (response, network);
        if (result === undefined) {
            throw new InvalidAddress (this.id + ' fetchDepositAddress() cannot find ' + network + ' deposit address for ' + code);
        }
        return result;
    }

    async fetchWithdrawAddressesByNetwork (code, params = {}) {
        await this.loadMarkets ();
        const currency = this.currency (code);
        const request = {
            'currency': currency['id'],
        };
        const response = await this.spotPrivateGetV2AccountWithdrawAddress (this.extend (request, params));
        //
        //     {
        //         code: 200,
        //         data: [
        //             {
        //                 currency: "eth",
        //                 chain: "eth"
        //                 note: "Binance - TRC20",
        //                 addressTag: "",
        //                 address: "0xf7292eb9ba7bc50358e27f0e025a4d225a64127b",
        //             }
        //         ]
        //     }
        //
        const data = this.safeValue (response, 'data', []);
        const parsed = this.parseDepositAddresses (data, [ code ], false);
        return this.indexBy (parsed, 'network');
    }

    async fetchWithdrawAddress (code, params = {}) {
        const rawNetwork = this.safeStringUpper (params, 'network');
        const networks = this.safeValue (this.options, 'networks', {});
        const network = this.safeStringUpper (networks, rawNetwork, rawNetwork);
        params = this.omit (params, 'network');
        const response = await this.fetchWithdrawAddressesByNetwork (code, params);
        let result = undefined;
        if (network === undefined) {
            result = this.safeValue (response, code);
            if (result === undefined) {
                const alias = this.safeString (networks, code, code);
                result = this.safeValue (response, alias);
                if (result === undefined) {
                    const defaultNetwork = this.safeString (this.options, 'defaultNetwork', 'ERC20');
                    result = this.safeValue (response, defaultNetwork);
                    if (result === undefined) {
                        const values = Object.values (response);
                        result = this.safeValue (values, 0);
                        if (result === undefined) {
                            throw new InvalidAddress (this.id + ' fetchWithdrawAddress() cannot find withdraw address for ' + code);
                        }
                    }
                }
            }
            return result;
        }
        result = this.safeValue (response, network);
        if (result === undefined) {
            throw new InvalidAddress (this.id + ' fetchWithdrawAddress() cannot find ' + network + ' withdraw address for ' + code);
        }
        return result;
    }

    async fetchDeposits (code = undefined, since = undefined, limit = undefined, params = {}) {
        /**
         * @method
         * @name huobi#fetchDeposits
         * @description fetch all deposits made to an account
         * @param {str|undefined} code unified currency code
         * @param {int|undefined} since the earliest time in ms to fetch deposits for
         * @param {int|undefined} limit the maximum number of deposits structures to retrieve
         * @param {dict} params extra parameters specific to the huobi api endpoint
         * @returns {[dict]} a list of [transaction structures]{@link https://docs.ccxt.com/en/latest/manual.html#transaction-structure}
         */
        if (limit === undefined || limit > 100) {
            limit = 100;
        }
        await this.loadMarkets ();
        let currency = undefined;
        if (code !== undefined) {
            currency = this.currency (code);
        }
        const request = {
            'type': 'deposit',
            'from': 0, // From 'id' ... if you want to get results after a particular transaction id, pass the id in params.from
        };
        if (currency !== undefined) {
            request['currency'] = currency['id'];
        }
        if (limit !== undefined) {
            request['size'] = limit; // max 100
        }
        const response = await this.spotPrivateGetV1QueryDepositWithdraw (this.extend (request, params));
        // return response
        return this.parseTransactions (response['data'], currency, since, limit);
    }

    async fetchWithdrawals (code = undefined, since = undefined, limit = undefined, params = {}) {
        /**
         * @method
         * @name huobi#fetchWithdrawals
         * @description fetch all withdrawals made from an account
         * @param {str|undefined} code unified currency code
         * @param {int|undefined} since the earliest time in ms to fetch withdrawals for
         * @param {int|undefined} limit the maximum number of withdrawals structures to retrieve
         * @param {dict} params extra parameters specific to the huobi api endpoint
         * @returns {[dict]} a list of [transaction structures]{@link https://docs.ccxt.com/en/latest/manual.html#transaction-structure}
         */
        if (limit === undefined || limit > 100) {
            limit = 100;
        }
        await this.loadMarkets ();
        let currency = undefined;
        if (code !== undefined) {
            currency = this.currency (code);
        }
        const request = {
            'type': 'withdraw',
            'from': 0, // From 'id' ... if you want to get results after a particular transaction id, pass the id in params.from
        };
        if (currency !== undefined) {
            request['currency'] = currency['id'];
        }
        if (limit !== undefined) {
            request['size'] = limit; // max 100
        }
        const response = await this.spotPrivateGetV1QueryDepositWithdraw (this.extend (request, params));
        // return response
        return this.parseTransactions (response['data'], currency, since, limit);
    }

    parseTransaction (transaction, currency = undefined) {
        //
        // fetchDeposits
        //
        //     {
        //         'id': 8211029,
        //         'type': 'deposit',
        //         'currency': 'eth',
        //         'chain': 'eth',
        //         'tx-hash': 'bd315....',
        //         'amount': 0.81162421,
        //         'address': '4b8b....',
        //         'address-tag': '',
        //         'fee': 0,
        //         'state': 'safe',
        //         'created-at': 1542180380965,
        //         'updated-at': 1542180788077
        //     }
        //
        // fetchWithdrawals
        //
        //     {
        //         'id': 6908275,
        //         'type': 'withdraw',
        //         'currency': 'btc',
        //         'chain': 'btc',
        //         'tx-hash': 'c1a1a....',
        //         'amount': 0.80257005,
        //         'address': '1QR....',
        //         'address-tag': '',
        //         'fee': 0.0005,
        //         'state': 'confirmed',
        //         'created-at': 1552107295685,
        //         'updated-at': 1552108032859
        //     }
        //
        // withdraw
        //
        //     {
        //         "status": "ok",
        //         "data": "99562054"
        //     }
        //
        const timestamp = this.safeInteger (transaction, 'created-at');
        const updated = this.safeInteger (transaction, 'updated-at');
        const code = this.safeCurrencyCode (this.safeString (transaction, 'currency'));
        let type = this.safeString (transaction, 'type');
        if (type === 'withdraw') {
            type = 'withdrawal';
        }
        const status = this.parseTransactionStatus (this.safeString (transaction, 'state'));
        const tag = this.safeString (transaction, 'address-tag');
        let feeCost = this.safeNumber (transaction, 'fee');
        if (feeCost !== undefined) {
            feeCost = Math.abs (feeCost);
        }
        const address = this.safeString (transaction, 'address');
        const network = this.safeStringUpper (transaction, 'chain');
        return {
            'info': transaction,
            'id': this.safeString2 (transaction, 'id', 'data'),
            'txid': this.safeString (transaction, 'tx-hash'),
            'timestamp': timestamp,
            'datetime': this.iso8601 (timestamp),
            'network': network,
            'address': address,
            'addressTo': undefined,
            'addressFrom': undefined,
            'tag': tag,
            'tagTo': undefined,
            'tagFrom': undefined,
            'type': type,
            'amount': this.safeNumber (transaction, 'amount'),
            'currency': code,
            'status': status,
            'updated': updated,
            'fee': {
                'currency': code,
                'cost': feeCost,
                'rate': undefined,
            },
        };
    }

    parseTransactionStatus (status) {
        const statuses = {
            // deposit statuses
            'unknown': 'failed',
            'confirming': 'pending',
            'confirmed': 'ok',
            'safe': 'ok',
            'orphan': 'failed',
            // withdrawal statuses
            'submitted': 'pending',
            'canceled': 'canceled',
            'reexamine': 'pending',
            'reject': 'failed',
            'pass': 'pending',
            'wallet-reject': 'failed',
            // 'confirmed': 'ok', // present in deposit statuses
            'confirm-error': 'failed',
            'repealed': 'failed',
            'wallet-transfer': 'pending',
            'pre-transfer': 'pending',
        };
        return this.safeString (statuses, status, status);
    }

    async withdraw (code, amount, address, tag = undefined, params = {}) {
        /**
         * @method
         * @name huobi#withdraw
         * @description make a withdrawal
         * @param {str} code unified currency code
         * @param {float} amount the amount to withdraw
         * @param {str} address the address to withdraw to
         * @param {str|undefined} tag
         * @param {dict} params extra parameters specific to the huobi api endpoint
         * @returns {dict} a [transaction structure]{@link https://docs.ccxt.com/en/latest/manual.html#transaction-structure}
         */
        [ tag, params ] = this.handleWithdrawTagAndParams (tag, params);
        await this.loadMarkets ();
        this.checkAddress (address);
        const currency = this.currency (code);
        const request = {
            'address': address, // only supports existing addresses in your withdraw address list
            'amount': amount,
            'currency': currency['id'].toLowerCase (),
        };
        if (tag !== undefined) {
            request['addr-tag'] = tag; // only for XRP?
        }
        const networks = this.safeValue (this.options, 'networks', {});
        let network = this.safeStringUpper (params, 'network'); // this line allows the user to specify either ERC20 or ETH
        network = this.safeStringLower (networks, network, network); // handle ETH>ERC20 alias
        if (network !== undefined) {
            // possible chains - usdterc20, trc20usdt, hrc20usdt, usdt, algousdt
            if (network === 'erc20') {
                request['chain'] = currency['id'] + network;
            } else {
                request['chain'] = network + currency['id'];
            }
            params = this.omit (params, 'network');
        }
        const response = await this.spotPrivatePostV1DwWithdrawApiCreate (this.extend (request, params));
        //
        //     {
        //         "status": "ok",
        //         "data": "99562054"
        //     }
        //
        return this.parseTransaction (response, currency);
    }

    parseTransfer (transfer, currency = undefined) {
        //
        // transfer
        //
        //     {
        //         "data": 12345,
        //         "status": "ok"
        //     }
        //
        const id = this.safeString (transfer, 'data');
        const code = this.safeCurrencyCode (undefined, currency);
        return {
            'info': transfer,
            'id': id,
            'timestamp': undefined,
            'datetime': undefined,
            'currency': code,
            'amount': undefined,
            'fromAccount': undefined,
            'toAccount': undefined,
            'status': undefined,
        };
    }

    async transfer (code, amount, fromAccount, toAccount, params = {}) {
        /**
         * @method
         * @name huobi#transfer
         * @description transfer currency internally between wallets on the same account
         * @param {str} code unified currency code
         * @param {float} amount amount to transfer
         * @param {str} fromAccount account to transfer from
         * @param {str} toAccount account to transfer to
         * @param {dict} params extra parameters specific to the huobi api endpoint
         * @returns {dict} a [transfer structure]{@link https://docs.ccxt.com/en/latest/manual.html#transfer-structure}
         */
        await this.loadMarkets ();
        const currency = this.currency (code);
        let type = this.safeString (params, 'type');
        if (type === undefined) {
            const accountsByType = this.safeValue (this.options, 'accountsByType', {});
            fromAccount = fromAccount.toLowerCase (); // pro, futures
            toAccount = toAccount.toLowerCase (); // pro, futures
            const fromId = this.safeString (accountsByType, fromAccount, fromAccount);
            const toId = this.safeString (accountsByType, toAccount, toAccount);
            type = fromId + '-to-' + toId;
        }
        const request = {
            'currency': currency['id'],
            'amount': parseFloat (this.currencyToPrecision (code, amount)),
            'type': type,
        };
        const response = await this.spotPrivatePostFuturesTransfer (this.extend (request, params));
        //
        //     {
        //         "data": 12345,
        //         "status": "ok"
        //     }
        //
        const transfer = this.parseTransfer (response, currency);
        return this.extend (transfer, {
            'amount': amount,
            'currency': code,
            'fromAccount': fromAccount,
            'toAccount': toAccount,
        });
    }

    async fetchBorrowRatesPerSymbol (params = {}) {
        /**
         * @method
         * @name huobi#fetchBorrowRatesPerSymbol
         * @description fetch borrow rates for currencies within individual markets
         * @param {dict} params extra parameters specific to the huobi api endpoint
         * @returns {dict} a dictionary of [borrow rate structures]{@link https://docs.ccxt.com/en/latest/manual.html#borrow-rate-structure} indexed by market symbol
         */
        await this.loadMarkets ();
        const response = await this.spotPrivateGetV1MarginLoanInfo (params);
        //
        //    {
        //        "status": "ok",
        //        "data": [
        //            {
        //                "symbol": "1inchusdt",
        //                "currencies": [
        //                    {
        //                        "currency": "1inch",
        //                        "interest-rate": "0.00098",
        //                        "min-loan-amt": "90.000000000000000000",
        //                        "max-loan-amt": "1000.000000000000000000",
        //                        "loanable-amt": "0.0",
        //                        "actual-rate": "0.00098"
        //                    },
        //                    {
        //                        "currency": "usdt",
        //                        "interest-rate": "0.00098",
        //                        "min-loan-amt": "100.000000000000000000",
        //                        "max-loan-amt": "1000.000000000000000000",
        //                        "loanable-amt": "0.0",
        //                        "actual-rate": "0.00098"
        //                    }
        //                ]
        //            },
        //            ...
        //        ]
        //    }
        //
        const timestamp = this.milliseconds ();
        const data = this.safeValue (response, 'data', []);
        const rates = {
            'info': response,
        };
        for (let i = 0; i < data.length; i++) {
            const rate = data[i];
            const currencies = this.safeValue (rate, 'currencies', []);
            const symbolRates = {};
            for (let j = 0; j < currencies.length; j++) {
                const currency = currencies[j];
                const currencyId = this.safeString (currency, 'currency');
                const code = this.safeCurrencyCode (currencyId, 'currency');
                symbolRates[code] = {
                    'currency': code,
                    'rate': this.safeNumber (currency, 'actual-rate'),
                    'span': 86400000,
                    'timestamp': timestamp,
                    'datetime': this.iso8601 (timestamp),
                };
            }
            const market = this.markets_by_id[this.safeString (rate, 'symbol')];
            const symbol = market['symbol'];
            rates[symbol] = symbolRates;
        }
        return rates;
    }

    async fetchBorrowRates (params = {}) {
        /**
         * @method
         * @name huobi#fetchBorrowRates
         * @description fetch the borrow interest rates of all currencies
         * @param {dict} params extra parameters specific to the huobi api endpoint
         * @returns {dict} a list of [borrow rate structures]{@link https://docs.ccxt.com/en/latest/manual.html#borrow-rate-structure}
         */
        await this.loadMarkets ();
        const response = await this.spotPrivateGetV1MarginLoanInfo (params);
        // {
        //     "status": "ok",
        //     "data": [
        //         {
        //             "symbol": "1inchusdt",
        //             "currencies": [
        //                 {
        //                     "currency": "1inch",
        //                     "interest-rate": "0.00098",
        //                     "min-loan-amt": "90.000000000000000000",
        //                     "max-loan-amt": "1000.000000000000000000",
        //                     "loanable-amt": "0.0",
        //                     "actual-rate": "0.00098"
        //                 },
        //                 {
        //                     "currency": "usdt",
        //                     "interest-rate": "0.00098",
        //                     "min-loan-amt": "100.000000000000000000",
        //                     "max-loan-amt": "1000.000000000000000000",
        //                     "loanable-amt": "0.0",
        //                     "actual-rate": "0.00098"
        //                 }
        //             ]
        //         },
        //         ...
        //     ]
        // }
        const timestamp = this.milliseconds ();
        const data = this.safeValue (response, 'data', []);
        const rates = {};
        for (let i = 0; i < data.length; i++) {
            const market = data[i];
            const currencies = this.safeValue (market, 'currencies', []);
            for (let j = 0; j < currencies.length; j++) {
                const currency = currencies[j];
                const currencyId = this.safeString (currency, 'currency');
                const code = this.safeCurrencyCode (currencyId, 'currency');
                rates[code] = {
                    'currency': code,
                    'rate': this.safeNumber (currency, 'actual-rate'),
                    'span': 86400000,
                    'timestamp': timestamp,
                    'datetime': this.iso8601 (timestamp),
                    'info': undefined,
                };
            }
        }
        return rates;
    }

    async fetchFundingRateHistory (symbol = undefined, since = undefined, limit = undefined, params = {}) {
        /**
         * @method
         * @name huobi#fetchFundingRateHistory
         * @description fetches historical funding rate prices
         * @param {str|undefined} symbol unified symbol of the market to fetch the funding rate history for
         * @param {int|undefined} since not used by huobi, but filtered internally by ccxt
         * @param {int|undefined} limit not used by huobi, but filtered internally by ccxt
         * @param {dict} params extra parameters specific to the huobi api endpoint
         * @returns {[dict]} a list of [funding rate structures]{@link https://docs.ccxt.com/en/latest/manual.html?#funding-rate-history-structure}
         */
        if (symbol === undefined) {
            throw new ArgumentsRequired (this.id + ' fetchFundingRateHistory() requires a symbol argument');
        }
        await this.loadMarkets ();
        const market = this.market (symbol);
        const request = {
            'contract_code': market['id'],
        };
        let method = undefined;
        if (market['inverse']) {
            method = 'contractPublicGetSwapApiV1SwapHistoricalFundingRate';
        } else if (market['linear']) {
            method = 'contractPublicGetLinearSwapApiV1SwapHistoricalFundingRate';
        } else {
            throw new NotSupported (this.id + ' fetchFundingRateHistory() supports inverse and linear swaps only');
        }
        const response = await this[method] (this.extend (request, params));
        //
        // {
        //     "status": "ok",
        //     "data": {
        //         "total_page": 62,
        //         "current_page": 1,
        //         "total_size": 1237,
        //         "data": [
        //             {
        //                 "avg_premium_index": "-0.000208064395065541",
        //                 "funding_rate": "0.000100000000000000",
        //                 "realized_rate": "0.000100000000000000",
        //                 "funding_time": "1638921600000",
        //                 "contract_code": "BTC-USDT",
        //                 "symbol": "BTC",
        //                 "fee_asset": "USDT"
        //             },
        //         ]
        //     },
        //     "ts": 1638939294277
        // }
        //
        const data = this.safeValue (response, 'data');
        const result = this.safeValue (data, 'data', []);
        const rates = [];
        for (let i = 0; i < result.length; i++) {
            const entry = result[i];
            const marketId = this.safeString (entry, 'contract_code');
            const symbol = this.safeSymbol (marketId);
            const timestamp = this.safeString (entry, 'funding_time');
            rates.push ({
                'info': entry,
                'symbol': symbol,
                'fundingRate': this.safeNumber (entry, 'funding_rate'),
                'timestamp': timestamp,
                'datetime': this.iso8601 (timestamp),
            });
        }
        const sorted = this.sortBy (rates, 'timestamp');
        return this.filterBySymbolSinceLimit (sorted, market['symbol'], since, limit);
    }

    parseFundingRate (contract, market = undefined) {
        //
        // {
        //      "status": "ok",
        //      "data": {
        //         "estimated_rate": "0.000100000000000000",
        //         "funding_rate": "0.000100000000000000",
        //         "contract_code": "BCH-USD",
        //         "symbol": "BCH",
        //         "fee_asset": "BCH",
        //         "funding_time": "1639094400000",
        //         "next_funding_time": "1639123200000"
        //     },
        //     "ts": 1639085854775
        // }
        //
        const nextFundingRate = this.safeNumber (contract, 'estimated_rate');
        const fundingTimestamp = this.safeInteger (contract, 'funding_time');
        const nextFundingTimestamp = this.safeInteger (contract, 'next_funding_time');
        const marketId = this.safeString (contract, 'contract_code');
        const symbol = this.safeSymbol (marketId, market);
        return {
            'info': contract,
            'symbol': symbol,
            'markPrice': undefined,
            'indexPrice': undefined,
            'interestRate': undefined,
            'estimatedSettlePrice': undefined,
            'timestamp': undefined,
            'datetime': undefined,
            'fundingRate': this.safeNumber (contract, 'funding_rate'),
            'fundingTimestamp': fundingTimestamp,
            'fundingDatetime': this.iso8601 (fundingTimestamp),
            'nextFundingRate': nextFundingRate,
            'nextFundingTimestamp': nextFundingTimestamp,
            'nextFundingDatetime': this.iso8601 (nextFundingTimestamp),
            'previousFundingRate': undefined,
            'previousFundingTimestamp': undefined,
            'previousFundingDatetime': undefined,
        };
    }

    async fetchFundingRate (symbol, params = {}) {
        /**
         * @method
         * @name huobi#fetchFundingRate
         * @description fetch the current funding rate
         * @param {str} symbol unified market symbol
         * @param {dict} params extra parameters specific to the huobi api endpoint
         * @returns {dict} a [funding rate structure]{@link https://docs.ccxt.com/en/latest/manual.html#funding-rate-structure}
         */
        await this.loadMarkets ();
        const market = this.market (symbol);
        let method = undefined;
        if (market['inverse']) {
            method = 'contractPublicGetSwapApiV1SwapFundingRate';
        } else if (market['linear']) {
            method = 'contractPublicGetLinearSwapApiV1SwapFundingRate';
        } else {
            throw new NotSupported (this.id + ' fetchFundingRate() supports inverse and linear swaps only');
        }
        const request = {
            'contract_code': market['id'],
        };
        const response = await this[method] (this.extend (request, params));
        //
        // {
        //     "status": "ok",
        //     "data": {
        //         "estimated_rate": "0.000100000000000000",
        //         "funding_rate": "0.000100000000000000",
        //         "contract_code": "BTC-USDT",
        //         "symbol": "BTC",
        //         "fee_asset": "USDT",
        //         "funding_time": "1603699200000",
        //         "next_funding_time": "1603728000000"
        //     },
        //     "ts": 1603696494714
        // }
        //
        const result = this.safeValue (response, 'data', {});
        return this.parseFundingRate (result, market);
    }

    async fetchFundingRates (symbols = undefined, params = {}) {
        /**
         * @method
         * @name huobi#fetchFundingRates
         * @description fetch the funding rate for multiple markets
         * @param {[str]|undefined} symbols list of unified market symbols
         * @param {dict} params extra parameters specific to the huobi api endpoint
         * @returns {dict} a dictionary of [funding rates structures]{@link https://docs.ccxt.com/en/latest/manual.html#funding-rates-structure}, indexe by market symbols
         */
        await this.loadMarkets ();
        const options = this.safeValue (this.options, 'fetchFundingRates', {});
        const defaultSubType = this.safeString (this.options, 'defaultSubType', 'inverse');
        let subType = this.safeString (options, 'subType', defaultSubType);
        subType = this.safeString (params, 'subType', subType);
        const request = {
            // 'contract_code': market['id'],
        };
        const method = this.getSupportedMapping (subType, {
            'linear': 'contractPublicGetLinearSwapApiV1SwapBatchFundingRate',
            'inverse': 'contractPublicGetSwapApiV1SwapBatchFundingRate',
        });
        params = this.omit (params, 'subType');
        const response = await this[method] (this.extend (request, params));
        //
        //     {
        //         "status": "ok",
        //         "data": [
        //             {
        //                 "estimated_rate": "0.000100000000000000",
        //                 "funding_rate": "0.000100000000000000",
        //                 "contract_code": "MANA-USDT",
        //                 "symbol": "MANA",
        //                 "fee_asset": "USDT",
        //                 "funding_time": "1643356800000",
        //                 "next_funding_time": "1643385600000",
        //                 "trade_partition":"USDT"
        //             },
        //         ],
        //         "ts": 1643346173103
        //     }
        //
        const data = this.safeValue (response, 'data', []);
        const result = this.parseFundingRates (data);
        return this.filterByArray (result, 'symbol', symbols);
    }

    async fetchBorrowInterest (code = undefined, symbol = undefined, since = undefined, limit = undefined, params = {}) {
        /**
         * @method
         * @name huobi#fetchBorrowInterest
         * @description fetch the interest owed by the user for borrowing currency for margin trading
         * @param {str|undefined} code unified currency code
         * @param {str|undefined} symbol unified market symbol when fetch interest in isolated markets
         * @param {int|undefined} since the earliest time in ms to fetch borrrow interest for
         * @param {int|undefined} limit the maximum number of structures to retrieve
         * @param {dict} params extra parameters specific to the huobi api endpoint
         * @returns {[dict]} a list of [borrow interest structures]{@link https://docs.ccxt.com/en/latest/manual.html#borrow-interest-structure}
         */
        await this.loadMarkets ();
        const defaultMargin = this.safeString (params, 'marginMode', 'cross'); // cross or isolated
        const marginMode = this.safeString2 (this.options, 'defaultMarginMode', 'marginMode', defaultMargin);
        const request = {};
        if (since !== undefined) {
            request['start-date'] = this.yyyymmdd (since);
        }
        if (limit !== undefined) {
            request['size'] = limit;
        }
        let market = undefined;
        let method = undefined;
        if (marginMode === 'isolated') {
            method = 'privateGetMarginLoanOrders';
            if (symbol !== undefined) {
                market = this.market (symbol);
                request['symbol'] = market['id'];
            }
        } else {  // Cross
            method = 'privateGetCrossMarginLoanOrders';
            if (code !== undefined) {
                const currency = this.currency (code);
                request['currency'] = currency['id'];
            }
        }
        const response = await this[method] (this.extend (request, params));
        //
        //    {
        //        "status":"ok",
        //        "data":[
        //            {
        //                "loan-balance":"0.100000000000000000",
        //                "interest-balance":"0.000200000000000000",
        //                "loan-amount":"0.100000000000000000",
        //                "accrued-at":1511169724531,
        //                "interest-amount":"0.000200000000000000",
        //                "filled-points":"0.2",
        //                "filled-ht":"0.2",
        //                "currency":"btc",
        //                "id":394,
        //                "state":"accrual",
        //                "account-id":17747,
        //                "user-id":119913,
        //                "created-at":1511169724531
        //            }
        //        ]
        //    }
        //
        const data = this.safeValue (response, 'data');
        const interest = this.parseBorrowInterests (data, market);
        return this.filterByCurrencySinceLimit (interest, code, since, limit);
    }

    parseBorrowInterest (info, market = undefined) {
        // isolated
        //    {
        //        "interest-rate":"0.000040830000000000",
        //        "user-id":35930539,
        //        "account-id":48916071,
        //        "updated-at":1649320794195,
        //        "deduct-rate":"1",
        //        "day-interest-rate":"0.000980000000000000",
        //        "hour-interest-rate":"0.000040830000000000",
        //        "loan-balance":"100.790000000000000000",
        //        "interest-balance":"0.004115260000000000",
        //        "loan-amount":"100.790000000000000000",
        //        "paid-coin":"0.000000000000000000",
        //        "accrued-at":1649320794148,
        //        "created-at":1649320794148,
        //        "interest-amount":"0.004115260000000000",
        //        "deduct-amount":"0",
        //        "deduct-currency":"",
        //        "paid-point":"0.000000000000000000",
        //        "currency":"usdt",
        //        "symbol":"ltcusdt",
        //        "id":20242721,
        //    }
        //
        // cross
        //   {
        //       "id":3416576,
        //       "user-id":35930539,
        //       "account-id":48956839,
        //       "currency":"usdt",
        //       "loan-amount":"102",
        //       "loan-balance":"102",
        //       "interest-amount":"0.00416466",
        //       "interest-balance":"0.00416466",
        //       "created-at":1649322735333,
        //       "accrued-at":1649322735382,
        //       "state":"accrual",
        //       "filled-points":"0",
        //       "filled-ht":"0"
        //   }
        //
        const marketId = this.safeString (info, 'symbol');
        const marginMode = (marketId === undefined) ? 'cross' : 'isolated';
        market = this.safeMarket (marketId);
        const symbol = this.safeString (market, 'symbol');
        const timestamp = this.safeNumber (info, 'accrued-at');
        return {
            'account': (marginMode === 'isolated') ? symbol : 'cross',  // deprecated
            'symbol': symbol,
            'marginMode': marginMode,
            'currency': this.safeCurrencyCode (this.safeString (info, 'currency')),
            'interest': this.safeNumber (info, 'interest-amount'),
            'interestRate': this.safeNumber (info, 'interest-rate'),
            'amountBorrowed': this.safeNumber (info, 'loan-amount'),
            'timestamp': timestamp,  // Interest accrued time
            'datetime': this.iso8601 (timestamp),
            'info': info,
        };
    }

    sign (path, api = 'public', method = 'GET', params = {}, headers = undefined, body = undefined) {
        let url = '/';
        const query = this.omit (params, this.extractParams (path));
        if (typeof api === 'string') {
            // signing implementation for the old endpoints
            if (api === 'market') {
                url += api;
            } else if ((api === 'public') || (api === 'private')) {
                url += this.version;
            } else if ((api === 'v2Public') || (api === 'v2Private')) {
                url += 'v2';
            }
            url += '/' + this.implodeParams (path, params);
            if (api === 'private' || api === 'v2Private') {
                this.checkRequiredCredentials ();
                const timestamp = this.ymdhms (this.milliseconds (), 'T');
                let request = {
                    'SignatureMethod': 'HmacSHA256',
                    'SignatureVersion': '2',
                    'AccessKeyId': this.apiKey,
                    'Timestamp': timestamp,
                };
                if (method !== 'POST') {
                    request = this.extend (request, query);
                }
                request = this.keysort (request);
                let auth = this.urlencode (request);
                // unfortunately, PHP demands double quotes for the escaped newline symbol
                const payload = [ method, this.hostname, url, auth ].join ("\n"); // eslint-disable-line quotes
                const signature = this.hmac (this.encode (payload), this.encode (this.secret), 'sha256', 'base64');
                auth += '&' + this.urlencode ({ 'Signature': signature });
                url += '?' + auth;
                if (method === 'POST') {
                    body = this.json (query);
                    headers = {
                        'Content-Type': 'application/json',
                    };
                } else {
                    headers = {
                        'Content-Type': 'application/x-www-form-urlencoded',
                    };
                }
            } else {
                if (Object.keys (query).length) {
                    url += '?' + this.urlencode (query);
                }
            }
            url = this.implodeParams (this.urls['api'][api], {
                'hostname': this.hostname,
            }) + url;
        } else {
            // signing implementation for the new endpoints
            // const [ type, access ] = api;
            const type = this.safeString (api, 0);
            const access = this.safeString (api, 1);
            const levelOneNestedPath = this.safeString (api, 2);
            const levelTwoNestedPath = this.safeString (api, 3);
            let hostname = undefined;
            let hostnames = this.safeValue (this.urls['hostnames'], type);
            if (typeof hostnames !== 'string') {
                hostnames = this.safeValue (hostnames, levelOneNestedPath);
                if ((typeof hostname !== 'string') && (levelTwoNestedPath !== undefined)) {
                    hostnames = this.safeValue (hostnames, levelTwoNestedPath);
                }
            }
            hostname = hostnames;
            url += this.implodeParams (path, params);
            if (access === 'public') {
                if (Object.keys (query).length) {
                    url += '?' + this.urlencode (query);
                }
            } else if (access === 'private') {
                this.checkRequiredCredentials ();
                const timestamp = this.ymdhms (this.milliseconds (), 'T');
                let request = {
                    'SignatureMethod': 'HmacSHA256',
                    'SignatureVersion': '2',
                    'AccessKeyId': this.apiKey,
                    'Timestamp': timestamp,
                };
                if (method !== 'POST') {
                    request = this.extend (request, query);
                }
                request = this.keysort (request);
                let auth = this.urlencode (request);
                // unfortunately, PHP demands double quotes for the escaped newline symbol
                const payload = [ method, hostname, url, auth ].join ("\n"); // eslint-disable-line quotes
                const signature = this.hmac (this.encode (payload), this.encode (this.secret), 'sha256', 'base64');
                auth += '&' + this.urlencode ({ 'Signature': signature });
                url += '?' + auth;
                if (method === 'POST') {
                    body = this.json (query);
                    headers = {
                        'Content-Type': 'application/json',
                    };
                } else {
                    headers = {
                        'Content-Type': 'application/x-www-form-urlencoded',
                    };
                }
            }
            url = this.implodeParams (this.urls['api'][type], {
                'hostname': hostname,
            }) + url;
        }
        return { 'url': url, 'method': method, 'body': body, 'headers': headers };
    }

    calculateRateLimiterCost (api, method, path, params, config = {}, context = {}) {
        return this.safeInteger (config, 'cost', 1);
    }

    handleErrors (httpCode, reason, url, method, headers, body, response, requestHeaders, requestBody) {
        if (response === undefined) {
            return; // fallback to default error handler
        }
        if ('status' in response) {
            //
            //     {"status":"error","err-code":"order-limitorder-amount-min-error","err-msg":"limit order amount error, min: `0.001`","data":null}
            //
            const status = this.safeString (response, 'status');
            if (status === 'error') {
                const code = this.safeString2 (response, 'err-code', 'err_code');
                const feedback = this.id + ' ' + body;
                this.throwBroadlyMatchedException (this.exceptions['broad'], body, feedback);
                this.throwExactlyMatchedException (this.exceptions['exact'], code, feedback);
                const message = this.safeString2 (response, 'err-msg', 'err_msg');
                this.throwExactlyMatchedException (this.exceptions['exact'], message, feedback);
                throw new ExchangeError (feedback);
            }
        }
    }

    async fetchFundingHistory (symbol = undefined, since = undefined, limit = undefined, params = {}) {
        /**
         * @method
         * @name huobi#fetchFundingHistory
         * @description fetch the history of funding payments paid and received on this account
         * @param {str|undefined} symbol unified market symbol
         * @param {int|undefined} since the earliest time in ms to fetch funding history for
         * @param {int|undefined} limit the maximum number of funding history structures to retrieve
         * @param {dict} params extra parameters specific to the huobi api endpoint
         * @returns {dict} a [funding history structure]{@link https://docs.ccxt.com/en/latest/manual.html#funding-history-structure}
         */
        await this.loadMarkets ();
        const market = this.market (symbol);
        const [ marketType, query ] = this.handleMarketTypeAndParams ('fetchFundingHistory', market, params);
        let method = undefined;
        const request = {
            'type': '30,31',
        };
        if (market['linear']) {
            method = 'contractPrivatePostLinearSwapApiV1SwapFinancialRecordExact';
            //
            // {
            //   status: 'ok',
            //   data: {
            //     financial_record: [
            //       {
            //         id: '1320088022',
            //         type: '30',
            //         amount: '0.004732510000000000',
            //         ts: '1641168019321',
            //         contract_code: 'BTC-USDT',
            //         asset: 'USDT',
            //         margin_account: 'BTC-USDT',
            //         face_margin_account: ''
            //       },
            //     ],
            //     remain_size: '0',
            //     next_id: null
            //   },
            //   ts: '1641189898425'
            // }
            const defaultMargin = market['future'] ? 'cross' : 'isolated';
            const marginMode = this.safeString2 (this.options, 'defaultMarginMode', 'marginMode', defaultMargin);
            if (marginMode === 'isolated') {
                request['margin_account'] = market['id'];
            } else {
                request['margin_account'] = market['quoteId'];
            }
        } else {
            if (marketType === 'swap') {
                method = 'contractPrivatePostSwapApiV1SwapFinancialRecordExact';
                request['contract_code'] = market['id'];
            } else {
                throw new ExchangeError (this.id + ' fetchFundingHistory() only makes sense for swap contracts');
            }
            //
            // swap
            //     {
            //       status: 'ok',
            //       data: {
            //         financial_record: [
            //           {
            //             id: '1667436164',
            //             symbol: 'BTC',
            //             type: '30',
            //             amount: '3.9755491985E-8',
            //             ts: '1641168097323',
            //             contract_code: 'BTC-USD'
            //           },
            //         ],
            //         remain_size: '0',
            //         next_id: null
            //       },
            //       ts: '1641190296379'
            //     }
            //
        }
        const response = await this[method] (this.extend (request, query));
        const data = this.safeValue (response, 'data', {});
        const financialRecord = this.safeValue (data, 'financial_record', []);
        return this.parseIncomes (financialRecord, market, since, limit);
    }

    async setLeverage (leverage, symbol = undefined, params = {}) {
        /**
         * @method
         * @name huobi#setLeverage
         * @description set the level of leverage for a market
         * @param {float} leverage the rate of leverage
         * @param {str} symbol unified market symbol
         * @param {dict} params extra parameters specific to the huobi api endpoint
         * @returns {dict} response from the exchange
         */
        if (symbol === undefined) {
            throw new ArgumentsRequired (this.id + ' setLeverage() requires a symbol argument');
        }
        await this.loadMarkets ();
        const market = this.market (symbol);
        const [ marketType, query ] = this.handleMarketTypeAndParams ('setLeverage', market, params);
        let method = undefined;
        if (market['linear']) {
            const defaultMargin = market['future'] ? 'cross' : 'isolated';
            const marginMode = this.safeString2 (this.options, 'defaultMarginMode', 'marginMode', defaultMargin);
            method = this.getSupportedMapping (marginMode, {
                'isolated': 'contractPrivatePostLinearSwapApiV1SwapSwitchLeverRate',
                'cross': 'contractPrivatePostLinearSwapApiV1SwapCrossSwitchLeverRate',
            });
            //
            //     {
            //       status: 'ok',
            //       data: {
            //         contract_code: 'BTC-USDT',
            //         lever_rate: '100',
            //         margin_mode: 'isolated'
            //       },
            //       ts: '1641184710649'
            //     }
            //
        } else {
            method = this.getSupportedMapping (marketType, {
                'future': 'contractPrivatePostApiV1ContractSwitchLeverRate',
                'swap': 'contractPrivatePostSwapApiV1SwapSwitchLeverRate',
            });
            //
            // future
            //     {
            //       status: 'ok',
            //       data: { symbol: 'BTC', lever_rate: 5 },
            //       ts: 1641184578678
            //     }
            //
            // swap
            //
            //     {
            //       status: 'ok',
            //       data: { contract_code: 'BTC-USD', lever_rate: '5' },
            //       ts: '1641184652979'
            //     }
            //
        }
        const request = {
            'lever_rate': leverage,
        };
        if (marketType === 'future' && market['inverse']) {
            request['symbol'] = market['settleId'];
        } else {
            request['contract_code'] = market['id'];
        }
        const response = await this[method] (this.extend (request, query));
        return response;
    }

    parseIncome (income, market = undefined) {
        //
        //     {
        //       id: '1667161118',
        //       symbol: 'BTC',
        //       type: '31',
        //       amount: '-2.11306593188E-7',
        //       ts: '1641139308983',
        //       contract_code: 'BTC-USD'
        //     }
        //
        const marketId = this.safeString (income, 'contract_code');
        const symbol = this.safeSymbol (marketId, market);
        const amount = this.safeNumber (income, 'amount');
        const timestamp = this.safeInteger (income, 'ts');
        const id = this.safeString (income, 'id');
        const currencyId = this.safeString2 (income, 'symbol', 'asset');
        const code = this.safeCurrencyCode (currencyId);
        return {
            'info': income,
            'symbol': symbol,
            'code': code,
            'timestamp': timestamp,
            'datetime': this.iso8601 (timestamp),
            'id': id,
            'amount': amount,
        };
    }

    parseIncomes (incomes, market = undefined, since = undefined, limit = undefined) {
        const result = [];
        for (let i = 0; i < incomes.length; i++) {
            const entry = incomes[i];
            const parsed = this.parseIncome (entry, market);
            result.push (parsed);
        }
        const sorted = this.sortBy (result, 'timestamp');
        return this.filterBySinceLimit (sorted, since, limit, 'timestamp');
    }

    parsePosition (position, market = undefined) {
        //
        //     {
        //       symbol: 'BTC',
        //       contract_code: 'BTC-USDT',
        //       volume: '1.000000000000000000',
        //       available: '1.000000000000000000',
        //       frozen: '0E-18',
        //       cost_open: '47162.000000000000000000',
        //       cost_hold: '47151.300000000000000000',
        //       profit_unreal: '0.007300000000000000',
        //       profit_rate: '-0.000144183876850008',
        //       lever_rate: '2',
        //       position_margin: '23.579300000000000000',
        //       direction: 'buy',
        //       profit: '-0.003400000000000000',
        //       last_price: '47158.6',
        //       margin_asset: 'USDT',
        //       margin_mode: 'isolated',
        //       margin_account: 'BTC-USDT',
        //       margin_balance: '24.973020070000000000',
        //       margin_position: '23.579300000000000000',
        //       margin_frozen: '0',
        //       margin_available: '1.393720070000000000',
        //       profit_real: '0E-18',
        //       risk_rate: '1.044107779705080303',
        //       withdraw_available: '1.386420070000000000000000000000000000',
        //       liquidation_price: '22353.229148614609571788',
        //       adjust_factor: '0.015000000000000000',
        //       margin_static: '24.965720070000000000'
        //     }
        //
        market = this.safeMarket (this.safeString (position, 'contract_code'));
        const symbol = market['symbol'];
        const contracts = this.safeString (position, 'volume');
        const contractSize = this.safeValue (market, 'contractSize');
        const contractSizeString = this.numberToString (contractSize);
        const entryPrice = this.safeNumber (position, 'cost_open');
        const initialMargin = this.safeString (position, 'position_margin');
        const rawSide = this.safeString (position, 'direction');
        const side = (rawSide === 'buy') ? 'long' : 'short';
        const unrealizedProfit = this.safeNumber (position, 'profit_unreal');
        let marginMode = this.safeString (position, 'margin_mode');
        const leverage = this.safeString (position, 'lever_rate');
        const percentage = Precise.stringMul (this.safeString (position, 'profit_rate'), '100');
        const lastPrice = this.safeString (position, 'last_price');
        const faceValue = Precise.stringMul (contracts, contractSizeString);
        let notional = undefined;
        if (market['linear']) {
            notional = Precise.stringMul (faceValue, lastPrice);
        } else {
            notional = Precise.stringDiv (faceValue, lastPrice);
            marginMode = 'cross';
        }
        const intialMarginPercentage = Precise.stringDiv (initialMargin, notional);
        const collateral = this.safeString (position, 'margin_balance');
        const liquidationPrice = this.safeNumber (position, 'liquidation_price');
        const adjustmentFactor = this.safeString (position, 'adjust_factor');
        const maintenanceMarginPercentage = Precise.stringDiv (adjustmentFactor, leverage);
        const maintenanceMargin = Precise.stringMul (maintenanceMarginPercentage, notional);
        const marginRatio = Precise.stringDiv (maintenanceMargin, collateral);
        return {
            'info': position,
            'symbol': symbol,
            'contracts': this.parseNumber (contracts),
            'contractSize': contractSize,
            'entryPrice': entryPrice,
            'collateral': this.parseNumber (collateral),
            'side': side,
            'unrealizedProfit': unrealizedProfit,
            'leverage': this.parseNumber (leverage),
            'percentage': this.parseNumber (percentage),
            'marginMode': marginMode,
            'notional': this.parseNumber (notional),
            'markPrice': undefined,
            'liquidationPrice': liquidationPrice,
            'initialMargin': this.parseNumber (initialMargin),
            'initialMarginPercentage': this.parseNumber (intialMarginPercentage),
            'maintenanceMargin': this.parseNumber (maintenanceMargin),
            'maintenanceMarginPercentage': this.parseNumber (maintenanceMarginPercentage),
            'marginRatio': this.parseNumber (marginRatio),
            'timestamp': undefined,
            'datetime': undefined,
        };
    }

    async fetchPositions (symbols = undefined, params = {}) {
        /**
         * @method
         * @name huobi#fetchPositions
         * @description fetch all open positions
         * @param {[str]|undefined} symbols list of unified market symbols
         * @param {dict} params extra parameters specific to the huobi api endpoint
         * @returns {[dict]} a list of [position structure]{@link https://docs.ccxt.com/en/latest/manual.html#position-structure}
         */
        await this.loadMarkets ();
        const marginMode = this.safeString2 (this.options, 'defaultMarginMode', 'marginMode', 'isolated');
        const defaultSubType = this.safeString (this.options, 'defaultSubType', 'inverse');
        let marketType = undefined;
        [ marketType, params ] = this.handleMarketTypeAndParams ('fetchPositions', undefined, params);
        if (marketType === 'spot') {
            marketType = 'future';
        }
        let method = undefined;
        if (defaultSubType === 'linear') {
            method = this.getSupportedMapping (marginMode, {
                'isolated': 'contractPrivatePostLinearSwapApiV1SwapPositionInfo',
                'cross': 'contractPrivatePostLinearSwapApiV1SwapCrossPositionInfo',
            });
            //
            //     {
            //       status: 'ok',
            //       data: [
            //         {
            //           symbol: 'BTC',
            //           contract_code: 'BTC-USDT',
            //           volume: '1.000000000000000000',
            //           available: '1.000000000000000000',
            //           frozen: '0E-18',
            //           cost_open: '47162.000000000000000000',
            //           cost_hold: '47162.000000000000000000',
            //           profit_unreal: '0.047300000000000000',
            //           profit_rate: '0.002005852169119206',
            //           lever_rate: '2',
            //           position_margin: '23.604650000000000000',
            //           direction: 'buy',
            //           profit: '0.047300000000000000',
            //           last_price: '47209.3',
            //           margin_asset: 'USDT',
            //           margin_mode: 'isolated',
            //           margin_account: 'BTC-USDT'
            //         }
            //       ],
            //       ts: '1641108676768'
            //     }
            //
        } else {
            method = this.getSupportedMapping (marketType, {
                'future': 'contractPrivatePostApiV1ContractPositionInfo',
                'swap': 'contractPrivatePostSwapApiV1SwapPositionInfo',
            });
            //
            // future
            //     {
            //       status: 'ok',
            //       data: [
            //         {
            //           symbol: 'BTC',
            //           contract_code: 'BTC220624',
            //           contract_type: 'next_quarter',
            //           volume: '1.000000000000000000',
            //           available: '1.000000000000000000',
            //           frozen: '0E-18',
            //           cost_open: '49018.880000000009853343',
            //           cost_hold: '49018.880000000009853343',
            //           profit_unreal: '-8.62360608500000000000000000000000000000000000000E-7',
            //           profit_rate: '-0.000845439023678622',
            //           lever_rate: '2',
            //           position_margin: '0.001019583964880634',
            //           direction: 'sell',
            //           profit: '-8.62360608500000000000000000000000000000000000000E-7',
            //           last_price: '49039.61'
            //         }
            //       ],
            //       ts: '1641109895199'
            //     }
            //
            // swap
            //     {
            //       status: 'ok',
            //       data: [
            //         {
            //           symbol: 'BTC',
            //           contract_code: 'BTC-USD',
            //           volume: '1.000000000000000000',
            //           available: '1.000000000000000000',
            //           frozen: '0E-18',
            //           cost_open: '47150.000000000012353300',
            //           cost_hold: '47150.000000000012353300',
            //           profit_unreal: '0E-54',
            //           profit_rate: '-7.86E-16',
            //           lever_rate: '3',
            //           position_margin: '0.000706963591375044',
            //           direction: 'buy',
            //           profit: '0E-54',
            //           last_price: '47150'
            //         }
            //       ],
            //       ts: '1641109636572'
            //     }
            //
        }
        const response = await this[method] (params);
        const data = this.safeValue (response, 'data', []);
        const timestamp = this.safeInteger (response, 'ts');
        const result = [];
        for (let i = 0; i < data.length; i++) {
            const position = data[i];
            const parsed = this.parsePosition (position);
            result.push (this.extend (parsed, {
                'timestamp': timestamp,
                'datetime': this.iso8601 (timestamp),
            }));
        }
        return this.filterByArray (result, 'symbol', symbols, false);
    }

    async fetchPosition (symbol, params = {}) {
        /**
         * @method
         * @name huobi#fetchPosition
         * @description fetch data on a single open contract trade position
         * @param {str} symbol unified market symbol of the market the position is held in, default is undefined
         * @param {dict} params extra parameters specific to the huobi api endpoint
         * @returns {dict} a [position structure]{@link https://docs.ccxt.com/en/latest/manual.html#position-structure}
         */
        await this.loadMarkets ();
        const market = this.market (symbol);
        let marginMode = this.safeString2 (this.options, 'defaultMarginMode', 'marginMode', 'isolated');
        marginMode = this.safeString2 (params, 'marginMode', 'defaultMarginMode', marginMode);
        params = this.omit (params, [ 'defaultMarginMode', 'marginMode' ]);
        const [ marketType, query ] = this.handleMarketTypeAndParams ('fetchPosition', market, params);
        let method = undefined;
        if (market['linear']) {
            method = this.getSupportedMapping (marginMode, {
                'isolated': 'contractPrivatePostLinearSwapApiV1SwapAccountPositionInfo',
                'cross': 'contractPrivatePostLinearSwapApiV1SwapCrossAccountPositionInfo',
            });
            //
            // isolated
            //
            //     {
            //         "status": "ok",
            //         "data": [
            //             {
            //                 "positions": [],
            //                 "symbol": "BTC",
            //                 "margin_balance": 1.949728350000000000,
            //                 "margin_position": 0,
            //                 "margin_frozen": 0E-18,
            //                 "margin_available": 1.949728350000000000,
            //                 "profit_real": -0.050271650000000000,
            //                 "profit_unreal": 0,
            //                 "risk_rate": null,
            //                 "withdraw_available": 1.949728350000000000,
            //                 "liquidation_price": null,
            //                 "lever_rate": 20,
            //                 "adjust_factor": 0.150000000000000000,
            //                 "margin_static": 1.949728350000000000,
            //                 "contract_code": "BTC-USDT",
            //                 "margin_asset": "USDT",
            //                 "margin_mode": "isolated",
            //                 "margin_account": "BTC-USDT",
            //                 "trade_partition": "USDT",
            //                 "position_mode": "dual_side"
            //             },
            //             ... opposite side position can be present here too (if hedge)
            //         ],
            //         "ts": 1653605008286
            //     }
            //
            // cross
            //
            //     {
            //         "status": "ok",
            //         "data": {
            //             "positions": [
            //                 {
            //                     "symbol": "BTC",
            //                     "contract_code": "BTC-USDT",
            //                     "volume": "1.000000000000000000",
            //                     "available": "1.000000000000000000",
            //                     "frozen": "0E-18",
            //                     "cost_open": "29530.000000000000000000",
            //                     "cost_hold": "29530.000000000000000000",
            //                     "profit_unreal": "-0.010000000000000000",
            //                     "profit_rate": "-0.016931933626820200",
            //                     "lever_rate": "50",
            //                     "position_margin": "0.590400000000000000",
            //                     "direction": "buy",
            //                     "profit": "-0.010000000000000000",
            //                     "last_price": "29520",
            //                     "margin_asset": "USDT",
            //                     "margin_mode": "cross",
            //                     "margin_account": "USDT",
            //                     "contract_type": "swap",
            //                     "pair": "BTC-USDT",
            //                     "business_type": "swap",
            //                     "trade_partition": "USDT",
            //                     "position_mode": "dual_side"
            //                 },
            //                 ... opposite side position can be present here too (if hedge)
            //             ],
            //             "futures_contract_detail": [
            //                 {
            //                     "symbol": "BTC",
            //                     "contract_code": "BTC-USDT-220624",
            //                     "margin_position": "0",
            //                     "margin_frozen": "0E-18",
            //                     "margin_available": "1.497799766913531118",
            //                     "profit_unreal": "0",
            //                     "liquidation_price": null,
            //                     "lever_rate": "30",
            //                     "adjust_factor": "0.250000000000000000",
            //                     "contract_type": "quarter",
            //                     "pair": "BTC-USDT",
            //                     "business_type": "futures",
            //                     "trade_partition": "USDT"
            //                 },
            //                 ... other items listed with different expiration (contract_code)
            //             ],
            //             "margin_mode": "cross",
            //             "margin_account": "USDT",
            //             "margin_asset": "USDT",
            //             "margin_balance": "2.088199766913531118",
            //             "margin_static": "2.098199766913531118",
            //             "margin_position": "0.590400000000000000",
            //             "margin_frozen": "0E-18",
            //             "profit_real": "-0.016972710000000000",
            //             "profit_unreal": "-0.010000000000000000",
            //             "withdraw_available": "1.497799766913531118",
            //             "risk_rate": "9.105496355562965147",
            //             "contract_detail": [
            //                {
            //                     "symbol": "BTC",
            //                     "contract_code": "BTC-USDT",
            //                     "margin_position": "0.590400000000000000",
            //                     "margin_frozen": "0E-18",
            //                     "margin_available": "1.497799766913531118",
            //                     "profit_unreal": "-0.010000000000000000",
            //                     "liquidation_price": "27625.176468365024050352",
            //                     "lever_rate": "50",
            //                     "adjust_factor": "0.350000000000000000",
            //                     "contract_type": "swap",
            //                     "pair": "BTC-USDT",
            //                     "business_type": "swap",
            //                     "trade_partition": "USDT"
            //                 },
            //                 ... all symbols listed
            //             ],
            //             "position_mode": "dual_side"
            //         },
            //         "ts": "1653604697466"
            //     }
            //
        } else {
            method = this.getSupportedMapping (marketType, {
                'future': 'contractPrivatePostApiV1ContractAccountPositionInfo',
                'swap': 'contractPrivatePostSwapApiV1SwapAccountPositionInfo',
            });
            //
            // future, swap
            //
            //     {
            //       "status": "ok",
            //       "data": [
            //         {
            //             "symbol": "XRP",
            //             "contract_code": "XRP-USD", // only present in swap
            //             "margin_balance": 12.186361450698276582,
            //             "margin_position": 5.036261079774375503,
            //             "margin_frozen": 0E-18,
            //             "margin_available": 7.150100370923901079,
            //             "profit_real": -0.012672343876723438,
            //             "profit_unreal": 0.163382354575000020,
            //             "risk_rate": 2.344723929650649798,
            //             "withdraw_available": 6.986718016348901059,
            //             "liquidation_price": 0.271625200493799547,
            //             "lever_rate": 5,
            //             "adjust_factor": 0.075000000000000000,
            //             "margin_static": 12.022979096123276562,
            //             "positions": [
            //                 {
            //                     "symbol": "XRP",
            //                     "contract_code": "XRP-USD",
            //                     // "contract_type": "this_week", // only present in future
            //                     "volume": 1.0,
            //                     "available": 1.0,
            //                     "frozen": 0E-18,
            //                     "cost_open": 0.394560000000000000,
            //                     "cost_hold": 0.394560000000000000,
            //                     "profit_unreal": 0.163382354575000020,
            //                     "profit_rate": 0.032232070910556005,
            //                     "lever_rate": 5,
            //                     "position_margin": 5.036261079774375503,
            //                     "direction": "buy",
            //                     "profit": 0.163382354575000020,
            //                     "last_price": 0.39712
            //                 },
            //                 ... opposite side position can be present here too (if hedge)
            //             ]
            //         }
            //       ],
            //       "ts": 1653600470199
            //     }
            //
            // cross usdt swap
            //
            //     {
            //         "status":"ok",
            //         "data":{
            //             "positions":[],
            //             "futures_contract_detail":[]
            //             "margin_mode":"cross",
            //             "margin_account":"USDT",
            //             "margin_asset":"USDT",
            //             "margin_balance":"1.000000000000000000",
            //             "margin_static":"1.000000000000000000",
            //             "margin_position":"0",
            //             "margin_frozen":"1.000000000000000000",
            //             "profit_real":"0E-18",
            //             "profit_unreal":"0",
            //             "withdraw_available":"0",
            //             "risk_rate":"15.666666666666666666",
            //             "contract_detail":[]
            //         },
            //         "ts":"1645521118946"
            //     }
            //
        }
        const request = {};
        if (market['future'] && market['inverse']) {
            request['symbol'] = market['settleId'];
        } else {
            if (marginMode === 'cross') {
                request['margin_account'] = 'USDT'; // only allowed value
            }
            request['contract_code'] = market['id'];
        }
        const response = await this[method] (this.extend (request, query));
        const data = this.safeValue (response, 'data');
        let account = undefined;
        if (marginMode === 'cross') {
            account = data;
        } else {
            account = this.safeValue (data, 0);
        }
        const omitted = this.omit (account, [ 'positions' ]);
        const positions = this.safeValue (account, 'positions');
        let position = undefined;
        if (market['future'] && market['inverse']) {
            for (let i = 0; i < positions.length; i++) {
                const entry = positions[i];
                if (entry['contract_code'] === market['id']) {
                    position = entry;
                    break;
                }
            }
        } else {
            position = this.safeValue (positions, 0);
        }
        const timestamp = this.safeInteger (response, 'ts');
        const parsed = this.parsePosition (this.extend (position, omitted));
        return this.extend (parsed, {
            'timestamp': timestamp,
            'datetime': this.iso8601 (timestamp),
        });
    }

    parseLedgerEntryType (type) {
        const types = {
            'trade': 'trade',
            'etf': 'trade',
            'transact-fee': 'fee',
            'fee-deduction': 'fee',
            'transfer': 'transfer',
            'credit': 'credit',
            'liquidation': 'trade',
            'interest': 'credit',
            'deposit': 'deposit',
            'withdraw': 'withdrawal',
            'withdraw-fee': 'fee',
            'exchange': 'exchange',
            'other-types': 'transfer',
            'rebate': 'rebate',
        };
        return this.safeString (types, type, type);
    }

    parseLedgerEntry (item, currency = undefined) {
        //
        //     {
        //         "accountId": 10000001,
        //         "currency": "usdt",
        //         "transactAmt": 10.000000000000000000,
        //         "transactType": "transfer",
        //         "transferType": "margin-transfer-out",
        //         "transactId": 0,
        //         "transactTime": 1629882331066,
        //         "transferer": 28483123,
        //         "transferee": 13496526
        //     }
        //
        const id = this.safeString (item, 'transactId');
        const currencyId = this.safeString (item, 'currency');
        const code = this.safeCurrencyCode (currencyId, currency);
        const amount = this.safeNumber (item, 'transactAmt');
        const transferType = this.safeString (item, 'transferType');
        const type = this.parseLedgerEntryType (transferType);
        const direction = this.safeString (item, 'direction');
        const timestamp = this.safeInteger (item, 'transactTime');
        const datetime = this.iso8601 (timestamp);
        const account = this.safeString (item, 'accountId');
        return {
            'id': id,
            'direction': direction,
            'account': account,
            'referenceId': id,
            'referenceAccount': account,
            'type': type,
            'currency': code,
            'amount': amount,
            'timestamp': timestamp,
            'datetime': datetime,
            'before': undefined,
            'after': undefined,
            'status': undefined,
            'fee': undefined,
            'info': item,
        };
    }

    async fetchLedger (code = undefined, since = undefined, limit = undefined, params = {}) {
        /**
         * @method
         * @name huobi#fetchLedger
         * @description fetch the history of changes, actions done by the user or operations that altered balance of the user
         * @param {str|undefined} code unified currency code, default is undefined
         * @param {int|undefined} since timestamp in ms of the earliest ledger entry, default is undefined
         * @param {int|undefined} limit max number of ledger entrys to return, default is undefined
         * @param {dict} params extra parameters specific to the huobi api endpoint
         * @returns {dict} a [ledger structure]{@link https://docs.ccxt.com/en/latest/manual.html#ledger-structure}
         */
        await this.loadMarkets ();
        const accountId = await this.fetchAccountIdByType ('spot', params);
        const request = {
            'accountId': accountId,
            // 'currency': code,
            // 'transactTypes': 'all', // default all
            // 'startTime': 1546272000000,
            // 'endTime': 1546272000000,
            // 'sort': asc, // asc, desc
            // 'limit': 100, // range 1-500
            // 'fromId': 323 // first record ID in this query for pagination
        };
        let currency = undefined;
        if (code !== undefined) {
            currency = this.currency (code);
            request['currency'] = currency['id'];
        }
        if (since !== undefined) {
            request['startTime'] = since;
        }
        if (limit !== undefined) {
            request['limit'] = limit; // max 500
        }
        const response = await this.spotPrivateGetV2AccountLedger (this.extend (request, params));
        //
        //     {
        //         "code": 200,
        //         "message": "success",
        //         "data": [
        //             {
        //                 "accountId": 10000001,
        //                 "currency": "usdt",
        //                 "transactAmt": 10.000000000000000000,
        //                 "transactType": "transfer",
        //                 "transferType": "margin-transfer-out",
        //                 "transactId": 0,
        //                 "transactTime": 1629882331066,
        //                 "transferer": 28483123,
        //                 "transferee": 13496526
        //             },
        //             {
        //                 "accountId": 10000001,
        //                 "currency": "usdt",
        //                 "transactAmt": -10.000000000000000000,
        //                 "transactType": "transfer",
        //                 "transferType": "margin-transfer-in",
        //                 "transactId": 0,
        //                 "transactTime": 1629882096562,
        //                 "transferer": 13496526,
        //                 "transferee": 28483123
        //             }
        //         ],
        //         "nextId": 1624316679,
        //         "ok": true
        //     }
        //
        const data = this.safeValue (response, 'data', []);
        return this.parseLedger (data, currency, since, limit);
    }

    async fetchLeverageTiers (symbols = undefined, params = {}) {
        /**
         * @method
         * @name huobi#fetchLeverageTiers
         * @description retrieve information on the maximum leverage, and maintenance margin for trades of varying trade sizes
         * @param {[str]|undefined} symbols list of unified market symbols
         * @param {dict} params extra parameters specific to the huobi api endpoint
         * @returns {dict} a dictionary of [leverage tiers structures]{@link https://docs.ccxt.com/en/latest/manual.html#leverage-tiers-structure}, indexed by market symbols
         */
        await this.loadMarkets ();
        const response = await this.contractPublicGetLinearSwapApiV1SwapAdjustfactor (params);
        //
        //    {
        //        "status": "ok",
        //        "data": [
        //            {
        //                "symbol": "MANA",
        //                "contract_code": "MANA-USDT",
        //                "margin_mode": "isolated",
        //                "trade_partition": "USDT",
        //                "list": [
        //                    {
        //                        "lever_rate": 75,
        //                        "ladders": [
        //                            {
        //                                "ladder": 0,
        //                                "min_size": 0,
        //                                "max_size": 999,
        //                                "adjust_factor": 0.7
        //                            },
        //                            ...
        //                        ]
        //                    }
        //                    ...
        //                ]
        //            },
        //            ...
        //        ]
        //    }
        //
        const data = this.safeValue (response, 'data');
        return this.parseLeverageTiers (data, symbols, 'contract_code');
    }

    async fetchMarketLeverageTiers (symbol, params = {}) {
        /**
         * @method
         * @name huobi#fetchMarketLeverageTiers
         * @description retrieve information on the maximum leverage, and maintenance margin for trades of varying trade sizes for a single market
         * @param {str} symbol unified market symbol
         * @param {dict} params extra parameters specific to the huobi api endpoint
         * @returns {dict} a [leverage tiers structure]{@link https://docs.ccxt.com/en/latest/manual.html#leverage-tiers-structure}
         */
        await this.loadMarkets ();
        const request = {};
        if (symbol !== undefined) {
            const market = this.market (symbol);
            if (!market['contract']) {
                throw new BadRequest (this.id + ' fetchMarketLeverageTiers() symbol supports contract markets only');
            }
            request['contract_code'] = market['id'];
        }
        const response = await this.contractPublicGetLinearSwapApiV1SwapAdjustfactor (this.extend (request, params));
        //
        //    {
        //        "status": "ok",
        //        "data": [
        //            {
        //                "symbol": "MANA",
        //                "contract_code": "MANA-USDT",
        //                "margin_mode": "isolated",
        //                "trade_partition": "USDT",
        //                "list": [
        //                    {
        //                        "lever_rate": 75,
        //                        "ladders": [
        //                            {
        //                                "ladder": 0,
        //                                "min_size": 0,
        //                                "max_size": 999,
        //                                "adjust_factor": 0.7
        //                            },
        //                            ...
        //                        ]
        //                    }
        //                    ...
        //                ]
        //            },
        //            ...
        //        ]
        //    }
        //
        const data = this.safeValue (response, 'data');
        const tiers = this.parseLeverageTiers (data, [ symbol ], 'contract_code');
        return this.safeValue (tiers, symbol);
    }

    parseLeverageTiers (response, symbols = undefined, marketIdKey = undefined) {
        const result = {};
        for (let i = 0; i < response.length; i++) {
            const item = response[i];
            const list = this.safeValue (item, 'list', []);
            const tiers = [];
            const currency = this.safeString (item, 'trade_partition');
            const id = this.safeString (item, marketIdKey);
            const symbol = this.safeSymbol (id);
            if (this.inArray (symbols, symbol)) {
                for (let j = 0; j < list.length; j++) {
                    const obj = list[j];
                    const leverage = this.safeString (obj, 'lever_rate');
                    const ladders = this.safeValue (obj, 'ladders', []);
                    for (let k = 0; k < ladders.length; k++) {
                        const bracket = ladders[k];
                        const adjustFactor = this.safeString (bracket, 'adjust_factor');
                        tiers.push ({
                            'tier': this.safeInteger (bracket, 'ladder'),
                            'currency': this.safeCurrencyCode (currency),
                            'minNotional': this.safeNumber (bracket, 'min_size'),
                            'maxNotional': this.safeNumber (bracket, 'max_size'),
                            'maintenanceMarginRate': this.parseNumber (Precise.stringDiv (adjustFactor, leverage)),
                            'maxLeverage': this.parseNumber (leverage),
                            'info': bracket,
                        });
                    }
                }
                result[symbol] = tiers;
            }
        }
        return result;
    }

    async fetchOpenInterestHistory (symbol, timeframe = '1h', since = undefined, limit = undefined, params = {}) {
        /**
         * @method
         * @name huobi#fetchOpenInterestHistory
         * @description Retrieves the open intestest history of a currency
         * @param {str} symbol Unified CCXT market symbol
         * @param {str} timeframe '1h', '4h', '12h', or '1d'
         * @param {int|undefined} since Not used by huobi api, but response parsed by CCXT
         * @param {int|undefined} limit Default：48，Data Range [1,200]
         * @param {dict} params Exchange specific parameters
         * @param {int} params.amount_type *required* Open interest unit. 1-cont，2-cryptocurrenty
         * @param {int|undefined} params.pair eg BTC-USDT *Only for USDT-M*
         * @returns {dict} an array of [open interest structures]{@link https://docs.ccxt.com/en/latest/manual.html#open-interest-structure}
         */
        if (timeframe !== '1h' && timeframe !== '4h' && timeframe !== '12h' && timeframe !== '1d') {
            throw new BadRequest (this.id + ' fetchOpenInterestHistory cannot only use the 1h, 4h, 12h and 1d timeframe');
        }
        await this.loadMarkets ();
        const timeframes = {
            '1h': '60min',
            '4h': '4hour',
            '12h': '12hour',
            '1d': '1day',
        };
        const market = this.market (symbol);
        const amountType = this.safeNumber2 (params, 'amount_type', 'amountType');
        if (amountType === undefined) {
            throw new ArgumentsRequired (this.id + ' fetchOpenInterestHistory requires parameter params.amountType to be either 1 (cont), or 2 (cryptocurrenty)');
        }
        const request = {
            'period': timeframes[timeframe],
            'amount_type': amountType,
        };
        let method = undefined;
        if (market['future']) {
            request['contract_type'] = this.safeString (market['info'], 'contract_type');
            request['symbol'] = market['baseId'];  // currency code on coin-m futures
            method = 'contractPublicGetApiV1ContractHisOpenInterest'; // coin-m futures
        } else if (market['linear']) {
            request['contract_type'] = 'swap';
            request['contract_code'] = market['id'];
            request['contract_code'] = market['id'];
            method = 'contractPublicGetLinearSwapApiV1SwapHisOpenInterest'; // USDT-M
        } else {
            request['contract_code'] = market['id'];
            method = 'contractPublicGetSwapApiV1SwapHisOpenInterest'; // coin-m swaps
        }
        if (limit !== undefined) {
            request['size'] = limit;
        }
        const response = await this[method] (this.extend (request, params));
        //
        //  contractPublicGetlinearSwapApiV1SwapHisOpenInterest
        //    {
        //        status: 'ok',
        //        data: {
        //            symbol: 'BTC',
        //            tick: [
        //                {
        //                    volume: '4385.4350000000000000',
        //                    amount_type: '2',
        //                    ts: '1648220400000',
        //                    value: '194059884.1850000000000000'
        //                },
        //                ...
        //            ],
        //            contract_code: 'BTC-USDT',
        //            business_type: 'swap',
        //            pair: 'BTC-USDT',
        //            contract_type: 'swap',
        //            trade_partition: 'USDT'
        //        },
        //        ts: '1648223733007'
        //    }
        //
        //  contractPublicGetSwapApiV1SwapHisOpenInterest
        //    {
        //        "status": "ok",
        //        "data": {
        //            "symbol": "CRV",
        //            "tick": [
        //                {
        //                    "volume": 19174.0000000000000000,
        //                    "amount_type": 1,
        //                    "ts": 1648224000000
        //                },
        //                ...
        //            ],
        //            "contract_code": "CRV-USD"
        //        },
        //        "ts": 1648226554260
        //    }
        //
        //  contractPublicGetApiV1ContractHisOpenInterest
        //    {
        //         "status": "ok",
        //         "data": {
        //             "symbol": "BTC",
        //             "contract_type": "this_week",
        //             "tick": [
        //                {
        //                     "volume": "48419.0000000000000000",
        //                     "amount_type": 1,
        //                     "ts": 1648224000000
        //                },
        //                ...
        //            ]
        //        },
        //        "ts": 1648227062944
        //    }
        //
        const data = this.safeValue (response, 'data');
        const tick = this.safeValue (data, 'tick');
        return this.parseOpenInterests (tick, undefined, since, limit);
    }

    parseOpenInterest (interest, market = undefined) {
        //
        //    {
        //        volume: '4385.4350000000000000',
        //        amount_type: '2',
        //        ts: '1648220400000',
        //        value: '194059884.1850000000000000'
        //    }
        //
        const timestamp = this.safeNumber (interest, 'ts');
        return {
            'symbol': this.safeString (market, 'symbol'),
            'baseVolume': this.safeNumber (interest, 'volume'),
            'quoteVolume': this.safeValue (interest, 'value'),
            'timestamp': timestamp,
            'datetime': this.iso8601 (timestamp),
            'info': interest,
        };
    }

    async fetchSettlementHistory (symbol = undefined, since = undefined, limit = undefined, params = {}) {
        /**
         * @method
         * @name huobi#fetchSettlementHistory
         * @description Fetches historical settlement records
         * @param {str} symbol unified symbol of the market to fetch the settlement history for
         * @param {int} since timestamp in ms, value range = current time - 90 days，default = current time - 90 days
         * @param {int} limit page items, default 20, shall not exceed 50
         * @param {dict} params exchange specific params
         * @param {int} params.until timestamp in ms, value range = start_time -> current time，default = current time
         * @param {int} params.page_index page index, default page 1 if not filled
         * @param {int} params.code unified currency code, can be used when symbol is undefined
         * @returns A list of settlement history objects
         */
        const code = this.safeString (params, 'code');
        const until = this.safeInteger2 (params, 'until', 'till');
        params = this.omit (params, [ 'until', 'till' ]);
        const market = (symbol === undefined) ? undefined : this.market (symbol);
        const [ type, query ] = this.handleMarketTypeAndParams ('fetchSettlementHistory', market, params);
        if (type === 'future') {
            if (symbol === undefined && code === undefined) {
                throw new ArgumentsRequired (this.id + ' requires a symbol argument or params["code"] for fetchSettlementHistory future');
            }
        } else if (symbol === undefined) {
            throw new ArgumentsRequired (this.id + ' requires a symbol argument for fetchSettlementHistory swap');
        }
        const request = {};
        if (market['future']) {
            request['symbol'] = market['baseId'];
        } else {
            request['contract_code'] = market['id'];
        }
        if (since !== undefined) {
            request['start_at'] = since;
        }
        if (limit !== undefined) {
            request['page_size'] = limit;
        }
        if (until !== undefined) {
            request['end_at'] = until;
        }
        let method = 'contractPublicGetApiV1ContractSettlementRecords';
        if (market['swap']) {
            if (market['linear']) {
                method = 'contractPublicGetLinearSwapApiV1SwapSettlementRecords';
            } else {
                method = 'contractPublicGetSwapApiV1SwapSettlementRecords';
            }
        }
        const response = await this[method] (this.extend (request, query));
        //
        // linear swap, coin-m swap
        //
        //    {
        //        "status": "ok",
        //        "data": {
        //        "total_page": 14,
        //        "current_page": 1,
        //        "total_size": 270,
        //        "settlement_record": [
        //            {
        //                "symbol": "ADA",
        //                "contract_code": "ADA-USDT",
        //                "settlement_time": 1652313600000,
        //                "clawback_ratio": 0E-18,
        //                "settlement_price": 0.512303000000000000,
        //                "settlement_type": "settlement",
        //                "business_type": "swap",
        //                "pair": "ADA-USDT",
        //                "trade_partition": "USDT"
        //            },
        //            ...
        //        ],
        //        "ts": 1652338693256
        //    }
        //
        // coin-m future
        //
        //    {
        //        "status": "ok",
        //        "data": {
        //            "total_page": 5,
        //            "current_page": 1,
        //            "total_size": 90,
        //            "settlement_record": [
        //                {
        //                    "symbol": "FIL",
        //                    "settlement_time": 1652342400000,
        //                    "clawback_ratio": 0E-18,
        //                    "list": [
        //                        {
        //                            "contract_code": "FIL220513",
        //                            "settlement_price": 7.016000000000000000,
        //                            "settlement_type": "settlement"
        //                        },
        //                        ...
        //                    ]
        //                },
        //            ]
        //        }
        //    }
        //
        const data = this.safeValue (response, 'data');
        const settlementRecord = this.safeValue (data, 'settlement_record');
        const settlements = this.parseSettlements (settlementRecord, market);
        return this.sortBy (settlements, 'timestamp');
    }

    parseSettlements (settlements, market) {
        //
        // linear swap, coin-m swap, fetchSettlementHistory
        //
        //    [
        //        {
        //            "symbol": "ADA",
        //            "contract_code": "ADA-USDT",
        //            "settlement_time": 1652313600000,
        //            "clawback_ratio": 0E-18,
        //            "settlement_price": 0.512303000000000000,
        //            "settlement_type": "settlement",
        //            "business_type": "swap",
        //            "pair": "ADA-USDT",
        //            "trade_partition": "USDT"
        //        },
        //        ...
        //    ]
        //
        // coin-m future, fetchSettlementHistory
        //
        //    [
        //        {
        //            "symbol": "FIL",
        //            "settlement_time": 1652342400000,
        //            "clawback_ratio": 0E-18,
        //            "list": [
        //                {
        //                    "contract_code": "FIL220513",
        //                    "settlement_price": 7.016000000000000000,
        //                    "settlement_type": "settlement"
        //                },
        //                ...
        //            ]
        //        },
        //    ]
        //
        const result = [];
        for (let i = 0; i < settlements.length; i++) {
            const settlement = settlements[i];
            const list = this.safeValue (settlement, 'list');
            if (list !== undefined) {
                const timestamp = this.safeInteger (settlement, 'settlement_time');
                const timestampDetails = {
                    'timestamp': timestamp,
                    'datetime': this.iso8601 (timestamp),
                };
                for (let j = 0; j < list.length; j++) {
                    const item = list[j];
                    const parsedSettlement = this.parseSettlement (item, market);
                    result.push (this.extend (parsedSettlement, timestampDetails));
                }
            } else {
                result.push (this.parseSettlement (settlements[i], market));
            }
        }
        return result;
    }

    parseSettlement (settlement, market) {
        //
        // linear swap, coin-m swap, fetchSettlementHistory
        //
        //    {
        //        "symbol": "ADA",
        //        "contract_code": "ADA-USDT",
        //        "settlement_time": 1652313600000,
        //        "clawback_ratio": 0E-18,
        //        "settlement_price": 0.512303000000000000,
        //        "settlement_type": "settlement",
        //        "business_type": "swap",
        //        "pair": "ADA-USDT",
        //        "trade_partition": "USDT"
        //    }
        //
        // coin-m future, fetchSettlementHistory
        //
        //    {
        //        "contract_code": "FIL220513",
        //        "settlement_price": 7.016000000000000000,
        //        "settlement_type": "settlement"
        //    }
        //
        const timestamp = this.safeInteger (settlement, 'settlement_time');
        const marketId = this.safeString (settlement, 'contract_code');
        return {
            'info': settlement,
            'symbol': this.safeSymbol (marketId, market),
            'price': this.safeNumber (settlement, 'settlement_price'),
            'timestamp': timestamp,
            'datetime': this.iso8601 (timestamp),
        };
    }
};<|MERGE_RESOLUTION|>--- conflicted
+++ resolved
@@ -4431,13 +4431,6 @@
         return response;
     }
 
-<<<<<<< HEAD
-    currencyToPrecision (code, fee, networkCode = undefined) {
-        return this.decimalToPrecision (fee, 0, this.currencies[code]['precision'], this.precisionMode);
-    }
-
-=======
->>>>>>> f46f3581
     safeNetwork (networkId) {
         const lastCharacterIndex = networkId.length - 1;
         const lastCharacter = networkId[lastCharacterIndex];
