--- conflicted
+++ resolved
@@ -1134,17 +1134,12 @@
             request['price'] = null;
         } else if ((type === 'stop') || (type === 'takeProfit')) {
             method = 'privatePostConditionalOrders';
-<<<<<<< HEAD
-            const stopPrice = this.safeFloat2 (params, [ 'stopPrice', 'triggerPrice' ]);
-            if (stopPrice !== undefined) {
-=======
             const stopPrice = this.safeFloat2 (params, 'stopPrice', 'triggerPrice');
             if (stopPrice === undefined) {
->>>>>>> c5fed2d0
+                throw new ArgumentsRequired (this.id + ' createOrder () requires a stopPrice parameter or a triggerPrice parameter for ' + type + ' orders');
+            } else {
                 params = this.omit (params, [ 'stopPrice', 'triggerPrice' ]);
                 request['triggerPrice'] = parseFloat (this.priceToPrecision (symbol, stopPrice));
-            } else {
-                throw new ArgumentsRequired (this.id + ' createOrder () requires a stopPrice parameter or a triggerPrice parameter for ' + type + ' orders');
             }
             if (price !== undefined) {
                 request['orderPrice'] = parseFloat (this.priceToPrecision (symbol, price)); // optional, order type is limit if this is specified, otherwise market
