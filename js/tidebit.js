--- conflicted
+++ resolved
@@ -301,11 +301,7 @@
         return this.parseTrades (response, market, since, limit);
     }
 
-<<<<<<< HEAD
-    parseOHLCV (ohlcv, market = undefined, timeframe = '1m', since = undefined, limit = undefined) {
-=======
     parseOHLCV (ohlcv, market = undefined) {
->>>>>>> e73c37f7
         //
         //     [
         //         1498530360,
@@ -353,7 +349,7 @@
         if (response === 'null') {
             return [];
         }
-        return this.parseOHLCVs (response, market);
+        return this.parseOHLCVs (response, market, timeframe, since, limit);
     }
 
     parseOrderStatus (status) {
