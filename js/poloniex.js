'use strict';

//  ---------------------------------------------------------------------------

const Exchange = require ('./base/Exchange');
const { ExchangeError, ExchangeNotAvailable, RequestTimeout, AuthenticationError, PermissionDenied, RateLimitExceeded, InsufficientFunds, OrderNotFound, InvalidOrder, AccountSuspended, CancelPending, InvalidNonce, OnMaintenance, BadSymbol } = require ('./base/errors');
const { DECIMAL_PLACES } = require ('./base/functions/number');
const Precise = require ('./base/Precise');

//  ---------------------------------------------------------------------------

module.exports = class poloniex extends Exchange {
    describe () {
        return this.deepExtend (super.describe (), {
            'id': 'poloniex',
            'name': 'Poloniex',
            'countries': [ 'US' ],
            'rateLimit': 100,
            'certified': false,
            'pro': false,
            'has': {
                'CORS': undefined,
                'spot': true,
                'margin': undefined, // has but not fully implemented
                'swap': undefined, // has but not fully implemented
                'future': undefined, // has but not fully implemented
                'option': undefined,
                'cancelAllOrders': true,
                'cancelOrder': true,
                'createDepositAddress': true,
                'createMarketOrder': undefined,
                'createOrder': true,
                'editOrder': false,
                'fetchBalance': true,
                'fetchClosedOrder': false,
                'fetchCurrencies': true,
                'fetchDepositAddress': true,
                'fetchDeposits': true,
                'fetchMarginMode': false,
                'fetchMarkets': true,
                'fetchMyTrades': true,
                'fetchOHLCV': true,
                'fetchOpenInterestHistory': false,
                'fetchOpenOrder': true, // true endpoint for a single open order
                'fetchOpenOrders': true, // true endpoint for open orders
                'fetchOrderBook': true,
                'fetchOrderBooks': false,
                'fetchOrderTrades': true, // true endpoint for trades of a single open or closed order
                'fetchPosition': false,
                'fetchPositionMode': false,
                'fetchTicker': true,
                'fetchTickers': true,
                'fetchTime': true,
                'fetchTrades': true,
                'fetchTradingFee': false,
                'fetchTradingFees': true,
                'fetchTransactions': true,
                'fetchTransfer': false,
                'fetchTransfers': false,
                'fetchWithdrawals': true,
                'transfer': true,
                'withdraw': true,
            },
            'timeframes': {
                '1m': 'MINUTE_1',
                '5m': 'MINUTE_5',
                '10m': 'MINUTE_10',
                '15m': 'MINUTE_15',
                '30m': 'MINUTE_30',
                '1h': 'HOUR_1',
                '2h': 'HOUR_2',
                '4h': 'HOUR_4',
                '6h': 'HOUR_6',
                '12h': 'HOUR_12',
                '1d': 'DAY_1',
                '3d': 'DAY_3',
                '1w': 'WEEK_1',
                '1M': 'MONTH_1',
            },
            'urls': {
                'logo': 'https://user-images.githubusercontent.com/1294454/27766817-e9456312-5ee6-11e7-9b3c-b628ca5626a5.jpg',
                'api': 'https://api.poloniex.com',
                'test': 'https://sand-spot-api-gateway.poloniex.com',
                'www': 'https://www.poloniex.com',
                'doc': 'https://docs.poloniex.com',
                'fees': 'https://poloniex.com/fees',
                'referral': 'https://poloniex.com/signup?c=UBFZJRPJ',
            },
            'api': {
                'public': {
                    'get': {
                        'markets': 1,
                        'markets/{symbol}': 0.2,
                        'currencies': 1,
                        'currencies/{currency}': 1,
                        'timestamp': 0.2,
                        'markets/price': 0.2,
                        'markets/{symbol}/price': 0.2,
                        'markets/{symbol}/orderBook': 0.2,
                        'markets/{symbol}/candles': 0.2,
                        'markets/{symbol}/trades': 0.2,
                        'markets/ticker24h': 1,
                        'markets/{symbol}/ticker24h': 1,
                    },
                },
                'private': {
                    'get': {
                        'accounts': 0.2,
                        'accounts/balances': 0.2,
                        'accounts/{id}/balances': 0.2,
                        'accounts/transfer': 500,
                        'accounts/transfer/{id}': 0.2,
                        'feeinfo': 500,
                        'wallets/addresses': 500,
                        'wallets/activity': 500,
                        'wallets/addresses/{currency}': 500,
                        'orders': 500,
                        'orders/{id}': 0.2,
                        'orders/history': 500,
                        'smartorders': 500,
                        'smartorders/{id}': 0.2,
                        'smartorders/history': 500,
                        'trades': 500,
                        'orders/{id}/trades': 0.2,
                    },
                    'post': {
                        'accounts/transfer': 0.2,
                        'wallets/address': 500,
                        'wallets/withdraw': 500,
                        'orders': 0.2,
                        'smartorders': 0.2,
                    },
                    'delete': {
                        'orders/{id}': 0.2,
                        'orders/cancelByIds': 500,
                        'orders': 500,
                        'smartorders/{id}': 0.2,
                        'smartorders/cancelByIds': 500,
                        'smartorders': 500,
                    },
                },
            },
            'fees': {
                'trading': {
                    'feeSide': 'get',
                    // starting from Jan 8 2020
                    'maker': this.parseNumber ('0.0009'),
                    'taker': this.parseNumber ('0.0009'),
                },
                'funding': {},
            },
            'commonCurrencies': {
                'AIR': 'AirCoin',
                'APH': 'AphroditeCoin',
                'BCC': 'BTCtalkcoin',
                'BCHABC': 'BCHABC',
                'BDG': 'Badgercoin',
                'BTM': 'Bitmark',
                'CON': 'Coino',
                'GOLD': 'GoldEagles',
                'GPUC': 'GPU',
                'HOT': 'Hotcoin',
                'ITC': 'Information Coin',
                'KEY': 'KEYCoin',
                'MASK': 'NFTX Hashmasks Index', // conflict with Mask Network
                'MEME': 'Degenerator Meme', // Degenerator Meme migrated to Meme Inu, this exchange still has the old price
                'PLX': 'ParallaxCoin',
                'REPV2': 'REP',
                'STR': 'XLM',
                'SOC': 'SOCC',
                'TRADE': 'Unitrade',
                'XAP': 'API Coin',
                // this is not documented in the API docs for Poloniex
                // https://github.com/ccxt/ccxt/issues/7084
                // when the user calls withdraw ('USDT', amount, address, tag, params)
                // with params = { 'currencyToWithdrawAs': 'USDTTRON' }
                // or params = { 'currencyToWithdrawAs': 'USDTETH' }
                // fetchWithdrawals ('USDT') returns the corresponding withdrawals
                // with a USDTTRON or a USDTETH currency id, respectfully
                // therefore we have map them back to the original code USDT
                // otherwise the returned withdrawals are filtered out
                'USDTTRON': 'USDT',
                'USDTETH': 'USDT',
                'UST': 'USTC',
            },
            'options': {
                'networks': {
                    'ERC20': 'ETH',
                    'TRX': 'TRON',
                    'TRC20': 'TRON',
                },
                'limits': {
                    'cost': {
                        'min': {
                            'BTC': 0.0001,
                            'ETH': 0.0001,
                            'USDT': 1.0,
                            'TRX': 100,
                            'BNB': 0.06,
                            'USDC': 1.0,
                            'USDJ': 1.0,
                            'TUSD': 0.0001,
                            'DAI': 1.0,
                            'PAX': 1.0,
                            'BUSD': 1.0,
                        },
                    },
                },
                'accountsByType': {
                    'spot': 'spot',
                    'future': 'futures',
                },
                'accountsById': {
                    'exchange': 'spot',
                    'futures': 'future',
                },
            },
            'precisionMode': DECIMAL_PLACES,
            'exceptions': {
                'exact': {
                    'You may only place orders that reduce your position.': InvalidOrder,
                    'Invalid order number, or you are not the person who placed the order.': OrderNotFound,
                    'Permission denied': PermissionDenied,
                    'Permission denied.': PermissionDenied,
                    'Connection timed out. Please try again.': RequestTimeout,
                    'Internal error. Please try again.': ExchangeNotAvailable,
                    'Currently in maintenance mode.': OnMaintenance,
                    'Order not found, or you are not the person who placed it.': OrderNotFound,
                    'Invalid API key/secret pair.': AuthenticationError,
                    'Please do not make more than 8 API calls per second.': RateLimitExceeded,
                    'This IP has been temporarily throttled. Please ensure your requests are valid and try again in one minute.': RateLimitExceeded,
                    'Rate must be greater than zero.': InvalidOrder, // {"error":"Rate must be greater than zero."}
                    'Invalid currency pair.': BadSymbol, // {"error":"Invalid currency pair."}
                    'Invalid currencyPair parameter.': BadSymbol, // {"error":"Invalid currencyPair parameter."}
                    'Trading is disabled in this market.': BadSymbol, // {"error":"Trading is disabled in this market."}
                    'Invalid orderNumber parameter.': OrderNotFound,
                    'Order is beyond acceptable bounds.': InvalidOrder, // {"error":"Order is beyond acceptable bounds.","fee":"0.00155000","currencyPair":"USDT_BOBA"}
                    'This account is closed.': AccountSuspended, // {"error":"This account is closed."}
                },
                'broad': {
                    'Total must be at least': InvalidOrder, // {"error":"Total must be at least 0.0001."}
                    'This account is frozen': AccountSuspended, // {"error":"This account is frozen for trading."} || {"error":"This account is frozen."}
                    'This account is locked.': AccountSuspended, // {"error":"This account is locked."}
                    'Not enough': InsufficientFunds,
                    'Nonce must be greater': InvalidNonce,
                    'You have already called cancelOrder': CancelPending, // {"error":"You have already called cancelOrder, moveOrder, or cancelReplace on this order. Please wait for that call's response."}
                    'Amount must be at least': InvalidOrder, // {"error":"Amount must be at least 0.000001."}
                    'is either completed or does not exist': OrderNotFound, // {"error":"Order 587957810791 is either completed or does not exist."}
                    'Error pulling ': ExchangeError, // {"error":"Error pulling order book"}
                },
            },
        });
    }

    parseOHLCV (ohlcv, market = undefined) {
        //
        //     [
        //         [
        //             "22814.01",
        //             "22937.42",
        //             "22832.57",
        //             "22937.42",
        //             "3916.58764051",
        //             "0.171199",
        //             "2982.64647063",
        //             "0.130295",
        //             33,
        //             0,
        //             "22877.449915304470460711",
        //             "MINUTE_5",
        //             1659664800000,
        //             1659665099999
        //         ]
        //     ]
        //
        return [
            this.safeInteger (ohlcv, 12),
            this.safeNumber (ohlcv, 2),
            this.safeNumber (ohlcv, 1),
            this.safeNumber (ohlcv, 0),
            this.safeNumber (ohlcv, 3),
            this.safeNumber (ohlcv, 4),
        ];
    }

    async fetchOHLCV (symbol, timeframe = '5m', since = undefined, limit = undefined, params = {}) {
        /**
         * @method
         * @name poloniex#fetchOHLCV
         * @description fetches historical candlestick data containing the open, high, low, and close price, and the volume of a market
         * @param {string} symbol unified symbol of the market to fetch OHLCV data for
         * @param {string} timeframe the length of time each candle represents
         * @param {int|undefined} since timestamp in ms of the earliest candle to fetch
         * @param {int|undefined} limit the maximum amount of candles to fetch
         * @param {object} params extra parameters specific to the poloniex api endpoint
         * @returns {[[int]]} A list of candles ordered as timestamp, open, high, low, close, volume
         */
        await this.loadMarkets ();
        const market = this.market (symbol);
        const request = {
            'symbol': market['id'],
            'interval': this.timeframes[timeframe],
        };
        if (since !== undefined) {
            request['startTime'] = since;
        }
        if (limit !== undefined) {
            // limit should in between 100 and 500
            request['limit'] = limit;
        }
        const response = await this.publicGetMarketsSymbolCandles (this.extend (request, params));
        //
        //     [
        //         [
        //             "22814.01",
        //             "22937.42",
        //             "22832.57",
        //             "22937.42",
        //             "3916.58764051",
        //             "0.171199",
        //             "2982.64647063",
        //             "0.130295",
        //             33,
        //             0,
        //             "22877.449915304470460711",
        //             "MINUTE_5",
        //             1659664800000,
        //             1659665099999
        //         ]
        //     ]
        //
        return this.parseOHLCVs (response, market, timeframe, since, limit);
    }

    async loadMarkets (reload = false, params = {}) {
        const markets = await super.loadMarkets (reload, params);
        const currenciesByNumericId = this.safeValue (this.options, 'currenciesByNumericId');
        if ((currenciesByNumericId === undefined) || reload) {
            this.options['currenciesByNumericId'] = this.indexBy (this.currencies, 'numericId');
        }
        return markets;
    }

    async fetchMarkets (params = {}) {
        /**
         * @method
         * @name poloniex#fetchMarkets
         * @description retrieves data on all markets for poloniex
         * @param {object} params extra parameters specific to the exchange api endpoint
         * @returns {[object]} an array of objects representing market data
         */
        const markets = await this.publicGetMarkets (params);
        //
        //     [
        //         {
        //             "symbol" : "BTS_BTC",
        //             "baseCurrencyName" : "BTS",
        //             "quoteCurrencyName" : "BTC",
        //             "displayName" : "BTS/BTC",
        //             "state" : "NORMAL",
        //             "visibleStartTime" : 1659018816626,
        //             "tradableStartTime" : 1659018816626,
        //             "symbolTradeLimit" : {
        //                 "symbol" : "BTS_BTC",
        //                 "priceScale" : 10,
        //                 "quantityScale" : 0,
        //                 "amountScale" : 8,
        //                 "minQuantity" : "100",
        //                 "minAmount" : "0.00001",
        //                 "highestBid" : "0",
        //                 "lowestAsk" : "0"
        //             }
        //         }
        //     ]
        //
        const result = [];
        for (let i = 0; i < markets.length; i++) {
            const market = this.safeValue (markets, i);
            const id = this.safeString (market, 'symbol');
            const baseId = this.safeString (market, 'baseCurrencyName');
            const quoteId = this.safeString (market, 'quoteCurrencyName');
            const base = this.safeCurrencyCode (baseId);
            const quote = this.safeCurrencyCode (quoteId);
            const state = this.safeString (market, 'state');
            const active = state === 'NORMAL';
            const symbolTradeLimit = this.safeValue (market, 'symbolTradeLimit');
            // these are known defaults
            result.push ({
                'id': id,
                'symbol': base + '/' + quote,
                'base': base,
                'quote': quote,
                'settle': undefined,
                'baseId': baseId,
                'quoteId': quoteId,
                'settleId': undefined,
                'type': 'spot',
                'spot': true,
                'margin': false,
                'swap': false,
                'future': false,
                'option': false,
                'active': active,
                'contract': false,
                'linear': undefined,
                'inverse': undefined,
                'contractSize': undefined,
                'expiry': undefined,
                'expiryDatetime': undefined,
                'strike': undefined,
                'optionType': undefined,
                'precision': {
                    'amount': this.safeNumber (symbolTradeLimit, 'quantityScale'),
                    'price': this.safeNumber (symbolTradeLimit, 'priceScale'),
                },
                'limits': {
                    'amount': {
                        'min': this.safeNumber (symbolTradeLimit, 'minQuantity'),
                        'max': undefined,
                    },
                    'price': {
                        'min': undefined,
                        'max': undefined,
                    },
                    'cost': {
                        'min': this.safeNumber (symbolTradeLimit, 'minAmount'),
                        'max': undefined,
                    },
                },
                'info': market,
            });
        }
        return result;
    }

    async fetchTime (params = {}) {
        /**
         * @method
         * @name poloniex#fetchTime
         * @description fetches the current integer timestamp in milliseconds from the exchange server
         * @param {object} params extra parameters specific to the poloniex api endpoint
         * @returns {int} the current integer timestamp in milliseconds from the exchange server
         */
        const response = await this.publicGetTimestamp (params);
        return this.safeInteger (response, 'serverTime');
    }

    parseTicker (ticker, market = undefined) {
        //
        //     {
        //         "symbol" : "BTC_USDT",
        //         "open" : "22814.93",
        //         "low" : "22441.90",
        //         "high" : "23413.00",
        //         "close" : "23148.66",
        //         "quantity" : "71.743706",
        //         "amount" : "1638994.52683452",
        //         "tradeCount" : 3893,
        //         "startTime" : 1659605760000,
        //         "closeTime" : 1659692161077,
        //         "displayName" : "BTC/USDT",
        //         "dailyChange" : "0.0152",
        //         "ts" : 1659692169838
        //     }
        //
        const timestamp = this.safeInteger (ticker, 'ts');
        const marketId = this.safeString (ticker, 'symbol');
        market = this.market (marketId);
        const close = this.safeString (ticker, 'close');
        const relativeChange = this.safeString (ticker, 'percentChange');
        const percentage = Precise.stringMul (relativeChange, '100');
        return this.safeTicker ({
            'id': marketId,
            'symbol': market['symbol'],
            'timestamp': timestamp,
            'datetime': this.iso8601 (timestamp),
            'high': this.safeString (ticker, 'high'),
            'low': this.safeString (ticker, 'low'),
            'bid': undefined,
            'bidVolume': undefined,
            'ask': undefined,
            'askVolume': undefined,
            'vwap': undefined,
            'open': this.safeString (ticker, 'open'),
            'close': close,
            'last': close,
            'previousClose': undefined,
            'change': undefined,
            'percentage': percentage,
            'average': undefined,
            'baseVolume': this.safeString (ticker, 'quantity'),
            'quoteVolume': this.safeString (ticker, 'amount'),
            'info': ticker,
        }, market);
    }

    async fetchTickers (symbols = undefined, params = {}) {
        /**
         * @method
         * @name poloniex#fetchTickers
         * @description fetches price tickers for multiple markets, statistical calculations with the information calculated over the past 24 hours each market
         * @param {[string]|undefined} symbols unified symbols of the markets to fetch the ticker for, all market tickers are returned if not assigned
         * @param {object} params extra parameters specific to the poloniex api endpoint
         * @returns {object} an array of [ticker structures]{@link https://docs.ccxt.com/en/latest/manual.html#ticker-structure}
         */
        await this.loadMarkets ();
<<<<<<< HEAD
        symbols = this.marketSymbols (symbols);
        const response = await this.publicGetReturnTicker (params);
        const ids = Object.keys (response);
        const result = {};
        for (let i = 0; i < ids.length; i++) {
            const id = ids[i];
            let symbol = undefined;
            let market = undefined;
            if (id in this.markets_by_id) {
                market = this.markets_by_id[id];
                symbol = market['symbol'];
            } else {
                const [ quoteId, baseId ] = id.split ('_');
                const base = this.safeCurrencyCode (baseId);
                const quote = this.safeCurrencyCode (quoteId);
                symbol = base + '/' + quote;
                market = { 'symbol': symbol };
            }
            const ticker = response[id];
            result[symbol] = this.parseTicker (ticker, market);
        }
        return this.filterByArray (result, 'symbol', symbols);
=======
        const response = await this.publicGetMarketsTicker24h (params);
        //
        //     [
        //         {
        //             "symbol" : "KUB_USDD",
        //             "open" : "0",
        //             "low" : "0",
        //             "high" : "0",
        //             "close" : "0",
        //             "quantity" : "0",
        //             "amount" : "0",
        //             "tradeCount" : 0,
        //             "startTime" : 1659606240000,
        //             "closeTime" : 1659692648742,
        //             "displayName" : "KUB/USDD",
        //             "dailyChange" : "0.00",
        //             "ts" : 1659692648742
        //         }
        //     ]
        //
        return this.parseTickers (response, symbols);
>>>>>>> 701f9f06
    }

    async fetchCurrencies (params = {}) {
        /**
         * @method
         * @name poloniex#fetchCurrencies
         * @description fetches all available currencies on an exchange
         * @param {object} params extra parameters specific to the poloniex api endpoint
         * @returns {object} an associative dictionary of currencies
         */
        const response = await this.publicGetCurrencies (params);
        //
        //     [
        //         {
        //             "1CR": {
        //                 "id": 1,
        //                 "name": "1CRedit",
        //                 "description": "BTC Clone",
        //                 "type": "address",
        //                 "withdrawalFee": "0.01000000",
        //                 "minConf": 10000,
        //                 "depositAddress": null,
        //                 "blockchain": "1CR",
        //                 "delisted": false,
        //                 "tradingState": "NORMAL",
        //                 "walletState": "DISABLED",
        //                 "parentChain": null,
        //                 "isMultiChain": false,
        //                 "isChildChain": false,
        //                 "childChains": []
        //             }
        //         }
        //     ]
        //
        const result = {};
        for (let i = 0; i < response.length; i++) {
            const item = this.safeValue (response, i);
            const ids = Object.keys (item);
            const id = this.safeValue (ids, 0);
            const currency = this.safeValue (item, id);
            const code = this.safeCurrencyCode (id);
            const delisted = this.safeValue (currency, 'delisted');
            const walletState = this.safeString (currency, 'walletState');
            const enabled = walletState === 'ENABLED';
            const listed = !delisted;
            const active = listed && enabled;
            const numericId = this.safeInteger (currency, 'id');
            const fee = this.safeNumber (currency, 'withdrawalFee');
            result[code] = {
                'id': id,
                'numericId': numericId,
                'code': code,
                'info': currency,
                'name': currency['name'],
                'active': active,
                'deposit': undefined,
                'withdraw': undefined,
                'fee': fee,
                'precision': undefined,
                'limits': {
                    'amount': {
                        'min': undefined,
                        'max': undefined,
                    },
                    'withdraw': {
                        'min': fee,
                        'max': undefined,
                    },
                },
            };
        }
        return result;
    }

    async fetchTicker (symbol, params = {}) {
        /**
         * @method
         * @name poloniex#fetchTicker
         * @description fetches a price ticker, a statistical calculation with the information calculated over the past 24 hours for a specific market
         * @param {string} symbol unified symbol of the market to fetch the ticker for
         * @param {object} params extra parameters specific to the poloniex api endpoint
         * @returns {object} a [ticker structure]{@link https://docs.ccxt.com/en/latest/manual.html#ticker-structure}
         */
        await this.loadMarkets ();
        const market = this.market (symbol);
        const request = {
            'symbol': market['id'],
        };
        const response = await this.publicGetMarketsSymbolTicker24h (this.extend (request, params));
        //
        //     {
        //         "symbol" : "BTC_USDT",
        //         "open" : "22814.93",
        //         "low" : "22441.90",
        //         "high" : "23413.00",
        //         "close" : "23148.66",
        //         "quantity" : "71.743706",
        //         "amount" : "1638994.52683452",
        //         "tradeCount" : 3893,
        //         "startTime" : 1659605760000,
        //         "closeTime" : 1659692161077,
        //         "displayName" : "BTC/USDT",
        //         "dailyChange" : "0.0152",
        //         "ts" : 1659692169838
        //     }
        //
        return this.parseTicker (response, market);
    }

    parseTrade (trade, market = undefined) {
        //
        // fetchTrades
        //
        //     {
        //         "id" : "60014521",
        //         "price" : "23162.94",
        //         "quantity" : "0.00009",
        //         "amount" : "2.0846646",
        //         "takerSide" : "SELL",
        //         "ts" : 1659684602042,
        //         "createTime" : 1659684602036
        //     }
        //
        // fetchMyTrades
        //
        //     {
        //         "id": "32164924331503616",
        //         "symbol": "LINK_USDT",
        //         "accountType": "SPOT",
        //         "orderId": "32164923987566592",
        //         "side": "SELL",
        //         "type": "MARKET",
        //         "matchRole": "TAKER",
        //         "createTime": 1648635115525,
        //         "price": "11",
        //         "quantity": "0.5",
        //         "amount": "5.5",
        //         "feeCurrency": "USDT",
        //         "feeAmount": "0.007975",
        //         "pageId": "32164924331503616",
        //         "clientOrderId": "myOwnId-321"
        //     }
        //
        // fetchOrderTrades (taker trades)
        //
        //     {
        //         "id": "30341456333942784",
        //         "symbol": "LINK_USDT",
        //         "accountType": "SPOT",
        //         "orderId": "30249408733945856",
        //         "side": "BUY",
        //         "type": "LIMIT",
        //         "matchRole": "MAKER",
        //         "createTime": 1648200366864,
        //         "price": "3.1",
        //         "quantity": "1",
        //         "amount": "3.1",
        //         "feeCurrency": "LINK",
        //         "feeAmount": "0.00145",
        //         "pageId": "30341456333942784",
        //         "clientOrderId": ""
        //     }
        //
        //
        const id = this.safeString2 (trade, 'id', 'tradeID');
        const orderId = this.safeString (trade, 'orderId');
        const timestamp = this.safeInteger2 (trade, 'ts', 'createTime');
        const marketId = this.safeString (trade, 'symbol');
        market = this.safeMarket (marketId, market, '_');
        const symbol = market['symbol'];
        const side = this.safeStringLower (trade, 'side');
        let fee = undefined;
        const priceString = this.safeString (trade, 'price');
        const amountString = this.safeString (trade, 'quantity');
        const costString = this.safeString (trade, 'amount');
        const feeCurrencyId = this.safeString (trade, 'feeCurrency');
        const feeCostString = this.safeString (trade, 'feeAmount');
        if (feeCostString !== undefined) {
            const feeCurrencyCode = this.safeCurrencyCode (feeCurrencyId);
            fee = {
                'cost': feeCostString,
                'currency': feeCurrencyCode,
            };
        }
        return this.safeTrade ({
            'id': id,
            'info': trade,
            'timestamp': timestamp,
            'datetime': this.iso8601 (timestamp),
            'symbol': symbol,
            'order': orderId,
            'type': this.safeStringLower (trade, 'type'),
            'side': side,
            'takerOrMaker': this.safeStringLower (trade, 'matchRole'),
            'price': priceString,
            'amount': amountString,
            'cost': costString,
            'fee': fee,
        }, market);
    }

    async fetchTrades (symbol, since = undefined, limit = undefined, params = {}) {
        /**
         * @method
         * @name poloniex#fetchTrades
         * @description get the list of most recent trades for a particular symbol
         * @param {string} symbol unified symbol of the market to fetch trades for
         * @param {int|undefined} since timestamp in ms of the earliest trade to fetch
         * @param {int|undefined} limit the maximum amount of trades to fetch
         * @param {object} params extra parameters specific to the poloniex api endpoint
         * @returns {[object]} a list of [trade structures]{@link https://docs.ccxt.com/en/latest/manual.html?#public-trades}
         */
        await this.loadMarkets ();
        const market = this.market (symbol);
        const request = {
            'symbol': market['id'],
        };
        if (limit !== undefined) {
            request['limit'] = limit;
        }
        const trades = await this.publicGetMarketsSymbolTrades (this.extend (request, params));
        //
        //     [
        //         {
        //             "id" : "60014521",
        //             "price" : "23162.94",
        //             "quantity" : "0.00009",
        //             "amount" : "2.0846646",
        //             "takerSide" : "SELL",
        //             "ts" : 1659684602042,
        //             "createTime" : 1659684602036
        //         }
        //     ]
        //
        return this.parseTrades (trades, market, since, limit);
    }

    async fetchMyTrades (symbol = undefined, since = undefined, limit = undefined, params = {}) {
        /**
         * @method
         * @name poloniex#fetchMyTrades
         * @description fetch all trades made by the user
         * @param {string|undefined} symbol unified market symbol
         * @param {int|undefined} since the earliest time in ms to fetch trades for
         * @param {int|undefined} limit the maximum number of trades structures to retrieve
         * @param {object} params extra parameters specific to the poloniex api endpoint
         * @returns {[object]} a list of [trade structures]{@link https://docs.ccxt.com/en/latest/manual.html#trade-structure}
         */
        await this.loadMarkets ();
        let market = undefined;
        if (symbol !== undefined) {
            market = this.market (symbol);
        }
        const request = {
            // 'from': 12345678, // A 'trade Id'. The query begins at ‘from'.
            // 'direction': 'PRE', // PRE, NEXT The direction before or after ‘from'.
        };
        if (since !== undefined) {
            request['startTime'] = parseInt (since / 1000);
            request['endtime'] = this.sum (this.seconds (), 1); // adding 1 is a fix for #3411
        }
        // limit is disabled (does not really work as expected)
        if (limit !== undefined) {
            request['limit'] = parseInt (limit);
        }
        const response = await this.privateGetTrades (this.extend (request, params));
        //
        //     [
        //         {
        //             "id": "32164924331503616",
        //             "symbol": "LINK_USDT",
        //             "accountType": "SPOT",
        //             "orderId": "32164923987566592",
        //             "side": "SELL",
        //             "type": "MARKET",
        //             "matchRole": "TAKER",
        //             "createTime": 1648635115525,
        //             "price": "11",
        //             "quantity": "0.5",
        //             "amount": "5.5",
        //             "feeCurrency": "USDT",
        //             "feeAmount": "0.007975",
        //             "pageId": "32164924331503616",
        //             "clientOrderId": "myOwnId-321"
        //         }
        //     ]
        //
        const result = this.parseTrades (response, market);
        return this.filterBySinceLimit (result, since, limit);
    }

    parseOrderStatus (status) {
        const statuses = {
            'Open': 'open',
            'Partially filled': 'open',
        };
        return this.safeString (statuses, status, status);
    }

    parseOrder (order, market = undefined) {
        //
        // fetchOpenOrder
        //
        //     {
        //         "id" : "7xxxxxxxxxxxxxxx6",
        //         "clientOrderId" : "",
        //         "symbol" : "ETH_USDT",
        //         "state" : "NEW",
        //         "accountType" : "SPOT",
        //         "side" : "BUY",
        //         "type" : "LIMIT",
        //         "timeInForce" : "GTC",
        //         "quantity" : "0.001",
        //         "price" : "1600",
        //         "avgPrice" : "0",
        //         "amount" : "0",
        //         "filledQuantity" : "0",
        //         "filledAmount" : "0",
        //         "createTime" : 16xxxxxxxxx26,
        //         "updateTime" : 16xxxxxxxxx36
        //     }
        //
        // fetchOpenOrders
        //
        //     {
        //         orderNumber: '514514894224',
        //         type: 'buy',
        //         rate: '0.00001000',
        //         startingAmount: '100.00000000',
        //         amount: '100.00000000',
        //         total: '0.00100000',
        //         date: '2018-10-23 17:38:53',
        //         margin: 0,
        //     }
        //
        // createOrder
        //
        //     {
        //         'orderNumber': '9805453960',
        //         'resultingTrades': [
        //             {
        //                 'amount': '200.00000000',
        //                 'date': '2019-12-15 16:04:10',
        //                 'rate': '0.00000355',
        //                 'total': '0.00071000',
        //                 'tradeID': '119871',
        //                 'type': 'buy',
        //                 'takerAdjustment': '200.00000000',
        //             },
        //         ],
        //         'fee': '0.00000000',
        //         'clientOrderId': '12345',
        //         'currencyPair': 'BTC_MANA',
        //         // 'resultingTrades' in editOrder
        //         'resultingTrades': {
        //             'BTC_MANA': [],
        //          }
        //     }
        //
        let timestamp = this.safeInteger2 (order, 'timestamp', 'createTime');
        if (timestamp === undefined) {
            timestamp = this.parse8601 (this.safeString (order, 'date'));
        }
        const marketId = this.safeString (order, 'symbol');
        market = this.safeMarket (marketId, market, '_');
        const symbol = market['symbol'];
        let resultingTrades = this.safeValue (order, 'resultingTrades');
        if (!Array.isArray (resultingTrades)) {
            resultingTrades = this.safeValue (resultingTrades, this.safeString (market, 'id', marketId));
        }
        const price = this.safeString2 (order, 'price', 'rate');
        const amount = this.safeString (order, 'quantity');
        const filled = this.safeString (order, 'filledQuantity');
        const status = this.parseOrderStatus (this.safeString (order, 'status'));
        const side = this.safeString (order, 'side');
        const type = this.safeString (order, 'type');
        const id = this.safeString2 (order, 'orderNumber', 'id');
        let fee = undefined;
        const feeCurrency = this.safeString (order, 'tokenFeeCurrency');
        let feeCost = undefined;
        let feeCurrencyCode = undefined;
        const rate = this.safeString (order, 'fee');
        if (feeCurrency === undefined) {
            feeCurrencyCode = (side === 'buy') ? market['base'] : market['quote'];
        } else {
            // poloniex accepts a 30% discount to pay fees in TRX
            feeCurrencyCode = this.safeCurrencyCode (feeCurrency);
            feeCost = this.safeString (order, 'tokenFee');
        }
        if (feeCost !== undefined) {
            fee = {
                'rate': rate,
                'cost': feeCost,
                'currency': feeCurrencyCode,
            };
        }
        const clientOrderId = this.safeString (order, 'clientOrderId');
        return this.safeOrder ({
            'info': order,
            'id': id,
            'clientOrderId': clientOrderId,
            'timestamp': timestamp,
            'datetime': this.iso8601 (timestamp),
            'lastTradeTimestamp': this.safeInteger (order, 'updateTime'),
            'status': status,
            'symbol': symbol,
            'type': type,
            'timeInForce': this.safeString (order, 'timeInForce'),
            'postOnly': undefined,
            'side': side,
            'price': price,
            'stopPrice': undefined,
            'cost': undefined,
            'average': this.safeString (order, 'avgPrice'),
            'amount': amount,
            'filled': filled,
            'remaining': undefined,
            'trades': resultingTrades,
            'fee': fee,
        }, market);
    }

    parseOpenOrders (orders, market, result) {
        for (let i = 0; i < orders.length; i++) {
            const order = orders[i];
            const extended = this.extend (order, {
                'status': 'open',
                'type': 'limit',
                'side': order['type'],
                'price': order['rate'],
            });
            result.push (this.parseOrder (extended, market));
        }
        return result;
    }

    async fetchOpenOrders (symbol = undefined, since = undefined, limit = undefined, params = {}) {
        /**
         * @method
         * @name poloniex#fetchOpenOrders
         * @description fetch all unfilled currently open orders
         * @param {string|undefined} symbol unified market symbol
         * @param {int|undefined} since the earliest time in ms to fetch open orders for
         * @param {int|undefined} limit the maximum number of  open orders structures to retrieve
         * @param {object} params extra parameters specific to the poloniex api endpoint
         * @returns {[object]} a list of [order structures]{@link https://docs.ccxt.com/en/latest/manual.html#order-structure}
         */
        await this.loadMarkets ();
        let market = undefined;
        const request = {};
        if (symbol !== undefined) {
            market = this.market (symbol);
            request['symbol'] = market['id'];
        }
        if (limit !== undefined) {
            request['limit'] = limit;
        }
        const response = await this.privateGetOrders (this.extend (request, params));
        //
        //     [
        //         {
        //             "id" : "7xxxxxxxxxxxxxxx6",
        //             "clientOrderId" : "",
        //             "symbol" : "ETH_USDT",
        //             "state" : "NEW",
        //             "accountType" : "SPOT",
        //             "side" : "BUY",
        //             "type" : "LIMIT",
        //             "timeInForce" : "GTC",
        //             "quantity" : "0.001",
        //             "price" : "1600",
        //             "avgPrice" : "0",
        //             "amount" : "0",
        //             "filledQuantity" : "0",
        //             "filledAmount" : "0",
        //             "createTime" : 16xxxxxxxxx26,
        //             "updateTime" : 16xxxxxxxxx36
        //         }
        //     ]
        //
        const extension = { 'status': 'open' };
        return this.parseOrders (response, market, since, limit, extension);
    }

    async createOrder (symbol, type, side, amount, price = undefined, params = {}) {
        /**
         * @method
         * @name poloniex#createOrder
         * @description create a trade order
         * @param {string} symbol unified symbol of the market to create an order in
         * @param {string} type 'market' or 'limit'
         * @param {string} side 'buy' or 'sell'
         * @param {float} amount how much of currency you want to trade in units of base currency
         * @param {float|undefined} price the price at which the order is to be fullfilled, in units of the quote currency, ignored in market orders
         * @param {object} params extra parameters specific to the poloniex api endpoint
         * @returns {object} an [order structure]{@link https://docs.ccxt.com/en/latest/manual.html#order-structure}
         */
        // if (type === 'market') {
        //     throw new ExchangeError (this.id + ' createOrder() does not accept market orders');
        // }
        await this.loadMarkets ();
        const market = this.market (symbol);
        let upperCaseType = type.toUpperCase ();
        const isMarket = upperCaseType === 'MARKET';
        const isPostOnly = this.isPostOnly (isMarket, upperCaseType === 'LIMIT_MAKER', params);
        if (isPostOnly) {
            upperCaseType = 'LIMIT_MAKER';
            params = this.omit (params, 'postOnly');
        }
        const request = {
            'symbol': market['id'],
            'side': side,
            'type': upperCaseType,
            // 'timeInForce': timeInForce,
            // 'accountType': 'SPOT',
            // 'amount': amount,
        };
        if (isMarket) {
            if (side === 'buy') {
                request['amount'] = this.currencyToPrecision (market['quote'], amount);
            } else {
                request['quantity'] = this.amountToPrecision (symbol, amount);
            }
        } else {
            request['quantity'] = this.amountToPrecision (symbol, amount);
            request['price'] = this.priceToPrecision (symbol, price);
        }
        const clientOrderId = this.safeString (params, 'clientOrderId');
        if (clientOrderId !== undefined) {
            request['clientOrderId'] = clientOrderId;
            params = this.omit (params, 'clientOrderId');
        }
        // remember the timestamp before issuing the request
        let response = await this.privatePostOrders (this.extend (request, params));
        //
        //     {
        //         "id" : "78923648051920896",
        //         "clientOrderId" : ""
        //     }
        //
        response = this.extend (response, {
            'type': side,
        });
        return this.parseOrder (response, market);
    }

    async cancelOrder (id, symbol = undefined, params = {}) {
        /**
         * @method
         * @name poloniex#cancelOrder
         * @description cancels an open order
         * @param {string} id order id
         * @param {string|undefined} symbol unified symbol of the market the order was made in
         * @param {object} params extra parameters specific to the poloniex api endpoint
         * @returns {object} An [order structure]{@link https://docs.ccxt.com/en/latest/manual.html#order-structure}
         */
        await this.loadMarkets ();
        const request = {};
        const clientOrderId = this.safeValue (params, 'clientOrderId');
        if (clientOrderId !== undefined) {
            id = clientOrderId;
        }
        request['id'] = id;
        params = this.omit (params, 'clientOrderId');
        return await this.privateDeleteOrdersId (this.extend (request, params));
    }

    async cancelAllOrders (symbol = undefined, params = {}) {
        /**
         * @method
         * @name poloniex#cancelAllOrders
         * @description cancel all open orders
         * @param {string|undefined} symbol unified market symbol, only orders in the market of this symbol are cancelled when symbol is not undefined
         * @param {object} params extra parameters specific to the poloniex api endpoint
         * @returns {[object]} a list of [order structures]{@link https://docs.ccxt.com/en/latest/manual.html#order-structure}
         */
        await this.loadMarkets ();
        const request = {
            // 'accountTypes': 'SPOT',
        };
        let market = undefined;
        if (symbol !== undefined) {
            market = this.market (symbol);
            request['symbols'] = [
                market['id'],
            ];
        }
        const response = await this.privateDeleteOrders (this.extend (request, params));
        //
        //     [
        //         {
        //             "orderId" : "78xxxxxxxx80",
        //             "clientOrderId" : "",
        //             "state" : "NEW",
        //             "code" : 200,
        //             "message" : ""
        //         }, {
        //             "orderId" : "78xxxxxxxxx80",
        //             "clientOrderId" : "",
        //             "state" : "NEW",
        //             "code" : 200,
        //             "message" : ""
        //         }
        //     ]
        //
        return response;
    }

    async fetchOpenOrder (id, symbol = undefined, params = {}) {
        /**
         * @method
         * @name poloniex#fetchOpenOrder
         * @description fetch an open order by it's id
         * @param {string} id order id
         * @param {string|undefined} symbol unified market symbol, default is undefined
         * @param {object} params extra parameters specific to the poloniex api endpoint
         * @returns {object} an [order structure]{@link https://docs.ccxt.com/en/latest/manual.html#order-structure}
         */
        await this.loadMarkets ();
        id = id.toString ();
        const request = {
            'id': id,
        };
        const response = await this.privateGetOrdersId (this.extend (request, params));
        //
        //     {
        //         "id": "21934611974062080",
        //         "clientOrderId": "123",
        //         "symbol": "TRX_USDC",
        //         "state": "NEW",
        //         "accountType": "SPOT",
        //         "side": "SELL",
        //         "type": "LIMIT",
        //         "timeInForce": "GTC",
        //         "quantity": "1.00",
        //         "price": "10.00",
        //         "avgPrice": "0.00",
        //         "amount": "0.00",
        //         "filledQuantity": "0.00",
        //         "filledAmount": "0.00",
        //         "createTime": 1646196019020,
        //         "updateTime": 1646196019020
        //     }
        //
        return this.extend (this.parseOrder (response), {
            'id': id,
        });
    }

    async fetchOrderStatus (id, symbol = undefined, params = {}) {
        await this.loadMarkets ();
        const orders = await this.fetchOpenOrders (symbol, undefined, undefined, params);
        const indexed = this.indexBy (orders, 'id');
        return (id in indexed) ? 'open' : 'closed';
    }

    async fetchOrderTrades (id, symbol = undefined, since = undefined, limit = undefined, params = {}) {
        /**
         * @method
         * @name poloniex#fetchOrderTrades
         * @description fetch all the trades made from a single order
         * @param {string} id order id
         * @param {string|undefined} symbol unified market symbol
         * @param {int|undefined} since the earliest time in ms to fetch trades for
         * @param {int|undefined} limit the maximum number of trades to retrieve
         * @param {object} params extra parameters specific to the poloniex api endpoint
         * @returns {[object]} a list of [trade structures]{@link https://docs.ccxt.com/en/latest/manual.html#trade-structure}
         */
        await this.loadMarkets ();
        const request = {
            'id': id,
        };
        const trades = await this.privateGetOrdersIdTrades (this.extend (request, params));
        //
        //     [
        //         {
        //             "id": "30341456333942784",
        //             "symbol": "LINK_USDT",
        //             "accountType": "SPOT",
        //             "orderId": "30249408733945856",
        //             "side": "BUY",
        //             "type": "LIMIT",
        //             "matchRole": "MAKER",
        //             "createTime": 1648200366864,
        //             "price": "3.1",
        //             "quantity": "1",
        //             "amount": "3.1",
        //             "feeCurrency": "LINK",
        //             "feeAmount": "0.00145",
        //             "pageId": "30341456333942784",
        //             "clientOrderId": ""
        //         }
        //     ]
        //
        return this.parseTrades (trades);
    }

    parseBalance (response) {
        const result = {
            'info': response,
            'timestamp': undefined,
            'datetime': undefined,
        };
        for (let i = 0; i < response.length; i++) {
            const account = this.safeValue (response, i, {});
            const balances = this.safeValue (account, 'balances');
            for (let j = 0; j < balances.length; j++) {
                const balance = this.safeValue (balances, j);
                const currencyId = this.safeString (balance, 'currency');
                const code = this.safeCurrencyCode (currencyId);
                const newAccount = this.account ();
                newAccount['free'] = this.safeString (balance, 'available');
                newAccount['used'] = this.safeString (balance, 'hold');
                result[code] = newAccount;
            }
        }
        return this.safeBalance (result);
    }

    async fetchBalance (params = {}) {
        /**
         * @method
         * @name poloniex#fetchBalance
         * @description query for balance and get the amount of funds available for trading or funds locked in orders
         * @param {object} params extra parameters specific to the poloniex api endpoint
         * @returns {object} a [balance structure]{@link https://docs.ccxt.com/en/latest/manual.html?#balance-structure}
         */
        await this.loadMarkets ();
        const request = {
            'accountType': 'SPOT',
        };
        const response = await this.privateGetAccountsBalances (this.extend (request, params));
        //
        //     [
        //         {
        //             "accountId" : "7xxxxxxxxxx8",
        //             "accountType" : "SPOT",
        //             "balances" : [
        //                 {
        //                     "currencyId" : "214",
        //                     "currency" : "USDT",
        //                     "available" : "2.00",
        //                     "hold" : "0.00"
        //                 }
        //             ]
        //         }
        //     ]
        //
        return this.parseBalance (response);
    }

    async fetchTradingFees (params = {}) {
        /**
         * @method
         * @name poloniex#fetchTradingFees
         * @description fetch the trading fees for multiple markets
         * @param {object} params extra parameters specific to the poloniex api endpoint
         * @returns {object} a dictionary of [fee structures]{@link https://docs.ccxt.com/en/latest/manual.html#fee-structure} indexed by market symbols
         */
        await this.loadMarkets ();
        const response = await this.privateGetFeeinfo (params);
        //
        //     {
        //         "trxDiscount" : false,
        //         "makerRate" : "0.00145",
        //         "takerRate" : "0.00155",
        //         "volume30D" : "0.00"
        //     }
        //
        const result = {};
        for (let i = 0; i < this.symbols.length; i++) {
            const symbol = this.symbols[i];
            result[symbol] = {
                'info': response,
                'symbol': symbol,
                'maker': this.safeNumber (response, 'makerRate'),
                'taker': this.safeNumber (response, 'takerRate'),
                'percentage': true,
                'tierBased': true,
            };
        }
        return result;
    }

    async fetchOrderBook (symbol, limit = undefined, params = {}) {
        /**
         * @method
         * @name poloniex#fetchOrderBook
         * @description fetches information on open orders with bid (buy) and ask (sell) prices, volumes and other data
         * @param {string} symbol unified symbol of the market to fetch the order book for
         * @param {int|undefined} limit the maximum amount of order book entries to return
         * @param {object} params extra parameters specific to the poloniex api endpoint
         * @returns {object} A dictionary of [order book structures]{@link https://docs.ccxt.com/en/latest/manual.html#order-book-structure} indexed by market symbols
         */
        await this.loadMarkets ();
        const market = this.market (symbol);
        const request = {
            'symbol': market['id'],
        };
        if (limit !== undefined) {
            request['limit'] = limit; // The default value of limit is 10. Valid limit values are: 5, 10, 20, 50, 100, 150.
        }
        const response = await this.publicGetMarketsSymbolOrderBook (this.extend (request, params));
        //
        //     {
        //         "time" : 1659695219507,
        //         "scale" : "-1",
        //         "asks" : [ "23139.82", "0.317981", "23140", "0.191091", "23170.06", "0.01", "23200", "0.107758", "23230.55", "0.01", "23247.2", "0.154", "23254", "0.005121", "23263", "0.038", "23285.4", "0.308", "23300", "0.108896" ],
        //         "bids" : [ "23139.74", "0.432092", "23139.73", "0.198592", "23123.21", "0.000886", "23123.2", "0.308", "23121.4", "0.154", "23105", "0.000789", "23100", "0.078175", "23069.1", "0.026276", "23068.83", "0.001329", "23051", "0.000048" ],
        //         "ts" : 1659695219513
        //     }
        //
        const timestamp = this.safeInteger (response, 'time');
        const asks = this.safeValue (response, 'asks');
        const bids = this.safeValue (response, 'bids');
        const asksResult = [];
        const bidsResult = [];
        for (let i = 0; i < asks.length; i++) {
            const price = this.safeNumber (asks, i);
            i = this.sum (i, 1);
            const amount = this.safeNumber (asks, i);
            asksResult.push ([ price, amount ]);
        }
        for (let i = 0; i < bids.length; i++) {
            const price = this.safeNumber (bids, i);
            i = this.sum (i, 1);
            const amount = this.safeNumber (bids, i);
            bidsResult.push ([ price, amount ]);
        }
        return {
            'symbol': market['symbol'],
            'bids': this.sortBy (bidsResult, 0, true),
            'asks': this.sortBy (asksResult, 0),
            'timestamp': timestamp,
            'datetime': this.iso8601 (timestamp),
            'nonce': undefined,
        };
    }

    async createDepositAddress (code, params = {}) {
        /**
         * @method
         * @name poloniex#createDepositAddress
         * @description create a currency deposit address
         * @param {string} code unified currency code of the currency for the deposit address
         * @param {object} params extra parameters specific to the poloniex api endpoint
         * @returns {object} an [address structure]{@link https://docs.ccxt.com/en/latest/manual.html#address-structure}
         */
        await this.loadMarkets ();
        // USDT, USDTETH, USDTTRON
        let currencyId = undefined;
        let currency = undefined;
        if (code in this.currencies) {
            currency = this.currency (code);
            currencyId = currency['id'];
        } else {
            currencyId = code;
        }
        const request = {
            'currency': currencyId,
        };
        const response = await this.privatePostWalletsAddress (this.extend (request, params));
        //
        //     {
        //         "address" : "0xfxxxxxxxxxxxxxxxxxxxxxxxxxxxxxxxxxxxxxxf"
        //     }
        //
        let address = this.safeString (response, 'address');
        let tag = undefined;
        this.checkAddress (address);
        if (currency !== undefined) {
            const depositAddress = this.safeString (currency['info'], 'depositAddress');
            if (depositAddress !== undefined) {
                tag = address;
                address = depositAddress;
            }
        }
        return {
            'currency': code,
            'address': address,
            'tag': tag,
            'info': response,
        };
    }

    async fetchDepositAddress (code, params = {}) {
        /**
         * @method
         * @name poloniex#fetchDepositAddress
         * @description fetch the deposit address for a currency associated with this account
         * @param {string} code unified currency code
         * @param {object} params extra parameters specific to the poloniex api endpoint
         * @returns {object} an [address structure]{@link https://docs.ccxt.com/en/latest/manual.html#address-structure}
         */
        await this.loadMarkets ();
        // USDT, USDTETH, USDTTRON
        let currencyId = undefined;
        let currency = undefined;
        if (code in this.currencies) {
            currency = this.currency (code);
            currencyId = currency['id'];
        } else {
            currencyId = code;
        }
        const request = {
            'currency': currencyId,
        };
        const response = await this.privateGetWalletsAddresses (this.extend (request, params));
        //
        //     {
        //         "USDTTRON" : "Txxxxxxxxxxxxxxxxxxxxxxxxxxxxxxxxp"
        //     }
        //
        let address = this.safeString (response, currencyId);
        let tag = undefined;
        this.checkAddress (address);
        if (currency !== undefined) {
            const depositAddress = this.safeString (currency['info'], 'depositAddress');
            if (depositAddress !== undefined) {
                tag = address;
                address = depositAddress;
            }
        }
        return {
            'currency': code,
            'address': address,
            'tag': tag,
            'network': undefined,
            'info': response,
        };
    }

    async transfer (code, amount, fromAccount, toAccount, params = {}) {
        /**
         * @method
         * @name poloniex#transfer
         * @description transfer currency internally between wallets on the same account
         * @param {string} code unified currency code
         * @param {float} amount amount to transfer
         * @param {string} fromAccount account to transfer from
         * @param {string} toAccount account to transfer to
         * @param {object} params extra parameters specific to the poloniex api endpoint
         * @returns {object} a [transfer structure]{@link https://docs.ccxt.com/en/latest/manual.html#transfer-structure}
         */
        await this.loadMarkets ();
        const currency = this.currency (code);
        amount = this.currencyToPrecision (code, amount);
        const accountsByType = this.safeValue (this.options, 'accountsByType', {});
        const fromId = this.safeString (accountsByType, fromAccount, fromAccount);
        const toId = this.safeString (accountsByType, toAccount, fromAccount);
        const request = {
            'amount': amount,
            'currency': currency['id'],
            'fromAccount': fromId,
            'toAccount': toId,
        };
        const response = await this.privatePostAccountsTransfer (this.extend (request, params));
        //
        //    {
        //        success: '1',
        //        message: 'Transferred 1.00000000 USDT from exchange to lending account.'
        //    }
        //
        return this.parseTransfer (response, currency);
    }

    parseTransferStatus (status) {
        const statuses = {
            '1': 'ok',
        };
        return this.safeString (statuses, status, status);
    }

    parseTransfer (transfer, currency = undefined) {
        //
        //    {
        //        success: '1',
        //        message: 'Transferred 1.00000000 USDT from exchange to lending account.'
        //    }
        //
        const message = this.safeString (transfer, 'message');
        const words = message.split (' ');
        const amount = this.safeNumber (words, 1);
        const currencyId = this.safeString (words, 2);
        const fromAccountId = this.safeString (words, 4);
        const toAccountId = this.safeString (words, 6);
        const accountsById = this.safeValue (this.options, 'accountsById', {});
        return {
            'info': transfer,
            'id': undefined,
            'timestamp': undefined,
            'datetime': undefined,
            'currency': this.safeCurrencyCode (currencyId, currency),
            'amount': amount,
            'fromAccount': this.safeString (accountsById, fromAccountId),
            'toAccount': this.safeString (accountsById, toAccountId),
            'status': this.parseOrderStatus (this.safeString (transfer, 'success', 'failed')),
        };
    }

    async withdraw (code, amount, address, tag = undefined, params = {}) {
        /**
         * @method
         * @name poloniex#withdraw
         * @description make a withdrawal
         * @param {string} code unified currency code
         * @param {float} amount the amount to withdraw
         * @param {string} address the address to withdraw to
         * @param {string|undefined} tag
         * @param {object} params extra parameters specific to the poloniex api endpoint
         * @returns {object} a [transaction structure]{@link https://docs.ccxt.com/en/latest/manual.html#transaction-structure}
         */
        [ tag, params ] = this.handleWithdrawTagAndParams (tag, params);
        this.checkAddress (address);
        await this.loadMarkets ();
        const currency = this.currency (code);
        const request = {
            'currency': currency['id'],
            'amount': amount,
            'address': address,
        };
        if (tag !== undefined) {
            request['paymentId'] = tag;
        }
        const networks = this.safeValue (this.options, 'networks', {});
        let network = this.safeStringUpper (params, 'network'); // this line allows the user to specify either ERC20 or ETH
        network = this.safeString (networks, network, network); // handle ERC20>ETH alias
        if (network !== undefined) {
            request['currency'] += network; // when network the currency need to be changed to currency+network https://docs.poloniex.com/#withdraw on MultiChain Currencies section
            params = this.omit (params, 'network');
        }
        const response = await this.privatePostWalletsWithdraw (this.extend (request, params));
        //
        //     {
        //         response: 'Withdrew 1.00000000 USDT.',
        //         email2FA: false,
        //         withdrawalNumber: 13449869
        //     }
        //
        return this.parseTransaction (response, currency);
    }

    async fetchTransactionsHelper (code = undefined, since = undefined, limit = undefined, params = {}) {
        await this.loadMarkets ();
        const year = 31104000; // 60 * 60 * 24 * 30 * 12 = one year of history, why not
        const now = this.seconds ();
        const start = (since !== undefined) ? parseInt (since / 1000) : now - 10 * year;
        const request = {
            'start': start, // UNIX timestamp, required
            'end': now, // UNIX timestamp, required
        };
        if (limit !== undefined) {
            request['limit'] = limit;
        }
        const response = await this.privateGetWalletsActivity (this.extend (request, params));
        //
        //     {
        //         "adjustments":[],
        //         "deposits":[
        //             {
        //                 currency: "BTC",
        //                 address: "1MEtiqJWru53FhhHrfJPPvd2tC3TPDVcmW",
        //                 amount: "0.01063000",
        //                 confirmations:  1,
        //                 txid: "952b0e1888d6d491591facc0d37b5ebec540ac1efb241fdbc22bcc20d1822fb6",
        //                 timestamp:  1507916888,
        //                 status: "COMPLETE"
        //             },
        //             {
        //                 currency: "ETH",
        //                 address: "0x20108ba20b65c04d82909e91df06618107460197",
        //                 amount: "4.00000000",
        //                 confirmations: 38,
        //                 txid: "0x4be260073491fe63935e9e0da42bd71138fdeb803732f41501015a2d46eb479d",
        //                 timestamp: 1525060430,
        //                 status: "COMPLETE"
        //             }
        //         ],
        //         "withdrawals":[
        //             {
        //                 "withdrawalNumber":13449869,
        //                 "currency":"USDTTRON", // not documented in API docs, see commonCurrencies in describe()
        //                 "address":"TXGaqPW23JdRWhsVwS2mRsGsegbdnAd3Rw",
        //                 "amount":"1.00000000",
        //                 "fee":"0.00000000",
        //                 "timestamp":1591573420,
        //                 "status":"COMPLETE: dadf427224b3d44b38a2c13caa4395e4666152556ca0b2f67dbd86a95655150f",
        //                 "ipAddress":"x.x.x.x",
        //                 "canCancel":0,
        //                 "canResendEmail":0,
        //                 "paymentID":null,
        //                 "scope":"crypto"
        //             },
        //             {
        //                 withdrawalNumber: 8224394,
        //                 currency: "EMC2",
        //                 address: "EYEKyCrqTNmVCpdDV8w49XvSKRP9N3EUyF",
        //                 amount: "63.10796020",
        //                 fee: "0.01000000",
        //                 timestamp: 1510819838,
        //                 status: "COMPLETE: d37354f9d02cb24d98c8c4fc17aa42f475530b5727effdf668ee5a43ce667fd6",
        //                 ipAddress: "x.x.x.x"
        //             },
        //             {
        //                 withdrawalNumber: 9290444,
        //                 currency: "ETH",
        //                 address: "0x191015ff2e75261d50433fbd05bd57e942336149",
        //                 amount: "0.15500000",
        //                 fee: "0.00500000",
        //                 timestamp: 1514099289,
        //                 status: "COMPLETE: 0x12d444493b4bca668992021fd9e54b5292b8e71d9927af1f076f554e4bea5b2d",
        //                 ipAddress: "x.x.x.x"
        //             },
        //             {
        //                 withdrawalNumber: 11518260,
        //                 currency: "BTC",
        //                 address: "8JoDXAmE1GY2LRK8jD1gmAmgRPq54kXJ4t",
        //                 amount: "0.20000000",
        //                 fee: "0.00050000",
        //                 timestamp: 1527918155,
        //                 status: "COMPLETE: 1864f4ebb277d90b0b1ff53259b36b97fa1990edc7ad2be47c5e0ab41916b5ff",
        //                 ipAddress: "x.x.x.x"
        //             }
        //         ]
        //     }
        //
        return response;
    }

    async fetchTransactions (code = undefined, since = undefined, limit = undefined, params = {}) {
        /**
         * @method
         * @name poloniex#fetchTransactions
         * @description fetch history of deposits and withdrawals
         * @param {string|undefined} code unified currency code for the currency of the transactions, default is undefined
         * @param {int|undefined} since timestamp in ms of the earliest transaction, default is undefined
         * @param {int|undefined} limit max number of transactions to return, default is undefined
         * @param {object} params extra parameters specific to the poloniex api endpoint
         * @returns {object} a list of [transaction structure]{@link https://docs.ccxt.com/en/latest/manual.html#transaction-structure}
         */
        await this.loadMarkets ();
        const response = await this.fetchTransactionsHelper (code, since, limit, params);
        let currency = undefined;
        if (code !== undefined) {
            currency = this.currency (code);
        }
        const withdrawals = this.safeValue (response, 'withdrawals', []);
        const deposits = this.safeValue (response, 'deposits', []);
        const withdrawalTransactions = this.parseTransactions (withdrawals, currency, since, limit);
        const depositTransactions = this.parseTransactions (deposits, currency, since, limit);
        const transactions = this.arrayConcat (depositTransactions, withdrawalTransactions);
        return this.filterByCurrencySinceLimit (this.sortBy (transactions, 'timestamp'), code, since, limit);
    }

    async fetchWithdrawals (code = undefined, since = undefined, limit = undefined, params = {}) {
        /**
         * @method
         * @name poloniex#fetchWithdrawals
         * @description fetch all withdrawals made from an account
         * @param {string|undefined} code unified currency code
         * @param {int|undefined} since the earliest time in ms to fetch withdrawals for
         * @param {int|undefined} limit the maximum number of withdrawals structures to retrieve
         * @param {object} params extra parameters specific to the poloniex api endpoint
         * @returns {[object]} a list of [transaction structures]{@link https://docs.ccxt.com/en/latest/manual.html#transaction-structure}
         */
        const response = await this.fetchTransactionsHelper (code, since, limit, params);
        let currency = undefined;
        if (code !== undefined) {
            currency = this.currency (code);
        }
        const withdrawals = this.safeValue (response, 'withdrawals', []);
        const transactions = this.parseTransactions (withdrawals, currency, since, limit);
        return this.filterByCurrencySinceLimit (transactions, code, since, limit);
    }

    async fetchDeposits (code = undefined, since = undefined, limit = undefined, params = {}) {
        /**
         * @method
         * @name poloniex#fetchDeposits
         * @description fetch all deposits made to an account
         * @param {string|undefined} code unified currency code
         * @param {int|undefined} since the earliest time in ms to fetch deposits for
         * @param {int|undefined} limit the maximum number of deposits structures to retrieve
         * @param {object} params extra parameters specific to the poloniex api endpoint
         * @returns {[object]} a list of [transaction structures]{@link https://docs.ccxt.com/en/latest/manual.html#transaction-structure}
         */
        const response = await this.fetchTransactionsHelper (code, since, limit, params);
        let currency = undefined;
        if (code !== undefined) {
            currency = this.currency (code);
        }
        const deposits = this.safeValue (response, 'deposits', []);
        const transactions = this.parseTransactions (deposits, currency, since, limit);
        return this.filterByCurrencySinceLimit (transactions, code, since, limit);
    }

    parseTransactionStatus (status) {
        const statuses = {
            'COMPLETE': 'ok',
            'COMPLETED': 'ok',
            'AWAITING APPROVAL': 'pending',
            'PENDING': 'pending',
            'PROCESSING': 'pending',
            'COMPLETE ERROR': 'failed',
        };
        return this.safeString (statuses, status, status);
    }

    parseTransaction (transaction, currency = undefined) {
        //
        // deposits
        //
        //     {
        //         "txid": "f49d489616911db44b740612d19464521179c76ebe9021af85b6de1e2f8d68cd",
        //         "type": "deposit",
        //         "amount": "49798.01987021",
        //         "status": "COMPLETE",
        //         "address": "DJVJZ58tJC8UeUv9Tqcdtn6uhWobouxFLT",
        //         "currency": "DOGE",
        //         "timestamp": 1524321838,
        //         "confirmations": 3371,
        //         "depositNumber": 134587098
        //     }
        //
        // withdrawals
        //
        //     {
        //         "fee": "0.00050000",
        //         "type": "withdrawal",
        //         "amount": "0.40234387",
        //         "status": "COMPLETE: fbabb2bf7d81c076f396f3441166d5f60f6cea5fdfe69e02adcc3b27af8c2746",
        //         "address": "1EdAqY4cqHoJGAgNfUFER7yZpg1Jc9DUa3",
        //         "currency": "BTC",
        //         "canCancel": 0,
        //         "ipAddress": "x.x.x.x",
        //         "paymentID": null,
        //         "timestamp": 1523834337,
        //         "canResendEmail": 0,
        //         "withdrawalNumber": 11162900
        //     }
        //
        // withdraw
        //
        //     {
        //         response: 'Withdrew 1.00000000 USDT.',
        //         email2FA: false,
        //         withdrawalNumber: 13449869
        //     }
        //
        const timestamp = this.safeTimestamp (transaction, 'timestamp');
        const currencyId = this.safeString (transaction, 'currency');
        const code = this.safeCurrencyCode (currencyId);
        let status = this.safeString (transaction, 'status', 'pending');
        status = this.parseTransactionStatus (status);
        const txid = this.safeString (transaction, 'txid');
        const type = ('withdrawalRequestsId' in transaction) ? 'withdrawal' : 'deposit';
        const id = this.safeString2 (transaction, 'withdrawalRequestsId', 'depositNumber');
        const amount = this.safeNumber (transaction, 'amount');
        const address = this.safeString (transaction, 'address');
        const tag = this.safeString (transaction, 'paymentID');
        // according to https://poloniex.com/fees/
        const feeCost = this.safeNumber (transaction, 'fee');
        return {
            'info': transaction,
            'id': id,
            'currency': code,
            'amount': amount,
            'network': undefined,
            'address': address,
            'addressTo': undefined,
            'addressFrom': undefined,
            'tag': tag,
            'tagTo': undefined,
            'tagFrom': undefined,
            'status': status,
            'type': type,
            'updated': undefined,
            'txid': txid,
            'timestamp': timestamp,
            'datetime': this.iso8601 (timestamp),
            'fee': {
                'currency': code,
                'cost': feeCost,
            },
        };
    }

    nonce () {
        return this.milliseconds ();
    }

    sign (path, api = 'public', method = 'GET', params = {}, headers = undefined, body = undefined) {
        let url = this.urls['api'];
        const query = this.omit (params, this.extractParams (path));
        const implodedPath = this.implodeParams (path, params);
        if (api === 'public') {
            url += '/' + implodedPath;
            if (Object.keys (query).length) {
                url += '?' + this.urlencode (query);
            }
        } else {
            this.checkRequiredCredentials ();
            const timestamp = this.nonce ().toString ();
            let auth = method + "\n"; // eslint-disable-line quotes
            url += '/' + implodedPath;
            auth += '/' + implodedPath;
            if ((method === 'POST') || (method === 'PUT') || (method === 'DELETE')) {
                auth += "\n"; // eslint-disable-line quotes
                if (Object.keys (query).length) {
                    body = this.json (query);
                    auth += 'requestBody=' + body + '&';
                }
                auth += 'signTimestamp=' + timestamp;
            } else {
                let sortedQuery = this.extend ({ 'signTimestamp': timestamp }, query);
                sortedQuery = this.keysort (sortedQuery);
                auth += "\n" + this.urlencode (sortedQuery); // eslint-disable-line quotes
                if (Object.keys (query).length) {
                    url += '?' + this.urlencode (query);
                }
            }
            const signature = this.hmac (this.encode (auth), this.encode (this.secret), 'sha256', 'base64');
            headers = {
                'Content-Type': 'application/json',
                'key': this.apiKey,
                'signTimestamp': timestamp,
                'signature': signature,
            };
        }
        return { 'url': url, 'method': method, 'body': body, 'headers': headers };
    }

    handleErrors (code, reason, url, method, headers, body, response, requestHeaders, requestBody) {
        if (response === undefined) {
            return;
        }
        // {"error":"Permission denied."}
        if ('error' in response) {
            const message = response['error'];
            const feedback = this.id + ' ' + body;
            this.throwExactlyMatchedException (this.exceptions['exact'], message, feedback);
            this.throwBroadlyMatchedException (this.exceptions['broad'], message, feedback);
            throw new ExchangeError (feedback); // unknown message
        }
    }
};<|MERGE_RESOLUTION|>--- conflicted
+++ resolved
@@ -504,30 +504,7 @@
          * @returns {object} an array of [ticker structures]{@link https://docs.ccxt.com/en/latest/manual.html#ticker-structure}
          */
         await this.loadMarkets ();
-<<<<<<< HEAD
         symbols = this.marketSymbols (symbols);
-        const response = await this.publicGetReturnTicker (params);
-        const ids = Object.keys (response);
-        const result = {};
-        for (let i = 0; i < ids.length; i++) {
-            const id = ids[i];
-            let symbol = undefined;
-            let market = undefined;
-            if (id in this.markets_by_id) {
-                market = this.markets_by_id[id];
-                symbol = market['symbol'];
-            } else {
-                const [ quoteId, baseId ] = id.split ('_');
-                const base = this.safeCurrencyCode (baseId);
-                const quote = this.safeCurrencyCode (quoteId);
-                symbol = base + '/' + quote;
-                market = { 'symbol': symbol };
-            }
-            const ticker = response[id];
-            result[symbol] = this.parseTicker (ticker, market);
-        }
-        return this.filterByArray (result, 'symbol', symbols);
-=======
         const response = await this.publicGetMarketsTicker24h (params);
         //
         //     [
@@ -549,7 +526,6 @@
         //     ]
         //
         return this.parseTickers (response, symbols);
->>>>>>> 701f9f06
     }
 
     async fetchCurrencies (params = {}) {
