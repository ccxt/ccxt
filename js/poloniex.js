--- conflicted
+++ resolved
@@ -244,140 +244,16 @@
         return this.parseOHLCVs (response, market, timeframe, since, limit);
     }
 
-<<<<<<< HEAD
-    findMarket (string) {
-        if (typeof this.markets === 'undefined') {
-            throw new ExchangeError (this.id + ' markets not loaded');
-        }
-        // let isNumeric = '/^\d+$/'.test(string);
-        // cannot transpile Number
-        // let isNumeric = !Number.isNaN ( parseInt (string) );
-        // let isNumeric = parseInt (string).toString () === 'NaN';
-        let isNumeric = true;
-        if (string.toString () !== string) {
-            string = string.toString ();
-        }
-        let i = 0;
-        for (i = 0; i < string.length; i++) {
-            let c = string[i];
-            if (c === '0') {
-                continue;
-            }
-            if (c === '1') {
-                continue;
-            }
-            if (c === '2') {
-                continue;
-            }
-            if (c === '3') {
-                continue;
-            }
-            if (c === '4') {
-                continue;
-            }
-            if (c === '5') {
-                continue;
-            }
-            if (c === '6') {
-                continue;
-            }
-            if (c === '7') {
-                continue;
-            }
-            if (c === '8') {
-                continue;
-            }
-            if (c === '9') {
-                continue;
-            }
-            isNumeric = false;
-            break;
-        }
-        if (isNumeric === true) {
-            if (string in this.markets_by_id2) {
-                return this.markets_by_id2[string];
-            }
-        } else if (typeof string === 'string') {
-            if (string in this.markets_by_id) {
-                return this.markets_by_id[string];
-            }
-            if (string in this.markets) {
-                return this.markets[string];
-            }
-        }
-        return string;
-    }
-
-    setMarkets (markets, currencies = undefined) {
-        // Poloniex uses an additional index for its curreny pairs
-        // id2 is string containing only numeric chars
-        // Calling super.setMArkets does not transpile...
-        this.marketsById2 = this.indexBy (markets, 'id2');
-        this.markets_by_id2 = this.marketsById2;
-        return super.setMarkets (markets, currencies);
-        // Cannot use map
-        // let values = Object.values (markets).map (market => this.deepExtend ({
-        //     'limits': this.limits,
-        //     'precision': this.precision,
-        // }, this.fees['trading'], market))
-        // this.marketsById2 = this.indexBy (markets, 'id2');
-        // this.markets_by_id2 = this.marketsById2;
-        // this.markets = this.deepExtend (this.markets, this.indexBy (values, 'symbol'))
-        // this.marketsById = this.indexBy (markets, 'id')
-        // this.markets_by_id = this.marketsById
-        // this.symbols = Object.keys (this.markets).sort ()
-        // this.ids = Object.keys (this.markets_by_id).sort ()
-        // if (currencies) {
-        //     this.currencies = this.deepExtend (currencies, this.currencies)
-        // } else {
-        //     const baseCurrencies =
-        //         values.filter (market => 'base' in market)
-        //             .map (market => ({
-        //                 id: market.baseId || market.base,
-        //                 numericId: (typeof market.baseNumericId !== 'undefined') ? market.baseNumericId : undefined,
-        //                 code: market.base,
-        //                 precision: market.precision ? (market.precision.base || market.precision.amount) : 8,
-        //             }))
-        //     const quoteCurrencies =
-        //         values.filter (market => 'quote' in market)
-        //             .map (market => ({
-        //                 id: market.quoteId || market.quote,
-        //                 numericId: (typeof market.quoteNumericId !== 'undefined') ? market.quoteNumericId : undefined,
-        //                 code: market.quote,
-        //                 precision: market.precision ? (market.precision.quote || market.precision.price) : 8,
-        //             }))
-        //     const allCurrencies = baseCurrencies.concat (quoteCurrencies)
-        //     const groupedCurrencies = this.groupBy (allCurrencies, 'code')
-        //     const currencies = Object.keys (groupedCurrencies).map (code =>
-        //         groupedCurrencies[code].reduce ((previous, current) =>
-        //             ((previous.precision > current.precision) ? previous : current), groupedCurrencies[code][0]))
-        //     const sortedCurrencies = this.sortBy (flatten (currencies), 'code')
-        //     this.currencies = this.deepExtend (this.indexBy (sortedCurrencies, 'code'), this.currencies)
-        // }
-        // this.currencies_by_id = this.indexBy (this.currencies, 'id')
-        // return this.markets
-    }
-
-    async fetchMarkets () {
-=======
     async fetchMarkets (params = {}) {
->>>>>>> 4aa4bd45
         let markets = await this.publicGetReturnTicker ();
         let keys = Object.keys (markets);
         let result = [];
         for (let p = 0; p < keys.length; p++) {
             let id = keys[p];
             let market = markets[id];
-<<<<<<< HEAD
-            // let id2 = market['id'].toString ();
-            let [ quote, base ] = id.split ('_');
-            base = this.commonCurrencyCode (base);
-            quote = this.commonCurrencyCode (quote);
-=======
             let [ quoteId, baseId ] = id.split ('_');
             let base = this.commonCurrencyCode (baseId);
             let quote = this.commonCurrencyCode (quoteId);
->>>>>>> 4aa4bd45
             let symbol = base + '/' + quote;
             let minCost = this.safeFloat (this.options['limits']['cost']['min'], quote, 0.0);
             let precision = {
