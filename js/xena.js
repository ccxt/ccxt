--- conflicted
+++ resolved
@@ -332,10 +332,6 @@
             }
             const inverse = this.safeValue (market, 'inverse', false);
             const contract = swap || future;
-<<<<<<< HEAD
-=======
-            const pricePrecision = this.safeString2 (market, 'tickSize', 'pricePrecision');
->>>>>>> ca0f3e3a
             result.push ({
                 'id': id,
                 'symbol': symbol,
@@ -363,11 +359,7 @@
                 'optionType': undefined,
                 'precision': {
                     'amount': this.parseNumber ('1'),
-<<<<<<< HEAD
                     'price': this.parseNumber (this.parsePrecision (this.safeString2 (market, 'tickSize', 'pricePrecision'))),
-=======
-                    'price': this.parseNumber (this.parsePrecision (pricePrecision)),
->>>>>>> ca0f3e3a
                 },
                 'limits': {
                     'leverage': {
