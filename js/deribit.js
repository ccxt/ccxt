--- conflicted
+++ resolved
@@ -68,12 +68,9 @@
                 'fetchTradingFee': false,
                 'fetchTradingFees': true,
                 'fetchTransactions': undefined,
-<<<<<<< HEAD
                 'fetchTransfer': false,
                 'fetchTransfers': true,
-=======
                 'fetchWithdrawal': false,
->>>>>>> de2699ef
                 'fetchWithdrawals': true,
                 'transfer': true,
                 'withdraw': true,
