--- conflicted
+++ resolved
@@ -1199,16 +1199,10 @@
         if (((result !== undefined) && (result !== 'success')) || ((code !== undefined) && (code !== 'OK')) || (status !== undefined)) {
             const message = this.safeString (response, 'error');
             const feedback = this.id + ' ' + body;
-<<<<<<< HEAD
             this.throwExactlyMatchedException (code, feedback);
             this.throwExactlyMatchedException (message, feedback);
+            this.throwExactlyMatchedException (status, feedback);
             this.throwBroadlyMatchedException (message, feedback);
-=======
-            this.throwExactlyMatchedException (this.exceptions['exact'], code, feedback);
-            this.throwExactlyMatchedException (this.exceptions['exact'], message, feedback);
-            this.throwExactlyMatchedException (this.exceptions['exact'], status, feedback);
-            this.throwBroadlyMatchedException (this.exceptions['broad'], message, feedback);
->>>>>>> fe6d9380
             throw new ExchangeError (feedback); // unknown message
         }
     }
