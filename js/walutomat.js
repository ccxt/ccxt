--- conflicted
+++ resolved
@@ -175,7 +175,6 @@
     }
 
     parseOrder (order, market = undefined) {
-<<<<<<< HEAD
         const id = this.safeString (order, 'orderId');
         let symbol = undefined;
         if ('market' in order) {
@@ -216,13 +215,6 @@
         }
         const fee = undefined;
         const result = {
-=======
-        let side = this.safeString (order, 'buySell');
-        if (side !== undefined) {
-            side = side.toLowerCase ();
-        }
-        return {
->>>>>>> a83891df
             'info': order,
             'id': id,
             'timestamp': timestamp,
@@ -231,7 +223,6 @@
             'symbol': symbol,
             'type': 'limit',
             'side': side,
-<<<<<<< HEAD
             'price': price,
             'cost': cost,
             'amount': amount,
@@ -239,16 +230,6 @@
             'remaining': remaining,
             'status': status,
             'fee': fee,
-=======
-            'price': this.safeFloat (order, 'price'),
-            'cost': this.safeFloat (order, 'feeAmountMax'),
-            'amount': this.safeFloat (order, 'volume'),
-            'remaining': undefined,
-            'filled': undefined,
-            'status': this.parseOrderStatus (this.safeString (order, 'status')),
-            'fee': undefined,
-            'trades': undefined,
->>>>>>> a83891df
         };
         return result;
     }
