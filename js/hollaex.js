--- conflicted
+++ resolved
@@ -426,11 +426,7 @@
             'average': undefined,
             'baseVolume': this.safeNumber (ticker, 'volume'),
             'quoteVolume': undefined,
-<<<<<<< HEAD
-        });
-=======
         }, market);
->>>>>>> f60ffae5
     }
 
     async fetchTrades (symbol, since = undefined, limit = undefined, params = {}) {
