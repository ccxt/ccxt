--- conflicted
+++ resolved
@@ -436,11 +436,6 @@
             parts = symbol.split ('/');
             quote = parts[1];
         }
-<<<<<<< HEAD
-        // originally:
-        // let [ base, quote ] = symbol.split ('/');
-=======
->>>>>>> 5cdb1b4d
         let type = undefined;
         let side = undefined;
         if ('type' in order) {
@@ -458,10 +453,6 @@
             }
         }
         let price = this.safeFloat (order, 'price');
-<<<<<<< HEAD
-        let cost = this.safeFloat (order, 'commissionByTrade'); // commission_rate?
-=======
->>>>>>> 5cdb1b4d
         let remaining = undefined;
         if ('remainingQuantity' in order) {
             remaining = this.safeFloat (order, 'remainingQuantity');
@@ -474,11 +465,7 @@
         if (typeof remaining !== 'undefined') {
             filled = amount - remaining;
         }
-<<<<<<< HEAD
-        return {
-=======
         const result = {
->>>>>>> 5cdb1b4d
             'info': order,
             'id': order['id'],
             'timestamp': timestamp,
