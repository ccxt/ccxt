'use strict';

//  ---------------------------------------------------------------------------

const Exchange = require ('./base/Exchange');
const { ExchangeError, ArgumentsRequired, BadRequest, BadSymbol, InsufficientFunds, OrderNotFound, InvalidOrder, AuthenticationError, PermissionDenied, ExchangeNotAvailable, RequestTimeout } = require ('./base/errors');
const Precise = require ('./base/Precise');

//  ---------------------------------------------------------------------------

module.exports = class coinex extends Exchange {
    describe () {
        return this.deepExtend (super.describe (), {
            'id': 'coinex',
            'name': 'CoinEx',
            'version': 'v1',
            'countries': [ 'CN' ],
            'rateLimit': 50, // Normal limit frequency is single IP：200 times / 10 seconds
            'has': {
                'CORS': undefined,
                'spot': true,
                'margin': undefined, // has but unimplemented
                'swap': true,
                'future': false,
                'option': false,
                'addMargin': true,
                'cancelAllOrders': true,
                'cancelOrder': true,
                'createOrder': true,
                'createReduceOnlyOrder': true,
                'fetchBalance': true,
                'fetchClosedOrders': true,
                'fetchDeposits': true,
                'fetchFundingHistory': true,
                'fetchFundingRate': true,
                'fetchFundingRateHistory': true,
                'fetchFundingRates': false,
                'fetchIndexOHLCV': false,
                'fetchLeverage': undefined,
                'fetchLeverageTiers': undefined,
                'fetchMarketLeverageTiers': undefined,
                'fetchMarkets': true,
                'fetchMarkOHLCV': false,
                'fetchMyTrades': true,
                'fetchOHLCV': true,
                'fetchOpenOrders': true,
                'fetchOrder': true,
                'fetchOrderBook': true,
                'fetchPosition': true,
                'fetchPositions': true,
                'fetchPositionsRisk': false,
                'fetchPremiumIndexOHLCV': false,
                'fetchTicker': true,
                'fetchTickers': true,
                'fetchTrades': true,
                'fetchTradingFee': true,
                'fetchTradingFees': true,
                'fetchTransfers': true,
                'fetchWithdrawals': true,
<<<<<<< HEAD
=======
                'reduceMargin': true,
                'setLeverage': true,
                'setMarginMode': true,
                'setPositionMode': false,
>>>>>>> bda3cc89
                'transfer': true,
                'withdraw': true,
            },
            'timeframes': {
                '1m': '1min',
                '3m': '3min',
                '5m': '5min',
                '15m': '15min',
                '30m': '30min',
                '1h': '1hour',
                '2h': '2hour',
                '4h': '4hour',
                '6h': '6hour',
                '12h': '12hour',
                '1d': '1day',
                '3d': '3day',
                '1w': '1week',
            },
            'urls': {
                'logo': 'https://user-images.githubusercontent.com/51840849/87182089-1e05fa00-c2ec-11ea-8da9-cc73b45abbbc.jpg',
                'api': {
                    'public': 'https://api.coinex.com',
                    'private': 'https://api.coinex.com',
                    'perpetualPublic': 'https://api.coinex.com/perpetual',
                    'perpetualPrivate': 'https://api.coinex.com/perpetual',
                },
                'www': 'https://www.coinex.com',
                'doc': 'https://github.com/coinexcom/coinex_exchange_api/wiki',
                'fees': 'https://www.coinex.com/fees',
                'referral': 'https://www.coinex.com/register?refer_code=yw5fz',
            },
            'api': {
                'public': {
                    'get': {
                        'amm/market': 1,
                        'common/currency/rate': 1,
                        'common/asset/config': 1,
                        'common/maintain/info': 1,
                        'common/temp-maintain/info': 1,
                        'margin/market': 1,
                        'market/info': 1,
                        'market/list': 1,
                        'market/ticker': 1,
                        'market/ticker/all': 1,
                        'market/depth': 1,
                        'market/deals': 1,
                        'market/kline': 1,
                        'market/detail': 1,
                    },
                },
                'private': {
                    'get': {
                        'account/amm/balance': 1,
                        'account/investment/balance': 1,
                        'account/balance/history': 1,
                        'account/market/fee': 1,
                        'balance/coin/deposit': 1,
                        'balance/coin/withdraw': 1,
                        'balance/info': 1,
                        'balance/deposit/address/{coin_type}': 1,
                        'contract/transfer/history': 1,
                        'credit/info': 1,
                        'credit/balance': 1,
                        'investment/transfer/history': 1,
                        'margin/account': 1,
                        'margin/config': 1,
                        'margin/loan/history': 1,
                        'margin/market': 1,
                        'margin/transfer': 1,
                        'margin/transfer/history': 1,
                        'order/deals': 1,
                        'order/finished': 1,
                        'order/pending': 1,
                        'order/status': 1,
                        'order/status/batch': 1,
                        'order/user/deals': 1,
                        'order/stop/finished': 1,
                        'order/stop/pending': 1,
                        'order/user/trade/fee': 1,
                        'order/market/trade/info': 1,
                        'sub_account/balance': 1,
                        'sub_account/transfer/history': 1,
                        'sub_account/auth/api/{user_auth_id}': 1,
                    },
                    'post': {
                        'balance/coin/withdraw': 1,
                        'contract/balance/transfer': 1,
                        'margin/flat': 1,
                        'margin/loan': 1,
                        'margin/transfer': 1,
                        'order/limit/batch': 1,
                        'order/ioc': 1,
                        'order/limit': 1,
                        'order/market': 1,
                        'order/stop/limit': 1,
                        'order/stop/market': 1,
                        'sub_account/transfer': 1,
                        'sub_account/register': 1,
                        'sub_account/unfrozen': 1,
                        'sub_account/frozen': 1,
                        'sub_account/auth/api': 1,
                    },
                    'put': {
                        'balance/deposit/address/{coin_type}': 1,
                        'sub_account/auth/api/{user_auth_id}': 1,
                        'v1/account/settings': 1,
                    },
                    'delete': {
                        'balance/coin/withdraw': 1,
                        'order/pending/batch': 1,
                        'order/pending': 1,
                        'order/stop/pending': 1,
                        'order/stop/pending/{id}': 1,
                        'sub_account/auth/api/{user_auth_id}': 1,
                    },
                },
                'perpetualPublic': {
                    'get': {
                        'ping': 1,
                        'time': 1,
                        'market/list': 1,
                        'market/limit_config': 1,
                        'market/ticker': 1,
                        'market/ticker/all': 1,
                        'market/depth': 1,
                        'market/deals': 1,
                        'market/funding_history': 1,
                        'market/user_deals': 1,
                        'market/kline': 1,
                    },
                },
                'perpetualPrivate': {
                    'get': {
                        'asset/query': 1,
                        'order/pending': 1,
                        'order/finished': 1,
                        'order/stop_pending': 1,
                        'order/status': 1,
                        'order/stop_status': 1,
                        'position/pending': 1,
                        'position/funding': 1,
                    },
                    'post': {
                        'market/adjust_leverage': 1,
                        'market/position_expect': 1,
                        'order/put_limit': 1,
                        'order/put_market': 1,
                        'order/put_stop_limit': 1,
                        'order/put_stop_market': 1,
                        'order/cancel': 1,
                        'order/cancel_all': 1,
                        'order/cancel_stop': 1,
                        'order/cancel_stop_all': 1,
                        'order/close_limit': 1,
                        'order/close_market': 1,
                        'position/adjust_margin': 1,
                    },
                },
            },
            'fees': {
                'trading': {
                    'maker': 0.001,
                    'taker': 0.001,
                },
                'funding': {
                    'withdraw': {
                        'BCH': 0.0,
                        'BTC': 0.001,
                        'LTC': 0.001,
                        'ETH': 0.001,
                        'ZEC': 0.0001,
                        'DASH': 0.0001,
                    },
                },
            },
            'limits': {
                'amount': {
                    'min': 0.001,
                    'max': undefined,
                },
            },
            'precision': {
                'amount': 8,
                'price': 8,
            },
            'options': {
                'createMarketBuyOrderRequiresPrice': true,
                'accountsByType': {
                    'spot': 0,
                    'margin': 'margin',
                    'future': 'future',
                },
                'transfer': {
                    'fillResponseFromRequest': true,
                },
                'defaultType': 'spot', // spot, swap, margin
                'defaultSubType': 'linear', // linear, inverse
                'defaultMarginMode': 'isolated', // isolated, cross
            },
            'commonCurrencies': {
                'ACM': 'Actinium',
            },
        });
    }

    async fetchMarkets (params = {}) {
        const getMarginData = this.checkRequiredCredentials (false);
        let promises = [];
        promises.push (this.publicGetMarketInfo (params));
        promises.push (this.publicGetMarginMarket (params));
        if (getMarginData) {
            promises.push (this.privateGetMarginConfig (params));
        }
        promises = await Promise.all (promises);
        //
        //     publicGetMarketInfo
        //     {
        //         "code": 0,
        //         "data": {
        //             "WAVESBTC": {
        //                 "name": "WAVESBTC",
        //                 "min_amount": "1",
        //                 "maker_fee_rate": "0.001",
        //                 "taker_fee_rate": "0.001",
        //                 "pricing_name": "BTC",
        //                 "pricing_decimal": 8,
        //                 "trading_name": "WAVES",
        //                 "trading_decimal": 8
        //             }
        //             ...
        //         }
        //     }
        //
        //     publicGetMarginMarket
        //     {
        //         "code": 0,
        //         "data": {
        //             "BTCUSDT": 1,
        //             "BCHUSDT": 2,
        //             ...
        //         },
        //         "message": "Ok"
        //     }
        //
        //     privateGetMarginConfig
        //     {
        //         code: 0,
        //         data: [
        //             {
        //                 market: 'BTCUSDT',
        //                 leverage: 10,
        //                 BTC: { min_amount: '0.002', max_amount: '100', day_rate: '0.001' },
        //                 USDT: { min_amount: '50', max_amount: '5000000', day_rate: '0.001' }
        //             },
        //             ...
        //         ],
        //     }
        //
        const leverages = {};
        const marketInfoResponse = this.safeValue (promises, 0, {});
        const marginMarketResponse = this.safeValue (promises, 1, {});
        const marginMarkets = this.safeValue (marginMarketResponse, 'data', []);
        const marginConfigResponse = this.safeValue (promises, 2, {});
        const marginConfigData = this.safeValue (marginConfigResponse, 'data', []);
        for (let i = 0; i < marginConfigData.length; i++) {
            const config = marginConfigData[i];
            const marketId = this.safeString (config, 'market');
            leverages[marketId] = this.safeNumber (config, 'leverage');
        }
        const markets = this.safeValue (marketInfoResponse, 'data', {});
        const result = [];
        const keys = Object.keys (markets);
        for (let i = 0; i < keys.length; i++) {
            const key = keys[i];
            const market = markets[key];
            const id = this.safeString (market, 'name');
            const tradingName = this.safeString (market, 'trading_name');
            const baseId = tradingName;
            const quoteId = this.safeString (market, 'pricing_name');
            const base = this.safeCurrencyCode (baseId);
            const quote = this.safeCurrencyCode (quoteId);
            let symbol = base + '/' + quote;
            if (tradingName === id) {
                symbol = id;
            }
            const leverage = this.safeNumber (leverages, id);
            result.push ({
                'id': id,
                'accountId': this.safeNumber (marginMarkets, id),
                'symbol': symbol,
                'base': base,
                'quote': quote,
                'settle': undefined,
                'baseId': baseId,
                'quoteId': quoteId,
                'settleId': undefined,
                'type': 'spot',
                'spot': true,
                'margin': leverage !== undefined,
                'swap': false,
                'future': false,
                'option': false,
                'active': undefined,
                'contract': false,
                'linear': undefined,
                'inverse': undefined,
                'taker': this.safeNumber (market, 'taker_fee_rate'),
                'maker': this.safeNumber (market, 'maker_fee_rate'),
                'contractSize': undefined,
                'expiry': undefined,
                'expiryDatetime': undefined,
                'strike': undefined,
                'optionType': undefined,
                'precision': {
                    'amount': this.safeInteger (market, 'trading_decimal'),
                    'price': this.safeInteger (market, 'pricing_decimal'),
                },
                'limits': {
                    'leverage': {
                        'min': leverage ? this.parseNumber ('1') : undefined,
                        'max': leverage,
                    },
                    'amount': {
                        'min': this.safeNumber (market, 'min_amount'),
                        'max': undefined,
                    },
                    'price': {
                        'min': undefined,
                        'max': undefined,
                    },
                    'cost': {
                        'min': undefined,
                        'max': undefined,
                    },
                },
                'info': market,
            });
        }
        return result;
    }

    async fetchContractMarkets (params) {
        const response = await this.perpetualPublicGetMarketList (params);
        //
        //     {
        //         "code": 0,
        //         "data": [
        //             {
        //                 "name": "BTCUSD",
        //                 "type": 2, // 1: USDT-M Contracts, 2: Coin-M Contracts
        //                 "leverages": ["3", "5", "8", "10", "15", "20", "30", "50", "100"],
        //                 "stock": "BTC",
        //                 "money": "USD",
        //                 "fee_prec": 5,
        //                 "stock_prec": 8,
        //                 "money_prec": 1,
        //                 "amount_prec": 0,
        //                 "amount_min": "10",
        //                 "multiplier": "1",
        //                 "tick_size": "0.1", // Min. Price Increment
        //                 "available": true
        //             },
        //         ],
        //         "message": "OK"
        //     }
        //
        const markets = this.safeValue (response, 'data', []);
        const result = [];
        for (let i = 0; i < markets.length; i++) {
            const entry = markets[i];
            const fees = this.fees;
            const leverages = this.safeValue (entry, 'leverages', []);
            const subType = this.safeInteger (entry, 'type');
            const linear = (subType === 1) ? true : false;
            const inverse = (subType === 2) ? true : false;
            const id = this.safeString (entry, 'name');
            const baseId = this.safeString (entry, 'stock');
            const quoteId = this.safeString (entry, 'money');
            const base = this.safeCurrencyCode (baseId);
            const quote = this.safeCurrencyCode (quoteId);
            const settleId = (subType === 1) ? 'USDT' : baseId;
            const settle = this.safeCurrencyCode (settleId);
            const symbol = base + '/' + quote + ':' + settle;
            result.push ({
                'id': id,
                'symbol': symbol,
                'base': base,
                'quote': quote,
                'settle': settle,
                'baseId': baseId,
                'quoteId': quoteId,
                'settleId': settleId,
                'type': 'swap',
                'spot': false,
                'margin': false,
                'swap': true,
                'future': false,
                'option': false,
                'active': this.safeString (entry, 'available'),
                'contract': true,
                'linear': linear,
                'inverse': inverse,
                'taker': fees['trading']['taker'],
                'maker': fees['trading']['maker'],
                'contractSize': undefined,
                'expiry': undefined,
                'expiryDatetime': undefined,
                'strike': undefined,
                'optionType': undefined,
                'precision': {
                    'amount': this.safeInteger (entry, 'stock_prec'),
                    'price': this.safeInteger (entry, 'money_prec'),
                },
                'limits': {
                    'leverage': {
                        'min': this.safeString (leverages, 0),
                        'max': this.safeString (leverages, leverages.length - 1),
                    },
                    'amount': {
                        'min': this.safeString (entry, 'amount_min'),
                        'max': undefined,
                    },
                    'price': {
                        'min': undefined,
                        'max': undefined,
                    },
                    'cost': {
                        'min': undefined,
                        'max': undefined,
                    },
                },
                'info': entry,
            });
        }
        return result;
    }

    parseTicker (ticker, market = undefined) {
        //
        // Spot fetchTicker, fetchTickers
        //
        //     {
        //         "vol": "293.19415130",
        //         "low": "38200.00",
        //         "open": "39514.99",
        //         "high": "39530.00",
        //         "last": "38649.57",
        //         "buy": "38640.20",
        //         "buy_amount": "0.22800000",
        //         "sell": "38640.21",
        //         "sell_amount": "0.02828439"
        //     }
        //
        // Swap fetchTicker, fetchTickers
        //
        //     {
        //         "vol": "7714.2175",
        //         "low": "38200.00",
        //         "open": "39569.23",
        //         "high": "39569.23",
        //         "last": "38681.37",
        //         "buy": "38681.36",
        //         "period": 86400,
        //         "funding_time": 462,
        //         "position_amount": "296.7552",
        //         "funding_rate_last": "0.00009395",
        //         "funding_rate_next": "0.00000649",
        //         "funding_rate_predict": "-0.00007176",
        //         "insurance": "16464465.09431942163278132918",
        //         "sign_price": "38681.93",
        //         "index_price": "38681.69500000",
        //         "sell_total": "16.6039",
        //         "buy_total": "19.8481",
        //         "buy_amount": "4.6315",
        //         "sell": "38681.37",
        //         "sell_amount": "11.4044"
        //     }
        //
        const timestamp = this.safeInteger (ticker, 'date');
        const symbol = this.safeSymbol (undefined, market);
        ticker = this.safeValue (ticker, 'ticker', {});
        const last = this.safeString (ticker, 'last');
        return this.safeTicker ({
            'symbol': symbol,
            'timestamp': timestamp,
            'datetime': this.iso8601 (timestamp),
            'high': this.safeString (ticker, 'high'),
            'low': this.safeString (ticker, 'low'),
            'bid': this.safeString (ticker, 'buy'),
            'bidVolume': undefined,
            'ask': this.safeString (ticker, 'sell'),
            'askVolume': undefined,
            'vwap': undefined,
            'open': this.safeString (ticker, 'open'),
            'close': last,
            'last': last,
            'previousClose': undefined,
            'change': undefined,
            'percentage': undefined,
            'average': undefined,
            'baseVolume': this.safeString2 (ticker, 'vol', 'volume'),
            'quoteVolume': undefined,
            'info': ticker,
        }, market, false);
    }

    async fetchTicker (symbol, params = {}) {
        await this.loadMarkets ();
        const market = this.market (symbol);
        const request = {
            'market': market['id'],
        };
        const method = market['swap'] ? 'perpetualPublicGetMarketTicker' : 'publicGetMarketTicker';
        const response = await this[method] (this.extend (request, params));
        //
        // Spot
        //
        //     {
        //         "code": 0,
        //         "data": {
        //             "date": 1651306913414,
        //             "ticker": {
        //                 "vol": "293.19415130",
        //                 "low": "38200.00",
        //                 "open": "39514.99",
        //                 "high": "39530.00",
        //                 "last": "38649.57",
        //                 "buy": "38640.20",
        //                 "buy_amount": "0.22800000",
        //                 "sell": "38640.21",
        //                 "sell_amount": "0.02828439"
        //             }
        //         },
        //         "message": "OK"
        //     }
        //
        // Swap
        //
        //     {
        //         "code": 0,
        //         "data": {
        //             "date": 1651306641500,
        //             "ticker": {
        //                 "vol": "7714.2175",
        //                 "low": "38200.00",
        //                 "open": "39569.23",
        //                 "high": "39569.23",
        //                 "last": "38681.37",
        //                 "buy": "38681.36",
        //                 "period": 86400,
        //                 "funding_time": 462,
        //                 "position_amount": "296.7552",
        //                 "funding_rate_last": "0.00009395",
        //                 "funding_rate_next": "0.00000649",
        //                 "funding_rate_predict": "-0.00007176",
        //                 "insurance": "16464465.09431942163278132918",
        //                 "sign_price": "38681.93",
        //                 "index_price": "38681.69500000",
        //                 "sell_total": "16.6039",
        //                 "buy_total": "19.8481",
        //                 "buy_amount": "4.6315",
        //                 "sell": "38681.37",
        //                 "sell_amount": "11.4044"
        //             }
        //         },
        //         "message": "OK"
        //     }
        //
        return this.parseTicker (response['data'], market);
    }

    async fetchTickers (symbols = undefined, params = {}) {
        await this.loadMarkets ();
        const [ marketType, query ] = this.handleMarketTypeAndParams ('fetchTickers', undefined, params);
        const method = (marketType === 'swap') ? 'perpetualPublicGetMarketTickerAll' : 'publicGetMarketTickerAll';
        const response = await this[method] (query);
        //
        // Spot
        //
        //     {
        //         "code": 0,
        //         "data": {
        //             "date": 1651519857284,
        //             "ticker": {
        //                 "PSPUSDT": {
        //                     "vol": "127131.55227034",
        //                     "low": "0.0669",
        //                     "open": "0.0688",
        //                     "high": "0.0747",
        //                     "last": "0.0685",
        //                     "buy": "0.0676",
        //                     "buy_amount": "702.70117866",
        //                     "sell": "0.0690",
        //                     "sell_amount": "686.76861562"
        //                 },
        //             }
        //         },
        //         "message": "Ok"
        //     }
        //
        // Swap
        //
        //     {
        //         "code": 0,
        //         "data": {
        //             "date": 1651520268644,
        //             "ticker": {
        //                 "KAVAUSDT": {
        //                     "vol": "834924",
        //                     "low": "3.9418",
        //                     "open": "4.1834",
        //                     "high": "4.4328",
        //                     "last": "4.0516",
        //                     "buy": "4.0443",
        //                     "period": 86400,
        //                     "funding_time": 262,
        //                     "position_amount": "16111",
        //                     "funding_rate_last": "-0.00069514",
        //                     "funding_rate_next": "-0.00061009",
        //                     "funding_rate_predict": "-0.00055812",
        //                     "insurance": "16532425.53026084124483989548",
        //                     "sign_price": "4.0516",
        //                     "index_price": "4.0530",
        //                     "sell_total": "59446",
        //                     "buy_total": "62423",
        //                     "buy_amount": "959",
        //                     "sell": "4.0466",
        //                     "sell_amount": "141"
        //                 },
        //             }
        //         },
        //         "message": "Ok"
        //     }
        //
        const data = this.safeValue (response, 'data');
        const timestamp = this.safeInteger (data, 'date');
        const tickers = this.safeValue (data, 'ticker');
        const marketIds = Object.keys (tickers);
        const result = {};
        for (let i = 0; i < marketIds.length; i++) {
            const marketId = marketIds[i];
            const market = this.safeMarket (marketId);
            const symbol = market['symbol'];
            const ticker = this.parseTicker ({
                'date': timestamp,
                'ticker': tickers[marketId],
            }, market);
            ticker['symbol'] = symbol;
            result[symbol] = ticker;
        }
        return this.filterByArray (result, 'symbol', symbols);
    }

    async fetchOrderBook (symbol, limit = 20, params = {}) {
        if (symbol === undefined) {
            throw new ArgumentsRequired (this.id + ' fetchOrderBook() requires a symbol argument');
        }
        await this.loadMarkets ();
        const market = this.market (symbol);
        if (limit === undefined) {
            limit = 20; // default
        }
        const request = {
            'market': this.marketId (symbol),
            'merge': '0.0000000001',
            'limit': limit.toString (),
        };
        const method = market['swap'] ? 'perpetualPublicGetMarketDepth' : 'publicGetMarketDepth';
        const response = await this[method] (this.extend (request, params));
        //
        // Spot
        //
        //     {
        //         "code": 0,
        //         "data": {
        //             "asks": [
        //                 ["41056.33", "0.31727613"],
        //                 ["41056.34", "1.05657294"],
        //                 ["41056.35", "0.02346648"]
        //             ],
        //             "bids": [
        //                 ["41050.61", "0.40618608"],
        //                 ["41046.98", "0.13800000"],
        //                 ["41046.56", "0.22579234"]
        //             ],
        //             "last": "41050.61",
        //             "time": 1650573220346
        //         },
        //         "message": "OK"
        //     }
        //
        // Swap
        //
        //     {
        //         "code": 0,
        //         "data": {
        //             "asks": [
        //                 ["40620.90", "0.0384"],
        //                 ["40625.50", "0.0219"],
        //                 ["40625.90", "0.3506"]
        //             ],
        //             "bids": [
        //                 ["40620.89", "19.6861"],
        //                 ["40620.80", "0.0012"],
        //                 ["40619.87", "0.0365"]
        //             ],
        //             "last": "40620.89",
        //             "time": 1650587672406,
        //             "sign_price": "40619.32",
        //             "index_price": "40609.93"
        //         },
        //         "message": "OK"
        //     }
        //
        const result = this.safeValue (response, 'data', {});
        const timestamp = this.safeInteger (result, 'time');
        return this.parseOrderBook (result, symbol, timestamp);
    }

    parseTrade (trade, market = undefined) {
        //
        // Spot and Swap fetchTrades (public)
        //
        //      {
        //          "id":  2611511379,
        //          "type": "buy",
        //          "price": "192.63",
        //          "amount": "0.02266931",
        //          "date":  1638990110,
        //          "date_ms":  1638990110518
        //      },
        //
        // Spot fetchMyTrades (private)
        //
        //      {
        //          "id": 2611520950,
        //          "order_id": 63286573298,
        //          "account_id": 0,
        //          "create_time": 1638990636,
        //          "type": "sell",
        //          "role": "taker",
        //          "price": "192.29",
        //          "amount": "0.098",
        //          "fee": "0.03768884",
        //          "fee_asset": "USDT",
        //          "market": "AAVEUSDT",
        //          "deal_money": "18.84442"
        //      }
        //
        // Swap fetchMyTrades (private)
        //
        //     {
        //         "amount": "0.0012",
        //         "deal_fee": "0.0237528",
        //         "deal_insurance": "0",
        //         "deal_margin": "15.8352",
        //         "deal_order_id": 17797031903,
        //         "deal_profit": "0",
        //         "deal_stock": "47.5056",
        //         "deal_type": 1,
        //         "deal_user_id": 2969195,
        //         "fee_asset": "",
        //         "fee_discount": "0",
        //         "fee_price": "0",
        //         "fee_rate": "0.0005",
        //         "fee_real_rate": "0.0005",
        //         "id": 379044296,
        //         "leverage": "3",
        //         "margin_amount": "15.8352",
        //         "market": "BTCUSDT",
        //         "open_price": "39588",
        //         "order_id": 17797092987,
        //         "position_amount": "0.0012",
        //         "position_id": 62052321,
        //         "position_type": 1,
        //         "price": "39588",
        //         "role": 2,
        //         "side": 2,
        //         "time": 1650675936.016103,
        //         "user_id": 3620173
        //     }
        //
        let timestamp = this.safeTimestamp2 (trade, 'create_time', 'time');
        if (timestamp === undefined) {
            timestamp = this.safeInteger (trade, 'date_ms');
        }
        const tradeId = this.safeString (trade, 'id');
        const orderId = this.safeString (trade, 'order_id');
        const priceString = this.safeString (trade, 'price');
        const amountString = this.safeString (trade, 'amount');
        const marketId = this.safeString (trade, 'market');
        const symbol = this.safeSymbol (marketId, market);
        const costString = this.safeString (trade, 'deal_money');
        let fee = undefined;
        const feeCostString = this.safeString2 (trade, 'fee', 'deal_fee');
        if (feeCostString !== undefined) {
            const feeCurrencyId = this.safeString (trade, 'fee_asset');
            const feeCurrencyCode = this.safeCurrencyCode (feeCurrencyId);
            fee = {
                'cost': feeCostString,
                'currency': feeCurrencyCode,
            };
        }
        let takerOrMaker = this.safeString (trade, 'role');
        if (takerOrMaker === '1') {
            takerOrMaker = 'maker';
        } else if (takerOrMaker === '2') {
            takerOrMaker = 'taker';
        }
        let side = undefined;
        if (market['type'] === 'swap') {
            side = this.safeInteger (trade, 'side');
            if (side === 1) {
                side = 'sell';
            } else if (side === 2) {
                side = 'buy';
            }
            if (side === undefined) {
                side = this.safeString (trade, 'type');
            }
        } else {
            side = this.safeString (trade, 'type');
        }
        return this.safeTrade ({
            'info': trade,
            'timestamp': timestamp,
            'datetime': this.iso8601 (timestamp),
            'symbol': symbol,
            'id': tradeId,
            'order': orderId,
            'type': undefined,
            'side': side,
            'takerOrMaker': takerOrMaker,
            'price': priceString,
            'amount': amountString,
            'cost': costString,
            'fee': fee,
        }, market);
    }

    async fetchTrades (symbol, since = undefined, limit = undefined, params = {}) {
        await this.loadMarkets ();
        const market = this.market (symbol);
        const request = {
            'market': market['id'],
            // 'last_id': 0,
        };
        if (limit !== undefined) {
            request['limit'] = limit;
        }
        const method = market['swap'] ? 'perpetualPublicGetMarketDeals' : 'publicGetMarketDeals';
        const response = await this[method] (this.extend (request, params));
        //
        // Spot and Swap
        //
        //      {
        //          "code":    0,
        //          "data": [
        //              {
        //                  "id":  2611511379,
        //                  "type": "buy",
        //                  "price": "192.63",
        //                  "amount": "0.02266931",
        //                  "date":  1638990110,
        //                  "date_ms":  1638990110518
        //                  },
        //              ],
        //          "message": "OK"
        //      }
        //
        return this.parseTrades (response['data'], market, since, limit);
    }

    async fetchTradingFee (symbol, params = {}) {
        await this.loadMarkets ();
        const market = this.market (symbol);
        const request = {
            'market': market['id'],
        };
        const response = await this.publicGetMarketDetail (this.extend (request, params));
        //
        //     {
        //         "code": 0,
        //         "data": {
        //           "name": "BTCUSDC",
        //           "min_amount": "0.0005",
        //           "maker_fee_rate": "0.002",
        //           "taker_fee_rate": "0.002",
        //           "pricing_name": "USDC",
        //           "pricing_decimal": 2,
        //           "trading_name": "BTC",
        //           "trading_decimal": 8
        //         },
        //         "message": "OK"
        //      }
        //
        const data = this.safeValue (response, 'data', {});
        return this.parseTradingFee (data);
    }

    async fetchTradingFees (params = {}) {
        await this.loadMarkets ();
        const response = await this.publicGetMarketInfo (params);
        //
        //     {
        //         "code": 0,
        //         "data": {
        //             "WAVESBTC": {
        //                 "name": "WAVESBTC",
        //                 "min_amount": "1",
        //                 "maker_fee_rate": "0.001",
        //                 "taker_fee_rate": "0.001",
        //                 "pricing_name": "BTC",
        //                 "pricing_decimal": 8,
        //                 "trading_name": "WAVES",
        //                 "trading_decimal": 8
        //             }
        //             ...
        //         }
        //     }
        //
        const data = this.safeValue (response, 'data', {});
        const result = {};
        for (let i = 0; i < this.symbols.length; i++) {
            const symbol = this.symbols[i];
            const market = this.market (symbol);
            const fee = this.safeValue (data, market['id'], {});
            result[symbol] = this.parseTradingFee (fee, market);
        }
        return result;
    }

    parseTradingFee (fee, market = undefined) {
        const marketId = this.safeValue (fee, 'name');
        const symbol = this.safeSymbol (marketId, market);
        return {
            'info': fee,
            'symbol': symbol,
            'maker': this.safeNumber (fee, 'maker_fee_rate'),
            'taker': this.safeNumber (fee, 'taker_fee_rate'),
            'percentage': true,
            'tierBased': true,
        };
    }

    parseOHLCV (ohlcv, market = undefined) {
        //
        //     [
        //         1591484400,
        //         "0.02505349",
        //         "0.02506988",
        //         "0.02507000",
        //         "0.02505304",
        //         "343.19716223",
        //         "8.6021323866383196",
        //         "ETHBTC"
        //     ]
        //
        return [
            this.safeTimestamp (ohlcv, 0),
            this.safeNumber (ohlcv, 1),
            this.safeNumber (ohlcv, 3),
            this.safeNumber (ohlcv, 4),
            this.safeNumber (ohlcv, 2),
            this.safeNumber (ohlcv, 5),
        ];
    }

    async fetchOHLCV (symbol, timeframe = '5m', since = undefined, limit = undefined, params = {}) {
        await this.loadMarkets ();
        const market = this.market (symbol);
        const request = {
            'market': market['id'],
            'type': this.timeframes[timeframe],
        };
        if (limit !== undefined) {
            request['limit'] = limit;
        }
        const method = market['swap'] ? 'perpetualPublicGetMarketKline' : 'publicGetMarketKline';
        const response = await this[method] (this.extend (request, params));
        //
        // Spot
        //
        //     {
        //         "code": 0,
        //         "data": [
        //             [1591484400, "0.02505349", "0.02506988", "0.02507000", "0.02505304", "343.19716223", "8.6021323866383196", "ETHBTC"],
        //             [1591484700, "0.02506990", "0.02508109", "0.02508109", "0.02506979", "91.59841581", "2.2972047780447000", "ETHBTC"],
        //             [1591485000, "0.02508106", "0.02507996", "0.02508106", "0.02507500", "65.15307697", "1.6340597822306000", "ETHBTC"],
        //         ],
        //         "message": "OK"
        //     }
        //
        // Swap
        //
        //     {
        //         "code": 0,
        //         "data": [
        //             [1650569400, "41524.64", "41489.31", "41564.61", "41480.58", "29.7060", "1233907.099562"],
        //             [1650569700, "41489.31", "41438.29", "41489.31", "41391.87", "42.4115", "1756154.189061"],
        //             [1650570000, "41438.29", "41482.21", "41485.05", "41427.31", "22.2892", "924000.317861"]
        //         ],
        //         "message": "OK"
        //     }
        //
        const data = this.safeValue (response, 'data', []);
        return this.parseOHLCVs (data, market, timeframe, since, limit);
    }

    async fetchMarginBalance (params = {}) {
        await this.loadMarkets ();
        const symbol = this.safeString (params, 'symbol');
        let marketId = this.safeString (params, 'market');
        let market = undefined;
        if (symbol !== undefined) {
            market = this.market (symbol);
            marketId = market['id'];
        } else if (marketId === undefined) {
            throw new ArgumentsRequired (this.id + ' fetchMarginBalance() fetching a margin account requires a market parameter or a symbol parameter');
        }
        params = this.omit (params, [ 'symbol', 'market' ]);
        const request = {
            'market': marketId,
        };
        const response = await this.privateGetMarginAccount (this.extend (request, params));
        //
        //      {
        //          "code":    0,
        //           "data": {
        //              "account_id":    126,
        //              "leverage":    3,
        //              "market_type":   "AAVEUSDT",
        //              "sell_asset_type":   "AAVE",
        //              "buy_asset_type":   "USDT",
        //              "balance": {
        //                  "sell_type": "0.3",     // borrowed
        //                  "buy_type": "30"
        //                  },
        //              "frozen": {
        //                  "sell_type": "0",
        //                  "buy_type": "0"
        //                  },
        //              "loan": {
        //                  "sell_type": "0.3", // loan
        //                  "buy_type": "0"
        //                  },
        //              "interest": {
        //                  "sell_type": "0.0000125",
        //                  "buy_type": "0"
        //                  },
        //              "can_transfer": {
        //                  "sell_type": "0.02500646",
        //                  "buy_type": "4.28635738"
        //                  },
        //              "warn_rate":   "",
        //              "liquidation_price":   ""
        //              },
        //          "message": "Success"
        //      }
        //
        const result = { 'info': response };
        const data = this.safeValue (response, 'data', {});
        const free = this.safeValue (data, 'can_transfer', {});
        const total = this.safeValue (data, 'balance', {});
        //
        const sellAccount = this.account ();
        const sellCurrencyId = this.safeString (data, 'sell_asset_type');
        const sellCurrencyCode = this.safeCurrencyCode (sellCurrencyId);
        sellAccount['free'] = this.safeString (free, 'sell_type');
        sellAccount['total'] = this.safeString (total, 'sell_type');
        result[sellCurrencyCode] = sellAccount;
        //
        const buyAccount = this.account ();
        const buyCurrencyId = this.safeString (data, 'buy_asset_type');
        const buyCurrencyCode = this.safeCurrencyCode (buyCurrencyId);
        buyAccount['free'] = this.safeString (free, 'buy_type');
        buyAccount['total'] = this.safeString (total, 'buy_type');
        result[buyCurrencyCode] = buyAccount;
        //
        return this.safeBalance (result);
    }

    async fetchSpotBalance (params = {}) {
        await this.loadMarkets ();
        const response = await this.privateGetBalanceInfo (params);
        //
        //     {
        //       "code": 0,
        //       "data": {
        //         "BCH": {                     # BCH account
        //           "available": "13.60109",   # Available BCH
        //           "frozen": "0.00000"        # Frozen BCH
        //         },
        //         "BTC": {                     # BTC account
        //           "available": "32590.16",   # Available BTC
        //           "frozen": "7000.00"        # Frozen BTC
        //         },
        //         "ETH": {                     # ETH account
        //           "available": "5.06000",    # Available ETH
        //           "frozen": "0.00000"        # Frozen ETH
        //         }
        //       },
        //       "message": "Ok"
        //     }
        //
        const result = { 'info': response };
        const balances = this.safeValue (response, 'data', {});
        const currencyIds = Object.keys (balances);
        for (let i = 0; i < currencyIds.length; i++) {
            const currencyId = currencyIds[i];
            const code = this.safeCurrencyCode (currencyId);
            const balance = this.safeValue (balances, currencyId, {});
            const account = this.account ();
            account['free'] = this.safeString (balance, 'available');
            account['used'] = this.safeString (balance, 'frozen');
            result[code] = account;
        }
        return this.safeBalance (result);
    }

    async fetchSwapBalance (params = {}) {
        await this.loadMarkets ();
        const response = await this.perpetualPrivateGetAssetQuery (params);
        //
        //     {
        //         "code": 0,
        //         "data": {
        //             "USDT": {
        //                 "available": "37.24817690383456000000",
        //                 "balance_total": "37.24817690383456000000",
        //                 "frozen": "0.00000000000000000000",
        //                 "margin": "0.00000000000000000000",
        //                 "profit_unreal": "0.00000000000000000000",
        //                 "transfer": "37.24817690383456000000"
        //             }
        //         },
        //         "message": "OK"
        //     }
        //
        const result = { 'info': response };
        const balances = this.safeValue (response, 'data', {});
        const currencyIds = Object.keys (balances);
        for (let i = 0; i < currencyIds.length; i++) {
            const currencyId = currencyIds[i];
            const code = this.safeCurrencyCode (currencyId);
            const balance = this.safeValue (balances, currencyId, {});
            const account = this.account ();
            account['free'] = this.safeString (balance, 'available');
            account['used'] = this.safeString (balance, 'frozen');
            account['total'] = this.safeString (balance, 'balance_total');
            result[code] = account;
        }
        return this.safeBalance (result);
    }

    async fetchBalance (params = {}) {
        const accountType = this.safeString (params, 'type', 'main');
        params = this.omit (params, 'type');
        if (accountType === 'margin') {
            return await this.fetchMarginBalance (params);
        } else if (accountType === 'swap') {
            return await this.fetchSwapBalance (params);
        } else {
            return await this.fetchSpotBalance (params);
        }
    }

    parseOrderStatus (status) {
        const statuses = {
            'not_deal': 'open',
            'part_deal': 'open',
            'done': 'closed',
            'cancel': 'canceled',
        };
        return this.safeString (statuses, status, status);
    }

    parseOrder (order, market = undefined) {
        //
        // fetchOrder
        //
        //     {
        //         "amount": "0.1",
        //         "asset_fee": "0.22736197736197736197",
        //         "avg_price": "196.85000000000000000000",
        //         "create_time": 1537270135,
        //         "deal_amount": "0.1",
        //         "deal_fee": "0",
        //         "deal_money": "19.685",
        //         "fee_asset": "CET",
        //         "fee_discount": "0.5",
        //         "id": 1788259447,
        //         "left": "0",
        //         "maker_fee_rate": "0",
        //         "market": "ETHUSDT",
        //         "order_type": "limit",
        //         "price": "170.00000000",
        //         "status": "done",
        //         "taker_fee_rate": "0.0005",
        //         "type": "sell",
        //     }
        //
        // Spot createOrder, cancelOrder, fetchOrder
        //
        //      {
        //          "amount":"1.5",
        //          "asset_fee":"0",
        //          "avg_price":"0.14208538",
        //          "client_id":"",
        //          "create_time":1650993819,
        //          "deal_amount":"10.55703267",
        //          "deal_fee":"0.0029999999971787292",
        //          "deal_money":"1.4999999985893646",
        //          "fee_asset":null,
        //          "fee_discount":"1",
        //          "finished_time":null,
        //          "id":74556296907,
        //          "left":"0.0000000014106354",
        //          "maker_fee_rate":"0",
        //          "market":"DOGEUSDT",
        //          "money_fee":"0.0029999999971787292",
        //          "order_type":"market",
        //          "price":"0",
        //          "status":"done",
        //          "stock_fee":"0",
        //          "taker_fee_rate":"0.002",
        //          "type":"buy"
        //      }
        //
        // Swap createOrder, cancelOrder, fetchOrder
        //
        //     {
        //         "amount": "0.0005",
        //         "client_id": "",
        //         "create_time": 1651004578.618224,
        //         "deal_asset_fee": "0.00000000000000000000",
        //         "deal_fee": "0.00000000000000000000",
        //         "deal_profit": "0.00000000000000000000",
        //         "deal_stock": "0.00000000000000000000",
        //         "effect_type": 1,
        //         "fee_asset": "",
        //         "fee_discount": "0.00000000000000000000",
        //         "last_deal_amount": "0.00000000000000000000",
        //         "last_deal_id": 0,
        //         "last_deal_price": "0.00000000000000000000",
        //         "last_deal_role": 0,
        //         "last_deal_time": 0,
        //         "last_deal_type": 0,
        //         "left": "0.0005",
        //         "leverage": "3",
        //         "maker_fee": "0.00030",
        //         "market": "BTCUSDT",
        //         "order_id": 18221659097,
        //         "position_id": 0,
        //         "position_type": 1,
        //         "price": "30000.00",
        //         "side": 2,
        //         "source": "api.v1",
        //         "stop_id": 0,
        //         "taker_fee": "0.00050",
        //         "target": 0,
        //         "type": 1,
        //         "update_time": 1651004578.618224,
        //         "user_id": 3620173
        //     }
        //
        // Stop order createOrder
        //
        //     {"status":"success"}
        //
        // Swap Stop cancelOrder, fetchOrder
        //
        //     {
        //         "amount": "0.0005",
        //         "client_id": "",
        //         "create_time": 1651034023.008771,
        //         "effect_type": 1,
        //         "fee_asset": "",
        //         "fee_discount": "0.00000000000000000000",
        //         "maker_fee": "0.00030",
        //         "market": "BTCUSDT",
        //         "order_id": 18256915101,
        //         "price": "31000.00",
        //         "side": 2,
        //         "source": "api.v1",
        //         "state": 1,
        //         "stop_price": "31500.00",
        //         "stop_type": 1,
        //         "taker_fee": "0.00050",
        //         "target": 0,
        //         "type": 1,
        //         "update_time": 1651034397.193624,
        //         "user_id": 3620173
        //     }
        //
        //
        // Spot fetchOpenOrders, fetchClosedOrders
        //
        //     {
        //         "account_id": 0,
        //         "amount": "0.0005",
        //         "asset_fee": "0",
        //         "avg_price": "0.00",
        //         "client_id": "",
        //         "create_time": 1651089247,
        //         "deal_amount": "0",
        //         "deal_fee": "0",
        //         "deal_money": "0",
        //         "fee_asset": null,
        //         "fee_discount": "1",
        //         "finished_time": 0,
        //         "id": 74660190839,
        //         "left": "0.0005",
        //         "maker_fee_rate": "0.002",
        //         "market": "BTCUSDT",
        //         "money_fee": "0",
        //         "order_type": "limit",
        //         "price": "31000",
        //         "status": "not_deal",
        //         "stock_fee": "0",
        //         "taker_fee_rate": "0.002",
        //         "type": "buy"
        //     }
        //
        // Swap fetchOpenOrders, fetchClosedOrders
        //
        //     {
        //         "amount": "0.0005",
        //         "client_id": "",
        //         "create_time": 1651030414.088431,
        //         "deal_asset_fee": "0",
        //         "deal_fee": "0.00960069",
        //         "deal_profit": "0.009825",
        //         "deal_stock": "19.20138",
        //         "effect_type": 0,
        //         "fee_asset": "",
        //         "fee_discount": "0",
        //         "left": "0",
        //         "leverage": "3",
        //         "maker_fee": "0",
        //         "market": "BTCUSDT",
        //         "order_id": 18253447431,
        //         "position_id": 0,
        //         "position_type": 1,
        //         "price": "0",
        //         "side": 1,
        //         "source": "web",
        //         "stop_id": 0,
        //         "taker_fee": "0.0005",
        //         "target": 0,
        //         "type": 2,
        //         "update_time": 1651030414.08847,
        //         "user_id": 3620173
        //     }
        //
        // Spot Stop fetchOpenOrders, fetchClosedOrders
        //
        //     {
        //         "account_id": 0,
        //         "amount": "155",
        //         "client_id": "",
        //         "create_time": 1651089182,
        //         "fee_asset": null,
        //         "fee_discount": "1",
        //         "maker_fee": "0.002",
        //         "market": "BTCUSDT",
        //         "order_id": 74660111965,
        //         "order_type": "market",
        //         "price": "0",
        //         "state": 0,
        //         "stop_price": "31500",
        //         "taker_fee": "0.002",
        //         "type": "buy"
        //     }
        //
        // Swap Stop fetchOpenOrders
        //
        //     {
        //         "amount": "0.0005",
        //         "client_id": "",
        //         "create_time": 1651089147.321691,
        //         "effect_type": 1,
        //         "fee_asset": "",
        //         "fee_discount": "0.00000000000000000000",
        //         "maker_fee": "0.00030",
        //         "market": "BTCUSDT",
        //         "order_id": 18332143848,
        //         "price": "31000.00",
        //         "side": 2,
        //         "source": "api.v1",
        //         "state": 1,
        //         "stop_price": "31500.00",
        //         "stop_type": 1,
        //         "taker_fee": "0.00050",
        //         "target": 0,
        //         "type": 1,
        //         "update_time": 1651089147.321691,
        //         "user_id": 3620173
        //     }
        //
        const timestamp = this.safeTimestamp (order, 'create_time');
        const priceString = this.safeString (order, 'price');
        const costString = this.safeString (order, 'deal_money');
        const amountString = this.safeString (order, 'amount');
        const filledString = this.safeString (order, 'deal_amount');
        const averageString = this.safeString (order, 'avg_price');
        const remainingString = this.safeString (order, 'left');
        const marketId = this.safeString (order, 'market');
        market = this.safeMarket (marketId, market);
        const feeCurrencyId = this.safeString (order, 'fee_asset');
        let feeCurrency = this.safeCurrencyCode (feeCurrencyId);
        if (feeCurrency === undefined) {
            feeCurrency = market['quote'];
        }
        const status = this.parseOrderStatus (this.safeString (order, 'status'));
        let side = this.safeInteger (order, 'side');
        if (side === 1) {
            side = 'sell';
        } else if (side === 2) {
            side = 'buy';
        } else {
            side = this.safeString (order, 'type');
        }
        let type = this.safeString (order, 'order_type');
        if (type === undefined) {
            type = this.safeInteger (order, 'type');
            if (type === 1) {
                type = 'limit';
            } else if (type === 2) {
                type = 'market';
            }
        }
        return this.safeOrder ({
            'id': this.safeString2 (order, 'id', 'order_id'),
            'clientOrderId': undefined,
            'datetime': this.iso8601 (timestamp),
            'timestamp': timestamp,
            'lastTradeTimestamp': this.safeTimestamp (order, 'update_time'),
            'status': status,
            'symbol': market['symbol'],
            'type': type,
            'timeInForce': undefined,
            'postOnly': undefined,
            'side': side,
            'price': priceString,
            'stopPrice': this.safeString (order, 'stop_price'),
            'cost': costString,
            'average': averageString,
            'amount': amountString,
            'filled': filledString,
            'remaining': remainingString,
            'trades': undefined,
            'fee': {
                'currency': feeCurrency,
                'cost': this.safeString (order, 'deal_fee'),
            },
            'info': order,
        }, market);
    }

    async createOrder (symbol, type, side, amount, price = undefined, params = {}) {
        await this.loadMarkets ();
        const market = this.market (symbol);
        const swap = market['swap'];
        const stopPrice = this.safeString2 (params, 'stopPrice', 'stop_price');
        const postOnly = this.safeValue (params, 'postOnly', false);
        const positionId = this.safeInteger2 (params, 'position_id', 'positionId'); // Required for closing swap positions
        let timeInForce = this.safeString (params, 'timeInForce'); // Spot: IOC, FOK, PO, GTC, ... NORMAL (default), MAKER_ONLY
        const reduceOnly = this.safeValue (params, 'reduceOnly');
        if (reduceOnly !== undefined) {
            if (market['type'] !== 'swap') {
                throw new InvalidOrder (this.id + ' createOrder() does not support reduceOnly for ' + market['type'] + ' orders, reduceOnly orders are supported for swap markets only');
            }
        }
        let method = undefined;
        const request = {
            'market': market['id'],
        };
        if (swap) {
            method = 'perpetualPrivatePostOrderPut' + this.capitalize (type);
            side = (side === 'buy') ? 2 : 1;
            if (stopPrice !== undefined) {
                const stopType = this.safeInteger (params, 'stop_type'); // 1: triggered by the latest transaction, 2: mark price, 3: index price
                if (stopType === undefined) {
                    throw new ArgumentsRequired (this.id + ' createOrder() swap stop orders require a stop_type parameter');
                }
                request['stop_price'] = this.priceToPrecision (symbol, stopPrice);
                request['stop_type'] = this.priceToPrecision (symbol, stopType);
                request['amount'] = this.amountToPrecision (symbol, amount);
                request['side'] = side;
                if (type === 'limit') {
                    method = 'perpetualPrivatePostOrderPutStopLimit';
                    request['price'] = this.priceToPrecision (symbol, price);
                } else if (type === 'market') {
                    method = 'perpetualPrivatePostOrderPutStopMarket';
                }
                request['amount'] = this.amountToPrecision (symbol, amount);
            }
            if ((type !== 'market') || (stopPrice !== undefined)) {
                if ((timeInForce !== undefined) || (postOnly !== undefined)) {
                    let isMakerOrder = false;
                    if ((timeInForce === 'PO') || (postOnly)) {
                        isMakerOrder = true;
                    }
                    if (isMakerOrder) {
                        request['option'] = 1;
                    } else {
                        if (timeInForce === 'IOC') {
                            timeInForce = 2;
                        } else if (timeInForce === 'FOK') {
                            timeInForce = 3;
                        } else {
                            timeInForce = 1;
                        }
                        if (timeInForce !== undefined) {
                            request['effect_type'] = timeInForce; // exchange takes 'IOC' and 'FOK'
                        }
                    }
                }
            }
            if (type === 'limit' && stopPrice === undefined) {
                if (reduceOnly) {
                    method = 'perpetualPrivatePostOrderCloseLimit';
                    request['position_id'] = positionId;
                } else {
                    request['side'] = side;
                }
                request['price'] = this.priceToPrecision (symbol, price);
                request['amount'] = this.amountToPrecision (symbol, amount);
            } else if (type === 'market' && stopPrice === undefined) {
                if (reduceOnly) {
                    method = 'perpetualPrivatePostOrderCloseMarket';
                    request['position_id'] = positionId;
                } else {
                    request['side'] = side;
                    request['amount'] = this.amountToPrecision (symbol, amount);
                }
            }
        } else {
            method = 'privatePostOrder' + this.capitalize (type);
            request['type'] = side;
            if ((type === 'market') && (side === 'buy')) {
                if (this.options['createMarketBuyOrderRequiresPrice']) {
                    if (price === undefined) {
                        throw new InvalidOrder (this.id + " createOrder() requires the price argument with market buy orders to calculate total order cost (amount to spend), where cost = amount * price. Supply a price argument to createOrder() call if you want the cost to be calculated for you from price and amount, or, alternatively, add .options['createMarketBuyOrderRequiresPrice'] = false to supply the cost in the amount argument (the exchange-specific behaviour)");
                    } else {
                        const amountString = this.amountToPrecision (symbol, amount);
                        const priceString = this.priceToPrecision (symbol, price);
                        const costString = Precise.stringMul (amountString, priceString);
                        const costNumber = this.parseNumber (costString);
                        request['amount'] = this.costToPrecision (symbol, costNumber);
                    }
                } else {
                    request['amount'] = this.costToPrecision (symbol, amount);
                }
            } else {
                request['amount'] = this.amountToPrecision (symbol, amount);
            }
            if ((type === 'limit') || (type === 'ioc')) {
                request['price'] = this.priceToPrecision (symbol, price);
            }
            if (stopPrice !== undefined) {
                request['stop_price'] = this.priceToPrecision (symbol, stopPrice);
                if (type === 'limit') {
                    method = 'privatePostOrderStopLimit';
                } else if (type === 'market') {
                    method = 'privatePostOrderStopMarket';
                }
            }
            if ((type !== 'market') || (stopPrice !== undefined)) {
                // following options cannot be applied to vanilla market orders (but can be applied to stop-market orders)
                if ((timeInForce !== undefined) || (postOnly !== undefined)) {
                    let isMakerOrder = false;
                    if ((timeInForce === 'PO') || (postOnly)) {
                        isMakerOrder = true;
                    }
                    if ((isMakerOrder || (timeInForce !== 'IOC')) && ((type === 'limit') && (stopPrice !== undefined))) {
                        throw new InvalidOrder (this.id + ' createOrder() only supports the IOC option for stop-limit orders');
                    }
                    if (isMakerOrder) {
                        request['option'] = 'MAKER_ONLY';
                    } else {
                        if (timeInForce !== undefined) {
                            request['option'] = timeInForce; // exchange takes 'IOC' and 'FOK'
                        }
                    }
                }
            }
        }
        params = this.omit (params, [ 'reduceOnly', 'position_id', 'positionId', 'timeInForce', 'postOnly', 'stopPrice', 'stop_price', 'stop_type' ]);
        const response = await this[method] (this.extend (request, params));
        //
        // Spot
        //
        //     {
        //         "code": 0,
        //         "data": {
        //             "amount": "0.0005",
        //             "asset_fee": "0",
        //             "avg_price": "0.00",
        //             "client_id": "",
        //             "create_time": 1650951627,
        //             "deal_amount": "0",
        //             "deal_fee": "0",
        //             "deal_money": "0",
        //             "fee_asset": null,
        //             "fee_discount": "1",
        //             "finished_time": null,
        //             "id": 74510932594,
        //             "left": "0.0005",
        //             "maker_fee_rate": "0.002",
        //             "market": "BTCUSDT",
        //             "money_fee": "0",
        //             "order_type": "limit",
        //             "price": "30000",
        //             "status": "not_deal",
        //             "stock_fee": "0",
        //             "taker_fee_rate": "0.002",
        //             "type": "buy"
        //         },
        //         "message": "Success"
        //     }
        //
        // Swap
        //
        //     {
        //         "code": 0,
        //         "data": {
        //             "amount": "0.0005",
        //             "client_id": "",
        //             "create_time": 1651004578.618224,
        //             "deal_asset_fee": "0.00000000000000000000",
        //             "deal_fee": "0.00000000000000000000",
        //             "deal_profit": "0.00000000000000000000",
        //             "deal_stock": "0.00000000000000000000",
        //             "effect_type": 1,
        //             "fee_asset": "",
        //             "fee_discount": "0.00000000000000000000",
        //             "last_deal_amount": "0.00000000000000000000",
        //             "last_deal_id": 0,
        //             "last_deal_price": "0.00000000000000000000",
        //             "last_deal_role": 0,
        //             "last_deal_time": 0,
        //             "last_deal_type": 0,
        //             "left": "0.0005",
        //             "leverage": "3",
        //             "maker_fee": "0.00030",
        //             "market": "BTCUSDT",
        //             "order_id": 18221659097,
        //             "position_id": 0,
        //             "position_type": 1,
        //             "price": "30000.00",
        //             "side": 2,
        //             "source": "api.v1",
        //             "stop_id": 0,
        //             "taker_fee": "0.00050",
        //             "target": 0,
        //             "type": 1,
        //             "update_time": 1651004578.618224,
        //             "user_id": 3620173
        //         },
        //         "message": "OK"
        //     }
        //
        // Stop Order
        //
        //     {"code":0,"data":{"status":"success"},"message":"OK"}
        //
        const data = this.safeValue (response, 'data');
        return this.parseOrder (data, market);
    }

    async createReduceOnlyOrder (symbol, type, side, amount, price = undefined, params = {}) {
        const request = {
            'reduceOnly': true,
        };
        return await this.createOrder (symbol, type, side, amount, price, this.extend (request, params));
    }

    async cancelOrder (id, symbol = undefined, params = {}) {
        await this.loadMarkets ();
        const market = this.market (symbol);
        const stop = this.safeValue (params, 'stop');
        const swap = market['swap'];
        const request = {
            'market': market['id'],
        };
        const idRequest = swap ? 'order_id' : 'id';
        request[idRequest] = id;
        let method = swap ? 'perpetualPrivatePostOrderCancel' : 'privateDeleteOrderPending';
        if (stop) {
            if (swap) {
                method = 'perpetualPrivatePostOrderCancelStop';
            } else {
                method = 'privateDeleteOrderStopPendingId';
            }
        }
        const query = this.omit (params, 'stop');
        const response = await this[method] (this.extend (request, query));
        //
        // Spot
        //
        //     {
        //         "code": 0,
        //         "data": {
        //             "amount": "0.0005",
        //             "asset_fee": "0",
        //             "avg_price": "0.00",
        //             "client_id": "",
        //             "create_time": 1650951627,
        //             "deal_amount": "0",
        //             "deal_fee": "0",
        //             "deal_money": "0",
        //             "fee_asset": null,
        //             "fee_discount": "1",
        //             "finished_time": null,
        //             "id": 74510932594,
        //             "left": "0.0005",
        //             "maker_fee_rate": "0.002",
        //             "market": "BTCUSDT",
        //             "money_fee": "0",
        //             "order_type": "limit",
        //             "price": "30000",
        //             "status": "not_deal",
        //             "stock_fee": "0",
        //             "taker_fee_rate": "0.002",
        //             "type": "buy"
        //         },
        //         "message": "Success"
        //     }
        //
        // Swap
        //
        //     {
        //         "code": 0,
        //         "data": {
        //             "amount": "0.0005",
        //             "client_id": "",
        //             "create_time": 1651004578.618224,
        //             "deal_asset_fee": "0.00000000000000000000",
        //             "deal_fee": "0.00000000000000000000",
        //             "deal_profit": "0.00000000000000000000",
        //             "deal_stock": "0.00000000000000000000",
        //             "effect_type": 1,
        //             "fee_asset": "",
        //             "fee_discount": "0.00000000000000000000",
        //             "last_deal_amount": "0.00000000000000000000",
        //             "last_deal_id": 0,
        //             "last_deal_price": "0.00000000000000000000",
        //             "last_deal_role": 0,
        //             "last_deal_time": 0,
        //             "last_deal_type": 0,
        //             "left": "0.0005",
        //             "leverage": "3",
        //             "maker_fee": "0.00030",
        //             "market": "BTCUSDT",
        //             "order_id": 18221659097,
        //             "position_id": 0,
        //             "position_type": 1,
        //             "price": "30000.00",
        //             "side": 2,
        //             "source": "api.v1",
        //             "stop_id": 0,
        //             "taker_fee": "0.00050",
        //             "target": 0,
        //             "type": 1,
        //             "update_time": 1651004578.618224,
        //             "user_id": 3620173
        //         },
        //         "message": "OK"
        //     }
        //
        // Swap Stop
        //
        //     {
        //         "code": 0,
        //         "data": {
        //             "amount": "0.0005",
        //             "client_id": "",
        //             "create_time": 1651034023.008771,
        //             "effect_type": 1,
        //             "fee_asset": "",
        //             "fee_discount": "0.00000000000000000000",
        //             "maker_fee": "0.00030",
        //             "market": "BTCUSDT",
        //             "order_id": 18256915101,
        //             "price": "31000.00",
        //             "side": 2,
        //             "source": "api.v1",
        //             "state": 1,
        //             "stop_price": "31500.00",
        //             "stop_type": 1,
        //             "taker_fee": "0.00050",
        //             "target": 0,
        //             "type": 1,
        //             "update_time": 1651034397.193624,
        //             "user_id": 3620173
        //         },
        //         "message":"OK"
        //     }
        //
        // Spot Stop
        //
        //     {"code":0,"data":{},"message":"Success"}
        //
        const data = this.safeValue (response, 'data');
        return this.parseOrder (data, market);
    }

    async cancelAllOrders (symbol = undefined, params = {}) {
        if (symbol === undefined) {
            throw new ArgumentsRequired (this.id + ' cancellAllOrders() requires a symbol argument');
        }
        await this.loadMarkets ();
        const market = this.market (symbol);
        const marketId = market['id'];
        const accountId = this.safeString (market, 'accountId', '0');
        const request = {
            'market': marketId,
            // 'account_id': accountId, // SPOT, main account ID: 0, margin account ID: See < Inquire Margin Account Market Info >, future account ID: See < Inquire Future Account Market Info >
            // 'side': 0, // SWAP, 0: All, 1: Sell, 2: Buy
        };
        const swap = market['swap'];
        const stop = this.safeValue (params, 'stop');
        let method = undefined;
        if (swap) {
            method = 'perpetualPrivatePostOrderCancelAll';
            if (stop) {
                method = 'perpetualPrivatePostOrderCancelStopAll';
            }
        } else {
            method = 'privateDeleteOrderPending';
            if (stop) {
                method = 'privateDeleteOrderStopPending';
            }
            request['account_id'] = accountId;
        }
        params = this.omit (params, 'stop');
        const response = await this[method] (this.extend (request, params));
        //
        // Spot
        //
        //     {"code": 0, "data": null, "message": "Success"}
        //
        // Swap
        //
        //     {"code": 0, "data": {"status":"success"}, "message": "OK"}
        //
        return response;
    }

    async fetchOrder (id, symbol = undefined, params = {}) {
        if (symbol === undefined) {
            throw new ArgumentsRequired (this.id + ' fetchOrder() requires a symbol argument');
        }
        await this.loadMarkets ();
        const market = this.market (symbol);
        const swap = market['swap'];
        const stop = this.safeValue (params, 'stop');
        const request = {
            'market': market['id'],
            // 'id': id, // SPOT
            // 'order_id': id, // SWAP
        };
        const idRequest = swap ? 'order_id' : 'id';
        request[idRequest] = id;
        let method = undefined;
        if (swap) {
            method = stop ? 'perpetualPrivateGetOrderStopStatus' : 'perpetualPrivateGetOrderStatus';
        } else {
            method = 'privateGetOrderStatus';
        }
        params = this.omit (params, 'stop');
        const response = await this[method] (this.extend (request, params));
        //
        // Spot
        //
        //     {
        //         "code": 0,
        //         "data": {
        //             "amount": "0.1",
        //             "asset_fee": "0.22736197736197736197",
        //             "avg_price": "196.85000000000000000000",
        //             "create_time": 1537270135,
        //             "deal_amount": "0.1",
        //             "deal_fee": "0",
        //             "deal_money": "19.685",
        //             "fee_asset": "CET",
        //             "fee_discount": "0.5",
        //             "id": 1788259447,
        //             "left": "0",
        //             "maker_fee_rate": "0",
        //             "market": "ETHUSDT",
        //             "order_type": "limit",
        //             "price": "170.00000000",
        //             "status": "done",
        //             "taker_fee_rate": "0.0005",
        //             "type": "sell",
        //         },
        //         "message": "Ok"
        //     }
        //
        // Swap
        //
        //     {
        //         "code": 0,
        //         "data": {
        //             "amount": "0.0005",
        //             "client_id": "",
        //             "create_time": 1651004578.618224,
        //             "deal_asset_fee": "0.00000000000000000000",
        //             "deal_fee": "0.00000000000000000000",
        //             "deal_profit": "0.00000000000000000000",
        //             "deal_stock": "0.00000000000000000000",
        //             "effect_type": 1,
        //             "fee_asset": "",
        //             "fee_discount": "0.00000000000000000000",
        //             "last_deal_amount": "0.00000000000000000000",
        //             "last_deal_id": 0,
        //             "last_deal_price": "0.00000000000000000000",
        //             "last_deal_role": 0,
        //             "last_deal_time": 0,
        //             "last_deal_type": 0,
        //             "left": "0.0005",
        //             "leverage": "3",
        //             "maker_fee": "0.00030",
        //             "market": "BTCUSDT",
        //             "order_id": 18221659097,
        //             "position_id": 0,
        //             "position_type": 1,
        //             "price": "30000.00",
        //             "side": 2,
        //             "source": "api.v1",
        //             "stop_id": 0,
        //             "taker_fee": "0.00050",
        //             "target": 0,
        //             "type": 1,
        //             "update_time": 1651004578.618224,
        //             "user_id": 3620173
        //         },
        //         "message": "OK"
        //     }
        //
        // Swap Stop
        //
        //     {
        //         "code": 0,
        //         "data": {
        //             "amount": "0.0005",
        //             "client_id": "",
        //             "create_time": 1651034023.008771,
        //             "effect_type": 1,
        //             "fee_asset": "",
        //             "fee_discount": "0.00000000000000000000",
        //             "maker_fee": "0.00030",
        //             "market": "BTCUSDT",
        //             "order_id": 18256915101,
        //             "price": "31000.00",
        //             "side": 2,
        //             "source": "api.v1",
        //             "state": 1,
        //             "stop_price": "31500.00",
        //             "stop_type": 1,
        //             "taker_fee": "0.00050",
        //             "target": 0,
        //             "type": 1,
        //             "update_time": 1651034397.193624,
        //             "user_id": 3620173
        //         },
        //         "message":"OK"
        //     }
        //
        const data = this.safeValue (response, 'data');
        return this.parseOrder (data, market);
    }

    async fetchOrdersByStatus (status, symbol = undefined, since = undefined, limit = undefined, params = {}) {
        await this.loadMarkets ();
        limit = (limit === undefined) ? 100 : limit;
        const request = {
            'limit': limit,
            // 'page': 1, // SPOT
            // 'offset': 0, // SWAP
            // 'side': 0, // SWAP, 0: All, 1: Sell, 2: Buy
        };
        const stop = this.safeValue (params, 'stop');
        const side = this.safeInteger (params, 'side');
        params = this.omit (params, 'stop');
        let market = undefined;
        if (symbol !== undefined) {
            market = this.market (symbol);
            request['market'] = market['id'];
        }
        const [ marketType, query ] = this.handleMarketTypeAndParams ('fetchOrdersByStatus', market, params);
        let method = undefined;
        if (marketType === 'swap') {
            if (symbol === undefined) {
                throw new ArgumentsRequired (this.id + ' fetchOrdersByStatus() requires a symbol argument for swap markets');
            }
            method = 'perpetualPrivateGetOrder' + this.capitalize (status);
            if (stop) {
                method = 'perpetualPrivateGetOrderStopPending';
            }
            if (side !== undefined) {
                request['side'] = side;
            } else {
                request['side'] = 0;
            }
            request['offset'] = 0;
        } else {
            method = 'privateGetOrder' + this.capitalize (status);
            if (stop) {
                method = 'privateGetOrderStop' + this.capitalize (status);
            }
            request['page'] = 1;
        }
        const response = await this[method] (this.extend (request, query));
        //
        // Spot
        //
        //     {
        //         "code": 0,
        //         "data": {
        //             "count": 1,
        //             "curr_page": 1,
        //             "data": [
        //                 {
        //                     "account_id": 0,
        //                     "amount": "0.0005",
        //                     "asset_fee": "0",
        //                     "avg_price": "0.00",
        //                     "client_id": "",
        //                     "create_time": 1651089247,
        //                     "deal_amount": "0",
        //                     "deal_fee": "0",
        //                     "deal_money": "0",
        //                     "fee_asset": null,
        //                     "fee_discount": "1",
        //                     "finished_time": 0,
        //                     "id": 74660190839,
        //                     "left": "0.0005",
        //                     "maker_fee_rate": "0.002",
        //                     "market": "BTCUSDT",
        //                     "money_fee": "0",
        //                     "order_type": "limit",
        //                     "price": "31000",
        //                     "status": "not_deal",
        //                     "stock_fee": "0",
        //                     "taker_fee_rate": "0.002",
        //                     "type": "buy"
        //                 }
        //             ],
        //             "has_next": false,
        //             "total": 1
        //         },
        //         "message": "Success"
        //     }
        //
        // Swap
        //
        //     {
        //         "code": 0,
        //         "data": {
        //             "limit": 100,
        //             "offset": 0,
        //             "records": [
        //                 {
        //                     "amount": "0.0005",
        //                     "client_id": "",
        //                     "create_time": 1651030414.088431,
        //                     "deal_asset_fee": "0",
        //                     "deal_fee": "0.00960069",
        //                     "deal_profit": "0.009825",
        //                     "deal_stock": "19.20138",
        //                     "effect_type": 0,
        //                     "fee_asset": "",
        //                     "fee_discount": "0",
        //                     "left": "0",
        //                     "leverage": "3",
        //                     "maker_fee": "0",
        //                     "market": "BTCUSDT",
        //                     "order_id": 18253447431,
        //                     "position_id": 0,
        //                     "position_type": 1,
        //                     "price": "0",
        //                     "side": 1,
        //                     "source": "web",
        //                     "stop_id": 0,
        //                     "taker_fee": "0.0005",
        //                     "target": 0,
        //                     "type": 2,
        //                     "update_time": 1651030414.08847,
        //                     "user_id": 3620173
        //                 },
        //             ]
        //         },
        //         "message": "OK"
        //     }
        //
        // Spot Stop
        //
        //     {
        //         "code": 0,
        //         "data": {
        //             "count": 1,
        //             "curr_page": 1,
        //             "data": [
        //                 {
        //                     "account_id": 0,
        //                     "amount": "155",
        //                     "client_id": "",
        //                     "create_time": 1651089182,
        //                     "fee_asset": null,
        //                     "fee_discount": "1",
        //                     "maker_fee": "0.002",
        //                     "market": "BTCUSDT",
        //                     "order_id": 74660111965,
        //                     "order_type": "market",
        //                     "price": "0",
        //                     "state": 0,
        //                     "stop_price": "31500",
        //                     "taker_fee": "0.002",
        //                     "type": "buy"
        //                 }
        //             ],
        //             "has_next": false,
        //             "total": 0
        //         },
        //         "message": "Success"
        //     }
        //
        // Swap Stop
        //
        //     {
        //         "code": 0,
        //         "data": {
        //             "limit": 100,
        //             "offset": 0,
        //             "records": [
        //                 {
        //                     "amount": "0.0005",
        //                     "client_id": "",
        //                     "create_time": 1651089147.321691,
        //                     "effect_type": 1,
        //                     "fee_asset": "",
        //                     "fee_discount": "0.00000000000000000000",
        //                     "maker_fee": "0.00030",
        //                     "market": "BTCUSDT",
        //                     "order_id": 18332143848,
        //                     "price": "31000.00",
        //                     "side": 2,
        //                     "source": "api.v1",
        //                     "state": 1,
        //                     "stop_price": "31500.00",
        //                     "stop_type": 1,
        //                     "taker_fee": "0.00050",
        //                     "target": 0,
        //                     "type": 1,
        //                     "update_time": 1651089147.321691,
        //                     "user_id": 3620173
        //                 }
        //             ],
        //             "total": 1
        //         },
        //         "message": "OK"
        //     }
        //
        const tradeRequest = (marketType === 'swap') ? 'records' : 'data';
        const data = this.safeValue (response, 'data');
        const orders = this.safeValue (data, tradeRequest, []);
        return this.parseOrders (orders, market, since, limit);
    }

    async fetchOpenOrders (symbol = undefined, since = undefined, limit = undefined, params = {}) {
        return await this.fetchOrdersByStatus ('pending', symbol, since, limit, params);
    }

    async fetchClosedOrders (symbol = undefined, since = undefined, limit = undefined, params = {}) {
        return await this.fetchOrdersByStatus ('finished', symbol, since, limit, params);
    }

    async fetchMyTrades (symbol = undefined, since = undefined, limit = undefined, params = {}) {
        if (symbol === undefined) {
            throw new ArgumentsRequired (this.id + ' fetchMyTrades() requires a symbol argument');
        }
        await this.loadMarkets ();
        const market = this.market (symbol);
        const swap = market['swap'];
        if (limit === undefined) {
            limit = 100;
        }
        const request = {
            'market': market['id'], // SPOT and SWAP
            'limit': limit, // SPOT and SWAP
            'offset': 0, // SWAP, means query from a certain record
            // 'page': 1, // SPOT
            // 'side': 2, // SWAP, 0 for no limit, 1 for sell, 2 for buy
            // 'start_time': since, // SWAP
            // 'end_time': 1524228297, // SWAP
        };
        let method = undefined;
        if (swap) {
            method = 'perpetualPublicGetMarketUserDeals';
            const side = this.safeInteger (params, 'side');
            if (side === undefined) {
                throw new ArgumentsRequired (this.id + ' fetchMyTrades() requires a side parameter for swap markets');
            }
            if (since !== undefined) {
                request['start_time'] = since;
            }
            request['side'] = side;
            params = this.omit (params, 'side');
        } else {
            method = 'privateGetOrderUserDeals';
            request['page'] = 1;
        }
        const response = await this[method] (this.extend (request, params));
        //
        // Spot
        //
        //      {
        //          "code": 0,
        //          "data": {
        //              "data": [
        //                  {
        //                      "id": 2611520950,
        //                      "order_id": 63286573298,
        //                      "account_id": 0,
        //                      "create_time": 1638990636,
        //                      "type": "sell",
        //                      "role": "taker",
        //                      "price": "192.29",
        //                      "amount": "0.098",
        //                      "fee": "0.03768884",
        //                      "fee_asset": "USDT",
        //                      "market": "AAVEUSDT",
        //                      "deal_money": "18.84442"
        //                          },
        //                      ],
        //              "curr_page": 1,
        //              "has_next": false,
        //              "count": 3
        //              },
        //          "message": "Success"
        //      }
        //
        // Swap
        //
        //     {
        //         "code": 0,
        //         "data": {
        //             "limit": 100,
        //             "offset": 0,
        //             "records": [
        //                 {
        //                     "amount": "0.0012",
        //                     "deal_fee": "0.0237528",
        //                     "deal_insurance": "0",
        //                     "deal_margin": "15.8352",
        //                     "deal_order_id": 17797031903,
        //                     "deal_profit": "0",
        //                     "deal_stock": "47.5056",
        //                     "deal_type": 1,
        //                     "deal_user_id": 2969195,
        //                     "fee_asset": "",
        //                     "fee_discount": "0",
        //                     "fee_price": "0",
        //                     "fee_rate": "0.0005",
        //                     "fee_real_rate": "0.0005",
        //                     "id": 379044296,
        //                     "leverage": "3",
        //                     "margin_amount": "15.8352",
        //                     "market": "BTCUSDT",
        //                     "open_price": "39588",
        //                     "order_id": 17797092987,
        //                     "position_amount": "0.0012",
        //                     "position_id": 62052321,
        //                     "position_type": 1,
        //                     "price": "39588",
        //                     "role": 2,
        //                     "side": 2,
        //                     "time": 1650675936.016103,
        //                     "user_id": 3620173
        //                 }
        //             ]
        //         },
        //         "message": "OK"
        //     }
        //
        const tradeRequest = swap ? 'records' : 'data';
        const data = this.safeValue (response, 'data');
        const trades = this.safeValue (data, tradeRequest, []);
        return this.parseTrades (trades, market, since, limit);
    }

<<<<<<< HEAD
    async transfer (code, amount, fromAccount, toAccount, params = {}) {
        await this.loadMarkets ();
        const currency = this.currency (code);
        const accountsByType = this.safeValue (this.options, 'accountsByType', {});
        const fromId = this.safeValue (accountsByType, fromAccount, fromAccount);
        const toId = this.safeValue (accountsByType, toAccount, toAccount);
        const request = {
            'coin_type': currency['id'],
            'amount': this.currencyToPrecision (code, amount),
        };
        let method = undefined;
        if (fromId === 'margin' || toId === 'margin') {
            method = 'privatePostMarginTransfer';
            let marketId = this.safeString (params, 'market');
            let market = undefined;
            if (marketId === undefined) {
                const symbol = this.safeString (params, 'symbol');
                if (symbol === undefined) {
                    throw new ArgumentsRequired (this.id + ' transfer() requires an exchange-specific market parameter or a unified symbol parameter');
                } else {
                    params = this.omit (params, 'symbol');
                    market = this.market (symbol);
                    marketId = market['id'];
                    request['market'] = marketId;
                }
            } else {
                if (this.markets_by_id !== undefined && (marketId in this.markets_by_id)) {
                    market = this.markets_by_id[marketId];
                } else {
                    throw new ExchangeError (this.id + ' transfer() market ' + marketId + ' not found');
                }
            }
            const accountId = this.safeString (market, 'accountId');
            if (fromId === 'margin') {
                request['from_account'] = accountId;
                request['to_account'] = toId;
            } else if (toId === 'margin') {
                request['from_account'] = fromId;
                request['to_account'] = accountId;
            }
        } else if (fromId === 'future' && toId === 0) {
            method = 'privatePostContractBalanceTransfer';
            request['transfer_side'] = 'out';
        } else if (fromId === 0 && toId === 'future') {
            method = 'privatePostContractBalanceTransfer';
            request['transfer_side'] = 'in';
        } else if (fromAccount === 'main') {
            method = 'privatePostSubAccountTransfer';
            request['transfer_side'] = 'out';
            request['transfer_account'] = toAccount;
        } else if (toAccount === 'main') {
            method = 'privatePostSubAccountTransfer';
            request['transfer_side'] = 'in';
            request['transfer_account'] = fromAccount;
        } else {
            throw new ExchangeError (this.id + ' transfer() Only allows between main account and sub accounts, between spot and future account and between spot and margin.');
        }
        const response = await this[method] (this.extend (request, params));
        //
        //     {"code": 0, "data": null, "message": "Success"}
        //
        const transfer = this.parseTransfer (response, currency);
        const transferOptions = this.safeValue (this.options, 'transfer', {});
        const fillResponseFromRequest = this.safeValue (transferOptions, 'fillResponseFromRequest', true);
        if (fillResponseFromRequest) {
            transfer['fromAccount'] = fromAccount;
            transfer['toAccount'] = toAccount;
            transfer['amount'] = amount;
        }
        return transfer;
    }

    parseTransfer (transfer, currency = undefined) {
        const code = this.safeNumber (transfer, 'code');
        return {
            'info': transfer,
            'id': undefined,
            'timestamp': undefined,
            'datetime': undefined,
            'currency': this.safeCurrencyCode (undefined, currency),
            'amount': undefined,
            'fromAccount': undefined,
            'toAccount': undefined,
            'status': this.parseTransferStatus (code),
        };
    }

    parseTransferStatus (status) {
        const statuses = {
            '0': 'ok',
        };
        return this.safeString (statuses, status, 'failed');
=======
    async fetchPositions (symbols = undefined, params = {}) {
        await this.loadMarkets ();
        const request = {};
        let market = undefined;
        if (symbols !== undefined) {
            let symbol = undefined;
            if (Array.isArray (symbols)) {
                const symbolsLength = symbols.length;
                if (symbolsLength > 1) {
                    throw new BadRequest (this.id + ' fetchPositions() symbols argument cannot contain more than 1 symbol');
                }
                symbol = symbols[0];
            } else {
                symbol = symbols;
            }
            market = this.market (symbol);
            request['market'] = market['id'];
        }
        const response = await this.perpetualPrivateGetPositionPending (this.extend (request, params));
        //
        //     {
        //         "code": 0,
        //         "data": [
        //             {
        //                 "adl_sort": 3396,
        //                 "adl_sort_val": "0.00007786",
        //                 "amount": "0.0005",
        //                 "amount_max": "0.0005",
        //                 "amount_max_margin": "6.42101333333333333333",
        //                 "bkr_price": "25684.05333333333333346175",
        //                 "bkr_price_imply": "0.00000000000000000000",
        //                 "close_left": "0.0005",
        //                 "create_time": 1651294226.110899,
        //                 "deal_all": "19.26000000000000000000",
        //                 "deal_asset_fee": "0.00000000000000000000",
        //                 "fee_asset": "",
        //                 "finish_type": 1,
        //                 "first_price": "38526.08",
        //                 "insurance": "0.00000000000000000000",
        //                 "latest_price": "38526.08",
        //                 "leverage": "3",
        //                 "liq_amount": "0.00000000000000000000",
        //                 "liq_order_price": "0",
        //                 "liq_order_time": 0,
        //                 "liq_price": "25876.68373333333333346175",
        //                 "liq_price_imply": "0.00000000000000000000",
        //                 "liq_profit": "0.00000000000000000000",
        //                 "liq_time": 0,
        //                 "mainten_margin": "0.005",
        //                 "mainten_margin_amount": "0.09631520000000000000",
        //                 "maker_fee": "0.00000000000000000000",
        //                 "margin_amount": "6.42101333333333333333",
        //                 "market": "BTCUSDT",
        //                 "open_margin": "0.33333333333333333333",
        //                 "open_margin_imply": "0.00000000000000000000",
        //                 "open_price": "38526.08000000000000000000",
        //                 "open_val": "19.26304000000000000000",
        //                 "open_val_max": "19.26304000000000000000",
        //                 "position_id": 65847227,
        //                 "profit_clearing": "-0.00963152000000000000",
        //                 "profit_real": "-0.00963152000000000000",
        //                 "profit_unreal": "0.00",
        //                 "side": 2,
        //                 "stop_loss_price": "0.00000000000000000000",
        //                 "stop_loss_type": 0,
        //                 "sys": 0,
        //                 "take_profit_price": "0.00000000000000000000",
        //                 "take_profit_type": 0,
        //                 "taker_fee": "0.00000000000000000000",
        //                 "total": 4661,
        //                 "type": 1,
        //                 "update_time": 1651294226.111196,
        //                 "user_id": 3620173
        //             },
        //         ],
        //         "message": "OK"
        //     }
        //
        const position = this.safeValue (response, 'data', []);
        const result = [];
        for (let i = 0; i < position.length; i++) {
            result.push (this.parsePosition (position[i], market));
        }
        return this.filterByArray (result, 'symbol', symbols, false);
    }

    async fetchPosition (symbol, params = {}) {
        await this.loadMarkets ();
        const market = this.market (symbol);
        const request = {
            'market': market['id'],
        };
        const response = await this.perpetualPrivateGetPositionPending (this.extend (request, params));
        //
        //     {
        //         "code": 0,
        //         "data": [
        //             {
        //                 "adl_sort": 3396,
        //                 "adl_sort_val": "0.00007786",
        //                 "amount": "0.0005",
        //                 "amount_max": "0.0005",
        //                 "amount_max_margin": "6.42101333333333333333",
        //                 "bkr_price": "25684.05333333333333346175",
        //                 "bkr_price_imply": "0.00000000000000000000",
        //                 "close_left": "0.0005",
        //                 "create_time": 1651294226.110899,
        //                 "deal_all": "19.26000000000000000000",
        //                 "deal_asset_fee": "0.00000000000000000000",
        //                 "fee_asset": "",
        //                 "finish_type": 1,
        //                 "first_price": "38526.08",
        //                 "insurance": "0.00000000000000000000",
        //                 "latest_price": "38526.08",
        //                 "leverage": "3",
        //                 "liq_amount": "0.00000000000000000000",
        //                 "liq_order_price": "0",
        //                 "liq_order_time": 0,
        //                 "liq_price": "25876.68373333333333346175",
        //                 "liq_price_imply": "0.00000000000000000000",
        //                 "liq_profit": "0.00000000000000000000",
        //                 "liq_time": 0,
        //                 "mainten_margin": "0.005",
        //                 "mainten_margin_amount": "0.09631520000000000000",
        //                 "maker_fee": "0.00000000000000000000",
        //                 "margin_amount": "6.42101333333333333333",
        //                 "market": "BTCUSDT",
        //                 "open_margin": "0.33333333333333333333",
        //                 "open_margin_imply": "0.00000000000000000000",
        //                 "open_price": "38526.08000000000000000000",
        //                 "open_val": "19.26304000000000000000",
        //                 "open_val_max": "19.26304000000000000000",
        //                 "position_id": 65847227,
        //                 "profit_clearing": "-0.00963152000000000000",
        //                 "profit_real": "-0.00963152000000000000",
        //                 "profit_unreal": "0.00",
        //                 "side": 2,
        //                 "stop_loss_price": "0.00000000000000000000",
        //                 "stop_loss_type": 0,
        //                 "sys": 0,
        //                 "take_profit_price": "0.00000000000000000000",
        //                 "take_profit_type": 0,
        //                 "taker_fee": "0.00000000000000000000",
        //                 "total": 4661,
        //                 "type": 1,
        //                 "update_time": 1651294226.111196,
        //                 "user_id": 3620173
        //             }
        //         ],
        //         "message": "OK"
        //     }
        //
        const data = this.safeValue (response, 'data', []);
        return this.parsePosition (data[0], market);
    }

    parsePosition (position, market = undefined) {
        //
        //     {
        //         "adl_sort": 3396,
        //         "adl_sort_val": "0.00007786",
        //         "amount": "0.0005",
        //         "amount_max": "0.0005",
        //         "amount_max_margin": "6.42101333333333333333",
        //         "bkr_price": "25684.05333333333333346175",
        //         "bkr_price_imply": "0.00000000000000000000",
        //         "close_left": "0.0005",
        //         "create_time": 1651294226.110899,
        //         "deal_all": "19.26000000000000000000",
        //         "deal_asset_fee": "0.00000000000000000000",
        //         "fee_asset": "",
        //         "finish_type": 1,
        //         "first_price": "38526.08",
        //         "insurance": "0.00000000000000000000",
        //         "latest_price": "38526.08",
        //         "leverage": "3",
        //         "liq_amount": "0.00000000000000000000",
        //         "liq_order_price": "0",
        //         "liq_order_time": 0,
        //         "liq_price": "25876.68373333333333346175",
        //         "liq_price_imply": "0.00000000000000000000",
        //         "liq_profit": "0.00000000000000000000",
        //         "liq_time": 0,
        //         "mainten_margin": "0.005",
        //         "mainten_margin_amount": "0.09631520000000000000",
        //         "maker_fee": "0.00000000000000000000",
        //         "margin_amount": "6.42101333333333333333",
        //         "market": "BTCUSDT",
        //         "open_margin": "0.33333333333333333333",
        //         "open_margin_imply": "0.00000000000000000000",
        //         "open_price": "38526.08000000000000000000",
        //         "open_val": "19.26304000000000000000",
        //         "open_val_max": "19.26304000000000000000",
        //         "position_id": 65847227,
        //         "profit_clearing": "-0.00963152000000000000",
        //         "profit_real": "-0.00963152000000000000",
        //         "profit_unreal": "0.00",
        //         "side": 2,
        //         "stop_loss_price": "0.00000000000000000000",
        //         "stop_loss_type": 0,
        //         "sys": 0,
        //         "take_profit_price": "0.00000000000000000000",
        //         "take_profit_type": 0,
        //         "taker_fee": "0.00000000000000000000",
        //         "total": 4661,
        //         "type": 1,
        //         "update_time": 1651294226.111196,
        //         "user_id": 3620173
        //     }
        //
        const marketId = this.safeString (position, 'market');
        market = this.safeMarket (marketId, market);
        const symbol = market['symbol'];
        const positionId = this.safeInteger (position, 'position_id');
        const marginModeInteger = this.safeInteger (position, 'type');
        const marginMode = (marginModeInteger === 1) ? 'isolated' : 'cross';
        const liquidationPrice = this.safeString (position, 'liq_price');
        const entryPrice = this.safeString (position, 'open_price');
        const unrealizedPnl = this.safeString (position, 'profit_unreal');
        const contractSize = this.safeString (position, 'amount');
        const sideInteger = this.safeInteger (position, 'side');
        const side = (sideInteger === 1) ? 'short' : 'long';
        const timestamp = this.safeTimestamp (position, 'update_time');
        const maintenanceMargin = this.safeString (position, 'mainten_margin_amount');
        const maintenanceMarginPercentage = this.safeString (position, 'mainten_margin');
        const collateral = this.safeString (position, 'margin_amount');
        const leverage = this.safeNumber (position, 'leverage');
        return {
            'info': position,
            'id': positionId,
            'symbol': symbol,
            'notional': undefined,
            'marginMode': marginMode,
            'marginType': marginMode, // deprecated
            'liquidationPrice': liquidationPrice,
            'entryPrice': entryPrice,
            'unrealizedPnl': unrealizedPnl,
            'percentage': undefined,
            'contracts': undefined,
            'contractSize': contractSize,
            'markPrice': undefined,
            'side': side,
            'hedged': undefined,
            'timestamp': timestamp,
            'datetime': this.iso8601 (timestamp),
            'maintenanceMargin': maintenanceMargin,
            'maintenanceMarginPercentage': maintenanceMarginPercentage,
            'collateral': collateral,
            'initialMargin': undefined,
            'initialMarginPercentage': undefined,
            'leverage': leverage,
            'marginRatio': undefined,
        };
    }

    async setMarginMode (marginMode, symbol = undefined, params = {}) {
        if (symbol === undefined) {
            throw new ArgumentsRequired (this.id + ' setMarginMode() requires a symbol argument');
        }
        marginMode = marginMode.toLowerCase ();
        if (marginMode !== 'isolated' && marginMode !== 'cross') {
            throw new BadRequest (this.id + ' setMarginMode() marginMode argument should be isolated or cross');
        }
        await this.loadMarkets ();
        const market = this.market (symbol);
        if (market['type'] !== 'swap') {
            throw new BadSymbol (this.id + ' setMarginMode() supports swap contracts only');
        }
        const defaultMarginMode = this.safeString2 (this.options, 'defaultMarginMode', marginMode);
        let defaultPositionType = undefined;
        if (defaultMarginMode === 'isolated') {
            defaultPositionType = 1;
        } else if (defaultMarginMode === 'cross') {
            defaultPositionType = 2;
        }
        const leverage = this.safeInteger (params, 'leverage');
        const maxLeverage = this.safeInteger (market['limits']['leverage'], 'max', 100);
        const positionType = this.safeInteger (params, 'position_type', defaultPositionType);
        if (leverage === undefined) {
            throw new ArgumentsRequired (this.id + ' setMarginMode() requires a leverage parameter');
        }
        if (positionType === undefined) {
            throw new ArgumentsRequired (this.id + ' setMarginMode() requires a position_type parameter that will transfer margin to the specified trading pair');
        }
        if ((leverage < 3) || (leverage > maxLeverage)) {
            throw new BadRequest (this.id + ' setMarginMode() leverage should be between 3 and ' + maxLeverage.toString () + ' for ' + symbol);
        }
        const request = {
            'market': market['id'],
            'leverage': leverage.toString (),
            'position_type': positionType, // 1: isolated, 2: cross
        };
        return await this.perpetualPrivatePostMarketAdjustLeverage (this.extend (request, params));
    }

    async setLeverage (leverage, symbol = undefined, params = {}) {
        if (symbol === undefined) {
            throw new ArgumentsRequired (this.id + ' setLeverage() requires a symbol argument');
        }
        await this.loadMarkets ();
        const defaultMarginMode = this.safeString2 (this.options, 'defaultMarginMode', 'marginMode');
        let defaultPositionType = undefined;
        if (defaultMarginMode === 'isolated') {
            defaultPositionType = 1;
        } else if (defaultMarginMode === 'cross') {
            defaultPositionType = 2;
        }
        const positionType = this.safeInteger (params, 'position_type', defaultPositionType);
        if (positionType === undefined) {
            throw new ArgumentsRequired (this.id + ' setLeverage() requires a position_type parameter that will transfer margin to the specified trading pair');
        }
        const market = this.market (symbol);
        const maxLeverage = this.safeInteger (market['limits']['leverage'], 'max', 100);
        if (market['type'] !== 'swap') {
            throw new BadSymbol (this.id + ' setLeverage() supports swap contracts only');
        }
        if ((leverage < 3) || (leverage > maxLeverage)) {
            throw new BadRequest (this.id + ' setLeverage() leverage should be between 3 and ' + maxLeverage.toString () + ' for ' + symbol);
        }
        const request = {
            'market': market['id'],
            'leverage': leverage.toString (),
            'position_type': positionType, // 1: isolated, 2: cross
        };
        return await this.perpetualPrivatePostMarketAdjustLeverage (this.extend (request, params));
    }

    async modifyMarginHelper (symbol, amount, addOrReduce, params = {}) {
        await this.loadMarkets ();
        const market = this.market (symbol);
        const request = {
            'market': market['id'],
            'amount': this.amountToPrecision (symbol, amount),
            'type': addOrReduce,
        };
        const response = await this.perpetualPrivatePostPositionAdjustMargin (this.extend (request, params));
        //
        //     {
        //         "code": 0,
        //         "data": {
        //             "adl_sort": 1,
        //             "adl_sort_val": "0.00004320",
        //             "amount": "0.0005",
        //             "amount_max": "0.0005",
        //             "amount_max_margin": "6.57352000000000000000",
        //             "bkr_price": "16294.08000000000000011090",
        //             "bkr_price_imply": "0.00000000000000000000",
        //             "close_left": "0.0005",
        //             "create_time": 1651202571.320778,
        //             "deal_all": "19.72000000000000000000",
        //             "deal_asset_fee": "0.00000000000000000000",
        //             "fee_asset": "",
        //             "finish_type": 1,
        //             "first_price": "39441.12",
        //             "insurance": "0.00000000000000000000",
        //             "latest_price": "39441.12",
        //             "leverage": "3",
        //             "liq_amount": "0.00000000000000000000",
        //             "liq_order_price": "0",
        //             "liq_order_time": 0,
        //             "liq_price": "16491.28560000000000011090",
        //             "liq_price_imply": "0.00000000000000000000",
        //             "liq_profit": "0.00000000000000000000",
        //             "liq_time": 0,
        //             "mainten_margin": "0.005",
        //             "mainten_margin_amount": "0.09860280000000000000",
        //             "maker_fee": "0.00000000000000000000",
        //             "margin_amount": "11.57352000000000000000",
        //             "market": "BTCUSDT",
        //             "open_margin": "0.58687582908396110455",
        //             "open_margin_imply": "0.00000000000000000000",
        //             "open_price": "39441.12000000000000000000",
        //             "open_val": "19.72056000000000000000",
        //             "open_val_max": "19.72056000000000000000",
        //             "position_id": 65171206,
        //             "profit_clearing": "-0.00986028000000000000",
        //             "profit_real": "-0.00986028000000000000",
        //             "profit_unreal": "0.00",
        //             "side": 2,
        //             "stop_loss_price": "0.00000000000000000000",
        //             "stop_loss_type": 0,
        //             "sys": 0,
        //             "take_profit_price": "0.00000000000000000000",
        //             "take_profit_type": 0,
        //             "taker_fee": "0.00000000000000000000",
        //             "total": 3464,
        //             "type": 1,
        //             "update_time": 1651202638.911212,
        //             "user_id": 3620173
        //         },
        //         "message":"OK"
        //     }
        //
        const status = this.safeString (response, 'message');
        const type = (addOrReduce === 1) ? 'add' : 'reduce';
        return this.extend (this.parseModifyMargin (response, market), {
            'amount': this.parseNumber (amount),
            'type': type,
            'status': status,
        });
    }

    parseModifyMargin (data, market = undefined) {
        return {
            'info': data,
            'type': undefined,
            'amount': undefined,
            'code': market['quote'],
            'symbol': this.safeSymbol (undefined, market),
            'status': undefined,
        };
    }

    async addMargin (symbol, amount, params = {}) {
        return await this.modifyMarginHelper (symbol, amount, 1, params);
    }

    async reduceMargin (symbol, amount, params = {}) {
        return await this.modifyMarginHelper (symbol, amount, 2, params);
>>>>>>> bda3cc89
    }

    async fetchFundingHistory (symbol = undefined, since = undefined, limit = undefined, params = {}) {
        if (symbol === undefined) {
            throw new ArgumentsRequired (this.id + ' fetchFundingHistory() requires a symbol argument');
        }
        limit = (limit === undefined) ? 100 : limit;
        await this.loadMarkets ();
        const market = this.market (symbol);
        const request = {
            'market': market['id'],
            'limit': limit,
            // 'offset': 0,
            // 'end_time': 1638990636000,
            // 'windowtime': 1638990636000,
        };
        if (since !== undefined) {
            request['start_time'] = since;
        }
        const response = await this.perpetualPrivateGetPositionFunding (this.extend (request, params));
        //
        //     {
        //         "code": 0,
        //         "data": {
        //             "limit": 100,
        //             "offset": 0,
        //             "records": [
        //                 {
        //                     "amount": "0.0012",
        //                     "asset": "USDT",
        //                     "funding": "-0.0095688273996",
        //                     "funding_rate": "0.00020034",
        //                     "market": "BTCUSDT",
        //                     "position_id": 62052321,
        //                     "price": "39802.45",
        //                     "real_funding_rate": "0.00020034",
        //                     "side": 2,
        //                     "time": 1650729623.933885,
        //                     "type": 1,
        //                     "user_id": 3620173,
        //                     "value": "47.76294"
        //                 },
        //             ]
        //         },
        //         "message": "OK"
        //     }
        //
        const data = this.safeValue (response, 'data', {});
        const resultList = this.safeValue (data, 'records', []);
        const result = [];
        for (let i = 0; i < resultList.length; i++) {
            const entry = resultList[i];
            const timestamp = this.safeTimestamp (entry, 'time');
            const currencyId = this.safeString (entry, 'asset');
            const code = this.safeCurrencyCode (currencyId);
            result.push ({
                'info': entry,
                'symbol': symbol,
                'code': code,
                'timestamp': timestamp,
                'datetime': this.iso8601 (timestamp),
                'id': this.safeNumber (entry, 'position_id'),
                'amount': this.safeNumber (entry, 'funding'),
            });
        }
        return result;
    }

    async fetchFundingRate (symbol, params = {}) {
        await this.loadMarkets ();
        const market = this.market (symbol);
        if (!market['swap']) {
            throw new BadSymbol (this.id + ' fetchFundingRate() supports swap contracts only');
        }
        const request = {
            'market': market['id'],
        };
        const response = await this.perpetualPublicGetMarketTicker (this.extend (request, params));
        //
        //     {
        //          "code": 0,
        //         "data":
        //         {
        //             "date": 1650678472474,
        //             "ticker": {
        //                 "vol": "6090.9430",
        //                 "low": "39180.30",
        //                 "open": "40474.97",
        //                 "high": "40798.01",
        //                 "last": "39659.30",
        //                 "buy": "39663.79",
        //                 "period": 86400,
        //                 "funding_time": 372,
        //                 "position_amount": "270.1956",
        //                 "funding_rate_last": "0.00022913",
        //                 "funding_rate_next": "0.00013158",
        //                 "funding_rate_predict": "0.00016552",
        //                 "insurance": "16045554.83969682659674035672",
        //                 "sign_price": "39652.48",
        //                 "index_price": "39648.44250000",
        //                 "sell_total": "22.3913",
        //                 "buy_total": "19.4498",
        //                 "buy_amount": "12.8942",
        //                 "sell": "39663.80",
        //                 "sell_amount": "0.9388"
        //             }
        //         },
        //         "message": "OK"
        //     }
        //
        const data = this.safeValue (response, 'data', {});
        const ticker = this.safeValue (data, 'ticker', {});
        return this.parseFundingRate (ticker, market);
    }

    parseFundingRate (contract, market = undefined) {
        //
        // fetchFundingRate
        //
        //     {
        //         "vol": "6090.9430",
        //         "low": "39180.30",
        //         "open": "40474.97",
        //         "high": "40798.01",
        //         "last": "39659.30",
        //         "buy": "39663.79",
        //         "period": 86400,
        //         "funding_time": 372,
        //         "position_amount": "270.1956",
        //         "funding_rate_last": "0.00022913",
        //         "funding_rate_next": "0.00013158",
        //         "funding_rate_predict": "0.00016552",
        //         "insurance": "16045554.83969682659674035672",
        //         "sign_price": "39652.48",
        //         "index_price": "39648.44250000",
        //         "sell_total": "22.3913",
        //         "buy_total": "19.4498",
        //         "buy_amount": "12.8942",
        //         "sell": "39663.80",
        //         "sell_amount": "0.9388"
        //     }
        //
        return {
            'info': contract,
            'symbol': this.safeSymbol (undefined, market),
            'markPrice': this.safeString (contract, 'sign_price'),
            'indexPrice': this.safeString (contract, 'index_price'),
            'interestRate': undefined,
            'estimatedSettlePrice': undefined,
            'timestamp': undefined,
            'datetime': undefined,
            'fundingRate': this.safeString (contract, 'funding_rate_next'),
            'fundingTimestamp': undefined,
            'fundingDatetime': undefined,
            'nextFundingRate': this.safeString (contract, 'funding_rate_predict'),
            'nextFundingTimestamp': undefined,
            'nextFundingDatetime': undefined,
            'previousFundingRate': this.safeString (contract, 'funding_rate_last'),
            'previousFundingTimestamp': undefined,
            'previousFundingDatetime': undefined,
        };
    }

    async withdraw (code, amount, address, tag = undefined, params = {}) {
        [ tag, params ] = this.handleWithdrawTagAndParams (tag, params);
        this.checkAddress (address);
        await this.loadMarkets ();
        const currency = this.currency (code);
        if (tag) {
            address = address + ':' + tag;
        }
        const request = {
            'coin_type': currency['id'],
            'coin_address': address, // must be authorized, inter-user transfer by a registered mobile phone number or an email address is supported
            'actual_amount': parseFloat (amount), // the actual amount without fees, https://www.coinex.com/fees
            'transfer_method': 'onchain', // onchain, local
        };
        const response = await this.privatePostBalanceCoinWithdraw (this.extend (request, params));
        //
        //     {
        //         "code": 0,
        //         "data": {
        //             "actual_amount": "1.00000000",
        //             "amount": "1.00000000",
        //             "coin_address": "1KAv3pazbTk2JnQ5xTo6fpKK7p1it2RzD4",
        //             "coin_type": "BCH",
        //             "coin_withdraw_id": 206,
        //             "confirmations": 0,
        //             "create_time": 1524228297,
        //             "status": "audit",
        //             "tx_fee": "0",
        //             "tx_id": ""
        //         },
        //         "message": "Ok"
        //     }
        //
        const transaction = this.safeValue (response, 'data', {});
        return this.parseTransaction (transaction, currency);
    }

    parseTransactionStatus (status) {
        const statuses = {
            'audit': 'pending',
            'pass': 'pending',
            'processing': 'pending',
            'confirming': 'pending',
            'not_pass': 'failed',
            'cancel': 'canceled',
            'finish': 'ok',
            'fail': 'failed',
        };
        return this.safeString (statuses, status, status);
    }

    async fetchFundingRateHistory (symbol = undefined, since = undefined, limit = 100, params = {}) {
        if (symbol === undefined) {
            throw new ArgumentsRequired (this.id + ' fetchFundingRateHistory() requires a symbol argument');
        }
        await this.loadMarkets ();
        const market = this.market (symbol);
        const request = {
            'market': market['id'],
            'limit': limit,
            'offset': 0,
            // 'end_time': 1638990636,
        };
        if (since !== undefined) {
            request['start_time'] = since;
        }
        const response = await this.perpetualPublicGetMarketFundingHistory (this.extend (request, params));
        //
        //     {
        //         "code": 0,
        //         "data": {
        //             "offset": 0,
        //             "limit": 3,
        //             "records": [
        //                 {
        //                     "time": 1650672021.6230309,
        //                     "market": "BTCUSDT",
        //                     "asset": "USDT",
        //                     "funding_rate": "0.00022913",
        //                     "funding_rate_real": "0.00022913"
        //                 },
        //             ]
        //         },
        //         "message": "OK"
        //     }
        //
        const data = this.safeValue (response, 'data');
        const result = this.safeValue (data, 'records');
        const rates = [];
        for (let i = 0; i < result.length; i++) {
            const entry = result[i];
            const marketId = this.safeString (entry, 'market');
            const symbol = this.safeSymbol (marketId);
            const timestamp = this.safeTimestamp (entry, 'time');
            rates.push ({
                'info': entry,
                'symbol': symbol,
                'fundingRate': this.safeString (entry, 'funding_rate'),
                'timestamp': timestamp,
                'datetime': this.iso8601 (timestamp),
            });
        }
        const sorted = this.sortBy (rates, 'timestamp');
        return this.filterBySymbolSinceLimit (sorted, market['symbol'], since, limit);
    }

    parseTransaction (transaction, currency = undefined) {
        //
        // fetchDeposits
        //
        //     {
        //         "actual_amount": "120.00000000",
        //         "actual_amount_display": "120",
        //         "add_explorer": "XXX",
        //         "amount": "120.00000000",
        //         "amount_display": "120",
        //         "coin_address": "XXXXXXXX",
        //         "coin_address_display": "XXXXXXXX",
        //         "coin_deposit_id": 1866,
        //         "coin_type": "USDT",
        //         "confirmations": 0,
        //         "create_time": 1539595701,
        //         "explorer": "",
        //         "remark": "",
        //         "status": "finish",
        //         "status_display": "finish",
        //         "transfer_method": "local",
        //         "tx_id": "",
        //         "tx_id_display": "XXXXXXXXXX"
        //     }
        //
        // fetchWithdrawals
        //
        //     {
        //         "actual_amount": "0.10000000",
        //         "amount": "0.10000000",
        //         "coin_address": "15sr1VdyXQ6sVLqeJUJ1uPzLpmQtgUeBSB",
        //         "coin_type": "BCH",
        //         "coin_withdraw_id": 203,
        //         "confirmations": 11,
        //         "create_time": 1515806440,
        //         "status": "finish",
        //         "tx_fee": "0",
        //         "tx_id": "896371d0e23d64d1cac65a0b7c9e9093d835affb572fec89dd4547277fbdd2f6"
        //     }
        //
        const id = this.safeString2 (transaction, 'coin_withdraw_id', 'coin_deposit_id');
        const address = this.safeString (transaction, 'coin_address');
        let tag = this.safeString (transaction, 'remark'); // set but unused
        if (tag !== undefined) {
            if (tag.length < 1) {
                tag = undefined;
            }
        }
        let txid = this.safeValue (transaction, 'tx_id');
        if (txid !== undefined) {
            if (txid.length < 1) {
                txid = undefined;
            }
        }
        const currencyId = this.safeString (transaction, 'coin_type');
        const code = this.safeCurrencyCode (currencyId, currency);
        const timestamp = this.safeTimestamp (transaction, 'create_time');
        const type = ('coin_withdraw_id' in transaction) ? 'withdraw' : 'deposit';
        const status = this.parseTransactionStatus (this.safeString (transaction, 'status'));
        let amount = this.safeNumber (transaction, 'amount');
        let feeCost = this.safeNumber (transaction, 'tx_fee');
        if (type === 'deposit') {
            feeCost = 0;
        }
        const fee = {
            'cost': feeCost,
            'currency': code,
        };
        // https://github.com/ccxt/ccxt/issues/8321
        if (amount !== undefined) {
            amount = amount - feeCost;
        }
        return {
            'info': transaction,
            'id': id,
            'txid': txid,
            'timestamp': timestamp,
            'datetime': this.iso8601 (timestamp),
            'network': undefined,
            'address': address,
            'addressTo': undefined,
            'addressFrom': undefined,
            'tag': tag,
            'tagTo': undefined,
            'tagFrom': undefined,
            'type': type,
            'amount': amount,
            'currency': code,
            'status': status,
            'updated': undefined,
            'fee': fee,
        };
    }

    async transfer (code, amount, fromAccount, toAccount, params = {}) {
        await this.loadMarkets ();
        const [ marketType, query ] = this.handleMarketTypeAndParams ('transfer', undefined, params);
        if (marketType !== 'spot') {
            throw new BadRequest (this.id + ' transfer() requires defaultType to be spot');
        }
        const currency = this.safeCurrencyCode (code);
        const amountToPrecision = this.currencyToPrecision (code, amount);
        let transfer = undefined;
        if ((fromAccount === 'spot') && (toAccount === 'swap')) {
            transfer = 'in';
        } else if ((fromAccount === 'swap') && (toAccount === 'spot')) {
            transfer = 'out';
        }
        const request = {
            'amount': amountToPrecision,
            'coin_type': currency,
            'transfer_side': transfer, // 'in': spot to swap, 'out': swap to spot
        };
        const response = await this.privatePostContractBalanceTransfer (this.extend (request, query));
        //
        //     {"code": 0, "data": null, "message": "Success"}
        //
        return this.extend (this.parseTransfer (response, currency), {
            'amount': this.parseNumber (amountToPrecision),
            'fromAccount': fromAccount,
            'toAccount': toAccount,
        });
    }

    parseTransferStatus (status) {
        const statuses = {
            '0': 'ok',
        };
        return this.safeString (statuses, status, status);
    }

    parseTransfer (transfer, currency = undefined) {
        //
        // fetchTransfers
        //
        //     {
        //         "amount": "10",
        //         "asset": "USDT",
        //         "transfer_type": "transfer_out", // from swap to spot
        //         "created_at": 1651633422
        //     },
        //
        const timestamp = this.safeTimestamp (transfer, 'created_at');
        const transferType = this.safeString (transfer, 'transfer_type');
        let fromAccount = undefined;
        let toAccount = undefined;
        if (transferType === 'transfer_out') {
            fromAccount = 'swap';
            toAccount = 'spot';
        } else if (transferType === 'transfer_in') {
            fromAccount = 'spot';
            toAccount = 'swap';
        }
        const currencyId = this.safeString (transfer, 'asset');
        const currencyCode = this.safeCurrencyCode (currencyId, currency);
        return {
            'id': undefined,
            'timestamp': timestamp,
            'datetime': this.iso8601 (timestamp),
            'currency': currencyCode,
            'amount': this.safeNumber (transfer, 'amount'),
            'fromAccount': fromAccount,
            'toAccount': toAccount,
            'status': this.parseTransferStatus (this.safeString (transfer, 'code')),
        };
    }

    async fetchTransfers (code = undefined, since = undefined, limit = undefined, params = {}) {
        await this.loadMarkets ();
        let currency = undefined;
        const request = {
            'page': 1,
            'limit': limit,
            // 'asset': 'USDT',
            // 'start_time': since,
            // 'end_time': 1515806440,
            // 'transfer_type': 'transfer_in', // transfer_in: from Spot to Swap Account, transfer_out: from Swap to Spot Account
        };
        const page = this.safeInteger (params, 'page');
        if (page !== undefined) {
            request['page'] = page;
        }
        if (code !== undefined) {
            currency = this.safeCurrencyCode (code);
            request['asset'] = currency['id'];
        }
        if (since !== undefined) {
            request['start_time'] = since;
        }
        params = this.omit (params, 'page');
        const response = await this.privateGetContractTransferHistory (this.extend (request, params));
        //
        //     {
        //         "code": 0,
        //         "data": {
        //             "records": [
        //                 {
        //                     "amount": "10",
        //                     "asset": "USDT",
        //                     "transfer_type": "transfer_out",
        //                     "created_at": 1651633422
        //                 },
        //             ],
        //             "total": 5
        //         },
        //         "message": "Success"
        //     }
        //
        const data = this.safeValue (response, 'data', {});
        const transfers = this.safeValue (data, 'records', []);
        return this.parseTransfers (transfers, currency, since, limit);
    }

    async fetchWithdrawals (code = undefined, since = undefined, limit = undefined, params = {}) {
        if (code === undefined) {
            throw new ArgumentsRequired (this.id + ' fetchWithdrawals() requires a currency code argument');
        }
        await this.loadMarkets ();
        const currency = this.currency (code);
        const request = {
            'coin_type': currency['id'],
        };
        if (limit !== undefined) {
            request['Limit'] = limit;
        }
        const response = await this.privateGetBalanceCoinWithdraw (this.extend (request, params));
        //
        //     {
        //         "code": 0,
        //         "data": {
        //             "has_next": true,
        //             "curr_page": 1,
        //             "count": 10,
        //             "data": [
        //                 {
        //                     "coin_withdraw_id": 203,
        //                     "create_time": 1513933541,
        //                     "actual_amount": "0.00100000",
        //                     "actual_amount_display": "***",
        //                     "amount": "0.00100000",
        //                     "amount_display": "******",
        //                     "coin_address": "1GVVx5UBddLKrckTprNi4VhHSymeQ8tsLF",
        //                     "app_coin_address_display": "**********",
        //                     "coin_address_display": "****************",
        //                     "add_explorer": "https://explorer.viawallet.com/btc/address/1GVVx5UBddLKrckTprNi4VhHSymeQ8tsLF",
        //                     "coin_type": "BTC",
        //                     "confirmations": 6,
        //                     "explorer": "https://explorer.viawallet.com/btc/tx/1GVVx5UBddLKrckTprNi4VhHSymeQ8tsLF",
        //                     "fee": "0",
        //                     "remark": "",
        //                     "smart_contract_name": "BTC",
        //                     "status": "finish",
        //                     "status_display": "finish",
        //                     "transfer_method": "onchain",
        //                     "tx_fee": "0",
        //                     "tx_id": "896371d0e23d64d1cac65a0b7c9e9093d835affb572fec89dd4547277fbdd2f6"
        //                 }, /* many more data points */
        //             ],
        //             "total": ***,
        //             "total_page":***
        //         },
        //         "message": "Success"
        //     }
        //
        let data = this.safeValue (response, 'data');
        if (!Array.isArray (data)) {
            data = this.safeValue (data, 'data', []);
        }
        return this.parseTransactions (data, currency, since, limit);
    }

    async fetchDeposits (code = undefined, since = undefined, limit = undefined, params = {}) {
        if (code === undefined) {
            throw new ArgumentsRequired (this.id + ' fetchDeposits() requires a currency code argument');
        }
        await this.loadMarkets ();
        const currency = this.currency (code);
        const request = {
            'coin_type': currency['id'],
        };
        if (limit !== undefined) {
            request['Limit'] = limit;
        }
        const response = await this.privateGetBalanceCoinDeposit (this.extend (request, params));
        //     {
        //         "code": 0,
        //         "data": [
        //             {
        //                 "actual_amount": "4.65397682",
        //                 "actual_amount_display": "4.65397682",
        //                 "add_explorer": "https://etherscan.io/address/0x361XXXXXX",
        //                 "amount": "4.65397682",
        //                 "amount_display": "4.65397682",
        //                 "coin_address": "0x36dabcdXXXXXX",
        //                 "coin_address_display": "0x361X*****XXXXX",
        //                 "coin_deposit_id": 966191,
        //                 "coin_type": "ETH",
        //                 "confirmations": 30,
        //                 "create_time": 1531661445,
        //                 "explorer": "https://etherscan.io/tx/0x361XXXXXX",
        //                 "remark": "",
        //                 "status": "finish",
        //                 "status_display": "finish",
        //                 "transfer_method": "onchain",
        //                 "tx_id": "0x361XXXXXX",
        //                 "tx_id_display": "0x361XXXXXX"
        //             }
        //         ],
        //         "message": "Ok"
        //     }
        //
        let data = this.safeValue (response, 'data');
        if (!Array.isArray (data)) {
            data = this.safeValue (data, 'data', []);
        }
        return this.parseTransactions (data, currency, since, limit);
    }

    nonce () {
        return this.milliseconds ();
    }

    sign (path, api = 'public', method = 'GET', params = {}, headers = undefined, body = undefined) {
        path = this.implodeParams (path, params);
        let url = this.urls['api'][api] + '/' + this.version + '/' + path;
        let query = this.omit (params, this.extractParams (path));
        this.checkRequiredCredentials ();
        const nonce = this.nonce ().toString ();
        if (api === 'perpetualPrivate' || url === 'https://api.coinex.com/perpetual/v1/market/user_deals') {
            query = this.extend ({
                'access_id': this.apiKey,
                'timestamp': nonce,
            }, query);
            query = this.keysort (query);
            const urlencoded = this.rawencode (query);
            const signature = this.hash (this.encode (urlencoded + '&secret_key=' + this.secret), 'sha256');
            headers = {
                'Authorization': signature.toLowerCase (),
                'AccessId': this.apiKey,
            };
            if ((method === 'GET')) {
                url += '?' + urlencoded;
            } else {
                headers['Content-Type'] = 'application/x-www-form-urlencoded';
                body = urlencoded;
            }
        } else if (api === 'public' || api === 'perpetualPublic') {
            if (Object.keys (query).length) {
                url += '?' + this.urlencode (query);
            }
        } else {
            query = this.extend ({
                'access_id': this.apiKey,
                'tonce': nonce,
            }, query);
            query = this.keysort (query);
            const urlencoded = this.rawencode (query);
            const signature = this.hash (this.encode (urlencoded + '&secret_key=' + this.secret));
            headers = {
                'Authorization': signature.toUpperCase (),
                'Content-Type': 'application/json',
            };
            if ((method === 'GET') || (method === 'DELETE')) {
                url += '?' + urlencoded;
            } else {
                body = this.json (query);
            }
        }
        return { 'url': url, 'method': method, 'body': body, 'headers': headers };
    }

    handleErrors (httpCode, reason, url, method, headers, body, response, requestHeaders, requestBody) {
        if (response === undefined) {
            return;
        }
        const code = this.safeString (response, 'code');
        const data = this.safeValue (response, 'data');
        const message = this.safeString (response, 'message');
        if ((code !== '0') || ((message !== 'Success') && (message !== 'Succeeded') && (message !== 'Ok') && !data)) {
            const responseCodes = {
                // https://github.com/coinexcom/coinex_exchange_api/wiki/013error_code
                '23': PermissionDenied, // IP Prohibited
                '24': AuthenticationError,
                '25': AuthenticationError,
                '34': AuthenticationError, // Access id is expires
                '35': ExchangeNotAvailable, // Service unavailable
                '36': RequestTimeout, // Service timeout
                '107': InsufficientFunds,
                '600': OrderNotFound,
                '601': InvalidOrder,
                '602': InvalidOrder,
                '606': InvalidOrder,
            };
            const ErrorClass = this.safeValue (responseCodes, code, ExchangeError);
            throw new ErrorClass (response['message']);
        }
    }
};<|MERGE_RESOLUTION|>--- conflicted
+++ resolved
@@ -57,13 +57,10 @@
                 'fetchTradingFees': true,
                 'fetchTransfers': true,
                 'fetchWithdrawals': true,
-<<<<<<< HEAD
-=======
                 'reduceMargin': true,
                 'setLeverage': true,
                 'setMarginMode': true,
                 'setPositionMode': false,
->>>>>>> bda3cc89
                 'transfer': true,
                 'withdraw': true,
             },
@@ -2359,7 +2356,6 @@
         return this.parseTrades (trades, market, since, limit);
     }
 
-<<<<<<< HEAD
     async transfer (code, amount, fromAccount, toAccount, params = {}) {
         await this.loadMarkets ();
         const currency = this.currency (code);
@@ -2431,28 +2427,7 @@
         }
         return transfer;
     }
-
-    parseTransfer (transfer, currency = undefined) {
-        const code = this.safeNumber (transfer, 'code');
-        return {
-            'info': transfer,
-            'id': undefined,
-            'timestamp': undefined,
-            'datetime': undefined,
-            'currency': this.safeCurrencyCode (undefined, currency),
-            'amount': undefined,
-            'fromAccount': undefined,
-            'toAccount': undefined,
-            'status': this.parseTransferStatus (code),
-        };
-    }
-
-    parseTransferStatus (status) {
-        const statuses = {
-            '0': 'ok',
-        };
-        return this.safeString (statuses, status, 'failed');
-=======
+    
     async fetchPositions (symbols = undefined, params = {}) {
         await this.loadMarkets ();
         const request = {};
@@ -2872,7 +2847,6 @@
 
     async reduceMargin (symbol, amount, params = {}) {
         return await this.modifyMarginHelper (symbol, amount, 2, params);
->>>>>>> bda3cc89
     }
 
     async fetchFundingHistory (symbol = undefined, since = undefined, limit = undefined, params = {}) {
@@ -3238,32 +3212,74 @@
 
     async transfer (code, amount, fromAccount, toAccount, params = {}) {
         await this.loadMarkets ();
-        const [ marketType, query ] = this.handleMarketTypeAndParams ('transfer', undefined, params);
-        if (marketType !== 'spot') {
-            throw new BadRequest (this.id + ' transfer() requires defaultType to be spot');
-        }
-        const currency = this.safeCurrencyCode (code);
-        const amountToPrecision = this.currencyToPrecision (code, amount);
-        let transfer = undefined;
-        if ((fromAccount === 'spot') && (toAccount === 'swap')) {
-            transfer = 'in';
-        } else if ((fromAccount === 'swap') && (toAccount === 'spot')) {
-            transfer = 'out';
-        }
+        const currency = this.currency (code);
+        const accountsByType = this.safeValue (this.options, 'accountsByType', {});
+        const fromId = this.safeValue (accountsByType, fromAccount, fromAccount);
+        const toId = this.safeValue (accountsByType, toAccount, toAccount);
         const request = {
-            'amount': amountToPrecision,
-            'coin_type': currency,
-            'transfer_side': transfer, // 'in': spot to swap, 'out': swap to spot
+            'coin_type': currency['id'],
+            'amount': this.currencyToPrecision (code, amount),
         };
-        const response = await this.privatePostContractBalanceTransfer (this.extend (request, query));
+        let method = undefined;
+        if (fromId === 'margin' || toId === 'margin') {
+            method = 'privatePostMarginTransfer';
+            let marketId = this.safeString (params, 'market');
+            let market = undefined;
+            if (marketId === undefined) {
+                const symbol = this.safeString (params, 'symbol');
+                if (symbol === undefined) {
+                    throw new ArgumentsRequired (this.id + ' transfer() requires an exchange-specific market parameter or a unified symbol parameter');
+                } else {
+                    params = this.omit (params, 'symbol');
+                    market = this.market (symbol);
+                    marketId = market['id'];
+                    request['market'] = marketId;
+                }
+            } else {
+                if (this.markets_by_id !== undefined && (marketId in this.markets_by_id)) {
+                    market = this.markets_by_id[marketId];
+                } else {
+                    throw new ExchangeError (this.id + ' transfer() market ' + marketId + ' not found');
+                }
+            }
+            const accountId = this.safeString (market, 'accountId');
+            if (fromId === 'margin') {
+                request['from_account'] = accountId;
+                request['to_account'] = toId;
+            } else if (toId === 'margin') {
+                request['from_account'] = fromId;
+                request['to_account'] = accountId;
+            }
+        } else if (fromId === 'future' && toId === 0) {
+            method = 'privatePostContractBalanceTransfer';
+            request['transfer_side'] = 'out';
+        } else if (fromId === 0 && toId === 'future') {
+            method = 'privatePostContractBalanceTransfer';
+            request['transfer_side'] = 'in';
+        } else if (fromAccount === 'main') {
+            method = 'privatePostSubAccountTransfer';
+            request['transfer_side'] = 'out';
+            request['transfer_account'] = toAccount;
+        } else if (toAccount === 'main') {
+            method = 'privatePostSubAccountTransfer';
+            request['transfer_side'] = 'in';
+            request['transfer_account'] = fromAccount;
+        } else {
+            throw new ExchangeError (this.id + ' transfer() Only allows between main account and sub accounts, between spot and future account and between spot and margin.');
+        }
+        const response = await this[method] (this.extend (request, params));
         //
         //     {"code": 0, "data": null, "message": "Success"}
         //
-        return this.extend (this.parseTransfer (response, currency), {
-            'amount': this.parseNumber (amountToPrecision),
-            'fromAccount': fromAccount,
-            'toAccount': toAccount,
-        });
+        const transfer = this.parseTransfer (response, currency);
+        const transferOptions = this.safeValue (this.options, 'transfer', {});
+        const fillResponseFromRequest = this.safeValue (transferOptions, 'fillResponseFromRequest', true);
+        if (fillResponseFromRequest) {
+            transfer['fromAccount'] = fromAccount;
+            transfer['toAccount'] = toAccount;
+            transfer['amount'] = amount;
+        }
+        return transfer;
     }
 
     parseTransferStatus (status) {
