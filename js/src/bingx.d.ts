import Exchange from './abstract/bingx.js';
import { Int, OrderSide } from './base/types.js';
export default class bingx extends Exchange {
    describe(): any;
    fetchTime(params?: {}): Promise<number>;
    fetchCurrencies(params?: {}): Promise<{}>;
    fetchSpotMarkets(params: any): Promise<any[]>;
    fetchSwapMarkets(params: any): Promise<any[]>;
    parseMarket(market: any): {
        id: string;
        symbol: string;
        base: any;
        quote: any;
        settle: any;
        baseId: string;
        quoteId: string;
        settleId: string;
        type: string;
        spot: boolean;
        margin: boolean;
        swap: boolean;
        future: boolean;
        option: boolean;
        active: boolean;
        contract: boolean;
        linear: boolean;
        inverse: boolean;
        taker: any;
        maker: any;
        contractSize: number;
        expiry: any;
        expiryDatetime: any;
        strike: any;
        optionType: any;
        precision: {
            amount: number;
            price: number;
            base: any;
            quote: any;
        };
        limits: {
            leverage: {
                min: any;
                max: number;
            };
            amount: {
                min: number;
                max: number;
            };
            price: {
                min: any;
                max: any;
            };
            cost: {
                min: number;
                max: number;
            };
        };
        info: any;
    };
    fetchMarkets(params?: {}): Promise<any>;
    fetchOHLCV(symbol: string, timeframe?: string, since?: Int, limit?: Int, params?: {}): Promise<import("./base/types.js").OHLCV[]>;
    parseOHLCV(ohlcv: any, market?: any): number[];
    fetchTrades(symbol: string, since?: Int, limit?: Int, params?: {}): Promise<import("./base/types.js").Trade[]>;
    parseTrade(trade: any, market?: any): import("./base/types.js").Trade;
    fetchOrderBook(symbol: string, limit?: Int, params?: {}): Promise<import("./base/types.js").OrderBook>;
    fetchFundingRate(symbol: string, params?: {}): Promise<{
        info: any;
        symbol: any;
        markPrice: number;
        indexPrice: number;
        interestRate: any;
        estimatedSettlePrice: any;
        timestamp: any;
        datetime: any;
        fundingRate: number;
        fundingTimestamp: any;
        fundingDatetime: any;
        nextFundingRate: any;
        nextFundingTimestamp: number;
        nextFundingDatetime: string;
        previousFundingRate: any;
        previousFundingTimestamp: any;
        previousFundingDatetime: any;
    }>;
    parseFundingRate(contract: any, market?: any): {
        info: any;
        symbol: any;
        markPrice: number;
        indexPrice: number;
        interestRate: any;
        estimatedSettlePrice: any;
        timestamp: any;
        datetime: any;
        fundingRate: number;
        fundingTimestamp: any;
        fundingDatetime: any;
        nextFundingRate: any;
        nextFundingTimestamp: number;
        nextFundingDatetime: string;
        previousFundingRate: any;
        previousFundingTimestamp: any;
        previousFundingDatetime: any;
    };
    fetchFundingRateHistory(symbol?: string, since?: Int, limit?: Int, params?: {}): Promise<any>;
    fetchOpenInterest(symbol: string, params?: {}): Promise<{
        symbol: any;
        openInterestAmount: any;
        openInterestValue: number;
        timestamp: number;
        datetime: string;
        info: any;
    }>;
    parseOpenInterest(interest: any, market?: any): {
        symbol: any;
        openInterestAmount: any;
        openInterestValue: number;
        timestamp: number;
        datetime: string;
        info: any;
    };
    fetchTicker(symbol: string, params?: {}): Promise<import("./base/types.js").Ticker>;
    fetchTickers(symbols?: string[], params?: {}): Promise<import("./base/types.js").Dictionary<import("./base/types.js").Ticker>>;
    parseTicker(ticker: any, market?: any): import("./base/types.js").Ticker;
    fetchBalance(params?: {}): Promise<import("./base/types.js").Balances>;
    parseBalance(response: any): import("./base/types.js").Balances;
    fetchPositions(symbols?: string[], params?: {}): Promise<import("./base/types.js").Position[]>;
    parsePosition(position: any, market?: any): import("./base/types.js").Position;
    createOrder(symbol: string, type: any, side: OrderSide, amount: any, price?: any, params?: {}): Promise<import("./base/types.js").Order>;
    parseOrder(order: any, market?: any): import("./base/types.js").Order;
    parseOrderStatus(status: any): string;
    cancelOrder(id: string, symbol?: string, params?: {}): Promise<import("./base/types.js").Order>;
    cancelAllOrders(symbol?: string, params?: {}): Promise<any>;
    cancelOrders(ids: Int[], symbol?: string, params?: {}): Promise<any>;
    fetchOrder(id: string, symbol?: string, params?: {}): Promise<import("./base/types.js").Order>;
    fetchOpenOrders(symbol?: string, since?: Int, limit?: Int, params?: {}): Promise<import("./base/types.js").Order[]>;
    fetchClosedOrders(symbol?: string, since?: Int, limit?: Int, params?: {}): Promise<import("./base/types.js").Order[]>;
    transfer(code: string, amount: any, fromAccount: any, toAccount: any, params?: {}): Promise<{
        info: any;
        id: string;
        timestamp: any;
        datetime: any;
        currency: string;
        amount: any;
        fromAccount: any;
        toAccount: any;
        status: any;
    }>;
    fetchTransfers(code?: string, since?: Int, limit?: Int, params?: {}): Promise<any>;
    parseTransfer(transfer: any, currency?: any): {
        info: any;
        id: string;
        timestamp: number;
        datetime: string;
        currency: any;
        amount: number;
        fromAccount: string;
        toAccount: string;
        status: string;
    };
    fetchDeposits(code?: string, since?: Int, limit?: Int, params?: {}): Promise<any>;
    fetchWithdrawals(code?: string, since?: Int, limit?: Int, params?: {}): Promise<any>;
    parseTransaction(transaction: any, currency?: any): {
        info: any;
        id: string;
        txid: string;
        type: string;
        currency: any;
        network: string;
        amount: number;
        status: string;
        timestamp: number;
        datetime: string;
        address: string;
        addressFrom: any;
        addressTo: string;
        tag: string;
        tagFrom: string;
        tagTo: any;
        updated: any;
        comment: string;
        fee: {
            currency: any;
            cost: number;
            rate: any;
        };
    };
    parseTransactionStatus(status: any): string;
    setMarginMode(marginMode: string, symbol?: string, params?: {}): Promise<any>;
    setMargin(symbol: string, amount: any, params?: {}): Promise<any>;
    fetchLeverage(symbol: string, params?: {}): Promise<any>;
    setLeverage(leverage: any, symbol?: string, params?: {}): Promise<any>;
    fetchMyTrades(symbol?: string, since?: Int, limit?: Int, params?: {}): Promise<import("./base/types.js").Trade[]>;
    parseDepositWithdrawFee(fee: any, currency?: any): {
        info: any;
        withdraw: {
            fee: any;
            percentage: any;
        };
        deposit: {
            fee: any;
            percentage: any;
        };
        networks: {};
    };
    fetchDepositWithdrawFees(codes?: string[], params?: {}): Promise<any>;
<<<<<<< HEAD
    withdraw(code: string, amount: any, address: any, tag?: any, params?: {}): Promise<{
        info: any;
        id: string;
        txid: string;
        type: string;
        currency: any;
        network: string;
        amount: number;
        status: string;
        timestamp: number;
        datetime: string;
        address: string;
        addressFrom: any;
        addressTo: string;
        tag: string;
        tagFrom: string;
        tagTo: any;
        updated: any;
        comment: string;
        fee: {
            currency: any;
            cost: number;
            rate: any;
        };
    }>;
=======
    withdraw(code: string, amount: any, address: any, tag?: any, params?: {}): Promise<void>;
    parseParams(params: any): string;
>>>>>>> da596a86
    sign(path: any, section?: string, method?: string, params?: {}, headers?: any, body?: any): {
        url: any;
        method: string;
        body: any;
        headers: any;
    };
    nonce(): number;
    handleErrors(httpCode: any, reason: any, url: any, method: any, headers: any, body: any, response: any, requestHeaders: any, requestBody: any): any;
}<|MERGE_RESOLUTION|>--- conflicted
+++ resolved
@@ -204,36 +204,8 @@
         networks: {};
     };
     fetchDepositWithdrawFees(codes?: string[], params?: {}): Promise<any>;
-<<<<<<< HEAD
-    withdraw(code: string, amount: any, address: any, tag?: any, params?: {}): Promise<{
-        info: any;
-        id: string;
-        txid: string;
-        type: string;
-        currency: any;
-        network: string;
-        amount: number;
-        status: string;
-        timestamp: number;
-        datetime: string;
-        address: string;
-        addressFrom: any;
-        addressTo: string;
-        tag: string;
-        tagFrom: string;
-        tagTo: any;
-        updated: any;
-        comment: string;
-        fee: {
-            currency: any;
-            cost: number;
-            rate: any;
-        };
-    }>;
-=======
     withdraw(code: string, amount: any, address: any, tag?: any, params?: {}): Promise<void>;
     parseParams(params: any): string;
->>>>>>> da596a86
     sign(path: any, section?: string, method?: string, params?: {}, headers?: any, body?: any): {
         url: any;
         method: string;
