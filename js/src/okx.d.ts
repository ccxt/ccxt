import Exchange from './abstract/okx.js';
import { Int, OrderSide, OrderType, Trade, OHLCV, Order, FundingRateHistory, OrderRequest, FundingHistory, Str, Transaction, Ticker, OrderBook, Balances, Tickers, Market, Greeks, Strings, MarketInterface, Currency } from './base/types.js';
/**
 * @class okx
 * @extends Exchange
 */
export default class okx extends Exchange {
    describe(): any;
    handleMarketTypeAndParams(methodName: any, market?: any, params?: {}): any;
    convertToInstrumentType(type: any): string;
    convertExpireDate(date: any): string;
    createExpiredOptionMarket(symbol: any): MarketInterface;
    market(symbol: any): any;
    safeMarket(marketId?: any, market?: any, delimiter?: any, marketType?: any): MarketInterface;
    fetchStatus(params?: {}): Promise<{
        updated: any;
        status: string;
        eta: any;
        url: any;
        info: any;
    }>;
    fetchTime(params?: {}): Promise<number>;
    fetchAccounts(params?: {}): Promise<any[]>;
    fetchMarkets(params?: {}): Promise<any[]>;
    parseMarket(market: any): Market;
    fetchMarketsByType(type: any, params?: {}): Promise<MarketInterface[]>;
    safeNetwork(networkId: any): string;
    fetchCurrencies(params?: {}): Promise<{}>;
    fetchOrderBook(symbol: string, limit?: Int, params?: {}): Promise<OrderBook>;
    parseTicker(ticker: any, market?: Market): Ticker;
    fetchTicker(symbol: string, params?: {}): Promise<Ticker>;
    fetchTickersByType(type: any, symbols?: Strings, params?: {}): Promise<import("./base/types.js").Dictionary<Ticker>>;
    fetchTickers(symbols?: Strings, params?: {}): Promise<Tickers>;
    parseTrade(trade: any, market?: Market): Trade;
    fetchTrades(symbol: string, since?: Int, limit?: Int, params?: {}): Promise<Trade[]>;
    parseOHLCV(ohlcv: any, market?: Market): OHLCV;
    fetchOHLCV(symbol: string, timeframe?: string, since?: Int, limit?: Int, params?: {}): Promise<OHLCV[]>;
    fetchFundingRateHistory(symbol?: Str, since?: Int, limit?: Int, params?: {}): Promise<FundingRateHistory[]>;
    parseBalanceByType(type: any, response: any): Balances;
    parseTradingBalance(response: any): Balances;
    parseFundingBalance(response: any): Balances;
    parseTradingFee(fee: any, market?: Market): {
        info: any;
        symbol: string;
        maker: number;
        taker: number;
    };
    fetchTradingFee(symbol: string, params?: {}): Promise<{
        info: any;
        symbol: string;
        maker: number;
        taker: number;
    }>;
    fetchBalance(params?: {}): Promise<Balances>;
    createOrderRequest(symbol: string, type: OrderType, side: OrderSide, amount: any, price?: any, params?: {}): any;
    createOrder(symbol: string, type: OrderType, side: OrderSide, amount: any, price?: any, params?: {}): Promise<Order>;
    createOrders(orders: OrderRequest[], params?: {}): Promise<Order[]>;
    editOrderRequest(id: string, symbol: any, type: any, side: any, amount?: any, price?: any, params?: {}): any;
    editOrder(id: string, symbol: any, type: any, side: any, amount?: any, price?: any, params?: {}): Promise<Order>;
    cancelOrder(id: string, symbol?: Str, params?: {}): Promise<any>;
    parseIds(ids: any): any;
    cancelOrders(ids: any, symbol?: Str, params?: {}): Promise<Order[]>;
    parseOrderStatus(status: any): string;
    parseOrder(order: any, market?: Market): Order;
    fetchOrder(id: string, symbol?: Str, params?: {}): Promise<Order>;
    fetchOpenOrders(symbol?: Str, since?: Int, limit?: Int, params?: {}): Promise<Order[]>;
    fetchCanceledOrders(symbol?: Str, since?: Int, limit?: Int, params?: {}): Promise<Order[]>;
    fetchClosedOrders(symbol?: Str, since?: Int, limit?: Int, params?: {}): Promise<Order[]>;
    fetchMyTrades(symbol?: Str, since?: Int, limit?: Int, params?: {}): Promise<Trade[]>;
    fetchOrderTrades(id: string, symbol?: Str, since?: Int, limit?: Int, params?: {}): Promise<Trade[]>;
    fetchLedger(code?: Str, since?: Int, limit?: Int, params?: {}): Promise<any>;
    parseLedgerEntryType(type: any): string;
    parseLedgerEntry(item: any, currency?: Currency): {
        id: string;
        info: any;
        timestamp: number;
        datetime: string;
        account: any;
        referenceId: string;
        referenceAccount: any;
        type: string;
        currency: string;
        symbol: string;
        amount: number;
        before: any;
        after: number;
        status: string;
        fee: any;
    };
    parseDepositAddress(depositAddress: any, currency?: Currency): {
        currency: string;
        address: string;
        tag: string;
        network: string;
        info: any;
    };
    fetchDepositAddressesByNetwork(code: string, params?: {}): Promise<{}>;
    fetchDepositAddress(code: string, params?: {}): Promise<any>;
    withdraw(code: string, amount: any, address: any, tag?: any, params?: {}): Promise<Transaction>;
    fetchDeposits(code?: Str, since?: Int, limit?: Int, params?: {}): Promise<Transaction[]>;
    fetchDeposit(id: string, code?: Str, params?: {}): Promise<Transaction>;
    fetchWithdrawals(code?: Str, since?: Int, limit?: Int, params?: {}): Promise<Transaction[]>;
    fetchWithdrawal(id: string, code?: Str, params?: {}): Promise<Transaction>;
    parseTransactionStatus(status: any): string;
    parseTransaction(transaction: any, currency?: Currency): Transaction;
    fetchLeverage(symbol: string, params?: {}): Promise<any>;
    fetchPosition(symbol: string, params?: {}): Promise<import("./base/types.js").Position>;
    fetchPositions(symbols?: Strings, params?: {}): Promise<import("./base/types.js").Position[]>;
    parsePosition(position: any, market?: Market): import("./base/types.js").Position;
    transfer(code: string, amount: any, fromAccount: any, toAccount: any, params?: {}): Promise<{
        info: any;
        id: string;
        timestamp: number;
        datetime: string;
        currency: string;
        amount: number;
        fromAccount: string;
        toAccount: string;
        status: string;
    }>;
    parseTransfer(transfer: any, currency?: Currency): {
        info: any;
        id: string;
        timestamp: number;
        datetime: string;
        currency: string;
        amount: number;
        fromAccount: string;
        toAccount: string;
        status: string;
    };
    parseTransferStatus(status: any): string;
    fetchTransfer(id: string, code?: Str, params?: {}): Promise<{
        info: any;
        id: string;
        timestamp: number;
        datetime: string;
        currency: string;
        amount: number;
        fromAccount: string;
        toAccount: string;
        status: string;
    }>;
    fetchTransfers(code?: Str, since?: Int, limit?: Int, params?: {}): Promise<any>;
    sign(path: any, api?: string, method?: string, params?: {}, headers?: any, body?: any): {
        url: string;
        method: string;
        body: any;
        headers: any;
    };
    parseFundingRate(contract: any, market?: Market): {
        info: any;
        symbol: string;
        markPrice: any;
        indexPrice: any;
        interestRate: number;
        estimatedSettlePrice: any;
        timestamp: any;
        datetime: any;
        fundingRate: number;
        fundingTimestamp: number;
        fundingDatetime: string;
        nextFundingRate: number;
        nextFundingTimestamp: number;
        nextFundingDatetime: string;
        previousFundingRate: any;
        previousFundingTimestamp: any;
        previousFundingDatetime: any;
    };
    fetchFundingRate(symbol: string, params?: {}): Promise<{
        info: any;
        symbol: string;
        markPrice: any;
        indexPrice: any;
        interestRate: number;
        estimatedSettlePrice: any;
        timestamp: any;
        datetime: any;
        fundingRate: number;
        fundingTimestamp: number;
        fundingDatetime: string;
        nextFundingRate: number;
        nextFundingTimestamp: number;
        nextFundingDatetime: string;
        previousFundingRate: any;
        previousFundingTimestamp: any;
        previousFundingDatetime: any;
    }>;
    fetchFundingHistory(symbol?: Str, since?: Int, limit?: Int, params?: {}): Promise<FundingHistory[]>;
    setLeverage(leverage: any, symbol?: Str, params?: {}): Promise<any>;
    setPositionMode(hedged: any, symbol?: Str, params?: {}): Promise<any>;
    setMarginMode(marginMode: any, symbol?: Str, params?: {}): Promise<any>;
<<<<<<< HEAD
    fetchBorrowRates(params?: {}): Promise<{}>;
    fetchBorrowRate(code: string, params?: {}): Promise<{
=======
    fetchCrossBorrowRates(params?: {}): Promise<any[]>;
    fetchCrossBorrowRate(code: string, params?: {}): Promise<{
>>>>>>> 7c7171fe
        currency: string;
        rate: number;
        period: number;
        timestamp: number;
        datetime: string;
        info: any;
    }>;
    parseBorrowRate(info: any, currency?: Currency): {
        currency: string;
        rate: number;
        period: number;
        timestamp: number;
        datetime: string;
        info: any;
    };
    parseBorrowRateHistories(response: any, codes: any, since: any, limit: any): {};
    parseBorrowRateHistory(response: any, code: any, since: any, limit: any): any;
    fetchBorrowRateHistories(codes?: any, since?: Int, limit?: Int, params?: {}): Promise<{}>;
    fetchBorrowRateHistory(code: string, since?: Int, limit?: Int, params?: {}): Promise<any>;
    modifyMarginHelper(symbol: string, amount: any, type: any, params?: {}): Promise<{
        info: any;
        type: string;
        amount: number;
        code: string;
        symbol: string;
        status: string;
    }>;
    parseMarginModification(data: any, market?: Market): {
        info: any;
        type: string;
        amount: number;
        code: string;
        symbol: string;
        status: string;
    };
    reduceMargin(symbol: string, amount: any, params?: {}): Promise<{
        info: any;
        type: string;
        amount: number;
        code: string;
        symbol: string;
        status: string;
    }>;
    addMargin(symbol: string, amount: any, params?: {}): Promise<{
        info: any;
        type: string;
        amount: number;
        code: string;
        symbol: string;
        status: string;
    }>;
    fetchMarketLeverageTiers(symbol: string, params?: {}): Promise<any[]>;
    parseMarketLeverageTiers(info: any, market?: Market): any[];
    fetchBorrowInterest(code?: Str, symbol?: Str, since?: Int, limit?: Int, params?: {}): Promise<any>;
    parseBorrowInterest(info: any, market?: Market): {
        symbol: string;
        marginMode: string;
        currency: string;
        interest: number;
        interestRate: number;
        amountBorrowed: number;
        timestamp: number;
        datetime: string;
        info: any;
    };
<<<<<<< HEAD
    borrowMargin(code: string, amount: any, symbol?: Str, params?: {}): Promise<any>;
    repayMargin(code: string, amount: any, symbol?: Str, params?: {}): Promise<any>;
=======
    borrowCrossMargin(code: string, amount: any, params?: {}): Promise<{
        id: any;
        currency: string;
        amount: number;
        symbol: any;
        timestamp: any;
        datetime: any;
        info: any;
    }>;
    repayCrossMargin(code: string, amount: any, params?: {}): Promise<{
        id: any;
        currency: string;
        amount: number;
        symbol: any;
        timestamp: any;
        datetime: any;
        info: any;
    }>;
>>>>>>> 7c7171fe
    parseMarginLoan(info: any, currency?: Currency): {
        id: any;
        currency: string;
        amount: number;
        symbol: any;
        timestamp: any;
        datetime: any;
        info: any;
    };
    fetchOpenInterest(symbol: string, params?: {}): Promise<import("./base/types.js").OpenInterest>;
    fetchOpenInterestHistory(symbol: string, timeframe?: string, since?: Int, limit?: Int, params?: {}): Promise<import("./base/types.js").OpenInterest[]>;
    parseOpenInterest(interest: any, market?: Market): import("./base/types.js").OpenInterest;
    setSandboxMode(enable: any): void;
    fetchDepositWithdrawFees(codes?: Strings, params?: {}): Promise<{}>;
    parseDepositWithdrawFees(response: any, codes?: any, currencyIdKey?: any): {};
    fetchSettlementHistory(symbol?: Str, since?: Int, limit?: Int, params?: {}): Promise<any>;
    parseSettlement(settlement: any, market: any): {
        info: any;
        symbol: string;
        price: number;
        timestamp: any;
        datetime: any;
    };
    parseSettlements(settlements: any, market: any): any[];
    fetchUnderlyingAssets(params?: {}): Promise<any>;
    fetchGreeks(symbol: string, params?: {}): Promise<Greeks>;
    parseGreeks(greeks: any, market?: Market): {
        symbol: string;
        timestamp: number;
        datetime: string;
        delta: number;
        gamma: number;
        theta: number;
        vega: number;
        rho: any;
        bidSize: any;
        askSize: any;
        bidImpliedVolatility: number;
        askImpliedVolatility: number;
        markImpliedVolatility: number;
        bidPrice: any;
        askPrice: any;
        markPrice: any;
        lastPrice: any;
        underlyingPrice: any;
        info: any;
    };
    handleErrors(httpCode: any, reason: any, url: any, method: any, headers: any, body: any, response: any, requestHeaders: any, requestBody: any): any;
}<|MERGE_RESOLUTION|>--- conflicted
+++ resolved
@@ -190,13 +190,8 @@
     setLeverage(leverage: any, symbol?: Str, params?: {}): Promise<any>;
     setPositionMode(hedged: any, symbol?: Str, params?: {}): Promise<any>;
     setMarginMode(marginMode: any, symbol?: Str, params?: {}): Promise<any>;
-<<<<<<< HEAD
-    fetchBorrowRates(params?: {}): Promise<{}>;
-    fetchBorrowRate(code: string, params?: {}): Promise<{
-=======
     fetchCrossBorrowRates(params?: {}): Promise<any[]>;
     fetchCrossBorrowRate(code: string, params?: {}): Promise<{
->>>>>>> 7c7171fe
         currency: string;
         rate: number;
         period: number;
@@ -262,10 +257,6 @@
         datetime: string;
         info: any;
     };
-<<<<<<< HEAD
-    borrowMargin(code: string, amount: any, symbol?: Str, params?: {}): Promise<any>;
-    repayMargin(code: string, amount: any, symbol?: Str, params?: {}): Promise<any>;
-=======
     borrowCrossMargin(code: string, amount: any, params?: {}): Promise<{
         id: any;
         currency: string;
@@ -284,7 +275,6 @@
         datetime: any;
         info: any;
     }>;
->>>>>>> 7c7171fe
     parseMarginLoan(info: any, currency?: Currency): {
         id: any;
         currency: string;
