--- conflicted
+++ resolved
@@ -3310,15 +3310,12 @@
     async fetchWithdrawals(symbol = undefined, since = undefined, limit = undefined, params = {}) {
         throw new NotSupported(this.id + ' fetchWithdrawals() is not supported yet');
     }
-<<<<<<< HEAD
-=======
     async fetchOpenInterest(symbol, params = {}) {
         throw new NotSupported(this.id + ' fetchOpenInterest() is not supported yet');
     }
     async fetchFundingRateHistory(symbol = undefined, since = undefined, limit = undefined, params = {}) {
         throw new NotSupported(this.id + ' fetchFundingRateHistory() is not supported yet');
     }
->>>>>>> 906ee6b9
     parseLastPrice(price, market = undefined) {
         throw new NotSupported(this.id + ' parseLastPrice() is not supported yet');
     }
