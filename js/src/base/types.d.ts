--- conflicted
+++ resolved
@@ -141,18 +141,9 @@
     status: 'pending' | 'ok' | string;
     updated?: number;
     fee: Fee;
-<<<<<<< HEAD
-    tag?: string;
-    tagFrom?: string;
-    tagTo?: string;
-    addressTo?: string;
-    addressFrom?: string;
-    comment?: string;
-=======
     network: string;
     comment?: string;
     internal?: boolean;
->>>>>>> 1a593174
 }
 export interface Tickers extends Dictionary<Ticker> {
     info: any;
