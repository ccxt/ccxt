--- conflicted
+++ resolved
@@ -13,7 +13,7 @@
         info: any;
         tag: string;
     }>;
-    createOrder(symbol: string, type: OrderType, side: OrderSide, amount: number, price?: number, params?: {}): Promise<Order>;
+    createOrder(symbol: string, type: OrderType, side: OrderSide, amount: number, price?: Num, params?: {}): Promise<Order>;
     deposit(code: string, amount: any, address: any, params?: {}): Promise<{
         id: any;
         info: any;
@@ -33,15 +33,7 @@
     fetchOrder(id: string, symbol?: Str, params?: {}): Promise<Order>;
     fetchOrderBook(symbol: string, limit?: Int, params?: {}): Promise<OrderBook>;
     fetchOrders(symbol?: Str, since?: Int, limit?: Int, params?: {}): Promise<Order[]>;
-<<<<<<< HEAD
     fetchOrderTrades(id: string, symbol?: Str, since?: Int, limit?: Int, params?: {}): Promise<Trade[]>;
-=======
-    fetchOpenOrders(symbol?: Str, since?: Int, limit?: Int, params?: {}): Promise<Order[]>;
-    fetchClosedOrders(symbol?: Str, since?: Int, limit?: Int, params?: {}): Promise<Order[]>;
-    createOrder(symbol: string, type: OrderType, side: OrderSide, amount: number, price?: Num, params?: {}): Promise<Order>;
-    cancelOrder(id: string, symbol?: Str, params?: {}): Promise<any>;
-    cancelAllOrders(symbol?: Str, params?: {}): Promise<any>;
->>>>>>> 3c92438b
     fetchPaymentMethods(params?: {}): Promise<any>;
     fetchTicker(symbol: string, params?: {}): Promise<Ticker>;
     fetchTickers(symbols?: Strings, params?: {}): Promise<Tickers>;
