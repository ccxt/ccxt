--- conflicted
+++ resolved
@@ -5,28 +5,28 @@
  * @augments Exchange
  */
 export default class coinbasepro extends Exchange {
+    cancelAllOrders(symbol?: Str, params?: {}): Promise<any>;
+    cancelOrder(id: string, symbol?: Str, params?: {}): Promise<any>;
+    createDepositAddress(code: string, params?: {}): Promise<{
+        address: any;
+        currency: string;
+        info: any;
+        tag: string;
+    }>;
+    createOrder(symbol: string, type: OrderType, side: OrderSide, amount: any, price?: any, params?: {}): Promise<Order>;
+    deposit(code: string, amount: any, address: any, params?: {}): Promise<{
+        id: any;
+        info: any;
+    }>;
     describe(): any;
     fetchAccounts(params?: {}): Promise<any[]>;
-    fetchCurrencies(params?: {}): Promise<{}>;
-    fetchMarkets(params?: {}): Promise<any[]>;
-    cancelAllOrders(symbol?: Str, params?: {}): Promise<any>;
-    createDepositAddress(code: string, params?: {}): Promise<{
-        currency: string;
-        address: any;
-        tag: string;
-        info: any;
-    }>;
-    cancelOrder(id: string, symbol?: Str, params?: {}): Promise<any>;
-    createOrder(symbol: string, type: OrderType, side: OrderSide, amount: any, price?: any, params?: {}): Promise<Order>;
-    deposit(code: string, amount: any, address: any, params?: {}): Promise<{
-        info: any;
-        id: any;
-    }>;
     fetchBalance(params?: {}): Promise<Balances>;
     fetchClosedOrders(symbol?: Str, since?: Int, limit?: Int, params?: {}): Promise<Order[]>;
+    fetchCurrencies(params?: {}): Promise<{}>;
     fetchDeposits(code?: Str, since?: Int, limit?: Int, params?: {}): Promise<Transaction[]>;
     fetchDepositsWithdrawals(code?: Str, since?: Int, limit?: Int, params?: {}): Promise<Transaction[]>;
     fetchLedger(code?: Str, since?: Int, limit?: Int, params?: {}): Promise<any>;
+    fetchMarkets(params?: {}): Promise<any[]>;
     fetchMyTrades(symbol?: Str, since?: Int, limit?: Int, params?: {}): Promise<Trade[]>;
     fetchOHLCV(symbol: string, timeframe?: string, since?: Int, limit?: Int, params?: {}): Promise<OHLCV[]>;
     fetchOpenOrders(symbol?: Str, since?: Int, limit?: Int, params?: {}): Promise<Order[]>;
@@ -35,7 +35,6 @@
     fetchOrders(symbol?: Str, since?: Int, limit?: Int, params?: {}): Promise<Order[]>;
     fetchOrderTrades(id: string, symbol?: Str, since?: Int, limit?: Int, params?: {}): Promise<Trade[]>;
     fetchPaymentMethods(params?: {}): Promise<any>;
-<<<<<<< HEAD
     fetchTicker(symbol: string, params?: {}): Promise<Ticker>;
     fetchTickers(symbols?: Strings, params?: {}): Promise<Tickers>;
     fetchTime(params?: {}): Promise<number>;
@@ -44,50 +43,37 @@
     fetchWithdrawals(code?: Str, since?: Int, limit?: Int, params?: {}): Promise<Transaction[]>;
     handleErrors(code: any, reason: any, url: any, method: any, headers: any, body: any, response: any, requestHeaders: any, requestBody: any): any;
     parseAccount(account: any): {
+        code: string;
         id: string;
+        info: any;
         type: any;
-        code: string;
-        info: any;
     };
     parseBalance(response: any): Balances;
-=======
-    withdraw(code: string, amount: any, address: any, tag?: any, params?: {}): Promise<Transaction>;
-    parseLedgerEntryType(type: any): string;
->>>>>>> 58d08bd8
     parseLedgerEntry(item: any, currency?: Currency): {
+        account: any;
+        after: number;
+        amount: number;
+        before: number;
+        currency: string;
+        datetime: string;
+        direction: any;
+        fee: any;
         id: string;
-        currency: string;
-        account: any;
+        info: any;
         referenceAccount: any;
         referenceId: any;
         status: string;
-        amount: number;
-        before: number;
-        after: number;
-        fee: any;
-        direction: any;
         timestamp: number;
-        datetime: string;
         type: string;
-        info: any;
     };
-    fetchLedger(code?: Str, since?: Int, limit?: Int, params?: {}): Promise<any>;
-    fetchDepositsWithdrawals(code?: Str, since?: Int, limit?: Int, params?: {}): Promise<Transaction[]>;
-    fetchDeposits(code?: Str, since?: Int, limit?: Int, params?: {}): Promise<Transaction[]>;
-    fetchWithdrawals(code?: Str, since?: Int, limit?: Int, params?: {}): Promise<Transaction[]>;
+    parseLedgerEntryType(type: any): string;
+    parseTransaction(transaction: any, currency?: Currency): Transaction;
     parseTransactionStatus(transaction: any): "ok" | "canceled" | "failed" | "pending";
-    parseTransaction(transaction: any, currency?: Currency): Transaction;
-    createDepositAddress(code: string, params?: {}): Promise<{
-        currency: string;
-        address: any;
-        tag: string;
-        info: any;
-    }>;
     sign(path: any, api?: string, method?: string, params?: {}, headers?: any, body?: any): {
-        url: string;
-        method: string;
         body: any;
         headers: any;
+        method: string;
+        url: string;
     };
     withdraw(code: string, amount: any, address: any, tag?: any, params?: {}): Promise<Transaction>;
 }