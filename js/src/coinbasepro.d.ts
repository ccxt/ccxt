--- conflicted
+++ resolved
@@ -13,7 +13,7 @@
         info: any;
         tag: string;
     }>;
-    createOrder(symbol: string, type: OrderType, side: OrderSide, amount: any, price?: any, params?: {}): Promise<Order>;
+    createOrder(symbol: string, type: OrderType, side: OrderSide, amount: number, price?: number, params?: {}): Promise<Order>;
     deposit(code: string, amount: any, address: any, params?: {}): Promise<{
         id: any;
         info: any;
@@ -33,7 +33,6 @@
     fetchOrder(id: string, symbol?: Str, params?: {}): Promise<Order>;
     fetchOrderBook(symbol: string, limit?: Int, params?: {}): Promise<OrderBook>;
     fetchOrders(symbol?: Str, since?: Int, limit?: Int, params?: {}): Promise<Order[]>;
-<<<<<<< HEAD
     fetchOrderTrades(id: string, symbol?: Str, since?: Int, limit?: Int, params?: {}): Promise<Trade[]>;
     fetchPaymentMethods(params?: {}): Promise<any>;
     fetchTicker(symbol: string, params?: {}): Promise<Ticker>;
@@ -45,17 +44,6 @@
     handleErrors(code: any, reason: any, url: any, method: any, headers: any, body: any, response: any, requestHeaders: any, requestBody: any): any;
     parseAccount(account: any): {
         code: string;
-=======
-    fetchOpenOrders(symbol?: Str, since?: Int, limit?: Int, params?: {}): Promise<Order[]>;
-    fetchClosedOrders(symbol?: Str, since?: Int, limit?: Int, params?: {}): Promise<Order[]>;
-    createOrder(symbol: string, type: OrderType, side: OrderSide, amount: number, price?: number, params?: {}): Promise<Order>;
-    cancelOrder(id: string, symbol?: Str, params?: {}): Promise<any>;
-    cancelAllOrders(symbol?: Str, params?: {}): Promise<any>;
-    fetchPaymentMethods(params?: {}): Promise<any>;
-    withdraw(code: string, amount: number, address: any, tag?: any, params?: {}): Promise<Transaction>;
-    parseLedgerEntryType(type: any): string;
-    parseLedgerEntry(item: any, currency?: Currency): {
->>>>>>> 85180112
         id: string;
         info: any;
         type: any;
@@ -87,5 +75,5 @@
         method: string;
         url: string;
     };
-    withdraw(code: string, amount: any, address: any, tag?: any, params?: {}): Promise<Transaction>;
+    withdraw(code: string, amount: number, address: any, tag?: any, params?: {}): Promise<Transaction>;
 }