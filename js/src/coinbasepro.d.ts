--- conflicted
+++ resolved
@@ -5,80 +5,77 @@
  * @augments Exchange
  */
 export default class coinbasepro extends Exchange {
-    cancelAllOrders(symbol?: Str, params?: {}): Promise<any>;
-    cancelOrder(id: string, symbol?: Str, params?: {}): Promise<any>;
-    createDepositAddress(code: string, params?: {}): Promise<{
-        address: any;
-        currency: string;
-        info: any;
-        tag: string;
-    }>;
-    createOrder(symbol: string, type: OrderType, side: OrderSide, amount: number, price?: Num, params?: {}): Promise<Order>;
-    deposit(code: string, amount: any, address: any, params?: {}): Promise<{
-        id: any;
-        info: any;
-    }>;
     describe(): any;
-<<<<<<< HEAD
-=======
     fetchCurrencies(params?: {}): Promise<{}>;
     fetchMarkets(params?: {}): Promise<Market[]>;
->>>>>>> 6ed3f399
     fetchAccounts(params?: {}): Promise<Account[]>;
+    parseAccount(account: any): {
+        id: string;
+        type: any;
+        code: string;
+        info: any;
+    };
+    parseBalance(response: any): Balances;
     fetchBalance(params?: {}): Promise<Balances>;
-    fetchClosedOrders(symbol?: Str, since?: Int, limit?: Int, params?: {}): Promise<Order[]>;
-    fetchCurrencies(params?: {}): Promise<{}>;
-    fetchDeposits(code?: Str, since?: Int, limit?: Int, params?: {}): Promise<Transaction[]>;
-    fetchDepositsWithdrawals(code?: Str, since?: Int, limit?: Int, params?: {}): Promise<Transaction[]>;
-    fetchLedger(code?: Str, since?: Int, limit?: Int, params?: {}): Promise<any>;
-    fetchMarkets(params?: {}): Promise<any[]>;
+    fetchOrderBook(symbol: string, limit?: Int, params?: {}): Promise<OrderBook>;
+    parseTicker(ticker: any, market?: Market): Ticker;
+    fetchTickers(symbols?: Strings, params?: {}): Promise<Tickers>;
+    fetchTicker(symbol: string, params?: {}): Promise<Ticker>;
+    parseTrade(trade: any, market?: Market): Trade;
     fetchMyTrades(symbol?: Str, since?: Int, limit?: Int, params?: {}): Promise<Trade[]>;
-    fetchOHLCV(symbol: string, timeframe?: string, since?: Int, limit?: Int, params?: {}): Promise<OHLCV[]>;
-    fetchOpenOrders(symbol?: Str, since?: Int, limit?: Int, params?: {}): Promise<Order[]>;
-    fetchOrder(id: string, symbol?: Str, params?: {}): Promise<Order>;
-    fetchOrderBook(symbol: string, limit?: Int, params?: {}): Promise<OrderBook>;
-    fetchOrders(symbol?: Str, since?: Int, limit?: Int, params?: {}): Promise<Order[]>;
-    fetchOrderTrades(id: string, symbol?: Str, since?: Int, limit?: Int, params?: {}): Promise<Trade[]>;
-    fetchPaymentMethods(params?: {}): Promise<any>;
-    fetchTicker(symbol: string, params?: {}): Promise<Ticker>;
-    fetchTickers(symbols?: Strings, params?: {}): Promise<Tickers>;
-    fetchTime(params?: {}): Promise<number>;
     fetchTrades(symbol: string, since?: Int, limit?: Int, params?: {}): Promise<Trade[]>;
     fetchTradingFees(params?: {}): Promise<{}>;
-    fetchWithdrawals(code?: Str, since?: Int, limit?: Int, params?: {}): Promise<Transaction[]>;
-    handleErrors(code: any, reason: any, url: any, method: any, headers: any, body: any, response: any, requestHeaders: any, requestBody: any): any;
-    parseAccount(account: any): {
-        code: string;
+    parseOHLCV(ohlcv: any, market?: Market): OHLCV;
+    fetchOHLCV(symbol: string, timeframe?: string, since?: Int, limit?: Int, params?: {}): Promise<OHLCV[]>;
+    fetchTime(params?: {}): Promise<number>;
+    parseOrderStatus(status: any): string;
+    parseOrder(order: any, market?: Market): Order;
+    fetchOrder(id: string, symbol?: Str, params?: {}): Promise<Order>;
+    fetchOrderTrades(id: string, symbol?: Str, since?: Int, limit?: Int, params?: {}): Promise<Trade[]>;
+    fetchOrders(symbol?: Str, since?: Int, limit?: Int, params?: {}): Promise<Order[]>;
+    fetchOpenOrders(symbol?: Str, since?: Int, limit?: Int, params?: {}): Promise<Order[]>;
+    fetchClosedOrders(symbol?: Str, since?: Int, limit?: Int, params?: {}): Promise<Order[]>;
+    createOrder(symbol: string, type: OrderType, side: OrderSide, amount: number, price?: Num, params?: {}): Promise<Order>;
+    cancelOrder(id: string, symbol?: Str, params?: {}): Promise<any>;
+    cancelAllOrders(symbol?: Str, params?: {}): Promise<any>;
+    fetchPaymentMethods(params?: {}): Promise<any>;
+    withdraw(code: string, amount: number, address: any, tag?: any, params?: {}): Promise<Transaction>;
+    parseLedgerEntryType(type: any): string;
+    parseLedgerEntry(item: any, currency?: Currency): {
         id: string;
-        info: any;
-        type: any;
-    };
-    parseBalance(response: any): Balances;
-    parseLedgerEntry(item: any, currency?: Currency): {
+        currency: string;
         account: any;
-        after: number;
-        amount: number;
-        before: number;
-        currency: string;
-        datetime: string;
-        direction: any;
-        fee: any;
-        id: string;
-        info: any;
         referenceAccount: any;
         referenceId: any;
         status: string;
+        amount: number;
+        before: number;
+        after: number;
+        fee: any;
+        direction: any;
         timestamp: number;
+        datetime: string;
         type: string;
+        info: any;
     };
-    parseLedgerEntryType(type: any): string;
+    fetchLedger(code?: Str, since?: Int, limit?: Int, params?: {}): Promise<any>;
+    fetchDepositsWithdrawals(code?: Str, since?: Int, limit?: Int, params?: {}): Promise<Transaction[]>;
+    fetchDeposits(code?: Str, since?: Int, limit?: Int, params?: {}): Promise<Transaction[]>;
+    fetchWithdrawals(code?: Str, since?: Int, limit?: Int, params?: {}): Promise<Transaction[]>;
+    parseTransactionStatus(transaction: any): "ok" | "canceled" | "failed" | "pending";
     parseTransaction(transaction: any, currency?: Currency): Transaction;
-    parseTransactionStatus(transaction: any): "ok" | "canceled" | "failed" | "pending";
+    createDepositAddress(code: string, params?: {}): Promise<{
+        currency: string;
+        address: any;
+        tag: string;
+        info: any;
+    }>;
     sign(path: any, api?: string, method?: string, params?: {}, headers?: any, body?: any): {
+        url: string;
+        method: string;
         body: any;
         headers: any;
-        method: string;
-        url: string;
     };
-    withdraw(code: string, amount: number, address: any, tag?: any, params?: {}): Promise<Transaction>;
+    handleErrors(code: any, reason: any, url: any, method: any, headers: any, body: any, response: any, requestHeaders: any, requestBody: any): any;
+    request(path: any, api?: string, method?: string, params?: {}, headers?: any, body?: any, config?: {}): Promise<any>;
 }