--- conflicted
+++ resolved
@@ -19,20 +19,7 @@
         info: any;
     }>;
     describe(): any;
-<<<<<<< HEAD
-    fetchAccounts(params?: {}): Promise<any[]>;
-=======
-    fetchCurrencies(params?: {}): Promise<{}>;
-    fetchMarkets(params?: {}): Promise<any[]>;
     fetchAccounts(params?: {}): Promise<Account[]>;
-    parseAccount(account: any): {
-        id: string;
-        type: any;
-        code: string;
-        info: any;
-    };
-    parseBalance(response: any): Balances;
->>>>>>> 31a13500
     fetchBalance(params?: {}): Promise<Balances>;
     fetchClosedOrders(symbol?: Str, since?: Int, limit?: Int, params?: {}): Promise<Order[]>;
     fetchCurrencies(params?: {}): Promise<{}>;
