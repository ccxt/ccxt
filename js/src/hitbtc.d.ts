--- conflicted
+++ resolved
@@ -70,9 +70,6 @@
     parseOrderStatus(status: any): string;
     parseOrder(order: any, market?: Market): Order;
     fetchMarginMode(symbol?: Str, params?: {}): Promise<MarginMode>;
-<<<<<<< HEAD
-    transfer(code: string, amount: any, fromAccount: any, toAccount: any, params?: {}): Promise<TransferEntry>;
-=======
     transfer(code: string, amount: any, fromAccount: any, toAccount: any, params?: {}): Promise<{
         id: string;
         timestamp: any;
@@ -84,7 +81,6 @@
         status: any;
         info: any;
     }>;
->>>>>>> 15e3f3a1
     parseTransfer(transfer: any, currency?: Currency): {
         id: string;
         timestamp: any;
