--- conflicted
+++ resolved
@@ -82,18 +82,12 @@
         updated: number;
         fee: any;
     };
-<<<<<<< HEAD
-    parsePosition(position: any, market?: any): any;
-    fetchPosition(symbol: string, params?: {}): Promise<any>;
-    fetchPositions(symbols?: string[], params?: {}): Promise<any>;
-=======
-    parsePosition(position: any, market?: any): import("./base/types.js").Position;
     fetchPosition(symbol: string, params?: {}): Promise<import("./base/types.js").Position>;
     fetchPositions(symbols?: string[], params?: {}): Promise<import("./base/types.js").Position[]>;
->>>>>>> 3a4997a6
+    fetchTransfers(code?: string, since?: Int, limit?: Int, params?: {}): Promise<any>;
     fetchVolatilityHistory(code: string, params?: {}): Promise<any[]>;
+    parsePosition(position: any, market?: any): import("./base/types.js").Position;
     parseVolatilityHistory(volatility: any): any[];
-    fetchTransfers(code?: string, since?: Int, limit?: Int, params?: {}): Promise<any>;
     transfer(code: string, amount: any, fromAccount: any, toAccount: any, params?: {}): Promise<{
         info: any;
         id: string;
