import blockchaincomRest from '../blockchaincom.js';
import type { Int, Str, OrderBook, Order, Trade, Ticker, OHLCV, Balances } from '../base/types.js';
import Client from '../base/ws/Client.js';
export default class blockchaincom extends blockchaincomRest {
    describe(): any;
    watchBalance(params?: {}): Promise<Balances>;
    handleBalance(client: Client, message: any): void;
    watchOHLCV(symbol: string, timeframe?: string, since?: Int, limit?: Int, params?: {}): Promise<OHLCV[]>;
    handleOHLCV(client: Client, message: any): void;
    watchTicker(symbol: string, params?: {}): Promise<Ticker>;
    handleTicker(client: Client, message: any): void;
    parseWsUpdatedTicker(ticker: any, lastTicker?: any, market?: any): Ticker;
    watchTrades(symbol: string, since?: Int, limit?: Int, params?: {}): Promise<Trade[]>;
    handleTrades(client: Client, message: any): void;
    parseWsTrade(trade: any, market?: any): Trade;
    watchOrders(symbol?: Str, since?: Int, limit?: Int, params?: {}): Promise<Order[]>;
    handleOrders(client: Client, message: any): void;
    parseWsOrder(order: any, market?: any): Order;
    parseWsOrderStatus(status: any): string;
    watchOrderBook(symbol: string, limit?: Int, params?: {}): Promise<OrderBook>;
<<<<<<< HEAD
    handleOrderBook(client: Client, message: any): void;
    parseCountedBidAsk(bidAsk: any, priceKey?: IndexType, amountKey?: IndexType, countKey?: IndexType): number[];
    parseCountedBidsAsks(bidasks: any, priceKey?: IndexType, amountKey?: IndexType, countKey?: IndexType): any[];
    parseCountedOrderBook(orderbook: any, symbol: string, timestamp?: Int, bidsKey?: IndexType, asksKey?: IndexType, priceKey?: IndexType, amountKey?: IndexType, countKey?: IndexType): {
        symbol: string;
        bids: any;
        asks: any;
        timestamp: number;
        datetime: string;
        nonce: any;
    };
=======
    handleOrderBook(client: Client, message: any): any;
>>>>>>> ca2282c7
    handleDelta(bookside: any, delta: any): void;
    handleDeltas(bookside: any, deltas: any): void;
    checkSequenceNumber(client: Client, message: any): void;
    handleMessage(client: Client, message: any): void;
    handleAuthenticationMessage(client: Client, message: any): void;
    authenticate(params?: {}): Promise<any>;
}<|MERGE_RESOLUTION|>--- conflicted
+++ resolved
@@ -18,21 +18,7 @@
     parseWsOrder(order: any, market?: any): Order;
     parseWsOrderStatus(status: any): string;
     watchOrderBook(symbol: string, limit?: Int, params?: {}): Promise<OrderBook>;
-<<<<<<< HEAD
-    handleOrderBook(client: Client, message: any): void;
-    parseCountedBidAsk(bidAsk: any, priceKey?: IndexType, amountKey?: IndexType, countKey?: IndexType): number[];
-    parseCountedBidsAsks(bidasks: any, priceKey?: IndexType, amountKey?: IndexType, countKey?: IndexType): any[];
-    parseCountedOrderBook(orderbook: any, symbol: string, timestamp?: Int, bidsKey?: IndexType, asksKey?: IndexType, priceKey?: IndexType, amountKey?: IndexType, countKey?: IndexType): {
-        symbol: string;
-        bids: any;
-        asks: any;
-        timestamp: number;
-        datetime: string;
-        nonce: any;
-    };
-=======
     handleOrderBook(client: Client, message: any): any;
->>>>>>> ca2282c7
     handleDelta(bookside: any, delta: any): void;
     handleDeltas(bookside: any, deltas: any): void;
     checkSequenceNumber(client: Client, message: any): void;
