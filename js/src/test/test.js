// ----------------------------------------------------------------------------
import fs from 'fs';
import { fileURLToPath, pathToFileURL } from 'url';
import ccxt from '../../ccxt.js';
import errorsHierarchy from '../base/errorHierarchy.js';
// js specific codes //
const __dirname = fileURLToPath(new URL('.', import.meta.url));
process.on('uncaughtException', (e) => {
    console.log(e, e.stack);
    process.exit(1);
});
process.on('unhandledRejection', (e) => {
    console.log(e, e.stack);
    process.exit(1);
});
const [processPath, , exchangeId = null, exchangeSymbol = undefined] = process.argv.filter((x) => !x.startsWith('--'));
const AuthenticationError = ccxt.AuthenticationError;
const RateLimitExceeded = ccxt.RateLimitExceeded;
const ExchangeNotAvailable = ccxt.ExchangeNotAvailable;
const NetworkError = ccxt.NetworkError;
const DDoSProtection = ccxt.DDoSProtection;
const OnMaintenance = ccxt.OnMaintenance;
const RequestTimeout = ccxt.RequestTimeout;
// non-transpiled part, but shared names among langs
class baseMainTestClass {
    constructor() {
        this.info = false;
        this.verbose = false;
        this.debug = false;
        this.privateTest = false;
        this.privateTestOnly = false;
        this.loadKeys = false;
        this.sandbox = false;
        this.skippedMethods = {};
        this.checkedPublicTests = {};
        this.testFiles = {};
        this.publicTests = {};
    }
}
const rootDir = __dirname + '/../../../';
const rootDirForSkips = __dirname + '/../../../';
const envVars = process.env;
const ext = import.meta.url.split('.')[1];
function dump(...args) {
    console.log(...args);
}
function getCliArgValue(arg) {
    return process.argv.includes(arg) || false;
}
function getTestName(str) {
    return str;
}
function ioFileExists(path) {
    return fs.existsSync(path);
}
function ioFileRead(path, decode = true) {
    const content = fs.readFileSync(path, 'utf8');
    return decode ? JSON.parse(content) : content;
}
async function callMethod(testFiles, methodName, exchange, skippedProperties, args) {
    return await testFiles[methodName](exchange, skippedProperties, ...args);
}
function exceptionMessage(exc) {
    return '[' + exc.constructor.name + '] ' + exc.message.slice(0, 500);
}
function exitScript() {
    process.exit(0);
}
function getExchangeProp(exchange, prop, defaultValue = undefined) {
    return (prop in exchange) ? exchange[prop] : defaultValue;
}
function setExchangeProp(exchange, prop, value) {
    exchange[prop] = value;
}
function initExchange(exchangeId, args) {
    return new (ccxt)[exchangeId](args);
}
async function importTestFile(filePath) {
    // eslint-disable-next-line global-require, import/no-dynamic-require, no-path-concat
    return (await import(pathToFileURL(filePath + '.js')))['default'];
}
async function setTestFiles(holderClass, properties) {
    // exchange tests
    for (let i = 0; i < properties.length; i++) {
        const name = properties[i];
        const filePathWoExt = __dirname + '/Exchange/test.' + name;
        if (ioFileExists(filePathWoExt + '.' + ext)) {
            // eslint-disable-next-line global-require, import/no-dynamic-require, no-path-concat
            holderClass.testFiles[name] = await importTestFile(filePathWoExt);
        }
    }
    // errors tests
    const errorHierarchyKeys = Object.keys(errorsHierarchy);
    for (let i = 0; i < errorHierarchyKeys.length; i++) {
        const name = errorHierarchyKeys[i];
        const filePathWoExt = __dirname + '/base/errors/test.' + name;
        if (ioFileExists(filePathWoExt + '.' + ext)) {
            // eslint-disable-next-line global-require, import/no-dynamic-require, no-path-concat
            holderClass.testFiles[name] = await importTestFile(filePathWoExt);
        }
    }
}
async function close(exchange) {
    // stub
}
// *********************************
// ***** AUTO-TRANSPILER-START *****
export default class testMainClass extends baseMainTestClass {
    parseCliArgs() {
        this.info = getCliArgValue('--info');
        this.verbose = getCliArgValue('--verbose');
        this.debug = getCliArgValue('--debug');
        this.privateTest = getCliArgValue('--private');
        this.privateTestOnly = getCliArgValue('--privateOnly');
        this.sandbox = getCliArgValue('--sandbox');
        this.loadKeys = getCliArgValue('--loadKeys');
    }
    async init(exchangeId, symbol) {
        this.parseCliArgs();
        const symbolStr = symbol !== undefined ? symbol : 'all';
        const testingString = "\nTesting (" + ext + ") Exchange: " + exchangeId + ' Symbol:' + symbolStr + "\n";
        console.log(testingString);
        const exchangeArgs = {
            'verbose': this.verbose,
            'debug': this.debug,
            'enableRateLimit': true,
            'timeout': 30000,
        };
        const exchange = initExchange(exchangeId, exchangeArgs);
        await this.importFiles(exchange);
        this.expandSettings(exchange, symbol);
        await this.startTest(exchange, symbol);
        await close(exchange);
    }
    async importFiles(exchange) {
        // exchange tests
        this.testFiles = {};
        const properties = Object.keys(exchange.has);
        properties.push('loadMarkets');
        await setTestFiles(this, properties);
    }
    expandSettings(exchange, symbol) {
        const exchangeId = exchange.id;
        const keysGlobal = rootDir + 'keys.json';
        const keysLocal = rootDir + 'keys.local.json';
        const keysGlobalExists = ioFileExists(keysGlobal);
        const keysLocalExists = ioFileExists(keysLocal);
        const globalSettings = keysGlobalExists ? ioFileRead(keysGlobal) : {};
        const localSettings = keysLocalExists ? ioFileRead(keysLocal) : {};
        const allSettings = exchange.deepExtend(globalSettings, localSettings);
        const exchangeSettings = exchange.safeValue(allSettings, exchangeId, {});
        if (exchangeSettings) {
            const settingKeys = Object.keys(exchangeSettings);
            for (let i = 0; i < settingKeys.length; i++) {
                const key = settingKeys[i];
                if (exchangeSettings[key]) {
                    let finalValue = undefined;
                    if (typeof exchangeSettings[key] === 'object') {
                        const existing = getExchangeProp(exchange, key, {});
                        finalValue = exchange.deepExtend(existing, exchangeSettings[key]);
                    }
                    else {
                        finalValue = exchangeSettings[key];
                    }
                    setExchangeProp(exchange, key, finalValue);
                }
            }
        }
        // credentials
        if (this.loadKeys) {
            const reqCreds = getExchangeProp(exchange, 're' + 'quiredCredentials'); // dont glue the r-e-q-u-i-r-e phrase, because leads to messed up transpilation
            const objkeys = Object.keys(reqCreds);
            for (let i = 0; i < objkeys.length; i++) {
                const credential = objkeys[i];
                const isRequired = reqCreds[credential];
                if (isRequired && getExchangeProp(exchange, credential) === undefined) {
                    const fullKey = exchangeId + '_' + credential;
                    const credentialEnvName = fullKey.toUpperCase(); // example: KRAKEN_APIKEY
                    const credentialValue = (credentialEnvName in envVars) ? envVars[credentialEnvName] : undefined;
                    if (credentialValue) {
                        setExchangeProp(exchange, credential, credentialValue);
                    }
                }
            }
        }
        // skipped tests
        const skippedFile = rootDirForSkips + 'skip-tests.json';
        const skippedSettings = ioFileRead(skippedFile);
        const skippedSettingsForExchange = exchange.safeValue(skippedSettings, exchangeId, {});
        // others
        const timeout = exchange.safeValue(skippedSettingsForExchange, 'timeout');
        if (timeout !== undefined) {
            exchange.timeout = exchange.parseToInt(timeout);
        }
        exchange.httpsProxy = exchange.safeString(skippedSettingsForExchange, 'httpsProxy');
        this.skippedMethods = exchange.safeValue(skippedSettingsForExchange, 'skipMethods', {});
        this.checkedPublicTests = {};
    }
    addPadding(message, size) {
        // has to be transpilable
        let res = '';
        const missingSpace = size - message.length - 0; // - 0 is added just to trick transpile to treat the .length as a string for php
        if (missingSpace > 0) {
            for (let i = 0; i < missingSpace; i++) {
                res += ' ';
            }
        }
        return message + res;
    }
    async testMethod(methodName, exchange, args, isPublic) {
        const isLoadMarkets = (methodName === 'loadMarkets');
        const methodNameInTest = getTestName(methodName);
        // if this is a private test, and the implementation was already tested in public, then no need to re-test it in private test (exception is fetchCurrencies, because our approach in base exchange)
        if (!isPublic && (methodNameInTest in this.checkedPublicTests) && (methodName !== 'fetchCurrencies')) {
            return undefined;
        }
        let skipMessage = undefined;
        const isFetchOhlcvEmulated = (methodName === 'fetchOHLCV' && exchange.has['fetchOHLCV'] === 'emulated'); // todo: remove emulation from base
        if (!isLoadMarkets && (!(methodName in exchange.has) || !exchange.has[methodName]) || isFetchOhlcvEmulated) {
            skipMessage = '[INFO:UNSUPPORTED_TEST]'; // keep it aligned with the longest message
        }
        else if ((methodName in this.skippedMethods) && (typeof this.skippedMethods[methodName] === 'string')) {
            skipMessage = '[INFO:SKIPPED_TEST]';
        }
        else if (!(methodNameInTest in this.testFiles)) {
            skipMessage = '[INFO:UNIMPLEMENTED_TEST]';
        }
<<<<<<< HEAD
        if (skipMessage) {
            if (this.info) {
                dump(this.addPadding(skipMessage, 25), exchange.id, methodNameInTest);
            }
            return undefined;
        }
=======
>>>>>>> 356ee422
        const argsStringified = '(' + args.join(',') + ')';
        try {
            // exceptionally for `loadMarkets` call, we call it before it's even checked for "skip" as we need it to be called anyway (but can skip "test.loadMarket" for it)
            if (isLoadMarkets) {
                await exchange.loadMarkets();
            }
            if (skipMessage) {
                if (this.info) {
                    dump(this.addPadding(skipMessage, 25), exchange.id, methodNameInTest);
                }
                return;
            }
            if (this.info) {
                dump(this.addPadding('[INFO:TESTING]', 25), exchange.id, methodNameInTest, argsStringified);
            }
            const skippedProperties = exchange.safeValue(this.skippedMethods, methodName, {});
            await callMethod(this.testFiles, methodNameInTest, exchange, skippedProperties, args);
            if (isPublic) {
                this.checkedPublicTests[methodNameInTest] = true;
            }
        }
        catch (e) {
            const isAuthError = (e instanceof AuthenticationError);
            // If public test faces authentication error, we don't break (see comments under `testSafe` method)
            if (isPublic && isAuthError) {
                if (this.info) {
                    dump('[TEST_WARNING]', 'Authentication problem for public method', exceptionMessage(e), exchange.id, methodNameInTest, argsStringified);
                }
            }
            else {
                throw e;
            }
        }
    }
    async testSafe(methodName, exchange, args = [], isPublic = false) {
        // `testSafe` method does not throw an exception, instead mutes it.
        // The reason we mute the thrown exceptions here is because if this test is part
        // of "runPublicTests", then we don't want to stop the whole test if any single
        // test-method fails. For example, if "fetchOrderBook" public test fails, we still
        // want to run "fetchTickers" and other methods. However, independently this fact,
        // from those test-methods we still echo-out (console.log/print...) the exception
        // messages with specific formatted message "[TEST_FAILURE] ..." and that output is
        // then regex-parsed by run-tests.js, so the exceptions are still printed out to
        // console from there. So, even if some public tests fail, the script will continue
        // doing other things (testing other spot/swap or private tests ...)
        const maxRetries = 3;
        const argsStringified = '(' + args.join(',') + ')';
        for (let i = 0; i < maxRetries; i++) {
            try {
                await this.testMethod(methodName, exchange, args, isPublic);
                return true;
            }
            catch (e) {
                const isRateLimitExceeded = (e instanceof RateLimitExceeded);
                const isExchangeNotAvailable = (e instanceof ExchangeNotAvailable);
                const isNetworkError = (e instanceof NetworkError);
                const isDDoSProtection = (e instanceof DDoSProtection);
                const isRequestTimeout = (e instanceof RequestTimeout);
                const tempFailure = (isRateLimitExceeded || isExchangeNotAvailable || isNetworkError || isDDoSProtection || isRequestTimeout);
                if (tempFailure) {
                    // wait and retry again
                    await exchange.sleep(i * 1000); // increase wait seconds on every retry
                    // if last retry was gone with same `tempFailure` error, then let's eventually return false
                    if (i === maxRetries - 1) {
                        dump('[TEST_WARNING]', 'Method could not be tested due to a repeated Network/Availability issues', ' | ', exchange.id, methodName, argsStringified);
                        if (methodName === 'loadMarkets') {
                            // in case of loadMarkets, we completely stop test for current exchange
                            exitScript();
                        }
                        return false;
                    }
                    continue;
                }
                else if (e instanceof OnMaintenance) {
                    // in case of maintenance, skip exchange (don't fail the test)
                    dump('[TEST_WARNING] Exchange is on maintenance', exchange.id);
                    exitScript();
                }
                else {
                    // if not a temporary connectivity issue, then mark test as failed (no need to re-try)
                    dump('[TEST_FAILURE]', exceptionMessage(e), exchange.id, methodName, argsStringified);
                    return false;
                }
            }
        }
    }
    async runPublicTests(exchange, symbol) {
        const tests = {
            'fetchCurrencies': [],
            'fetchTicker': [symbol],
            'fetchTickers': [symbol],
            'fetchOHLCV': [symbol],
            'fetchTrades': [symbol],
            'fetchOrderBook': [symbol],
            'fetchL2OrderBook': [symbol],
            'fetchOrderBooks': [],
            'fetchBidsAsks': [],
            'fetchStatus': [],
            'fetchTime': [],
        };
        const market = exchange.market(symbol);
        const isSpot = market['spot'];
        if (isSpot) {
            tests['fetchCurrencies'] = [];
        }
        else {
            tests['fetchFundingRates'] = [symbol];
            tests['fetchFundingRate'] = [symbol];
            tests['fetchFundingRateHistory'] = [symbol];
            tests['fetchIndexOHLCV'] = [symbol];
            tests['fetchMarkOHLCV'] = [symbol];
            tests['fetchPremiumIndexOHLCV'] = [symbol];
        }
        this.publicTests = tests;
        const testNames = Object.keys(tests);
        const promises = [];
        for (let i = 0; i < testNames.length; i++) {
            const testName = testNames[i];
            const testArgs = tests[testName];
            promises.push(this.testSafe(testName, exchange, testArgs, true));
        }
        // todo - not yet ready in other langs too
        // promises.push (testThrottle ());
        const results = await Promise.all(promises);
        // now count which test-methods retuned `false` from "testSafe" and dump that info below
        if (this.info) {
            const errors = [];
            for (let i = 0; i < testNames.length; i++) {
                if (!results[i]) {
                    errors.push(testNames[i]);
                }
            }
            // we don't throw exception for public-tests, see comments under 'testSafe' method
            let failedMsg = '';
            if (errors.length) {
                failedMsg = ' | Failed methods: ' + errors.join(', ');
            }
            dump(this.addPadding('[INFO:PUBLIC_TESTS_END] ' + market['type'] + failedMsg, 25), exchange.id);
        }
    }
    async loadExchange(exchange) {
        await this.testSafe('loadMarkets', exchange, [], true);
        const symbols = [
            'BTC/CNY',
            'BTC/USD',
            'BTC/USDT',
            'BTC/EUR',
            'BTC/ETH',
            'ETH/BTC',
            'BTC/JPY',
            'ETH/EUR',
            'ETH/JPY',
            'ETH/CNY',
            'ETH/USD',
            'LTC/CNY',
            'DASH/BTC',
            'DOGE/BTC',
            'BTC/AUD',
            'BTC/PLN',
            'USD/SLL',
            'BTC/RUB',
            'BTC/UAH',
            'LTC/BTC',
            'EUR/USD',
        ];
        const resultSymbols = [];
        const exchangeSpecificSymbols = exchange.symbols;
        for (let i = 0; i < exchangeSpecificSymbols.length; i++) {
            const symbol = exchangeSpecificSymbols[i];
            if (exchange.inArray(symbol, symbols)) {
                resultSymbols.push(symbol);
            }
        }
        let resultMsg = '';
        const resultLength = resultSymbols.length;
        const exchangeSymbolsLength = exchange.symbols.length;
        if (resultLength > 0) {
            if (exchangeSymbolsLength > resultLength) {
                resultMsg = resultSymbols.join(', ') + ' + more...';
            }
            else {
                resultMsg = resultSymbols.join(', ');
            }
        }
        dump('Exchange loaded', exchangeSymbolsLength, 'symbols', resultMsg);
    }
    getTestSymbol(exchange, isSpot, symbols) {
        let symbol = undefined;
        for (let i = 0; i < symbols.length; i++) {
            const s = symbols[i];
            const market = exchange.safeValue(exchange.markets, s);
            if (market !== undefined) {
                const active = exchange.safeValue(market, 'active');
                if (active || (active === undefined)) {
                    symbol = s;
                    break;
                }
            }
        }
        return symbol;
    }
    getExchangeCode(exchange, codes = undefined) {
        if (codes === undefined) {
            codes = ['BTC', 'ETH', 'XRP', 'LTC', 'BCH', 'EOS', 'BNB', 'BSV', 'USDT'];
        }
        const code = codes[0];
        for (let i = 0; i < codes.length; i++) {
            if (codes[i] in exchange.currencies) {
                return codes[i];
            }
        }
        return code;
    }
    getMarketsFromExchange(exchange, spot = true) {
        const res = {};
        const markets = exchange.markets;
        const keys = Object.keys(markets);
        for (let i = 0; i < keys.length; i++) {
            const key = keys[i];
            const market = markets[key];
            if (spot && market['spot']) {
                res[market['symbol']] = market;
            }
            else if (!spot && !market['spot']) {
                res[market['symbol']] = market;
            }
        }
        return res;
    }
    getValidSymbol(exchange, spot = true) {
        const currentTypeMarkets = this.getMarketsFromExchange(exchange, spot);
        const codes = [
            'BTC',
            'ETH',
            'XRP',
            'LTC',
            'BCH',
            'EOS',
            'BNB',
            'BSV',
            'USDT',
            'ATOM',
            'BAT',
            'BTG',
            'DASH',
            'DOGE',
            'ETC',
            'IOTA',
            'LSK',
            'MKR',
            'NEO',
            'PAX',
            'QTUM',
            'TRX',
            'TUSD',
            'USD',
            'USDC',
            'WAVES',
            'XEM',
            'XMR',
            'ZEC',
            'ZRX',
        ];
        const spotSymbols = [
            'BTC/USD',
            'BTC/USDT',
            'BTC/CNY',
            'BTC/EUR',
            'BTC/ETH',
            'ETH/BTC',
            'ETH/USD',
            'ETH/USDT',
            'BTC/JPY',
            'LTC/BTC',
            'ZRX/WETH',
            'EUR/USD',
        ];
        const swapSymbols = [
            'BTC/USDT:USDT',
            'BTC/USD:USD',
            'ETH/USDT:USDT',
            'ETH/USD:USD',
            'LTC/USDT:USDT',
            'DOGE/USDT:USDT',
            'ADA/USDT:USDT',
            'BTC/USD:BTC',
            'ETH/USD:ETH',
        ];
        const targetSymbols = spot ? spotSymbols : swapSymbols;
        let symbol = this.getTestSymbol(exchange, spot, targetSymbols);
        // if symbols wasn't found from above hardcoded list, then try to locate any symbol which has our target hardcoded 'base' code
        if (symbol === undefined) {
            for (let i = 0; i < codes.length; i++) {
                const currentCode = codes[i];
                const marketsArrayForCurrentCode = exchange.filterBy(currentTypeMarkets, 'base', currentCode);
                const indexedMkts = exchange.indexBy(marketsArrayForCurrentCode, 'symbol');
                const symbolsArrayForCurrentCode = Object.keys(indexedMkts);
                const symbolsLength = symbolsArrayForCurrentCode.length;
                if (symbolsLength) {
                    symbol = this.getTestSymbol(exchange, spot, symbolsArrayForCurrentCode);
                    break;
                }
            }
        }
        // if there wasn't found any symbol with our hardcoded 'base' code, then just try to find symbols that are 'active'
        if (symbol === undefined) {
            const activeMarkets = exchange.filterBy(currentTypeMarkets, 'active', true);
            const activeSymbols = [];
            for (let i = 0; i < activeMarkets.length; i++) {
                activeSymbols.push(activeMarkets[i]['symbol']);
            }
            symbol = this.getTestSymbol(exchange, spot, activeSymbols);
        }
        if (symbol === undefined) {
            const values = Object.values(currentTypeMarkets);
            const valuesLength = values.length;
            if (valuesLength > 0) {
                const first = values[0];
                if (first !== undefined) {
                    symbol = first['symbol'];
                }
            }
        }
        return symbol;
    }
    async testExchange(exchange, providedSymbol = undefined) {
        let spotSymbol = undefined;
        let swapSymbol = undefined;
        if (providedSymbol !== undefined) {
            const market = exchange.market(providedSymbol);
            if (market['spot']) {
                spotSymbol = providedSymbol;
            }
            else {
                swapSymbol = providedSymbol;
            }
        }
        else {
            if (exchange.has['spot']) {
                spotSymbol = this.getValidSymbol(exchange, true);
            }
            if (exchange.has['swap']) {
                swapSymbol = this.getValidSymbol(exchange, false);
            }
        }
        if (spotSymbol !== undefined) {
            dump('Selected SPOT SYMBOL:', spotSymbol);
        }
        if (swapSymbol !== undefined) {
            dump('Selected SWAP SYMBOL:', swapSymbol);
        }
        if (!this.privateTestOnly) {
            if (exchange.has['spot'] && spotSymbol !== undefined) {
                if (this.info) {
                    dump('[INFO:SPOT TESTS]');
                }
                exchange.options['type'] = 'spot';
                await this.runPublicTests(exchange, spotSymbol);
            }
            if (exchange.has['swap'] && swapSymbol !== undefined) {
                if (this.info) {
                    dump('[INFO:SWAP TESTS]');
                }
                exchange.options['type'] = 'swap';
                await this.runPublicTests(exchange, swapSymbol);
            }
        }
        if (this.privateTest || this.privateTestOnly) {
            if (exchange.has['spot'] && spotSymbol !== undefined) {
                exchange.options['defaultType'] = 'spot';
                await this.runPrivateTests(exchange, spotSymbol);
            }
            if (exchange.has['swap'] && swapSymbol !== undefined) {
                exchange.options['defaultType'] = 'swap';
                await this.runPrivateTests(exchange, swapSymbol);
            }
        }
    }
    async runPrivateTests(exchange, symbol) {
        if (!exchange.checkRequiredCredentials(false)) {
            dump('[Skipping private tests]', 'Keys not found');
            return;
        }
        const code = this.getExchangeCode(exchange);
        // if (exchange.extendedTest) {
        //     await test ('InvalidNonce', exchange, symbol);
        //     await test ('OrderNotFound', exchange, symbol);
        //     await test ('InvalidOrder', exchange, symbol);
        //     await test ('InsufficientFunds', exchange, symbol, balance); // danger zone - won't execute with non-empty balance
        // }
        const tests = {
            'signIn': [],
            'fetchBalance': [],
            'fetchAccounts': [],
            'fetchTransactionFees': [],
            'fetchTradingFees': [],
            'fetchStatus': [],
            'fetchOrders': [symbol],
            'fetchOpenOrders': [symbol],
            'fetchClosedOrders': [symbol],
            'fetchMyTrades': [symbol],
            'fetchLeverageTiers': [symbol],
            'fetchLedger': [code],
            'fetchTransactions': [code],
            'fetchDeposits': [code],
            'fetchWithdrawals': [code],
            'fetchBorrowRates': [code],
            'fetchBorrowRate': [code],
            'fetchBorrowInterest': [code, symbol],
            'addMargin': [symbol],
            'reduceMargin': [symbol],
            'setMargin': [symbol],
            'setMarginMode': [symbol],
            'setLeverage': [symbol],
            'cancelAllOrders': [symbol],
            'cancelOrder': [symbol],
            'cancelOrders': [symbol],
            'fetchCanceledOrders': [symbol],
            'fetchClosedOrder': [symbol],
            'fetchOpenOrder': [symbol],
            'fetchOrder': [symbol],
            'fetchOrderTrades': [symbol],
            'fetchPosition': [symbol],
            'fetchDeposit': [code],
            'createDepositAddress': [code],
            'fetchDepositAddress': [code],
            'fetchDepositAddresses': [code],
            'fetchDepositAddressesByNetwork': [code],
            'editOrder': [symbol],
            'fetchBorrowRateHistory': [symbol],
            'fetchBorrowRatesPerSymbol': [symbol],
            'fetchLedgerEntry': [code],
            'fetchWithdrawal': [code],
            'transfer': [code],
            'withdraw': [code],
        };
        const market = exchange.market(symbol);
        const isSpot = market['spot'];
        if (isSpot) {
            tests['fetchCurrencies'] = [symbol];
        }
        else {
            // derivatives only
            tests['fetchPositions'] = [symbol]; // this test fetches all positions for 1 symbol
            tests['fetchPosition'] = [symbol];
            tests['fetchPositionRisk'] = [symbol];
            tests['setPositionMode'] = [symbol];
            tests['setMarginMode'] = [symbol];
            tests['fetchOpenInterestHistory'] = [symbol];
            tests['fetchFundingRateHistory'] = [symbol];
            tests['fetchFundingHistory'] = [symbol];
        }
        const combinedPublicPrivateTests = exchange.deepExtend(this.publicTests, tests);
        const testNames = Object.keys(combinedPublicPrivateTests);
        const promises = [];
        for (let i = 0; i < testNames.length; i++) {
            const testName = testNames[i];
            const testArgs = combinedPublicPrivateTests[testName];
            promises.push(this.testSafe(testName, exchange, testArgs, false));
        }
        const results = await Promise.all(promises);
        const errors = [];
        for (let i = 0; i < testNames.length; i++) {
            const testName = testNames[i];
            const success = results[i];
            if (!success) {
                errors.push(testName);
            }
        }
        const errorsCnt = errors.length; // PHP transpile count($errors)
        if (errorsCnt > 0) {
            throw new Error('Failed private tests [' + market['type'] + ']: ' + errors.join(', '));
        }
        else {
            if (this.info) {
                dump(this.addPadding('[INFO:PRIVATE_TESTS_DONE]', 25), exchange.id);
            }
        }
    }
    async startTest(exchange, symbol) {
        // we don't need to test aliases
        if (exchange.alias) {
            return;
        }
        if (this.sandbox || getExchangeProp(exchange, 'sandbox')) {
            exchange.setSandboxMode(true);
        }
        await this.loadExchange(exchange);
        await this.testExchange(exchange, symbol);
    }
}
// ***** AUTO-TRANSPILER-END *****
// *******************************
(new testMainClass()).init(exchangeId, exchangeSymbol);<|MERGE_RESOLUTION|>--- conflicted
+++ resolved
@@ -225,15 +225,6 @@
         else if (!(methodNameInTest in this.testFiles)) {
             skipMessage = '[INFO:UNIMPLEMENTED_TEST]';
         }
-<<<<<<< HEAD
-        if (skipMessage) {
-            if (this.info) {
-                dump(this.addPadding(skipMessage, 25), exchange.id, methodNameInTest);
-            }
-            return undefined;
-        }
-=======
->>>>>>> 356ee422
         const argsStringified = '(' + args.join(',') + ')';
         try {
             // exceptionally for `loadMarkets` call, we call it before it's even checked for "skip" as we need it to be called anyway (but can skip "test.loadMarket" for it)
