import Exchange from './abstract/huobi.js';
import { Int, OrderSide, OrderType, Order, OHLCV, Trade, FundingRateHistory } from './base/types.js';
/**
 * @class huobi
 * @extends Exchange
 */
export default class huobi extends Exchange {
    describe(): any;
    fetchStatus(params?: {}): Promise<{
        status: any;
        updated: any;
        eta: any;
        url: any;
        info: any;
    }>;
    fetchTime(params?: {}): Promise<number>;
    parseTradingFee(fee: any, market?: any): {
        info: any;
        symbol: any;
        maker: number;
        taker: number;
    };
    fetchTradingFee(symbol: string, params?: {}): Promise<{
        info: any;
        symbol: any;
        maker: number;
        taker: number;
    }>;
    fetchTradingLimits(symbols?: string[], params?: {}): Promise<{}>;
    fetchTradingLimitsById(id: string, params?: {}): Promise<{
        info: any;
        limits: {
            amount: {
                min: number;
                max: number;
            };
        };
    }>;
    parseTradingLimits(limits: any, symbol?: string, params?: {}): {
        info: any;
        limits: {
            amount: {
                min: number;
                max: number;
            };
        };
    };
    costToPrecision(symbol: any, cost: any): any;
    fetchMarkets(params?: {}): Promise<any[]>;
    fetchMarketsByTypeAndSubType(type: any, subType: any, params?: {}): Promise<any[]>;
    parseTicker(ticker: any, market?: any): import("./base/types.js").Ticker;
    fetchTicker(symbol: string, params?: {}): Promise<import("./base/types.js").Ticker>;
    fetchTickers(symbols?: string[], params?: {}): Promise<any>;
    fetchOrderBook(symbol: string, limit?: Int, params?: {}): Promise<import("./base/types.js").OrderBook>;
    parseTrade(trade: any, market?: any): Trade;
    fetchOrderTrades(id: string, symbol?: string, since?: Int, limit?: Int, params?: {}): Promise<Trade[]>;
    fetchSpotOrderTrades(id: string, symbol?: string, since?: Int, limit?: Int, params?: {}): Promise<Trade[]>;
    fetchMyTrades(symbol?: string, since?: Int, limit?: Int, params?: {}): Promise<Trade[]>;
    fetchTrades(symbol: string, since?: Int, limit?: number, params?: {}): Promise<any>;
    parseOHLCV(ohlcv: any, market?: any): number[];
    fetchOHLCV(symbol: string, timeframe?: string, since?: Int, limit?: Int, params?: {}): Promise<OHLCV[]>;
    fetchAccounts(params?: {}): Promise<any[]>;
    parseAccount(account: any): {
        info: any;
        id: string;
        type: any;
        code: any;
    };
    fetchAccountIdByType(type: any, marginMode?: any, symbol?: any, params?: {}): Promise<any>;
    fetchCurrencies(params?: {}): Promise<{}>;
    networkIdToCode(networkId: any, currencyCode?: any): string;
    networkCodeToId(networkCode: any, currencyCode?: any): any;
    fetchBalance(params?: {}): Promise<any>;
    fetchOrder(id: string, symbol?: string, params?: {}): Promise<Order>;
    parseMarginBalanceHelper(balance: any, code: any, result: any): any;
    fetchSpotOrdersByStates(states: any, symbol?: string, since?: Int, limit?: Int, params?: {}): Promise<Order[]>;
    fetchSpotOrders(symbol?: string, since?: Int, limit?: Int, params?: {}): Promise<Order[]>;
    fetchClosedSpotOrders(symbol?: string, since?: Int, limit?: Int, params?: {}): Promise<Order[]>;
    fetchContractOrders(symbol?: string, since?: Int, limit?: Int, params?: {}): Promise<Order[]>;
    fetchClosedContractOrders(symbol?: string, since?: Int, limit?: Int, params?: {}): Promise<Order[]>;
    fetchOrders(symbol?: string, since?: Int, limit?: Int, params?: {}): Promise<any>;
    fetchClosedOrders(symbol?: string, since?: Int, limit?: Int, params?: {}): Promise<any>;
    fetchOpenOrders(symbol?: string, since?: Int, limit?: Int, params?: {}): Promise<Order[]>;
    parseOrderStatus(status: any): string;
    parseOrder(order: any, market?: any): Order;
    createOrder(symbol: string, type: OrderType, side: OrderSide, amount: any, price?: any, params?: {}): Promise<any>;
    createSpotOrder(symbol: string, type: any, side: any, amount: any, price?: any, params?: {}): Promise<{
        info: any;
        id: string;
        timestamp: any;
        datetime: any;
        lastTradeTimestamp: any;
        status: any;
        symbol: any;
        type: any;
        side: any;
        price: any;
        amount: any;
        filled: any;
        remaining: any;
        cost: any;
        trades: any;
        fee: any;
        clientOrderId: any;
        average: any;
    }>;
    createContractOrder(symbol: string, type: any, side: any, amount: any, price?: any, params?: {}): Promise<Order>;
    cancelOrder(id: string, symbol?: string, params?: {}): Promise<any>;
    cancelOrders(ids: any, symbol?: string, params?: {}): Promise<any>;
    cancelAllOrders(symbol?: string, params?: {}): Promise<any>;
    parseDepositAddress(depositAddress: any, currency?: any): {
        currency: any;
        address: string;
        tag: string;
        network: string;
        note: string;
        info: any;
    };
    fetchDepositAddressesByNetwork(code: string, params?: {}): Promise<{}>;
    fetchDepositAddress(code: string, params?: {}): Promise<any>;
    fetchWithdrawAddresses(code: string, note?: any, networkCode?: any, params?: {}): Promise<any[]>;
    fetchDeposits(code?: string, since?: Int, limit?: Int, params?: {}): Promise<any>;
    fetchWithdrawals(code?: string, since?: Int, limit?: Int, params?: {}): Promise<any>;
    parseTransaction(transaction: any, currency?: any): {
        info: any;
        id: string;
        txid: string;
        timestamp: number;
        datetime: string;
        network: string;
        address: string;
        addressTo: any;
        addressFrom: any;
        tag: string;
        tagTo: any;
        tagFrom: any;
        type: string;
        amount: number;
        currency: any;
        status: string;
        updated: number;
        fee: {
            currency: any;
            cost: number;
            rate: any;
        };
    };
    parseTransactionStatus(status: any): string;
    withdraw(code: string, amount: any, address: any, tag?: any, params?: {}): Promise<{
        info: any;
        id: string;
        txid: string;
        timestamp: number;
        datetime: string;
        network: string;
        address: string;
        addressTo: any;
        addressFrom: any;
        tag: string;
        tagTo: any;
        tagFrom: any;
        type: string;
        amount: number;
        currency: any;
        status: string;
        updated: number;
        fee: {
            currency: any;
            cost: number;
            rate: any;
        };
    }>;
    parseTransfer(transfer: any, currency?: any): {
        info: any;
        id: string;
        timestamp: any;
        datetime: any;
        currency: any;
        amount: any;
        fromAccount: any;
        toAccount: any;
        status: any;
    };
    transfer(code: string, amount: any, fromAccount: any, toAccount: any, params?: {}): Promise<{
        info: any;
        id: string;
        timestamp: any;
        datetime: any;
        currency: any;
        amount: any;
        fromAccount: any;
        toAccount: any;
        status: any;
    }>;
    fetchBorrowRatesPerSymbol(params?: {}): Promise<{
        info: any;
    }>;
<<<<<<< HEAD
    fetchBorrowRates(params?: {}): Promise<any>;
    fetchFundingRateHistory(symbol?: string, since?: Int, limit?: Int, params?: {}): Promise<any>;
=======
    fetchBorrowRates(params?: {}): Promise<{}>;
    fetchFundingRateHistory(symbol?: string, since?: Int, limit?: Int, params?: {}): Promise<FundingRateHistory[]>;
>>>>>>> 906ee6b9
    parseFundingRate(contract: any, market?: any): {
        info: any;
        symbol: any;
        markPrice: any;
        indexPrice: any;
        interestRate: any;
        estimatedSettlePrice: any;
        timestamp: any;
        datetime: any;
        fundingRate: number;
        fundingTimestamp: number;
        fundingDatetime: string;
        nextFundingRate: number;
        nextFundingTimestamp: number;
        nextFundingDatetime: string;
        previousFundingRate: any;
        previousFundingTimestamp: any;
        previousFundingDatetime: any;
    };
    fetchFundingRate(symbol: string, params?: {}): Promise<{
        info: any;
        symbol: any;
        markPrice: any;
        indexPrice: any;
        interestRate: any;
        estimatedSettlePrice: any;
        timestamp: any;
        datetime: any;
        fundingRate: number;
        fundingTimestamp: number;
        fundingDatetime: string;
        nextFundingRate: number;
        nextFundingTimestamp: number;
        nextFundingDatetime: string;
        previousFundingRate: any;
        previousFundingTimestamp: any;
        previousFundingDatetime: any;
    }>;
    fetchFundingRates(symbols?: string[], params?: {}): Promise<any>;
    fetchBorrowInterest(code?: string, symbol?: string, since?: Int, limit?: Int, params?: {}): Promise<any>;
    parseBorrowInterest(info: any, market?: any): {
        account: string;
        symbol: string;
        marginMode: string;
        currency: any;
        interest: number;
        interestRate: number;
        amountBorrowed: number;
        timestamp: number;
        datetime: string;
        info: any;
    };
    sign(path: any, api?: string, method?: string, params?: {}, headers?: any, body?: any): {
        url: string;
        method: string;
        body: any;
        headers: any;
    };
    handleErrors(httpCode: any, reason: any, url: any, method: any, headers: any, body: any, response: any, requestHeaders: any, requestBody: any): any;
    fetchFundingHistory(symbol?: string, since?: Int, limit?: Int, params?: {}): Promise<any>;
    setLeverage(leverage: any, symbol?: string, params?: {}): Promise<any>;
    parseIncome(income: any, market?: any): {
        info: any;
        symbol: any;
        code: any;
        timestamp: number;
        datetime: string;
        id: string;
        amount: number;
    };
    parsePosition(position: any, market?: any): import("./base/types.js").Position;
    fetchPositions(symbols?: string[], params?: {}): Promise<import("./base/types.js").Position[]>;
    fetchPosition(symbol: string, params?: {}): Promise<any>;
    parseLedgerEntryType(type: any): string;
    parseLedgerEntry(item: any, currency?: any): {
        id: string;
        direction: string;
        account: string;
        referenceId: string;
        referenceAccount: string;
        type: string;
        currency: any;
        amount: number;
        timestamp: number;
        datetime: string;
        before: any;
        after: any;
        status: any;
        fee: any;
        info: any;
    };
    fetchLedger(code?: string, since?: Int, limit?: Int, params?: {}): Promise<any>;
    fetchLeverageTiers(symbols?: string[], params?: {}): Promise<{}>;
    fetchMarketLeverageTiers(symbol: string, params?: {}): Promise<any>;
    parseLeverageTiers(response: any, symbols?: string[], marketIdKey?: any): {};
    fetchOpenInterestHistory(symbol: string, timeframe?: string, since?: Int, limit?: Int, params?: {}): Promise<any>;
    fetchOpenInterest(symbol: string, params?: {}): Promise<any>;
    parseOpenInterest(interest: any, market?: any): {
        symbol: string;
        baseVolume: number;
        quoteVolume: number;
        openInterestAmount: number;
        openInterestValue: number;
        timestamp: number;
        datetime: string;
        info: any;
    };
    borrowMargin(code: string, amount: any, symbol?: string, params?: {}): Promise<any>;
    repayMargin(code: string, amount: any, symbol?: string, params?: {}): Promise<any>;
    parseMarginLoan(info: any, currency?: any): {
        id: number;
        currency: any;
        amount: any;
        symbol: any;
        timestamp: number;
        datetime: string;
        info: any;
    };
    fetchSettlementHistory(symbol?: string, since?: Int, limit?: Int, params?: {}): Promise<any>;
    fetchDepositWithdrawFees(codes?: string[], params?: {}): Promise<any>;
    parseDepositWithdrawFee(fee: any, currency?: any): any;
    parseSettlements(settlements: any, market: any): any[];
    parseSettlement(settlement: any, market: any): {
        info: any;
        symbol: any;
        price: number;
        timestamp: number;
        datetime: string;
    };
}<|MERGE_RESOLUTION|>--- conflicted
+++ resolved
@@ -195,13 +195,8 @@
     fetchBorrowRatesPerSymbol(params?: {}): Promise<{
         info: any;
     }>;
-<<<<<<< HEAD
-    fetchBorrowRates(params?: {}): Promise<any>;
-    fetchFundingRateHistory(symbol?: string, since?: Int, limit?: Int, params?: {}): Promise<any>;
-=======
     fetchBorrowRates(params?: {}): Promise<{}>;
     fetchFundingRateHistory(symbol?: string, since?: Int, limit?: Int, params?: {}): Promise<FundingRateHistory[]>;
->>>>>>> 906ee6b9
     parseFundingRate(contract: any, market?: any): {
         info: any;
         symbol: any;
