import Exchange from './abstract/gate.js';
import type { Int, OrderSide, OrderType, OHLCV, Trade, FundingRateHistory, OpenInterest, Order, Balances, OrderRequest, FundingHistory, Str, Transaction, Ticker, OrderBook, Tickers, Greeks, Strings, Market, Currency, MarketInterface, TransferEntry } from './base/types.js';
/**
 * @class gate
 * @augments Exchange
 */
export default class gate extends Exchange {
    describe(): any;
    setSandboxMode(enable: any): void;
    convertExpireDate(date: any): string;
    createExpiredOptionMarket(symbol: any): MarketInterface;
    market(symbol: any): any;
    safeMarket(marketId?: any, market?: any, delimiter?: any, marketType?: any): MarketInterface;
    fetchMarkets(params?: {}): Promise<any>;
    fetchSpotMarkets(params?: {}): Promise<any[]>;
    fetchContractMarkets(params?: {}): Promise<any[]>;
    parseContractMarket(market: any, settleId: any): {
        id: string;
        symbol: string;
        base: string;
        quote: string;
        settle: string;
        baseId: string;
        quoteId: string;
        settleId: any;
        type: string;
        spot: boolean;
        margin: boolean;
        swap: boolean;
        future: boolean;
        option: boolean;
        active: boolean;
        contract: boolean;
        linear: boolean;
        inverse: boolean;
        taker: number;
        maker: number;
        contractSize: number;
        expiry: number;
        expiryDatetime: string;
        strike: any;
        optionType: any;
        precision: {
            amount: number;
            price: number;
        };
        limits: {
            leverage: {
                min: number;
                max: number;
            };
            amount: {
                min: number;
                max: number;
            };
            price: {
                min: number;
                max: number;
            };
            cost: {
                min: any;
                max: any;
            };
        };
        created: any;
        info: any;
    };
    fetchOptionMarkets(params?: {}): Promise<any[]>;
    fetchOptionUnderlyings(): Promise<any[]>;
    prepareRequest(market?: any, type?: any, params?: {}): {}[];
    spotOrderPrepareRequest(market?: any, stop?: boolean, params?: {}): any[];
    multiOrderSpotPrepareRequest(market?: any, stop?: boolean, params?: {}): any[];
    getMarginMode(stop: any, params: any): any[];
    getSettlementCurrencies(type: any, method: any): any;
    fetchCurrencies(params?: {}): Promise<{}>;
    fetchFundingRate(symbol: string, params?: {}): Promise<{
        info: any;
        symbol: string;
        markPrice: number;
        indexPrice: number;
        interestRate: number;
        estimatedSettlePrice: any;
        timestamp: any;
        datetime: any;
        fundingRate: number;
        fundingTimestamp: number;
        fundingDatetime: string;
        nextFundingRate: number;
        nextFundingTimestamp: any;
        nextFundingDatetime: any;
        previousFundingRate: any;
        previousFundingTimestamp: any;
        previousFundingDatetime: any;
    }>;
    fetchFundingRates(symbols?: Strings, params?: {}): Promise<any>;
    parseFundingRate(contract: any, market?: Market): {
        info: any;
        symbol: string;
        markPrice: number;
        indexPrice: number;
        interestRate: number;
        estimatedSettlePrice: any;
        timestamp: any;
        datetime: any;
        fundingRate: number;
        fundingTimestamp: number;
        fundingDatetime: string;
        nextFundingRate: number;
        nextFundingTimestamp: any;
        nextFundingDatetime: any;
        previousFundingRate: any;
        previousFundingTimestamp: any;
        previousFundingDatetime: any;
    };
    fetchNetworkDepositAddress(code: string, params?: {}): Promise<{}>;
    fetchDepositAddress(code: string, params?: {}): Promise<{
        info: any;
        code: string;
        currency: string;
        address: any;
        tag: any;
        network: any;
    }>;
    fetchTradingFee(symbol: string, params?: {}): Promise<{
        info: any;
        symbol: string;
        maker: number;
        taker: number;
    }>;
    fetchTradingFees(params?: {}): Promise<{}>;
    parseTradingFees(response: any): {};
    parseTradingFee(info: any, market?: Market): {
        info: any;
        symbol: string;
        maker: number;
        taker: number;
    };
    fetchTransactionFees(codes?: any, params?: {}): Promise<{}>;
    fetchDepositWithdrawFees(codes?: Strings, params?: {}): Promise<any>;
    parseDepositWithdrawFee(fee: any, currency?: Currency): {
        info: any;
        withdraw: {
            fee: number;
            percentage: boolean;
        };
        deposit: {
            fee: number;
            percentage: boolean;
        };
        networks: {};
    };
    fetchFundingHistory(symbol?: Str, since?: Int, limit?: Int, params?: {}): Promise<FundingHistory[]>;
    parseFundingHistories(response: any, symbol: any, since: any, limit: any): FundingHistory[];
    parseFundingHistory(info: any, market?: Market): {
        info: any;
        symbol: string;
        code: string;
        timestamp: number;
        datetime: string;
        id: any;
        amount: number;
    };
    fetchOrderBook(symbol: string, limit?: Int, params?: {}): Promise<OrderBook>;
    fetchTicker(symbol: string, params?: {}): Promise<Ticker>;
    parseTicker(ticker: any, market?: Market): Ticker;
    fetchTickers(symbols?: Strings, params?: {}): Promise<Tickers>;
    parseBalanceHelper(entry: any): import("./base/types.js").Account;
    fetchBalance(params?: {}): Promise<Balances>;
    fetchOHLCV(symbol: string, timeframe?: string, since?: Int, limit?: Int, params?: {}): Promise<OHLCV[]>;
    fetchOptionOHLCV(symbol: string, timeframe?: string, since?: Int, limit?: Int, params?: {}): Promise<OHLCV[]>;
    fetchFundingRateHistory(symbol?: Str, since?: Int, limit?: Int, params?: {}): Promise<FundingRateHistory[]>;
    parseOHLCV(ohlcv: any, market?: Market): OHLCV;
    fetchTrades(symbol: string, since?: Int, limit?: Int, params?: {}): Promise<Trade[]>;
    fetchOrderTrades(id: string, symbol?: Str, since?: Int, limit?: Int, params?: {}): Promise<Trade[]>;
    fetchMyTrades(symbol?: Str, since?: Int, limit?: Int, params?: {}): Promise<Trade[]>;
    parseTrade(trade: any, market?: Market): Trade;
    fetchDeposits(code?: Str, since?: Int, limit?: Int, params?: {}): Promise<Transaction[]>;
    fetchWithdrawals(code?: Str, since?: Int, limit?: Int, params?: {}): Promise<Transaction[]>;
    withdraw(code: string, amount: any, address: any, tag?: any, params?: {}): Promise<Transaction>;
    parseTransactionStatus(status: any): string;
    parseTransactionType(type: any): string;
    parseTransaction(transaction: any, currency?: Currency): Transaction;
    createOrder(symbol: string, type: OrderType, side: OrderSide, amount: any, price?: any, params?: {}): Promise<Order>;
    createOrders(orders: OrderRequest[], params?: {}): Promise<Order[]>;
    createOrderRequest(symbol: string, type: OrderType, side: OrderSide, amount: any, price?: any, params?: {}): any;
    createMarketBuyOrderWithCost(symbol: string, cost: any, params?: {}): Promise<Order>;
    editOrder(id: string, symbol: any, type: any, side: any, amount?: any, price?: any, params?: {}): Promise<Order>;
    parseOrderStatus(status: any): string;
    parseOrder(order: any, market?: Market): Order;
    fetchOrder(id: string, symbol?: Str, params?: {}): Promise<Order>;
    fetchOpenOrders(symbol?: Str, since?: Int, limit?: Int, params?: {}): Promise<Order[]>;
    fetchClosedOrders(symbol?: Str, since?: Int, limit?: Int, params?: {}): Promise<Order[]>;
    fetchOrdersByStatus(status: any, symbol?: Str, since?: Int, limit?: Int, params?: {}): Promise<any>;
    cancelOrder(id: string, symbol?: Str, params?: {}): Promise<Order>;
    cancelAllOrders(symbol?: Str, params?: {}): Promise<Order[]>;
<<<<<<< HEAD
    transfer(code: string, amount: any, fromAccount: any, toAccount: any, params?: {}): Promise<TransferEntry>;
=======
    transfer(code: string, amount: any, fromAccount: any, toAccount: any, params?: {}): Promise<{
        id: string;
        timestamp: any;
        datetime: any;
        currency: string;
        amount: any;
        fromAccount: any;
        toAccount: any;
        status: any;
        info: any;
    }>;
>>>>>>> 15e3f3a1
    parseTransfer(transfer: any, currency?: Currency): {
        id: string;
        timestamp: any;
        datetime: any;
        currency: string;
        amount: any;
        fromAccount: any;
        toAccount: any;
        status: any;
        info: any;
    };
    setLeverage(leverage: any, symbol?: Str, params?: {}): Promise<any>;
    parsePosition(position: any, market?: Market): import("./base/types.js").Position;
    fetchPosition(symbol: string, params?: {}): Promise<import("./base/types.js").Position>;
    fetchPositions(symbols?: Strings, params?: {}): Promise<import("./base/types.js").Position[]>;
    fetchLeverageTiers(symbols?: Strings, params?: {}): Promise<{}>;
    parseMarketLeverageTiers(info: any, market?: Market): any[];
    repayIsolatedMargin(symbol: string, code: string, amount: any, params?: {}): Promise<{
        id: number;
        currency: string;
        amount: number;
        symbol: string;
        timestamp: number;
        datetime: string;
        info: any;
    }>;
    repayCrossMargin(code: string, amount: any, params?: {}): Promise<{
        id: number;
        currency: string;
        amount: number;
        symbol: string;
        timestamp: number;
        datetime: string;
        info: any;
    }>;
    borrowIsolatedMargin(symbol: string, code: string, amount: any, params?: {}): Promise<{
        id: number;
        currency: string;
        amount: number;
        symbol: string;
        timestamp: number;
        datetime: string;
        info: any;
    }>;
    borrowCrossMargin(code: string, amount: any, params?: {}): Promise<{
        id: number;
        currency: string;
        amount: number;
        symbol: string;
        timestamp: number;
        datetime: string;
        info: any;
    }>;
    parseMarginLoan(info: any, currency?: Currency): {
        id: number;
        currency: string;
        amount: number;
        symbol: string;
        timestamp: number;
        datetime: string;
        info: any;
    };
    sign(path: any, api?: any[], method?: string, params?: {}, headers?: any, body?: any): {
        url: any;
        method: string;
        body: any;
        headers: any;
    };
    modifyMarginHelper(symbol: string, amount: any, params?: {}): Promise<{
        info: any;
        amount: any;
        code: any;
        symbol: string;
        total: number;
        status: string;
    }>;
    parseMarginModification(data: any, market?: Market): {
        info: any;
        amount: any;
        code: any;
        symbol: string;
        total: number;
        status: string;
    };
    reduceMargin(symbol: string, amount: any, params?: {}): Promise<{
        info: any;
        amount: any;
        code: any;
        symbol: string;
        total: number;
        status: string;
    }>;
    addMargin(symbol: string, amount: any, params?: {}): Promise<{
        info: any;
        amount: any;
        code: any;
        symbol: string;
        total: number;
        status: string;
    }>;
    fetchOpenInterestHistory(symbol: string, timeframe?: string, since?: Int, limit?: Int, params?: {}): Promise<OpenInterest[]>;
    parseOpenInterest(interest: any, market?: Market): {
        symbol: string;
        openInterestAmount: number;
        openInterestValue: number;
        timestamp: number;
        datetime: string;
        info: any;
    };
    fetchSettlementHistory(symbol?: Str, since?: Int, limit?: Int, params?: {}): Promise<any>;
    fetchMySettlementHistory(symbol?: Str, since?: Int, limit?: Int, params?: {}): Promise<any>;
    parseSettlement(settlement: any, market: any): {
        info: any;
        symbol: string;
        price: number;
        timestamp: number;
        datetime: string;
    };
    parseSettlements(settlements: any, market: any): any[];
    fetchLedger(code?: Str, since?: Int, limit?: Int, params?: {}): Promise<any>;
    parseLedgerEntry(item: any, currency?: Currency): {
        id: string;
        direction: any;
        account: any;
        referenceAccount: any;
        referenceId: any;
        type: string;
        currency: string;
        amount: number;
        timestamp: any;
        datetime: string;
        before: number;
        after: number;
        status: any;
        fee: any;
        info: any;
    };
    parseLedgerEntryType(type: any): string;
    setPositionMode(hedged: any, symbol?: any, params?: {}): Promise<any>;
    fetchUnderlyingAssets(params?: {}): Promise<any[]>;
    fetchLiquidations(symbol: string, since?: Int, limit?: Int, params?: {}): Promise<import("./base/types.js").Liquidation[]>;
    fetchMyLiquidations(symbol?: Str, since?: Int, limit?: Int, params?: {}): Promise<import("./base/types.js").Liquidation[]>;
    parseLiquidation(liquidation: any, market?: Market): import("./base/types.js").Liquidation;
    fetchGreeks(symbol: string, params?: {}): Promise<Greeks>;
    parseGreeks(greeks: any, market?: Market): {
        symbol: string;
        timestamp: any;
        datetime: any;
        delta: number;
        gamma: number;
        theta: number;
        vega: number;
        rho: any;
        bidSize: number;
        askSize: number;
        bidImpliedVolatility: number;
        askImpliedVolatility: number;
        markImpliedVolatility: number;
        bidPrice: number;
        askPrice: number;
        markPrice: number;
        lastPrice: number;
        underlyingPrice: number;
        info: any;
    };
    closePosition(symbol: string, side?: OrderSide, params?: {}): Promise<Order>;
    handleErrors(code: any, reason: any, url: any, method: any, headers: any, body: any, response: any, requestHeaders: any, requestBody: any): any;
}<|MERGE_RESOLUTION|>--- conflicted
+++ resolved
@@ -193,9 +193,6 @@
     fetchOrdersByStatus(status: any, symbol?: Str, since?: Int, limit?: Int, params?: {}): Promise<any>;
     cancelOrder(id: string, symbol?: Str, params?: {}): Promise<Order>;
     cancelAllOrders(symbol?: Str, params?: {}): Promise<Order[]>;
-<<<<<<< HEAD
-    transfer(code: string, amount: any, fromAccount: any, toAccount: any, params?: {}): Promise<TransferEntry>;
-=======
     transfer(code: string, amount: any, fromAccount: any, toAccount: any, params?: {}): Promise<{
         id: string;
         timestamp: any;
@@ -207,7 +204,6 @@
         status: any;
         info: any;
     }>;
->>>>>>> 15e3f3a1
     parseTransfer(transfer: any, currency?: Currency): {
         id: string;
         timestamp: any;
