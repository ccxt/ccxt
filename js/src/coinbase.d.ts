import Exchange from './abstract/coinbase.js';
import type { Int, OrderSide, OrderType, Order, Trade, OHLCV, Ticker, OrderBook, Str, Transaction, Balances, Tickers, Strings, Market, Currency } from './base/types.js';
/**
 * @class coinbase
 * @augments Exchange
 */
export default class coinbase extends Exchange {
    describe(): any;
    fetchTime(params?: {}): Promise<number>;
    fetchAccounts(params?: {}): Promise<any>;
    fetchAccountsV2(params?: {}): Promise<any>;
    fetchAccountsV3(params?: {}): Promise<any>;
    parseAccount(account: any): {
        id: string;
        type: string;
        code: string;
        info: any;
    };
    createDepositAddress(code: string, params?: {}): Promise<{
        currency: string;
        tag: string;
        address: string;
        info: any;
    }>;
    fetchMySells(symbol?: Str, since?: Int, limit?: Int, params?: {}): Promise<Trade[]>;
    fetchMyBuys(symbol?: Str, since?: Int, limit?: Int, params?: {}): Promise<Trade[]>;
    fetchTransactionsWithMethod(method: any, code?: Str, since?: Int, limit?: Int, params?: {}): Promise<any>;
    fetchWithdrawals(code?: Str, since?: Int, limit?: Int, params?: {}): Promise<Transaction[]>;
    fetchDeposits(code?: Str, since?: Int, limit?: Int, params?: {}): Promise<Transaction[]>;
    parseTransactionStatus(status: any): string;
<<<<<<< HEAD
    parseTransaction(transaction: any, currency?: Currency): Transaction;
=======
    parseTransaction(transaction: any, currency?: Currency): {
        info: any;
        id: string;
        txid: string;
        timestamp: number;
        datetime: any;
        network: any;
        address: string;
        addressTo: string;
        addressFrom: any;
        tag: any;
        tagTo: any;
        tagFrom: any;
        type: string;
        amount: number;
        currency: string;
        status: string;
        updated: number;
        fee: {
            cost: number;
            currency: string;
        };
    };
>>>>>>> 15e3f3a1
    parseTrade(trade: any, market?: Market): Trade;
    fetchMarkets(params?: {}): Promise<any>;
    fetchMarketsV2(params?: {}): Promise<any[]>;
    fetchMarketsV3(params?: {}): Promise<any[]>;
    fetchCurrenciesFromCache(params?: {}): Promise<any>;
    fetchCurrencies(params?: {}): Promise<{}>;
    fetchTickers(symbols?: Strings, params?: {}): Promise<Tickers>;
    fetchTickersV2(symbols?: Strings, params?: {}): Promise<import("./base/types.js").Dictionary<Ticker>>;
    fetchTickersV3(symbols?: Strings, params?: {}): Promise<import("./base/types.js").Dictionary<Ticker>>;
    fetchTicker(symbol: string, params?: {}): Promise<Ticker>;
    fetchTickerV2(symbol: string, params?: {}): Promise<Ticker>;
    fetchTickerV3(symbol: string, params?: {}): Promise<Ticker>;
    parseTicker(ticker: any, market?: Market): Ticker;
    parseCustomBalance(response: any, params?: {}): Balances;
    fetchBalance(params?: {}): Promise<Balances>;
    fetchLedger(code?: Str, since?: Int, limit?: Int, params?: {}): Promise<any>;
    parseLedgerEntryStatus(status: any): string;
    parseLedgerEntryType(type: any): string;
    parseLedgerEntry(item: any, currency?: Currency): {
        info: any;
        id: string;
        timestamp: number;
        datetime: string;
        direction: any;
        account: any;
        referenceId: any;
        referenceAccount: any;
        type: string;
        currency: string;
        amount: number;
        before: any;
        after: any;
        status: string;
        fee: any;
    };
    findAccountId(code: any): Promise<any>;
    prepareAccountRequest(limit?: Int, params?: {}): {
        account_id: string;
    };
    prepareAccountRequestWithCurrencyCode(code?: Str, limit?: Int, params?: {}): Promise<{
        account_id: string;
    }>;
    createMarketBuyOrderWithCost(symbol: string, cost: any, params?: {}): Promise<Order>;
    createOrder(symbol: string, type: OrderType, side: OrderSide, amount: any, price?: any, params?: {}): Promise<Order>;
    parseOrder(order: any, market?: Market): Order;
    parseOrderStatus(status: any): string;
    parseOrderType(type: any): string;
    parseTimeInForce(timeInForce: any): string;
    cancelOrder(id: string, symbol?: Str, params?: {}): Promise<any>;
    cancelOrders(ids: any, symbol?: Str, params?: {}): Promise<Order[]>;
    editOrder(id: string, symbol: any, type: any, side: any, amount?: any, price?: any, params?: {}): Promise<Order>;
    fetchOrder(id: string, symbol?: Str, params?: {}): Promise<Order>;
    fetchOrders(symbol?: Str, since?: Int, limit?: Int, params?: {}): Promise<Order[]>;
    fetchOrdersByStatus(status: any, symbol?: Str, since?: Int, limit?: Int, params?: {}): Promise<Order[]>;
    fetchOpenOrders(symbol?: Str, since?: Int, limit?: Int, params?: {}): Promise<Order[]>;
    fetchClosedOrders(symbol?: Str, since?: Int, limit?: Int, params?: {}): Promise<Order[]>;
    fetchCanceledOrders(symbol?: Str, since?: Int, limit?: Int, params?: {}): Promise<Order[]>;
    fetchOHLCV(symbol: string, timeframe?: string, since?: Int, limit?: Int, params?: {}): Promise<OHLCV[]>;
    parseOHLCV(ohlcv: any, market?: Market): OHLCV;
    fetchTrades(symbol: string, since?: Int, limit?: Int, params?: {}): Promise<Trade[]>;
    fetchMyTrades(symbol?: Str, since?: Int, limit?: Int, params?: {}): Promise<Trade[]>;
    fetchOrderBook(symbol: string, limit?: Int, params?: {}): Promise<OrderBook>;
    fetchBidsAsks(symbols?: Strings, params?: {}): Promise<import("./base/types.js").Dictionary<Ticker>>;
    withdraw(code: string, amount: any, address: any, tag?: any, params?: {}): Promise<{
        info: any;
        id: string;
        txid: string;
        timestamp: number;
        datetime: any;
        network: any;
        address: string;
        addressTo: string;
        addressFrom: any;
        tag: any;
        tagTo: any;
        tagFrom: any;
        type: string;
        amount: number;
        currency: string;
        status: string;
        updated: number;
        fee: {
            cost: number;
            currency: string;
        };
    }>;
    sign(path: any, api?: any[], method?: string, params?: {}, headers?: any, body?: any): {
        url: string;
        method: string;
        body: any;
        headers: any;
    };
    handleErrors(code: any, reason: any, url: any, method: any, headers: any, body: any, response: any, requestHeaders: any, requestBody: any): any;
}<|MERGE_RESOLUTION|>--- conflicted
+++ resolved
@@ -28,9 +28,6 @@
     fetchWithdrawals(code?: Str, since?: Int, limit?: Int, params?: {}): Promise<Transaction[]>;
     fetchDeposits(code?: Str, since?: Int, limit?: Int, params?: {}): Promise<Transaction[]>;
     parseTransactionStatus(status: any): string;
-<<<<<<< HEAD
-    parseTransaction(transaction: any, currency?: Currency): Transaction;
-=======
     parseTransaction(transaction: any, currency?: Currency): {
         info: any;
         id: string;
@@ -54,7 +51,6 @@
             currency: string;
         };
     };
->>>>>>> 15e3f3a1
     parseTrade(trade: any, market?: Market): Trade;
     fetchMarkets(params?: {}): Promise<any>;
     fetchMarketsV2(params?: {}): Promise<any[]>;
