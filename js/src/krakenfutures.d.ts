--- conflicted
+++ resolved
@@ -1,9 +1,5 @@
 import Exchange from './abstract/krakenfutures.js';
-<<<<<<< HEAD
-import { Int, OrderSide, OrderType, OHLCV, Trade, FundingRateHistory, OrderRequest } from './base/types.js';
-=======
 import { Int, OrderSide, OrderType, OHLCV, Trade, FundingRateHistory, OrderRequest, Order } from './base/types.js';
->>>>>>> 47700a47
 /**
  * @class krakenfutures
  * @extends Exchange
@@ -19,19 +15,11 @@
     fetchTrades(symbol: string, since?: Int, limit?: Int, params?: {}): Promise<Trade[]>;
     parseTrade(trade: any, market?: any): Trade;
     createOrderRequest(symbol: string, type: OrderType, side: OrderSide, amount: any, price?: any, params?: {}): any;
-<<<<<<< HEAD
-    createOrder(symbol: string, type: OrderType, side: OrderSide, amount: any, price?: any, params?: {}): Promise<import("./base/types.js").Order>;
-    createOrders(orders: OrderRequest[], params?: {}): Promise<import("./base/types.js").Order[]>;
-    editOrder(id: string, symbol: any, type: any, side: any, amount?: any, price?: any, params?: {}): Promise<import("./base/types.js").Order>;
-    cancelOrder(id: string, symbol?: string, params?: {}): Promise<any>;
-    cancelOrders(ids: string[], symbol?: string, params?: {}): Promise<import("./base/types.js").Order[]>;
-=======
     createOrder(symbol: string, type: OrderType, side: OrderSide, amount: any, price?: any, params?: {}): Promise<Order>;
     createOrders(orders: OrderRequest[], params?: {}): Promise<Order[]>;
     editOrder(id: string, symbol: any, type: any, side: any, amount?: any, price?: any, params?: {}): Promise<Order>;
     cancelOrder(id: string, symbol?: string, params?: {}): Promise<any>;
     cancelOrders(ids: string[], symbol?: string, params?: {}): Promise<Order[]>;
->>>>>>> 47700a47
     cancelAllOrders(symbol?: string, params?: {}): Promise<any>;
     fetchOpenOrders(symbol?: string, since?: Int, limit?: Int, params?: {}): Promise<Order[]>;
     parseOrderType(orderType: any): string;
