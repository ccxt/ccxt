'use strict';

//  ---------------------------------------------------------------------------

const Exchange = require ('./base/Exchange');
const { ExchangeError, ArgumentsRequired, ExchangeNotAvailable, InsufficientFunds, OrderNotFound, InvalidOrder, DDoSProtection, InvalidNonce, AuthenticationError, RateLimitExceeded, PermissionDenied, NotSupported, BadRequest, BadSymbol, AccountSuspended, OrderImmediatelyFillable, OnMaintenance, BadResponse, RequestTimeout, OrderNotFillable } = require ('./base/errors');
const { TRUNCATE } = require ('./base/functions/number');
const Precise = require ('./base/Precise');

//  ---------------------------------------------------------------------------

module.exports = class binance extends Exchange {
    describe () {
        return this.deepExtend (super.describe (), {
            'id': 'binance',
            'name': 'Binance',
            'countries': [ 'JP', 'MT' ], // Japan, Malta
            'rateLimit': 50,
            'certified': true,
            'pro': true,
            // new metainfo interface
            'has': {
                'margin': true,
                'swap': true,
                'future': true,
                'addMargin': true,
                'cancelAllOrders': true,
                'cancelOrder': true,
                'cancelOrders': undefined,
                'CORS': undefined,
                'createDepositAddress': undefined,
                'createOrder': true,
                'createReduceOnlyOrder': true,
                'deposit': undefined,
                'fetchAccounts': undefined,
                'fetchAllTradingFees': undefined,
                'fetchBalance': true,
                'fetchBidsAsks': true,
                'fetchBorrowRate': true,
                'fetchBorrowRateHistory': true,
                'fetchBorrowRates': false,
                'fetchBorrowRatesPerSymbol': false,
                'fetchCanceledOrders': undefined,
                'fetchClosedOrder': undefined,
                'fetchClosedOrders': 'emulated',
                'fetchCurrencies': true,
                'fetchDeposit': undefined,
                'fetchDepositAddress': true,
                'fetchDepositAddresses': undefined,
                'fetchDepositAddressesByNetwork': undefined,
                'fetchDeposits': true,
                'fetchFundingFee': undefined,
                'fetchFundingFees': true,
                'fetchFundingHistory': true,
                'fetchFundingRate': true,
                'fetchFundingRateHistory': true,
                'fetchFundingRates': true,
                'fetchIndexOHLCV': true,
                'fetchIsolatedPositions': undefined,
                'fetchL3OrderBook': undefined,
                'fetchLedger': undefined,
                'fetchLeverage': undefined,
                'fetchMarkets': true,
                'fetchMarkOHLCV': true,
                'fetchMyBuys': undefined,
                'fetchMySells': undefined,
                'fetchMyTrades': true,
                'fetchOHLCV': true,
                'fetchOpenOrder': undefined,
                'fetchOpenOrders': true,
                'fetchOrder': true,
                'fetchOrderBook': true,
                'fetchOrderBooks': undefined,
                'fetchOrders': true,
                'fetchOrderTrades': true,
                'fetchPosition': undefined,
                'fetchPositions': true,
                'fetchPositionsRisk': true,
                'fetchPremiumIndexOHLCV': false,
                'fetchStatus': true,
                'fetchTicker': true,
                'fetchTickers': true,
<<<<<<< HEAD
                'fetchTickersByType': true,
=======
>>>>>>> 40555875
                'fetchTime': true,
                'fetchTrades': true,
                'fetchTradingFee': true,
                'fetchTradingFees': true,
                'fetchTradingLimits': undefined,
                'fetchTransactions': false,
                'fetchTransfers': true,
                'fetchWithdrawal': false,
                'fetchWithdrawals': true,
                'fetchWithdrawalWhitelist': false,
                'loadLeverageBrackets': true,
                'reduceMargin': true,
                'setLeverage': true,
                'setMarginMode': true,
                'setPositionMode': true,
                'signIn': false,
                'transfer': true,
                'transferOut': false,
                'withdraw': true,
            },
            'timeframes': {
                '1m': '1m',
                '3m': '3m',
                '5m': '5m',
                '15m': '15m',
                '30m': '30m',
                '1h': '1h',
                '2h': '2h',
                '4h': '4h',
                '6h': '6h',
                '8h': '8h',
                '12h': '12h',
                '1d': '1d',
                '3d': '3d',
                '1w': '1w',
                '1M': '1M',
            },
            'urls': {
                'logo': 'https://user-images.githubusercontent.com/1294454/29604020-d5483cdc-87ee-11e7-94c7-d1a8d9169293.jpg',
                'test': {
                    'dapiPublic': 'https://testnet.binancefuture.com/dapi/v1',
                    'dapiPrivate': 'https://testnet.binancefuture.com/dapi/v1',
                    'fapiPublic': 'https://testnet.binancefuture.com/fapi/v1',
                    'fapiPrivate': 'https://testnet.binancefuture.com/fapi/v1',
                    'fapiPrivateV2': 'https://testnet.binancefuture.com/fapi/v2',
                    'public': 'https://testnet.binance.vision/api/v3',
                    'private': 'https://testnet.binance.vision/api/v3',
                    'v1': 'https://testnet.binance.vision/api/v1',
                },
                'api': {
                    'wapi': 'https://api.binance.com/wapi/v3',
                    'sapi': 'https://api.binance.com/sapi/v1',
                    'dapiPublic': 'https://dapi.binance.com/dapi/v1',
                    'dapiPrivate': 'https://dapi.binance.com/dapi/v1',
                    'dapiPrivateV2': 'https://dapi.binance.com/dapi/v2',
                    'dapiData': 'https://dapi.binance.com/futures/data',
                    'fapiPublic': 'https://fapi.binance.com/fapi/v1',
                    'fapiPrivate': 'https://fapi.binance.com/fapi/v1',
                    'fapiData': 'https://fapi.binance.com/futures/data',
                    'fapiPrivateV2': 'https://fapi.binance.com/fapi/v2',
                    'public': 'https://api.binance.com/api/v3',
                    'private': 'https://api.binance.com/api/v3',
                    'v1': 'https://api.binance.com/api/v1',
                },
                'www': 'https://www.binance.com',
                // 'referral': {
                //     'url': 'https://www.binance.com/en/register?ref=BLEJC98C',
                //     'discount': 0.2,
                // },
                'doc': [
                    'https://binance-docs.github.io/apidocs/spot/en',
                ],
                'api_management': 'https://www.binance.com/en/usercenter/settings/api-management',
                'fees': 'https://www.binance.com/en/fee/schedule',
            },
            'depth': 1,
            'api': {
                // the API structure below will need 3-layer apidefs
                'sapi': {
                    'get': {
                        'system/status': 1,
                        // these endpoints require this.apiKey
                        'accountSnapshot': 1,
                        'margin/asset': 1,
                        'margin/pair': 1,
                        'margin/allAssets': 1,
                        'margin/allPairs': 1,
                        'margin/priceIndex': 1,
                        // these endpoints require this.apiKey + this.secret
                        'asset/assetDividend': 1,
                        'asset/dribblet': 1,
                        'asset/transfer': 1,
                        'asset/assetDetail': 1,
                        'asset/tradeFee': 1,
                        'asset/get-funding-asset': 1,
                        'margin/loan': 1,
                        'margin/repay': 1,
                        'margin/account': 1,
                        'margin/transfer': 1,
                        'margin/interestHistory': 1,
                        'margin/forceLiquidationRec': 1,
                        'margin/order': 1,
                        'margin/openOrders': 1,
                        'margin/allOrders': 1,
                        'margin/myTrades': 1,
                        'margin/maxBorrowable': 5,
                        'margin/maxTransferable': 5,
                        'margin/isolated/transfer': 1,
                        'margin/isolated/account': 1,
                        'margin/isolated/pair': 1,
                        'margin/isolated/allPairs': 1,
                        'margin/isolated/accountLimit': 1,
                        'margin/interestRateHistory': 1,
                        'margin/orderList': 2,
                        'margin/allOrderList': 10,
                        'margin/openOrderList': 3,
                        'margin/crossMarginData': { 'cost': 1, 'noCoin': 5 },
                        'margin/isolatedMarginData': { 'cost': 1, 'noCoin': 10 },
                        'margin/isolatedMarginTier': 1,
                        'loan/income': 1,
                        'fiat/orders': 1,
                        'fiat/payments': 1,
                        'futures/transfer': 5,
                        'futures/loan/borrow/history': 1,
                        'futures/loan/repay/history': 1,
                        'futures/loan/wallet': 1,
                        'futures/loan/configs': 1,
                        'futures/loan/calcAdjustLevel': 1,
                        'futures/loan/calcMaxAdjustAmount': 1,
                        'futures/loan/adjustCollateral/history': 1,
                        'futures/loan/liquidationHistory': 1,
                        'rebate/taxQuery': 1,
                        // https://binance-docs.github.io/apidocs/spot/en/#withdraw-sapi
                        'capital/config/getall': 1, // get networks for withdrawing USDT ERC20 vs USDT Omni
                        'capital/deposit/address': 1,
                        'capital/deposit/hisrec': 1,
                        'capital/deposit/subAddress': 1,
                        'capital/deposit/subHisrec': 1,
                        'capital/withdraw/history': 1,
                        'convert/tradeFlow': 1,
                        'account/status': 1,
                        'account/apiTradingStatus': 1,
                        'account/apiRestrictions/ipRestriction': 1,
                        'bnbBurn': 1,
                        'sub-account/assets': 1,
                        'sub-account/futures/account': 1,
                        'sub-account/futures/accountSummary': 1,
                        'sub-account/futures/positionRisk': 1,
                        'sub-account/futures/internalTransfer': 1,
                        'sub-account/list': 1,
                        'sub-account/margin/account': 1,
                        'sub-account/margin/accountSummary': 1,
                        'sub-account/spotSummary': 5,
                        'sub-account/status': 1,
                        'sub-account/sub/transfer/history': 1,
                        'sub-account/transfer/subUserHistory': 1,
                        'sub-account/universalTransfer': 1,
                        'managed-subaccount/asset': 1,
                        // lending endpoints
                        'lending/daily/product/list': 1,
                        'lending/daily/userLeftQuota': 1,
                        'lending/daily/userRedemptionQuota': 1,
                        'lending/daily/token/position': 1,
                        'lending/union/account': 1,
                        'lending/union/purchaseRecord': 1,
                        'lending/union/redemptionRecord': 1,
                        'lending/union/interestHistory': 1,
                        'lending/project/list': 1,
                        'lending/project/position/list': 1,
                        // mining endpoints
                        'mining/pub/algoList': 1,
                        'mining/pub/coinList': 1,
                        'mining/worker/detail': 5,
                        'mining/worker/list': 5,
                        'mining/payment/list': 5,
                        'mining/statistics/user/status': 5,
                        'mining/statistics/user/list': 5,
                        // liquid swap endpoints
                        'bswap/pools': 1,
                        'bswap/liquidity': { 'cost': 1, 'noPoolId': 10 },
                        'bswap/liquidityOps': 2,
                        'bswap/quote': 2,
                        'bswap/swap': 1,
                        'bswap/poolConfigure': 1,
                        'bswap/addLiquidityPreview': 1,
                        'bswap/removeLiquidityPreview': 1,
                        // leveraged token endpoints
                        'blvt/tokenInfo': 1,
                        'blvt/subscribe/record': 1,
                        'blvt/redeem/record': 1,
                        'blvt/userLimit': 1,
                        // broker api
                        'apiReferral/ifNewUser': 1,
                        'apiReferral/customization': 1,
                        'apiReferral/userCustomization': 1,
                        'apiReferral/rebate/recentRecord': 1,
                        'apiReferral/rebate/historicalRecord': 1,
                        'apiReferral/kickback/recentRecord': 1,
                        'apiReferral/kickback/historicalRecord': 1,
                        // brokerage API
                        'broker/subAccountApi': 1,
                        'broker/subAccount': 1,
                        'broker/subAccountApi/commission/futures': 1,
                        'broker/subAccountApi/commission/coinFutures': 1,
                        'broker/info': 1,
                        'broker/transfer': 1,
                        'broker/transfer/futures': 1,
                        'broker/rebate/recentRecord': 1,
                        'broker/rebate/historicalRecord': 1,
                        'broker/subAccount/bnbBurn/status': 1,
                        'broker/subAccount/depositHist': 1,
                        'broker/subAccount/spotSummary': 1,
                        'broker/subAccount/marginSummary': 1,
                        'broker/subAccount/futuresSummary': 1,
                        'broker/rebate/futures/recentRecord': 1,
                        'broker/subAccountApi/ipRestriction': 1,
                        'broker/universalTransfer': 1,
                        // v2 not supported yet
                        // GET /sapi/v2/broker/subAccount/futuresSummary
                        'account/apiRestrictions': 1,
                        // c2c / p2p
                        'c2c/orderMatch/listUserOrderHistory': 1,
                        // nft endpoints
                        'nft/history/transactions': 1,
                        'nft/history/deposit': 1,
                        'nft/history/withdraw': 1,
                        'nft/user/getAsset': 1,
                        'pay/transactions': 1,
                    },
                    'post': {
                        'asset/dust': 1,
                        'asset/transfer': 1,
                        'asset/get-funding-asset': 1,
                        'account/disableFastWithdrawSwitch': 1,
                        'account/enableFastWithdrawSwitch': 1,
                        'account/apiRestrictions/ipRestriction': 1,
                        'account/apiRestrictions/ipRestriction/ipList': 1,
                        'capital/withdraw/apply': 1,
                        'margin/transfer': 1,
                        'margin/loan': 1,
                        'margin/repay': 1,
                        'margin/order': 4,
                        'margin/order/oco': 1,
                        'margin/isolated/create': 1,
                        'margin/isolated/transfer': 1,
                        'margin/isolated/account': 1,
                        'bnbBurn': 1,
                        'sub-account/margin/transfer': 1,
                        'sub-account/margin/enable': 1,
                        // 'sub-account/margin/enable': 1,
                        'sub-account/futures/enable': 1,
                        'sub-account/futures/transfer': 1,
                        'sub-account/futures/internalTransfer': 1,
                        'sub-account/transfer/subToSub': 1,
                        'sub-account/transfer/subToMaster': 1,
                        'sub-account/universalTransfer': 1,
                        'managed-subaccount/deposit': 1,
                        'managed-subaccount/withdraw': 1,
                        'userDataStream': 1,
                        'userDataStream/isolated': 1,
                        'futures/transfer': 1,
                        'futures/loan/borrow': 20,
                        'futures/loan/repay': 20,
                        'futures/loan/adjustCollateral': 20,
                        // lending
                        'lending/customizedFixed/purchase': 1,
                        'lending/daily/purchase': 1,
                        'lending/daily/redeem': 1,
                        // liquid swap endpoints
                        'bswap/liquidityAdd': 2,
                        'bswap/liquidityRemove': 2,
                        'bswap/swap': 2,
                        // leveraged token endpoints
                        'blvt/subscribe': 1,
                        'blvt/redeem': 1,
                        // brokerage API
                        'apiReferral/customization': 1,
                        'apiReferral/userCustomization': 1,
                        'apiReferral/rebate/historicalRecord': 1,
                        'apiReferral/kickback/historicalRecord': 1,
                        'broker/subAccount': 1,
                        'broker/subAccount/margin': 1,
                        'broker/subAccount/futures': 1,
                        'broker/subAccountApi': 1,
                        'broker/subAccountApi/permission': 1,
                        'broker/subAccountApi/commission': 1,
                        'broker/subAccountApi/commission/futures': 1,
                        'broker/subAccountApi/commission/coinFutures': 1,
                        'broker/transfer': 1,
                        'broker/transfer/futures': 1,
                        'broker/rebate/historicalRecord': 1,
                        'broker/subAccount/bnbBurn/spot': 1,
                        'broker/subAccount/bnbBurn/marginInterest': 1,
                        'broker/subAccount/blvt': 1,
                        'broker/subAccountApi/ipRestriction': 1,
                        'broker/subAccountApi/ipRestriction/ipList': 1,
                        'broker/universalTransfer': 1,
                        'broker/subAccountApi/permission/universalTransfer': 1,
                        'broker/subAccountApi/permission/vanillaOptions': 1,
                    },
                    'put': {
                        'userDataStream': 1,
                        'userDataStream/isolated': 1,
                    },
                    'delete': {
                        'account/apiRestrictions/ipRestriction/ipList': 1,
                        'margin/openOrders': 1,
                        'margin/order': 1,
                        'margin/orderList': 1,
                        'margin/isolated/account': 1,
                        'userDataStream': 1,
                        'userDataStream/isolated': 1,
                        // brokerage API
                        'broker/subAccountApi': 1,
                        'broker/subAccountApi/ipRestriction/ipList': 1,
                    },
                },
                // deprecated
                'wapi': {
                    'post': {
                        'withdraw': 1,
                        'sub-account/transfer': 1,
                    },
                    'get': {
                        'depositHistory': 1,
                        'withdrawHistory': 1,
                        'depositAddress': 1,
                        'accountStatus': 1,
                        'systemStatus': 1,
                        'apiTradingStatus': 1,
                        'userAssetDribbletLog': 1,
                        'tradeFee': 1,
                        'assetDetail': 1,
                        'sub-account/list': 1,
                        'sub-account/transfer/history': 1,
                        'sub-account/assets': 1,
                    },
                },
                'dapiPublic': {
                    'get': {
                        'ping': 1,
                        'time': 1,
                        'exchangeInfo': 1,
                        'depth': { 'cost': 2, 'byLimit': [ [ 50, 2 ], [ 100, 5 ], [ 500, 10 ], [ 1000, 20 ] ] },
                        'trades': 1,
                        'historicalTrades': 20,
                        'aggTrades': 20,
                        'premiumIndex': 10,
                        'fundingRate': 1,
                        'klines': { 'cost': 1, 'byLimit': [ [ 99, 1 ], [ 499, 2 ], [ 1000, 5 ], [ 10000, 10 ] ] },
                        'continuousKlines': { 'cost': 1, 'byLimit': [ [ 99, 1 ], [ 499, 2 ], [ 1000, 5 ], [ 10000, 10 ] ] },
                        'indexPriceKlines': { 'cost': 1, 'byLimit': [ [ 99, 1 ], [ 499, 2 ], [ 1000, 5 ], [ 10000, 10 ] ] },
                        'markPriceKlines': { 'cost': 1, 'byLimit': [ [ 99, 1 ], [ 499, 2 ], [ 1000, 5 ], [ 10000, 10 ] ] },
                        'ticker/24hr': { 'cost': 1, 'noSymbol': 40 },
                        'ticker/price': { 'cost': 1, 'noSymbol': 2 },
                        'ticker/bookTicker': { 'cost': 1, 'noSymbol': 2 },
                        'openInterest': 1,
                    },
                },
                'dapiData': {
                    'get': {
                        'openInterestHist': 1,
                        'topLongShortAccountRatio': 1,
                        'topLongShortPositionRatio': 1,
                        'globalLongShortAccountRatio': 1,
                        'takerBuySellVol': 1,
                        'basis': 1,
                    },
                },
                'dapiPrivate': {
                    'get': {
                        'positionSide/dual': 30,
                        'order': 1,
                        'openOrder': 1,
                        'openOrders': { 'cost': 1, 'noSymbol': 5 },
                        'allOrders': { 'cost': 20, 'noSymbol': 40 },
                        'balance': 1,
                        'account': 5,
                        'positionMargin/history': 1,
                        'positionRisk': 1,
                        'userTrades': { 'cost': 20, 'noSymbol': 40 },
                        'income': 20,
                        'leverageBracket': 1,
                        'forceOrders': { 'cost': 20, 'noSymbol': 50 },
                        'adlQuantile': 5,
                    },
                    'post': {
                        'positionSide/dual': 1,
                        'order': 4,
                        'batchOrders': 5,
                        'countdownCancelAll': 10,
                        'leverage': 1,
                        'marginType': 1,
                        'positionMargin': 1,
                        'listenKey': 1,
                    },
                    'put': {
                        'listenKey': 1,
                    },
                    'delete': {
                        'order': 1,
                        'allOpenOrders': 1,
                        'batchOrders': 5,
                        'listenKey': 1,
                    },
                },
                'dapiPrivateV2': {
                    'get': {
                        'leverageBracket': 1,
                    },
                },
                'fapiPublic': {
                    'get': {
                        'ping': 1,
                        'time': 1,
                        'exchangeInfo': 1,
                        'depth': { 'cost': 2, 'byLimit': [ [ 50, 2 ], [ 100, 5 ], [ 500, 10 ], [ 1000, 20 ] ] },
                        'trades': 1,
                        'historicalTrades': 20,
                        'aggTrades': 20,
                        'klines': { 'cost': 1, 'byLimit': [ [ 99, 1 ], [ 499, 2 ], [ 1000, 5 ], [ 10000, 10 ] ] },
                        'continuousKlines': { 'cost': 1, 'byLimit': [ [ 99, 1 ], [ 499, 2 ], [ 1000, 5 ], [ 10000, 10 ] ] },
                        'markPriceKlines': { 'cost': 1, 'byLimit': [ [ 99, 1 ], [ 499, 2 ], [ 1000, 5 ], [ 10000, 10 ] ] },
                        'indexPriceKlines': { 'cost': 1, 'byLimit': [ [ 99, 1 ], [ 499, 2 ], [ 1000, 5 ], [ 10000, 10 ] ] },
                        'fundingRate': 1,
                        'premiumIndex': 1,
                        'ticker/24hr': { 'cost': 1, 'noSymbol': 40 },
                        'ticker/price': { 'cost': 1, 'noSymbol': 2 },
                        'ticker/bookTicker': { 'cost': 1, 'noSymbol': 2 },
                        'openInterest': 1,
                        'indexInfo': 1,
                        'apiTradingStatus': { 'cost': 1, 'noSymbol': 10 },
                        'lvtKlines': 1,
                    },
                },
                'fapiData': {
                    'get': {
                        'openInterestHist': 1,
                        'topLongShortAccountRatio': 1,
                        'topLongShortPositionRatio': 1,
                        'globalLongShortAccountRatio': 1,
                        'takerlongshortRatio': 1,
                    },
                },
                'fapiPrivate': {
                    'get': {
                        'forceOrders': { 'cost': 20, 'noSymbol': 50 },
                        'allOrders': 5,
                        'openOrder': 1,
                        'openOrders': 1,
                        'order': 1,
                        'account': 5,
                        'balance': 5,
                        'leverageBracket': 1,
                        'positionMargin/history': 1,
                        'positionRisk': 5,
                        'positionSide/dual': 30,
                        'userTrades': 5,
                        'income': 30,
                        'commissionRate': 20,
                        'apiTradingStatus': 1,
                        'multiAssetsMargin': 30,
                        // broker endpoints
                        'apiReferral/ifNewUser': 1,
                        'apiReferral/customization': 1,
                        'apiReferral/userCustomization': 1,
                        'apiReferral/traderNum': 1,
                        'apiReferral/overview': 1,
                        'apiReferral/tradeVol': 1,
                        'apiReferral/rebateVol': 1,
                        'apiReferral/traderSummary': 1,
                        'adlQuantile': 5,
                    },
                    'post': {
                        'batchOrders': 5,
                        'positionSide/dual': 1,
                        'positionMargin': 1,
                        'marginType': 1,
                        'order': 4,
                        'leverage': 1,
                        'listenKey': 1,
                        'countdownCancelAll': 10,
                        'multiAssetsMargin': 1,
                        // broker endpoints
                        'apiReferral/customization': 1,
                        'apiReferral/userCustomization': 1,
                    },
                    'put': {
                        'listenKey': 1,
                    },
                    'delete': {
                        'batchOrders': 1,
                        'order': 1,
                        'allOpenOrders': 1,
                        'listenKey': 1,
                    },
                },
                'fapiPrivateV2': {
                    'get': {
                        'account': 1,
                        'balance': 1,
                        'positionRisk': 1,
                    },
                },
                'public': {
                    'get': {
                        'ping': 1,
                        'time': 1,
                        'depth': { 'cost': 1, 'byLimit': [ [ 100, 1 ], [ 500, 5 ], [ 1000, 10 ], [ 5000, 50 ] ] },
                        'trades': 1,
                        'aggTrades': 1,
                        'historicalTrades': 5,
                        'klines': 1,
                        'ticker/24hr': { 'cost': 1, 'noSymbol': 40 },
                        'ticker/price': { 'cost': 1, 'noSymbol': 2 },
                        'ticker/bookTicker': { 'cost': 1, 'noSymbol': 2 },
                        'exchangeInfo': 10,
                    },
                    'put': {
                        'userDataStream': 1,
                    },
                    'post': {
                        'userDataStream': 1,
                    },
                    'delete': {
                        'userDataStream': 1,
                    },
                },
                'private': {
                    'get': {
                        'allOrderList': 10, // oco
                        'openOrderList': 3, // oco
                        'orderList': 2, // oco
                        'order': 2,
                        'openOrders': { 'cost': 3, 'noSymbol': 40 },
                        'allOrders': 10,
                        'account': 10,
                        'myTrades': 10,
                        'rateLimit/order': 20,
                    },
                    'post': {
                        'order/oco': 1,
                        'order': 4,
                        'order/test': 1,
                    },
                    'delete': {
                        'openOrders': 1, // added on 2020-04-25 for canceling all open orders per symbol
                        'orderList': 1, // oco
                        'order': 1,
                    },
                },
            },
            'fees': {
                'trading': {
                    'feeSide': 'get',
                    'tierBased': false,
                    'percentage': true,
                    'taker': this.parseNumber ('0.001'),
                    'maker': this.parseNumber ('0.001'),
                },
                'future': {
                    'trading': {
                        'feeSide': 'quote',
                        'tierBased': true,
                        'percentage': true,
                        'taker': this.parseNumber ('0.000400'),
                        'maker': this.parseNumber ('0.000200'),
                        'tiers': {
                            'taker': [
                                [ this.parseNumber ('0'), this.parseNumber ('0.000400') ],
                                [ this.parseNumber ('250'), this.parseNumber ('0.000400') ],
                                [ this.parseNumber ('2500'), this.parseNumber ('0.000350') ],
                                [ this.parseNumber ('7500'), this.parseNumber ('0.000320') ],
                                [ this.parseNumber ('22500'), this.parseNumber ('0.000300') ],
                                [ this.parseNumber ('50000'), this.parseNumber ('0.000270') ],
                                [ this.parseNumber ('100000'), this.parseNumber ('0.000250') ],
                                [ this.parseNumber ('200000'), this.parseNumber ('0.000220') ],
                                [ this.parseNumber ('400000'), this.parseNumber ('0.000200') ],
                                [ this.parseNumber ('750000'), this.parseNumber ('0.000170') ],
                            ],
                            'maker': [
                                [ this.parseNumber ('0'), this.parseNumber ('0.000200') ],
                                [ this.parseNumber ('250'), this.parseNumber ('0.000160') ],
                                [ this.parseNumber ('2500'), this.parseNumber ('0.000140') ],
                                [ this.parseNumber ('7500'), this.parseNumber ('0.000120') ],
                                [ this.parseNumber ('22500'), this.parseNumber ('0.000100') ],
                                [ this.parseNumber ('50000'), this.parseNumber ('0.000080') ],
                                [ this.parseNumber ('100000'), this.parseNumber ('0.000060') ],
                                [ this.parseNumber ('200000'), this.parseNumber ('0.000040') ],
                                [ this.parseNumber ('400000'), this.parseNumber ('0.000020') ],
                                [ this.parseNumber ('750000'), this.parseNumber ('0') ],
                            ],
                        },
                    },
                },
                'delivery': {
                    'trading': {
                        'feeSide': 'base',
                        'tierBased': true,
                        'percentage': true,
                        'taker': this.parseNumber ('0.000500'),
                        'maker': this.parseNumber ('0.000100'),
                        'tiers': {
                            'taker': [
                                [ this.parseNumber ('0'), this.parseNumber ('0.000500') ],
                                [ this.parseNumber ('250'), this.parseNumber ('0.000450') ],
                                [ this.parseNumber ('2500'), this.parseNumber ('0.000400') ],
                                [ this.parseNumber ('7500'), this.parseNumber ('0.000300') ],
                                [ this.parseNumber ('22500'), this.parseNumber ('0.000250') ],
                                [ this.parseNumber ('50000'), this.parseNumber ('0.000240') ],
                                [ this.parseNumber ('100000'), this.parseNumber ('0.000240') ],
                                [ this.parseNumber ('200000'), this.parseNumber ('0.000240') ],
                                [ this.parseNumber ('400000'), this.parseNumber ('0.000240') ],
                                [ this.parseNumber ('750000'), this.parseNumber ('0.000240') ],
                            ],
                            'maker': [
                                [ this.parseNumber ('0'), this.parseNumber ('0.000100') ],
                                [ this.parseNumber ('250'), this.parseNumber ('0.000080') ],
                                [ this.parseNumber ('2500'), this.parseNumber ('0.000050') ],
                                [ this.parseNumber ('7500'), this.parseNumber ('0.0000030') ],
                                [ this.parseNumber ('22500'), this.parseNumber ('0') ],
                                [ this.parseNumber ('50000'), this.parseNumber ('-0.000050') ],
                                [ this.parseNumber ('100000'), this.parseNumber ('-0.000060') ],
                                [ this.parseNumber ('200000'), this.parseNumber ('-0.000070') ],
                                [ this.parseNumber ('400000'), this.parseNumber ('-0.000080') ],
                                [ this.parseNumber ('750000'), this.parseNumber ('-0.000090') ],
                            ],
                        },
                    },
                },
            },
            'commonCurrencies': {
                'BCC': 'BCC', // kept for backward-compatibility https://github.com/ccxt/ccxt/issues/4848
                'YOYO': 'YOYOW',
            },
            // exchange-specific options
            'options': {
                'fetchCurrencies': true, // this is a private call and it requires API keys
                // 'fetchTradesMethod': 'publicGetAggTrades', // publicGetTrades, publicGetHistoricalTrades
                'defaultTimeInForce': 'GTC', // 'GTC' = Good To Cancel (default), 'IOC' = Immediate Or Cancel
                'defaultType': 'spot', // 'spot', 'future', 'margin', 'delivery'
                'hasAlreadyAuthenticatedSuccessfully': false,
                'warnOnFetchOpenOrdersWithoutSymbol': true,
                'fetchPositions': 'positionRisk', // or 'account'
                'recvWindow': 5 * 1000, // 5 sec, binance default
                'timeDifference': 0, // the difference between system clock and Binance clock
                'adjustForTimeDifference': false, // controls the adjustment logic upon instantiation
                'newOrderRespType': {
                    'market': 'FULL', // 'ACK' for order id, 'RESULT' for full order or 'FULL' for order with fills
                    'limit': 'FULL', // we change it from 'ACK' by default to 'FULL' (returns immediately if limit is not hit)
                },
                'quoteOrderQty': true, // whether market orders support amounts in quote currency
                'broker': {
                    'spot': 'x-R4BD3S82',
                    'margin': 'x-R4BD3S82',
                    'future': 'x-xcKtGhcu',
                    'delivery': 'x-xcKtGhcu',
                },
                'accountsByType': {
                    'main': 'MAIN',
                    'spot': 'MAIN',
                    'funding': 'FUNDING',
                    'margin': 'MARGIN',
                    'future': 'UMFUTURE',
                    'delivery': 'CMFUTURE',
                    'mining': 'MINING',
                },
                'typesByAccount': {
                    'MAIN': 'spot',
                    'FUNDING': 'funding',
                    'MARGIN': 'margin',
                    'UMFUTURE': 'future',
                    'CMFUTURE': 'delivery',
                    'MINING': 'mining',
                },
                'networks': {
                    'ERC20': 'ETH',
                    'TRC20': 'TRX',
                    'BEP2': 'BNB',
                    'BEP20': 'BSC',
                    'OMNI': 'OMNI',
                    'EOS': 'EOS',
                    'SPL': 'SOL',
                },
                'reverseNetworks': {
                    'tronscan.org': 'TRC20',
                    'etherscan.io': 'ERC20',
                    'bscscan.com': 'BSC',
                    'explorer.binance.org': 'BEP2',
                    'bithomp.com': 'XRP',
                    'bloks.io': 'EOS',
                    'stellar.expert': 'XLM',
                    'blockchair.com/bitcoin': 'BTC',
                    'blockchair.com/bitcoin-cash': 'BCH',
                    'blockchair.com/ecash': 'XEC',
                    'explorer.litecoin.net': 'LTC',
                    'explorer.avax.network': 'AVAX',
                    'solscan.io': 'SOL',
                    'polkadot.subscan.io': 'DOT',
                    'dashboard.internetcomputer.org': 'ICP',
                    'explorer.chiliz.com': 'CHZ',
                    'cardanoscan.io': 'ADA',
                    'mainnet.theoan.com': 'AION',
                    'algoexplorer.io': 'ALGO',
                    'explorer.ambrosus.com': 'AMB',
                    'viewblock.io/zilliqa': 'ZIL',
                    'viewblock.io/arweave': 'AR',
                    'explorer.ark.io': 'ARK',
                    'atomscan.com': 'ATOM',
                    'www.mintscan.io': 'CTK',
                    'explorer.bitcoindiamond.org': 'BCD',
                    'btgexplorer.com': 'BTG',
                    'bts.ai': 'BTS',
                    'explorer.celo.org': 'CELO',
                    'explorer.nervos.org': 'CKB',
                    'cerebro.cortexlabs.ai': 'CTXC',
                    'chainz.cryptoid.info': 'VIA',
                    'explorer.dcrdata.org': 'DCR',
                    'digiexplorer.info': 'DGB',
                    'dock.subscan.io': 'DOCK',
                    'dogechain.info': 'DOGE',
                    'explorer.elrond.com': 'EGLD',
                    'blockscout.com': 'ETC',
                    'explore-fetchhub.fetch.ai': 'FET',
                    'filfox.info': 'FIL',
                    'fio.bloks.io': 'FIO',
                    'explorer.firo.org': 'FIRO',
                    'neoscan.io': 'NEO',
                    'ftmscan.com': 'FTM',
                    'explorer.gochain.io': 'GO',
                    'block.gxb.io': 'GXS',
                    'hash-hash.info': 'HBAR',
                    'www.hiveblockexplorer.com': 'HIVE',
                    'explorer.helium.com': 'HNT',
                    'tracker.icon.foundation': 'ICX',
                    'www.iostabc.com': 'IOST',
                    'explorer.iota.org': 'IOTA',
                    'iotexscan.io': 'IOTX',
                    'irishub.iobscan.io': 'IRIS',
                    'kava.mintscan.io': 'KAVA',
                    'scope.klaytn.com': 'KLAY',
                    'kmdexplorer.io': 'KMD',
                    'kusama.subscan.io': 'KSM',
                    'explorer.lto.network': 'LTO',
                    'polygonscan.com': 'POLYGON',
                    'explorer.ont.io': 'ONT',
                    'minaexplorer.com': 'MINA',
                    'nanolooker.com': 'NANO',
                    'explorer.nebulas.io': 'NAS',
                    'explorer.nbs.plus': 'NBS',
                    'explorer.nebl.io': 'NEBL',
                    'nulscan.io': 'NULS',
                    'nxscan.com': 'NXS',
                    'explorer.harmony.one': 'ONE',
                    'explorer.poa.network': 'POA',
                    'qtum.info': 'QTUM',
                    'explorer.rsk.co': 'RSK',
                    'www.oasisscan.com': 'ROSE',
                    'ravencoin.network': 'RVN',
                    'sc.tokenview.com': 'SC',
                    'secretnodes.com': 'SCRT',
                    'explorer.skycoin.com': 'SKY',
                    'steemscan.com': 'STEEM',
                    'explorer.stacks.co': 'STX',
                    'www.thetascan.io': 'THETA',
                    'scan.tomochain.com': 'TOMO',
                    'explore.vechain.org': 'VET',
                    'explorer.vite.net': 'VITE',
                    'www.wanscan.org': 'WAN',
                    'wavesexplorer.com': 'WAVES',
                    'wax.eosx.io': 'WAXP',
                    'waltonchain.pro': 'WTC',
                    'chain.nem.ninja': 'XEM',
                    'verge-blockchain.info': 'XVG',
                    'explorer.yoyow.org': 'YOYOW',
                    'explorer.zcha.in': 'ZEC',
                    'explorer.zensystem.io': 'ZEN',
                },
                'impliedNetworks': {
                    'ETH': { 'ERC20': 'ETH' },
                    'TRX': { 'TRC20': 'TRX' },
                },
                'legalMoney': {
                    'MXN': true,
                    'UGX': true,
                    'SEK': true,
                    'CHF': true,
                    'VND': true,
                    'AED': true,
                    'DKK': true,
                    'KZT': true,
                    'HUF': true,
                    'PEN': true,
                    'PHP': true,
                    'USD': true,
                    'TRY': true,
                    'EUR': true,
                    'NGN': true,
                    'PLN': true,
                    'BRL': true,
                    'ZAR': true,
                    'KES': true,
                    'ARS': true,
                    'RUB': true,
                    'AUD': true,
                    'NOK': true,
                    'CZK': true,
                    'GBP': true,
                    'UAH': true,
                    'GHS': true,
                    'HKD': true,
                    'CAD': true,
                    'INR': true,
                    'JPY': true,
                    'NZD': true,
                },
            },
            // https://binance-docs.github.io/apidocs/spot/en/#error-codes-2
            'exceptions': {
                'exact': {
                    'System is under maintenance.': OnMaintenance, // {"code":1,"msg":"System is under maintenance."}
                    'System abnormality': ExchangeError, // {"code":-1000,"msg":"System abnormality"}
                    'You are not authorized to execute this request.': PermissionDenied, // {"msg":"You are not authorized to execute this request."}
                    'API key does not exist': AuthenticationError,
                    'Order would trigger immediately.': OrderImmediatelyFillable,
                    'Stop price would trigger immediately.': OrderImmediatelyFillable, // {"code":-2010,"msg":"Stop price would trigger immediately."}
                    'Order would immediately match and take.': OrderImmediatelyFillable, // {"code":-2010,"msg":"Order would immediately match and take."}
                    'Account has insufficient balance for requested action.': InsufficientFunds,
                    'Rest API trading is not enabled.': ExchangeNotAvailable,
                    "You don't have permission.": PermissionDenied, // {"msg":"You don't have permission.","success":false}
                    'Market is closed.': ExchangeNotAvailable, // {"code":-1013,"msg":"Market is closed."}
                    'Too many requests. Please try again later.': DDoSProtection, // {"msg":"Too many requests. Please try again later.","success":false}
                    '-1000': ExchangeNotAvailable, // {"code":-1000,"msg":"An unknown error occured while processing the request."}
                    '-1001': ExchangeNotAvailable, // {"code":-1001,"msg":"'Internal error; unable to process your request. Please try again.'"}
                    '-1002': AuthenticationError, // {"code":-1002,"msg":"'You are not authorized to execute this request.'"}
                    '-1003': RateLimitExceeded, // {"code":-1003,"msg":"Too much request weight used, current limit is 1200 request weight per 1 MINUTE. Please use the websocket for live updates to avoid polling the API."}
                    '-1004': DDoSProtection, // {"code":-1004,"msg":"Server is busy, please wait and try again"}
                    '-1005': PermissionDenied, // {"code":-1005,"msg":"No such IP has been white listed"}
                    '-1006': BadResponse, // {"code":-1006,"msg":"An unexpected response was received from the message bus. Execution status unknown."}
                    '-1007': RequestTimeout, // {"code":-1007,"msg":"Timeout waiting for response from backend server. Send status unknown; execution status unknown."}
                    '-1010': BadResponse, // {"code":-1010,"msg":"ERROR_MSG_RECEIVED."}
                    '-1011': PermissionDenied, // {"code":-1011,"msg":"This IP cannot access this route."}
                    '-1013': InvalidOrder, // {"code":-1013,"msg":"createOrder -> 'invalid quantity'/'invalid price'/MIN_NOTIONAL"}
                    '-1014': InvalidOrder, // {"code":-1014,"msg":"Unsupported order combination."}
                    '-1015': RateLimitExceeded, // {"code":-1015,"msg":"'Too many new orders; current limit is %s orders per %s.'"}
                    '-1016': ExchangeNotAvailable, // {"code":-1016,"msg":"'This service is no longer available.',"}
                    '-1020': BadRequest, // {"code":-1020,"msg":"'This operation is not supported.'"}
                    '-1021': InvalidNonce, // {"code":-1021,"msg":"'your time is ahead of server'"}
                    '-1022': AuthenticationError, // {"code":-1022,"msg":"Signature for this request is not valid."}
                    '-1023': BadRequest, // {"code":-1023,"msg":"Start time is greater than end time."}
                    '-1099': AuthenticationError, // {"code":-1099,"msg":"Not found, authenticated, or authorized"}
                    '-1100': BadRequest, // {"code":-1100,"msg":"createOrder(symbol, 1, asdf) -> 'Illegal characters found in parameter 'price'"}
                    '-1101': BadRequest, // {"code":-1101,"msg":"Too many parameters; expected %s and received %s."}
                    '-1102': BadRequest, // {"code":-1102,"msg":"Param %s or %s must be sent, but both were empty"}
                    '-1103': BadRequest, // {"code":-1103,"msg":"An unknown parameter was sent."}
                    '-1104': BadRequest, // {"code":-1104,"msg":"Not all sent parameters were read, read 8 parameters but was sent 9"}
                    '-1105': BadRequest, // {"code":-1105,"msg":"Parameter %s was empty."}
                    '-1106': BadRequest, // {"code":-1106,"msg":"Parameter %s sent when not required."}
                    '-1108': BadRequest, // {"code":-1108,"msg":"Invalid asset."}
                    '-1109': AuthenticationError, // {"code":-1109,"msg":"Invalid account."}
                    '-1110': BadRequest, // {"code":-1110,"msg":"Invalid symbolType."}
                    '-1111': BadRequest, // {"code":-1111,"msg":"Precision is over the maximum defined for this asset."}
                    '-1112': InvalidOrder, // {"code":-1112,"msg":"No orders on book for symbol."}
                    '-1113': BadRequest, // {"code":-1113,"msg":"Withdrawal amount must be negative."}
                    '-1114': BadRequest, // {"code":-1114,"msg":"TimeInForce parameter sent when not required."}
                    '-1115': BadRequest, // {"code":-1115,"msg":"Invalid timeInForce."}
                    '-1116': BadRequest, // {"code":-1116,"msg":"Invalid orderType."}
                    '-1117': BadRequest, // {"code":-1117,"msg":"Invalid side."}
                    '-1118': BadRequest, // {"code":-1118,"msg":"New client order ID was empty."}
                    '-1119': BadRequest, // {"code":-1119,"msg":"Original client order ID was empty."}
                    '-1120': BadRequest, // {"code":-1120,"msg":"Invalid interval."}
                    '-1121': BadSymbol, // {"code":-1121,"msg":"Invalid symbol."}
                    '-1125': AuthenticationError, // {"code":-1125,"msg":"This listenKey does not exist."}
                    '-1127': BadRequest, // {"code":-1127,"msg":"More than %s hours between startTime and endTime."}
                    '-1128': BadRequest, // {"code":-1128,"msg":"{"code":-1128,"msg":"Combination of optional parameters invalid."}"}
                    '-1130': BadRequest, // {"code":-1130,"msg":"Data sent for paramter %s is not valid."}
                    '-1131': BadRequest, // {"code":-1131,"msg":"recvWindow must be less than 60000"}
                    '-1136': BadRequest, // {"code":-1136,"msg":"Invalid newOrderRespType"}
                    '-2008': AuthenticationError, // {"code":-2008,"msg":"Invalid Api-Key ID."}
                    '-2010': ExchangeError, // {"code":-2010,"msg":"generic error code for createOrder -> 'Account has insufficient balance for requested action.', {"code":-2010,"msg":"Rest API trading is not enabled."}, etc..."}
                    '-2011': OrderNotFound, // {"code":-2011,"msg":"cancelOrder(1, 'BTC/USDT') -> 'UNKNOWN_ORDER'"}
                    '-2013': OrderNotFound, // {"code":-2013,"msg":"fetchOrder (1, 'BTC/USDT') -> 'Order does not exist'"}
                    '-2014': AuthenticationError, // {"code":-2014,"msg":"API-key format invalid."}
                    '-2015': AuthenticationError, // {"code":-2015,"msg":"Invalid API-key, IP, or permissions for action."}
                    '-2016': BadRequest, // {"code":-2016,"msg":"No trading window could be found for the symbol. Try ticker/24hrs instead."}
                    '-2018': InsufficientFunds, // {"code":-2018,"msg":"Balance is insufficient"}
                    '-2019': InsufficientFunds, // {"code":-2019,"msg":"Margin is insufficient."}
                    '-2020': OrderNotFillable, // {"code":-2020,"msg":"Unable to fill."}
                    '-2021': OrderImmediatelyFillable, // {"code":-2021,"msg":"Order would immediately trigger."}
                    '-2022': InvalidOrder, // {"code":-2022,"msg":"ReduceOnly Order is rejected."}
                    '-2023': InsufficientFunds, // {"code":-2023,"msg":"User in liquidation mode now."}
                    '-2024': InsufficientFunds, // {"code":-2024,"msg":"Position is not sufficient."}
                    '-2025': InvalidOrder, // {"code":-2025,"msg":"Reach max open order limit."}
                    '-2026': InvalidOrder, // {"code":-2026,"msg":"This OrderType is not supported when reduceOnly."}
                    '-2027': InvalidOrder, // {"code":-2027,"msg":"Exceeded the maximum allowable position at current leverage."}
                    '-2028': InsufficientFunds, // {"code":-2028,"msg":"Leverage is smaller than permitted: insufficient margin balance"}
                    '-3000': ExchangeError, // {"code":-3000,"msg":"Internal server error."}
                    '-3001': AuthenticationError, // {"code":-3001,"msg":"Please enable 2FA first."}
                    '-3002': BadSymbol, // {"code":-3002,"msg":"We don't have this asset."}
                    '-3003': BadRequest, // {"code":-3003,"msg":"Margin account does not exist."}
                    '-3004': ExchangeError, // {"code":-3004,"msg":"Trade not allowed."}
                    '-3005': InsufficientFunds, // {"code":-3005,"msg":"Transferring out not allowed. Transfer out amount exceeds max amount."}
                    '-3006': InsufficientFunds, // {"code":-3006,"msg":"Your borrow amount has exceed maximum borrow amount."}
                    '-3007': ExchangeError, // {"code":-3007,"msg":"You have pending transaction, please try again later.."}
                    '-3008': InsufficientFunds, // {"code":-3008,"msg":"Borrow not allowed. Your borrow amount has exceed maximum borrow amount."}
                    '-3009': BadRequest, // {"code":-3009,"msg":"This asset are not allowed to transfer into margin account currently."}
                    '-3010': ExchangeError, // {"code":-3010,"msg":"Repay not allowed. Repay amount exceeds borrow amount."}
                    '-3011': BadRequest, // {"code":-3011,"msg":"Your input date is invalid."}
                    '-3012': ExchangeError, // {"code":-3012,"msg":"Borrow is banned for this asset."}
                    '-3013': BadRequest, // {"code":-3013,"msg":"Borrow amount less than minimum borrow amount."}
                    '-3014': AccountSuspended, // {"code":-3014,"msg":"Borrow is banned for this account."}
                    '-3015': ExchangeError, // {"code":-3015,"msg":"Repay amount exceeds borrow amount."}
                    '-3016': BadRequest, // {"code":-3016,"msg":"Repay amount less than minimum repay amount."}
                    '-3017': ExchangeError, // {"code":-3017,"msg":"This asset are not allowed to transfer into margin account currently."}
                    '-3018': AccountSuspended, // {"code":-3018,"msg":"Transferring in has been banned for this account."}
                    '-3019': AccountSuspended, // {"code":-3019,"msg":"Transferring out has been banned for this account."}
                    '-3020': InsufficientFunds, // {"code":-3020,"msg":"Transfer out amount exceeds max amount."}
                    '-3021': BadRequest, // {"code":-3021,"msg":"Margin account are not allowed to trade this trading pair."}
                    '-3022': AccountSuspended, // {"code":-3022,"msg":"You account's trading is banned."}
                    '-3023': BadRequest, // {"code":-3023,"msg":"You can't transfer out/place order under current margin level."}
                    '-3024': ExchangeError, // {"code":-3024,"msg":"The unpaid debt is too small after this repayment."}
                    '-3025': BadRequest, // {"code":-3025,"msg":"Your input date is invalid."}
                    '-3026': BadRequest, // {"code":-3026,"msg":"Your input param is invalid."}
                    '-3027': BadSymbol, // {"code":-3027,"msg":"Not a valid margin asset."}
                    '-3028': BadSymbol, // {"code":-3028,"msg":"Not a valid margin pair."}
                    '-3029': ExchangeError, // {"code":-3029,"msg":"Transfer failed."}
                    '-3036': AccountSuspended, // {"code":-3036,"msg":"This account is not allowed to repay."}
                    '-3037': ExchangeError, // {"code":-3037,"msg":"PNL is clearing. Wait a second."}
                    '-3038': BadRequest, // {"code":-3038,"msg":"Listen key not found."}
                    '-3041': InsufficientFunds, // {"code":-3041,"msg":"Balance is not enough"}
                    '-3042': BadRequest, // {"code":-3042,"msg":"PriceIndex not available for this margin pair."}
                    '-3043': BadRequest, // {"code":-3043,"msg":"Transferring in not allowed."}
                    '-3044': DDoSProtection, // {"code":-3044,"msg":"System busy."}
                    '-3045': ExchangeError, // {"code":-3045,"msg":"The system doesn't have enough asset now."}
                    '-3999': ExchangeError, // {"code":-3999,"msg":"This function is only available for invited users."}
                    '-4001 ': BadRequest, // {"code":-4001 ,"msg":"Invalid operation."}
                    '-4002 ': BadRequest, // {"code":-4002 ,"msg":"Invalid get."}
                    '-4003 ': BadRequest, // {"code":-4003 ,"msg":"Your input email is invalid."}
                    '-4004': AuthenticationError, // {"code":-4004,"msg":"You don't login or auth."}
                    '-4005 ': RateLimitExceeded, // {"code":-4005 ,"msg":"Too many new requests."}
                    '-4006 ': BadRequest, // {"code":-4006 ,"msg":"Support main account only."}
                    '-4007 ': BadRequest, // {"code":-4007 ,"msg":"Address validation is not passed."}
                    '-4008 ': BadRequest, // {"code":-4008 ,"msg":"Address tag validation is not passed."}
                    '-4010 ': BadRequest, // {"code":-4010 ,"msg":"White list mail has been confirmed."} // [TODO] possible bug: it should probably be "has not been confirmed"
                    '-4011 ': BadRequest, // {"code":-4011 ,"msg":"White list mail is invalid."}
                    '-4012 ': BadRequest, // {"code":-4012 ,"msg":"White list is not opened."}
                    '-4013 ': AuthenticationError, // {"code":-4013 ,"msg":"2FA is not opened."}
                    '-4014 ': PermissionDenied, // {"code":-4014 ,"msg":"Withdraw is not allowed within 2 min login."}
                    '-4015 ': ExchangeError, // {"code":-4015 ,"msg":"Withdraw is limited."}
                    '-4016 ': PermissionDenied, // {"code":-4016 ,"msg":"Within 24 hours after password modification, withdrawal is prohibited."}
                    '-4017 ': PermissionDenied, // {"code":-4017 ,"msg":"Within 24 hours after the release of 2FA, withdrawal is prohibited."}
                    '-4018': BadSymbol, // {"code":-4018,"msg":"We don't have this asset."}
                    '-4019': BadSymbol, // {"code":-4019,"msg":"Current asset is not open for withdrawal."}
                    '-4021': BadRequest, // {"code":-4021,"msg":"Asset withdrawal must be an %s multiple of %s."}
                    '-4022': BadRequest, // {"code":-4022,"msg":"Not less than the minimum pick-up quantity %s."}
                    '-4023': ExchangeError, // {"code":-4023,"msg":"Within 24 hours, the withdrawal exceeds the maximum amount."}
                    '-4024': InsufficientFunds, // {"code":-4024,"msg":"You don't have this asset."}
                    '-4025': InsufficientFunds, // {"code":-4025,"msg":"The number of hold asset is less than zero."}
                    '-4026': InsufficientFunds, // {"code":-4026,"msg":"You have insufficient balance."}
                    '-4027': ExchangeError, // {"code":-4027,"msg":"Failed to obtain tranId."}
                    '-4028': BadRequest, // {"code":-4028,"msg":"The amount of withdrawal must be greater than the Commission."}
                    '-4029': BadRequest, // {"code":-4029,"msg":"The withdrawal record does not exist."}
                    '-4030': ExchangeError, // {"code":-4030,"msg":"Confirmation of successful asset withdrawal. [TODO] possible bug in docs"}
                    '-4031': ExchangeError, // {"code":-4031,"msg":"Cancellation failed."}
                    '-4032': ExchangeError, // {"code":-4032,"msg":"Withdraw verification exception."}
                    '-4033': BadRequest, // {"code":-4033,"msg":"Illegal address."}
                    '-4034': ExchangeError, // {"code":-4034,"msg":"The address is suspected of fake."}
                    '-4035': PermissionDenied, // {"code":-4035,"msg":"This address is not on the whitelist. Please join and try again."}
                    '-4036': BadRequest, // {"code":-4036,"msg":"The new address needs to be withdrawn in {0} hours."}
                    '-4037': ExchangeError, // {"code":-4037,"msg":"Re-sending Mail failed."}
                    '-4038': ExchangeError, // {"code":-4038,"msg":"Please try again in 5 minutes."}
                    '-4039': BadRequest, // {"code":-4039,"msg":"The user does not exist."}
                    '-4040': BadRequest, // {"code":-4040,"msg":"This address not charged."}
                    '-4041': ExchangeError, // {"code":-4041,"msg":"Please try again in one minute."}
                    '-4042': ExchangeError, // {"code":-4042,"msg":"This asset cannot get deposit address again."}
                    '-4043': BadRequest, // {"code":-4043,"msg":"More than 100 recharge addresses were used in 24 hours."}
                    '-4044': BadRequest, // {"code":-4044,"msg":"This is a blacklist country."}
                    '-4045': ExchangeError, // {"code":-4045,"msg":"Failure to acquire assets."}
                    '-4046': AuthenticationError, // {"code":-4046,"msg":"Agreement not confirmed."}
                    '-4047': BadRequest, // {"code":-4047,"msg":"Time interval must be within 0-90 days"}
                    '-5001': BadRequest, // {"code":-5001,"msg":"Don't allow transfer to micro assets."}
                    '-5002': InsufficientFunds, // {"code":-5002,"msg":"You have insufficient balance."}
                    '-5003': InsufficientFunds, // {"code":-5003,"msg":"You don't have this asset."}
                    '-5004': BadRequest, // {"code":-5004,"msg":"The residual balances of %s have exceeded 0.001BTC, Please re-choose."}
                    '-5005': InsufficientFunds, // {"code":-5005,"msg":"The residual balances of %s is too low, Please re-choose."}
                    '-5006': BadRequest, // {"code":-5006,"msg":"Only transfer once in 24 hours."}
                    '-5007': BadRequest, // {"code":-5007,"msg":"Quantity must be greater than zero."}
                    '-5008': InsufficientFunds, // {"code":-5008,"msg":"Insufficient amount of returnable assets."}
                    '-5009': BadRequest, // {"code":-5009,"msg":"Product does not exist."}
                    '-5010': ExchangeError, // {"code":-5010,"msg":"Asset transfer fail."}
                    '-5011': BadRequest, // {"code":-5011,"msg":"future account not exists."}
                    '-5012': ExchangeError, // {"code":-5012,"msg":"Asset transfer is in pending."}
                    '-5013': InsufficientFunds, // {"code":-5013,"msg":"Asset transfer failed: insufficient balance""} // undocumented
                    '-5021': BadRequest, // {"code":-5021,"msg":"This parent sub have no relation"}
                    '-6001': BadRequest, // {"code":-6001,"msg":"Daily product not exists."}
                    '-6003': BadRequest, // {"code":-6003,"msg":"Product not exist or you don't have permission"}
                    '-6004': ExchangeError, // {"code":-6004,"msg":"Product not in purchase status"}
                    '-6005': InvalidOrder, // {"code":-6005,"msg":"Smaller than min purchase limit"}
                    '-6006': BadRequest, // {"code":-6006,"msg":"Redeem amount error"}
                    '-6007': BadRequest, // {"code":-6007,"msg":"Not in redeem time"}
                    '-6008': BadRequest, // {"code":-6008,"msg":"Product not in redeem status"}
                    '-6009': RateLimitExceeded, // {"code":-6009,"msg":"Request frequency too high"}
                    '-6011': BadRequest, // {"code":-6011,"msg":"Exceeding the maximum num allowed to purchase per user"}
                    '-6012': InsufficientFunds, // {"code":-6012,"msg":"Balance not enough"}
                    '-6013': ExchangeError, // {"code":-6013,"msg":"Purchasing failed"}
                    '-6014': BadRequest, // {"code":-6014,"msg":"Exceed up-limit allowed to purchased"}
                    '-6015': BadRequest, // {"code":-6015,"msg":"Empty request body"}
                    '-6016': BadRequest, // {"code":-6016,"msg":"Parameter err"}
                    '-6017': BadRequest, // {"code":-6017,"msg":"Not in whitelist"}
                    '-6018': BadRequest, // {"code":-6018,"msg":"Asset not enough"}
                    '-6019': AuthenticationError, // {"code":-6019,"msg":"Need confirm"}
                    '-6020': BadRequest, // {"code":-6020,"msg":"Project not exists"}
                    '-7001': BadRequest, // {"code":-7001,"msg":"Date range is not supported."}
                    '-7002': BadRequest, // {"code":-7002,"msg":"Data request type is not supported."}
                    '-10017': BadRequest, // {"code":-10017,"msg":"Repay amount should not be larger than liability."}
                    '-11008': InsufficientFunds, // {"code":-11008,"msg":"Exceeding the account's maximum borrowable limit."} // undocumented
                    '-12014': RateLimitExceeded, // {"code":-12014,"msg":"More than 1 request in 3 seconds"}
                    '-13000': BadRequest, // {"code":-13000,"msg":"Redeption of the token is forbiden now"}
                    '-13001': BadRequest, // {"code":-13001,"msg":"Exceeds individual 24h redemption limit of the token"}
                    '-13002': BadRequest, // {"code":-13002,"msg":"Exceeds total 24h redemption limit of the token"}
                    '-13003': BadRequest, // {"code":-13003,"msg":"Subscription of the token is forbiden now"}
                    '-13004': BadRequest, // {"code":-13004,"msg":"Exceeds individual 24h subscription limit of the token"}
                    '-13005': BadRequest, // {"code":-13005,"msg":"Exceeds total 24h subscription limit of the token"}
                    '-13006': InvalidOrder, // {"code":-13006,"msg":"Subscription amount is too small"}
                    '-13007': AuthenticationError, // {"code":-13007,"msg":"The Agreement is not signed"}
                    '100001003': BadRequest, // {"code":100001003,"msg":"Verification failed"} // undocumented
                },
                'broad': {
                    'has no operation privilege': PermissionDenied,
                    'MAX_POSITION': InvalidOrder, // {"code":-2010,"msg":"Filter failure: MAX_POSITION"}
                },
            },
        });
    }

    costToPrecision (symbol, cost) {
        return this.decimalToPrecision (cost, TRUNCATE, this.markets[symbol]['precision']['quote'], this.precisionMode, this.paddingMode);
    }

    currencyToPrecision (currency, fee) {
        // info is available in currencies only if the user has configured his api keys
        if (this.safeValue (this.currencies[currency], 'precision') !== undefined) {
            return this.decimalToPrecision (fee, TRUNCATE, this.currencies[currency]['precision'], this.precisionMode, this.paddingMode);
        } else {
            return this.numberToString (fee);
        }
    }

    nonce () {
        return this.milliseconds () - this.options['timeDifference'];
    }

    async fetchTime (params = {}) {
        const defaultType = this.safeString2 (this.options, 'fetchTime', 'defaultType', 'spot');
        const type = this.safeString (params, 'type', defaultType);
        const query = this.omit (params, 'type');
        let method = 'publicGetTime';
        if (type === 'future') {
            method = 'fapiPublicGetTime';
        } else if (type === 'delivery') {
            method = 'dapiPublicGetTime';
        }
        const response = await this[method] (query);
        return this.safeInteger (response, 'serverTime');
    }

    async fetchCurrencies (params = {}) {
        const fetchCurrenciesEnabled = this.safeValue (this.options, 'fetchCurrencies');
        if (!fetchCurrenciesEnabled) {
            return undefined;
        }
        // this endpoint requires authentication
        // while fetchCurrencies is a public API method by design
        // therefore we check the keys here
        // and fallback to generating the currencies from the markets
        if (!this.checkRequiredCredentials (false)) {
            return undefined;
        }
        // sandbox/testnet does not support sapi endpoints
        const apiBackup = this.safeString (this.urls, 'apiBackup');
        if (apiBackup !== undefined) {
            return undefined;
        }
        const response = await this.sapiGetCapitalConfigGetall (params);
        const result = {};
        for (let i = 0; i < response.length; i++) {
            //
            //     {
            //         coin: 'LINK',
            //         depositAllEnable: true,
            //         withdrawAllEnable: true,
            //         name: 'ChainLink',
            //         free: '0.06168',
            //         locked: '0',
            //         freeze: '0',
            //         withdrawing: '0',
            //         ipoing: '0',
            //         ipoable: '0',
            //         storage: '0',
            //         isLegalMoney: false,
            //         trading: true,
            //         networkList: [
            //             {
            //                 network: 'BNB',
            //                 coin: 'LINK',
            //                 withdrawIntegerMultiple: '0',
            //                 isDefault: false,
            //                 depositEnable: true,
            //                 withdrawEnable: true,
            //                 depositDesc: '',
            //                 withdrawDesc: '',
            //                 specialTips: 'Both a MEMO and an Address are required to successfully deposit your LINK BEP2 tokens to Binance.',
            //                 name: 'BEP2',
            //                 resetAddressStatus: false,
            //                 addressRegex: '^(bnb1)[0-9a-z]{38}$',
            //                 memoRegex: '^[0-9A-Za-z\\-_]{1,120}$',
            //                 withdrawFee: '0.002',
            //                 withdrawMin: '0.01',
            //                 withdrawMax: '9999999',
            //                 minConfirm: 1,
            //                 unLockConfirm: 0
            //             },
            //             {
            //                 network: 'BSC',
            //                 coin: 'LINK',
            //                 withdrawIntegerMultiple: '0.00000001',
            //                 isDefault: false,
            //                 depositEnable: true,
            //                 withdrawEnable: true,
            //                 depositDesc: '',
            //                 withdrawDesc: '',
            //                 specialTips: '',
            //                 name: 'BEP20 (BSC)',
            //                 resetAddressStatus: false,
            //                 addressRegex: '^(0x)[0-9A-Fa-f]{40}$',
            //                 memoRegex: '',
            //                 withdrawFee: '0.005',
            //                 withdrawMin: '0.01',
            //                 withdrawMax: '9999999',
            //                 minConfirm: 15,
            //                 unLockConfirm: 0
            //             },
            //             {
            //                 network: 'ETH',
            //                 coin: 'LINK',
            //                 withdrawIntegerMultiple: '0.00000001',
            //                 isDefault: true,
            //                 depositEnable: true,
            //                 withdrawEnable: true,
            //                 depositDesc: '',
            //                 withdrawDesc: '',
            //                 name: 'ERC20',
            //                 resetAddressStatus: false,
            //                 addressRegex: '^(0x)[0-9A-Fa-f]{40}$',
            //                 memoRegex: '',
            //                 withdrawFee: '0.34',
            //                 withdrawMin: '0.68',
            //                 withdrawMax: '0',
            //                 minConfirm: 12,
            //                 unLockConfirm: 0
            //             }
            //         ]
            //     }
            //
            const entry = response[i];
            const id = this.safeString (entry, 'coin');
            const name = this.safeString (entry, 'name');
            const code = this.safeCurrencyCode (id);
            const precision = undefined;
            let isWithdrawEnabled = true;
            let isDepositEnabled = true;
            const networkList = this.safeValue (entry, 'networkList', []);
            const fees = {};
            let fee = undefined;
            for (let j = 0; j < networkList.length; j++) {
                const networkItem = networkList[j];
                const network = this.safeString (networkItem, 'network');
                // const name = this.safeString (networkItem, 'name');
                const withdrawFee = this.safeNumber (networkItem, 'withdrawFee');
                const depositEnable = this.safeValue (networkItem, 'depositEnable');
                const withdrawEnable = this.safeValue (networkItem, 'withdrawEnable');
                isDepositEnabled = isDepositEnabled || depositEnable;
                isWithdrawEnabled = isWithdrawEnabled || withdrawEnable;
                fees[network] = withdrawFee;
                const isDefault = this.safeValue (networkItem, 'isDefault');
                if (isDefault || fee === undefined) {
                    fee = withdrawFee;
                }
            }
            const trading = this.safeValue (entry, 'trading');
            const active = (isWithdrawEnabled && isDepositEnabled && trading);
            result[code] = {
                'id': id,
                'name': name,
                'code': code,
                'precision': precision,
                'info': entry,
                'active': active,
                'deposit': isDepositEnabled,
                'withdraw': isWithdrawEnabled,
                'networks': networkList,
                'fee': fee,
                'fees': fees,
                'limits': this.limits,
            };
        }
        return result;
    }

    async fetchMarkets (params = {}) {
        const defaultType = this.safeString2 (this.options, 'fetchMarkets', 'defaultType', 'spot');
        const type = this.safeString (params, 'type', defaultType);
        const query = this.omit (params, 'type');
        if ((type !== 'spot') && (type !== 'future') && (type !== 'margin') && (type !== 'delivery')) {
            throw new ExchangeError (this.id + " does not support '" + type + "' type, set exchange.options['defaultType'] to 'spot', 'margin', 'delivery' or 'future'"); // eslint-disable-line quotes
        }
        let method = 'publicGetExchangeInfo';
        if (type === 'future') {
            method = 'fapiPublicGetExchangeInfo';
        } else if (type === 'delivery') {
            method = 'dapiPublicGetExchangeInfo';
        }
        const response = await this[method] (query);
        //
        // spot / margin
        //
        //     {
        //         "timezone":"UTC",
        //         "serverTime":1575416692969,
        //         "rateLimits":[
        //             {"rateLimitType":"REQUEST_WEIGHT","interval":"MINUTE","intervalNum":1,"limit":1200},
        //             {"rateLimitType":"ORDERS","interval":"SECOND","intervalNum":10,"limit":100},
        //             {"rateLimitType":"ORDERS","interval":"DAY","intervalNum":1,"limit":200000}
        //         ],
        //         "exchangeFilters":[],
        //         "symbols":[
        //             {
        //                 "symbol":"ETHBTC",
        //                 "status":"TRADING",
        //                 "baseAsset":"ETH",
        //                 "baseAssetPrecision":8,
        //                 "quoteAsset":"BTC",
        //                 "quotePrecision":8,
        //                 "baseCommissionPrecision":8,
        //                 "quoteCommissionPrecision":8,
        //                 "orderTypes":["LIMIT","LIMIT_MAKER","MARKET","STOP_LOSS_LIMIT","TAKE_PROFIT_LIMIT"],
        //                 "icebergAllowed":true,
        //                 "ocoAllowed":true,
        //                 "quoteOrderQtyMarketAllowed":true,
        //                 "isSpotTradingAllowed":true,
        //                 "isMarginTradingAllowed":true,
        //                 "filters":[
        //                     {"filterType":"PRICE_FILTER","minPrice":"0.00000100","maxPrice":"100000.00000000","tickSize":"0.00000100"},
        //                     {"filterType":"PERCENT_PRICE","multiplierUp":"5","multiplierDown":"0.2","avgPriceMins":5},
        //                     {"filterType":"LOT_SIZE","minQty":"0.00100000","maxQty":"100000.00000000","stepSize":"0.00100000"},
        //                     {"filterType":"MIN_NOTIONAL","minNotional":"0.00010000","applyToMarket":true,"avgPriceMins":5},
        //                     {"filterType":"ICEBERG_PARTS","limit":10},
        //                     {"filterType":"MARKET_LOT_SIZE","minQty":"0.00000000","maxQty":"63100.00000000","stepSize":"0.00000000"},
        //                     {"filterType":"MAX_NUM_ALGO_ORDERS","maxNumAlgoOrders":5}
        //                 ]
        //             },
        //         ],
        //     }
        //
        // futures/usdt-margined (fapi)
        //
        //     {
        //         "timezone":"UTC",
        //         "serverTime":1575417244353,
        //         "rateLimits":[
        //             {"rateLimitType":"REQUEST_WEIGHT","interval":"MINUTE","intervalNum":1,"limit":1200},
        //             {"rateLimitType":"ORDERS","interval":"MINUTE","intervalNum":1,"limit":1200}
        //         ],
        //         "exchangeFilters":[],
        //         "symbols":[
        //             {
        //                 "symbol":"BTCUSDT",
        //                 "status":"TRADING",
        //                 "maintMarginPercent":"2.5000",
        //                 "requiredMarginPercent":"5.0000",
        //                 "baseAsset":"BTC",
        //                 "quoteAsset":"USDT",
        //                 "pricePrecision":2,
        //                 "quantityPrecision":3,
        //                 "baseAssetPrecision":8,
        //                 "quotePrecision":8,
        //                 "filters":[
        //                     {"minPrice":"0.01","maxPrice":"100000","filterType":"PRICE_FILTER","tickSize":"0.01"},
        //                     {"stepSize":"0.001","filterType":"LOT_SIZE","maxQty":"1000","minQty":"0.001"},
        //                     {"stepSize":"0.001","filterType":"MARKET_LOT_SIZE","maxQty":"1000","minQty":"0.001"},
        //                     {"limit":200,"filterType":"MAX_NUM_ORDERS"},
        //                     {"multiplierDown":"0.8500","multiplierUp":"1.1500","multiplierDecimal":"4","filterType":"PERCENT_PRICE"}
        //                 ],
        //                 "orderTypes":["LIMIT","MARKET","STOP"],
        //                 "timeInForce":["GTC","IOC","FOK","GTX"]
        //             }
        //         ]
        //     }
        //
        // delivery/coin-margined (dapi)
        //
        //     {
        //         "timezone": "UTC",
        //         "serverTime": 1597667052958,
        //         "rateLimits": [
        //             {"rateLimitType":"REQUEST_WEIGHT","interval":"MINUTE","intervalNum":1,"limit":6000},
        //             {"rateLimitType":"ORDERS","interval":"MINUTE","intervalNum":1,"limit":6000}
        //         ],
        //         "exchangeFilters": [],
        //         "symbols": [
        //             {
        //                 "symbol": "BTCUSD_200925",
        //                 "pair": "BTCUSD",
        //                 "contractType": "CURRENT_QUARTER",
        //                 "deliveryDate": 1601020800000,
        //                 "onboardDate": 1590739200000,
        //                 "contractStatus": "TRADING",
        //                 "contractSize": 100,
        //                 "marginAsset": "BTC",
        //                 "maintMarginPercent": "2.5000",
        //                 "requiredMarginPercent": "5.0000",
        //                 "baseAsset": "BTC",
        //                 "quoteAsset": "USD",
        //                 "pricePrecision": 1,
        //                 "quantityPrecision": 0,
        //                 "baseAssetPrecision": 8,
        //                 "quotePrecision": 8,
        //                 "equalQtyPrecision": 4,
        //                 "filters": [
        //                     {"minPrice":"0.1","maxPrice":"100000","filterType":"PRICE_FILTER","tickSize":"0.1"},
        //                     {"stepSize":"1","filterType":"LOT_SIZE","maxQty":"100000","minQty":"1"},
        //                     {"stepSize":"0","filterType":"MARKET_LOT_SIZE","maxQty":"100000","minQty":"1"},
        //                     {"limit":200,"filterType":"MAX_NUM_ORDERS"},
        //                     {"multiplierDown":"0.9500","multiplierUp":"1.0500","multiplierDecimal":"4","filterType":"PERCENT_PRICE"}
        //                 ],
        //                 "orderTypes": ["LIMIT","MARKET","STOP","STOP_MARKET","TAKE_PROFIT","TAKE_PROFIT_MARKET","TRAILING_STOP_MARKET"],
        //                 "timeInForce": ["GTC","IOC","FOK","GTX"]
        //             },
        //             {
        //                 "symbol": "BTCUSD_PERP",
        //                 "pair": "BTCUSD",
        //                 "contractType": "PERPETUAL",
        //                 "deliveryDate": 4133404800000,
        //                 "onboardDate": 1596006000000,
        //                 "contractStatus": "TRADING",
        //                 "contractSize": 100,
        //                 "marginAsset": "BTC",
        //                 "maintMarginPercent": "2.5000",
        //                 "requiredMarginPercent": "5.0000",
        //                 "baseAsset": "BTC",
        //                 "quoteAsset": "USD",
        //                 "pricePrecision": 1,
        //                 "quantityPrecision": 0,
        //                 "baseAssetPrecision": 8,
        //                 "quotePrecision": 8,
        //                 "equalQtyPrecision": 4,
        //                 "filters": [
        //                     {"minPrice":"0.1","maxPrice":"100000","filterType":"PRICE_FILTER","tickSize":"0.1"},
        //                     {"stepSize":"1","filterType":"LOT_SIZE","maxQty":"100000","minQty":"1"},
        //                     {"stepSize":"1","filterType":"MARKET_LOT_SIZE","maxQty":"100000","minQty":"1"},
        //                     {"limit":200,"filterType":"MAX_NUM_ORDERS"},
        //                     {"multiplierDown":"0.8500","multiplierUp":"1.1500","multiplierDecimal":"4","filterType":"PERCENT_PRICE"}
        //                 ],
        //                 "orderTypes": ["LIMIT","MARKET","STOP","STOP_MARKET","TAKE_PROFIT","TAKE_PROFIT_MARKET","TRAILING_STOP_MARKET"],
        //                 "timeInForce": ["GTC","IOC","FOK","GTX"]
        //             }
        //         ]
        //     }
        //
        if (this.options['adjustForTimeDifference']) {
            await this.loadTimeDifference ();
        }
        const markets = this.safeValue (response, 'symbols', []);
        const result = [];
        for (let i = 0; i < markets.length; i++) {
            const market = markets[i];
            const spot = (type === 'spot');
            const future = (type === 'future');
            const delivery = (type === 'delivery');
            const id = this.safeString (market, 'symbol');
            const lowercaseId = this.safeStringLower (market, 'symbol');
            const baseId = this.safeString (market, 'baseAsset');
            const quoteId = this.safeString (market, 'quoteAsset');
            const base = this.safeCurrencyCode (baseId);
            const quote = this.safeCurrencyCode (quoteId);
            const contractType = this.safeString (market, 'contractType');
            const idSymbol = (future || delivery) && (contractType !== 'PERPETUAL');
            let symbol = undefined;
            let expiry = undefined;
            if (idSymbol) {
                symbol = id;
                expiry = this.safeInteger (market, 'deliveryDate');
            } else {
                symbol = base + '/' + quote;
            }
            const filters = this.safeValue (market, 'filters', []);
            const filtersByType = this.indexBy (filters, 'filterType');
            const precision = {
                'base': this.safeInteger (market, 'baseAssetPrecision'),
                'quote': this.safeInteger (market, 'quotePrecision'),
                'amount': this.safeInteger (market, 'quantityPrecision'),
                'price': this.safeInteger (market, 'pricePrecision'),
            };
            const status = this.safeString2 (market, 'status', 'contractStatus');
            const active = (status === 'TRADING');
            const margin = this.safeValue (market, 'isMarginTradingAllowed', false);
            let contractSize = undefined;
            let fees = this.fees;
            if (future || delivery) {
                contractSize = this.safeNumber (market, 'contractSize', this.parseNumber ('1'));
                fees = this.fees[type];
            }
            const maker = fees['trading']['maker'];
            const taker = fees['trading']['taker'];
            const settleId = this.safeString (market, 'marginAsset');
            const settle = this.safeCurrencyCode (settleId);
            const entry = {
                'id': id,
                'lowercaseId': lowercaseId,
                'symbol': symbol,
                'base': base,
                'quote': quote,
                'baseId': baseId,
                'quoteId': quoteId,
                'info': market,
                'spot': spot,
                'type': type,
                'margin': margin,
                'future': future,
                'delivery': delivery,
                'linear': future,
                'inverse': delivery,
                'expiry': expiry,
                'expiryDatetime': this.iso8601 (expiry),
                'settleId': settleId,
                'settle': settle,
                'active': active,
                'precision': precision,
                'contractSize': contractSize,
                'maker': maker,
                'taker': taker,
                'limits': {
                    'amount': {
                        'min': undefined,
                        'max': undefined,
                    },
                    'price': {
                        'min': undefined,
                        'max': undefined,
                    },
                    'cost': {
                        'min': undefined,
                        'max': undefined,
                    },
                },
            };
            if ('PRICE_FILTER' in filtersByType) {
                const filter = this.safeValue (filtersByType, 'PRICE_FILTER', {});
                const tickSize = this.safeString (filter, 'tickSize');
                entry['precision']['price'] = this.precisionFromString (tickSize);
                // PRICE_FILTER reports zero values for maxPrice
                // since they updated filter types in November 2018
                // https://github.com/ccxt/ccxt/issues/4286
                // therefore limits['price']['max'] doesn't have any meaningful value except undefined
                entry['limits']['price'] = {
                    'min': this.safeNumber (filter, 'minPrice'),
                    'max': this.safeNumber (filter, 'maxPrice'),
                };
                entry['precision']['price'] = this.precisionFromString (filter['tickSize']);
            }
            if ('LOT_SIZE' in filtersByType) {
                const filter = this.safeValue (filtersByType, 'LOT_SIZE', {});
                const stepSize = this.safeString (filter, 'stepSize');
                entry['precision']['amount'] = this.precisionFromString (stepSize);
                entry['limits']['amount'] = {
                    'min': this.safeNumber (filter, 'minQty'),
                    'max': this.safeNumber (filter, 'maxQty'),
                };
            }
            if ('MARKET_LOT_SIZE' in filtersByType) {
                const filter = this.safeValue (filtersByType, 'MARKET_LOT_SIZE', {});
                entry['limits']['market'] = {
                    'min': this.safeNumber (filter, 'minQty'),
                    'max': this.safeNumber (filter, 'maxQty'),
                };
            }
            if ('MIN_NOTIONAL' in filtersByType) {
                const filter = this.safeValue (filtersByType, 'MIN_NOTIONAL', {});
                entry['limits']['cost']['min'] = this.safeNumber2 (filter, 'minNotional', 'notional');
            }
            result.push (entry);
        }
        return result;
    }

    parseBalance (response, type = undefined) {
        const result = {
            'info': response,
        };
        let timestamp = undefined;
        if ((type === 'spot') || (type === 'margin')) {
            timestamp = this.safeInteger (response, 'updateTime');
            const balances = this.safeValue2 (response, 'balances', 'userAssets', []);
            for (let i = 0; i < balances.length; i++) {
                const balance = balances[i];
                const currencyId = this.safeString (balance, 'asset');
                const code = this.safeCurrencyCode (currencyId);
                const account = this.account ();
                account['free'] = this.safeString (balance, 'free');
                account['used'] = this.safeString (balance, 'locked');
                result[code] = account;
            }
        } else if (type === 'savings') {
            const positionAmountVos = this.safeValue (response, 'positionAmountVos');
            for (let i = 0; i < positionAmountVos.length; i++) {
                const entry = positionAmountVos[i];
                const currencyId = this.safeString (entry, 'asset');
                const code = this.safeCurrencyCode (currencyId);
                const account = this.account ();
                const usedAndTotal = this.safeString (entry, 'amount');
                account['total'] = usedAndTotal;
                account['used'] = usedAndTotal;
                result[code] = account;
            }
        } else if (type === 'funding') {
            for (let i = 0; i < response.length; i++) {
                const entry = response[i];
                const account = this.account ();
                const currencyId = this.safeString (entry, 'asset');
                const code = this.safeCurrencyCode (currencyId);
                account['free'] = this.safeString (entry, 'free');
                const frozen = this.safeString (entry, 'freeze');
                const withdrawing = this.safeString (entry, 'withdrawing');
                const locked = this.safeString (entry, 'locked');
                account['used'] = Precise.stringAdd (frozen, Precise.stringAdd (locked, withdrawing));
                result[code] = account;
            }
        } else {
            let balances = response;
            if (!Array.isArray (response)) {
                balances = this.safeValue (response, 'assets', []);
            }
            for (let i = 0; i < balances.length; i++) {
                const balance = balances[i];
                const currencyId = this.safeString (balance, 'asset');
                const code = this.safeCurrencyCode (currencyId);
                const account = this.account ();
                account['free'] = this.safeString (balance, 'availableBalance');
                account['used'] = this.safeString (balance, 'initialMargin');
                account['total'] = this.safeString2 (balance, 'marginBalance', 'balance');
                result[code] = account;
            }
        }
        result['timestamp'] = timestamp;
        result['datetime'] = this.iso8601 (timestamp);
        return this.safeBalance (result);
    }

    async fetchBalance (params = {}) {
        await this.loadMarkets ();
        const defaultType = this.safeString2 (this.options, 'fetchBalance', 'defaultType', 'spot');
        const type = this.safeString (params, 'type', defaultType);
        let method = 'privateGetAccount';
        if (type === 'future') {
            const options = this.safeValue (this.options, type, {});
            const fetchBalanceOptions = this.safeValue (options, 'fetchBalance', {});
            method = this.safeString (fetchBalanceOptions, 'method', 'fapiPrivateV2GetAccount');
        } else if (type === 'delivery') {
            const options = this.safeValue (this.options, type, {});
            const fetchBalanceOptions = this.safeValue (options, 'fetchBalance', {});
            method = this.safeString (fetchBalanceOptions, 'method', 'dapiPrivateGetAccount');
        } else if (type === 'margin') {
            method = 'sapiGetMarginAccount';
        } else if (type === 'savings') {
            method = 'sapiGetLendingUnionAccount';
        } else if (type === 'funding') {
            method = 'sapiPostAssetGetFundingAsset';
        }
        const query = this.omit (params, 'type');
        const response = await this[method] (query);
        //
        // spot
        //
        //     {
        //         makerCommission: 10,
        //         takerCommission: 10,
        //         buyerCommission: 0,
        //         sellerCommission: 0,
        //         canTrade: true,
        //         canWithdraw: true,
        //         canDeposit: true,
        //         updateTime: 1575357359602,
        //         accountType: "MARGIN",
        //         balances: [
        //             { asset: "BTC", free: "0.00219821", locked: "0.00000000"  },
        //         ]
        //     }
        //
        // margin
        //
        //     {
        //         "borrowEnabled":true,
        //         "marginLevel":"999.00000000",
        //         "totalAssetOfBtc":"0.00000000",
        //         "totalLiabilityOfBtc":"0.00000000",
        //         "totalNetAssetOfBtc":"0.00000000",
        //         "tradeEnabled":true,
        //         "transferEnabled":true,
        //         "userAssets":[
        //             {"asset":"MATIC","borrowed":"0.00000000","free":"0.00000000","interest":"0.00000000","locked":"0.00000000","netAsset":"0.00000000"},
        //             {"asset":"VET","borrowed":"0.00000000","free":"0.00000000","interest":"0.00000000","locked":"0.00000000","netAsset":"0.00000000"},
        //             {"asset":"USDT","borrowed":"0.00000000","free":"0.00000000","interest":"0.00000000","locked":"0.00000000","netAsset":"0.00000000"}
        //         ],
        //     }
        //
        // futures (fapi)
        //
        //     fapiPrivateGetAccount
        //
        //     {
        //         "feeTier":0,
        //         "canTrade":true,
        //         "canDeposit":true,
        //         "canWithdraw":true,
        //         "updateTime":0,
        //         "totalInitialMargin":"0.00000000",
        //         "totalMaintMargin":"0.00000000",
        //         "totalWalletBalance":"4.54000000",
        //         "totalUnrealizedProfit":"0.00000000",
        //         "totalMarginBalance":"4.54000000",
        //         "totalPositionInitialMargin":"0.00000000",
        //         "totalOpenOrderInitialMargin":"0.00000000",
        //         "maxWithdrawAmount":"4.54000000",
        //         "assets":[
        //             {
        //                 "asset":"USDT",
        //                 "walletBalance":"4.54000000",
        //                 "unrealizedProfit":"0.00000000",
        //                 "marginBalance":"4.54000000",
        //                 "maintMargin":"0.00000000",
        //                 "initialMargin":"0.00000000",
        //                 "positionInitialMargin":"0.00000000",
        //                 "openOrderInitialMargin":"0.00000000",
        //                 "maxWithdrawAmount":"4.54000000"
        //             }
        //         ],
        //         "positions":[
        //             {
        //                 "symbol":"BTCUSDT",
        //                 "initialMargin":"0.00000",
        //                 "maintMargin":"0.00000",
        //                 "unrealizedProfit":"0.00000000",
        //                 "positionInitialMargin":"0.00000",
        //                 "openOrderInitialMargin":"0.00000"
        //             }
        //         ]
        //     }
        //
        //     fapiPrivateV2GetAccount
        //
        //     {
        //         "feeTier":0,
        //         "canTrade":true,
        //         "canDeposit":true,
        //         "canWithdraw":true,
        //         "updateTime":0,
        //         "totalInitialMargin":"0.00000000",
        //         "totalMaintMargin":"0.00000000",
        //         "totalWalletBalance":"0.00000000",
        //         "totalUnrealizedProfit":"0.00000000",
        //         "totalMarginBalance":"0.00000000",
        //         "totalPositionInitialMargin":"0.00000000",
        //         "totalOpenOrderInitialMargin":"0.00000000",
        //         "totalCrossWalletBalance":"0.00000000",
        //         "totalCrossUnPnl":"0.00000000",
        //         "availableBalance":"0.00000000",
        //         "maxWithdrawAmount":"0.00000000",
        //         "assets":[
        //             {
        //                 "asset":"BNB",
        //                 "walletBalance":"0.01000000",
        //                 "unrealizedProfit":"0.00000000",
        //                 "marginBalance":"0.01000000",
        //                 "maintMargin":"0.00000000",
        //                 "initialMargin":"0.00000000",
        //                 "positionInitialMargin":"0.00000000",
        //                 "openOrderInitialMargin":"0.00000000",
        //                 "maxWithdrawAmount":"0.01000000",
        //                 "crossWalletBalance":"0.01000000",
        //                 "crossUnPnl":"0.00000000",
        //                 "availableBalance":"0.01000000"
        //             }
        //         ],
        //         "positions":[
        //             {
        //                 "symbol":"BTCUSDT",
        //                 "initialMargin":"0",
        //                 "maintMargin":"0",
        //                 "unrealizedProfit":"0.00000000",
        //                 "positionInitialMargin":"0",
        //                 "openOrderInitialMargin":"0",
        //                 "leverage":"20",
        //                 "isolated":false,
        //                 "entryPrice":"0.00000",
        //                 "maxNotional":"5000000",
        //                 "positionSide":"BOTH"
        //             },
        //         ]
        //     }
        //
        //     fapiPrivateV2GetBalance
        //
        //     [
        //         {
        //             "accountAlias":"FzFzXquXXqoC",
        //             "asset":"BNB",
        //             "balance":"0.01000000",
        //             "crossWalletBalance":"0.01000000",
        //             "crossUnPnl":"0.00000000",
        //             "availableBalance":"0.01000000",
        //             "maxWithdrawAmount":"0.01000000"
        //         }
        //     ]
        //
        // savings
        //
        //     {
        //       "totalAmountInBTC": "0.3172",
        //       "totalAmountInUSDT": "10000",
        //       "totalFixedAmountInBTC": "0.3172",
        //       "totalFixedAmountInUSDT": "10000",
        //       "totalFlexibleInBTC": "0",
        //       "totalFlexibleInUSDT": "0",
        //       "positionAmountVos": [
        //         {
        //           "asset": "USDT",
        //           "amount": "10000",
        //           "amountInBTC": "0.3172",
        //           "amountInUSDT": "10000"
        //         },
        //         {
        //           "asset": "BUSD",
        //           "amount": "0",
        //           "amountInBTC": "0",
        //           "amountInUSDT": "0"
        //         }
        //       ]
        //     }
        //
        // binance pay
        //
        //     [
        //       {
        //         "asset": "BUSD",
        //         "free": "1129.83",
        //         "locked": "0",
        //         "freeze": "0",
        //         "withdrawing": "0"
        //       }
        //     ]
        //
        return this.parseBalance (response, type);
    }

    async fetchOrderBook (symbol, limit = undefined, params = {}) {
        await this.loadMarkets ();
        const market = this.market (symbol);
        const request = {
            'symbol': market['id'],
        };
        if (limit !== undefined) {
            request['limit'] = limit; // default 100, max 5000, see https://github.com/binance-exchange/binance-official-api-docs/blob/master/rest-api.md#order-book
        }
        let method = 'publicGetDepth';
        if (market['linear']) {
            method = 'fapiPublicGetDepth';
        } else if (market['inverse']) {
            method = 'dapiPublicGetDepth';
        }
        const response = await this[method] (this.extend (request, params));
        //
        // future
        //
        //     {
        //         "lastUpdateId":333598053905,
        //         "E":1618631511986,
        //         "T":1618631511964,
        //         "bids":[
        //             ["2493.56","20.189"],
        //             ["2493.54","1.000"],
        //             ["2493.51","0.005"]
        //         ],
        //         "asks":[
        //             ["2493.57","0.877"],
        //             ["2493.62","0.063"],
        //             ["2493.71","12.054"],
        //         ]
        //     }
        const timestamp = this.safeInteger (response, 'T');
        const orderbook = this.parseOrderBook (response, symbol, timestamp);
        orderbook['nonce'] = this.safeInteger (response, 'lastUpdateId');
        return orderbook;
    }

    parseTicker (ticker, market = undefined) {
        //
        //     {
        //         symbol: 'ETHBTC',
        //         priceChange: '0.00068700',
        //         priceChangePercent: '2.075',
        //         weightedAvgPrice: '0.03342681',
        //         prevClosePrice: '0.03310300',
        //         lastPrice: '0.03378900',
        //         lastQty: '0.07700000',
        //         bidPrice: '0.03378900',
        //         bidQty: '7.16800000',
        //         askPrice: '0.03379000',
        //         askQty: '24.00000000',
        //         openPrice: '0.03310200',
        //         highPrice: '0.03388900',
        //         lowPrice: '0.03306900',
        //         volume: '205478.41000000',
        //         quoteVolume: '6868.48826294',
        //         openTime: 1601469986932,
        //         closeTime: 1601556386932,
        //         firstId: 196098772,
        //         lastId: 196186315,
        //         count: 87544
        //     }
        //
        // coinm
        //     {
        //         baseVolume: '214549.95171161',
        //         closeTime: '1621965286847',
        //         count: '1283779',
        //         firstId: '152560106',
        //         highPrice: '39938.3',
        //         lastId: '153843955',
        //         lastPrice: '37993.4',
        //         lastQty: '1',
        //         lowPrice: '36457.2',
        //         openPrice: '37783.4',
        //         openTime: '1621878840000',
        //         pair: 'BTCUSD',
        //         priceChange: '210.0',
        //         priceChangePercent: '0.556',
        //         symbol: 'BTCUSD_PERP',
        //         volume: '81990451',
        //         weightedAvgPrice: '38215.08713747'
        //     }
        //
        const timestamp = this.safeInteger (ticker, 'closeTime');
        const marketId = this.safeString (ticker, 'symbol');
        const symbol = this.safeSymbol (marketId, market);
        const last = this.safeNumber (ticker, 'lastPrice');
        const isCoinm = ('baseVolume' in ticker);
        let baseVolume = undefined;
        let quoteVolume = undefined;
        if (isCoinm) {
            baseVolume = this.safeNumber (ticker, 'baseVolume');
            quoteVolume = this.safeNumber (ticker, 'volume');
        } else {
            baseVolume = this.safeNumber (ticker, 'volume');
            quoteVolume = this.safeNumber (ticker, 'quoteVolume');
        }
        return this.safeTicker ({
            'symbol': symbol,
            'timestamp': timestamp,
            'datetime': this.iso8601 (timestamp),
            'high': this.safeNumber (ticker, 'highPrice'),
            'low': this.safeNumber (ticker, 'lowPrice'),
            'bid': this.safeNumber (ticker, 'bidPrice'),
            'bidVolume': this.safeNumber (ticker, 'bidQty'),
            'ask': this.safeNumber (ticker, 'askPrice'),
            'askVolume': this.safeNumber (ticker, 'askQty'),
            'vwap': this.safeNumber (ticker, 'weightedAvgPrice'),
            'open': this.safeNumber (ticker, 'openPrice'),
            'close': last,
            'last': last,
            'previousClose': this.safeNumber (ticker, 'prevClosePrice'), // previous day close
            'change': this.safeNumber (ticker, 'priceChange'),
            'percentage': this.safeNumber (ticker, 'priceChangePercent'),
            'average': undefined,
            'baseVolume': baseVolume,
            'quoteVolume': quoteVolume,
            'info': ticker,
        }, market);
    }

    async fetchStatus (params = {}) {
        const response = await this.sapiGetSystemStatus (params);
        let status = this.safeString (response, 'status');
        if (status !== undefined) {
            status = (status === '0') ? 'ok' : 'maintenance';
            this.status = this.extend (this.status, {
                'status': status,
                'updated': this.milliseconds (),
            });
        }
        return this.status;
    }

    async fetchTicker (symbol, params = {}) {
        await this.loadMarkets ();
        const market = this.market (symbol);
        const request = {
            'symbol': market['id'],
        };
        let method = 'publicGetTicker24hr';
        if (market['linear']) {
            method = 'fapiPublicGetTicker24hr';
        } else if (market['inverse']) {
            method = 'dapiPublicGetTicker24hr';
        }
        const response = await this[method] (this.extend (request, params));
        if (Array.isArray (response)) {
            const firstTicker = this.safeValue (response, 0, {});
            return this.parseTicker (firstTicker, market);
        }
        return this.parseTicker (response, market);
    }

    async fetchBidsAsks (symbols = undefined, params = {}) {
        await this.loadMarkets ();
        const defaultType = this.safeString2 (this.options, 'fetchBidsAsks', 'defaultType', 'spot');
        const type = this.safeString (params, 'type', defaultType);
        const query = this.omit (params, 'type');
        let method = undefined;
        if (type === 'future') {
            method = 'fapiPublicGetTickerBookTicker';
        } else if (type === 'delivery') {
            method = 'dapiPublicGetTickerBookTicker';
        } else {
            method = 'publicGetTickerBookTicker';
        }
        const response = await this[method] (query);
        return this.parseTickers (response, symbols);
    }

    async fetchTickers (symbols = undefined, params = {}) {
        await this.loadMarkets ();
        const defaultType = this.safeString2 (this.options, 'fetchTickers', 'defaultType', 'spot');
        const type = this.safeString (params, 'type', defaultType);
        const query = this.omit (params, 'type');
        let defaultMethod = undefined;
        if (type === 'future') {
            defaultMethod = 'fapiPublicGetTicker24hr';
        } else if (type === 'delivery') {
            defaultMethod = 'dapiPublicGetTicker24hr';
        } else {
            defaultMethod = 'publicGetTicker24hr';
        }
        const method = this.safeString (this.options, 'fetchTickersMethod', defaultMethod);
        const response = await this[method] (query);
        return this.parseTickers (response, symbols);
    }

    async fetchTickersByType (type, symbols = undefined, params = {}) {
        const typeParams = { 'type': type };
        return this.fetchTickers (symbols, this.extend (typeParams, params));
    }

    parseOHLCV (ohlcv, market = undefined) {
        // when api method = publicGetKlines || fapiPublicGetKlines || dapiPublicGetKlines
        //     [
        //         1591478520000, // open time
        //         "0.02501300",  // open
        //         "0.02501800",  // high
        //         "0.02500000",  // low
        //         "0.02500000",  // close
        //         "22.19000000", // volume
        //         1591478579999, // close time
        //         "0.55490906",  // quote asset volume
        //         40,            // number of trades
        //         "10.92900000", // taker buy base asset volume
        //         "0.27336462",  // taker buy quote asset volume
        //         "0"            // ignore
        //     ]
        //
        //  when api method = fapiPublicGetMarkPriceKlines || fapiPublicGetIndexPriceKlines
        //     [
        //         [
        //         1591256460000,          // Open time
        //         "9653.29201333",        // Open
        //         "9654.56401333",        // High
        //         "9653.07367333",        // Low
        //         "9653.07367333",        // Close (or latest price)
        //         "0",                    // Ignore
        //         1591256519999,          // Close time
        //         "0",                    // Ignore
        //         60,                     // Number of bisic data
        //         "0",                    // Ignore
        //         "0",                    // Ignore
        //         "0"                     // Ignore
        //         ]
        //     ]
        //
        return [
            this.safeInteger (ohlcv, 0),
            this.safeNumber (ohlcv, 1),
            this.safeNumber (ohlcv, 2),
            this.safeNumber (ohlcv, 3),
            this.safeNumber (ohlcv, 4),
            this.safeNumber (ohlcv, 5),
        ];
    }

    async fetchOHLCV (symbol, timeframe = '1m', since = undefined, limit = undefined, params = {}) {
        await this.loadMarkets ();
        const market = this.market (symbol);
        // binance docs say that the default limit 500, max 1500 for futures, max 1000 for spot markets
        // the reality is that the time range wider than 500 candles won't work right
        const defaultLimit = 500;
        const maxLimit = 1500;
        const price = this.safeString (params, 'price');
        params = this.omit (params, 'price');
        limit = (limit === undefined) ? defaultLimit : Math.min (limit, maxLimit);
        const request = {
            'interval': this.timeframes[timeframe],
            'limit': limit,
        };
        if (price === 'index') {
            request['pair'] = market['id'];   // Index price takes this argument instead of symbol
        } else {
            request['symbol'] = market['id'];
        }
        // const duration = this.parseTimeframe (timeframe);
        if (since !== undefined) {
            request['startTime'] = since;
            //
            // It didn't work before without the endTime
            // https://github.com/ccxt/ccxt/issues/8454
            //
            if (market['inverse']) {
                if (since > 0) {
                    const duration = this.parseTimeframe (timeframe);
                    const endTime = this.sum (since, limit * duration * 1000 - 1);
                    const now = this.milliseconds ();
                    request['endTime'] = Math.min (now, endTime);
                }
            }
        }
        let method = 'publicGetKlines';
        if (price === 'mark') {
            if (market['inverse']) {
                method = 'dapiPublicGetMarkPriceKlines';
            } else {
                method = 'fapiPublicGetMarkPriceKlines';
            }
        } else if (price === 'index') {
            if (market['inverse']) {
                method = 'dapiPublicGetIndexPriceKlines';
            } else {
                method = 'fapiPublicGetIndexPriceKlines';
            }
        } else if (market['linear']) {
            method = 'fapiPublicGetKlines';
        } else if (market['inverse']) {
            method = 'dapiPublicGetKlines';
        }
        const response = await this[method] (this.extend (request, params));
        //
        //     [
        //         [1591478520000,"0.02501300","0.02501800","0.02500000","0.02500000","22.19000000",1591478579999,"0.55490906",40,"10.92900000","0.27336462","0"],
        //         [1591478580000,"0.02499600","0.02500900","0.02499400","0.02500300","21.34700000",1591478639999,"0.53370468",24,"7.53800000","0.18850725","0"],
        //         [1591478640000,"0.02500800","0.02501100","0.02500300","0.02500800","154.14200000",1591478699999,"3.85405839",97,"5.32300000","0.13312641","0"],
        //     ]
        //
        return this.parseOHLCVs (response, market, timeframe, since, limit);
    }

    async fetchMarkOHLCV (symbol, timeframe = '1m', since = undefined, limit = undefined, params = {}) {
        const request = {
            'price': 'mark',
        };
        return await this.fetchOHLCV (symbol, timeframe, since, limit, this.extend (request, params));
    }

    async fetchIndexOHLCV (symbol, timeframe = '1m', since = undefined, limit = undefined, params = {}) {
        const request = {
            'price': 'index',
        };
        return await this.fetchOHLCV (symbol, timeframe, since, limit, this.extend (request, params));
    }

    parseTrade (trade, market = undefined) {
        if ('isDustTrade' in trade) {
            return this.parseDustTrade (trade, market);
        }
        //
        // aggregate trades
        // https://github.com/binance-exchange/binance-official-api-docs/blob/master/rest-api.md#compressedaggregate-trades-list
        //
        //     {
        //         "a": 26129,         // Aggregate tradeId
        //         "p": "0.01633102",  // Price
        //         "q": "4.70443515",  // Quantity
        //         "f": 27781,         // First tradeId
        //         "l": 27781,         // Last tradeId
        //         "T": 1498793709153, // Timestamp
        //         "m": true,          // Was the buyer the maker?
        //         "M": true           // Was the trade the best price match?
        //     }
        //
        // recent public trades and old public trades
        // https://github.com/binance-exchange/binance-official-api-docs/blob/master/rest-api.md#recent-trades-list
        // https://github.com/binance-exchange/binance-official-api-docs/blob/master/rest-api.md#old-trade-lookup-market_data
        //
        //     {
        //         "id": 28457,
        //         "price": "4.00000100",
        //         "qty": "12.00000000",
        //         "time": 1499865549590,
        //         "isBuyerMaker": true,
        //         "isBestMatch": true
        //     }
        //
        // private trades
        // https://github.com/binance-exchange/binance-official-api-docs/blob/master/rest-api.md#account-trade-list-user_data
        //
        //     {
        //         "symbol": "BNBBTC",
        //         "id": 28457,
        //         "orderId": 100234,
        //         "price": "4.00000100",
        //         "qty": "12.00000000",
        //         "commission": "10.10000000",
        //         "commissionAsset": "BNB",
        //         "time": 1499865549590,
        //         "isBuyer": true,
        //         "isMaker": false,
        //         "isBestMatch": true
        //     }
        //
        // futures trades
        // https://binance-docs.github.io/apidocs/futures/en/#account-trade-list-user_data
        //
        //     {
        //       "accountId": 20,
        //       "buyer": False,
        //       "commission": "-0.07819010",
        //       "commissionAsset": "USDT",
        //       "counterPartyId": 653,
        //       "id": 698759,
        //       "maker": False,
        //       "orderId": 25851813,
        //       "price": "7819.01",
        //       "qty": "0.002",
        //       "quoteQty": "0.01563",
        //       "realizedPnl": "-0.91539999",
        //       "side": "SELL",
        //       "symbol": "BTCUSDT",
        //       "time": 1569514978020
        //     }
        //     {
        //       "symbol": "BTCUSDT",
        //       "id": 477128891,
        //       "orderId": 13809777875,
        //       "side": "SELL",
        //       "price": "38479.55",
        //       "qty": "0.001",
        //       "realizedPnl": "-0.00009534",
        //       "marginAsset": "USDT",
        //       "quoteQty": "38.47955",
        //       "commission": "-0.00076959",
        //       "commissionAsset": "USDT",
        //       "time": 1612733566708,
        //       "positionSide": "BOTH",
        //       "maker": true,
        //       "buyer": false
        //     }
        //
        // { respType: FULL }
        //
        //     {
        //       "price": "4000.00000000",
        //       "qty": "1.00000000",
        //       "commission": "4.00000000",
        //       "commissionAsset": "USDT",
        //       "tradeId": "1234",
        //     }
        //
        const timestamp = this.safeInteger2 (trade, 'T', 'time');
        const price = this.safeString2 (trade, 'p', 'price');
        const amount = this.safeString2 (trade, 'q', 'qty');
        const cost = this.safeString2 (trade, 'quoteQty', 'baseQty');  // inverse futures
        const marketId = this.safeString (trade, 'symbol');
        const symbol = this.safeSymbol (marketId, market);
        let id = this.safeString2 (trade, 't', 'a');
        id = this.safeString2 (trade, 'id', 'tradeId', id);
        let side = undefined;
        const orderId = this.safeString (trade, 'orderId');
        if ('m' in trade) {
            side = trade['m'] ? 'sell' : 'buy'; // this is reversed intentionally
        } else if ('isBuyerMaker' in trade) {
            side = trade['isBuyerMaker'] ? 'sell' : 'buy';
        } else if ('side' in trade) {
            side = this.safeStringLower (trade, 'side');
        } else {
            if ('isBuyer' in trade) {
                side = trade['isBuyer'] ? 'buy' : 'sell'; // this is a true side
            }
        }
        let fee = undefined;
        if ('commission' in trade) {
            fee = {
                'cost': this.safeString (trade, 'commission'),
                'currency': this.safeCurrencyCode (this.safeString (trade, 'commissionAsset')),
            };
        }
        let takerOrMaker = undefined;
        if ('isMaker' in trade) {
            takerOrMaker = trade['isMaker'] ? 'maker' : 'taker';
        }
        if ('maker' in trade) {
            takerOrMaker = trade['maker'] ? 'maker' : 'taker';
        }
        return this.safeTrade ({
            'info': trade,
            'timestamp': timestamp,
            'datetime': this.iso8601 (timestamp),
            'symbol': symbol,
            'id': id,
            'order': orderId,
            'type': undefined,
            'side': side,
            'takerOrMaker': takerOrMaker,
            'price': price,
            'amount': amount,
            'cost': cost,
            'fee': fee,
        }, market);
    }

    async fetchTrades (symbol, since = undefined, limit = undefined, params = {}) {
        await this.loadMarkets ();
        const market = this.market (symbol);
        const request = {
            'symbol': market['id'],
            // 'fromId': 123,    // ID to get aggregate trades from INCLUSIVE.
            // 'startTime': 456, // Timestamp in ms to get aggregate trades from INCLUSIVE.
            // 'endTime': 789,   // Timestamp in ms to get aggregate trades until INCLUSIVE.
            // 'limit': 500,     // default = 500, maximum = 1000
        };
        const defaultType = this.safeString2 (this.options, 'fetchTrades', 'defaultType', 'spot');
        const type = this.safeString (params, 'type', defaultType);
        const query = this.omit (params, 'type');
        let defaultMethod = undefined;
        if (type === 'future') {
            defaultMethod = 'fapiPublicGetAggTrades';
        } else if (type === 'delivery') {
            defaultMethod = 'dapiPublicGetAggTrades';
        } else {
            defaultMethod = 'publicGetAggTrades';
        }
        let method = this.safeString (this.options, 'fetchTradesMethod', defaultMethod);
        if (method === 'publicGetAggTrades') {
            if (since !== undefined) {
                request['startTime'] = since;
                // https://github.com/ccxt/ccxt/issues/6400
                // https://github.com/binance-exchange/binance-official-api-docs/blob/master/rest-api.md#compressedaggregate-trades-list
                request['endTime'] = this.sum (since, 3600000);
            }
            if (type === 'future') {
                method = 'fapiPublicGetAggTrades';
            } else if (type === 'delivery') {
                method = 'dapiPublicGetAggTrades';
            }
        } else if (method === 'publicGetHistoricalTrades') {
            if (type === 'future') {
                method = 'fapiPublicGetHistoricalTrades';
            } else if (type === 'delivery') {
                method = 'dapiPublicGetHistoricalTrades';
            }
        }
        if (limit !== undefined) {
            request['limit'] = limit; // default = 500, maximum = 1000
        }
        //
        // Caveats:
        // - default limit (500) applies only if no other parameters set, trades up
        //   to the maximum limit may be returned to satisfy other parameters
        // - if both limit and time window is set and time window contains more
        //   trades than the limit then the last trades from the window are returned
        // - 'tradeId' accepted and returned by this method is "aggregate" trade id
        //   which is different from actual trade id
        // - setting both fromId and time window results in error
        const response = await this[method] (this.extend (request, query));
        //
        // aggregate trades
        //
        //     [
        //         {
        //             "a": 26129,         // Aggregate tradeId
        //             "p": "0.01633102",  // Price
        //             "q": "4.70443515",  // Quantity
        //             "f": 27781,         // First tradeId
        //             "l": 27781,         // Last tradeId
        //             "T": 1498793709153, // Timestamp
        //             "m": true,          // Was the buyer the maker?
        //             "M": true           // Was the trade the best price match?
        //         }
        //     ]
        //
        // recent public trades and historical public trades
        //
        //     [
        //         {
        //             "id": 28457,
        //             "price": "4.00000100",
        //             "qty": "12.00000000",
        //             "time": 1499865549590,
        //             "isBuyerMaker": true,
        //             "isBestMatch": true
        //         }
        //     ]
        //
        return this.parseTrades (response, market, since, limit);
    }

    parseOrderStatus (status) {
        const statuses = {
            'NEW': 'open',
            'PARTIALLY_FILLED': 'open',
            'FILLED': 'closed',
            'CANCELED': 'canceled',
            'PENDING_CANCEL': 'canceling', // currently unused
            'REJECTED': 'rejected',
            'EXPIRED': 'expired',
        };
        return this.safeString (statuses, status, status);
    }

    parseOrder (order, market = undefined) {
        //
        // spot
        //
        //     {
        //         "symbol": "LTCBTC",
        //         "orderId": 1,
        //         "clientOrderId": "myOrder1",
        //         "price": "0.1",
        //         "origQty": "1.0",
        //         "executedQty": "0.0",
        //         "cummulativeQuoteQty": "0.0",
        //         "status": "NEW",
        //         "timeInForce": "GTC",
        //         "type": "LIMIT",
        //         "side": "BUY",
        //         "stopPrice": "0.0",
        //         "icebergQty": "0.0",
        //         "time": 1499827319559,
        //         "updateTime": 1499827319559,
        //         "isWorking": true
        //     }
        //
        // futures
        //
        //     {
        //         "symbol": "BTCUSDT",
        //         "orderId": 1,
        //         "clientOrderId": "myOrder1",
        //         "price": "0.1",
        //         "origQty": "1.0",
        //         "executedQty": "1.0",
        //         "cumQuote": "10.0",
        //         "status": "NEW",
        //         "timeInForce": "GTC",
        //         "type": "LIMIT",
        //         "side": "BUY",
        //         "stopPrice": "0.0",
        //         "updateTime": 1499827319559
        //     }
        //
        // createOrder with { "newOrderRespType": "FULL" }
        //
        //     {
        //       "symbol": "BTCUSDT",
        //       "orderId": 5403233939,
        //       "orderListId": -1,
        //       "clientOrderId": "x-R4BD3S825e669e75b6c14f69a2c43e",
        //       "transactTime": 1617151923742,
        //       "price": "0.00000000",
        //       "origQty": "0.00050000",
        //       "executedQty": "0.00050000",
        //       "cummulativeQuoteQty": "29.47081500",
        //       "status": "FILLED",
        //       "timeInForce": "GTC",
        //       "type": "MARKET",
        //       "side": "BUY",
        //       "fills": [
        //         {
        //           "price": "58941.63000000",
        //           "qty": "0.00050000",
        //           "commission": "0.00007050",
        //           "commissionAsset": "BNB",
        //           "tradeId": 737466631
        //         }
        //       ]
        //     }
        //
        // delivery
        //
        //     {
        //       "orderId": "18742727411",
        //       "symbol": "ETHUSD_PERP",
        //       "pair": "ETHUSD",
        //       "status": "FILLED",
        //       "clientOrderId": "x-xcKtGhcu3e2d1503fdd543b3b02419",
        //       "price": "0",
        //       "avgPrice": "4522.14",
        //       "origQty": "1",
        //       "executedQty": "1",
        //       "cumBase": "0.00221134",
        //       "timeInForce": "GTC",
        //       "type": "MARKET",
        //       "reduceOnly": false,
        //       "closePosition": false,
        //       "side": "SELL",
        //       "positionSide": "BOTH",
        //       "stopPrice": "0",
        //       "workingType": "CONTRACT_PRICE",
        //       "priceProtect": false,
        //       "origType": "MARKET",
        //       "time": "1636061952660",
        //       "updateTime": "1636061952660"
        //     }
        //
        const status = this.parseOrderStatus (this.safeString (order, 'status'));
        const marketId = this.safeString (order, 'symbol');
        const symbol = this.safeSymbol (marketId, market);
        const filled = this.safeString (order, 'executedQty', '0');
        let timestamp = undefined;
        let lastTradeTimestamp = undefined;
        if ('time' in order) {
            timestamp = this.safeInteger (order, 'time');
        } else if ('transactTime' in order) {
            timestamp = this.safeInteger (order, 'transactTime');
        } else if ('updateTime' in order) {
            if (status === 'open') {
                if (Precise.stringGt (filled, '0')) {
                    lastTradeTimestamp = this.safeInteger (order, 'updateTime');
                } else {
                    timestamp = this.safeInteger (order, 'updateTime');
                }
            }
        }
        const average = this.safeString (order, 'avgPrice');
        const price = this.safeString (order, 'price');
        const amount = this.safeString (order, 'origQty');
        // - Spot/Margin market: cummulativeQuoteQty
        // - Futures market: cumQuote.
        //   Note this is not the actual cost, since Binance futures uses leverage to calculate margins.
        let cost = this.safeString2 (order, 'cummulativeQuoteQty', 'cumQuote');
        cost = this.safeString (order, 'cumBase', cost);
        const id = this.safeString (order, 'orderId');
        let type = this.safeStringLower (order, 'type');
        const side = this.safeStringLower (order, 'side');
        const fills = this.safeValue (order, 'fills', []);
        const clientOrderId = this.safeString (order, 'clientOrderId');
        const timeInForce = this.safeString (order, 'timeInForce');
        const postOnly = (type === 'limit_maker') || (timeInForce === 'GTX');
        if (type === 'limit_maker') {
            type = 'limit';
        }
        const stopPriceString = this.safeString (order, 'stopPrice');
        const stopPrice = this.parseNumber (this.omitZero (stopPriceString));
        return this.safeOrder ({
            'info': order,
            'id': id,
            'clientOrderId': clientOrderId,
            'timestamp': timestamp,
            'datetime': this.iso8601 (timestamp),
            'lastTradeTimestamp': lastTradeTimestamp,
            'symbol': symbol,
            'type': type,
            'timeInForce': timeInForce,
            'postOnly': postOnly,
            'side': side,
            'price': price,
            'stopPrice': stopPrice,
            'amount': amount,
            'cost': cost,
            'average': average,
            'filled': filled,
            'remaining': undefined,
            'status': status,
            'fee': undefined,
            'trades': fills,
        }, market);
    }

    async createReduceOnlyOrder (symbol, type, side, amount, price = undefined, params = {}) {
        const request = {
            'reduceOnly': true,
        };
        return await this.createOrder (symbol, type, side, amount, price, this.extend (request, params));
    }

    async createOrder (symbol, type, side, amount, price = undefined, params = {}) {
        await this.loadMarkets ();
        const market = this.market (symbol);
        const defaultType = this.safeString2 (this.options, 'createOrder', 'defaultType', 'spot');
        const orderType = this.safeString (params, 'type', defaultType);
        const clientOrderId = this.safeString2 (params, 'newClientOrderId', 'clientOrderId');
        const postOnly = this.safeValue (params, 'postOnly', false);
        params = this.omit (params, [ 'type', 'newClientOrderId', 'clientOrderId', 'postOnly' ]);
        const reduceOnly = this.safeValue (params, 'reduceOnly');
        if (reduceOnly !== undefined) {
            if ((orderType !== 'future') && (orderType !== 'delivery')) {
                throw new InvalidOrder (this.id + ' createOrder() does not support reduceOnly for ' + orderType + ' orders, reduceOnly orders are supported for futures and perpetuals only');
            }
        }
        let method = 'privatePostOrder';
        if (orderType === 'future') {
            method = 'fapiPrivatePostOrder';
        } else if (orderType === 'delivery') {
            method = 'dapiPrivatePostOrder';
        } else if (orderType === 'margin') {
            method = 'sapiPostMarginOrder';
        }
        // the next 5 lines are added to support for testing orders
        if (market['spot']) {
            const test = this.safeValue (params, 'test', false);
            if (test) {
                method += 'Test';
            }
            params = this.omit (params, 'test');
            // only supported for spot/margin api (all margin markets are spot markets)
            if (postOnly) {
                type = 'LIMIT_MAKER';
            }
        }
        const uppercaseType = type.toUpperCase ();
        const validOrderTypes = this.safeValue (market['info'], 'orderTypes');
        if (!this.inArray (uppercaseType, validOrderTypes)) {
            throw new InvalidOrder (this.id + ' ' + type + ' is not a valid order type in market ' + symbol);
        }
        const request = {
            'symbol': market['id'],
            'type': uppercaseType,
            'side': side.toUpperCase (),
        };
        if (clientOrderId === undefined) {
            const broker = this.safeValue (this.options, 'broker');
            if (broker !== undefined) {
                const brokerId = this.safeString (broker, orderType);
                if (brokerId !== undefined) {
                    request['newClientOrderId'] = brokerId + this.uuid22 ();
                }
            }
        } else {
            request['newClientOrderId'] = clientOrderId;
        }
        if ((orderType === 'spot') || (orderType === 'margin')) {
            request['newOrderRespType'] = this.safeValue (this.options['newOrderRespType'], type, 'RESULT'); // 'ACK' for order id, 'RESULT' for full order or 'FULL' for order with fills
        } else {
            // delivery and future
            request['newOrderRespType'] = 'RESULT';  // "ACK", "RESULT", default "ACK"
        }
        // additional required fields depending on the order type
        let timeInForceIsRequired = false;
        let priceIsRequired = false;
        let stopPriceIsRequired = false;
        let quantityIsRequired = false;
        //
        // spot/margin
        //
        //     LIMIT                timeInForce, quantity, price
        //     MARKET               quantity or quoteOrderQty
        //     STOP_LOSS            quantity, stopPrice
        //     STOP_LOSS_LIMIT      timeInForce, quantity, price, stopPrice
        //     TAKE_PROFIT          quantity, stopPrice
        //     TAKE_PROFIT_LIMIT    timeInForce, quantity, price, stopPrice
        //     LIMIT_MAKER          quantity, price
        //
        // futures
        //
        //     LIMIT                timeInForce, quantity, price
        //     MARKET               quantity
        //     STOP/TAKE_PROFIT     quantity, price, stopPrice
        //     STOP_MARKET          stopPrice
        //     TAKE_PROFIT_MARKET   stopPrice
        //     TRAILING_STOP_MARKET callbackRate
        //
        if (uppercaseType === 'MARKET') {
            const quoteOrderQty = this.safeValue (this.options, 'quoteOrderQty', false);
            if (quoteOrderQty) {
                const quoteOrderQty = this.safeNumber (params, 'quoteOrderQty');
                const precision = market['precision']['price'];
                if (quoteOrderQty !== undefined) {
                    request['quoteOrderQty'] = this.decimalToPrecision (quoteOrderQty, TRUNCATE, precision, this.precisionMode);
                    params = this.omit (params, 'quoteOrderQty');
                } else if (price !== undefined) {
                    request['quoteOrderQty'] = this.decimalToPrecision (amount * price, TRUNCATE, precision, this.precisionMode);
                } else {
                    quantityIsRequired = true;
                }
            } else {
                quantityIsRequired = true;
            }
        } else if (uppercaseType === 'LIMIT') {
            priceIsRequired = true;
            timeInForceIsRequired = true;
            quantityIsRequired = true;
        } else if ((uppercaseType === 'STOP_LOSS') || (uppercaseType === 'TAKE_PROFIT')) {
            stopPriceIsRequired = true;
            quantityIsRequired = true;
            if (market['linear'] || market['inverse']) {
                priceIsRequired = true;
            }
        } else if ((uppercaseType === 'STOP_LOSS_LIMIT') || (uppercaseType === 'TAKE_PROFIT_LIMIT')) {
            quantityIsRequired = true;
            stopPriceIsRequired = true;
            priceIsRequired = true;
            timeInForceIsRequired = true;
        } else if (uppercaseType === 'LIMIT_MAKER') {
            priceIsRequired = true;
            quantityIsRequired = true;
        } else if (uppercaseType === 'STOP') {
            quantityIsRequired = true;
            stopPriceIsRequired = true;
            priceIsRequired = true;
        } else if ((uppercaseType === 'STOP_MARKET') || (uppercaseType === 'TAKE_PROFIT_MARKET')) {
            const closePosition = this.safeValue (params, 'closePosition');
            if (closePosition === undefined) {
                quantityIsRequired = true;
            }
            stopPriceIsRequired = true;
        } else if (uppercaseType === 'TRAILING_STOP_MARKET') {
            quantityIsRequired = true;
            const callbackRate = this.safeNumber (params, 'callbackRate');
            if (callbackRate === undefined) {
                throw new InvalidOrder (this.id + ' createOrder() requires a callbackRate extra param for a ' + type + ' order');
            }
        }
        if (quantityIsRequired) {
            request['quantity'] = this.amountToPrecision (symbol, amount);
        }
        if (priceIsRequired) {
            if (price === undefined) {
                throw new InvalidOrder (this.id + ' createOrder() requires a price argument for a ' + type + ' order');
            }
            request['price'] = this.priceToPrecision (symbol, price);
        }
        if (timeInForceIsRequired) {
            request['timeInForce'] = this.options['defaultTimeInForce']; // 'GTC' = Good To Cancel (default), 'IOC' = Immediate Or Cancel
        }
        if (stopPriceIsRequired) {
            const stopPrice = this.safeNumber (params, 'stopPrice');
            if (stopPrice === undefined) {
                throw new InvalidOrder (this.id + ' createOrder() requires a stopPrice extra param for a ' + type + ' order');
            } else {
                params = this.omit (params, 'stopPrice');
                request['stopPrice'] = this.priceToPrecision (symbol, stopPrice);
            }
        }
        const response = await this[method] (this.extend (request, params));
        return this.parseOrder (response, market);
    }

    async fetchOrder (id, symbol = undefined, params = {}) {
        if (symbol === undefined) {
            throw new ArgumentsRequired (this.id + ' fetchOrder() requires a symbol argument');
        }
        await this.loadMarkets ();
        const market = this.market (symbol);
        const defaultType = this.safeString2 (this.options, 'fetchOrder', 'defaultType', 'spot');
        const type = this.safeString (params, 'type', defaultType);
        let method = 'privateGetOrder';
        if (type === 'future') {
            method = 'fapiPrivateGetOrder';
        } else if (type === 'delivery') {
            method = 'dapiPrivateGetOrder';
        } else if (type === 'margin') {
            method = 'sapiGetMarginOrder';
        }
        const request = {
            'symbol': market['id'],
        };
        const clientOrderId = this.safeValue2 (params, 'origClientOrderId', 'clientOrderId');
        if (clientOrderId !== undefined) {
            request['origClientOrderId'] = clientOrderId;
        } else {
            request['orderId'] = id;
        }
        const query = this.omit (params, [ 'type', 'clientOrderId', 'origClientOrderId' ]);
        const response = await this[method] (this.extend (request, query));
        return this.parseOrder (response, market);
    }

    async fetchOrders (symbol = undefined, since = undefined, limit = undefined, params = {}) {
        if (symbol === undefined) {
            throw new ArgumentsRequired (this.id + ' fetchOrders() requires a symbol argument');
        }
        await this.loadMarkets ();
        const market = this.market (symbol);
        const defaultType = this.safeString2 (this.options, 'fetchOrders', 'defaultType', 'spot');
        const type = this.safeString (params, 'type', defaultType);
        let method = 'privateGetAllOrders';
        if (type === 'future') {
            method = 'fapiPrivateGetAllOrders';
        } else if (type === 'delivery') {
            method = 'dapiPrivateGetAllOrders';
        } else if (type === 'margin') {
            method = 'sapiGetMarginAllOrders';
        }
        const request = {
            'symbol': market['id'],
        };
        if (since !== undefined) {
            request['startTime'] = since;
        }
        if (limit !== undefined) {
            request['limit'] = limit;
        }
        const query = this.omit (params, 'type');
        const response = await this[method] (this.extend (request, query));
        //
        //  spot
        //
        //     [
        //         {
        //             "symbol": "LTCBTC",
        //             "orderId": 1,
        //             "clientOrderId": "myOrder1",
        //             "price": "0.1",
        //             "origQty": "1.0",
        //             "executedQty": "0.0",
        //             "cummulativeQuoteQty": "0.0",
        //             "status": "NEW",
        //             "timeInForce": "GTC",
        //             "type": "LIMIT",
        //             "side": "BUY",
        //             "stopPrice": "0.0",
        //             "icebergQty": "0.0",
        //             "time": 1499827319559,
        //             "updateTime": 1499827319559,
        //             "isWorking": true
        //         }
        //     ]
        //
        //  futures
        //
        //     [
        //         {
        //             "symbol": "BTCUSDT",
        //             "orderId": 1,
        //             "clientOrderId": "myOrder1",
        //             "price": "0.1",
        //             "origQty": "1.0",
        //             "executedQty": "1.0",
        //             "cumQuote": "10.0",
        //             "status": "NEW",
        //             "timeInForce": "GTC",
        //             "type": "LIMIT",
        //             "side": "BUY",
        //             "stopPrice": "0.0",
        //             "updateTime": 1499827319559
        //         }
        //     ]
        //
        return this.parseOrders (response, market, since, limit);
    }

    async fetchOpenOrders (symbol = undefined, since = undefined, limit = undefined, params = {}) {
        await this.loadMarkets ();
        let market = undefined;
        let query = undefined;
        let type = undefined;
        const request = {};
        if (symbol !== undefined) {
            market = this.market (symbol);
            request['symbol'] = market['id'];
            const defaultType = this.safeString2 (this.options, 'fetchOpenOrders', 'defaultType', 'spot');
            const marketType = ('type' in market) ? market['type'] : defaultType;
            type = this.safeString (params, 'type', marketType);
            query = this.omit (params, 'type');
        } else if (this.options['warnOnFetchOpenOrdersWithoutSymbol']) {
            const symbols = this.symbols;
            const numSymbols = symbols.length;
            const fetchOpenOrdersRateLimit = parseInt (numSymbols / 2);
            throw new ExchangeError (this.id + ' fetchOpenOrders WARNING: fetching open orders without specifying a symbol is rate-limited to one call per ' + fetchOpenOrdersRateLimit.toString () + ' seconds. Do not call this method frequently to avoid ban. Set ' + this.id + '.options["warnOnFetchOpenOrdersWithoutSymbol"] = false to suppress this warning message.');
        } else {
            const defaultType = this.safeString2 (this.options, 'fetchOpenOrders', 'defaultType', 'spot');
            type = this.safeString (params, 'type', defaultType);
            query = this.omit (params, 'type');
        }
        let method = 'privateGetOpenOrders';
        if (type === 'future') {
            method = 'fapiPrivateGetOpenOrders';
        } else if (type === 'delivery') {
            method = 'dapiPrivateGetOpenOrders';
        } else if (type === 'margin') {
            method = 'sapiGetMarginOpenOrders';
        }
        const response = await this[method] (this.extend (request, query));
        return this.parseOrders (response, market, since, limit);
    }

    async fetchClosedOrders (symbol = undefined, since = undefined, limit = undefined, params = {}) {
        const orders = await this.fetchOrders (symbol, since, limit, params);
        return this.filterBy (orders, 'status', 'closed');
    }

    async cancelOrder (id, symbol = undefined, params = {}) {
        if (symbol === undefined) {
            throw new ArgumentsRequired (this.id + ' cancelOrder() requires a symbol argument');
        }
        await this.loadMarkets ();
        const market = this.market (symbol);
        const defaultType = this.safeString2 (this.options, 'fetchOpenOrders', 'defaultType', 'spot');
        const type = this.safeString (params, 'type', defaultType);
        // https://github.com/ccxt/ccxt/issues/6507
        const origClientOrderId = this.safeValue2 (params, 'origClientOrderId', 'clientOrderId');
        const request = {
            'symbol': market['id'],
            // 'orderId': id,
            // 'origClientOrderId': id,
        };
        if (origClientOrderId === undefined) {
            request['orderId'] = id;
        } else {
            request['origClientOrderId'] = origClientOrderId;
        }
        let method = 'privateDeleteOrder';
        if (type === 'future') {
            method = 'fapiPrivateDeleteOrder';
        } else if (type === 'delivery') {
            method = 'dapiPrivateDeleteOrder';
        } else if (type === 'margin') {
            method = 'sapiDeleteMarginOrder';
        }
        const query = this.omit (params, [ 'type', 'origClientOrderId', 'clientOrderId' ]);
        const response = await this[method] (this.extend (request, query));
        return this.parseOrder (response, market);
    }

    async cancelAllOrders (symbol = undefined, params = {}) {
        if (symbol === undefined) {
            throw new ArgumentsRequired (this.id + ' cancelAllOrders() requires a symbol argument');
        }
        await this.loadMarkets ();
        const market = this.market (symbol);
        const request = {
            'symbol': market['id'],
        };
        const defaultType = this.safeString2 (this.options, 'cancelAllOrders', 'defaultType', 'spot');
        const type = this.safeString (params, 'type', defaultType);
        const query = this.omit (params, 'type');
        let method = 'privateDeleteOpenOrders';
        if (type === 'margin') {
            method = 'sapiDeleteMarginOpenOrders';
        } else if (type === 'future') {
            method = 'fapiPrivateDeleteAllOpenOrders';
        } else if (type === 'delivery') {
            method = 'dapiPrivateDeleteAllOpenOrders';
        }
        const response = await this[method] (this.extend (request, query));
        if (Array.isArray (response)) {
            return this.parseOrders (response, market);
        } else {
            return response;
        }
    }

    async fetchOrderTrades (id, symbol = undefined, since = undefined, limit = undefined, params = {}) {
        if (symbol === undefined) {
            throw new ArgumentsRequired (this.id + ' fetchOrderTrades() requires a symbol argument');
        }
        await this.loadMarkets ();
        const market = this.market (symbol);
        const type = this.safeString (params, 'type', market['type']);
        params = this.omit (params, 'type');
        if (type !== 'spot') {
            throw new NotSupported (this.id + ' fetchOrderTrades() supports spot markets only');
        }
        const request = {
            'orderId': id,
        };
        return await this.fetchMyTrades (symbol, since, limit, this.extend (request, params));
    }

    async fetchMyTrades (symbol = undefined, since = undefined, limit = undefined, params = {}) {
        if (symbol === undefined) {
            throw new ArgumentsRequired (this.id + ' fetchMyTrades() requires a symbol argument');
        }
        await this.loadMarkets ();
        const market = this.market (symbol);
        const type = this.safeString (params, 'type', market['type']);
        params = this.omit (params, 'type');
        let method = undefined;
        if (type === 'spot') {
            method = 'privateGetMyTrades';
        } else if (type === 'margin') {
            method = 'sapiGetMarginMyTrades';
        } else if (type === 'future') {
            method = 'fapiPrivateGetUserTrades';
        } else if (type === 'delivery') {
            method = 'dapiPrivateGetUserTrades';
        }
        const request = {
            'symbol': market['id'],
        };
        if (since !== undefined) {
            request['startTime'] = since;
        }
        if (limit !== undefined) {
            request['limit'] = limit;
        }
        const response = await this[method] (this.extend (request, params));
        //
        // spot trade
        //
        //     [
        //         {
        //             "symbol": "BNBBTC",
        //             "id": 28457,
        //             "orderId": 100234,
        //             "price": "4.00000100",
        //             "qty": "12.00000000",
        //             "commission": "10.10000000",
        //             "commissionAsset": "BNB",
        //             "time": 1499865549590,
        //             "isBuyer": true,
        //             "isMaker": false,
        //             "isBestMatch": true,
        //         }
        //     ]
        //
        // futures trade
        //
        //     [
        //         {
        //             "accountId": 20,
        //             "buyer": False,
        //             "commission": "-0.07819010",
        //             "commissionAsset": "USDT",
        //             "counterPartyId": 653,
        //             "id": 698759,
        //             "maker": False,
        //             "orderId": 25851813,
        //             "price": "7819.01",
        //             "qty": "0.002",
        //             "quoteQty": "0.01563",
        //             "realizedPnl": "-0.91539999",
        //             "side": "SELL",
        //             "symbol": "BTCUSDT",
        //             "time": 1569514978020
        //         }
        //     ]
        //
        return this.parseTrades (response, market, since, limit);
    }

    async fetchMyDustTrades (symbol = undefined, since = undefined, limit = undefined, params = {}) {
        //
        // Binance provides an opportunity to trade insignificant (i.e. non-tradable and non-withdrawable)
        // token leftovers (of any asset) into `BNB` coin which in turn can be used to pay trading fees with it.
        // The corresponding trades history is called the `Dust Log` and can be requested via the following end-point:
        // https://github.com/binance-exchange/binance-official-api-docs/blob/master/wapi-api.md#dustlog-user_data
        //
        await this.loadMarkets ();
        const request = {};
        if (since !== undefined) {
            request['startTime'] = since;
            request['endTime'] = this.sum (since, 7776000000);
        }
        const response = await this.sapiGetAssetDribblet (this.extend (request, params));
        //     {
        //       "total": "4",
        //       "userAssetDribblets": [
        //         {
        //           "operateTime": "1627575731000",
        //           "totalServiceChargeAmount": "0.00001453",
        //           "totalTransferedAmount": "0.00072693",
        //           "transId": "70899815863",
        //           "userAssetDribbletDetails": [
        //             {
        //               "fromAsset": "LTC",
        //               "amount": "0.000006",
        //               "transferedAmount": "0.00000267",
        //               "serviceChargeAmount": "0.00000005",
        //               "operateTime": "1627575731000",
        //               "transId": "70899815863"
        //             },
        //             {
        //               "fromAsset": "GBP",
        //               "amount": "0.15949157",
        //               "transferedAmount": "0.00072426",
        //               "serviceChargeAmount": "0.00001448",
        //               "operateTime": "1627575731000",
        //               "transId": "70899815863"
        //             }
        //           ]
        //         },
        //       ]
        //     }
        const results = this.safeValue (response, 'userAssetDribblets', []);
        const rows = this.safeInteger (response, 'total', 0);
        const data = [];
        for (let i = 0; i < rows; i++) {
            const logs = this.safeValue (results[i], 'userAssetDribbletDetails', []);
            for (let j = 0; j < logs.length; j++) {
                logs[j]['isDustTrade'] = true;
                data.push (logs[j]);
            }
        }
        const trades = this.parseTrades (data, undefined, since, limit);
        return this.filterBySinceLimit (trades, since, limit);
    }

    parseDustTrade (trade, market = undefined) {
        //
        //     {
        //       "fromAsset": "USDT",
        //       "amount": "0.009669",
        //       "transferedAmount": "0.00002992",
        //       "serviceChargeAmount": "0.00000059",
        //       "operateTime": "1628076010000",
        //       "transId": "71416578712",
        //       "isDustTrade": true
        //     }
        //
        const orderId = this.safeString (trade, 'transId');
        const timestamp = this.safeInteger (trade, 'operateTime');
        const currencyId = this.safeString (trade, 'fromAsset');
        const tradedCurrency = this.safeCurrencyCode (currencyId);
        const bnb = this.currency ('BNB');
        const earnedCurrency = bnb['code'];
        const applicantSymbol = earnedCurrency + '/' + tradedCurrency;
        let tradedCurrencyIsQuote = false;
        if (applicantSymbol in this.markets) {
            tradedCurrencyIsQuote = true;
        }
        const feeCostString = this.safeString (trade, 'serviceChargeAmount');
        const fee = {
            'currency': earnedCurrency,
            'cost': this.parseNumber (feeCostString),
        };
        let symbol = undefined;
        let amountString = undefined;
        let costString = undefined;
        let side = undefined;
        if (tradedCurrencyIsQuote) {
            symbol = applicantSymbol;
            amountString = this.safeString (trade, 'transferedAmount');
            costString = this.safeString (trade, 'amount');
            side = 'buy';
        } else {
            symbol = tradedCurrency + '/' + earnedCurrency;
            amountString = this.safeString (trade, 'amount');
            costString = this.safeString (trade, 'transferedAmount');
            side = 'sell';
        }
        let priceString = undefined;
        if (costString !== undefined) {
            if (amountString) {
                priceString = Precise.stringDiv (costString, amountString);
            }
        }
        const id = undefined;
        const amount = this.parseNumber (amountString);
        const price = this.parseNumber (priceString);
        const cost = this.parseNumber (costString);
        const type = undefined;
        const takerOrMaker = undefined;
        return {
            'id': id,
            'timestamp': timestamp,
            'datetime': this.iso8601 (timestamp),
            'symbol': symbol,
            'order': orderId,
            'type': type,
            'takerOrMaker': takerOrMaker,
            'side': side,
            'amount': amount,
            'price': price,
            'cost': cost,
            'fee': fee,
            'info': trade,
        };
    }

    async fetchDeposits (code = undefined, since = undefined, limit = undefined, params = {}) {
        await this.loadMarkets ();
        let currency = undefined;
        let response = undefined;
        const request = {};
        const legalMoney = this.safeValue (this.options, 'legalMoney', {});
        if (code in legalMoney) {
            if (code !== undefined) {
                currency = this.currency (code);
            }
            request['transactionType'] = 0;
            if (since !== undefined) {
                request['beginTime'] = since;
            }
            const raw = await this.sapiGetFiatOrders (this.extend (request, params));
            response = this.safeValue (raw, 'data');
            //     {
            //       "code": "000000",
            //       "message": "success",
            //       "data": [
            //         {
            //           "orderNo": "25ced37075c1470ba8939d0df2316e23",
            //           "fiatCurrency": "EUR",
            //           "indicatedAmount": "15.00",
            //           "amount": "15.00",
            //           "totalFee": "0.00",
            //           "method": "card",
            //           "status": "Failed",
            //           "createTime": 1627501026000,
            //           "updateTime": 1627501027000
            //         }
            //       ],
            //       "total": 1,
            //       "success": true
            //     }
        } else {
            if (code !== undefined) {
                currency = this.currency (code);
                request['coin'] = currency['id'];
            }
            if (since !== undefined) {
                request['startTime'] = since;
                // max 3 months range https://github.com/ccxt/ccxt/issues/6495
                request['endTime'] = this.sum (since, 7776000000);
            }
            if (limit !== undefined) {
                request['limit'] = limit;
            }
            response = await this.sapiGetCapitalDepositHisrec (this.extend (request, params));
            //     [
            //       {
            //         "amount": "0.01844487",
            //         "coin": "BCH",
            //         "network": "BCH",
            //         "status": 1,
            //         "address": "1NYxAJhW2281HK1KtJeaENBqHeygA88FzR",
            //         "addressTag": "",
            //         "txId": "bafc5902504d6504a00b7d0306a41154cbf1d1b767ab70f3bc226327362588af",
            //         "insertTime": 1610784980000,
            //         "transferType": 0,
            //         "confirmTimes": "2/2"
            //       },
            //       {
            //         "amount": "4500",
            //         "coin": "USDT",
            //         "network": "BSC",
            //         "status": 1,
            //         "address": "0xc9c923c87347ca0f3451d6d308ce84f691b9f501",
            //         "addressTag": "",
            //         "txId": "Internal transfer 51376627901",
            //         "insertTime": 1618394381000,
            //         "transferType": 1,
            //         "confirmTimes": "1/15"
            //     }
            //   ]
        }
        return this.parseTransactions (response, currency, since, limit);
    }

    async fetchWithdrawals (code = undefined, since = undefined, limit = undefined, params = {}) {
        await this.loadMarkets ();
        const legalMoney = this.safeValue (this.options, 'legalMoney', {});
        const request = {};
        let response = undefined;
        let currency = undefined;
        if (code in legalMoney) {
            if (code !== undefined) {
                currency = this.currency (code);
            }
            request['transactionType'] = 1;
            if (since !== undefined) {
                request['beginTime'] = since;
            }
            const raw = await this.sapiGetFiatOrders (this.extend (request, params));
            response = this.safeValue (raw, 'data');
            //     {
            //       "code": "000000",
            //       "message": "success",
            //       "data": [
            //         {
            //           "orderNo": "CJW706452266115170304",
            //           "fiatCurrency": "GBP",
            //           "indicatedAmount": "10001.50",
            //           "amount": "100.00",
            //           "totalFee": "1.50",
            //           "method": "bank transfer",
            //           "status": "Successful",
            //           "createTime": 1620037745000,
            //           "updateTime": 1620038480000
            //         },
            //         {
            //           "orderNo": "CJW706287492781891584",
            //           "fiatCurrency": "GBP",
            //           "indicatedAmount": "10001.50",
            //           "amount": "100.00",
            //           "totalFee": "1.50",
            //           "method": "bank transfer",
            //           "status": "Successful",
            //           "createTime": 1619998460000,
            //           "updateTime": 1619998823000
            //         }
            //       ],
            //       "total": 39,
            //       "success": true
            //     }
        } else {
            if (code !== undefined) {
                currency = this.currency (code);
                request['coin'] = currency['id'];
            }
            if (since !== undefined) {
                request['startTime'] = since;
                // max 3 months range https://github.com/ccxt/ccxt/issues/6495
                request['endTime'] = this.sum (since, 7776000000);
            }
            if (limit !== undefined) {
                request['limit'] = limit;
            }
            response = await this.sapiGetCapitalWithdrawHistory (this.extend (request, params));
            //     [
            //       {
            //         "id": "69e53ad305124b96b43668ceab158a18",
            //         "amount": "28.75",
            //         "transactionFee": "0.25",
            //         "coin": "XRP",
            //         "status": 6,
            //         "address": "r3T75fuLjX51mmfb5Sk1kMNuhBgBPJsjza",
            //         "addressTag": "101286922",
            //         "txId": "19A5B24ED0B697E4F0E9CD09FCB007170A605BC93C9280B9E6379C5E6EF0F65A",
            //         "applyTime": "2021-04-15 12:09:16",
            //         "network": "XRP",
            //         "transferType": 0
            //       },
            //       {
            //         "id": "9a67628b16ba4988ae20d329333f16bc",
            //         "amount": "20",
            //         "transactionFee": "20",
            //         "coin": "USDT",
            //         "status": 6,
            //         "address": "0x0AB991497116f7F5532a4c2f4f7B1784488628e1",
            //         "txId": "0x77fbf2cf2c85b552f0fd31fd2e56dc95c08adae031d96f3717d8b17e1aea3e46",
            //         "applyTime": "2021-04-15 12:06:53",
            //         "network": "ETH",
            //         "transferType": 0
            //       },
            //       {
            //         "id": "a7cdc0afbfa44a48bd225c9ece958fe2",
            //         "amount": "51",
            //         "transactionFee": "1",
            //         "coin": "USDT",
            //         "status": 6,
            //         "address": "TYDmtuWL8bsyjvcauUTerpfYyVhFtBjqyo",
            //         "txId": "168a75112bce6ceb4823c66726ad47620ad332e69fe92d9cb8ceb76023f9a028",
            //         "applyTime": "2021-04-13 12:46:59",
            //         "network": "TRX",
            //         "transferType": 0
            //       }
            //     ]
        }
        return this.parseTransactions (response, currency, since, limit);
    }

    parseTransactionStatusByType (status, type = undefined) {
        const statusesByType = {
            'deposit': {
                '0': 'pending',
                '1': 'ok',
                // Fiat
                // Processing, Failed, Successful, Finished, Refunding, Refunded, Refund Failed, Order Partial credit Stopped
                'Processing': 'pending',
                'Failed': 'failed',
                'Successful': 'ok',
                'Refunding': 'canceled',
                'Refunded': 'canceled',
                'Refund Failed': 'failed',
            },
            'withdrawal': {
                '0': 'pending', // Email Sent
                '1': 'canceled', // Cancelled (different from 1 = ok in deposits)
                '2': 'pending', // Awaiting Approval
                '3': 'failed', // Rejected
                '4': 'pending', // Processing
                '5': 'failed', // Failure
                '6': 'ok', // Completed
                // Fiat
                // Processing, Failed, Successful, Finished, Refunding, Refunded, Refund Failed, Order Partial credit Stopped
                'Processing': 'pending',
                'Failed': 'failed',
                'Successful': 'ok',
                'Refunding': 'canceled',
                'Refunded': 'canceled',
                'Refund Failed': 'failed',
            },
        };
        const statuses = this.safeValue (statusesByType, type, {});
        return this.safeString (statuses, status, status);
    }

    parseTransaction (transaction, currency = undefined) {
        //
        // fetchDeposits
        //
        //     {
        //       "amount": "4500",
        //       "coin": "USDT",
        //       "network": "BSC",
        //       "status": 1,
        //       "address": "0xc9c923c87347ca0f3451d6d308ce84f691b9f501",
        //       "addressTag": "",
        //       "txId": "Internal transfer 51376627901",
        //       "insertTime": 1618394381000,
        //       "transferType": 1,
        //       "confirmTimes": "1/15"
        //     }
        //
        // fetchWithdrawals
        //
        //     {
        //       "id": "69e53ad305124b96b43668ceab158a18",
        //       "amount": "28.75",
        //       "transactionFee": "0.25",
        //       "coin": "XRP",
        //       "status": 6,
        //       "address": "r3T75fuLjX51mmfb5Sk1kMNuhBgBPJsjza",
        //       "addressTag": "101286922",
        //       "txId": "19A5B24ED0B697E4F0E9CD09FCB007170A605BC93C9280B9E6379C5E6EF0F65A",
        //       "applyTime": "2021-04-15 12:09:16",
        //       "network": "XRP",
        //       "transferType": 0
        //     }
        //
        // fiat transaction
        // withdraw
        //     {
        //       "orderNo": "CJW684897551397171200",
        //       "fiatCurrency": "GBP",
        //       "indicatedAmount": "29.99",
        //       "amount": "28.49",
        //       "totalFee": "1.50",
        //       "method": "bank transfer",
        //       "status": "Successful",
        //       "createTime": 1614898701000,
        //       "updateTime": 1614898820000
        //     }
        //
        // deposit
        //     {
        //       "orderNo": "25ced37075c1470ba8939d0df2316e23",
        //       "fiatCurrency": "EUR",
        //       "indicatedAmount": "15.00",
        //       "amount": "15.00",
        //       "totalFee": "0.00",
        //       "method": "card",
        //       "status": "Failed",
        //       "createTime": "1627501026000",
        //       "updateTime": "1627501027000"
        //     }
        //
        const id = this.safeString2 (transaction, 'id', 'orderNo');
        const address = this.safeString (transaction, 'address');
        let tag = this.safeString (transaction, 'addressTag'); // set but unused
        if (tag !== undefined) {
            if (tag.length < 1) {
                tag = undefined;
            }
        }
        let txid = this.safeString (transaction, 'txId');
        if ((txid !== undefined) && (txid.indexOf ('Internal transfer ') >= 0)) {
            txid = txid.slice (18);
        }
        const currencyId = this.safeString2 (transaction, 'coin', 'fiatCurrency');
        const code = this.safeCurrencyCode (currencyId, currency);
        let timestamp = undefined;
        const insertTime = this.safeInteger2 (transaction, 'insertTime', 'createTime');
        const applyTime = this.parse8601 (this.safeString (transaction, 'applyTime'));
        let type = this.safeString (transaction, 'type');
        if (type === undefined) {
            if ((insertTime !== undefined) && (applyTime === undefined)) {
                type = 'deposit';
                timestamp = insertTime;
            } else if ((insertTime === undefined) && (applyTime !== undefined)) {
                type = 'withdrawal';
                timestamp = applyTime;
            }
        }
        const status = this.parseTransactionStatusByType (this.safeString (transaction, 'status'), type);
        const amount = this.safeNumber (transaction, 'amount');
        const feeCost = this.safeNumber2 (transaction, 'transactionFee', 'totalFee');
        let fee = undefined;
        if (feeCost !== undefined) {
            fee = { 'currency': code, 'cost': feeCost };
        }
        const updated = this.safeInteger2 (transaction, 'successTime', 'updateTime');
        let internal = this.safeInteger (transaction, 'transferType', false);
        internal = internal ? true : false;
        const network = this.safeString (transaction, 'network');
        return {
            'info': transaction,
            'id': id,
            'txid': txid,
            'timestamp': timestamp,
            'datetime': this.iso8601 (timestamp),
            'network': network,
            'address': address,
            'addressTo': address,
            'addressFrom': undefined,
            'tag': tag,
            'tagTo': tag,
            'tagFrom': undefined,
            'type': type,
            'amount': amount,
            'currency': code,
            'status': status,
            'updated': updated,
            'internal': internal,
            'fee': fee,
        };
    }

    parseTransferStatus (status) {
        const statuses = {
            'CONFIRMED': 'ok',
        };
        return this.safeString (statuses, status, status);
    }

    parseTransfer (transfer, currency = undefined) {
        //
        // transfer
        //
        //     {
        //         "tranId":13526853623
        //     }
        //
        // fetchTransfers
        //
        //     {
        //         timestamp: 1614640878000,
        //         asset: 'USDT',
        //         amount: '25',
        //         type: 'MAIN_UMFUTURE',
        //         status: 'CONFIRMED',
        //         tranId: 43000126248
        //     }
        //
        const id = this.safeString (transfer, 'tranId');
        const currencyId = this.safeString (transfer, 'asset');
        const code = this.safeCurrencyCode (currencyId, currency);
        const amount = this.safeNumber (transfer, 'amount');
        const type = this.safeString (transfer, 'type');
        let fromAccount = undefined;
        let toAccount = undefined;
        const typesByAccount = this.safeValue (this.options, 'typesByAccount', {});
        if (type !== undefined) {
            const parts = type.split ('_');
            fromAccount = this.safeValue (parts, 0);
            toAccount = this.safeValue (parts, 1);
            fromAccount = this.safeString (typesByAccount, fromAccount, fromAccount);
            toAccount = this.safeString (typesByAccount, toAccount, toAccount);
        }
        const timestamp = this.safeInteger (transfer, 'timestamp');
        const status = this.parseTransferStatus (this.safeString (transfer, 'status'));
        return {
            'info': transfer,
            'id': id,
            'timestamp': timestamp,
            'datetime': this.iso8601 (timestamp),
            'currency': code,
            'amount': amount,
            'fromAccount': fromAccount,
            'toAccount': toAccount,
            'status': status,
        };
    }

    parseIncome (income, market = undefined) {
        //
        //     {
        //       "symbol": "ETHUSDT",
        //       "incomeType": "FUNDING_FEE",
        //       "income": "0.00134317",
        //       "asset": "USDT",
        //       "time": "1621584000000",
        //       "info": "FUNDING_FEE",
        //       "tranId": "4480321991774044580",
        //       "tradeId": ""
        //     }
        //
        const marketId = this.safeString (income, 'symbol');
        const symbol = this.safeSymbol (marketId, market);
        const amount = this.safeNumber (income, 'income');
        const currencyId = this.safeString (income, 'asset');
        const code = this.safeCurrencyCode (currencyId);
        const id = this.safeString (income, 'tranId');
        const timestamp = this.safeInteger (income, 'time');
        return {
            'info': income,
            'symbol': symbol,
            'code': code,
            'timestamp': timestamp,
            'datetime': this.iso8601 (timestamp),
            'id': id,
            'amount': amount,
        };
    }

    parseIncomes (incomes, market = undefined, since = undefined, limit = undefined) {
        const result = [];
        for (let i = 0; i < incomes.length; i++) {
            const entry = incomes[i];
            const parsed = this.parseIncome (entry, market);
            result.push (parsed);
        }
        const sorted = this.sortBy (result, 'timestamp');
        return this.filterBySinceLimit (sorted, since, limit);
    }

    async transfer (code, amount, fromAccount, toAccount, params = {}) {
        await this.loadMarkets ();
        const currency = this.currency (code);
        let type = this.safeString (params, 'type');
        if (type === undefined) {
            const accountsByType = this.safeValue (this.options, 'accountsByType', {});
            fromAccount = fromAccount.toLowerCase ();
            toAccount = toAccount.toLowerCase ();
            const fromId = this.safeString (accountsByType, fromAccount);
            const toId = this.safeString (accountsByType, toAccount);
            if (fromId === undefined) {
                const keys = Object.keys (accountsByType);
                throw new ExchangeError (this.id + ' fromAccount must be one of ' + keys.join (', '));
            }
            if (toId === undefined) {
                const keys = Object.keys (accountsByType);
                throw new ExchangeError (this.id + ' toAccount must be one of ' + keys.join (', '));
            }
            type = fromId + '_' + toId;
        }
        const request = {
            'asset': currency['id'],
            'amount': this.currencyToPrecision (code, amount),
            'type': type,
        };
        const response = await this.sapiPostAssetTransfer (this.extend (request, params));
        //
        //     {
        //         "tranId":13526853623
        //     }
        //
        const transfer = this.parseTransfer (response, currency);
        return this.extend (transfer, {
            'amount': amount,
            'currency': code,
            'fromAccount': fromAccount,
            'toAccount': toAccount,
        });
    }

    async fetchTransfers (code = undefined, since = undefined, limit = undefined, params = {}) {
        await this.loadMarkets ();
        let currency = undefined;
        if (code !== undefined) {
            currency = this.currency (code);
        }
        const defaultType = this.safeString2 (this.options, 'fetchTransfers', 'defaultType', 'spot');
        const fromAccount = this.safeString (params, 'fromAccount', defaultType);
        const defaultTo = (fromAccount === 'future') ? 'spot' : 'future';
        const toAccount = this.safeString (params, 'toAccount', defaultTo);
        let type = this.safeString (params, 'type');
        const accountsByType = this.safeValue (this.options, 'accountsByType', {});
        const fromId = this.safeString (accountsByType, fromAccount);
        const toId = this.safeString (accountsByType, toAccount);
        if (type === undefined) {
            if (fromId === undefined) {
                const keys = Object.keys (accountsByType);
                throw new ExchangeError (this.id + ' fromAccount parameter must be one of ' + keys.join (', '));
            }
            if (toId === undefined) {
                const keys = Object.keys (accountsByType);
                throw new ExchangeError (this.id + ' toAccount parameter must be one of ' + keys.join (', '));
            }
            type = fromId + '_' + toId;
        }
        const request = {
            'type': type,
        };
        if (since !== undefined) {
            request['startTime'] = since;
        }
        if (limit !== undefined) {
            request['size'] = limit;
        }
        const response = await this.sapiGetAssetTransfer (this.extend (request, params));
        //
        //     {
        //         total: 3,
        //         rows: [
        //             {
        //                 timestamp: 1614640878000,
        //                 asset: 'USDT',
        //                 amount: '25',
        //                 type: 'MAIN_UMFUTURE',
        //                 status: 'CONFIRMED',
        //                 tranId: 43000126248
        //             },
        //         ]
        //     }
        //
        const rows = this.safeValue (response, 'rows', []);
        return this.parseTransfers (rows, currency, since, limit);
    }

    async fetchDepositAddress (code, params = {}) {
        await this.loadMarkets ();
        const currency = this.currency (code);
        const request = {
            'coin': currency['id'],
            // 'network': 'ETH', // 'BSC', 'XMR', you can get network and isDefault in networkList in the response of sapiGetCapitalConfigDetail
        };
        const networks = this.safeValue (this.options, 'networks', {});
        let network = this.safeStringUpper (params, 'network'); // this line allows the user to specify either ERC20 or ETH
        network = this.safeString (networks, network, network); // handle ERC20>ETH alias
        if (network !== undefined) {
            request['network'] = network;
            params = this.omit (params, 'network');
        }
        // has support for the 'network' parameter
        // https://binance-docs.github.io/apidocs/spot/en/#deposit-address-supporting-network-user_data
        const response = await this.sapiGetCapitalDepositAddress (this.extend (request, params));
        //
        //     {
        //         currency: 'XRP',
        //         address: 'rEb8TK3gBgk5auZkwc6sHnwrGVJH8DuaLh',
        //         tag: '108618262',
        //         info: {
        //             coin: 'XRP',
        //             address: 'rEb8TK3gBgk5auZkwc6sHnwrGVJH8DuaLh',
        //             tag: '108618262',
        //             url: 'https://bithomp.com/explorer/rEb8TK3gBgk5auZkwc6sHnwrGVJH8DuaLh'
        //         }
        //     }
        //
        const address = this.safeString (response, 'address');
        const url = this.safeString (response, 'url');
        let impliedNetwork = undefined;
        if (url !== undefined) {
            const reverseNetworks = this.safeValue (this.options, 'reverseNetworks', {});
            const parts = url.split ('/');
            let topLevel = this.safeString (parts, 2);
            if ((topLevel === 'blockchair.com') || (topLevel === 'viewblock.io')) {
                const subLevel = this.safeString (parts, 3);
                if (subLevel !== undefined) {
                    topLevel = topLevel + '/' + subLevel;
                }
            }
            impliedNetwork = this.safeString (reverseNetworks, topLevel);
            const impliedNetworks = this.safeValue (this.options, 'impliedNetworks', {
                'ETH': { 'ERC20': 'ETH' },
                'TRX': { 'TRC20': 'TRX' },
            });
            if (code in impliedNetworks) {
                const conversion = this.safeValue (impliedNetworks, code, {});
                impliedNetwork = this.safeString (conversion, impliedNetwork, impliedNetwork);
            }
        }
        let tag = this.safeString (response, 'tag', '');
        if (tag.length === 0) {
            tag = undefined;
        }
        this.checkAddress (address);
        return {
            'currency': code,
            'address': address,
            'tag': tag,
            'network': impliedNetwork,
            'info': response,
        };
    }

    async fetchFundingFees (codes = undefined, params = {}) {
        await this.loadMarkets ();
        const response = await this.sapiGetCapitalConfigGetall (params);
        //
        //  [
        //     {
        //       coin: 'BAT',
        //       depositAllEnable: true,
        //       withdrawAllEnable: true,
        //       name: 'Basic Attention Token',
        //       free: '0',
        //       locked: '0',
        //       freeze: '0',
        //       withdrawing: '0',
        //       ipoing: '0',
        //       ipoable: '0',
        //       storage: '0',
        //       isLegalMoney: false,
        //       trading: true,
        //       networkList: [
        //         {
        //           network: 'BNB',
        //           coin: 'BAT',
        //           withdrawIntegerMultiple: '0.00000001',
        //           isDefault: false,
        //           depositEnable: true,
        //           withdrawEnable: true,
        //           depositDesc: '',
        //           withdrawDesc: '',
        //           specialTips: 'The name of this asset is Basic Attention Token (BAT). Both a MEMO and an Address are required to successfully deposit your BEP2 tokens to Binance.',
        //           name: 'BEP2',
        //           resetAddressStatus: false,
        //           addressRegex: '^(bnb1)[0-9a-z]{38}$',
        //           memoRegex: '^[0-9A-Za-z\\-_]{1,120}$',
        //           withdrawFee: '0.27',
        //           withdrawMin: '0.54',
        //           withdrawMax: '10000000000',
        //           minConfirm: '1',
        //           unLockConfirm: '0'
        //         },
        //         {
        //           network: 'BSC',
        //           coin: 'BAT',
        //           withdrawIntegerMultiple: '0.00000001',
        //           isDefault: false,
        //           depositEnable: true,
        //           withdrawEnable: true,
        //           depositDesc: '',
        //           withdrawDesc: '',
        //           specialTips: 'The name of this asset is Basic Attention Token. Please ensure you are depositing Basic Attention Token (BAT) tokens under the contract address ending in 9766e.',
        //           name: 'BEP20 (BSC)',
        //           resetAddressStatus: false,
        //           addressRegex: '^(0x)[0-9A-Fa-f]{40}$',
        //           memoRegex: '',
        //           withdrawFee: '0.27',
        //           withdrawMin: '0.54',
        //           withdrawMax: '10000000000',
        //           minConfirm: '15',
        //           unLockConfirm: '0'
        //         },
        //         {
        //           network: 'ETH',
        //           coin: 'BAT',
        //           withdrawIntegerMultiple: '0.00000001',
        //           isDefault: true,
        //           depositEnable: true,
        //           withdrawEnable: true,
        //           depositDesc: '',
        //           withdrawDesc: '',
        //           specialTips: 'The name of this asset is Basic Attention Token. Please ensure you are depositing Basic Attention Token (BAT) tokens under the contract address ending in 887ef.',
        //           name: 'ERC20',
        //           resetAddressStatus: false,
        //           addressRegex: '^(0x)[0-9A-Fa-f]{40}$',
        //           memoRegex: '',
        //           withdrawFee: '27',
        //           withdrawMin: '54',
        //           withdrawMax: '10000000000',
        //           minConfirm: '12',
        //           unLockConfirm: '0'
        //         }
        //       ]
        //     }
        //  ]
        //
        const withdrawFees = {};
        for (let i = 0; i < response.length; i++) {
            const entry = response[i];
            const currencyId = this.safeString (entry, 'coin');
            const code = this.safeCurrencyCode (currencyId);
            const networkList = this.safeValue (entry, 'networkList');
            withdrawFees[code] = {};
            for (let j = 0; j < networkList.length; j++) {
                const networkEntry = networkList[j];
                const networkId = this.safeString (networkEntry, 'network');
                const networkCode = this.safeCurrencyCode (networkId);
                const fee = this.safeNumber (networkEntry, 'withdrawFee');
                withdrawFees[code][networkCode] = fee;
            }
        }
        return {
            'withdraw': withdrawFees,
            'deposit': {},
            'info': response,
        };
    }

    async withdraw (code, amount, address, tag = undefined, params = {}) {
        [ tag, params ] = this.handleWithdrawTagAndParams (tag, params);
        this.checkAddress (address);
        await this.loadMarkets ();
        const currency = this.currency (code);
        const request = {
            'coin': currency['id'],
            'address': address,
            'amount': amount,
            // https://binance-docs.github.io/apidocs/spot/en/#withdraw-sapi
            // issue sapiGetCapitalConfigGetall () to get networks for withdrawing USDT ERC20 vs USDT Omni
            // 'network': 'ETH', // 'BTC', 'TRX', etc, optional
        };
        if (tag !== undefined) {
            request['addressTag'] = tag;
        }
        const networks = this.safeValue (this.options, 'networks', {});
        let network = this.safeStringUpper (params, 'network'); // this line allows the user to specify either ERC20 or ETH
        network = this.safeString (networks, network, network); // handle ERC20>ETH alias
        if (network !== undefined) {
            request['network'] = network;
            params = this.omit (params, 'network');
        }
        const response = await this.sapiPostCapitalWithdrawApply (this.extend (request, params));
        //     { id: '9a67628b16ba4988ae20d329333f16bc' }
        return {
            'info': response,
            'id': this.safeString (response, 'id'),
        };
    }

    parseTradingFee (fee, market = undefined) {
        //
        //     {
        //         "symbol": "ADABNB",
        //         "makerCommission": 0.001,
        //         "takerCommission": 0.001
        //     }
        //
        const marketId = this.safeString (fee, 'symbol');
        const symbol = this.safeSymbol (marketId);
        return {
            'info': fee,
            'symbol': symbol,
            'maker': this.safeNumber (fee, 'makerCommission'),
            'taker': this.safeNumber (fee, 'takerCommission'),
        };
    }

    async fetchTradingFee (symbol, params = {}) {
        await this.loadMarkets ();
        const market = this.market (symbol);
        const request = {
            'symbol': market['id'],
        };
        const response = await this.sapiGetAssetTradeFee (this.extend (request, params));
        //
        //     [
        //       {
        //         "symbol": "BTCUSDT",
        //         "makerCommission": "0.001",
        //         "takerCommission": "0.001"
        //       }
        //     ]
        //
        const first = this.safeValue (response, 0, {});
        return this.parseTradingFee (first);
    }

    async fetchTradingFees (params = {}) {
        await this.loadMarkets ();
        let method = undefined;
        const defaultType = this.safeString2 (this.options, 'fetchFundingRates', 'defaultType', 'future');
        const type = this.safeString (params, 'type', defaultType);
        const query = this.omit (params, 'type');
        if ((type === 'spot') || (type === 'margin')) {
            method = 'sapiGetAssetTradeFee';
        } else if (type === 'future') {
            method = 'fapiPrivateGetAccount';
        } else if (type === 'delivery') {
            method = 'dapiPrivateGetAccount';
        }
        const response = await this[method] (query);
        //
        // sapi / spot
        //
        //    [
        //       {
        //         "symbol": "ZRXBNB",
        //         "makerCommission": "0.001",
        //         "takerCommission": "0.001"
        //       },
        //       {
        //         "symbol": "ZRXBTC",
        //         "makerCommission": "0.001",
        //         "takerCommission": "0.001"
        //       },
        //    ]
        //
        // fapi / future / linear
        //
        //     {
        //         "feeTier": 0,       // account commisssion tier
        //         "canTrade": true,   // if can trade
        //         "canDeposit": true,     // if can transfer in asset
        //         "canWithdraw": true,    // if can transfer out asset
        //         "updateTime": 0,
        //         "totalInitialMargin": "0.00000000",    // total initial margin required with current mark price (useless with isolated positions), only for USDT asset
        //         "totalMaintMargin": "0.00000000",     // total maintenance margin required, only for USDT asset
        //         "totalWalletBalance": "23.72469206",     // total wallet balance, only for USDT asset
        //         "totalUnrealizedProfit": "0.00000000",   // total unrealized profit, only for USDT asset
        //         "totalMarginBalance": "23.72469206",     // total margin balance, only for USDT asset
        //         "totalPositionInitialMargin": "0.00000000",    // initial margin required for positions with current mark price, only for USDT asset
        //         "totalOpenOrderInitialMargin": "0.00000000",   // initial margin required for open orders with current mark price, only for USDT asset
        //         "totalCrossWalletBalance": "23.72469206",      // crossed wallet balance, only for USDT asset
        //         "totalCrossUnPnl": "0.00000000",      // unrealized profit of crossed positions, only for USDT asset
        //         "availableBalance": "23.72469206",       // available balance, only for USDT asset
        //         "maxWithdrawAmount": "23.72469206"     // maximum amount for transfer out, only for USDT asset
        //         ...
        //     }
        //
        // dapi / delivery / inverse
        //
        //     {
        //         "canDeposit": true,
        //         "canTrade": true,
        //         "canWithdraw": true,
        //         "feeTier": 2,
        //         "updateTime": 0
        //     }
        //
        if ((type === 'spot') || (type === 'margin')) {
            //
            //    [
            //       {
            //         "symbol": "ZRXBNB",
            //         "makerCommission": "0.001",
            //         "takerCommission": "0.001"
            //       },
            //       {
            //         "symbol": "ZRXBTC",
            //         "makerCommission": "0.001",
            //         "takerCommission": "0.001"
            //       },
            //    ]
            //
            const result = {};
            for (let i = 0; i < response.length; i++) {
                const fee = this.parseTradingFee (response[i]);
                const symbol = fee['symbol'];
                result[symbol] = fee;
            }
            return result;
        } else if (type === 'future') {
            //
            //     {
            //         "feeTier": 0,       // account commisssion tier
            //         "canTrade": true,   // if can trade
            //         "canDeposit": true,     // if can transfer in asset
            //         "canWithdraw": true,    // if can transfer out asset
            //         "updateTime": 0,
            //         "totalInitialMargin": "0.00000000",    // total initial margin required with current mark price (useless with isolated positions), only for USDT asset
            //         "totalMaintMargin": "0.00000000",     // total maintenance margin required, only for USDT asset
            //         "totalWalletBalance": "23.72469206",     // total wallet balance, only for USDT asset
            //         "totalUnrealizedProfit": "0.00000000",   // total unrealized profit, only for USDT asset
            //         "totalMarginBalance": "23.72469206",     // total margin balance, only for USDT asset
            //         "totalPositionInitialMargin": "0.00000000",    // initial margin required for positions with current mark price, only for USDT asset
            //         "totalOpenOrderInitialMargin": "0.00000000",   // initial margin required for open orders with current mark price, only for USDT asset
            //         "totalCrossWalletBalance": "23.72469206",      // crossed wallet balance, only for USDT asset
            //         "totalCrossUnPnl": "0.00000000",      // unrealized profit of crossed positions, only for USDT asset
            //         "availableBalance": "23.72469206",       // available balance, only for USDT asset
            //         "maxWithdrawAmount": "23.72469206"     // maximum amount for transfer out, only for USDT asset
            //         ...
            //     }
            //
            const symbols = Object.keys (this.markets);
            const result = {};
            const feeTier = this.safeInteger (response, 'feeTier');
            const feeTiers = this.fees[type]['trading']['tiers'];
            const maker = feeTiers['maker'][feeTier][1];
            const taker = feeTiers['taker'][feeTier][1];
            for (let i = 0; i < symbols.length; i++) {
                const symbol = symbols[i];
                result[symbol] = {
                    'info': {
                        'feeTier': feeTier,
                    },
                    'symbol': symbol,
                    'maker': maker,
                    'taker': taker,
                };
            }
            return result;
        } else if (type === 'delivery') {
            //
            //     {
            //         "canDeposit": true,
            //         "canTrade": true,
            //         "canWithdraw": true,
            //         "feeTier": 2,
            //         "updateTime": 0
            //     }
            //
            const symbols = Object.keys (this.markets);
            const result = {};
            const feeTier = this.safeInteger (response, 'feeTier');
            const feeTiers = this.fees[type]['trading']['tiers'];
            const maker = feeTiers['maker'][feeTier][1];
            const taker = feeTiers['taker'][feeTier][1];
            for (let i = 0; i < symbols.length; i++) {
                const symbol = symbols[i];
                result[symbol] = {
                    'info': {
                        'feeTier': feeTier,
                    },
                    'symbol': symbol,
                    'maker': maker,
                    'taker': taker,
                };
            }
            return result;
        }
    }

    async futuresTransfer (code, amount, type, params = {}) {
        if ((type < 1) || (type > 4)) {
            throw new ArgumentsRequired (this.id + ' type must be between 1 and 4');
        }
        await this.loadMarkets ();
        const currency = this.currency (code);
        const request = {
            'asset': currency['id'],
            'amount': amount,
            'type': type,
        };
        const response = await this.sapiPostFuturesTransfer (this.extend (request, params));
        //
        //   {
        //       "tranId": 100000001
        //   }
        //
        return this.parseTransfer (response, currency);
    }

    async fetchFundingRate (symbol, params = {}) {
        await this.loadMarkets ();
        const market = this.market (symbol);
        const request = {
            'symbol': market['id'],
        };
        let method = undefined;
        if (market['linear']) {
            method = 'fapiPublicGetPremiumIndex';
        } else if (market['inverse']) {
            method = 'dapiPublicGetPremiumIndex';
        } else {
            throw new NotSupported (this.id + ' fetchFundingRate() supports linear and inverse contracts only');
        }
        let response = await this[method] (this.extend (request, params));
        if (market['inverse']) {
            response = response[0];
        }
        //
        //     {
        //         "symbol": "BTCUSDT",
        //         "markPrice": "45802.81129892",
        //         "indexPrice": "45745.47701915",
        //         "estimatedSettlePrice": "45133.91753671",
        //         "lastFundingRate": "0.00063521",
        //         "interestRate": "0.00010000",
        //         "nextFundingTime": "1621267200000",
        //         "time": "1621252344001"
        //     }
        //
        return this.parseFundingRate (response, market);
    }

    async fetchFundingRateHistory (symbol = undefined, since = undefined, limit = undefined, params = {}) {
        //
        // Gets a history of funding rates with their timestamps
        //  (param) symbol: Future currency pair (e.g. "BTC/USDT")
        //  (param) limit: maximum number of data points returned
        //  (param) since: Unix timestamp in miliseconds for the time of the earliest requested funding rate
        //  (param) params: Object containing more params for the request
        //          - until: Unix timestamp in miliseconds for the time of the earliest requested funding rate
        //  return: [{symbol, fundingRate, timestamp}]
        //
        await this.loadMarkets ();
        const request = {};
        let method = undefined;
        const defaultType = this.safeString2 (this.options, 'fetchFundingRateHistory', 'defaultType', 'future');
        const type = this.safeString (params, 'type', defaultType);
        params = this.omit (params, 'type');
        if (type === 'future') {
            method = 'fapiPublicGetFundingRate';
        } else if (type === 'delivery') {
            method = 'dapiPublicGetFundingRate';
        }
        if (symbol !== undefined) {
            const market = this.market (symbol);
            request['symbol'] = market['id'];
            if (market['linear']) {
                method = 'fapiPublicGetFundingRate';
            } else if (market['inverse']) {
                method = 'dapiPublicGetFundingRate';
            }
        }
        if (method === undefined) {
            throw new NotSupported (this.id + ' fetchFundingRateHistory() not supported for ' + type + ' markets');
        }
        if (since !== undefined) {
            request['startTime'] = since;
        }
        const till = this.safeInteger (params, 'till'); // unified in milliseconds
        const endTime = this.safeString (params, 'endTime', till); // exchange-specific in milliseconds
        params = this.omit (params, [ 'endTime', 'till' ]);
        if (endTime !== undefined) {
            request['endTime'] = endTime;
        }
        if (limit !== undefined) {
            request['limit'] = limit;
        }
        const response = await this[method] (this.extend (request, params));
        //
        //     {
        //         "symbol": "BTCUSDT",
        //         "fundingRate": "0.00063521",
        //         "fundingTime": "1621267200000",
        //     }
        //
        const rates = [];
        for (let i = 0; i < response.length; i++) {
            const entry = response[i];
            const timestamp = this.safeInteger (entry, 'fundingTime');
            rates.push ({
                'info': entry,
                'symbol': this.safeSymbol (this.safeString (entry, 'symbol')),
                'fundingRate': this.safeNumber (entry, 'fundingRate'),
                'timestamp': timestamp,
                'datetime': this.iso8601 (timestamp),
            });
        }
        const sorted = this.sortBy (rates, 'timestamp');
        return this.filterBySymbolSinceLimit (sorted, symbol, since, limit);
    }

    async fetchFundingRates (symbols = undefined, params = {}) {
        await this.loadMarkets ();
        let method = undefined;
        const defaultType = this.safeString2 (this.options, 'fetchFundingRates', 'defaultType', 'future');
        const type = this.safeString (params, 'type', defaultType);
        const query = this.omit (params, 'type');
        if (type === 'future') {
            method = 'fapiPublicGetPremiumIndex';
        } else if (type === 'delivery') {
            method = 'dapiPublicGetPremiumIndex';
        } else {
            throw new NotSupported (this.id + ' fetchFundingRates() supports linear and inverse contracts only');
        }
        const response = await this[method] (query);
        const result = [];
        for (let i = 0; i < response.length; i++) {
            const entry = response[i];
            const parsed = this.parseFundingRate (entry);
            result.push (parsed);
        }
        return this.filterByArray (result, 'symbol', symbols);
    }

    parseFundingRate (premiumIndex, market = undefined) {
        // ensure it matches with https://www.binance.com/en/futures/funding-history/0
        //
        //   {
        //     "symbol": "BTCUSDT",
        //     "markPrice": "45802.81129892",
        //     "indexPrice": "45745.47701915",
        //     "estimatedSettlePrice": "45133.91753671",
        //     "lastFundingRate": "0.00063521",
        //     "interestRate": "0.00010000",
        //     "nextFundingTime": "1621267200000",
        //     "time": "1621252344001"
        //  }
        //
        const timestamp = this.safeInteger (premiumIndex, 'time');
        const marketId = this.safeString (premiumIndex, 'symbol');
        const symbol = this.safeSymbol (marketId, market);
        const markPrice = this.safeNumber (premiumIndex, 'markPrice');
        const indexPrice = this.safeNumber (premiumIndex, 'indexPrice');
        const interestRate = this.safeNumber (premiumIndex, 'interestRate');
        const estimatedSettlePrice = this.safeNumber (premiumIndex, 'estimatedSettlePrice');
        const nextFundingRate = this.safeNumber (premiumIndex, 'lastFundingRate');
        const nextFundingTime = this.safeInteger (premiumIndex, 'nextFundingTime');
        return {
            'info': premiumIndex,
            'symbol': symbol,
            'markPrice': markPrice,
            'indexPrice': indexPrice,
            'interestRate': interestRate,
            'estimatedSettlePrice': estimatedSettlePrice,
            'timestamp': timestamp,
            'datetime': this.iso8601 (timestamp),
            'previousFundingRate': undefined,
            'nextFundingRate': nextFundingRate,
            'previousFundingTimestamp': undefined,
            'nextFundingTimestamp': nextFundingTime,
            'previousFundingDatetime': undefined,
            'nextFundingDatetime': this.iso8601 (nextFundingTime),
        };
    }

    parseAccountPositions (account) {
        const positions = this.safeValue (account, 'positions');
        const assets = this.safeValue (account, 'assets');
        const balances = {};
        for (let i = 0; i < assets.length; i++) {
            const entry = assets[i];
            const currencyId = this.safeString (entry, 'asset');
            const code = this.safeCurrencyCode (currencyId);
            const crossWalletBalance = this.safeString (entry, 'crossWalletBalance');
            const crossUnPnl = this.safeString (entry, 'crossUnPnl');
            balances[code] = {
                'crossMargin': Precise.stringAdd (crossWalletBalance, crossUnPnl),
                'crossWalletBalance': crossWalletBalance,
            };
        }
        const result = [];
        for (let i = 0; i < positions.length; i++) {
            const position = positions[i];
            const marketId = this.safeString (position, 'symbol');
            const market = this.safeMarket (marketId);
            const code = (this.options['defaultType'] === 'future') ? market['quote'] : market['base'];
            // sometimes not all the codes are correctly returned...
            if (code in balances) {
                const parsed = this.parseAccountPosition (this.extend (position, {
                    'crossMargin': balances[code]['crossMargin'],
                    'crossWalletBalance': balances[code]['crossWalletBalance'],
                }), market);
                result.push (parsed);
            }
        }
        return result;
    }

    parseAccountPosition (position, market = undefined) {
        //
        // usdm
        //    {
        //       "symbol": "BTCBUSD",
        //       "initialMargin": "0",
        //       "maintMargin": "0",
        //       "unrealizedProfit": "0.00000000",
        //       "positionInitialMargin": "0",
        //       "openOrderInitialMargin": "0",
        //       "leverage": "20",
        //       "isolated": false,
        //       "entryPrice": "0.0000",
        //       "maxNotional": "100000",
        //       "positionSide": "BOTH",
        //       "positionAmt": "0.000",
        //       "notional": "0",
        //       "isolatedWallet": "0",
        //       "updateTime": "0",
        //       "crossMargin": "100.93634809",
        //     }
        //
        // coinm
        //     {
        //       "symbol": "BTCUSD_210625",
        //       "initialMargin": "0.00024393",
        //       "maintMargin": "0.00002439",
        //       "unrealizedProfit": "-0.00000163",
        //       "positionInitialMargin": "0.00024393",
        //       "openOrderInitialMargin": "0",
        //       "leverage": "10",
        //       "isolated": false,
        //       "positionSide": "BOTH",
        //       "entryPrice": "41021.20000069",
        //       "maxQty": "100",
        //       "notionalValue": "0.00243939",
        //       "isolatedWallet": "0",
        //       "crossMargin": "0.314"
        //       "crossWalletBalance": "34",
        //     }
        //
        const marketId = this.safeString (position, 'symbol');
        market = this.safeMarket (marketId, market);
        const symbol = market['symbol'];
        const leverageString = this.safeString (position, 'leverage');
        const leverage = parseInt (leverageString);
        const initialMarginString = this.safeString (position, 'initialMargin');
        const initialMargin = this.parseNumber (initialMarginString);
        let initialMarginPercentageString = Precise.stringDiv ('1', leverageString, 8);
        const rational = (1000 % leverage) === 0;
        if (!rational) {
            initialMarginPercentageString = Precise.stringDiv (Precise.stringAdd (initialMarginPercentageString, '1e-8'), '1', 8);
        }
        // as oppose to notionalValue
        const usdm = ('notional' in position);
        const maintenanceMarginString = this.safeString (position, 'maintMargin');
        const maintenanceMargin = this.parseNumber (maintenanceMarginString);
        const entryPriceString = this.safeString (position, 'entryPrice');
        let entryPrice = this.parseNumber (entryPriceString);
        const notionalString = this.safeString2 (position, 'notional', 'notionalValue');
        const notionalStringAbs = Precise.stringAbs (notionalString);
        const notionalFloat = parseFloat (notionalString);
        const notionalFloatAbs = parseFloat (notionalStringAbs);
        const notional = this.parseNumber (Precise.stringAbs (notionalString));
        let contractsString = this.safeString (position, 'positionAmt');
        let contractsStringAbs = Precise.stringAbs (contractsString);
        if (contractsString === undefined) {
            const entryNotional = Precise.stringMul (Precise.stringMul (leverageString, initialMarginString), entryPriceString);
            contractsString = Precise.stringDiv (entryNotional, market['contractSize']);
            contractsStringAbs = Precise.stringDiv (Precise.stringAdd (contractsString, '0.5'), '1', 0);
        }
        const contracts = this.parseNumber (contractsStringAbs);
        const leverageBrackets = this.safeValue (this.options, 'leverageBrackets', {});
        const leverageBracket = this.safeValue (leverageBrackets, symbol, []);
        let maintenanceMarginPercentageString = undefined;
        for (let i = 0; i < leverageBracket.length; i++) {
            const bracket = leverageBracket[i];
            if (notionalFloatAbs < bracket[0]) {
                break;
            }
            maintenanceMarginPercentageString = bracket[1];
        }
        const maintenanceMarginPercentage = this.parseNumber (maintenanceMarginPercentageString);
        const unrealizedPnlString = this.safeString (position, 'unrealizedProfit');
        const unrealizedPnl = this.parseNumber (unrealizedPnlString);
        let timestamp = this.safeInteger (position, 'updateTime');
        if (timestamp === 0) {
            timestamp = undefined;
        }
        const isolated = this.safeValue (position, 'isolated');
        let marginType = undefined;
        let collateralString = undefined;
        let walletBalance = undefined;
        if (isolated) {
            marginType = 'isolated';
            walletBalance = this.safeString (position, 'isolatedWallet');
            collateralString = Precise.stringAdd (walletBalance, unrealizedPnlString);
        } else {
            marginType = 'cross';
            walletBalance = this.safeString (position, 'crossWalletBalance');
            collateralString = this.safeString (position, 'crossMargin');
        }
        const collateral = this.parseNumber (collateralString);
        let marginRatio = undefined;
        let side = undefined;
        let percentage = undefined;
        let liquidationPriceStringRaw = undefined;
        let liquidationPrice = undefined;
        const contractSize = this.safeValue (market, 'contractSize');
        const contractSizeString = this.numberToString (contractSize);
        if (notionalFloat === 0.0) {
            entryPrice = undefined;
        } else {
            side = (notionalFloat < 0) ? 'short' : 'long';
            marginRatio = this.parseNumber (Precise.stringDiv (Precise.stringAdd (Precise.stringDiv (maintenanceMarginString, collateralString), '5e-5'), '1', 4));
            percentage = this.parseNumber (Precise.stringMul (Precise.stringDiv (unrealizedPnlString, initialMarginString, 4), '100'));
            if (usdm) {
                // calculate liquidation price
                //
                // liquidationPrice = (walletBalance / (contracts * (±1 + mmp))) + (±entryPrice / (±1 + mmp))
                //
                // mmp = maintenanceMarginPercentage
                // where ± is negative for long and positive for short
                // TODO: calculate liquidation price for coinm contracts
                let onePlusMaintenanceMarginPercentageString = undefined;
                let entryPriceSignString = entryPriceString;
                if (side === 'short') {
                    onePlusMaintenanceMarginPercentageString = Precise.stringAdd ('1', maintenanceMarginPercentageString);
                } else {
                    onePlusMaintenanceMarginPercentageString = Precise.stringAdd ('-1', maintenanceMarginPercentageString);
                    entryPriceSignString = Precise.stringMul ('-1', entryPriceSignString);
                }
                const leftSide = Precise.stringDiv (walletBalance, Precise.stringMul (contractsStringAbs, onePlusMaintenanceMarginPercentageString));
                const rightSide = Precise.stringDiv (entryPriceSignString, onePlusMaintenanceMarginPercentageString);
                liquidationPriceStringRaw = Precise.stringAdd (leftSide, rightSide);
            } else {
                // calculate liquidation price
                //
                // liquidationPrice = (contracts * contractSize(±1 - mmp)) / (±1/entryPrice * contracts * contractSize - walletBalance)
                //
                let onePlusMaintenanceMarginPercentageString = undefined;
                let entryPriceSignString = entryPriceString;
                if (side === 'short') {
                    onePlusMaintenanceMarginPercentageString = Precise.stringSub ('1', maintenanceMarginPercentageString);
                } else {
                    onePlusMaintenanceMarginPercentageString = Precise.stringSub ('-1', maintenanceMarginPercentageString);
                    entryPriceSignString = Precise.stringMul ('-1', entryPriceSignString);
                }
                const size = Precise.stringMul (contractsStringAbs, contractSizeString);
                const leftSide = Precise.stringMul (size, onePlusMaintenanceMarginPercentageString);
                const rightSide = Precise.stringSub (Precise.stringMul (Precise.stringDiv ('1', entryPriceSignString), size), walletBalance);
                liquidationPriceStringRaw = Precise.stringDiv (leftSide, rightSide);
            }
            const pricePrecision = market['precision']['price'];
            const pricePrecisionPlusOne = pricePrecision + 1;
            const pricePrecisionPlusOneString = pricePrecisionPlusOne.toString ();
            // round half up
            const rounder = new Precise ('5e-' + pricePrecisionPlusOneString);
            const rounderString = rounder.toString ();
            const liquidationPriceRoundedString = Precise.stringAdd (rounderString, liquidationPriceStringRaw);
            let truncatedLiquidationPrice = Precise.stringDiv (liquidationPriceRoundedString, '1', pricePrecision);
            if (truncatedLiquidationPrice[0] === '-') {
                // user cannot be liquidated
                // since he has more collateral than the size of the position
                truncatedLiquidationPrice = undefined;
            }
            liquidationPrice = this.parseNumber (truncatedLiquidationPrice);
        }
        const positionSide = this.safeString (position, 'positionSide');
        const hedged = positionSide !== 'BOTH';
        return {
            'info': position,
            'symbol': symbol,
            'timestamp': timestamp,
            'datetime': this.iso8601 (timestamp),
            'initialMargin': initialMargin,
            'initialMarginPercentage': this.parseNumber (initialMarginPercentageString),
            'maintenanceMargin': maintenanceMargin,
            'maintenanceMarginPercentage': maintenanceMarginPercentage,
            'entryPrice': entryPrice,
            'notional': notional,
            'leverage': this.parseNumber (leverageString),
            'unrealizedPnl': unrealizedPnl,
            'contracts': contracts,
            'contractSize': contractSize,
            'marginRatio': marginRatio,
            'liquidationPrice': liquidationPrice,
            'markPrice': undefined,
            'collateral': collateral,
            'marginType': marginType,
            'side': side,
            'hedged': hedged,
            'percentage': percentage,
        };
    }

    parsePositionRisk (position, market = undefined) {
        //
        // usdm
        //     {
        //       "symbol": "BTCUSDT",
        //       "positionAmt": "0.001",
        //       "entryPrice": "43578.07000",
        //       "markPrice": "43532.30000000",
        //       "unRealizedProfit": "-0.04577000",
        //       "liquidationPrice": "21841.24993976",
        //       "leverage": "2",
        //       "maxNotionalValue": "300000000",
        //       "marginType": "isolated",
        //       "isolatedMargin": "21.77841506",
        //       "isAutoAddMargin": "false",
        //       "positionSide": "BOTH",
        //       "notional": "43.53230000",
        //       "isolatedWallet": "21.82418506",
        //       "updateTime": "1621358023886"
        //     }
        //
        // coinm
        //     {
        //       "symbol": "BTCUSD_PERP",
        //       "positionAmt": "2",
        //       "entryPrice": "37643.10000021",
        //       "markPrice": "38103.05510455",
        //       "unRealizedProfit": "0.00006413",
        //       "liquidationPrice": "25119.97445760",
        //       "leverage": "2",
        //       "maxQty": "1500",
        //       "marginType": "isolated",
        //       "isolatedMargin": "0.00274471",
        //       "isAutoAddMargin": "false",
        //       "positionSide": "BOTH",
        //       "notionalValue": "0.00524892",
        //       "isolatedWallet": "0.00268058"
        //     }
        //
        const marketId = this.safeString (position, 'symbol');
        market = this.safeMarket (marketId, market);
        const symbol = market['symbol'];
        const leverageBrackets = this.safeValue (this.options, 'leverageBrackets', {});
        const leverageBracket = this.safeValue (leverageBrackets, symbol, []);
        const notionalString = this.safeString2 (position, 'notional', 'notionalValue');
        const notionalStringAbs = Precise.stringAbs (notionalString);
        const notionalFloatAbs = parseFloat (notionalStringAbs);
        const notionalFloat = parseFloat (notionalString);
        let maintenanceMarginPercentageString = undefined;
        for (let i = 0; i < leverageBracket.length; i++) {
            const bracket = leverageBracket[i];
            if (notionalFloatAbs < bracket[0]) {
                break;
            }
            maintenanceMarginPercentageString = bracket[1];
        }
        const notional = this.parseNumber (notionalStringAbs);
        const contractsAbs = Precise.stringAbs (this.safeString (position, 'positionAmt'));
        const contracts = this.parseNumber (contractsAbs);
        const unrealizedPnlString = this.safeString (position, 'unRealizedProfit');
        const unrealizedPnl = this.parseNumber (unrealizedPnlString);
        const leverageString = this.safeString (position, 'leverage');
        const leverage = parseInt (leverageString);
        const liquidationPriceString = this.omitZero (this.safeString (position, 'liquidationPrice'));
        const liquidationPrice = this.parseNumber (liquidationPriceString);
        let collateralString = undefined;
        const marginType = this.safeString (position, 'marginType');
        let side = undefined;
        if (notionalFloat > 0) {
            side = 'long';
        } else if (notionalFloat < 0) {
            side = 'short';
        }
        const entryPriceString = this.safeString (position, 'entryPrice');
        const entryPrice = this.parseNumber (entryPriceString);
        const contractSize = this.safeValue (market, 'contractSize');
        const contractSizeString = this.numberToString (contractSize);
        // as oppose to notionalValue
        const linear = ('notional' in position);
        if (marginType === 'cross') {
            // calculate collateral
            if (linear) {
                // walletBalance = (liquidationPrice * (±1 + mmp) ± entryPrice) * contracts
                let onePlusMaintenanceMarginPercentageString = undefined;
                let entryPriceSignString = entryPriceString;
                if (side === 'short') {
                    onePlusMaintenanceMarginPercentageString = Precise.stringAdd ('1', maintenanceMarginPercentageString);
                    entryPriceSignString = Precise.stringMul ('-1', entryPriceSignString);
                } else {
                    onePlusMaintenanceMarginPercentageString = Precise.stringAdd ('-1', maintenanceMarginPercentageString);
                }
                const inner = Precise.stringMul (liquidationPriceString, onePlusMaintenanceMarginPercentageString);
                const leftSide = Precise.stringAdd (inner, entryPriceSignString);
                collateralString = Precise.stringDiv (Precise.stringMul (leftSide, contractsAbs), '1', market['precision']['quote']);
            } else {
                // walletBalance = (contracts * contractSize) * (±1/entryPrice - (±1 - mmp) / liquidationPrice)
                let onePlusMaintenanceMarginPercentageString = undefined;
                let entryPriceSignString = entryPriceString;
                if (side === 'short') {
                    onePlusMaintenanceMarginPercentageString = Precise.stringSub ('1', maintenanceMarginPercentageString);
                } else {
                    onePlusMaintenanceMarginPercentageString = Precise.stringSub ('-1', maintenanceMarginPercentageString);
                    entryPriceSignString = Precise.stringMul ('-1', entryPriceSignString);
                }
                const leftSide = Precise.stringMul (contractsAbs, contractSizeString);
                const rightSide = Precise.stringSub (Precise.stringDiv ('1', entryPriceSignString), Precise.stringDiv (onePlusMaintenanceMarginPercentageString, liquidationPriceString));
                collateralString = Precise.stringDiv (Precise.stringMul (leftSide, rightSide), '1', market['precision']['base']);
            }
        } else {
            collateralString = this.safeString (position, 'isolatedMargin');
        }
        collateralString = (collateralString === undefined) ? '0' : collateralString;
        const collateralFloat = parseFloat (collateralString);
        const collateral = this.parseNumber (collateralString);
        const markPrice = this.parseNumber (this.omitZero (this.safeString (position, 'markPrice')));
        let timestamp = this.safeInteger (position, 'updateTime');
        if (timestamp === 0) {
            timestamp = undefined;
        }
        const maintenanceMarginPercentage = this.parseNumber (maintenanceMarginPercentageString);
        const maintenanceMarginString = Precise.stringMul (maintenanceMarginPercentageString, notionalStringAbs);
        const maintenanceMargin = this.parseNumber (maintenanceMarginString);
        let initialMarginPercentageString = Precise.stringDiv ('1', leverageString, 8);
        const rational = (1000 % leverage) === 0;
        if (!rational) {
            initialMarginPercentageString = Precise.stringAdd (initialMarginPercentageString, '1e-8');
        }
        const initialMarginString = Precise.stringDiv (Precise.stringMul (notionalStringAbs, initialMarginPercentageString), '1', 8);
        const initialMargin = this.parseNumber (initialMarginString);
        let marginRatio = undefined;
        let percentage = undefined;
        if (collateralFloat !== 0.0) {
            marginRatio = this.parseNumber (Precise.stringDiv (Precise.stringAdd (Precise.stringDiv (maintenanceMarginString, collateralString), '5e-5'), '1', 4));
            percentage = this.parseNumber (Precise.stringMul (Precise.stringDiv (unrealizedPnlString, initialMarginString, 4), '100'));
        }
        const positionSide = this.safeString (position, 'positionSide');
        const hedged = positionSide !== 'BOTH';
        return {
            'info': position,
            'symbol': symbol,
            'contracts': contracts,
            'contractSize': contractSize,
            'unrealizedPnl': unrealizedPnl,
            'leverage': this.parseNumber (leverageString),
            'liquidationPrice': liquidationPrice,
            'collateral': collateral,
            'notional': notional,
            'markPrice': markPrice,
            'entryPrice': entryPrice,
            'timestamp': timestamp,
            'initialMargin': initialMargin,
            'initialMarginPercentage': this.parseNumber (initialMarginPercentageString),
            'maintenanceMargin': maintenanceMargin,
            'maintenanceMarginPercentage': maintenanceMarginPercentage,
            'marginRatio': marginRatio,
            'datetime': this.iso8601 (timestamp),
            'marginType': marginType,
            'side': side,
            'hedged': hedged,
            'percentage': percentage,
        };
    }

    async loadLeverageBrackets (reload = false, params = {}) {
        await this.loadMarkets ();
        // by default cache the leverage bracket
        // it contains useful stuff like the maintenance margin and initial margin for positions
        const leverageBrackets = this.safeValue (this.options, 'leverageBrackets');
        if ((leverageBrackets === undefined) || (reload)) {
            let method = undefined;
            const defaultType = this.safeString (this.options, 'defaultType', 'future');
            const type = this.safeString (params, 'type', defaultType);
            const query = this.omit (params, 'type');
            if (type === 'future') {
                method = 'fapiPrivateGetLeverageBracket';
            } else if (type === 'delivery') {
                method = 'dapiPrivateV2GetLeverageBracket';
            } else {
                throw new NotSupported (this.id + ' loadLeverageBrackets() supports linear and inverse contracts only');
            }
            const response = await this[method] (query);
            this.options['leverageBrackets'] = {};
            for (let i = 0; i < response.length; i++) {
                const entry = response[i];
                const marketId = this.safeString (entry, 'symbol');
                const symbol = this.safeSymbol (marketId);
                const brackets = this.safeValue (entry, 'brackets');
                const result = [];
                for (let j = 0; j < brackets.length; j++) {
                    const bracket = brackets[j];
                    // we use floats here internally on purpose
                    const floorValue = this.safeFloat2 (bracket, 'notionalFloor', 'qtyFloor');
                    const maintenanceMarginPercentage = this.safeString (bracket, 'maintMarginRatio');
                    result.push ([ floorValue, maintenanceMarginPercentage ]);
                }
                this.options['leverageBrackets'][symbol] = result;
            }
        }
        return this.options['leverageBrackets'];
    }

    async fetchPositions (symbols = undefined, params = {}) {
        const defaultMethod = this.safeString (this.options, 'fetchPositions', 'positionRisk');
        if (defaultMethod === 'positionRisk') {
            return await this.fetchPositionsRisk (symbols, params);
        } else if (defaultMethod === 'account') {
            return await this.fetchAccountPositions (symbols, params);
        } else {
            throw new NotSupported (this.id + '.options["fetchPositions"] = "' + defaultMethod + '" is invalid, please choose between "account" and "positionRisk"');
        }
    }

    async fetchAccountPositions (symbols = undefined, params = {}) {
        if (symbols !== undefined) {
            if (!Array.isArray (symbols)) {
                throw new ArgumentsRequired (this.id + ' fetchPositions requires an array argument for symbols');
            }
        }
        await this.loadMarkets ();
        await this.loadLeverageBrackets ();
        let method = undefined;
        const defaultType = this.safeString (this.options, 'defaultType', 'future');
        const type = this.safeString (params, 'type', defaultType);
        const query = this.omit (params, 'type');
        if (type === 'future') {
            method = 'fapiPrivateGetAccount';
        } else if (type === 'delivery') {
            method = 'dapiPrivateGetAccount';
        } else {
            throw new NotSupported (this.id + ' fetchPositions() supports linear and inverse contracts only');
        }
        const account = await this[method] (query);
        const result = this.parseAccountPositions (account);
        return this.filterByArray (result, 'symbol', symbols, false);
    }

    async fetchPositionsRisk (symbols = undefined, params = {}) {
        if (symbols !== undefined) {
            if (!Array.isArray (symbols)) {
                throw new ArgumentsRequired (this.id + ' fetchPositionsRisk requires an array argument for symbols');
            }
        }
        await this.loadMarkets ();
        await this.loadLeverageBrackets ();
        const request = {};
        let method = undefined;
        let defaultType = 'future';
        defaultType = this.safeString (this.options, 'defaultType', defaultType);
        const type = this.safeString (params, 'type', defaultType);
        params = this.omit (params, 'type');
        if ((type === 'future') || (type === 'linear')) {
            method = 'fapiPrivateGetPositionRisk';
            // ### Response examples ###
            //
            // For One-way position mode:
            //     [
            //         {
            //             "entryPrice": "0.00000",
            //             "marginType": "isolated",
            //             "isAutoAddMargin": "false",
            //             "isolatedMargin": "0.00000000",
            //             "leverage": "10",
            //             "liquidationPrice": "0",
            //             "markPrice": "6679.50671178",
            //             "maxNotionalValue": "20000000",
            //             "positionAmt": "0.000",
            //             "symbol": "BTCUSDT",
            //             "unRealizedProfit": "0.00000000",
            //             "positionSide": "BOTH",
            //             "updateTime": 0
            //        }
            //     ]
            //
            // For Hedge position mode:
            //     [
            //         {
            //             "entryPrice": "6563.66500",
            //             "marginType": "isolated",
            //             "isAutoAddMargin": "false",
            //             "isolatedMargin": "15517.54150468",
            //             "leverage": "10",
            //             "liquidationPrice": "5930.78",
            //             "markPrice": "6679.50671178",
            //             "maxNotionalValue": "20000000",
            //             "positionAmt": "20.000",
            //             "symbol": "BTCUSDT",
            //             "unRealizedProfit": "2316.83423560"
            //             "positionSide": "LONG",
            //             "updateTime": 1625474304765
            //         },
            //         {
            //             "entryPrice": "0.00000",
            //             "marginType": "isolated",
            //             "isAutoAddMargin": "false",
            //             "isolatedMargin": "5413.95799991",
            //             "leverage": "10",
            //             "liquidationPrice": "7189.95",
            //             "markPrice": "6679.50671178",
            //             "maxNotionalValue": "20000000",
            //             "positionAmt": "-10.000",
            //             "symbol": "BTCUSDT",
            //             "unRealizedProfit": "-1156.46711780",
            //             "positionSide": "SHORT",
            //             "updateTime": 0
            //         }
            //     ]
        } else if ((type === 'delivery') || (type === 'inverse')) {
            method = 'dapiPrivateGetPositionRisk';
        } else {
            throw NotSupported (this.id + ' fetchPositionsRisk() supports linear and inverse contracts only');
        }
        const response = await this[method] (this.extend (request, params));
        const result = [];
        for (let i = 0; i < response.length; i++) {
            const parsed = this.parsePositionRisk (response[i]);
            result.push (parsed);
        }
        return this.filterByArray (result, 'symbol', symbols, false);
    }

    async fetchFundingHistory (symbol = undefined, since = undefined, limit = undefined, params = {}) {
        await this.loadMarkets ();
        let market = undefined;
        let method = undefined;
        let defaultType = 'future';
        const request = {
            'incomeType': 'FUNDING_FEE', // "TRANSFER"，"WELCOME_BONUS", "REALIZED_PNL"，"FUNDING_FEE", "COMMISSION" and "INSURANCE_CLEAR"
        };
        if (symbol !== undefined) {
            market = this.market (symbol);
            request['symbol'] = market['id'];
            if (market['linear']) {
                defaultType = 'future';
            } else if (market['inverse']) {
                defaultType = 'delivery';
            } else {
                throw NotSupported (this.id + ' fetchFundingHistory() supports linear and inverse contracts only');
            }
        }
        if (since !== undefined) {
            request['startTime'] = since;
        }
        if (limit !== undefined) {
            request['limit'] = limit;
        }
        defaultType = this.safeString2 (this.options, 'fetchFundingHistory', 'defaultType', defaultType);
        const type = this.safeString (params, 'type', defaultType);
        params = this.omit (params, 'type');
        if ((type === 'future') || (type === 'linear')) {
            method = 'fapiPrivateGetIncome';
        } else if ((type === 'delivery') || (type === 'inverse')) {
            method = 'dapiPrivateGetIncome';
        } else {
            throw NotSupported (this.id + ' fetchFundingHistory() supports linear and inverse contracts only');
        }
        const response = await this[method] (this.extend (request, params));
        return this.parseIncomes (response, market, since, limit);
    }

    async setLeverage (leverage, symbol = undefined, params = {}) {
        if (symbol === undefined) {
            throw new ArgumentsRequired (this.id + ' setLeverage() requires a symbol argument');
        }
        // WARNING: THIS WILL INCREASE LIQUIDATION PRICE FOR OPEN ISOLATED LONG POSITIONS
        // AND DECREASE LIQUIDATION PRICE FOR OPEN ISOLATED SHORT POSITIONS
        if ((leverage < 1) || (leverage > 125)) {
            throw new BadRequest (this.id + ' leverage should be between 1 and 125');
        }
        await this.loadMarkets ();
        const market = this.market (symbol);
        let method = undefined;
        if (market['linear']) {
            method = 'fapiPrivatePostLeverage';
        } else if (market['inverse']) {
            method = 'dapiPrivatePostLeverage';
        } else {
            throw new NotSupported (this.id + ' setLeverage() supports linear and inverse contracts only');
        }
        const request = {
            'symbol': market['id'],
            'leverage': leverage,
        };
        return await this[method] (this.extend (request, params));
    }

    async setMarginMode (marginType, symbol = undefined, params = {}) {
        //
        // { "code": -4048 , "msg": "Margin type cannot be changed if there exists position." }
        //
        // or
        //
        // { "code": 200, "msg": "success" }
        //
        marginType = marginType.toUpperCase ();
        if ((marginType !== 'ISOLATED') && (marginType !== 'CROSSED')) {
            throw new BadRequest (this.id + ' marginType must be either isolated or crossed');
        }
        await this.loadMarkets ();
        const market = this.market (symbol);
        let method = undefined;
        if (market['linear']) {
            method = 'fapiPrivatePostMarginType';
        } else if (market['inverse']) {
            method = 'dapiPrivatePostMarginType';
        } else {
            throw NotSupported (this.id + ' setMarginMode() supports linear and inverse contracts only');
        }
        const request = {
            'symbol': market['id'],
            'marginType': marginType,
        };
        return await this[method] (this.extend (request, params));
    }

    async setPositionMode (hedged, symbol = undefined, params = {}) {
        const defaultType = this.safeString (this.options, 'defaultType', 'future');
        const type = this.safeString (params, 'type', defaultType);
        params = this.omit (params, [ 'type' ]);
        let dualSidePosition = undefined;
        if (hedged) {
            dualSidePosition = 'true';
        } else {
            dualSidePosition = 'false';
        }
        const request = {
            'dualSidePosition': dualSidePosition,
        };
        let method = undefined;
        if (type === 'delivery') {
            method = 'dapiPrivatePostPositionSideDual';
        } else {
            // default to future
            method = 'fapiPrivatePostPositionSideDual';
        }
        //
        //     {
        //       "code": 200,
        //       "msg": "success"
        //     }
        //
        return await this[method] (this.extend (request, params));
    }

    sign (path, api = 'public', method = 'GET', params = {}, headers = undefined, body = undefined) {
        if (!(api in this.urls['api'])) {
            throw new NotSupported (this.id + ' does not have a testnet/sandbox URL for ' + api + ' endpoints');
        }
        let url = this.urls['api'][api];
        url += '/' + path;
        if (api === 'wapi') {
            url += '.html';
        }
        if (path === 'historicalTrades') {
            if (this.apiKey) {
                headers = {
                    'X-MBX-APIKEY': this.apiKey,
                };
            } else {
                throw new AuthenticationError (this.id + ' historicalTrades endpoint requires `apiKey` credential');
            }
        }
        const userDataStream = (path === 'userDataStream') || (path === 'listenKey');
        if (userDataStream) {
            if (this.apiKey) {
                // v1 special case for userDataStream
                headers = {
                    'X-MBX-APIKEY': this.apiKey,
                    'Content-Type': 'application/x-www-form-urlencoded',
                };
                if (method !== 'GET') {
                    body = this.urlencode (params);
                }
            } else {
                throw new AuthenticationError (this.id + ' userDataStream endpoint requires `apiKey` credential');
            }
        } else if ((api === 'private') || (api === 'sapi' && path !== 'system/status') || (api === 'wapi' && path !== 'systemStatus') || (api === 'dapiPrivate') || (api === 'dapiPrivateV2') || (api === 'fapiPrivate') || (api === 'fapiPrivateV2')) {
            this.checkRequiredCredentials ();
            let query = undefined;
            const recvWindow = this.safeInteger (this.options, 'recvWindow', 5000);
            if ((api === 'sapi') && (path === 'asset/dust')) {
                query = this.urlencodeWithArrayRepeat (this.extend ({
                    'timestamp': this.nonce (),
                    'recvWindow': recvWindow,
                }, params));
            } else if ((path === 'batchOrders') || (path.indexOf ('sub-account') >= 0)) {
                query = this.rawencode (this.extend ({
                    'timestamp': this.nonce (),
                    'recvWindow': recvWindow,
                }, params));
            } else {
                query = this.urlencode (this.extend ({
                    'timestamp': this.nonce (),
                    'recvWindow': recvWindow,
                }, params));
            }
            const signature = this.hmac (this.encode (query), this.encode (this.secret));
            query += '&' + 'signature=' + signature;
            headers = {
                'X-MBX-APIKEY': this.apiKey,
            };
            if ((method === 'GET') || (method === 'DELETE') || (api === 'wapi')) {
                url += '?' + query;
            } else {
                body = query;
                headers['Content-Type'] = 'application/x-www-form-urlencoded';
            }
        } else {
            if (Object.keys (params).length) {
                url += '?' + this.urlencode (params);
            }
        }
        return { 'url': url, 'method': method, 'body': body, 'headers': headers };
    }

    handleErrors (code, reason, url, method, headers, body, response, requestHeaders, requestBody) {
        if ((code === 418) || (code === 429)) {
            throw new DDoSProtection (this.id + ' ' + code.toString () + ' ' + reason + ' ' + body);
        }
        // error response in a form: { "code": -1013, "msg": "Invalid quantity." }
        // following block cointains legacy checks against message patterns in "msg" property
        // will switch "code" checks eventually, when we know all of them
        if (code >= 400) {
            if (body.indexOf ('Price * QTY is zero or less') >= 0) {
                throw new InvalidOrder (this.id + ' order cost = amount * price is zero or less ' + body);
            }
            if (body.indexOf ('LOT_SIZE') >= 0) {
                throw new InvalidOrder (this.id + ' order amount should be evenly divisible by lot size ' + body);
            }
            if (body.indexOf ('PRICE_FILTER') >= 0) {
                throw new InvalidOrder (this.id + ' order price is invalid, i.e. exceeds allowed price precision, exceeds min price or max price limits or is invalid float value in general, use this.priceToPrecision (symbol, amount) ' + body);
            }
        }
        if (response === undefined) {
            return; // fallback to default error handler
        }
        // check success value for wapi endpoints
        // response in format {'msg': 'The coin does not exist.', 'success': true/false}
        const success = this.safeValue (response, 'success', true);
        if (!success) {
            const message = this.safeString (response, 'msg');
            let parsedMessage = undefined;
            if (message !== undefined) {
                try {
                    parsedMessage = JSON.parse (message);
                } catch (e) {
                    // do nothing
                    parsedMessage = undefined;
                }
                if (parsedMessage !== undefined) {
                    response = parsedMessage;
                }
            }
        }
        const message = this.safeString (response, 'msg');
        if (message !== undefined) {
            this.throwExactlyMatchedException (this.exceptions['exact'], message, this.id + ' ' + message);
            this.throwBroadlyMatchedException (this.exceptions['broad'], message, this.id + ' ' + message);
        }
        // checks against error codes
        const error = this.safeString (response, 'code');
        if (error !== undefined) {
            // https://github.com/ccxt/ccxt/issues/6501
            // https://github.com/ccxt/ccxt/issues/7742
            if ((error === '200') || Precise.stringEquals (error, '0')) {
                return;
            }
            // a workaround for {"code":-2015,"msg":"Invalid API-key, IP, or permissions for action."}
            // despite that their message is very confusing, it is raised by Binance
            // on a temporary ban, the API key is valid, but disabled for a while
            if ((error === '-2015') && this.options['hasAlreadyAuthenticatedSuccessfully']) {
                throw new DDoSProtection (this.id + ' temporary banned: ' + body);
            }
            const feedback = this.id + ' ' + body;
            this.throwExactlyMatchedException (this.exceptions['exact'], error, feedback);
            throw new ExchangeError (feedback);
        }
        if (!success) {
            throw new ExchangeError (this.id + ' ' + body);
        }
    }

    calculateRateLimiterCost (api, method, path, params, config = {}, context = {}) {
        if (('noCoin' in config) && !('coin' in params)) {
            return config['noCoin'];
        } else if (('noSymbol' in config) && !('symbol' in params)) {
            return config['noSymbol'];
        } else if (('noPoolId' in config) && !('poolId' in params)) {
            return config['noPoolId'];
        } else if (('byLimit' in config) && ('limit' in params)) {
            const limit = params['limit'];
            const byLimit = config['byLimit'];
            for (let i = 0; i < byLimit.length; i++) {
                const entry = byLimit[i];
                if (limit <= entry[0]) {
                    return entry[1];
                }
            }
        }
        return this.safeInteger (config, 'cost', 1);
    }

    async request (path, api = 'public', method = 'GET', params = {}, headers = undefined, body = undefined, config = {}, context = {}) {
        const response = await this.fetch2 (path, api, method, params, headers, body, config, context);
        // a workaround for {"code":-2015,"msg":"Invalid API-key, IP, or permissions for action."}
        if ((api === 'private') || (api === 'wapi')) {
            this.options['hasAlreadyAuthenticatedSuccessfully'] = true;
        }
        return response;
    }

    async modifyMarginHelper (symbol, amount, addOrReduce, params = {}) {
        // used to modify isolated positions
        let defaultType = this.safeString (this.options, 'defaultType', 'future');
        if (defaultType === 'spot') {
            defaultType = 'future';
        }
        const type = this.safeString (params, 'type', defaultType);
        if ((type === 'margin') || (type === 'spot')) {
            throw new NotSupported (this.id + ' add / reduce margin only supported with type future or delivery');
        }
        await this.loadMarkets ();
        const market = this.market (symbol);
        const request = {
            'type': addOrReduce,
            'symbol': market['id'],
            'amount': amount,
        };
        let method = undefined;
        let code = undefined;
        if (type === 'future') {
            method = 'fapiPrivatePostPositionMargin';
            code = market['quote'];
        } else {
            method = 'dapiPrivatePostPositionMargin';
            code = market['base'];
        }
        const response = await this[method] (this.extend (request, params));
        //
        //     {
        //       "code": 200,
        //       "msg": "Successfully modify position margin.",
        //       "amount": 0.001,
        //       "type": 1
        //     }
        //
        const rawType = this.safeInteger (response, 'type');
        const resultType = (rawType === 1) ? 'add' : 'reduce';
        const resultAmount = this.safeNumber (response, 'amount');
        const errorCode = this.safeString (response, 'code');
        const status = (errorCode === '200') ? 'ok' : 'failed';
        return {
            'info': response,
            'type': resultType,
            'amount': resultAmount,
            'code': code,
            'symbol': market['symbol'],
            'status': status,
        };
    }

    async reduceMargin (symbol, amount, params = {}) {
        return await this.modifyMarginHelper (symbol, amount, 2, params);
    }

    async addMargin (symbol, amount, params = {}) {
        return await this.modifyMarginHelper (symbol, amount, 1, params);
    }

    async fetchBorrowRate (code, params = {}) {
        await this.loadMarkets ();
        const currency = this.currency (code);
        const request = {
            'asset': currency['id'],
            // 'vipLevel': this.safeInteger (params, 'vipLevel'),
        };
        const response = await this.sapiGetMarginInterestRateHistory (this.extend (request, params));
        //
        // [
        //     {
        //         "asset": "USDT",
        //         "timestamp": 1638230400000,
        //         "dailyInterestRate": "0.0006",
        //         "vipLevel": 0
        //     },
        //     ...
        // ]
        //
        const rate = this.safeValue (response, 0);
        const timestamp = this.safeNumber (rate, 'timestamp');
        return {
            'currency': code,
            'rate': this.safeNumber (rate, 'dailyInterestRate'),
            'period': 86400000,
            'timestamp': timestamp,
            'datetime': this.iso8601 (timestamp),
            'info': response,
        };
    }

    async fetchBorrowRateHistory (code, since = undefined, limit = undefined, params = {}) {
        await this.loadMarkets ();
        if (limit === undefined) {
            limit = 93;
        } else if (limit > 93) {
            // Binance API says the limit is 100, but "Illegal characters found in a parameter." is returned when limit is > 93
            throw new BadRequest (this.id + ' fetchBorrowRateHistory limit parameter cannot exceed 92');
        }
        const currency = this.currency (code);
        const request = {
            'asset': currency['id'],
            'limit': limit,
        };
        if (since !== undefined) {
            request['startTime'] = since;
            const endTime = this.sum (since, limit * 86400000) - 1; // required when startTime is further than 93 days in the past
            const now = this.milliseconds ();
            request['endTime'] = Math.min (endTime, now); // cannot have an endTime later than current time
        }
        const response = await this.sapiGetMarginInterestRateHistory (this.extend (request, params));
        //
        //     [
        //         {
        //             "asset": "USDT",
        //             "timestamp": 1638230400000,
        //             "dailyInterestRate": "0.0006",
        //             "vipLevel": 0
        //         },
        //     ]
        //
        const result = [];
        for (let i = 0; i < response.length; i++) {
            const item = response[i];
            const timestamp = this.safeNumber (item, 'timestamp');
            result.push ({
                'currency': code,
                'rate': this.safeNumber (item, 'dailyInterestRate'),
                'timestamp': timestamp,
                'datetime': this.iso8601 (timestamp),
                'info': item,
            });
        }
        return result;
    }
};<|MERGE_RESOLUTION|>--- conflicted
+++ resolved
@@ -80,10 +80,6 @@
                 'fetchStatus': true,
                 'fetchTicker': true,
                 'fetchTickers': true,
-<<<<<<< HEAD
-                'fetchTickersByType': true,
-=======
->>>>>>> 40555875
                 'fetchTime': true,
                 'fetchTrades': true,
                 'fetchTradingFee': true,
