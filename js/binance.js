'use strict';

//  ---------------------------------------------------------------------------

const Exchange = require ('./base/Exchange');
const { ExchangeError, ExchangeNotAvailable, InsufficientFunds, OrderNotFound, InvalidOrder, DDoSProtection, InvalidNonce, AuthenticationError } = require ('./base/errors');

//  ---------------------------------------------------------------------------

module.exports = class binance extends Exchange {
    describe () {
        return this.deepExtend (super.describe (), {
            'id': 'binance',
            'name': 'Binance',
            'countries': 'JP', // Japan
            'rateLimit': 500,
            // new metainfo interface
            'has': {
                'fetchDepositAddress': true,
                'CORS': false,
                'fetchBidsAsks': true,
                'fetchTickers': true,
                'fetchOHLCV': true,
                'fetchMyTrades': true,
                'fetchOrder': true,
                'fetchOrders': true,
                'fetchOpenOrders': true,
<<<<<<< HEAD
                'fetchPermissions': true,
=======
                'fetchClosedOrders': true,
>>>>>>> 2e1b9f50
                'withdraw': true,
                'fetchFundingFees': true,
            },
            'timeframes': {
                '1m': '1m',
                '3m': '3m',
                '5m': '5m',
                '15m': '15m',
                '30m': '30m',
                '1h': '1h',
                '2h': '2h',
                '4h': '4h',
                '6h': '6h',
                '8h': '8h',
                '12h': '12h',
                '1d': '1d',
                '3d': '3d',
                '1w': '1w',
                '1M': '1M',
            },
            'urls': {
                'logo': 'https://user-images.githubusercontent.com/1294454/29604020-d5483cdc-87ee-11e7-94c7-d1a8d9169293.jpg',
                'api': {
                    'web': 'https://www.binance.com',
                    'wapi': 'https://api.binance.com/wapi/v3',
                    'public': 'https://api.binance.com/api/v1',
                    'private': 'https://api.binance.com/api/v3',
                    'v3': 'https://api.binance.com/api/v3',
                    'v1': 'https://api.binance.com/api/v1',
                },
                'www': 'https://www.binance.com',
                'referral': 'https://www.binance.com/?ref=10205187',
                'doc': 'https://github.com/binance-exchange/binance-official-api-docs/blob/master/rest-api.md',
                'fees': [
                    'https://binance.zendesk.com/hc/en-us/articles/115000429332',
                    'https://support.binance.com/hc/en-us/articles/115000583311',
                ],
            },
            'api': {
                'web': {
                    'get': [
                        'exchange/public/product',
                    ],
                },
                'wapi': {
                    'post': [
                        'withdraw',
                    ],
                    'get': [
                        'depositHistory',
                        'withdrawHistory',
                        'depositAddress',
                        'accountStatus',
                        'systemStatus',
                        'withdrawFee',
                    ],
                },
                'v3': {
                    'get': [
                        'ticker/price',
                        'ticker/bookTicker',
                    ],
                },
                'public': {
                    'get': [
                        'exchangeInfo',
                        'ping',
                        'time',
                        'depth',
                        'aggTrades',
                        'klines',
                        'ticker/24hr',
                        'ticker/allPrices',
                        'ticker/allBookTickers',
                        'ticker/price',
                        'ticker/bookTicker',
                        'exchangeInfo',
                    ],
                    'put': [ 'userDataStream' ],
                    'post': [ 'userDataStream' ],
                    'delete': [ 'userDataStream' ],
                },
                'private': {
                    'get': [
                        'order',
                        'openOrders',
                        'allOrders',
                        'account',
                        'myTrades',
                    ],
                    'post': [
                        'order',
                        'order/test',
                    ],
                    'delete': [
                        'order',
                    ],
                },
            },
            'fees': {
                'trading': {
                    'tierBased': false,
                    'percentage': true,
                    'taker': 0.001,
                    'maker': 0.001,
                },
                // should be deleted, these are outdated and inaccurate
                'funding': {
                    'tierBased': false,
                    'percentage': false,
                    'withdraw': {
                        'ADA': 1.0,
                        'ADX': 4.7,
                        'AION': 1.9,
                        'AMB': 11.4,
                        'APPC': 6.5,
                        'ARK': 0.1,
                        'ARN': 3.1,
                        'AST': 10.0,
                        'BAT': 18.0,
                        'BCD': 1.0,
                        'BCH': 0.001,
                        'BCPT': 10.2,
                        'BCX': 1.0,
                        'BNB': 0.7,
                        'BNT': 1.5,
                        'BQX': 1.6,
                        'BRD': 6.4,
                        'BTC': 0.001,
                        'BTG': 0.001,
                        'BTM': 5.0,
                        'BTS': 1.0,
                        'CDT': 67.0,
                        'CMT': 37.0,
                        'CND': 47.0,
                        'CTR': 5.4,
                        'DASH': 0.002,
                        'DGD': 0.06,
                        'DLT': 11.7,
                        'DNT': 51.0,
                        'EDO': 2.5,
                        'ELF': 6.5,
                        'ENG': 2.1,
                        'ENJ': 42.0,
                        'EOS': 1.0,
                        'ETC': 0.01,
                        'ETF': 1.0,
                        'ETH': 0.01,
                        'EVX': 2.5,
                        'FUEL': 45.0,
                        'FUN': 85.0,
                        'GAS': 0,
                        'GTO': 20.0,
                        'GVT': 0.53,
                        'GXS': 0.3,
                        'HCC': 0.0005,
                        'HSR': 0.0001,
                        'ICN': 3.5,
                        'ICX': 1.3,
                        'INS': 1.5,
                        'IOTA': 0.5,
                        'KMD': 0.002,
                        'KNC': 2.6,
                        'LEND': 54.0,
                        'LINK': 12.8,
                        'LLT': 54.0,
                        'LRC': 9.1,
                        'LSK': 0.1,
                        'LTC': 0.01,
                        'LUN': 0.29,
                        'MANA': 74.0,
                        'MCO': 0.86,
                        'MDA': 4.7,
                        'MOD': 2.0,
                        'MTH': 34.0,
                        'MTL': 1.9,
                        'NAV': 0.2,
                        'NEBL': 0.01,
                        'NEO': 0.0,
                        'NULS': 2.1,
                        'OAX': 8.3,
                        'OMG': 0.57,
                        'OST': 17.0,
                        'POE': 88.0,
                        'POWR': 8.6,
                        'PPT': 0.25,
                        'QSP': 21.0,
                        'QTUM': 0.01,
                        'RCN': 35.0,
                        'RDN': 2.2,
                        'REQ': 18.1,
                        'RLC': 4.1,
                        'SALT': 1.3,
                        'SBTC': 1.0,
                        'SNGLS': 42,
                        'SNM': 29.0,
                        'SNT': 32.0,
                        'STORJ': 5.9,
                        'STRAT': 0.1,
                        'SUB': 7.4,
                        'TNB': 82.0,
                        'TNT': 47.0,
                        'TRIG': 6.7,
                        'TRX': 129.0,
                        'USDT': 23.0,
                        'VEN': 1.8,
                        'VIB': 28.0,
                        'VIBE': 7.2,
                        'WABI': 3.5,
                        'WAVES': 0.002,
                        'WINGS': 9.3,
                        'WTC': 0.5,
                        'XLM': 0.01,
                        'XMR': 0.04,
                        'XRP': 0.25,
                        'XVG': 0.1,
                        'XZC': 0.02,
                        'YOYOW': 39.0,
                        'ZEC': 0.005,
                        'ZRX': 5.7,
                    },
                    'deposit': {},
                },
            },
            'commonCurrencies': {
                'YOYO': 'YOYOW',
                'BCC': 'BCH',
                'NANO': 'XRB',
            },
            // exchange-specific options
            'options': {
                'defaultTimeInForce': 'GTC', // 'GTC' = Good To Cancel (default), 'IOC' = Immediate Or Cancel
                'defaultLimitOrderType': 'limit', // or 'limit_maker'
                'hasAlreadyAuthenticatedSuccessfully': false,
                'warnOnFetchOpenOrdersWithoutSymbol': true,
                'recvWindow': 5 * 1000, // 5 sec, binance default
                'timeDifference': 0, // the difference between system clock and Binance clock
                'adjustForTimeDifference': false, // controls the adjustment logic upon instantiation
                'parseOrderToPrecision': false, // force amounts and costs in parseOrder to precision
            },
            'exceptions': {
                '-1000': ExchangeNotAvailable, // {"code":-1000,"msg":"An unknown error occured while processing the request."}
                '-1013': InvalidOrder, // createOrder -> 'invalid quantity'/'invalid price'/MIN_NOTIONAL
                '-1021': InvalidNonce, // 'your time is ahead of server'
                '-1100': InvalidOrder, // createOrder(symbol, 1, asdf) -> 'Illegal characters found in parameter 'price'
                '-2010': InsufficientFunds, // createOrder -> 'Account has insufficient balance for requested action.'
                '-2011': OrderNotFound, // cancelOrder(1, 'BTC/USDT') -> 'UNKNOWN_ORDER'
                '-2013': OrderNotFound, // fetchOrder (1, 'BTC/USDT') -> 'Order does not exist'
                '-2014': AuthenticationError, // { "code":-2014, "msg": "API-key format invalid." }
                '-2015': AuthenticationError, // "Invalid API-key, IP, or permissions for action."
            },
        });
    }

    nonce () {
        return this.milliseconds () - this.options['timeDifference'];
    }

    async loadTimeDifference () {
        const response = await this.publicGetTime ();
        const after = this.milliseconds ();
        this.options['timeDifference'] = parseInt (after - response['serverTime']);
        return this.options['timeDifference'];
    }

    async fetchMarkets () {
        let response = await this.publicGetExchangeInfo ();
        if (this.options['adjustForTimeDifference'])
            await this.loadTimeDifference ();
        let markets = response['symbols'];
        let result = [];
        for (let i = 0; i < markets.length; i++) {
            let market = markets[i];
            let id = market['symbol'];
            // "123456" is a "test symbol/market"
            if (id === '123456')
                continue;
            let baseId = market['baseAsset'];
            let quoteId = market['quoteAsset'];
            let base = this.commonCurrencyCode (baseId);
            let quote = this.commonCurrencyCode (quoteId);
            let symbol = base + '/' + quote;
            let filters = this.indexBy (market['filters'], 'filterType');
            let precision = {
                'base': market['baseAssetPrecision'],
                'quote': market['quotePrecision'],
                'amount': market['baseAssetPrecision'],
                'price': market['quotePrecision'],
            };
            let active = (market['status'] === 'TRADING');
            // lot size is deprecated as of 2018.02.06
            let lot = -1 * Math.log10 (precision['amount']);
            let entry = {
                'id': id,
                'symbol': symbol,
                'base': base,
                'quote': quote,
                'baseId': baseId,
                'quoteId': quoteId,
                'info': market,
                'lot': lot, // lot size is deprecated as of 2018.02.06
                'active': active,
                'precision': precision,
                'limits': {
                    'amount': {
                        'min': Math.pow (10, -precision['amount']),
                        'max': undefined,
                    },
                    'price': {
                        'min': Math.pow (10, -precision['price']),
                        'max': undefined,
                    },
                    'cost': {
                        'min': lot,
                        'max': undefined,
                    },
                },
            };
            if ('PRICE_FILTER' in filters) {
                let filter = filters['PRICE_FILTER'];
                entry['precision']['price'] = this.precisionFromString (filter['tickSize']);
                entry['limits']['price'] = {
                    'min': this.safeFloat (filter, 'minPrice'),
                    'max': this.safeFloat (filter, 'maxPrice'),
                };
            }
            if ('LOT_SIZE' in filters) {
                let filter = filters['LOT_SIZE'];
                entry['precision']['amount'] = this.precisionFromString (filter['stepSize']);
                entry['lot'] = this.safeFloat (filter, 'stepSize'); // lot size is deprecated as of 2018.02.06
                entry['limits']['amount'] = {
                    'min': this.safeFloat (filter, 'minQty'),
                    'max': this.safeFloat (filter, 'maxQty'),
                };
            }
            if ('MIN_NOTIONAL' in filters) {
                entry['limits']['cost']['min'] = parseFloat (filters['MIN_NOTIONAL']['minNotional']);
            }
            result.push (entry);
        }
        return result;
    }

    calculateFee (symbol, type, side, amount, price, takerOrMaker = 'taker', params = {}) {
        let market = this.markets[symbol];
        let key = 'quote';
        let rate = market[takerOrMaker];
        let cost = parseFloat (this.costToPrecision (symbol, amount * rate));
        if (side === 'sell') {
            cost *= price;
        } else {
            key = 'base';
        }
        return {
            'type': takerOrMaker,
            'currency': market[key],
            'rate': rate,
            'cost': parseFloat (this.feeToPrecision (symbol, cost)),
        };
    }

    async fetchBalance (params = {}) {
        await this.loadMarkets ();
        let response = await this.privateGetAccount (params);
        let result = { 'info': response };
        let balances = response['balances'];
        for (let i = 0; i < balances.length; i++) {
            let balance = balances[i];
            let currency = balance['asset'];
            if (currency in this.currencies_by_id)
                currency = this.currencies_by_id[currency]['code'];
            let account = {
                'free': parseFloat (balance['free']),
                'used': parseFloat (balance['locked']),
                'total': 0.0,
            };
            account['total'] = this.sum (account['free'], account['used']);
            result[currency] = account;
        }
        return this.parseBalance (result);
    }

    async fetchOrderBook (symbol, limit = undefined, params = {}) {
        await this.loadMarkets ();
        let market = this.market (symbol);
        let request = {
            'symbol': market['id'],
        };
        if (typeof limit !== 'undefined')
            request['limit'] = limit; // default = maximum = 100
        let response = await this.publicGetDepth (this.extend (request, params));
        let orderbook = this.parseOrderBook (response);
        orderbook['nonce'] = this.safeInteger (response, 'lastUpdateId');
        return orderbook;
    }

    parseTicker (ticker, market = undefined) {
        let timestamp = this.safeInteger (ticker, 'closeTime');
        let iso8601 = (typeof timestamp === 'undefined') ? undefined : this.iso8601 (timestamp);
        let symbol = this.findSymbol (this.safeString (ticker, 'symbol'), market);
        let last = this.safeFloat (ticker, 'lastPrice');
        return {
            'symbol': symbol,
            'timestamp': timestamp,
            'datetime': iso8601,
            'high': this.safeFloat (ticker, 'highPrice'),
            'low': this.safeFloat (ticker, 'lowPrice'),
            'bid': this.safeFloat (ticker, 'bidPrice'),
            'bidVolume': this.safeFloat (ticker, 'bidQty'),
            'ask': this.safeFloat (ticker, 'askPrice'),
            'askVolume': this.safeFloat (ticker, 'askQty'),
            'vwap': this.safeFloat (ticker, 'weightedAvgPrice'),
            'open': this.safeFloat (ticker, 'openPrice'),
            'close': last,
            'last': last,
            'previousClose': this.safeFloat (ticker, 'prevClosePrice'), // previous day close
            'change': this.safeFloat (ticker, 'priceChange'),
            'percentage': this.safeFloat (ticker, 'priceChangePercent'),
            'average': undefined,
            'baseVolume': this.safeFloat (ticker, 'volume'),
            'quoteVolume': this.safeFloat (ticker, 'quoteVolume'),
            'info': ticker,
        };
    }

    async fetchTicker (symbol, params = {}) {
        await this.loadMarkets ();
        let market = this.market (symbol);
        let response = await this.publicGetTicker24hr (this.extend ({
            'symbol': market['id'],
        }, params));
        return this.parseTicker (response, market);
    }

    parseTickers (rawTickers, symbols = undefined) {
        let tickers = [];
        for (let i = 0; i < rawTickers.length; i++) {
            tickers.push (this.parseTicker (rawTickers[i]));
        }
        return this.filterByArray (tickers, 'symbol', symbols);
    }

    async fetchBidsAsks (symbols = undefined, params = {}) {
        await this.loadMarkets ();
        let rawTickers = await this.publicGetTickerBookTicker (params);
        return this.parseTickers (rawTickers, symbols);
    }

    async fetchTickers (symbols = undefined, params = {}) {
        await this.loadMarkets ();
        let rawTickers = await this.publicGetTicker24hr (params);
        return this.parseTickers (rawTickers, symbols);
    }

    parseOHLCV (ohlcv, market = undefined, timeframe = '1m', since = undefined, limit = undefined) {
        return [
            ohlcv[0],
            parseFloat (ohlcv[1]),
            parseFloat (ohlcv[2]),
            parseFloat (ohlcv[3]),
            parseFloat (ohlcv[4]),
            parseFloat (ohlcv[5]),
        ];
    }

    async fetchOHLCV (symbol, timeframe = '1m', since = undefined, limit = undefined, params = {}) {
        await this.loadMarkets ();
        let market = this.market (symbol);
        let request = {
            'symbol': market['id'],
            'interval': this.timeframes[timeframe],
        };
        if (typeof since !== 'undefined')
            request['startTime'] = since;
        if (typeof limit !== 'undefined')
            request['limit'] = limit; // default == max == 500
        let response = await this.publicGetKlines (this.extend (request, params));
        return this.parseOHLCVs (response, market, timeframe, since, limit);
    }

    parseTrade (trade, market = undefined) {
        let timestampField = ('T' in trade) ? 'T' : 'time';
        let timestamp = trade[timestampField];
        let priceField = ('p' in trade) ? 'p' : 'price';
        let price = parseFloat (trade[priceField]);
        let amountField = ('q' in trade) ? 'q' : 'qty';
        let amount = parseFloat (trade[amountField]);
        let idField = ('a' in trade) ? 'a' : 'id';
        let id = trade[idField].toString ();
        let side = undefined;
        let order = undefined;
        if ('orderId' in trade)
            order = trade['orderId'].toString ();
        if ('m' in trade) {
            side = trade['m'] ? 'sell' : 'buy'; // this is reversed intentionally
        } else {
            side = (trade['isBuyer']) ? 'buy' : 'sell'; // this is a true side
        }
        let fee = undefined;
        if ('commission' in trade) {
            fee = {
                'cost': this.safeFloat (trade, 'commission'),
                'currency': this.commonCurrencyCode (trade['commissionAsset']),
            };
        }
        let takerOrMaker = undefined;
        if ('isMaker' in trade)
            takerOrMaker = trade['isMaker'] ? 'maker' : 'taker';
        return {
            'info': trade,
            'timestamp': timestamp,
            'datetime': this.iso8601 (timestamp),
            'symbol': market['symbol'],
            'id': id,
            'order': order,
            'type': undefined,
            'takerOrMaker': takerOrMaker,
            'side': side,
            'price': price,
            'cost': price * amount,
            'amount': amount,
            'fee': fee,
        };
    }

    async fetchTrades (symbol, since = undefined, limit = undefined, params = {}) {
        await this.loadMarkets ();
        let market = this.market (symbol);
        let request = {
            'symbol': market['id'],
        };
        if (typeof since !== 'undefined') {
            request['startTime'] = since;
            request['endTime'] = since + 3600000;
        }
        if (typeof limit !== 'undefined')
            request['limit'] = limit;
        // 'fromId': 123,    // ID to get aggregate trades from INCLUSIVE.
        // 'startTime': 456, // Timestamp in ms to get aggregate trades from INCLUSIVE.
        // 'endTime': 789,   // Timestamp in ms to get aggregate trades until INCLUSIVE.
        // 'limit': 500,     // default = maximum = 500
        let response = await this.publicGetAggTrades (this.extend (request, params));
        return this.parseTrades (response, market, since, limit);
    }

    parseOrderStatus (status) {
        let statuses = {
            'NEW': 'open',
            'PARTIALLY_FILLED': 'open',
            'FILLED': 'closed',
            'CANCELED': 'canceled',
        };
        return (status in statuses) ? statuses[status] : status.toLowerCase ();
    }

    parseOrder (order, market = undefined) {
        let status = this.safeValue (order, 'status');
        if (typeof status !== 'undefined')
            status = this.parseOrderStatus (status);
        let symbol = this.findSymbol (this.safeString (order, 'symbol'), market);
        let timestamp = undefined;
        if ('time' in order)
            timestamp = order['time'];
        else if ('transactTime' in order)
            timestamp = order['transactTime'];
        let iso8601 = undefined;
        if (typeof timestamp !== 'undefined')
            iso8601 = this.iso8601 (timestamp);
        let price = this.safeFloat (order, 'price');
        let amount = this.safeFloat (order, 'origQty');
        let filled = this.safeFloat (order, 'executedQty');
        let remaining = undefined;
        let cost = undefined;
        if (typeof filled !== 'undefined') {
            if (typeof amount !== 'undefined') {
                remaining = amount - filled;
                if (this.options['parseOrderToPrecision']) {
                    remaining = parseFloat (this.amountToPrecision (symbol, remaining));
                }
                remaining = Math.max (remaining, 0.0);
            }
            if (typeof price !== 'undefined') {
                cost = price * filled;
                if (this.options['parseOrderToPrecision']) {
                    cost = parseFloat (this.costToPrecision (symbol, cost));
                }
            }
        }
        let id = this.safeString (order, 'orderId');
        let type = this.safeString (order, 'type');
        if (typeof type !== 'undefined')
            type = type.toLowerCase ();
        let side = this.safeString (order, 'side');
        if (typeof side !== 'undefined')
            side = side.toLowerCase ();
        let result = {
            'info': order,
            'id': id,
            'timestamp': timestamp,
            'datetime': iso8601,
            'lastTradeTimestamp': undefined,
            'symbol': symbol,
            'type': type,
            'side': side,
            'price': price,
            'amount': amount,
            'cost': cost,
            'filled': filled,
            'remaining': remaining,
            'status': status,
            'fee': undefined,
        };
        return result;
    }

    async createOrder (symbol, type, side, amount, price = undefined, params = {}) {
        await this.loadMarkets ();
        let market = this.market (symbol);
        // the next 5 lines are added to support for testing orders
        let method = 'privatePostOrder';
        let test = this.safeValue (params, 'test', false);
        if (test) {
            method += 'Test';
            params = this.omit (params, 'test');
        }
        let uppercaseType = type.toUpperCase ();
        let order = {
            'symbol': market['id'],
            'quantity': this.amountToString (symbol, amount),
            'type': uppercaseType,
            'side': side.toUpperCase (),
        };
        let timeInForceIsRequired = false;
        let priceIsRequired = false;
        let stopPriceIsRequired = false;
        if (uppercaseType === 'LIMIT') {
            priceIsRequired = true;
            timeInForceIsRequired = true;
        } else if ((uppercaseType === 'STOP_LOSS') || (uppercaseType === 'TAKE_PROFIT')) {
            stopPriceIsRequired = true;
        } else if ((uppercaseType === 'STOP_LOSS_LIMIT') || (uppercaseType === 'TAKE_PROFIT_LIMIT')) {
            stopPriceIsRequired = true;
            priceIsRequired = true;
            timeInForceIsRequired = true;
        } else if (uppercaseType === 'LIMIT_MAKER') {
            priceIsRequired = true;
        }
        if (priceIsRequired) {
            if (typeof price === 'undefined')
                throw new InvalidOrder (this.id + ' createOrder method requires a price argument for a ' + type + ' order');
            order['price'] = this.priceToPrecision (symbol, price);
        }
        if (timeInForceIsRequired) {
            order['timeInForce'] = this.options['defaultTimeInForce']; // 'GTC' = Good To Cancel (default), 'IOC' = Immediate Or Cancel
        }
        if (stopPriceIsRequired) {
            let stopPrice = this.safeFloat (params, 'stopPrice');
            if (typeof stopPrice === 'undefined') {
                throw new InvalidOrder (this.id + ' createOrder method requires a stopPrice extra param for a ' + type + ' order');
            } else {
                order['stopPrice'] = this.priceToPrecision (symbol, stopPrice);
            }
        }
        let response = await this[method] (this.extend (order, params));
        return this.parseOrder (response);
    }

    async fetchOrder (id, symbol = undefined, params = {}) {
        if (!symbol)
            throw new ExchangeError (this.id + ' fetchOrder requires a symbol param');
        await this.loadMarkets ();
        let market = this.market (symbol);
        let origClientOrderId = this.safeValue (params, 'origClientOrderId');
        let request = {
            'symbol': market['id'],
        };
        if (typeof origClientOrderId !== 'undefined')
            request['origClientOrderId'] = origClientOrderId;
        else
            request['orderId'] = parseInt (id);
        let response = await this.privateGetOrder (this.extend (request, params));
        return this.parseOrder (response, market);
    }

    async fetchOrders (symbol = undefined, since = undefined, limit = undefined, params = {}) {
        if (!symbol)
            throw new ExchangeError (this.id + ' fetchOrders requires a symbol param');
        await this.loadMarkets ();
        let market = this.market (symbol);
        let request = {
            'symbol': market['id'],
        };
        if (limit)
            request['limit'] = limit;
        let response = await this.privateGetAllOrders (this.extend (request, params));
        return this.parseOrders (response, market, since, limit);
    }

    async fetchOpenOrders (symbol = undefined, since = undefined, limit = undefined, params = {}) {
        await this.loadMarkets ();
        let market = undefined;
        let request = {};
        if (typeof symbol !== 'undefined') {
            market = this.market (symbol);
            request['symbol'] = market['id'];
        } else if (this.options['warnOnFetchOpenOrdersWithoutSymbol']) {
            let symbols = this.symbols;
            let numSymbols = symbols.length;
            let fetchOpenOrdersRateLimit = parseInt (numSymbols / 2);
            throw new ExchangeError (this.id + ' fetchOpenOrders WARNING: fetching open orders without specifying a symbol is rate-limited to one call per ' + fetchOpenOrdersRateLimit.toString () + ' seconds. Do not call this method frequently to avoid ban. Set ' + this.id + '.options["warnOnFetchOpenOrdersWithoutSymbol"] = false to suppress this warning message.');
        }
        let response = await this.privateGetOpenOrders (this.extend (request, params));
        return this.parseOrders (response, market, since, limit);
    }

    async fetchClosedOrders (symbol = undefined, since = undefined, limit = undefined, params = {}) {
        let orders = await this.fetchOrders (symbol, since, limit, params);
        return this.filterBy (orders, 'status', 'closed');
    }

    async cancelOrder (id, symbol = undefined, params = {}) {
        if (!symbol)
            throw new ExchangeError (this.id + ' cancelOrder requires a symbol argument');
        await this.loadMarkets ();
        let market = this.market (symbol);
        let response = await this.privateDeleteOrder (this.extend ({
            'symbol': market['id'],
            'orderId': parseInt (id),
            // 'origClientOrderId': id,
        }, params));
        return this.parseOrder (response);
    }

    async fetchMyTrades (symbol = undefined, since = undefined, limit = undefined, params = {}) {
        if (!symbol)
            throw new ExchangeError (this.id + ' fetchMyTrades requires a symbol argument');
        await this.loadMarkets ();
        let market = this.market (symbol);
        let request = {
            'symbol': market['id'],
        };
        if (limit)
            request['limit'] = limit;
        let response = await this.privateGetMyTrades (this.extend (request, params));
        return this.parseTrades (response, market, since, limit);
    }

    async fetchDepositAddress (code, params = {}) {
        await this.loadMarkets ();
        let currency = this.currency (code);
        let response = await this.wapiGetDepositAddress (this.extend ({
            'asset': currency['id'],
        }, params));
        if ('success' in response) {
            if (response['success']) {
                let address = this.safeString (response, 'address');
                let tag = this.safeString (response, 'addressTag');
                return {
                    'currency': code,
                    'address': this.checkAddress (address),
                    'tag': tag,
                    'status': 'ok',
                    'info': response,
                };
            }
        }
    }

<<<<<<< HEAD
    async fetchPermissions (params = {}) {
        const readMethods = ['fetchBalance', 'fetchOrder', 'fetchOrders', 'fetchOpenOrders', 'fetchClosedOrders', 'fetchMyTrades'];
        for (let i = 0; i < readMethods.length; i++) {
            this.allows[readMethods[i]] = true;
        }
        let tradingPermission = false;
        try {
            await this.privatePostOrder ();
        } catch (e) {
            tradingPermission = !e['message'].includes ('"code":-2015');
        }
        const tradingMethods = ['createOrder', 'cancelOrder'];
        for (let i = 0; i < tradingMethods.length; i++) {
            this.allows[tradingMethods[i]] = tradingPermission;
        }
        const withdrawRes = await this.wapiPostWithdraw ();
        this.allows['withdraw'] = withdrawRes.msg != 'You don\'t have permission.';
    }

    async withdraw (currency, amount, address, tag = undefined, params = {}) {
=======
    async fetchFundingFees (codes = undefined, params = {}) {
        //  by default it will try load withdrawal fees of all currencies (with separate requests)
        //  however if you define codes = [ 'ETH', 'BTC' ] in args it will only load those
        await this.loadMarkets ();
        let withdrawFees = {};
        let info = {};
        if (typeof codes === 'undefined')
            codes = Object.keys (this.currencies);
        for (let i = 0; i < codes.length; i++) {
            let code = codes[i];
            let currency = this.currency (code);
            let response = await this.wapiGetWithdrawFee ({
                'asset': currency['id'],
            });
            withdrawFees[code] = this.safeFloat (response, 'withdrawFee');
            info[code] = response;
        }
        return {
            'withdraw': withdrawFees,
            'deposit': {},
            'info': info,
        };
    }

    async withdraw (code, amount, address, tag = undefined, params = {}) {
        this.checkAddress (address);
        await this.loadMarkets ();
        let currency = this.currency (code);
>>>>>>> 2e1b9f50
        let name = address.slice (0, 20);
        let request = {
            'asset': currency['id'],
            'address': address,
            'amount': parseFloat (amount),
            'name': name,
        };
        if (tag)
            request['addressTag'] = tag;
        let response = await this.wapiPostWithdraw (this.extend (request, params));
        return {
            'info': response,
            'id': this.safeString (response, 'id'),
        };
    }

    sign (path, api = 'public', method = 'GET', params = {}, headers = undefined, body = undefined) {
        let url = this.urls['api'][api];
        url += '/' + path;
        if (api === 'wapi')
            url += '.html';
        // v1 special case for userDataStream
        if (path === 'userDataStream') {
            body = this.urlencode (params);
            headers = {
                'X-MBX-APIKEY': this.apiKey,
                'Content-Type': 'application/x-www-form-urlencoded',
            };
        } else if ((api === 'private') || (api === 'wapi')) {
            this.checkRequiredCredentials ();
            let query = this.urlencode (this.extend ({
                'timestamp': this.nonce (),
                'recvWindow': this.options['recvWindow'],
            }, params));
            let signature = this.hmac (this.encode (query), this.encode (this.secret));
            query += '&' + 'signature=' + signature;
            headers = {
                'X-MBX-APIKEY': this.apiKey,
            };
            if ((method === 'GET') || (api === 'wapi')) {
                url += '?' + query;
            } else {
                body = query;
                headers['Content-Type'] = 'application/x-www-form-urlencoded';
            }
        } else {
            if (Object.keys (params).length)
                url += '?' + this.urlencode (params);
        }
        return { 'url': url, 'method': method, 'body': body, 'headers': headers };
    }

    handleErrors (code, reason, url, method, headers, body) {
        if ((code === 418) || (code === 429))
            throw new DDoSProtection (this.id + ' ' + code.toString () + ' ' + reason + ' ' + body);
        // error response in a form: { "code": -1013, "msg": "Invalid quantity." }
        // following block cointains legacy checks against message patterns in "msg" property
        // will switch "code" checks eventually, when we know all of them
        if (code >= 400) {
            if (body.indexOf ('Price * QTY is zero or less') >= 0)
                throw new InvalidOrder (this.id + ' order cost = amount * price is zero or less ' + body);
            if (body.indexOf ('LOT_SIZE') >= 0)
                throw new InvalidOrder (this.id + ' order amount should be evenly divisible by lot size, use this.amountToLots (symbol, amount) ' + body);
            if (body.indexOf ('PRICE_FILTER') >= 0)
                throw new InvalidOrder (this.id + ' order price exceeds allowed price precision or invalid, use this.priceToPrecision (symbol, amount) ' + body);
        }
        if (body.length > 0) {
            if (body[0] === '{') {
                let response = JSON.parse (body);
                // check success value for wapi endpoints
                // response in format {'msg': 'The coin does not exist.', 'success': true/false}
                let success = this.safeValue (response, 'success', true);
                if (!success) {
                    if ('msg' in response)
                        try {
                            response = JSON.parse (response['msg']);
                        } catch (e) {
                            response = {};
                        }
                }
                // checks against error codes
                let error = this.safeString (response, 'code');
                if (typeof error !== 'undefined') {
                    const exceptions = this.exceptions;
                    if (error in exceptions) {
                        // a workaround for {"code":-2015,"msg":"Invalid API-key, IP, or permissions for action."}
                        // despite that their message is very confusing, it is raised by Binance
                        // on a temporary ban (the API key is valid, but disabled for a while)
                        if ((error === '-2015') && this.options['hasAlreadyAuthenticatedSuccessfully']) {
                            throw new DDoSProtection (this.id + ' temporary banned: ' + body);
                        }
                        const message = this.safeString (response, 'msg');
                        if (message === 'Order would trigger immediately.')
                            throw new InvalidOrder (this.id + ' ' + body);
                        throw new exceptions[error] (this.id + ' ' + body);
                    } else {
                        throw new ExchangeError (this.id + ': unknown error code: ' + body + ' ' + error);
                    }
                }
                if (!success) {
                    throw new ExchangeError (this.id + ': success value false: ' + body);
                }
            }
        }
    }

    async request (path, api = 'public', method = 'GET', params = {}, headers = undefined, body = undefined) {
        let response = await this.fetch2 (path, api, method, params, headers, body);
        // a workaround for {"code":-2015,"msg":"Invalid API-key, IP, or permissions for action."}
        if ((api === 'private') || (api === 'wapi'))
            this.options['hasAlreadyAuthenticatedSuccessfully'] = true;
        return response;
    }
};<|MERGE_RESOLUTION|>--- conflicted
+++ resolved
@@ -25,11 +25,8 @@
                 'fetchOrder': true,
                 'fetchOrders': true,
                 'fetchOpenOrders': true,
-<<<<<<< HEAD
                 'fetchPermissions': true,
-=======
                 'fetchClosedOrders': true,
->>>>>>> 2e1b9f50
                 'withdraw': true,
                 'fetchFundingFees': true,
             },
@@ -798,7 +795,6 @@
         }
     }
 
-<<<<<<< HEAD
     async fetchPermissions (params = {}) {
         const readMethods = ['fetchBalance', 'fetchOrder', 'fetchOrders', 'fetchOpenOrders', 'fetchClosedOrders', 'fetchMyTrades'];
         for (let i = 0; i < readMethods.length; i++) {
@@ -818,8 +814,6 @@
         this.allows['withdraw'] = withdrawRes.msg != 'You don\'t have permission.';
     }
 
-    async withdraw (currency, amount, address, tag = undefined, params = {}) {
-=======
     async fetchFundingFees (codes = undefined, params = {}) {
         //  by default it will try load withdrawal fees of all currencies (with separate requests)
         //  however if you define codes = [ 'ETH', 'BTC' ] in args it will only load those
@@ -848,7 +842,6 @@
         this.checkAddress (address);
         await this.loadMarkets ();
         let currency = this.currency (code);
->>>>>>> 2e1b9f50
         let name = address.slice (0, 20);
         let request = {
             'asset': currency['id'],
