'use strict';

//  ---------------------------------------------------------------------------

const Exchange = require ('./base/Exchange');
const { ExchangeError, InsufficientFunds, OrderNotFound, InvalidOrder, DDoSProtection, InvalidNonce, AuthenticationError } = require ('./base/errors');

//  ---------------------------------------------------------------------------

module.exports = class binance extends Exchange {
    describe () {
        return this.deepExtend (super.describe (), {
            'id': 'binance',
            'name': 'Binance',
            'countries': 'JP', // Japan
            'rateLimit': 500,
            // new metainfo interface
            'has': {
                'fetchDepositAddress': true,
                'CORS': false,
                'fetchBidsAsks': true,
                'fetchTickers': true,
                'fetchOHLCV': true,
                'fetchMyTrades': true,
                'fetchOrder': true,
                'fetchOrders': true,
                'fetchOpenOrders': true,
                'fetchClosedOrders': true,
                'withdraw': true,
                'fetchFundingFees': true,
            },
            'timeframes': {
                '1m': '1m',
                '3m': '3m',
                '5m': '5m',
                '15m': '15m',
                '30m': '30m',
                '1h': '1h',
                '2h': '2h',
                '4h': '4h',
                '6h': '6h',
                '8h': '8h',
                '12h': '12h',
                '1d': '1d',
                '3d': '3d',
                '1w': '1w',
                '1M': '1M',
            },
            'urls': {
                'logo': 'https://user-images.githubusercontent.com/1294454/29604020-d5483cdc-87ee-11e7-94c7-d1a8d9169293.jpg',
                'api': {
                    'web': 'https://www.binance.com',
                    'wapi': 'https://api.binance.com/wapi/v3',
                    'public': 'https://api.binance.com/api/v1',
                    'private': 'https://api.binance.com/api/v3',
                    'v3': 'https://api.binance.com/api/v3',
                    'v1': 'https://api.binance.com/api/v1',
                },
                'www': 'https://www.binance.com',
                'doc': 'https://github.com/binance-exchange/binance-official-api-docs/blob/master/rest-api.md',
                'fees': [
                    'https://binance.zendesk.com/hc/en-us/articles/115000429332',
                    'https://support.binance.com/hc/en-us/articles/115000583311',
                ],
            },
            'api': {
                'web': {
                    'get': [
                        'exchange/public/product',
                    ],
                },
                'wapi': {
                    'post': [
                        'withdraw',
                    ],
                    'get': [
                        'depositHistory',
                        'withdrawHistory',
                        'depositAddress',
                        'accountStatus',
                        'systemStatus',
                        'withdrawFee',
                    ],
                },
                'v3': {
                    'get': [
                        'ticker/price',
                        'ticker/bookTicker',
                    ],
                },
                'public': {
                    'get': [
                        'exchangeInfo',
                        'ping',
                        'time',
                        'depth',
                        'aggTrades',
                        'klines',
                        'ticker/24hr',
                        'ticker/allPrices',
                        'ticker/allBookTickers',
                        'ticker/price',
                        'ticker/bookTicker',
                        'exchangeInfo',
                    ],
                    'put': [ 'userDataStream' ],
                    'post': [ 'userDataStream' ],
                    'delete': [ 'userDataStream' ],
                },
                'private': {
                    'get': [
                        'order',
                        'openOrders',
                        'allOrders',
                        'account',
                        'myTrades',
                    ],
                    'post': [
                        'order',
                        'order/test',
                    ],
                    'delete': [
                        'order',
                    ],
                },
            },
            'fees': {
                'trading': {
                    'tierBased': false,
                    'percentage': true,
                    'taker': 0.001,
                    'maker': 0.001,
                },
                // should be deleted, these are outdated and inaccurate
                'funding': {
                    'tierBased': false,
                    'percentage': false,
                    'withdraw': {
                        'ADA': 1.0,
                        'ADX': 4.7,
                        'AION': 1.9,
                        'AMB': 11.4,
                        'APPC': 6.5,
                        'ARK': 0.1,
                        'ARN': 3.1,
                        'AST': 10.0,
                        'BAT': 18.0,
                        'BCD': 1.0,
                        'BCH': 0.001,
                        'BCPT': 10.2,
                        'BCX': 1.0,
                        'BNB': 0.7,
                        'BNT': 1.5,
                        'BQX': 1.6,
                        'BRD': 6.4,
                        'BTC': 0.001,
                        'BTG': 0.001,
                        'BTM': 5.0,
                        'BTS': 1.0,
                        'CDT': 67.0,
                        'CMT': 37.0,
                        'CND': 47.0,
                        'CTR': 5.4,
                        'DASH': 0.002,
                        'DGD': 0.06,
                        'DLT': 11.7,
                        'DNT': 51.0,
                        'EDO': 2.5,
                        'ELF': 6.5,
                        'ENG': 2.1,
                        'ENJ': 42.0,
                        'EOS': 1.0,
                        'ETC': 0.01,
                        'ETF': 1.0,
                        'ETH': 0.01,
                        'EVX': 2.5,
                        'FUEL': 45.0,
                        'FUN': 85.0,
                        'GAS': 0,
                        'GTO': 20.0,
                        'GVT': 0.53,
                        'GXS': 0.3,
                        'HCC': 0.0005,
                        'HSR': 0.0001,
                        'ICN': 3.5,
                        'ICX': 1.3,
                        'INS': 1.5,
                        'IOTA': 0.5,
                        'KMD': 0.002,
                        'KNC': 2.6,
                        'LEND': 54.0,
                        'LINK': 12.8,
                        'LLT': 54.0,
                        'LRC': 9.1,
                        'LSK': 0.1,
                        'LTC': 0.01,
                        'LUN': 0.29,
                        'MANA': 74.0,
                        'MCO': 0.86,
                        'MDA': 4.7,
                        'MOD': 2.0,
                        'MTH': 34.0,
                        'MTL': 1.9,
                        'NAV': 0.2,
                        'NEBL': 0.01,
                        'NEO': 0.0,
                        'NULS': 2.1,
                        'OAX': 8.3,
                        'OMG': 0.57,
                        'OST': 17.0,
                        'POE': 88.0,
                        'POWR': 8.6,
                        'PPT': 0.25,
                        'QSP': 21.0,
                        'QTUM': 0.01,
                        'RCN': 35.0,
                        'RDN': 2.2,
                        'REQ': 18.1,
                        'RLC': 4.1,
                        'SALT': 1.3,
                        'SBTC': 1.0,
                        'SNGLS': 42,
                        'SNM': 29.0,
                        'SNT': 32.0,
                        'STORJ': 5.9,
                        'STRAT': 0.1,
                        'SUB': 7.4,
                        'TNB': 82.0,
                        'TNT': 47.0,
                        'TRIG': 6.7,
                        'TRX': 129.0,
                        'USDT': 23.0,
                        'VEN': 1.8,
                        'VIB': 28.0,
                        'VIBE': 7.2,
                        'WABI': 3.5,
                        'WAVES': 0.002,
                        'WINGS': 9.3,
                        'WTC': 0.5,
                        'XLM': 0.01,
                        'XMR': 0.04,
                        'XRP': 0.25,
                        'XVG': 0.1,
                        'XZC': 0.02,
                        'YOYOW': 39.0,
                        'ZEC': 0.005,
                        'ZRX': 5.7,
                    },
                    'deposit': {},
                },
            },
            'commonCurrencies': {
                'YOYO': 'YOYOW',
                'BCC': 'BCH',
                'NANO': 'XRB',
            },
            // exchange-specific options
            'options': {
                'warnOnFetchOpenOrdersWithoutSymbol': true,
                'recvWindow': 5 * 1000, // 5 sec, binance default
                'timeDifference': 0, // the difference between system clock and Binance clock
                'adjustForTimeDifference': false, // controls the adjustment logic upon instantiation
            },
            'exceptions': {
                '-1013': InvalidOrder, // createOrder -> 'invalid quantity'/'invalid price'/MIN_NOTIONAL
                '-1021': InvalidNonce, // 'your time is ahead of server'
                '-1100': InvalidOrder, // createOrder(symbol, 1, asdf) -> 'Illegal characters found in parameter 'price'
                '-2010': InsufficientFunds, // createOrder -> 'Account has insufficient balance for requested action.'
                '-2011': OrderNotFound, // cancelOrder(1, 'BTC/USDT') -> 'UNKNOWN_ORDER'
                '-2013': OrderNotFound, // fetchOrder (1, 'BTC/USDT') -> 'Order does not exist'
                '-2015': AuthenticationError, // "Invalid API-key, IP, or permissions for action."
            },
        });
    }

    nonce () {
        return this.milliseconds () - this.options['timeDifference'];
    }

    async loadTimeDifference () {
        const response = await this.publicGetTime ();
        const after = this.milliseconds ();
        this.options['timeDifference'] = parseInt (after - response['serverTime']);
        return this.options['timeDifference'];
    }

    async fetchMarkets () {
        let response = await this.publicGetExchangeInfo ();
        if (this.options['adjustForTimeDifference'])
            await this.loadTimeDifference ();
        let markets = response['symbols'];
        let result = [];
        for (let i = 0; i < markets.length; i++) {
            let market = markets[i];
            let id = market['symbol'];
            // "123456" is a "test symbol/market"
            if (id === '123456')
                continue;
            let baseId = market['baseAsset'];
            let quoteId = market['quoteAsset'];
            let base = this.commonCurrencyCode (baseId);
            let quote = this.commonCurrencyCode (quoteId);
            let symbol = base + '/' + quote;
            let filters = this.indexBy (market['filters'], 'filterType');
            let precision = {
                'base': market['baseAssetPrecision'],
                'quote': market['quotePrecision'],
                'amount': market['baseAssetPrecision'],
                'price': market['quotePrecision'],
            };
            let active = (market['status'] === 'TRADING');
            // lot size is deprecated as of 2018.02.06
            let lot = -1 * Math.log10 (precision['amount']);
            let entry = {
                'id': id,
                'symbol': symbol,
                'base': base,
                'quote': quote,
                'baseId': baseId,
                'quoteId': quoteId,
                'info': market,
                'lot': lot, // lot size is deprecated as of 2018.02.06
                'active': active,
                'precision': precision,
                'limits': {
                    'amount': {
                        'min': Math.pow (10, -precision['amount']),
                        'max': undefined,
                    },
                    'price': {
                        'min': Math.pow (10, -precision['price']),
                        'max': undefined,
                    },
                    'cost': {
                        'min': lot,
                        'max': undefined,
                    },
                },
            };
            if ('PRICE_FILTER' in filters) {
                let filter = filters['PRICE_FILTER'];
                entry['precision']['price'] = this.precisionFromString (filter['tickSize']);
                entry['limits']['price'] = {
                    'min': parseFloat (filter['minPrice']),
                    'max': parseFloat (filter['maxPrice']),
                };
            }
            if ('LOT_SIZE' in filters) {
                let filter = filters['LOT_SIZE'];
                entry['precision']['amount'] = this.precisionFromString (filter['stepSize']);
                entry['lot'] = parseFloat (filter['stepSize']); // lot size is deprecated as of 2018.02.06
                entry['limits']['amount'] = {
                    'min': parseFloat (filter['minQty']),
                    'max': parseFloat (filter['maxQty']),
                };
            }
            if ('MIN_NOTIONAL' in filters) {
                entry['limits']['cost']['min'] = parseFloat (filters['MIN_NOTIONAL']['minNotional']);
            }
            result.push (entry);
        }
        return result;
    }

    calculateFee (symbol, type, side, amount, price, takerOrMaker = 'taker', params = {}) {
        let market = this.markets[symbol];
        let key = 'quote';
        let rate = market[takerOrMaker];
        let cost = parseFloat (this.costToPrecision (symbol, amount * rate));
        if (side === 'sell') {
            cost *= price;
        } else {
            key = 'base';
        }
        return {
            'type': takerOrMaker,
            'currency': market[key],
            'rate': rate,
            'cost': parseFloat (this.feeToPrecision (symbol, cost)),
        };
    }

    async fetchBalance (params = {}) {
        await this.loadMarkets ();
        let response = await this.privateGetAccount (params);
        let result = { 'info': response };
        let balances = response['balances'];
        for (let i = 0; i < balances.length; i++) {
            let balance = balances[i];
            let currency = balance['asset'];
            if (currency in this.currencies_by_id)
                currency = this.currencies_by_id[currency]['code'];
            let account = {
                'free': parseFloat (balance['free']),
                'used': parseFloat (balance['locked']),
                'total': 0.0,
            };
            account['total'] = this.sum (account['free'], account['used']);
            result[currency] = account;
        }
        return this.parseBalance (result);
    }

    async fetchOrderBook (symbol, limit = undefined, params = {}) {
        await this.loadMarkets ();
        let market = this.market (symbol);
        let request = {
            'symbol': market['id'],
        };
        if (typeof limit !== 'undefined')
            request['limit'] = limit; // default = maximum = 100
        let response = await this.publicGetDepth (this.extend (request, params));
        let orderbook = this.parseOrderBook (response);
        orderbook['nonce'] = this.safeInteger (response, 'lastUpdateId');
        return orderbook;
    }

    parseTicker (ticker, market = undefined) {
        let timestamp = this.safeInteger (ticker, 'closeTime');
        let iso8601 = (typeof timestamp === 'undefined') ? undefined : this.iso8601 (timestamp);
        let symbol = this.findSymbol (this.safeString (ticker, 'symbol'), market);
        let last = this.safeFloat (ticker, 'lastPrice');
        return {
            'symbol': symbol,
            'timestamp': timestamp,
            'datetime': iso8601,
            'high': this.safeFloat (ticker, 'highPrice'),
            'low': this.safeFloat (ticker, 'lowPrice'),
            'bid': this.safeFloat (ticker, 'bidPrice'),
            'bidVolume': this.safeFloat (ticker, 'bidQty'),
            'ask': this.safeFloat (ticker, 'askPrice'),
            'askVolume': this.safeFloat (ticker, 'askQty'),
            'vwap': this.safeFloat (ticker, 'weightedAvgPrice'),
            'open': this.safeFloat (ticker, 'openPrice'),
            'close': last,
            'last': last,
            'previousClose': this.safeFloat (ticker, 'prevClosePrice'), // previous day close
            'change': this.safeFloat (ticker, 'priceChange'),
            'percentage': this.safeFloat (ticker, 'priceChangePercent'),
            'average': undefined,
            'baseVolume': this.safeFloat (ticker, 'volume'),
            'quoteVolume': this.safeFloat (ticker, 'quoteVolume'),
            'info': ticker,
        };
    }

    async fetchTicker (symbol, params = {}) {
        await this.loadMarkets ();
        let market = this.market (symbol);
        let response = await this.publicGetTicker24hr (this.extend ({
            'symbol': market['id'],
        }, params));
        return this.parseTicker (response, market);
    }

    parseTickers (rawTickers, symbols = undefined) {
        let tickers = [];
        for (let i = 0; i < rawTickers.length; i++) {
            tickers.push (this.parseTicker (rawTickers[i]));
        }
        return this.filterByArray (tickers, 'symbol', symbols);
    }

    async fetchBidAsks (symbols = undefined, params = {}) {
        await this.loadMarkets ();
        let rawTickers = await this.publicGetTickerBookTicker (params);
        return this.parseTickers (rawTickers, symbols);
    }

    async fetchTickers (symbols = undefined, params = {}) {
        await this.loadMarkets ();
        let rawTickers = await this.publicGetTicker24hr (params);
        return this.parseTickers (rawTickers, symbols);
    }

    parseOHLCV (ohlcv, market = undefined, timeframe = '1m', since = undefined, limit = undefined) {
        return [
            ohlcv[0],
            parseFloat (ohlcv[1]),
            parseFloat (ohlcv[2]),
            parseFloat (ohlcv[3]),
            parseFloat (ohlcv[4]),
            parseFloat (ohlcv[5]),
        ];
    }

    async fetchOHLCV (symbol, timeframe = '1m', since = undefined, limit = 500, params = {}) {
        await this.loadMarkets ();
        let market = this.market (symbol);
        let request = {
            'symbol': market['id'],
            'interval': this.timeframes[timeframe],
            'limit': limit, // default == max == 500
        };
        if (typeof since !== 'undefined')
            request['startTime'] = since;
        let response = await this.publicGetKlines (this.extend (request, params));
        return this.parseOHLCVs (response, market, timeframe, since, limit);
    }

    parseTrade (trade, market = undefined) {
        let timestampField = ('T' in trade) ? 'T' : 'time';
        let timestamp = trade[timestampField];
        let priceField = ('p' in trade) ? 'p' : 'price';
        let price = parseFloat (trade[priceField]);
        let amountField = ('q' in trade) ? 'q' : 'qty';
        let amount = parseFloat (trade[amountField]);
        let idField = ('a' in trade) ? 'a' : 'id';
        let id = trade[idField].toString ();
        let side = undefined;
        let order = undefined;
        if ('orderId' in trade)
            order = trade['orderId'].toString ();
        if ('m' in trade) {
            side = trade['m'] ? 'sell' : 'buy'; // this is reversed intentionally
        } else {
            side = (trade['isBuyer']) ? 'buy' : 'sell'; // this is a true side
        }
        let fee = undefined;
        if ('commission' in trade) {
            fee = {
                'cost': parseFloat (trade['commission']),
                'currency': this.commonCurrencyCode (trade['commissionAsset']),
            };
        }
        return {
            'info': trade,
            'timestamp': timestamp,
            'datetime': this.iso8601 (timestamp),
            'symbol': market['symbol'],
            'id': id,
            'order': order,
            'type': undefined,
            'side': side,
            'price': price,
            'cost': price * amount,
            'amount': amount,
            'fee': fee,
        };
    }

    async fetchTrades (symbol, since = undefined, limit = undefined, params = {}) {
        await this.loadMarkets ();
        let market = this.market (symbol);
        let request = {
            'symbol': market['id'],
        };
        if (typeof since !== 'undefined') {
            request['startTime'] = since;
            request['endTime'] = since + 3600000;
        }
        if (typeof limit !== 'undefined')
            request['limit'] = limit;
        // 'fromId': 123,    // ID to get aggregate trades from INCLUSIVE.
        // 'startTime': 456, // Timestamp in ms to get aggregate trades from INCLUSIVE.
        // 'endTime': 789,   // Timestamp in ms to get aggregate trades until INCLUSIVE.
        // 'limit': 500,     // default = maximum = 500
        let response = await this.publicGetAggTrades (this.extend (request, params));
        return this.parseTrades (response, market, since, limit);
    }

    parseOrderStatus (status) {
        let statuses = {
            'NEW': 'open',
            'PARTIALLY_FILLED': 'open',
            'FILLED': 'closed',
            'CANCELED': 'canceled',
        };
        return (status in statuses) ? statuses[status] : status.toLowerCase ();
    }

    parseOrder (order, market = undefined) {
        let status = this.safeValue (order, 'status');
        if (typeof status !== 'undefined')
            status = this.parseOrderStatus (status);
        let symbol = this.findSymbol (this.safeString (order, 'symbol'), market);
        let timestamp = undefined;
        if ('time' in order)
            timestamp = order['time'];
        else if ('transactTime' in order)
            timestamp = order['transactTime'];
        else
            throw new ExchangeError (this.id + ' malformed order: ' + this.json (order));
        let price = parseFloat (order['price']);
        let amount = parseFloat (order['origQty']);
        let filled = this.safeFloat (order, 'executedQty', 0.0);
        let remaining = Math.max (amount - filled, 0.0);
        let cost = undefined;
        if (typeof price !== 'undefined')
            if (typeof filled !== 'undefined')
                cost = price * filled;
        let result = {
            'info': order,
            'id': order['orderId'].toString (),
            'timestamp': timestamp,
            'datetime': this.iso8601 (timestamp),
            'symbol': symbol,
            'type': order['type'].toLowerCase (),
            'side': order['side'].toLowerCase (),
            'price': price,
            'amount': amount,
            'cost': cost,
            'filled': filled,
            'remaining': remaining,
            'status': status,
            'fee': undefined,
        };
        return result;
    }

    async createOrder (symbol, type, side, amount, price = undefined, params = {}) {
        await this.loadMarkets ();
        let market = this.market (symbol);
        let order = {
            'symbol': market['id'],
            'quantity': this.amountToString (symbol, amount),
            'type': type.toUpperCase (),
            'side': side.toUpperCase (),
        };
        if (type === 'limit') {
            order = this.extend (order, {
                'price': this.priceToPrecision (symbol, price),
                'timeInForce': 'GTC', // 'GTC' = Good To Cancel (default), 'IOC' = Immediate Or Cancel
            });
        }
        let response = await this.privatePostOrder (this.extend (order, params));
        return this.parseOrder (response);
    }

    async fetchOrder (id, symbol = undefined, params = {}) {
        if (!symbol)
            throw new ExchangeError (this.id + ' fetchOrder requires a symbol param');
        await this.loadMarkets ();
        let market = this.market (symbol);
        let origClientOrderId = this.safeValue (params, 'origClientOrderId');
        let request = {
            'symbol': market['id'],
        };
        if (typeof origClientOrderId !== 'undefined')
            request['origClientOrderId'] = origClientOrderId;
        else
            request['orderId'] = parseInt (id);
        let response = await this.privateGetOrder (this.extend (request, params));
        return this.parseOrder (response, market);
    }

    async fetchOrders (symbol = undefined, since = undefined, limit = undefined, params = {}) {
        if (!symbol)
            throw new ExchangeError (this.id + ' fetchOrders requires a symbol param');
        await this.loadMarkets ();
        let market = this.market (symbol);
        let request = {
            'symbol': market['id'],
        };
        if (limit)
            request['limit'] = limit;
        let response = await this.privateGetAllOrders (this.extend (request, params));
        return this.parseOrders (response, market, since, limit);
    }

    async fetchOpenOrders (symbol = undefined, since = undefined, limit = undefined, params = {}) {
        await this.loadMarkets ();
        let market = undefined;
        let request = {};
        if (typeof symbol !== 'undefined') {
            market = this.market (symbol);
            request['symbol'] = market['id'];
        } else if (this.options['warnOnFetchOpenOrdersWithoutSymbol']) {
            let symbols = this.symbols;
            let numSymbols = symbols.length;
            let fetchOpenOrdersRateLimit = parseInt (numSymbols / 2);
            throw new ExchangeError (this.id + ' fetchOpenOrders WARNING: fetching open orders without specifying a symbol is rate-limited to one call per ' + fetchOpenOrdersRateLimit.toString () + ' seconds. Do not call this method frequently to avoid ban. Set ' + this.id + '.options["warnOnFetchOpenOrdersWithoutSymbol"] = false to suppress this warning message.');
        }
        let response = await this.privateGetOpenOrders (this.extend (request, params));
        return this.parseOrders (response, market, since, limit);
    }

    async fetchClosedOrders (symbol = undefined, since = undefined, limit = undefined, params = {}) {
        let orders = await this.fetchOrders (symbol, since, limit, params);
        return this.filterBy (orders, 'status', 'closed');
    }

    async cancelOrder (id, symbol = undefined, params = {}) {
        if (!symbol)
            throw new ExchangeError (this.id + ' cancelOrder requires a symbol argument');
        await this.loadMarkets ();
        let market = this.market (symbol);
        let response = await this.privateDeleteOrder (this.extend ({
            'symbol': market['id'],
            'orderId': parseInt (id),
            // 'origClientOrderId': id,
        }, params));
        return response;
    }

    async fetchMyTrades (symbol = undefined, since = undefined, limit = undefined, params = {}) {
        if (!symbol)
            throw new ExchangeError (this.id + ' fetchMyTrades requires a symbol argument');
        await this.loadMarkets ();
        let market = this.market (symbol);
        let request = {
            'symbol': market['id'],
        };
        if (limit)
            request['limit'] = limit;
        let response = await this.privateGetMyTrades (this.extend (request, params));
        return this.parseTrades (response, market, since, limit);
    }

    async fetchDepositAddress (code, params = {}) {
        await this.loadMarkets ();
        let currency = this.currency (code);
        let response = await this.wapiGetDepositAddress (this.extend ({
            'asset': currency['id'],
        }, params));
        if ('success' in response) {
            if (response['success']) {
                let address = this.safeString (response, 'address');
                let tag = this.safeString (response, 'addressTag');
                return {
                    'currency': code,
                    'address': this.checkAddress (address),
                    'tag': tag,
                    'status': 'ok',
                    'info': response,
                };
            }
        }
    }

    async fetchFundingFees (codes = undefined, params = {}) {
        //  by default it will try load withdrawal fees of all currencies (with separate requests)
        //  however if you define codes = [ 'ETH', 'BTC' ] in args it will only load those
        await this.loadMarkets ();
        let withdrawFees = {};
        let info = {};
        if (typeof codes === 'undefined')
            codes = Object.keys (this.currencies);
        for (let i = 0; i < codes.length; i++) {
            let code = codes[i];
            let currency = this.currency (code);
            let response = await this.wapiGetWithdrawFee ({
                'asset': currency['id'],
            });
            withdrawFees[code] = this.safeFloat (response, 'withdrawFee');
            info[code] = response;
        }
        return {
            'withdraw': withdrawFees,
            'deposit': {},
            'info': info,
        };
    }

    async withdraw (code, amount, address, tag = undefined, params = {}) {
        this.checkAddress (address);
        await this.loadMarkets ();
        let currency = this.currency (code);
        let name = address.slice (0, 20);
        let request = {
            'asset': currency['id'],
            'address': address,
            'amount': parseFloat (amount),
            'name': name,
        };
        if (tag)
            request['addressTag'] = tag;
        let response = await this.wapiPostWithdraw (this.extend (request, params));
        return {
            'info': response,
            'id': this.safeString (response, 'id'),
        };
    }

    sign (path, api = 'public', method = 'GET', params = {}, headers = undefined, body = undefined) {
        let url = this.urls['api'][api];
        url += '/' + path;
        if (api === 'wapi')
            url += '.html';
        // v1 special case for userDataStream
        if (path === 'userDataStream') {
            body = this.urlencode (params);
            headers = {
                'X-MBX-APIKEY': this.apiKey,
                'Content-Type': 'application/x-www-form-urlencoded',
            };
        } else if ((api === 'private') || (api === 'wapi')) {
            this.checkRequiredCredentials ();
            let query = this.urlencode (this.extend ({
                'timestamp': this.nonce (),
                'recvWindow': this.options['recvWindow'],
            }, params));
            let signature = this.hmac (this.encode (query), this.encode (this.secret));
            query += '&' + 'signature=' + signature;
            headers = {
                'X-MBX-APIKEY': this.apiKey,
            };
            if ((method === 'GET') || (api === 'wapi')) {
                url += '?' + query;
            } else {
                body = query;
                headers['Content-Type'] = 'application/x-www-form-urlencoded';
            }
        } else {
            if (Object.keys (params).length)
                url += '?' + this.urlencode (params);
        }
        return { 'url': url, 'method': method, 'body': body, 'headers': headers };
    }

    handleErrors (code, reason, url, method, headers, body, response) {
        if ((code === 418) || (code === 429))
            throw new DDoSProtection (this.id + ' ' + code.toString () + ' ' + reason + ' ' + body);
        // error response in a form: { "code": -1013, "msg": "Invalid quantity." }
        // following block cointains legacy checks against message patterns in "msg" property
        // will switch "code" checks eventually, when we know all of them
        if (code >= 400) {
            if (body.indexOf ('Price * QTY is zero or less') >= 0)
                throw new InvalidOrder (this.id + ' order cost = amount * price is zero or less ' + body);
            if (body.indexOf ('LOT_SIZE') >= 0)
                throw new InvalidOrder (this.id + ' order amount should be evenly divisible by lot size, use this.amountToLots (symbol, amount) ' + body);
            if (body.indexOf ('PRICE_FILTER') >= 0)
                throw new InvalidOrder (this.id + ' order price exceeds allowed price precision or invalid, use this.priceToPrecision (symbol, amount) ' + body);
        }
        if (body.length > 0) {
            if (body[0] === '{') {
<<<<<<< HEAD
=======
                let response = JSON.parse (body);
                // check success value for wapi endpoints
                // response in format {'msg': 'The coin does not exist.', 'success': true/false}
                let success = this.safeValue (response, 'success', true);
                if (!success) {
                    if ('msg' in response)
                        response = response['msg'];
                }
>>>>>>> 9cea589d
                // checks against error codes
                let error = this.safeString (response, 'code');
                if (typeof error !== 'undefined') {
                    const exceptions = this.exceptions;
                    if (error in exceptions) {
                        throw new exceptions[error] (this.id + ' ' + body);
                    } else {
                        throw new ExchangeError (this.id + ': unknown error code: ' + body + ' ' + error);
                    }
                }
                if (!success) {
                    throw new ExchangeError (this.id + ': success value false: ' + body);
                }
            }
        }
    }
};<|MERGE_RESOLUTION|>--- conflicted
+++ resolved
@@ -824,9 +824,6 @@
         }
         if (body.length > 0) {
             if (body[0] === '{') {
-<<<<<<< HEAD
-=======
-                let response = JSON.parse (body);
                 // check success value for wapi endpoints
                 // response in format {'msg': 'The coin does not exist.', 'success': true/false}
                 let success = this.safeValue (response, 'success', true);
@@ -834,7 +831,6 @@
                     if ('msg' in response)
                         response = response['msg'];
                 }
->>>>>>> 9cea589d
                 // checks against error codes
                 let error = this.safeString (response, 'code');
                 if (typeof error !== 'undefined') {
