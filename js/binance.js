'use strict';

//  ---------------------------------------------------------------------------

const Exchange = require ('./base/Exchange');
const { ExchangeError, ArgumentsRequired, ExchangeNotAvailable, InsufficientFunds, OrderNotFound, InvalidOrder, DDoSProtection, InvalidNonce, AuthenticationError, NotSupported } = require ('./base/errors');
const { ROUND } = require ('./base/functions/number');

//  ---------------------------------------------------------------------------

module.exports = class binance extends Exchange {
    describe () {
        return this.deepExtend (super.describe (), {
            'id': 'binance',
            'name': 'Binance',
            'countries': [ 'JP' ], // Japan
            'rateLimit': 500,
            'certified': true,
            // new metainfo interface
            'has': {
                'fetchDepositAddress': true,
                'CORS': false,
                'fetchBidsAsks': true,
                'fetchTickers': true,
                'fetchOHLCV': true,
                'fetchMyTrades': true,
                'fetchOrder': true,
                'fetchOrders': true,
                'fetchOpenOrders': true,
                'fetchClosedOrders': true,
                'withdraw': true,
                'fetchFundingFees': true,
                'fetchDeposits': true,
                'fetchWithdrawals': true,
                'fetchTransactions': false,
            },
            'timeframes': {
                '1m': '1m',
                '3m': '3m',
                '5m': '5m',
                '15m': '15m',
                '30m': '30m',
                '1h': '1h',
                '2h': '2h',
                '4h': '4h',
                '6h': '6h',
                '8h': '8h',
                '12h': '12h',
                '1d': '1d',
                '3d': '3d',
                '1w': '1w',
                '1M': '1M',
            },
            'urls': {
                'logo': 'https://user-images.githubusercontent.com/1294454/29604020-d5483cdc-87ee-11e7-94c7-d1a8d9169293.jpg',
                'api': {
                    'web': 'https://www.binance.com',
                    'wapi': 'https://api.binance.com/wapi/v3',
                    'public': 'https://api.binance.com/api/v1',
                    'private': 'https://api.binance.com/api/v3',
                    'v3': 'https://api.binance.com/api/v3',
                    'v1': 'https://api.binance.com/api/v1',
                },
                'www': 'https://www.binance.com',
                'referral': 'https://www.binance.com/?ref=10205187',
                'doc': 'https://github.com/binance-exchange/binance-official-api-docs/blob/master/rest-api.md',
                'fees': 'https://www.binance.com/en/fee/schedule',
            },
            'api': {
                'web': {
                    'get': [
                        'exchange/public/product',
                        'assetWithdraw/getAllAsset.html',
                    ],
                },
                'wapi': {
                    'post': [
                        'withdraw',
                    ],
                    'get': [
                        'depositHistory',
                        'withdrawHistory',
                        'depositAddress',
                        'accountStatus',
                        'systemStatus',
                        'userAssetDribbletLog',
                        'tradeFee',
                        'assetDetail',
                    ],
                },
                'v3': {
                    'get': [
                        'ticker/price',
                        'ticker/bookTicker',
                    ],
                },
                'public': {
                    'get': [
                        'ping',
                        'time',
                        'depth',
                        'aggTrades',
                        'klines',
                        'ticker/24hr',
                        'ticker/allPrices',
                        'ticker/allBookTickers',
                        'ticker/price',
                        'ticker/bookTicker',
                        'exchangeInfo',
                    ],
                    'put': [ 'userDataStream' ],
                    'post': [ 'userDataStream' ],
                    'delete': [ 'userDataStream' ],
                },
                'private': {
                    'get': [
                        'order',
                        'openOrders',
                        'allOrders',
                        'account',
                        'myTrades',
                    ],
                    'post': [
                        'order',
                        'order/test',
                    ],
                    'delete': [
                        'order',
                    ],
                },
            },
            'wsconf': {
                'conx-tpls': {
                    'default': {
                        'type': 'ws-s',
                        'baseurl': 'wss://stream.binance.com:9443/stream?streams=',
                    },
                },
                'methodmap': {
                    'fetchOrderBook': 'fetchOrderBook',
                    '_websocketHandleObRestSnapshot': '_websocketHandleObRestSnapshot',
                },
                'events': {
                    'ob': {
                        'conx-tpl': 'default',
                        'conx-param': {
                            'url': '{baseurl}',
                            'id': '{id}',
                            'stream': '{symbol}@depth',
                        },
                    },
                    'aggtrade': {
                        'conx-tpl': 'default',
                        'conx-param': {
                            'url': '{baseurl}',
                            'id': '{id}',
                            'stream': '{symbol}@aggTrade',
                        },
                    },
<<<<<<< HEAD
                    'trade': {
                        'conx-tpl': 'default',
                        'conx-param': {
                            'url': '{baseurl}',
                            'id': '{id}',
                            'stream': '{symbol}@trade',
                        },
                    },
=======
>>>>>>> a1a09f92
                    'ohlcv': {
                        'conx-tpl': 'default',
                        'conx-param': {
                            'url': '{baseurl}',
                            'id': '{id}',
                            'stream': '{symbol}@kline_{interval}',
                        },
                    },
                    'ticker': {
                        'conx-tpl': 'default',
                        'conx-param': {
                            'url': '{baseurl}',
                            'id': '{id}',
                            'stream': '{symbol}@ticker',
                        },
                    },
                },
            },
            'fees': {
                'trading': {
                    'tierBased': false,
                    'percentage': true,
                    'taker': 0.001,
                    'maker': 0.001,
                },
                // should be deleted, these are outdated and inaccurate
                'funding': {
                    'tierBased': false,
                    'percentage': false,
                    'withdraw': {
                        'ADA': 1.0,
                        'ADX': 4.7,
                        'AION': 1.9,
                        'AMB': 11.4,
                        'APPC': 6.5,
                        'ARK': 0.1,
                        'ARN': 3.1,
                        'AST': 10.0,
                        'BAT': 18.0,
                        'BCD': 1.0,
                        'BCH': 0.001,
                        'BCPT': 10.2,
                        'BCX': 1.0,
                        'BNB': 0.7,
                        'BNT': 1.5,
                        'BQX': 1.6,
                        'BRD': 6.4,
                        'BTC': 0.001,
                        'BTG': 0.001,
                        'BTM': 5.0,
                        'BTS': 1.0,
                        'CDT': 67.0,
                        'CMT': 37.0,
                        'CND': 47.0,
                        'CTR': 5.4,
                        'DASH': 0.002,
                        'DGD': 0.06,
                        'DLT': 11.7,
                        'DNT': 51.0,
                        'EDO': 2.5,
                        'ELF': 6.5,
                        'ENG': 2.1,
                        'ENJ': 42.0,
                        'EOS': 1.0,
                        'ETC': 0.01,
                        'ETF': 1.0,
                        'ETH': 0.01,
                        'EVX': 2.5,
                        'FUEL': 45.0,
                        'FUN': 85.0,
                        'GAS': 0,
                        'GTO': 20.0,
                        'GVT': 0.53,
                        'GXS': 0.3,
                        'HCC': 0.0005,
                        'HSR': 0.0001,
                        'ICN': 3.5,
                        'ICX': 1.3,
                        'INS': 1.5,
                        'IOTA': 0.5,
                        'KMD': 0.002,
                        'KNC': 2.6,
                        'LEND': 54.0,
                        'LINK': 12.8,
                        'LLT': 54.0,
                        'LRC': 9.1,
                        'LSK': 0.1,
                        'LTC': 0.01,
                        'LUN': 0.29,
                        'MANA': 74.0,
                        'MCO': 0.86,
                        'MDA': 4.7,
                        'MOD': 2.0,
                        'MTH': 34.0,
                        'MTL': 1.9,
                        'NAV': 0.2,
                        'NEBL': 0.01,
                        'NEO': 0.0,
                        'NULS': 2.1,
                        'OAX': 8.3,
                        'OMG': 0.57,
                        'OST': 17.0,
                        'POE': 88.0,
                        'POWR': 8.6,
                        'PPT': 0.25,
                        'QSP': 21.0,
                        'QTUM': 0.01,
                        'RCN': 35.0,
                        'RDN': 2.2,
                        'REQ': 18.1,
                        'RLC': 4.1,
                        'SALT': 1.3,
                        'SBTC': 1.0,
                        'SNGLS': 42,
                        'SNM': 29.0,
                        'SNT': 32.0,
                        'STORJ': 5.9,
                        'STRAT': 0.1,
                        'SUB': 7.4,
                        'TNB': 82.0,
                        'TNT': 47.0,
                        'TRIG': 6.7,
                        'TRX': 129.0,
                        'USDT': 23.0,
                        'VEN': 1.8,
                        'VIB': 28.0,
                        'VIBE': 7.2,
                        'WABI': 3.5,
                        'WAVES': 0.002,
                        'WINGS': 9.3,
                        'WTC': 0.5,
                        'XLM': 0.01,
                        'XMR': 0.04,
                        'XRP': 0.25,
                        'XVG': 0.1,
                        'XZC': 0.02,
                        'YOYOW': 39.0,
                        'ZEC': 0.005,
                        'ZRX': 5.7,
                    },
                    'deposit': {},
                },
            },
            'commonCurrencies': {
                'YOYO': 'YOYOW',
                'BCC': 'BCH',
            },
            // exchange-specific options
            'options': {
                'fetchTickersMethod': 'publicGetTicker24hr',
                'defaultTimeInForce': 'GTC', // 'GTC' = Good To Cancel (default), 'IOC' = Immediate Or Cancel
                'defaultLimitOrderType': 'limit', // or 'limit_maker'
                'hasAlreadyAuthenticatedSuccessfully': false,
                'warnOnFetchOpenOrdersWithoutSymbol': true,
                'recvWindow': 5 * 1000, // 5 sec, binance default
                'timeDifference': 0, // the difference between system clock and Binance clock
                'adjustForTimeDifference': false, // controls the adjustment logic upon instantiation
                'parseOrderToPrecision': false, // force amounts and costs in parseOrder to precision
                'newOrderRespType': 'RESULT', // 'ACK' for order id, 'RESULT' for full order or 'FULL' for order with fills
            },
            'exceptions': {
                '-1000': ExchangeNotAvailable, // {"code":-1000,"msg":"An unknown error occured while processing the request."}
                '-1013': InvalidOrder, // createOrder -> 'invalid quantity'/'invalid price'/MIN_NOTIONAL
                '-1021': InvalidNonce, // 'your time is ahead of server'
                '-1022': AuthenticationError, // {"code":-1022,"msg":"Signature for this request is not valid."}
                '-1100': InvalidOrder, // createOrder(symbol, 1, asdf) -> 'Illegal characters found in parameter 'price'
                '-1104': ExchangeError, // Not all sent parameters were read, read 8 parameters but was sent 9
                '-1128': ExchangeError, // {"code":-1128,"msg":"Combination of optional parameters invalid."}
                '-2010': ExchangeError, // generic error code for createOrder -> 'Account has insufficient balance for requested action.', {"code":-2010,"msg":"Rest API trading is not enabled."}, etc...
                '-2011': OrderNotFound, // cancelOrder(1, 'BTC/USDT') -> 'UNKNOWN_ORDER'
                '-2013': OrderNotFound, // fetchOrder (1, 'BTC/USDT') -> 'Order does not exist'
                '-2014': AuthenticationError, // { "code":-2014, "msg": "API-key format invalid." }
                '-2015': AuthenticationError, // "Invalid API-key, IP, or permissions for action."
            },
        });
    }

    nonce () {
        return this.milliseconds () - this.options['timeDifference'];
    }

    async loadTimeDifference () {
        const response = await this.publicGetTime ();
        const after = this.milliseconds ();
        this.options['timeDifference'] = parseInt (after - response['serverTime']);
        return this.options['timeDifference'];
    }

    async fetchMarkets (params = {}) {
        let response = await this.publicGetExchangeInfo ();
        if (this.options['adjustForTimeDifference'])
            await this.loadTimeDifference ();
        let markets = response['symbols'];
        let result = [];
        for (let i = 0; i < markets.length; i++) {
            let market = markets[i];
            let id = market['symbol'];
            // "123456" is a "test symbol/market"
            if (id === '123456')
                continue;
            let baseId = market['baseAsset'];
            let quoteId = market['quoteAsset'];
            let base = this.commonCurrencyCode (baseId);
            let quote = this.commonCurrencyCode (quoteId);
            let symbol = base + '/' + quote;
            let filters = this.indexBy (market['filters'], 'filterType');
            let precision = {
                'base': market['baseAssetPrecision'],
                'quote': market['quotePrecision'],
                'amount': market['baseAssetPrecision'],
                'price': market['quotePrecision'],
            };
            let active = (market['status'] === 'TRADING');
            let entry = {
                'id': id,
                'symbol': symbol,
                'base': base,
                'quote': quote,
                'baseId': baseId,
                'quoteId': quoteId,
                'info': market,
                'active': active,
                'precision': precision,
                'limits': {
                    'amount': {
                        'min': Math.pow (10, -precision['amount']),
                        'max': undefined,
                    },
                    'price': {
                        'min': undefined,
                        'max': undefined,
                    },
                    'cost': {
                        'min': -1 * Math.log10 (precision['amount']),
                        'max': undefined,
                    },
                },
            };
            if ('PRICE_FILTER' in filters) {
                let filter = filters['PRICE_FILTER'];
                // PRICE_FILTER reports zero values for minPrice and maxPrice
                // since they updated filter types in November 2018
                // https://github.com/ccxt/ccxt/issues/4286
                // therefore limits['price']['min'] and limits['price']['max]
                // don't have any meaningful value except undefined
                //
                //     entry['limits']['price'] = {
                //         'min': this.safeFloat (filter, 'minPrice'),
                //         'max': this.safeFloat (filter, 'maxPrice'),
                //     };
                //
                entry['precision']['price'] = this.precisionFromString (filter['tickSize']);
            }
            if ('LOT_SIZE' in filters) {
                let filter = filters['LOT_SIZE'];
                entry['precision']['amount'] = this.precisionFromString (filter['stepSize']);
                entry['limits']['amount'] = {
                    'min': this.safeFloat (filter, 'minQty'),
                    'max': this.safeFloat (filter, 'maxQty'),
                };
            }
            if ('MIN_NOTIONAL' in filters) {
                entry['limits']['cost']['min'] = parseFloat (filters['MIN_NOTIONAL']['minNotional']);
            }
            result.push (entry);
        }
        return result;
    }

    calculateFee (symbol, type, side, amount, price, takerOrMaker = 'taker', params = {}) {
        let market = this.markets[symbol];
        let key = 'quote';
        let rate = market[takerOrMaker];
        let cost = amount * rate;
        let precision = market['precision']['price'];
        if (side === 'sell') {
            cost *= price;
        } else {
            key = 'base';
            precision = market['precision']['amount'];
        }
        cost = this.decimalToPrecision (cost, ROUND, precision, this.precisionMode);
        return {
            'type': takerOrMaker,
            'currency': market[key],
            'rate': rate,
            'cost': parseFloat (cost),
        };
    }

    async fetchBalance (params = {}) {
        await this.loadMarkets ();
        let response = await this.privateGetAccount (params);
        let result = { 'info': response };
        let balances = response['balances'];
        for (let i = 0; i < balances.length; i++) {
            let balance = balances[i];
            let currency = balance['asset'];
            if (currency in this.currencies_by_id)
                currency = this.currencies_by_id[currency]['code'];
            let account = {
                'free': parseFloat (balance['free']),
                'used': parseFloat (balance['locked']),
                'total': 0.0,
            };
            account['total'] = this.sum (account['free'], account['used']);
            result[currency] = account;
        }
        return this.parseBalance (result);
    }

    async fetchOrderBook (symbol, limit = undefined, params = {}) {
        await this.loadMarkets ();
        let market = this.market (symbol);
        let request = {
            'symbol': market['id'],
        };
        if (limit !== undefined)
            request['limit'] = limit; // default = maximum = 100
        let response = await this.publicGetDepth (this.extend (request, params));
        let orderbook = this.parseOrderBook (response);
        orderbook['nonce'] = this.safeInteger (response, 'lastUpdateId');
        return orderbook;
    }

    parseTicker (ticker, market = undefined) {
        let timestamp = this.safeInteger (ticker, 'closeTime');
        let symbol = this.findSymbol (this.safeString (ticker, 'symbol'), market);
        let last = this.safeFloat (ticker, 'lastPrice');
        return {
            'symbol': symbol,
            'timestamp': timestamp,
            'datetime': this.iso8601 (timestamp),
            'high': this.safeFloat (ticker, 'highPrice'),
            'low': this.safeFloat (ticker, 'lowPrice'),
            'bid': this.safeFloat (ticker, 'bidPrice'),
            'bidVolume': this.safeFloat (ticker, 'bidQty'),
            'ask': this.safeFloat (ticker, 'askPrice'),
            'askVolume': this.safeFloat (ticker, 'askQty'),
            'vwap': this.safeFloat (ticker, 'weightedAvgPrice'),
            'open': this.safeFloat (ticker, 'openPrice'),
            'close': last,
            'last': last,
            'previousClose': this.safeFloat (ticker, 'prevClosePrice'), // previous day close
            'change': this.safeFloat (ticker, 'priceChange'),
            'percentage': this.safeFloat (ticker, 'priceChangePercent'),
            'average': undefined,
            'baseVolume': this.safeFloat (ticker, 'volume'),
            'quoteVolume': this.safeFloat (ticker, 'quoteVolume'),
            'info': ticker,
        };
    }

    async fetchTicker (symbol, params = {}) {
        await this.loadMarkets ();
        let market = this.market (symbol);
        let response = await this.publicGetTicker24hr (this.extend ({
            'symbol': market['id'],
        }, params));
        return this.parseTicker (response, market);
    }

    parseTickers (rawTickers, symbols = undefined) {
        let tickers = [];
        for (let i = 0; i < rawTickers.length; i++) {
            tickers.push (this.parseTicker (rawTickers[i]));
        }
        return this.filterByArray (tickers, 'symbol', symbols);
    }

    async fetchBidsAsks (symbols = undefined, params = {}) {
        await this.loadMarkets ();
        let rawTickers = await this.publicGetTickerBookTicker (params);
        return this.parseTickers (rawTickers, symbols);
    }

    async fetchTickers (symbols = undefined, params = {}) {
        await this.loadMarkets ();
        let method = this.options['fetchTickersMethod'];
        let rawTickers = await this[method] (params);
        return this.parseTickers (rawTickers, symbols);
    }

    parseOHLCV (ohlcv, market = undefined, timeframe = '1m', since = undefined, limit = undefined) {
        return [
            ohlcv[0],
            parseFloat (ohlcv[1]),
            parseFloat (ohlcv[2]),
            parseFloat (ohlcv[3]),
            parseFloat (ohlcv[4]),
            parseFloat (ohlcv[5]),
        ];
    }

    async fetchOHLCV (symbol, timeframe = '1m', since = undefined, limit = undefined, params = {}) {
        await this.loadMarkets ();
        let market = this.market (symbol);
        let request = {
            'symbol': market['id'],
            'interval': this.timeframes[timeframe],
        };
        if (since !== undefined) {
            request['startTime'] = since;
        }
        if (limit !== undefined) {
            request['limit'] = limit; // default == max == 500
        }
        let response = await this.publicGetKlines (this.extend (request, params));
        return this.parseOHLCVs (response, market, timeframe, since, limit);
    }

    parseTrade (trade, market = undefined) {
        let timestampField = ('T' in trade) ? 'T' : 'time';
        let timestamp = this.safeInteger (trade, timestampField);
        let priceField = ('p' in trade) ? 'p' : 'price';
        let price = this.safeFloat (trade, priceField);
        let amountField = ('q' in trade) ? 'q' : 'qty';
        let amount = this.safeFloat (trade, amountField);
        let idField = ('a' in trade) ? 'a' : 'id';
        let id = this.safeString (trade, idField);
        let side = undefined;
        let order = undefined;
        if ('orderId' in trade)
            order = this.safeString (trade, 'orderId');
        if ('m' in trade) {
            side = trade['m'] ? 'sell' : 'buy'; // this is reversed intentionally
        } else {
            if ('isBuyer' in trade)
                side = (trade['isBuyer']) ? 'buy' : 'sell'; // this is a true side
        }
        let fee = undefined;
        if ('commission' in trade) {
            fee = {
                'cost': this.safeFloat (trade, 'commission'),
                'currency': this.commonCurrencyCode (trade['commissionAsset']),
            };
        }
        let takerOrMaker = undefined;
        if ('isMaker' in trade)
            takerOrMaker = trade['isMaker'] ? 'maker' : 'taker';
        let symbol = undefined;
        if (market === undefined) {
            let marketId = this.safeString (trade, 'symbol');
            market = this.safeValue (this.markets_by_id, marketId);
        }
        if (market !== undefined) {
            symbol = market['symbol'];
        }
        return {
            'info': trade,
            'timestamp': timestamp,
            'datetime': this.iso8601 (timestamp),
            'symbol': symbol,
            'id': id,
            'order': order,
            'type': undefined,
            'takerOrMaker': takerOrMaker,
            'side': side,
            'price': price,
            'cost': price * amount,
            'amount': amount,
            'fee': fee,
        };
    }

    async fetchTrades (symbol, since = undefined, limit = undefined, params = {}) {
        await this.loadMarkets ();
        let market = this.market (symbol);
        let request = {
            'symbol': market['id'],
        };
        if (since !== undefined) {
            request['startTime'] = since;
            request['endTime'] = this.sum (since, 3600000);
        }
        if (limit !== undefined)
            request['limit'] = limit;
        // 'fromId': 123,    // ID to get aggregate trades from INCLUSIVE.
        // 'startTime': 456, // Timestamp in ms to get aggregate trades from INCLUSIVE.
        // 'endTime': 789,   // Timestamp in ms to get aggregate trades until INCLUSIVE.
        // 'limit': 500,     // default = 500, maximum = 1000
        //
        // Caveats:
        // - default limit (500) applies only if no other parameters set, trades up
        //   to the maximum limit may be returned to satisfy other parameters
        // - if both limit and time window is set and time window contains more
        //   trades than the limit then the last trades from the window are returned
        // - 'tradeId' accepted and returned by this method is "aggregate" trade id
        //   which is different from actual trade id
        // - setting both fromId and time window results in error
        let response = await this.publicGetAggTrades (this.extend (request, params));
        return this.parseTrades (response, market, since, limit);
    }

    parseOrderStatus (status) {
        let statuses = {
            'NEW': 'open',
            'PARTIALLY_FILLED': 'open',
            'FILLED': 'closed',
            'CANCELED': 'canceled',
            'PENDING_CANCEL': 'canceling', // currently unused
            'REJECTED': 'rejected',
            'EXPIRED': 'expired',
        };
        return (status in statuses) ? statuses[status] : status;
    }

    parseOrder (order, market = undefined) {
        let status = this.parseOrderStatus (this.safeString (order, 'status'));
        let symbol = this.findSymbol (this.safeString (order, 'symbol'), market);
        let timestamp = undefined;
        if ('time' in order)
            timestamp = order['time'];
        else if ('transactTime' in order)
            timestamp = order['transactTime'];
        let price = this.safeFloat (order, 'price');
        let amount = this.safeFloat (order, 'origQty');
        let filled = this.safeFloat (order, 'executedQty');
        let remaining = undefined;
        let cost = this.safeFloat (order, 'cummulativeQuoteQty');
        if (filled !== undefined) {
            if (amount !== undefined) {
                remaining = amount - filled;
                if (this.options['parseOrderToPrecision']) {
                    remaining = parseFloat (this.amountToPrecision (symbol, remaining));
                }
                remaining = Math.max (remaining, 0.0);
            }
            if (price !== undefined) {
                if (cost === undefined) {
                    cost = price * filled;
                }
            }
        }
        let id = this.safeString (order, 'orderId');
        let type = this.safeString (order, 'type');
        if (type !== undefined) {
            type = type.toLowerCase ();
            if (type === 'market') {
                if (price === 0.0) {
                    if ((cost !== undefined) && (filled !== undefined)) {
                        if ((cost > 0) && (filled > 0)) {
                            price = cost / filled;
                        }
                    }
                }
            }
        }
        let side = this.safeString (order, 'side');
        if (side !== undefined)
            side = side.toLowerCase ();
        let fee = undefined;
        let trades = undefined;
        const fills = this.safeValue (order, 'fills');
        if (fills !== undefined) {
            trades = this.parseTrades (fills, market);
            let numTrades = trades.length;
            if (numTrades > 0) {
                cost = trades[0]['cost'];
                fee = {
                    'cost': trades[0]['fee']['cost'],
                    'currency': trades[0]['fee']['currency'],
                };
                for (let i = 1; i < trades.length; i++) {
                    cost = this.sum (cost, trades[i]['cost']);
                    fee['cost'] = this.sum (fee['cost'], trades[i]['fee']['cost']);
                }
            }
        }
        let average = undefined;
        if (cost !== undefined) {
            if (filled) {
                average = cost / filled;
            }
            if (this.options['parseOrderToPrecision']) {
                cost = parseFloat (this.costToPrecision (symbol, cost));
            }
        }
        let result = {
            'info': order,
            'id': id,
            'timestamp': timestamp,
            'datetime': this.iso8601 (timestamp),
            'lastTradeTimestamp': undefined,
            'symbol': symbol,
            'type': type,
            'side': side,
            'price': price,
            'amount': amount,
            'cost': cost,
            'average': average,
            'filled': filled,
            'remaining': remaining,
            'status': status,
            'fee': fee,
            'trades': trades,
        };
        return result;
    }

    async createOrder (symbol, type, side, amount, price = undefined, params = {}) {
        await this.loadMarkets ();
        let market = this.market (symbol);
        // the next 5 lines are added to support for testing orders
        let method = 'privatePostOrder';
        let test = this.safeValue (params, 'test', false);
        if (test) {
            method += 'Test';
            params = this.omit (params, 'test');
        }
        let uppercaseType = type.toUpperCase ();
        let order = {
            'symbol': market['id'],
            'quantity': this.amountToPrecision (symbol, amount),
            'type': uppercaseType,
            'side': side.toUpperCase (),
            'newOrderRespType': this.options['newOrderRespType'], // 'ACK' for order id, 'RESULT' for full order or 'FULL' for order with fills
        };
        let timeInForceIsRequired = false;
        let priceIsRequired = false;
        let stopPriceIsRequired = false;
        if (uppercaseType === 'LIMIT') {
            priceIsRequired = true;
            timeInForceIsRequired = true;
        } else if ((uppercaseType === 'STOP_LOSS') || (uppercaseType === 'TAKE_PROFIT')) {
            stopPriceIsRequired = true;
        } else if ((uppercaseType === 'STOP_LOSS_LIMIT') || (uppercaseType === 'TAKE_PROFIT_LIMIT')) {
            stopPriceIsRequired = true;
            priceIsRequired = true;
            timeInForceIsRequired = true;
        } else if (uppercaseType === 'LIMIT_MAKER') {
            priceIsRequired = true;
        }
        if (priceIsRequired) {
            if (price === undefined) {
                throw new InvalidOrder (this.id + ' createOrder method requires a price argument for a ' + type + ' order');
            }
            order['price'] = this.priceToPrecision (symbol, price);
        }
        if (timeInForceIsRequired) {
            order['timeInForce'] = this.options['defaultTimeInForce']; // 'GTC' = Good To Cancel (default), 'IOC' = Immediate Or Cancel
        }
        if (stopPriceIsRequired) {
            let stopPrice = this.safeFloat (params, 'stopPrice');
            if (stopPrice === undefined) {
                throw new InvalidOrder (this.id + ' createOrder method requires a stopPrice extra param for a ' + type + ' order');
            } else {
                params = this.omit (params, 'stopPrice');
                order['stopPrice'] = this.priceToPrecision (symbol, stopPrice);
            }
        }
        let response = await this[method] (this.extend (order, params));
        return this.parseOrder (response, market);
    }

    async fetchOrder (id, symbol = undefined, params = {}) {
        if (symbol === undefined)
            throw new ArgumentsRequired (this.id + ' fetchOrder requires a symbol argument');
        await this.loadMarkets ();
        let market = this.market (symbol);
        let origClientOrderId = this.safeValue (params, 'origClientOrderId');
        let request = {
            'symbol': market['id'],
        };
        if (origClientOrderId !== undefined)
            request['origClientOrderId'] = origClientOrderId;
        else
            request['orderId'] = parseInt (id);
        let response = await this.privateGetOrder (this.extend (request, params));
        return this.parseOrder (response, market);
    }

    async fetchOrders (symbol = undefined, since = undefined, limit = undefined, params = {}) {
        if (symbol === undefined)
            throw new ArgumentsRequired (this.id + ' fetchOrders requires a symbol argument');
        await this.loadMarkets ();
        let market = this.market (symbol);
        let request = {
            'symbol': market['id'],
        };
        if (limit !== undefined)
            request['limit'] = limit;
        let response = await this.privateGetAllOrders (this.extend (request, params));
        //
        //     [
        //         {
        //             "symbol": "LTCBTC",
        //             "orderId": 1,
        //             "clientOrderId": "myOrder1",
        //             "price": "0.1",
        //             "origQty": "1.0",
        //             "executedQty": "0.0",
        //             "cummulativeQuoteQty": "0.0",
        //             "status": "NEW",
        //             "timeInForce": "GTC",
        //             "type": "LIMIT",
        //             "side": "BUY",
        //             "stopPrice": "0.0",
        //             "icebergQty": "0.0",
        //             "time": 1499827319559,
        //             "updateTime": 1499827319559,
        //             "isWorking": true
        //         }
        //     ]
        //
        return this.parseOrders (response, market, since, limit);
    }

    async fetchOpenOrders (symbol = undefined, since = undefined, limit = undefined, params = {}) {
        await this.loadMarkets ();
        let market = undefined;
        let request = {};
        if (symbol !== undefined) {
            market = this.market (symbol);
            request['symbol'] = market['id'];
        } else if (this.options['warnOnFetchOpenOrdersWithoutSymbol']) {
            let symbols = this.symbols;
            let numSymbols = symbols.length;
            let fetchOpenOrdersRateLimit = parseInt (numSymbols / 2);
            throw new ExchangeError (this.id + ' fetchOpenOrders WARNING: fetching open orders without specifying a symbol is rate-limited to one call per ' + fetchOpenOrdersRateLimit.toString () + ' seconds. Do not call this method frequently to avoid ban. Set ' + this.id + '.options["warnOnFetchOpenOrdersWithoutSymbol"] = false to suppress this warning message.');
        }
        let response = await this.privateGetOpenOrders (this.extend (request, params));
        return this.parseOrders (response, market, since, limit);
    }

    async fetchClosedOrders (symbol = undefined, since = undefined, limit = undefined, params = {}) {
        let orders = await this.fetchOrders (symbol, since, limit, params);
        return this.filterBy (orders, 'status', 'closed');
    }

    async cancelOrder (id, symbol = undefined, params = {}) {
        if (symbol === undefined)
            throw new ArgumentsRequired (this.id + ' cancelOrder requires a symbol argument');
        await this.loadMarkets ();
        let market = this.market (symbol);
        let response = await this.privateDeleteOrder (this.extend ({
            'symbol': market['id'],
            'orderId': parseInt (id),
            // 'origClientOrderId': id,
        }, params));
        return this.parseOrder (response);
    }

    async fetchMyTrades (symbol = undefined, since = undefined, limit = undefined, params = {}) {
        if (symbol === undefined)
            throw new ArgumentsRequired (this.id + ' fetchMyTrades requires a symbol argument');
        await this.loadMarkets ();
        let market = this.market (symbol);
        let request = {
            'symbol': market['id'],
        };
        if (limit !== undefined)
            request['limit'] = limit;
        let response = await this.privateGetMyTrades (this.extend (request, params));
        return this.parseTrades (response, market, since, limit);
    }

    async fetchDeposits (code = undefined, since = undefined, limit = undefined, params = {}) {
        await this.loadMarkets ();
        let currency = undefined;
        const request = {};
        if (code !== undefined) {
            currency = this.currency (code);
            request['asset'] = currency['id'];
        }
        if (since !== undefined) {
            request['startTime'] = since;
        }
        let response = await this.wapiGetDepositHistory (this.extend (request, params));
        //
        //     {     success:    true,
        //       depositList: [ { insertTime:  1517425007000,
        //                            amount:  0.3,
        //                           address: "0x0123456789abcdef",
        //                        addressTag: "",
        //                              txId: "0x0123456789abcdef",
        //                             asset: "ETH",
        //                            status:  1                                                                    } ] }
        //
        return this.parseTransactions (response['depositList'], currency, since, limit);
    }

    async fetchWithdrawals (code = undefined, since = undefined, limit = undefined, params = {}) {
        await this.loadMarkets ();
        let currency = undefined;
        const request = {};
        if (code !== undefined) {
            currency = this.currency (code);
            request['asset'] = currency['id'];
        }
        if (since !== undefined) {
            request['startTime'] = since;
        }
        let response = await this.wapiGetWithdrawHistory (this.extend (request, params));
        //
        //     { withdrawList: [ {      amount:  14,
        //                             address: "0x0123456789abcdef...",
        //                         successTime:  1514489710000,
        //                          addressTag: "",
        //                                txId: "0x0123456789abcdef...",
        //                                  id: "0123456789abcdef...",
        //                               asset: "ETH",
        //                           applyTime:  1514488724000,
        //                              status:  6                       },
        //                       {      amount:  7600,
        //                             address: "0x0123456789abcdef...",
        //                         successTime:  1515323226000,
        //                          addressTag: "",
        //                                txId: "0x0123456789abcdef...",
        //                                  id: "0123456789abcdef...",
        //                               asset: "ICN",
        //                           applyTime:  1515322539000,
        //                              status:  6                       }  ],
        //            success:    true                                         }
        //
        return this.parseTransactions (response['withdrawList'], currency, since, limit);
    }

    parseTransactionStatusByType (status, type = undefined) {
        if (type === undefined) {
            return status;
        }
        let statuses = {
            'deposit': {
                '0': 'pending',
                '1': 'ok',
            },
            'withdrawal': {
                '0': 'pending', // Email Sent
                '1': 'canceled', // Cancelled (different from 1 = ok in deposits)
                '2': 'pending', // Awaiting Approval
                '3': 'failed', // Rejected
                '4': 'pending', // Processing
                '5': 'failed', // Failure
                '6': 'ok', // Completed
            },
        };
        return (status in statuses[type]) ? statuses[type][status] : status;
    }

    parseTransaction (transaction, currency = undefined) {
        //
        // fetchDeposits
        //      { insertTime:  1517425007000,
        //            amount:  0.3,
        //           address: "0x0123456789abcdef",
        //        addressTag: "",
        //              txId: "0x0123456789abcdef",
        //             asset: "ETH",
        //            status:  1                                                                    }
        //
        // fetchWithdrawals
        //
        //       {      amount:  14,
        //             address: "0x0123456789abcdef...",
        //         successTime:  1514489710000,
        //          addressTag: "",
        //                txId: "0x0123456789abcdef...",
        //                  id: "0123456789abcdef...",
        //               asset: "ETH",
        //           applyTime:  1514488724000,
        //              status:  6                       }
        //
        let id = this.safeString (transaction, 'id');
        let address = this.safeString (transaction, 'address');
        let tag = this.safeString (transaction, 'addressTag'); // set but unused
        if (tag !== undefined) {
            if (tag.length < 1) {
                tag = undefined;
            }
        }
        let txid = this.safeValue (transaction, 'txId');
        let code = undefined;
        let currencyId = this.safeString (transaction, 'asset');
        if (currencyId in this.currencies_by_id) {
            currency = this.currencies_by_id[currencyId];
        } else {
            code = this.commonCurrencyCode (currencyId);
        }
        if (currency !== undefined) {
            code = currency['code'];
        }
        let timestamp = undefined;
        let insertTime = this.safeInteger (transaction, 'insertTime');
        let applyTime = this.safeInteger (transaction, 'applyTime');
        let type = this.safeString (transaction, 'type');
        if (type === undefined) {
            if ((insertTime !== undefined) && (applyTime === undefined)) {
                type = 'deposit';
                timestamp = insertTime;
            } else if ((insertTime === undefined) && (applyTime !== undefined)) {
                type = 'withdrawal';
                timestamp = applyTime;
            }
        }
        let status = this.parseTransactionStatusByType (this.safeString (transaction, 'status'), type);
        let amount = this.safeFloat (transaction, 'amount');
        const feeCost = undefined;
        let fee = {
            'cost': feeCost,
            'currency': code,
        };
        return {
            'info': transaction,
            'id': id,
            'txid': txid,
            'timestamp': timestamp,
            'datetime': this.iso8601 (timestamp),
            'address': address,
            'tag': tag,
            'type': type,
            'amount': amount,
            'currency': code,
            'status': status,
            'updated': undefined,
            'fee': fee,
        };
    }

    async fetchDepositAddress (code, params = {}) {
        await this.loadMarkets ();
        let currency = this.currency (code);
        let response = await this.wapiGetDepositAddress (this.extend ({
            'asset': currency['id'],
        }, params));
        if ('success' in response) {
            if (response['success']) {
                let address = this.safeString (response, 'address');
                let tag = this.safeString (response, 'addressTag');
                return {
                    'currency': code,
                    'address': this.checkAddress (address),
                    'tag': tag,
                    'info': response,
                };
            }
        }
    }

    async fetchFundingFees (codes = undefined, params = {}) {
        let response = await this.wapiGetAssetDetail ();
        //
        //     {
        //         "success": true,
        //         "assetDetail": {
        //             "CTR": {
        //                 "minWithdrawAmount": "70.00000000", //min withdraw amount
        //                 "depositStatus": false,//deposit status
        //                 "withdrawFee": 35, // withdraw fee
        //                 "withdrawStatus": true, //withdraw status
        //                 "depositTip": "Delisted, Deposit Suspended" //reason
        //             },
        //             "SKY": {
        //                 "minWithdrawAmount": "0.02000000",
        //                 "depositStatus": true,
        //                 "withdrawFee": 0.01,
        //                 "withdrawStatus": true
        //             }
        //         }
        //     }
        //
        let detail = this.safeValue (response, 'assetDetail');
        let ids = Object.keys (detail);
        let withdrawFees = {};
        for (let i = 0; i < ids.length; i++) {
            let id = ids[i];
            let code = this.commonCurrencyCode (id);
            withdrawFees[code] = this.safeFloat (detail[id], 'withdrawFee');
        }
        return {
            'withdraw': withdrawFees,
            'deposit': {},
            'info': response,
        };
    }

    async withdraw (code, amount, address, tag = undefined, params = {}) {
        this.checkAddress (address);
        await this.loadMarkets ();
        let currency = this.currency (code);
        let name = address.slice (0, 20);
        let request = {
            'asset': currency['id'],
            'address': address,
            'amount': parseFloat (amount),
            'name': name,
        };
        if (tag)
            request['addressTag'] = tag;
        let response = await this.wapiPostWithdraw (this.extend (request, params));
        return {
            'info': response,
            'id': this.safeString (response, 'id'),
        };
    }

    sign (path, api = 'public', method = 'GET', params = {}, headers = undefined, body = undefined) {
        let url = this.urls['api'][api];
        url += '/' + path;
        if (api === 'wapi')
            url += '.html';
        // v1 special case for userDataStream
        if (path === 'userDataStream') {
            body = this.urlencode (params);
            headers = {
                'X-MBX-APIKEY': this.apiKey,
                'Content-Type': 'application/x-www-form-urlencoded',
            };
        } else if ((api === 'private') || (api === 'wapi')) {
            this.checkRequiredCredentials ();
            let query = this.urlencode (this.extend ({
                'timestamp': this.nonce (),
                'recvWindow': this.options['recvWindow'],
            }, params));
            let signature = this.hmac (this.encode (query), this.encode (this.secret));
            query += '&' + 'signature=' + signature;
            headers = {
                'X-MBX-APIKEY': this.apiKey,
            };
            if ((method === 'GET') || (method === 'DELETE') || (api === 'wapi')) {
                url += '?' + query;
            } else {
                body = query;
                headers['Content-Type'] = 'application/x-www-form-urlencoded';
            }
        } else {
            if (Object.keys (params).length)
                url += '?' + this.urlencode (params);
        }
        return { 'url': url, 'method': method, 'body': body, 'headers': headers };
    }

    handleErrors (code, reason, url, method, headers, body, response = undefined) {
        if ((code === 418) || (code === 429))
            throw new DDoSProtection (this.id + ' ' + code.toString () + ' ' + reason + ' ' + body);
        // error response in a form: { "code": -1013, "msg": "Invalid quantity." }
        // following block cointains legacy checks against message patterns in "msg" property
        // will switch "code" checks eventually, when we know all of them
        if (code >= 400) {
            if (body.indexOf ('Price * QTY is zero or less') >= 0)
                throw new InvalidOrder (this.id + ' order cost = amount * price is zero or less ' + body);
            if (body.indexOf ('LOT_SIZE') >= 0)
                throw new InvalidOrder (this.id + ' order amount should be evenly divisible by lot size ' + body);
            if (body.indexOf ('PRICE_FILTER') >= 0)
                throw new InvalidOrder (this.id + ' order price is invalid, i.e. exceeds allowed price precision, exceeds min price or max price limits or is invalid float value in general, use this.priceToPrecision (symbol, amount) ' + body);
        }
        if (body.length > 0) {
            if (body[0] === '{') {
                response = JSON.parse (body);
                // check success value for wapi endpoints
                // response in format {'msg': 'The coin does not exist.', 'success': true/false}
                let success = this.safeValue (response, 'success', true);
                if (!success) {
                    let message = this.safeString (response, 'msg');
                    let parsedMessage = undefined;
                    if (message !== undefined) {
                        try {
                            parsedMessage = JSON.parse (message);
                        } catch (e) {
                            // do nothing
                            parsedMessage = undefined;
                        }
                        if (parsedMessage !== undefined) {
                            response = parsedMessage;
                        }
                    }
                }
                // checks against error codes
                let error = this.safeString (response, 'code');
                if (error !== undefined) {
                    const exceptions = this.exceptions;
                    if (error in exceptions) {
                        // a workaround for {"code":-2015,"msg":"Invalid API-key, IP, or permissions for action."}
                        // despite that their message is very confusing, it is raised by Binance
                        // on a temporary ban (the API key is valid, but disabled for a while)
                        if ((error === '-2015') && this.options['hasAlreadyAuthenticatedSuccessfully']) {
                            throw new DDoSProtection (this.id + ' temporary banned: ' + body);
                        }
                        const message = this.safeString (response, 'msg');
                        if (message === 'Order would trigger immediately.') {
                            throw new InvalidOrder (this.id + ' ' + body);
                        } else if (message === 'Account has insufficient balance for requested action.') {
                            throw new InsufficientFunds (this.id + ' ' + body);
                        } else if (message === 'Rest API trading is not enabled.') {
                            throw new ExchangeNotAvailable (this.id + ' ' + body);
                        }
                        throw new exceptions[error] (this.id + ' ' + body);
                    } else {
                        throw new ExchangeError (this.id + ' ' + body);
                    }
                }
                if (!success) {
                    throw new ExchangeError (this.id + ' ' + body);
                }
            }
        }
    }

    async request (path, api = 'public', method = 'GET', params = {}, headers = undefined, body = undefined) {
        let response = await this.fetch2 (path, api, method, params, headers, body);
        // a workaround for {"code":-2015,"msg":"Invalid API-key, IP, or permissions for action."}
        if ((api === 'private') || (api === 'wapi'))
            this.options['hasAlreadyAuthenticatedSuccessfully'] = true;
        return response;
    }

    _websocketOnMessage (contextId, data) {
        let msg = JSON.parse (data);
        let stream = this.safeString (msg, 'stream');
        let resData = this.safeValue (msg, 'data', {});
        let parts = stream.split ('@');
        let partsLen = parts.length;
        if (partsLen === 2) {
            let msgType = parts[1];
            if (msgType === 'depth') {
                this._websocketHandleOb (contextId, resData);
            } else if (msgType === 'trade') {
                this._websocketHandleTrade (contextId, resData);
            else if (msgType === 'aggTrade') {
                this._websocketHandleTrade (contextId, resData);
            } else if (msgType.indexOf ('kline') >= 0) {
                this._websocketHandleKline (contextId, resData);
            } else if (msgType === 'ticker') {
                this._websocketHandleTicker (contextId, resData);
            }
        }
    }

    _websocketHandleOb (contextId, data) {
        let symbol = this.findSymbol (this.safeString (data, 's'));
        // if asyncContext has no previous orderbook you have to cache all deltas
        // and fetch orderbook from rest api
        let symbolData = this._contextGetSymbolData (contextId, 'ob', symbol);
        if (!('ob' in symbolData)) {
            if (!('deltas' in symbolData)) {
                symbolData['deltas'] = [];
            }
            let deltas = symbolData['deltas'];
            let partsLen = deltas.length;
            if (partsLen > 50) {
                this.emit ('err', new ExchangeError (this.id + ': max deltas reached for symbol ' + symbol));
                this.websocketClose (contextId);
            } else {
                symbolData['deltas'].push (data);
                this._contextSetSymbolData (contextId, 'ob', symbol, symbolData);
                if (!('snaplaunched' in data)) {
                    data['snaplaunched'] = true;
                    this._executeAndCallback (contextId, this._websocketMethodMap ('fetchOrderBook'), [symbol], this._websocketMethodMap ('_websocketHandleObRestSnapshot'), {
                        'symbol': symbol,
                        'contextId': contextId,
                    });
                }
            }
        } else {
            let config = this._contextGet (contextId, 'config');
            symbolData['ob'] = this.mergeOrderBookDelta (symbolData['ob'], data, undefined, 'b', 'a');
            this.emit ('ob', symbol, this._cloneOrderBook (symbolData['ob'], config['ob'][symbol]['limit']));
            this._contextSetSymbolData (contextId, 'ob', symbol, symbolData);
        }
    }

    _websocketHandleTrade (contextId, data) {
        const symbol = this.findSymbol (this.safeString (data, 's'));
        const market = this.market (symbol);
        const trade = this.parseTrade (data, market);
        this.emit ('trade', symbol, trade);
    }

    _websocketHandleKline (contextId, data) {
        const symbol = this.findSymbol (this.safeString (data, 's'));
        const market = this.market (symbol);
        const kline = this.parseOHLCV ([
            this.safeFloat (data['k'], 't'),
            this.safeFloat (data['k'], 'o'),
            this.safeFloat (data['k'], 'c'),
            this.safeFloat (data['k'], 'h'),
            this.safeFloat (data['k'], 'l'),
            this.safeFloat (data['k'], 'v'),
        ], market, this.safeFloat (data, 'i'));
        this.emit ('ohlcv', symbol, kline);
    }

    _websocketHandleTicker (contextId, data) {
        const symbol = this.findSymbol (this.safeString (data, 's'));
        const market = this.market (symbol);
        const ticker = this.parseTicker ({
            'symbol': this.safeString (data, 's'),
            'priceChange': this.safeString (data, 'p'),
            'priceChangePercent': this.safeString (data, 'P'),
            'weightedAvgPrice': this.safeString (data, 'v'),
            'prevClosePrice': this.safeString (data, 'x'),
            'lastPrice': undefined,
            'lastQty': undefined,
            'bidPrice': this.safeString (data, 'b'),
            'askPrice': this.safeString (data, 'a'),
            'openPrice': this.safeString (data, 'o'),
            'highPrice': this.safeString (data, 'h'),
            'lowPrice': this.safeString (data, 'l'),
            'volume': this.safeString (data, 'v'),
            'quoteVolume': this.safeString (data, 'q'),
            'openTime': this.safeString (data, 'O'),
            'closeTime': this.safeString (data, 'C'),
            'firstId': this.safeString (data, 'F'),   // First tradeId
            'lastId': this.safeString (data, 'L'),    // Last tradeId
            'count': this.safeString (data, 'n'),         // Trade count
        }, market);
        ticker['info'] = data;
        this.emit ('ticker', symbol, ticker);
    }

    _websocketHandleObRestSnapshot (context, error, response) {
        let symbol = context['symbol'];
        let contextId = context['contextId'];
        let data = this._contextGetSymbolData (contextId, 'ob', symbol);
        let config = this._contextGet (contextId, 'config');
        // console.log ('order book snapshot returned for '+ symbol);
        if (!error) {
            let lastUpdateId = this.safeInteger (response, 'nonce');
            let deltas = data['deltas'];
            let index = 0;
            for (index = 0; index < deltas.length; index++) {
                let delta = deltas[index];
                let U = this.safeInteger (delta, 'U');
                let u = this.safeInteger (delta, 'u');
                if (u <= lastUpdateId) {
                    continue;
                }
                if ((U <= lastUpdateId + 1) && (u >= lastUpdateId + 1)) {
                    break;
                }
                this.emit ('err', new ExchangeError (this.id + ': error in update ids in deltas for ' + symbol));
                this.websocketClose (contextId);
                return;
            }
            // process orderbook
            for (let i = index; i < deltas.length; i++) {
                let delta = deltas[i];
                this.mergeOrderBookDelta (response, delta, undefined, 'b', 'a');
            }
            data['ob'] = response;
            data['deltas'] = [];
            this.emit ('ob', symbol, this._cloneOrderBook (response, config['ob'][symbol]['limit']));
            this._contextSetSymbolData (contextId, 'ob', symbol, data);
        }
    }

    _websocketSubscribe (contextId, event, symbol, nonce, params = {}) {
        if (event !== 'ob' && event !== 'trade' && event !== 'ohlcv' && event !== 'ticker') {
            throw new NotSupported ('subscribe ' + event + '(' + symbol + ') not supported for exchange ' + this.id);
        }
        if (event === 'ob') {
            let config = this._contextGet (contextId, 'config');
            if (typeof config === 'undefined') {
                config = {};
            }
            let newConfig = {
                'ob': {},
            };
            newConfig['ob'][symbol] = {
                'limit': this.safeInteger (params, 'limit', undefined),
            };
            config = this.deepExtend (config, newConfig);
            this._contextSet (contextId, 'config', config);
        }
        let nonceStr = nonce.toString ();
        this.emit (nonceStr, true);
    }

    _websocketUnsubscribe (contextId, event, symbol, nonce, params = {}) {
        if (event !== 'ob' && event !== 'trade') {
            throw new NotSupported ('unsubscribe ' + event + '(' + symbol + ') not supported for exchange ' + this.id);
        }
        let nonceStr = nonce.toString ();
        this.emit (nonceStr, true);
    }

    _websocketOnOpen (contextId, websocketConexConfig) {
        let url = websocketConexConfig['url'];
        let parts = url.split ('=');
        let partsLen = parts.length;
        if (partsLen > 1) {
            let streams = parts[1];
            streams = streams.split ('/');
            for (let i = 0; i < streams.length; i++) {
                let stream = streams[i];
                let pair = stream.split ('@');
                partsLen = pair.length;
                if (partsLen === 2) {
                    let symbol = this.findSymbol (pair[0].toUpperCase ());
                    let event = pair[1].toLowerCase ();
                    if (event === 'depth')
                        event = 'ob';
                    else if (event === 'trade')
                        event = 'trade';
                    else if (event === 'aggtrade')
                        event = 'aggtrade';
                    else if (event.indexOf ('kline') >= 0)
                        event = 'kline';
                    else if (event.indexOf ('24hrTicker') >= 0)
                        event = 'ticker';
                    this._contextSetSubscribed (contextId, event, symbol, true);
                    this._contextSetSubscribing (contextId, event, symbol, false);
                }
            }
        }
    }

    _websocketGenerateUrlStream (events, options, params = {}) {
        let streamList = [];
        for (let i = 0; i < events.length; i++) {
            let element = events[i];
            let parameters = this.extend ({
                'event': element['event'],
                'symbol': this._websocketMarketId (element['symbol']),
                'interval': '1m',
            }, params);
            let streamGenerator = this.wsconf['events'][element['event']]['conx-param']['stream'];
            streamList.push (this.implodeParams (streamGenerator, parameters));
        }
        let stream = streamList.join ('/');
        return options['url'] + stream;
    }

    _websocketMarketId (symbol) {
        return this.marketId (symbol).toLowerCase ();
    }

    _getCurrentWebsocketOrderbook (contextId, symbol, limit) {
        let data = this._contextGetSymbolData (contextId, 'ob', symbol);
        if (('ob' in data) && (typeof data['ob'] !== 'undefined')) {
            return this._cloneOrderBook (data['ob'], limit);
        }
        return undefined;
    }
};<|MERGE_RESOLUTION|>--- conflicted
+++ resolved
@@ -157,7 +157,6 @@
                             'stream': '{symbol}@aggTrade',
                         },
                     },
-<<<<<<< HEAD
                     'trade': {
                         'conx-tpl': 'default',
                         'conx-param': {
@@ -166,8 +165,6 @@
                             'stream': '{symbol}@trade',
                         },
                     },
-=======
->>>>>>> a1a09f92
                     'ohlcv': {
                         'conx-tpl': 'default',
                         'conx-param': {
