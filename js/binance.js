--- conflicted
+++ resolved
@@ -808,20 +808,7 @@
         return { 'url': url, 'method': method, 'body': body, 'headers': headers };
     }
 
-<<<<<<< HEAD
-    handleErrors (code, reason, url, method, headers, body, response = undefined) {
-        // in case of error binance sets http status code >= 400
-        if (code < 300)
-            // status code ok, proceed with request
-            return;
-        if (code < 400)
-            // should not normally happen, reserve for redirects in case
-            // we'll want to scrape some info from web pages
-            return;
-        // code >= 400
-=======
-    handleErrors (code, reason, url, method, headers, body) {
->>>>>>> c638ac9d
+    handleErrors (code, reason, url, method, headers, body, response) {
         if ((code === 418) || (code === 429))
             throw new DDoSProtection (this.id + ' ' + code.toString () + ' ' + reason + ' ' + body);
         // error response in a form: { "code": -1013, "msg": "Invalid quantity." }
