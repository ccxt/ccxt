--- conflicted
+++ resolved
@@ -17,11 +17,8 @@
             'rateLimit': 500,
             // new metainfo interface
             'has': {
-<<<<<<< HEAD
                 'fetchDepositAddress': true,
-=======
                 'CORS': false,
->>>>>>> 28d611f2
                 'fetchBidsAsks': true,
                 'fetchTickers': true,
                 'fetchOHLCV': true,
