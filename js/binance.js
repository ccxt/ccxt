'use strict';

//  ---------------------------------------------------------------------------

const Exchange = require ('./base/Exchange');
const { ExchangeError, ArgumentsRequired, ExchangeNotAvailable, InsufficientFunds, OrderNotFound, InvalidOrder, DDoSProtection, InvalidNonce, AuthenticationError, RateLimitExceeded, PermissionDenied, NotSupported, BadRequest, BadSymbol, AccountSuspended, OrderImmediatelyFillable, OnMaintenance, BadResponse, RequestTimeout, OrderNotFillable, MarginModeAlreadySet } = require ('./base/errors');
const { TRUNCATE, DECIMAL_PLACES } = require ('./base/functions/number');
const Precise = require ('./base/Precise');

//  ---------------------------------------------------------------------------

module.exports = class binance extends Exchange {
    describe () {
        return this.deepExtend (super.describe (), {
            'id': 'binance',
            'name': 'Binance',
            'countries': [ 'JP', 'MT' ], // Japan, Malta
            'rateLimit': 50,
            'certified': true,
            'pro': true,
            // new metainfo interface
            'has': {
                'CORS': undefined,
                'spot': true,
                'margin': true,
                'swap': true,
                'future': true,
                'option': undefined,
                'addMargin': true,
                'borrowMargin': true,
                'cancelAllOrders': true,
                'cancelOrder': true,
                'cancelOrders': undefined,
                'createDepositAddress': false,
                'createOrder': true,
                'createPostOnlyOrder': true,
                'createReduceOnlyOrder': true,
                'createStopLimitOrder': true,
                'createStopMarketOrder': false,
                'createStopOrder': true,
                'editOrder': true,
                'fetchAccounts': undefined,
                'fetchBalance': true,
                'fetchBidsAsks': true,
                'fetchBorrowInterest': true,
                'fetchBorrowRate': true,
                'fetchBorrowRateHistories': false,
                'fetchBorrowRateHistory': true,
                'fetchBorrowRates': false,
                'fetchBorrowRatesPerSymbol': false,
                'fetchCanceledOrders': false,
                'fetchClosedOrder': false,
                'fetchClosedOrders': 'emulated',
                'fetchCurrencies': true,
                'fetchDeposit': false,
                'fetchDepositAddress': true,
                'fetchDepositAddresses': false,
                'fetchDepositAddressesByNetwork': false,
                'fetchDeposits': true,
                'fetchDepositWithdrawFee': 'emulated',
                'fetchDepositWithdrawFees': true,
                'fetchFundingHistory': true,
                'fetchFundingRate': true,
                'fetchFundingRateHistory': true,
                'fetchFundingRates': true,
                'fetchIndexOHLCV': true,
                'fetchL3OrderBook': false,
                'fetchLedger': undefined,
                'fetchLeverage': false,
                'fetchLeverageTiers': true,
                'fetchMarketLeverageTiers': 'emulated',
                'fetchMarkets': true,
                'fetchMarkOHLCV': true,
                'fetchMyTrades': true,
                'fetchOHLCV': true,
                'fetchOpenInterestHistory': true,
                'fetchOpenOrder': false,
                'fetchOpenOrders': true,
                'fetchOrder': true,
                'fetchOrderBook': true,
                'fetchOrderBooks': false,
                'fetchOrders': true,
                'fetchOrderTrades': true,
                'fetchPosition': undefined,
                'fetchPositions': true,
                'fetchPositionsRisk': true,
                'fetchPremiumIndexOHLCV': false,
                'fetchStatus': true,
                'fetchTicker': true,
                'fetchTickers': true,
                'fetchTime': true,
                'fetchTrades': true,
                'fetchTradingFee': true,
                'fetchTradingFees': true,
                'fetchTradingLimits': undefined,
                'fetchTransactionFee': undefined,
                'fetchTransactionFees': true,
                'fetchTransactions': false,
                'fetchTransfers': true,
                'fetchWithdrawal': false,
                'fetchWithdrawals': true,
                'fetchWithdrawalWhitelist': false,
                'reduceMargin': true,
                'repayMargin': true,
                'setLeverage': true,
                'setMargin': false,
                'setMarginMode': true,
                'setPositionMode': true,
                'signIn': false,
                'transfer': true,
                'withdraw': true,
            },
            'timeframes': {
                '1s': '1s', // spot only for now
                '1m': '1m',
                '3m': '3m',
                '5m': '5m',
                '15m': '15m',
                '30m': '30m',
                '1h': '1h',
                '2h': '2h',
                '4h': '4h',
                '6h': '6h',
                '8h': '8h',
                '12h': '12h',
                '1d': '1d',
                '3d': '3d',
                '1w': '1w',
                '1M': '1M',
            },
            'urls': {
                'logo': 'https://user-images.githubusercontent.com/1294454/29604020-d5483cdc-87ee-11e7-94c7-d1a8d9169293.jpg',
                'test': {
                    'dapiPublic': 'https://testnet.binancefuture.com/dapi/v1',
                    'dapiPrivate': 'https://testnet.binancefuture.com/dapi/v1',
                    'dapiPrivateV2': 'https://testnet.binancefuture.com/dapi/v2',
                    'fapiPublic': 'https://testnet.binancefuture.com/fapi/v1',
                    'fapiPrivate': 'https://testnet.binancefuture.com/fapi/v1',
                    'fapiPrivateV2': 'https://testnet.binancefuture.com/fapi/v2',
                    'public': 'https://testnet.binance.vision/api/v3',
                    'private': 'https://testnet.binance.vision/api/v3',
                    'v1': 'https://testnet.binance.vision/api/v1',
                },
                'api': {
                    'wapi': 'https://api.binance.com/wapi/v3',
                    'sapi': 'https://api.binance.com/sapi/v1',
                    'sapiV2': 'https://api.binance.com/sapi/v2',
                    'sapiV3': 'https://api.binance.com/sapi/v3',
                    'dapiPublic': 'https://dapi.binance.com/dapi/v1',
                    'dapiPrivate': 'https://dapi.binance.com/dapi/v1',
                    'eapiPublic': 'https://eapi.binance.com/eapi/v1',
                    'eapiPrivate': 'https://eapi.binance.com/eapi/v1',
                    'dapiPrivateV2': 'https://dapi.binance.com/dapi/v2',
                    'dapiData': 'https://dapi.binance.com/futures/data',
                    'fapiPublic': 'https://fapi.binance.com/fapi/v1',
                    'fapiPrivate': 'https://fapi.binance.com/fapi/v1',
                    'fapiData': 'https://fapi.binance.com/futures/data',
                    'fapiPrivateV2': 'https://fapi.binance.com/fapi/v2',
                    'public': 'https://api.binance.com/api/v3',
                    'private': 'https://api.binance.com/api/v3',
                    'v1': 'https://api.binance.com/api/v1',
                },
                'www': 'https://www.binance.com',
                'referral': {
                    'url': 'https://accounts.binance.com/en/register?ref=D7YA7CLY',
                    'discount': 0.1,
                },
                'doc': [
                    'https://binance-docs.github.io/apidocs/spot/en',
                ],
                'api_management': 'https://www.binance.com/en/usercenter/settings/api-management',
                'fees': 'https://www.binance.com/en/fee/schedule',
            },
            'api': {
                // the API structure below will need 3-layer apidefs
                'sapi': {
                    // IP (api) = 1200 per minute => (rateLimit = 50)
                    // IP (sapi) request rate limit of 12 000 per minute
                    // 1 IP (sapi) => cost = 0.1
                    // 10 IP (sapi) => cost = 1
                    // UID (sapi) request rate limit of 180 000 per minute
                    // 1 UID (sapi) => cost = 1200 / 180 000 = 0.006667
                    'get': {
                        'system/status': 0.1,
                        // these endpoints require this.apiKey
                        'accountSnapshot': 240, // Weight(IP): 2400 => cost = 0.1 * 2400 = 240
                        'margin/asset': 1, // Weight(IP): 10 => cost = 0.1 * 10 = 1
                        'margin/pair': 1,
                        'margin/allAssets': 0.1,
                        'margin/allPairs': 0.1,
                        'margin/priceIndex': 1,
                        // these endpoints require this.apiKey + this.secret
                        'asset/assetDividend': 1,
                        'asset/dribblet': 0.1,
                        'asset/transfer': 0.1,
                        'asset/assetDetail': 0.1,
                        'asset/tradeFee': 0.1,
                        'asset/ledger-transfer/cloud-mining/queryByPage': 4,
                        'margin/loan': 1,
                        'margin/repay': 1,
                        'margin/account': 1,
                        'margin/transfer': 0.1,
                        'margin/interestHistory': 0.1,
                        'margin/forceLiquidationRec': 0.1,
                        'margin/order': 1,
                        'margin/openOrders': 1,
                        'margin/allOrders': 20, // Weight(IP): 200 => cost = 0.1 * 200 = 20
                        'margin/myTrades': 1,
                        'margin/maxBorrowable': 5, // Weight(IP): 50 => cost = 0.1 * 50 = 5
                        'margin/maxTransferable': 5,
                        'margin/tradeCoeff': 1,
                        'margin/isolated/transfer': 0.1,
                        'margin/isolated/account': 1,
                        'margin/isolated/pair': 1,
                        'margin/isolated/allPairs': 1,
                        'margin/isolated/accountLimit': 0.1,
                        'margin/interestRateHistory': 0.1,
                        'margin/orderList': 1,
                        'margin/allOrderList': 20, // Weight(IP): 200 => cost = 0.1 * 200 = 20
                        'margin/openOrderList': 1,
                        'margin/crossMarginData': { 'cost': 0.1, 'noCoin': 0.5 },
                        'margin/isolatedMarginData': { 'cost': 0.1, 'noCoin': 1 },
                        'margin/isolatedMarginTier': 0.1,
                        'margin/rateLimit/order': 2,
                        'margin/dribblet': 0.1,
                        'margin/crossMarginCollateralRatio': 10,
                        'margin/exchange-small-liability': 0.6667,
                        'margin/exchange-small-liability-history': 0.6667,
                        'loan/income': 40, // Weight(UID): 6000 => cost = 0.006667 * 6000 = 40
                        'loan/ongoing/orders': 40, // Weight(IP): 400 => cost = 0.1 * 400 = 40
                        'loan/ltv/adjustment/history': 40, // Weight(IP): 400 => cost = 0.1 * 400 = 40
                        'loan/borrow/history': 40, // Weight(IP): 400 => cost = 0.1 * 400 = 40
                        'loan/repay/history': 40, // Weight(IP): 400 => cost = 0.1 * 400 = 40
                        'loan/loanable/data': 40, // Weight(IP): 400 => cost = 0.1 * 400 = 40
                        'loan/collateral/data': 40, // Weight(IP): 400 => cost = 0.1 * 400 = 40
                        'loan/repay/collateral/rate': 600, // Weight(IP): 6000 => cost = 0.1 * 6000 = 600
                        'loan/vip/ongoing/orders': 40, // Weight(IP): 400 => cost = 0.1 * 400 = 40
                        'loan/vip/repay/history': 40, // Weight(IP): 400 => cost = 0.1 * 400 = 40
                        'loan/vip/collateral/account': 600, // Weight(IP): 6000 => cost = 0.1 * 6000 = 600
                        'fiat/orders': 600.03, // Weight(UID): 90000 => cost = 0.006667 * 90000 = 600.03
                        'fiat/payments': 0.1,
                        'futures/transfer': 1,
                        'futures/loan/borrow/history': 1,
                        'futures/loan/repay/history': 1,
                        'futures/loan/wallet': 1,
                        'futures/loan/adjustCollateral/history': 1,
                        'futures/loan/liquidationHistory': 1,
                        'rebate/taxQuery': 20.001, // Weight(UID): 3000 => cost = 0.006667 * 3000 = 20.001
                        // https://binance-docs.github.io/apidocs/spot/en/#withdraw-sapi
                        'capital/config/getall': 1, // get networks for withdrawing USDT ERC20 vs USDT Omni
                        'capital/deposit/address': 1,
                        'capital/deposit/hisrec': 0.1,
                        'capital/deposit/subAddress': 0.1,
                        'capital/deposit/subHisrec': 0.1,
                        'capital/withdraw/history': 0.1,
                        'capital/contract/convertible-coins': 4.0002,
                        'convert/tradeFlow': 0.6667, // Weight(UID): 100 => cost = 0.006667 * 100 = 0.6667
                        'convert/exchangeInfo': 50,
                        'convert/assetInfo': 10,
                        'convert/orderStatus': 0.6667,
                        'account/status': 0.1,
                        'account/apiTradingStatus': 0.1,
                        'account/apiRestrictions/ipRestriction': 0.1,
                        'bnbBurn': 0.1,
                        // 'sub-account/assets': 1, (v3 endpoint)
                        'sub-account/futures/account': 1,
                        'sub-account/futures/accountSummary': 0.1,
                        'sub-account/futures/positionRisk': 1,
                        'sub-account/futures/internalTransfer': 0.1,
                        'sub-account/list': 0.1,
                        'sub-account/margin/account': 1,
                        'sub-account/margin/accountSummary': 1,
                        'sub-account/spotSummary': 0.1,
                        'sub-account/status': 1,
                        'sub-account/sub/transfer/history': 0.1,
                        'sub-account/transfer/subUserHistory': 0.1,
                        'sub-account/universalTransfer': 0.1,
                        'sub-account/apiRestrictions/ipRestriction/thirdPartyList': 1,
                        'managed-subaccount/asset': 0.1,
                        'managed-subaccount/accountSnapshot': 240,
                        'managed-subaccount/queryTransLogForInvestor': 0.1,
                        'managed-subaccount/queryTransLogForTradeParent': 0.1,
                        'managed-subaccount/fetch-future-asset': 0.1,
                        'managed-subaccount/marginAsset': 0.1,
                        // lending endpoints
                        'lending/daily/product/list': 0.1,
                        'lending/daily/userLeftQuota': 0.1,
                        'lending/daily/userRedemptionQuota': 0.1,
                        'lending/daily/token/position': 0.1,
                        'lending/union/account': 0.1,
                        'lending/union/purchaseRecord': 0.1,
                        'lending/union/redemptionRecord': 0.1,
                        'lending/union/interestHistory': 0.1,
                        'lending/project/list': 0.1,
                        'lending/project/position/list': 0.1,
                        // mining endpoints
                        'mining/pub/algoList': 0.1,
                        'mining/pub/coinList': 0.1,
                        'mining/worker/detail': 0.5, // Weight(IP): 5 => cost = 0.1 * 5 = 0.5
                        'mining/worker/list': 0.5,
                        'mining/payment/list': 0.5,
                        'mining/statistics/user/status': 0.5,
                        'mining/statistics/user/list': 0.5,
                        'mining/payment/uid': 0.5,
                        // liquid swap endpoints
                        'bswap/pools': 0.1,
                        'bswap/liquidity': { 'cost': 0.1, 'noPoolId': 1 },
                        'bswap/liquidityOps': 20.001, // Weight(UID): 3000 => cost = 0.006667 * 3000 = 20.001
                        'bswap/quote': 1.00005, // Weight(UID): 150 => cost = 0.006667 * 150 = 1.00005
                        'bswap/swap': 20.001, // Weight(UID): 3000 => cost = 0.006667 * 3000 = 20.001
                        'bswap/poolConfigure': 1.00005, // Weight(UID): 150 => cost = 0.006667 * 150 = 1.00005
                        'bswap/addLiquidityPreview': 1.00005, // Weight(UID): 150 => cost = 0.006667 * 150 = 1.00005
                        'bswap/removeLiquidityPreview': 1.00005, // Weight(UID): 150 => cost = 0.006667 * 150 = 1.00005
                        'bswap/unclaimedRewards': 6.667, // Weight(UID): 1000 => cost = 0.006667 * 1000 = 6.667
                        'bswap/claimedHistory': 6.667, // Weight(UID): 1000 => cost = 0.006667 * 1000 = 6.667
                        // leveraged token endpoints
                        'blvt/tokenInfo': 0.1,
                        'blvt/subscribe/record': 0.1,
                        'blvt/redeem/record': 0.1,
                        'blvt/userLimit': 0.1,
                        // broker api TODO (NOT IN DOCS)
                        'apiReferral/ifNewUser': 1,
                        'apiReferral/customization': 1,
                        'apiReferral/userCustomization': 1,
                        'apiReferral/rebate/recentRecord': 1,
                        'apiReferral/rebate/historicalRecord': 1,
                        'apiReferral/kickback/recentRecord': 1,
                        'apiReferral/kickback/historicalRecord': 1,
                        // brokerage API TODO https://binance-docs.github.io/Brokerage-API/General/ does not state ratelimits
                        'broker/subAccountApi': 1,
                        'broker/subAccount': 1,
                        'broker/subAccountApi/commission/futures': 1,
                        'broker/subAccountApi/commission/coinFutures': 1,
                        'broker/info': 1,
                        'broker/transfer': 1,
                        'broker/transfer/futures': 1,
                        'broker/rebate/recentRecord': 1,
                        'broker/rebate/historicalRecord': 1,
                        'broker/subAccount/bnbBurn/status': 1,
                        'broker/subAccount/depositHist': 1,
                        'broker/subAccount/spotSummary': 1,
                        'broker/subAccount/marginSummary': 1,
                        'broker/subAccount/futuresSummary': 1,
                        'broker/rebate/futures/recentRecord': 1,
                        'broker/subAccountApi/ipRestriction': 1,
                        'broker/universalTransfer': 1,
                        // v2 not supported yet
                        // GET /sapi/v2/broker/subAccount/futuresSummary
                        'account/apiRestrictions': 0.1,
                        // c2c / p2p
                        'c2c/orderMatch/listUserOrderHistory': 0.1,
                        // nft endpoints
                        'nft/history/transactions': 20.001, // Weight(UID): 3000 => cost = 0.006667 * 3000 = 20.001
                        'nft/history/deposit': 20.001,
                        'nft/history/withdraw': 20.001,
                        'nft/user/getAsset': 20.001,
                        'pay/transactions': 20.001, // Weight(UID): 3000 => cost = 0.006667 * 3000 = 20.001
                        'giftcard/verify': 0.1,
                        'giftcard/cryptography/rsa-public-key': 0.1,
                        'giftcard/buyCode/token-limit': 0.1,
                        'algo/futures/openOrders': 0.1,
                        'algo/futures/historicalOrders': 0.1,
                        'algo/futures/subOrders': 0.1,
                        'portfolio/account': 0.1,
                        'portfolio/collateralRate': 5,
                        'portfolio/pmLoan': 3.3335,
                        // staking
                        'staking/productList': 0.1,
                        'staking/position': 0.1,
                        'staking/stakingRecord': 0.1,
                        'staking/personalLeftQuota': 0.1,
                    },
                    'post': {
                        'asset/dust': 1,
                        'asset/dust-btc': 0.1,
                        'asset/transfer': 0.1,
                        'asset/get-funding-asset': 0.1,
                        'asset/convert-transfer': 0.033335,
                        'asset/convert-transfer/queryByPage': 0.033335,
                        'account/disableFastWithdrawSwitch': 0.1,
                        'account/enableFastWithdrawSwitch': 0.1,
                        // 'account/apiRestrictions/ipRestriction': 1, discontinued
                        // 'account/apiRestrictions/ipRestriction/ipList': 1, discontinued
                        'capital/withdraw/apply': 4.0002, // Weight(UID): 600 => cost = 0.006667 * 600 = 4.0002
                        'capital/contract/convertible-coins': 4.0002,
                        'margin/transfer': 1, // Weight(IP): 600 => cost = 0.1 * 600 = 60
                        'margin/loan': 20.001, // Weight(UID): 3000 => cost = 0.006667 * 3000 = 20.001
                        'margin/repay': 20.001,
                        'margin/order': 0.040002, // Weight(UID): 6 => cost = 0.006667 * 6 = 0.040002
                        'margin/order/oco': 0.040002,
                        'margin/exchange-small-liability': 20.001,
                        // 'margin/isolated/create': 1, discontinued
                        'margin/isolated/transfer': 4.0002, // Weight(UID): 600 => cost = 0.006667 * 600 = 4.0002
                        'margin/isolated/account': 2.0001, // Weight(UID): 300 => cost = 0.006667 * 300 = 2.0001
                        'bnbBurn': 0.1,
                        'sub-account/virtualSubAccount': 0.1,
                        'sub-account/margin/transfer': 4.0002, // Weight(UID): 600 => cost =  0.006667 * 600 = 4.0002
                        'sub-account/margin/enable': 0.1,
                        'sub-account/futures/enable': 0.1,
                        'sub-account/futures/transfer': 0.1,
                        'sub-account/futures/internalTransfer': 0.1,
                        'sub-account/transfer/subToSub': 0.1,
                        'sub-account/transfer/subToMaster': 0.1,
                        'sub-account/universalTransfer': 0.1,
                        // v2 not supported yet
                        // 'sub-account/subAccountApi/ipRestriction': 20,
                        'managed-subaccount/deposit': 0.1,
                        'managed-subaccount/withdraw': 0.1,
                        'userDataStream': 0.1,
                        'userDataStream/isolated': 0.1,
                        'futures/transfer': 0.1,
                        // lending
                        'lending/customizedFixed/purchase': 0.1,
                        'lending/daily/purchase': 0.1,
                        'lending/daily/redeem': 0.1,
                        // liquid swap endpoints
                        'bswap/liquidityAdd': 60, // Weight(UID): 1000 + (Additional: 1 request every 3 seconds =  0.333 requests per second) => cost = ( 1000 / rateLimit ) / 0.333 = 60.0000006
                        'bswap/liquidityRemove': 60, // Weight(UID): 1000 + (Additional: 1 request every three seconds)
                        'bswap/swap': 60, // Weight(UID): 1000 + (Additional: 1 request every three seconds)
                        'bswap/claimRewards': 6.667, // Weight(UID): 1000 => cost = 0.006667 * 1000 = 6.667
                        // leveraged token endpoints
                        'blvt/subscribe': 0.1,
                        'blvt/redeem': 0.1,
                        // brokerage API TODO: NO MENTION OF RATELIMITS IN BROKERAGE DOCS
                        'apiReferral/customization': 1,
                        'apiReferral/userCustomization': 1,
                        'apiReferral/rebate/historicalRecord': 1,
                        'apiReferral/kickback/historicalRecord': 1,
                        'broker/subAccount': 1,
                        'broker/subAccount/margin': 1,
                        'broker/subAccount/futures': 1,
                        'broker/subAccountApi': 1,
                        'broker/subAccountApi/permission': 1,
                        'broker/subAccountApi/commission': 1,
                        'broker/subAccountApi/commission/futures': 1,
                        'broker/subAccountApi/commission/coinFutures': 1,
                        'broker/transfer': 1,
                        'broker/transfer/futures': 1,
                        'broker/rebate/historicalRecord': 1,
                        'broker/subAccount/bnbBurn/spot': 1,
                        'broker/subAccount/bnbBurn/marginInterest': 1,
                        'broker/subAccount/blvt': 1,
                        'broker/subAccountApi/ipRestriction': 1,
                        'broker/subAccountApi/ipRestriction/ipList': 1,
                        'broker/universalTransfer': 1,
                        'broker/subAccountApi/permission/universalTransfer': 1,
                        'broker/subAccountApi/permission/vanillaOptions': 1,
                        //
                        'giftcard/createCode': 0.1,
                        'giftcard/redeemCode': 0.1,
                        'giftcard/buyCode': 0.1,
                        'algo/futures/newOrderVp': 20.001,
                        'algo/futures/newOrderTwap': 20.001,
                        // staking
                        'staking/purchase': 0.1,
                        'staking/redeem': 0.1,
                        'staking/setAutoStaking': 0.1,
                        'portfolio/repay': 20.001,
                        'loan/borrow': 40, // Weight(UID): 6000 => cost = 0.006667 * 6000 = 40
                        'loan/repay': 40, // Weight(UID): 6000 => cost = 0.006667 * 6000 = 40
                        'loan/adjust/ltv': 40, // Weight(UID): 6000 => cost = 0.006667 * 6000 = 40
                        'loan/customize/margin_call': 40, // Weight(UID): 6000 => cost = 0.006667 * 6000 = 40
                        'loan/vip/repay': 40, // Weight(UID): 6000 => cost = 0.006667 * 6000 = 40
                        'convert/getQuote': 20.001,
                        'convert/acceptQuote': 3.3335,
                    },
                    'put': {
                        'userDataStream': 0.1,
                        'userDataStream/isolated': 0.1,
                    },
                    'delete': {
                        // 'account/apiRestrictions/ipRestriction/ipList': 1, discontinued
                        'margin/openOrders': 0.1,
                        'margin/order': 0.0066667, // Weight(UID): 1 => cost = 0.006667
                        'margin/orderList': 0.0066667,
                        'margin/isolated/account': 2.0001, // Weight(UID): 300 => cost =  0.006667 * 300 = 2.0001
                        'userDataStream': 0.1,
                        'userDataStream/isolated': 0.1,
                        // brokerage API TODO NO MENTION OF RATELIMIT IN BROKERAGE DOCS
                        'broker/subAccountApi': 1,
                        'broker/subAccountApi/ipRestriction/ipList': 1,
                        'algo/futures/order': 0.1,
                    },
                },
                'sapiV2': {
                    'get': {
                        'sub-account/futures/account': 0.1,
                        'sub-account/futures/positionRisk': 0.1,
                    },
                },
                'sapiV3': {
                    'get': {
                        'sub-account/assets': 1,
                    },
                    'post': {
                        'asset/getUserAsset': 0.5,
                    },
                },
                // deprecated
                'wapi': {
                    'post': {
                        'withdraw': 1,
                        'sub-account/transfer': 1,
                    },
                    'get': {
                        'depositHistory': 1,
                        'withdrawHistory': 1,
                        'depositAddress': 1,
                        'accountStatus': 1,
                        'systemStatus': 1,
                        'apiTradingStatus': 1,
                        'userAssetDribbletLog': 1,
                        'tradeFee': 1,
                        'assetDetail': 1,
                        'sub-account/list': 1,
                        'sub-account/transfer/history': 1,
                        'sub-account/assets': 1,
                    },
                },
                'dapiPublic': {
                    'get': {
                        'ping': 1,
                        'time': 1,
                        'exchangeInfo': 1,
                        'depth': { 'cost': 2, 'byLimit': [ [ 50, 2 ], [ 100, 5 ], [ 500, 10 ], [ 1000, 20 ] ] },
                        'trades': 5,
                        'historicalTrades': 20,
                        'aggTrades': 20,
                        'premiumIndex': 10,
                        'fundingRate': 1,
                        'klines': { 'cost': 1, 'byLimit': [ [ 99, 1 ], [ 499, 2 ], [ 1000, 5 ], [ 10000, 10 ] ] },
                        'continuousKlines': { 'cost': 1, 'byLimit': [ [ 99, 1 ], [ 499, 2 ], [ 1000, 5 ], [ 10000, 10 ] ] },
                        'indexPriceKlines': { 'cost': 1, 'byLimit': [ [ 99, 1 ], [ 499, 2 ], [ 1000, 5 ], [ 10000, 10 ] ] },
                        'markPriceKlines': { 'cost': 1, 'byLimit': [ [ 99, 1 ], [ 499, 2 ], [ 1000, 5 ], [ 10000, 10 ] ] },
                        'ticker/24hr': { 'cost': 1, 'noSymbol': 40 },
                        'ticker/price': { 'cost': 1, 'noSymbol': 2 },
                        'ticker/bookTicker': { 'cost': 1, 'noSymbol': 2 },
                        'openInterest': 1,
                        'pmExchangeInfo': 1,
                    },
                },
                'dapiData': {
                    'get': {
                        'openInterestHist': 1,
                        'topLongShortAccountRatio': 1,
                        'topLongShortPositionRatio': 1,
                        'globalLongShortAccountRatio': 1,
                        'takerBuySellVol': 1,
                        'basis': 1,
                    },
                },
                'dapiPrivate': {
                    'get': {
                        'positionSide/dual': 30,
                        'order': 1,
                        'openOrder': 1,
                        'openOrders': { 'cost': 1, 'noSymbol': 5 },
                        'allOrders': { 'cost': 20, 'noSymbol': 40 },
                        'balance': 1,
                        'account': 5,
                        'positionMargin/history': 1,
                        'positionRisk': 1,
                        'userTrades': { 'cost': 20, 'noSymbol': 40 },
                        'income': 20,
                        'leverageBracket': 1,
                        'forceOrders': { 'cost': 20, 'noSymbol': 50 },
                        'adlQuantile': 5,
                        'orderAmendment': 1,
                        'pmAccountInfo': 5,
                    },
                    'post': {
                        'positionSide/dual': 1,
                        'order': 4,
                        'batchOrders': 5,
                        'countdownCancelAll': 10,
                        'leverage': 1,
                        'marginType': 1,
                        'positionMargin': 1,
                        'listenKey': 1,
                    },
                    'put': {
                        'listenKey': 1,
                        'order': 1,
                        'batchOrders': 5,
                    },
                    'delete': {
                        'order': 1,
                        'allOpenOrders': 1,
                        'batchOrders': 5,
                        'listenKey': 1,
                    },
                },
                'dapiPrivateV2': {
                    'get': {
                        'leverageBracket': 1,
                    },
                },
                'fapiPublic': {
                    'get': {
                        'ping': 1,
                        'time': 1,
                        'exchangeInfo': 1,
                        'depth': { 'cost': 2, 'byLimit': [ [ 50, 2 ], [ 100, 5 ], [ 500, 10 ], [ 1000, 20 ] ] },
                        'trades': 5,
                        'historicalTrades': 20,
                        'aggTrades': 20,
                        'klines': { 'cost': 1, 'byLimit': [ [ 99, 1 ], [ 499, 2 ], [ 1000, 5 ], [ 10000, 10 ] ] },
                        'continuousKlines': { 'cost': 1, 'byLimit': [ [ 99, 1 ], [ 499, 2 ], [ 1000, 5 ], [ 10000, 10 ] ] },
                        'markPriceKlines': { 'cost': 1, 'byLimit': [ [ 99, 1 ], [ 499, 2 ], [ 1000, 5 ], [ 10000, 10 ] ] },
                        'indexPriceKlines': { 'cost': 1, 'byLimit': [ [ 99, 1 ], [ 499, 2 ], [ 1000, 5 ], [ 10000, 10 ] ] },
                        'fundingRate': 1,
                        'premiumIndex': 1,
                        'ticker/24hr': { 'cost': 1, 'noSymbol': 40 },
                        'ticker/price': { 'cost': 1, 'noSymbol': 2 },
                        'ticker/bookTicker': { 'cost': 1, 'noSymbol': 2 },
                        'openInterest': 1,
                        'indexInfo': 1,
                        'apiTradingStatus': { 'cost': 1, 'noSymbol': 10 },
                        'lvtKlines': 1,
                        'pmExchangeInfo': 1,
                    },
                },
                'fapiData': {
                    'get': {
                        'openInterestHist': 1,
                        'topLongShortAccountRatio': 1,
                        'topLongShortPositionRatio': 1,
                        'globalLongShortAccountRatio': 1,
                        'takerlongshortRatio': 1,
                    },
                },
                'fapiPrivate': {
                    'get': {
                        'forceOrders': { 'cost': 20, 'noSymbol': 50 },
                        'allOrders': 5,
                        'openOrder': 1,
                        'openOrders': 1,
                        'order': 1,
                        'account': 5,
                        'balance': 5,
                        'leverageBracket': 1,
                        'positionMargin/history': 1,
                        'positionRisk': 5,
                        'positionSide/dual': 30,
                        'userTrades': 5,
                        'income': 30,
                        'commissionRate': 20,
                        'apiTradingStatus': 1,
                        'multiAssetsMargin': 30,
                        // broker endpoints
                        'apiReferral/ifNewUser': 1,
                        'apiReferral/customization': 1,
                        'apiReferral/userCustomization': 1,
                        'apiReferral/traderNum': 1,
                        'apiReferral/overview': 1,
                        'apiReferral/tradeVol': 1,
                        'apiReferral/rebateVol': 1,
                        'apiReferral/traderSummary': 1,
                        'adlQuantile': 5,
                        'pmAccountInfo': 5,
                    },
                    'post': {
                        'batchOrders': 5,
                        'positionSide/dual': 1,
                        'positionMargin': 1,
                        'marginType': 1,
                        'order': 4,
                        'leverage': 1,
                        'listenKey': 1,
                        'countdownCancelAll': 10,
                        'multiAssetsMargin': 1,
                        // broker endpoints
                        'apiReferral/customization': 1,
                        'apiReferral/userCustomization': 1,
                    },
                    'put': {
                        'listenKey': 1,
                    },
                    'delete': {
                        'batchOrders': 1,
                        'order': 1,
                        'allOpenOrders': 1,
                        'listenKey': 1,
                    },
                },
                'fapiPrivateV2': {
                    'get': {
                        'account': 1,
                        'balance': 1,
                        'positionRisk': 1,
                    },
                },
                'eapiPublic': {
                    'get': {
                        'ping': 1,
                        'time': 1,
                        'exchangeInfo': 1,
                        'index': 1,
                        'ticker': 5,
                        'mark': 5,
                        'depth': 1,
                        'klines': 1,
                        'trades': 5,
                        'historicalTrades': 20,
                        'exerciseHistory': 3,
                        'openInterest': 3,
                    },
                },
                'eapiPrivate': {
                    'get': {
                        'account': 3,
                        'position': 5,
                        'openOrders': { 'cost': 1, 'noSymbol': 40 },
                        'historyOrders': 3,
                        'userTrades': 5,
                        'exerciseRecord': 5,
                        'bill': 1,
                        'marginAccount': 3,
                        'mmp': 1,
                        'countdownCancelAll': 1,
                        'order': 1,
                    },
                    'post': {
                        'order': 1,
                        'batchOrders': 5,
                        'listenKey': 1,
                        'mmpSet': 1,
                        'mmpReset': 1,
                        'countdownCancelAll': 1,
                        'countdownCancelAllHeartBeat': 10,
                    },
                    'put': {
                        'listenKey': 1,
                    },
                    'delete': {
                        'order': 1,
                        'batchOrders': 1,
                        'allOpenOrders': 1,
                        'allOpenOrdersByUnderlying': 1,
                        'listenKey': 1,
                    },
                },
                'public': {
                    'get': {
                        'ping': 1,
                        'time': 1,
                        'depth': { 'cost': 1, 'byLimit': [ [ 100, 1 ], [ 500, 5 ], [ 1000, 10 ], [ 5000, 50 ] ] },
                        'trades': 1,
                        'aggTrades': 1,
                        'historicalTrades': 5,
                        'klines': 1,
                        'ticker/24hr': { 'cost': 1, 'noSymbol': 40 },
                        'ticker/price': { 'cost': 1, 'noSymbol': 2 },
                        'ticker/bookTicker': { 'cost': 1, 'noSymbol': 2 },
                        'exchangeInfo': 10,
                    },
                    'put': {
                        'userDataStream': 1,
                    },
                    'post': {
                        'userDataStream': 1,
                    },
                    'delete': {
                        'userDataStream': 1,
                    },
                },
                'private': {
                    'get': {
                        'allOrderList': 10, // oco
                        'openOrderList': 3, // oco
                        'orderList': 2, // oco
                        'order': 2,
                        'openOrders': { 'cost': 3, 'noSymbol': 40 },
                        'allOrders': 10,
                        'account': 10,
                        'myTrades': 10,
                        'rateLimit/order': 20,
                        'myPreventedMatches': 1,
                    },
                    'post': {
                        'order/oco': 1,
                        'order': 1,
                        'order/cancelReplace': 1,
                        'order/test': 1,
                    },
                    'delete': {
                        'openOrders': 1, // added on 2020-04-25 for canceling all open orders per symbol
                        'orderList': 1, // oco
                        'order': 1,
                    },
                },
            },
            'fees': {
                'trading': {
                    'feeSide': 'get',
                    'tierBased': false,
                    'percentage': true,
                    'taker': this.parseNumber ('0.001'),
                    'maker': this.parseNumber ('0.001'),
                },
                'linear': {
                    'trading': {
                        'feeSide': 'quote',
                        'tierBased': true,
                        'percentage': true,
                        'taker': this.parseNumber ('0.000400'),
                        'maker': this.parseNumber ('0.000200'),
                        'tiers': {
                            'taker': [
                                [ this.parseNumber ('0'), this.parseNumber ('0.000400') ],
                                [ this.parseNumber ('250'), this.parseNumber ('0.000400') ],
                                [ this.parseNumber ('2500'), this.parseNumber ('0.000350') ],
                                [ this.parseNumber ('7500'), this.parseNumber ('0.000320') ],
                                [ this.parseNumber ('22500'), this.parseNumber ('0.000300') ],
                                [ this.parseNumber ('50000'), this.parseNumber ('0.000270') ],
                                [ this.parseNumber ('100000'), this.parseNumber ('0.000250') ],
                                [ this.parseNumber ('200000'), this.parseNumber ('0.000220') ],
                                [ this.parseNumber ('400000'), this.parseNumber ('0.000200') ],
                                [ this.parseNumber ('750000'), this.parseNumber ('0.000170') ],
                            ],
                            'maker': [
                                [ this.parseNumber ('0'), this.parseNumber ('0.000200') ],
                                [ this.parseNumber ('250'), this.parseNumber ('0.000160') ],
                                [ this.parseNumber ('2500'), this.parseNumber ('0.000140') ],
                                [ this.parseNumber ('7500'), this.parseNumber ('0.000120') ],
                                [ this.parseNumber ('22500'), this.parseNumber ('0.000100') ],
                                [ this.parseNumber ('50000'), this.parseNumber ('0.000080') ],
                                [ this.parseNumber ('100000'), this.parseNumber ('0.000060') ],
                                [ this.parseNumber ('200000'), this.parseNumber ('0.000040') ],
                                [ this.parseNumber ('400000'), this.parseNumber ('0.000020') ],
                                [ this.parseNumber ('750000'), this.parseNumber ('0') ],
                            ],
                        },
                    },
                },
                'inverse': {
                    'trading': {
                        'feeSide': 'base',
                        'tierBased': true,
                        'percentage': true,
                        'taker': this.parseNumber ('0.000500'),
                        'maker': this.parseNumber ('0.000100'),
                        'tiers': {
                            'taker': [
                                [ this.parseNumber ('0'), this.parseNumber ('0.000500') ],
                                [ this.parseNumber ('250'), this.parseNumber ('0.000450') ],
                                [ this.parseNumber ('2500'), this.parseNumber ('0.000400') ],
                                [ this.parseNumber ('7500'), this.parseNumber ('0.000300') ],
                                [ this.parseNumber ('22500'), this.parseNumber ('0.000250') ],
                                [ this.parseNumber ('50000'), this.parseNumber ('0.000240') ],
                                [ this.parseNumber ('100000'), this.parseNumber ('0.000240') ],
                                [ this.parseNumber ('200000'), this.parseNumber ('0.000240') ],
                                [ this.parseNumber ('400000'), this.parseNumber ('0.000240') ],
                                [ this.parseNumber ('750000'), this.parseNumber ('0.000240') ],
                            ],
                            'maker': [
                                [ this.parseNumber ('0'), this.parseNumber ('0.000100') ],
                                [ this.parseNumber ('250'), this.parseNumber ('0.000080') ],
                                [ this.parseNumber ('2500'), this.parseNumber ('0.000050') ],
                                [ this.parseNumber ('7500'), this.parseNumber ('0.0000030') ],
                                [ this.parseNumber ('22500'), this.parseNumber ('0') ],
                                [ this.parseNumber ('50000'), this.parseNumber ('-0.000050') ],
                                [ this.parseNumber ('100000'), this.parseNumber ('-0.000060') ],
                                [ this.parseNumber ('200000'), this.parseNumber ('-0.000070') ],
                                [ this.parseNumber ('400000'), this.parseNumber ('-0.000080') ],
                                [ this.parseNumber ('750000'), this.parseNumber ('-0.000090') ],
                            ],
                        },
                    },
                },
                'option': {},
            },
            'commonCurrencies': {
                'BCC': 'BCC', // kept for backward-compatibility https://github.com/ccxt/ccxt/issues/4848
                'YOYO': 'YOYOW',
            },
            'precisionMode': DECIMAL_PLACES,
            // exchange-specific options
            'options': {
                'sandboxMode': false,
                'fetchMarkets': [ 'spot', 'linear', 'inverse', 'option' ],
                'fetchCurrencies': true, // this is a private call and it requires API keys
                // 'fetchTradesMethod': 'publicGetAggTrades', // publicGetTrades, publicGetHistoricalTrades
                'defaultTimeInForce': 'GTC', // 'GTC' = Good To Cancel (default), 'IOC' = Immediate Or Cancel
                'defaultType': 'spot', // 'spot', 'future', 'margin', 'delivery'
                'defaultSubType': undefined, // 'linear', 'inverse'
                'hasAlreadyAuthenticatedSuccessfully': false,
                'warnOnFetchOpenOrdersWithoutSymbol': true,
                // not an error
                // https://github.com/ccxt/ccxt/issues/11268
                // https://github.com/ccxt/ccxt/pull/11624
                // POST https://fapi.binance.com/fapi/v1/marginType 400 Bad Request
                // binanceusdm
                'throwMarginModeAlreadySet': false,
                'fetchPositions': 'positionRisk', // or 'account'
                'recvWindow': 10 * 1000, // 10 sec
                'timeDifference': 0, // the difference between system clock and Binance clock
                'adjustForTimeDifference': false, // controls the adjustment logic upon instantiation
                'newOrderRespType': {
                    'market': 'FULL', // 'ACK' for order id, 'RESULT' for full order or 'FULL' for order with fills
                    'limit': 'FULL', // we change it from 'ACK' by default to 'FULL' (returns immediately if limit is not hit)
                },
                'quoteOrderQty': true, // whether market orders support amounts in quote currency
                'broker': {
                    'spot': 'x-R4BD3S82',
                    'margin': 'x-R4BD3S82',
                    'future': 'x-xcKtGhcu',
                    'delivery': 'x-xcKtGhcu',
                },
                'accountsByType': {
                    'main': 'MAIN',
                    'spot': 'MAIN',
                    'funding': 'FUNDING',
                    'margin': 'MARGIN',
                    'cross': 'MARGIN',
                    'future': 'UMFUTURE', // backwards compatibility
                    'delivery': 'CMFUTURE', // backwards compatbility
                    'linear': 'UMFUTURE',
                    'inverse': 'CMFUTURE',
                },
                'accountsById': {
                    'MAIN': 'spot',
                    'FUNDING': 'funding',
                    'MARGIN': 'margin',
                    'UMFUTURE': 'linear',
                    'CMFUTURE': 'inverse',
                },
                'networks': {
                    'ERC20': 'ETH',
                    'TRC20': 'TRX',
                    'BEP2': 'BNB',
                    'BEP20': 'BSC',
                    'OMNI': 'OMNI',
                    'EOS': 'EOS',
                    'SPL': 'SOL',
                },
                // keeping this object for backward-compatibility
                'reverseNetworks': {
                    'tronscan.org': 'TRC20',
                    'etherscan.io': 'ERC20',
                    'bscscan.com': 'BSC',
                    'explorer.binance.org': 'BEP2',
                    'bithomp.com': 'XRP',
                    'bloks.io': 'EOS',
                    'stellar.expert': 'XLM',
                    'blockchair.com/bitcoin': 'BTC',
                    'blockchair.com/bitcoin-cash': 'BCH',
                    'blockchair.com/ecash': 'XEC',
                    'explorer.litecoin.net': 'LTC',
                    'explorer.avax.network': 'AVAX',
                    'solscan.io': 'SOL',
                    'polkadot.subscan.io': 'DOT',
                    'dashboard.internetcomputer.org': 'ICP',
                    'explorer.chiliz.com': 'CHZ',
                    'cardanoscan.io': 'ADA',
                    'mainnet.theoan.com': 'AION',
                    'algoexplorer.io': 'ALGO',
                    'explorer.ambrosus.com': 'AMB',
                    'viewblock.io/zilliqa': 'ZIL',
                    'viewblock.io/arweave': 'AR',
                    'explorer.ark.io': 'ARK',
                    'atomscan.com': 'ATOM',
                    'www.mintscan.io': 'CTK',
                    'explorer.bitcoindiamond.org': 'BCD',
                    'btgexplorer.com': 'BTG',
                    'bts.ai': 'BTS',
                    'explorer.celo.org': 'CELO',
                    'explorer.nervos.org': 'CKB',
                    'cerebro.cortexlabs.ai': 'CTXC',
                    'chainz.cryptoid.info': 'VIA',
                    'explorer.dcrdata.org': 'DCR',
                    'digiexplorer.info': 'DGB',
                    'dock.subscan.io': 'DOCK',
                    'dogechain.info': 'DOGE',
                    'explorer.elrond.com': 'EGLD',
                    'blockscout.com': 'ETC',
                    'explore-fetchhub.fetch.ai': 'FET',
                    'filfox.info': 'FIL',
                    'fio.bloks.io': 'FIO',
                    'explorer.firo.org': 'FIRO',
                    'neoscan.io': 'NEO',
                    'ftmscan.com': 'FTM',
                    'explorer.gochain.io': 'GO',
                    'block.gxb.io': 'GXS',
                    'hash-hash.info': 'HBAR',
                    'www.hiveblockexplorer.com': 'HIVE',
                    'explorer.helium.com': 'HNT',
                    'tracker.icon.foundation': 'ICX',
                    'www.iostabc.com': 'IOST',
                    'explorer.iota.org': 'IOTA',
                    'iotexscan.io': 'IOTX',
                    'irishub.iobscan.io': 'IRIS',
                    'kava.mintscan.io': 'KAVA',
                    'scope.klaytn.com': 'KLAY',
                    'kmdexplorer.io': 'KMD',
                    'kusama.subscan.io': 'KSM',
                    'explorer.lto.network': 'LTO',
                    'polygonscan.com': 'POLYGON',
                    'explorer.ont.io': 'ONT',
                    'minaexplorer.com': 'MINA',
                    'nanolooker.com': 'NANO',
                    'explorer.nebulas.io': 'NAS',
                    'explorer.nbs.plus': 'NBS',
                    'explorer.nebl.io': 'NEBL',
                    'nulscan.io': 'NULS',
                    'nxscan.com': 'NXS',
                    'explorer.harmony.one': 'ONE',
                    'explorer.poa.network': 'POA',
                    'qtum.info': 'QTUM',
                    'explorer.rsk.co': 'RSK',
                    'www.oasisscan.com': 'ROSE',
                    'ravencoin.network': 'RVN',
                    'sc.tokenview.com': 'SC',
                    'secretnodes.com': 'SCRT',
                    'explorer.skycoin.com': 'SKY',
                    'steemscan.com': 'STEEM',
                    'explorer.stacks.co': 'STX',
                    'www.thetascan.io': 'THETA',
                    'scan.tomochain.com': 'TOMO',
                    'explore.vechain.org': 'VET',
                    'explorer.vite.net': 'VITE',
                    'www.wanscan.org': 'WAN',
                    'wavesexplorer.com': 'WAVES',
                    'wax.eosx.io': 'WAXP',
                    'waltonchain.pro': 'WTC',
                    'chain.nem.ninja': 'XEM',
                    'verge-blockchain.info': 'XVG',
                    'explorer.yoyow.org': 'YOYOW',
                    'explorer.zcha.in': 'ZEC',
                    'explorer.zensystem.io': 'ZEN',
                },
                'networksById': {
                    'tronscan.org': 'TRC20',
                    'etherscan.io': 'ERC20',
                    'bscscan.com': 'BSC',
                    'explorer.binance.org': 'BEP2',
                    'bithomp.com': 'XRP',
                    'bloks.io': 'EOS',
                    'stellar.expert': 'XLM',
                    'blockchair.com/bitcoin': 'BTC',
                    'blockchair.com/bitcoin-cash': 'BCH',
                    'blockchair.com/ecash': 'XEC',
                    'explorer.litecoin.net': 'LTC',
                    'explorer.avax.network': 'AVAX',
                    'solscan.io': 'SOL',
                    'polkadot.subscan.io': 'DOT',
                    'dashboard.internetcomputer.org': 'ICP',
                    'explorer.chiliz.com': 'CHZ',
                    'cardanoscan.io': 'ADA',
                    'mainnet.theoan.com': 'AION',
                    'algoexplorer.io': 'ALGO',
                    'explorer.ambrosus.com': 'AMB',
                    'viewblock.io/zilliqa': 'ZIL',
                    'viewblock.io/arweave': 'AR',
                    'explorer.ark.io': 'ARK',
                    'atomscan.com': 'ATOM',
                    'www.mintscan.io': 'CTK',
                    'explorer.bitcoindiamond.org': 'BCD',
                    'btgexplorer.com': 'BTG',
                    'bts.ai': 'BTS',
                    'explorer.celo.org': 'CELO',
                    'explorer.nervos.org': 'CKB',
                    'cerebro.cortexlabs.ai': 'CTXC',
                    'chainz.cryptoid.info': 'VIA',
                    'explorer.dcrdata.org': 'DCR',
                    'digiexplorer.info': 'DGB',
                    'dock.subscan.io': 'DOCK',
                    'dogechain.info': 'DOGE',
                    'explorer.elrond.com': 'EGLD',
                    'blockscout.com': 'ETC',
                    'explore-fetchhub.fetch.ai': 'FET',
                    'filfox.info': 'FIL',
                    'fio.bloks.io': 'FIO',
                    'explorer.firo.org': 'FIRO',
                    'neoscan.io': 'NEO',
                    'ftmscan.com': 'FTM',
                    'explorer.gochain.io': 'GO',
                    'block.gxb.io': 'GXS',
                    'hash-hash.info': 'HBAR',
                    'www.hiveblockexplorer.com': 'HIVE',
                    'explorer.helium.com': 'HNT',
                    'tracker.icon.foundation': 'ICX',
                    'www.iostabc.com': 'IOST',
                    'explorer.iota.org': 'IOTA',
                    'iotexscan.io': 'IOTX',
                    'irishub.iobscan.io': 'IRIS',
                    'kava.mintscan.io': 'KAVA',
                    'scope.klaytn.com': 'KLAY',
                    'kmdexplorer.io': 'KMD',
                    'kusama.subscan.io': 'KSM',
                    'explorer.lto.network': 'LTO',
                    'polygonscan.com': 'POLYGON',
                    'explorer.ont.io': 'ONT',
                    'minaexplorer.com': 'MINA',
                    'nanolooker.com': 'NANO',
                    'explorer.nebulas.io': 'NAS',
                    'explorer.nbs.plus': 'NBS',
                    'explorer.nebl.io': 'NEBL',
                    'nulscan.io': 'NULS',
                    'nxscan.com': 'NXS',
                    'explorer.harmony.one': 'ONE',
                    'explorer.poa.network': 'POA',
                    'qtum.info': 'QTUM',
                    'explorer.rsk.co': 'RSK',
                    'www.oasisscan.com': 'ROSE',
                    'ravencoin.network': 'RVN',
                    'sc.tokenview.com': 'SC',
                    'secretnodes.com': 'SCRT',
                    'explorer.skycoin.com': 'SKY',
                    'steemscan.com': 'STEEM',
                    'explorer.stacks.co': 'STX',
                    'www.thetascan.io': 'THETA',
                    'scan.tomochain.com': 'TOMO',
                    'explore.vechain.org': 'VET',
                    'explorer.vite.net': 'VITE',
                    'www.wanscan.org': 'WAN',
                    'wavesexplorer.com': 'WAVES',
                    'wax.eosx.io': 'WAXP',
                    'waltonchain.pro': 'WTC',
                    'chain.nem.ninja': 'XEM',
                    'verge-blockchain.info': 'XVG',
                    'explorer.yoyow.org': 'YOYOW',
                    'explorer.zcha.in': 'ZEC',
                    'explorer.zensystem.io': 'ZEN',
                },
                'impliedNetworks': {
                    'ETH': { 'ERC20': 'ETH' },
                    'TRX': { 'TRC20': 'TRX' },
                },
                'legalMoney': {
                    'MXN': true,
                    'UGX': true,
                    'SEK': true,
                    'CHF': true,
                    'VND': true,
                    'AED': true,
                    'DKK': true,
                    'KZT': true,
                    'HUF': true,
                    'PEN': true,
                    'PHP': true,
                    'USD': true,
                    'TRY': true,
                    'EUR': true,
                    'NGN': true,
                    'PLN': true,
                    'BRL': true,
                    'ZAR': true,
                    'KES': true,
                    'ARS': true,
                    'RUB': true,
                    'AUD': true,
                    'NOK': true,
                    'CZK': true,
                    'GBP': true,
                    'UAH': true,
                    'GHS': true,
                    'HKD': true,
                    'CAD': true,
                    'INR': true,
                    'JPY': true,
                    'NZD': true,
                },
                'legalMoneyCurrenciesById': {
                    'BUSD': 'USD',
                },
            },
            // https://binance-docs.github.io/apidocs/spot/en/#error-codes-2
            'exceptions': {
                'exact': {
                    'System is under maintenance.': OnMaintenance, // {"code":1,"msg":"System is under maintenance."}
                    'System abnormality': ExchangeError, // {"code":-1000,"msg":"System abnormality"}
                    'You are not authorized to execute this request.': PermissionDenied, // {"msg":"You are not authorized to execute this request."}
                    'API key does not exist': AuthenticationError,
                    'Order would trigger immediately.': OrderImmediatelyFillable,
                    'Stop price would trigger immediately.': OrderImmediatelyFillable, // {"code":-2010,"msg":"Stop price would trigger immediately."}
                    'Order would immediately match and take.': OrderImmediatelyFillable, // {"code":-2010,"msg":"Order would immediately match and take."}
                    'Account has insufficient balance for requested action.': InsufficientFunds,
                    'Rest API trading is not enabled.': ExchangeNotAvailable,
                    "You don't have permission.": PermissionDenied, // {"msg":"You don't have permission.","success":false}
                    'Market is closed.': ExchangeNotAvailable, // {"code":-1013,"msg":"Market is closed."}
                    'Too many requests. Please try again later.': DDoSProtection, // {"msg":"Too many requests. Please try again later.","success":false}
                    'This action is disabled on this account.': AccountSuspended, // {"code":-2011,"msg":"This action is disabled on this account."}
                    'This type of sub-account exceeds the maximum number limit': BadRequest, // {"code":-9000,"msg":"This type of sub-account exceeds the maximum number limit"}
                    'This symbol is not permitted for this account.': PermissionDenied, // {"code":-2010,"msg":"This symbol is not permitted for this account."}
                    '-1000': ExchangeNotAvailable, // {"code":-1000,"msg":"An unknown error occured while processing the request."}
                    '-1001': ExchangeNotAvailable, // {"code":-1001,"msg":"'Internal error; unable to process your request. Please try again.'"}
                    '-1002': AuthenticationError, // {"code":-1002,"msg":"'You are not authorized to execute this request.'"}
                    '-1003': RateLimitExceeded, // {"code":-1003,"msg":"Too much request weight used, current limit is 1200 request weight per 1 MINUTE. Please use the websocket for live updates to avoid polling the API."}
                    '-1004': DDoSProtection, // {"code":-1004,"msg":"Server is busy, please wait and try again"}
                    '-1005': PermissionDenied, // {"code":-1005,"msg":"No such IP has been white listed"}
                    '-1006': BadResponse, // {"code":-1006,"msg":"An unexpected response was received from the message bus. Execution status unknown."}
                    '-1007': RequestTimeout, // {"code":-1007,"msg":"Timeout waiting for response from backend server. Send status unknown; execution status unknown."}
                    '-1010': BadResponse, // {"code":-1010,"msg":"ERROR_MSG_RECEIVED."}
                    '-1011': PermissionDenied, // {"code":-1011,"msg":"This IP cannot access this route."}
                    '-1013': InvalidOrder, // {"code":-1013,"msg":"createOrder -> 'invalid quantity'/'invalid price'/MIN_NOTIONAL"}
                    '-1014': InvalidOrder, // {"code":-1014,"msg":"Unsupported order combination."}
                    '-1015': RateLimitExceeded, // {"code":-1015,"msg":"'Too many new orders; current limit is %s orders per %s.'"}
                    '-1016': ExchangeNotAvailable, // {"code":-1016,"msg":"'This service is no longer available.',"}
                    '-1020': BadRequest, // {"code":-1020,"msg":"'This operation is not supported.'"}
                    '-1021': InvalidNonce, // {"code":-1021,"msg":"'your time is ahead of server'"}
                    '-1022': AuthenticationError, // {"code":-1022,"msg":"Signature for this request is not valid."}
                    '-1023': BadRequest, // {"code":-1023,"msg":"Start time is greater than end time."}
                    '-1099': AuthenticationError, // {"code":-1099,"msg":"Not found, authenticated, or authorized"}
                    '-1100': BadRequest, // {"code":-1100,"msg":"createOrder(symbol, 1, asdf) -> 'Illegal characters found in parameter 'price'"}
                    '-1101': BadRequest, // {"code":-1101,"msg":"Too many parameters; expected %s and received %s."}
                    '-1102': BadRequest, // {"code":-1102,"msg":"Param %s or %s must be sent, but both were empty"}
                    '-1103': BadRequest, // {"code":-1103,"msg":"An unknown parameter was sent."}
                    '-1104': BadRequest, // {"code":-1104,"msg":"Not all sent parameters were read, read 8 parameters but was sent 9"}
                    '-1105': BadRequest, // {"code":-1105,"msg":"Parameter %s was empty."}
                    '-1106': BadRequest, // {"code":-1106,"msg":"Parameter %s sent when not required."}
                    '-1108': BadRequest, // {"code":-1108,"msg":"Invalid asset."}
                    '-1109': AuthenticationError, // {"code":-1109,"msg":"Invalid account."}
                    '-1110': BadRequest, // {"code":-1110,"msg":"Invalid symbolType."}
                    '-1111': BadRequest, // {"code":-1111,"msg":"Precision is over the maximum defined for this asset."}
                    '-1112': InvalidOrder, // {"code":-1112,"msg":"No orders on book for symbol."}
                    '-1113': BadRequest, // {"code":-1113,"msg":"Withdrawal amount must be negative."}
                    '-1114': BadRequest, // {"code":-1114,"msg":"TimeInForce parameter sent when not required."}
                    '-1115': BadRequest, // {"code":-1115,"msg":"Invalid timeInForce."}
                    '-1116': BadRequest, // {"code":-1116,"msg":"Invalid orderType."}
                    '-1117': BadRequest, // {"code":-1117,"msg":"Invalid side."}
                    '-1118': BadRequest, // {"code":-1118,"msg":"New client order ID was empty."}
                    '-1119': BadRequest, // {"code":-1119,"msg":"Original client order ID was empty."}
                    '-1120': BadRequest, // {"code":-1120,"msg":"Invalid interval."}
                    '-1121': BadSymbol, // {"code":-1121,"msg":"Invalid symbol."}
                    '-1125': AuthenticationError, // {"code":-1125,"msg":"This listenKey does not exist."}
                    '-1127': BadRequest, // {"code":-1127,"msg":"More than %s hours between startTime and endTime."}
                    '-1128': BadRequest, // {"code":-1128,"msg":"{"code":-1128,"msg":"Combination of optional parameters invalid."}"}
                    '-1130': BadRequest, // {"code":-1130,"msg":"Data sent for paramter %s is not valid."}
                    '-1131': BadRequest, // {"code":-1131,"msg":"recvWindow must be less than 60000"}
                    '-1135': BadRequest, // This error code will occur if a parameter requiring a JSON object is invalid.
                    '-1136': BadRequest, // {"code":-1136,"msg":"Invalid newOrderRespType"}
                    '-2008': AuthenticationError, // {"code":-2008,"msg":"Invalid Api-Key ID."}
                    '-2010': ExchangeError, // {"code":-2010,"msg":"generic error code for createOrder -> 'Account has insufficient balance for requested action.', {"code":-2010,"msg":"Rest API trading is not enabled."}, etc..."}
                    '-2011': OrderNotFound, // {"code":-2011,"msg":"cancelOrder(1, 'BTC/USDT') -> 'UNKNOWN_ORDER'"}
                    '-2013': OrderNotFound, // {"code":-2013,"msg":"fetchOrder (1, 'BTC/USDT') -> 'Order does not exist'"}
                    '-2014': AuthenticationError, // {"code":-2014,"msg":"API-key format invalid."}
                    '-2015': AuthenticationError, // {"code":-2015,"msg":"Invalid API-key, IP, or permissions for action."}
                    '-2016': BadRequest, // {"code":-2016,"msg":"No trading window could be found for the symbol. Try ticker/24hrs instead."}
                    '-2018': InsufficientFunds, // {"code":-2018,"msg":"Balance is insufficient"}
                    '-2019': InsufficientFunds, // {"code":-2019,"msg":"Margin is insufficient."}
                    '-2020': OrderNotFillable, // {"code":-2020,"msg":"Unable to fill."}
                    '-2021': OrderImmediatelyFillable, // {"code":-2021,"msg":"Order would immediately trigger."}
                    '-2022': InvalidOrder, // {"code":-2022,"msg":"ReduceOnly Order is rejected."}
                    '-2023': InsufficientFunds, // {"code":-2023,"msg":"User in liquidation mode now."}
                    '-2024': InsufficientFunds, // {"code":-2024,"msg":"Position is not sufficient."}
                    '-2025': InvalidOrder, // {"code":-2025,"msg":"Reach max open order limit."}
                    '-2026': InvalidOrder, // {"code":-2026,"msg":"This OrderType is not supported when reduceOnly."}
                    '-2027': InvalidOrder, // {"code":-2027,"msg":"Exceeded the maximum allowable position at current leverage."}
                    '-2028': InsufficientFunds, // {"code":-2028,"msg":"Leverage is smaller than permitted: insufficient margin balance"}
                    '-3000': ExchangeError, // {"code":-3000,"msg":"Internal server error."}
                    '-3001': AuthenticationError, // {"code":-3001,"msg":"Please enable 2FA first."}
                    '-3002': BadSymbol, // {"code":-3002,"msg":"We don't have this asset."}
                    '-3003': BadRequest, // {"code":-3003,"msg":"Margin account does not exist."}
                    '-3004': ExchangeError, // {"code":-3004,"msg":"Trade not allowed."}
                    '-3005': InsufficientFunds, // {"code":-3005,"msg":"Transferring out not allowed. Transfer out amount exceeds max amount."}
                    '-3006': InsufficientFunds, // {"code":-3006,"msg":"Your borrow amount has exceed maximum borrow amount."}
                    '-3007': ExchangeError, // {"code":-3007,"msg":"You have pending transaction, please try again later.."}
                    '-3008': InsufficientFunds, // {"code":-3008,"msg":"Borrow not allowed. Your borrow amount has exceed maximum borrow amount."}
                    '-3009': BadRequest, // {"code":-3009,"msg":"This asset are not allowed to transfer into margin account currently."}
                    '-3010': BadRequest, // {"code":-3010,"msg":"Repay not allowed. Repay amount exceeds borrow amount."}
                    '-3011': BadRequest, // {"code":-3011,"msg":"Your input date is invalid."}
                    '-3012': InsufficientFunds, // {"code":-3012,"msg":"Borrow is banned for this asset."}
                    '-3013': BadRequest, // {"code":-3013,"msg":"Borrow amount less than minimum borrow amount."}
                    '-3014': AccountSuspended, // {"code":-3014,"msg":"Borrow is banned for this account."}
                    '-3015': BadRequest, // {"code":-3015,"msg":"Repay amount exceeds borrow amount."}
                    '-3016': BadRequest, // {"code":-3016,"msg":"Repay amount less than minimum repay amount."}
                    '-3017': ExchangeError, // {"code":-3017,"msg":"This asset are not allowed to transfer into margin account currently."}
                    '-3018': AccountSuspended, // {"code":-3018,"msg":"Transferring in has been banned for this account."}
                    '-3019': AccountSuspended, // {"code":-3019,"msg":"Transferring out has been banned for this account."}
                    '-3020': InsufficientFunds, // {"code":-3020,"msg":"Transfer out amount exceeds max amount."}
                    '-3021': BadRequest, // {"code":-3021,"msg":"Margin account are not allowed to trade this trading pair."}
                    '-3022': AccountSuspended, // {"code":-3022,"msg":"You account's trading is banned."}
                    '-3023': BadRequest, // {"code":-3023,"msg":"You can't transfer out/place order under current margin level."}
                    '-3024': ExchangeError, // {"code":-3024,"msg":"The unpaid debt is too small after this repayment."}
                    '-3025': BadRequest, // {"code":-3025,"msg":"Your input date is invalid."}
                    '-3026': BadRequest, // {"code":-3026,"msg":"Your input param is invalid."}
                    '-3027': BadSymbol, // {"code":-3027,"msg":"Not a valid margin asset."}
                    '-3028': BadSymbol, // {"code":-3028,"msg":"Not a valid margin pair."}
                    '-3029': ExchangeError, // {"code":-3029,"msg":"Transfer failed."}
                    '-3036': AccountSuspended, // {"code":-3036,"msg":"This account is not allowed to repay."}
                    '-3037': ExchangeError, // {"code":-3037,"msg":"PNL is clearing. Wait a second."}
                    '-3038': BadRequest, // {"code":-3038,"msg":"Listen key not found."}
                    '-3041': InsufficientFunds, // {"code":-3041,"msg":"Balance is not enough"}
                    '-3042': BadRequest, // {"code":-3042,"msg":"PriceIndex not available for this margin pair."}
                    '-3043': BadRequest, // {"code":-3043,"msg":"Transferring in not allowed."}
                    '-3044': DDoSProtection, // {"code":-3044,"msg":"System busy."}
                    '-3045': ExchangeError, // {"code":-3045,"msg":"The system doesn't have enough asset now."}
                    '-3999': ExchangeError, // {"code":-3999,"msg":"This function is only available for invited users."}
                    '-4001': BadRequest, // {"code":-4001 ,"msg":"Invalid operation."}
                    '-4002': BadRequest, // {"code":-4002 ,"msg":"Invalid get."}
                    '-4003': BadRequest, // {"code":-4003 ,"msg":"Your input email is invalid."}
                    '-4004': AuthenticationError, // {"code":-4004,"msg":"You don't login or auth."}
                    '-4005': RateLimitExceeded, // {"code":-4005 ,"msg":"Too many new requests."}
                    '-4006': BadRequest, // {"code":-4006 ,"msg":"Support main account only."}
                    '-4007': BadRequest, // {"code":-4007 ,"msg":"Address validation is not passed."}
                    '-4008': BadRequest, // {"code":-4008 ,"msg":"Address tag validation is not passed."}
                    '-4010': BadRequest, // {"code":-4010 ,"msg":"White list mail has been confirmed."} // [TODO] possible bug: it should probably be "has not been confirmed"
                    '-4011': BadRequest, // {"code":-4011 ,"msg":"White list mail is invalid."}
                    '-4012': BadRequest, // {"code":-4012 ,"msg":"White list is not opened."}
                    '-4013': AuthenticationError, // {"code":-4013 ,"msg":"2FA is not opened."}
                    '-4014': PermissionDenied, // {"code":-4014 ,"msg":"Withdraw is not allowed within 2 min login."}
                    '-4015': ExchangeError, // {"code":-4015 ,"msg":"Withdraw is limited."}
                    '-4016': PermissionDenied, // {"code":-4016 ,"msg":"Within 24 hours after password modification, withdrawal is prohibited."}
                    '-4017': PermissionDenied, // {"code":-4017 ,"msg":"Within 24 hours after the release of 2FA, withdrawal is prohibited."}
                    '-4018': BadSymbol, // {"code":-4018,"msg":"We don't have this asset."}
                    '-4019': BadSymbol, // {"code":-4019,"msg":"Current asset is not open for withdrawal."}
                    '-4021': BadRequest, // {"code":-4021,"msg":"Asset withdrawal must be an %s multiple of %s."}
                    '-4022': BadRequest, // {"code":-4022,"msg":"Not less than the minimum pick-up quantity %s."}
                    '-4023': ExchangeError, // {"code":-4023,"msg":"Within 24 hours, the withdrawal exceeds the maximum amount."}
                    '-4024': InsufficientFunds, // {"code":-4024,"msg":"You don't have this asset."}
                    '-4025': InsufficientFunds, // {"code":-4025,"msg":"The number of hold asset is less than zero."}
                    '-4026': InsufficientFunds, // {"code":-4026,"msg":"You have insufficient balance."}
                    '-4027': ExchangeError, // {"code":-4027,"msg":"Failed to obtain tranId."}
                    '-4028': BadRequest, // {"code":-4028,"msg":"The amount of withdrawal must be greater than the Commission."}
                    '-4029': BadRequest, // {"code":-4029,"msg":"The withdrawal record does not exist."}
                    '-4030': ExchangeError, // {"code":-4030,"msg":"Confirmation of successful asset withdrawal. [TODO] possible bug in docs"}
                    '-4031': ExchangeError, // {"code":-4031,"msg":"Cancellation failed."}
                    '-4032': ExchangeError, // {"code":-4032,"msg":"Withdraw verification exception."}
                    '-4033': BadRequest, // {"code":-4033,"msg":"Illegal address."}
                    '-4034': ExchangeError, // {"code":-4034,"msg":"The address is suspected of fake."}
                    '-4035': PermissionDenied, // {"code":-4035,"msg":"This address is not on the whitelist. Please join and try again."}
                    '-4036': BadRequest, // {"code":-4036,"msg":"The new address needs to be withdrawn in {0} hours."}
                    '-4037': ExchangeError, // {"code":-4037,"msg":"Re-sending Mail failed."}
                    '-4038': ExchangeError, // {"code":-4038,"msg":"Please try again in 5 minutes."}
                    '-4039': BadRequest, // {"code":-4039,"msg":"The user does not exist."}
                    '-4040': BadRequest, // {"code":-4040,"msg":"This address not charged."}
                    '-4041': ExchangeError, // {"code":-4041,"msg":"Please try again in one minute."}
                    '-4042': ExchangeError, // {"code":-4042,"msg":"This asset cannot get deposit address again."}
                    '-4043': BadRequest, // {"code":-4043,"msg":"More than 100 recharge addresses were used in 24 hours."}
                    '-4044': BadRequest, // {"code":-4044,"msg":"This is a blacklist country."}
                    '-4045': ExchangeError, // {"code":-4045,"msg":"Failure to acquire assets."}
                    '-4046': AuthenticationError, // {"code":-4046,"msg":"Agreement not confirmed."}
                    '-4047': BadRequest, // {"code":-4047,"msg":"Time interval must be within 0-90 days"}
                    '-5001': BadRequest, // {"code":-5001,"msg":"Don't allow transfer to micro assets."}
                    '-5002': InsufficientFunds, // {"code":-5002,"msg":"You have insufficient balance."}
                    '-5003': InsufficientFunds, // {"code":-5003,"msg":"You don't have this asset."}
                    '-5004': BadRequest, // {"code":-5004,"msg":"The residual balances of %s have exceeded 0.001BTC, Please re-choose."}
                    '-5005': InsufficientFunds, // {"code":-5005,"msg":"The residual balances of %s is too low, Please re-choose."}
                    '-5006': BadRequest, // {"code":-5006,"msg":"Only transfer once in 24 hours."}
                    '-5007': BadRequest, // {"code":-5007,"msg":"Quantity must be greater than zero."}
                    '-5008': InsufficientFunds, // {"code":-5008,"msg":"Insufficient amount of returnable assets."}
                    '-5009': BadRequest, // {"code":-5009,"msg":"Product does not exist."}
                    '-5010': ExchangeError, // {"code":-5010,"msg":"Asset transfer fail."}
                    '-5011': BadRequest, // {"code":-5011,"msg":"future account not exists."}
                    '-5012': ExchangeError, // {"code":-5012,"msg":"Asset transfer is in pending."}
                    '-5013': InsufficientFunds, // {"code":-5013,"msg":"Asset transfer failed: insufficient balance""} // undocumented
                    '-5021': BadRequest, // {"code":-5021,"msg":"This parent sub have no relation"}
                    '-6001': BadRequest, // {"code":-6001,"msg":"Daily product not exists."}
                    '-6003': BadRequest, // {"code":-6003,"msg":"Product not exist or you don't have permission"}
                    '-6004': ExchangeError, // {"code":-6004,"msg":"Product not in purchase status"}
                    '-6005': InvalidOrder, // {"code":-6005,"msg":"Smaller than min purchase limit"}
                    '-6006': BadRequest, // {"code":-6006,"msg":"Redeem amount error"}
                    '-6007': BadRequest, // {"code":-6007,"msg":"Not in redeem time"}
                    '-6008': BadRequest, // {"code":-6008,"msg":"Product not in redeem status"}
                    '-6009': RateLimitExceeded, // {"code":-6009,"msg":"Request frequency too high"}
                    '-6011': BadRequest, // {"code":-6011,"msg":"Exceeding the maximum num allowed to purchase per user"}
                    '-6012': InsufficientFunds, // {"code":-6012,"msg":"Balance not enough"}
                    '-6013': ExchangeError, // {"code":-6013,"msg":"Purchasing failed"}
                    '-6014': BadRequest, // {"code":-6014,"msg":"Exceed up-limit allowed to purchased"}
                    '-6015': BadRequest, // {"code":-6015,"msg":"Empty request body"}
                    '-6016': BadRequest, // {"code":-6016,"msg":"Parameter err"}
                    '-6017': BadRequest, // {"code":-6017,"msg":"Not in whitelist"}
                    '-6018': BadRequest, // {"code":-6018,"msg":"Asset not enough"}
                    '-6019': AuthenticationError, // {"code":-6019,"msg":"Need confirm"}
                    '-6020': BadRequest, // {"code":-6020,"msg":"Project not exists"}
                    '-7001': BadRequest, // {"code":-7001,"msg":"Date range is not supported."}
                    '-7002': BadRequest, // {"code":-7002,"msg":"Data request type is not supported."}
                    '-9000': InsufficientFunds, // {"code":-9000,"msg":"user have no avaliable amount"}"
                    '-10017': BadRequest, // {"code":-10017,"msg":"Repay amount should not be larger than liability."}
                    '-11008': InsufficientFunds, // {"code":-11008,"msg":"Exceeding the account's maximum borrowable limit."} // undocumented
                    '-12014': RateLimitExceeded, // {"code":-12014,"msg":"More than 1 request in 3 seconds"}
                    '-13000': BadRequest, // {"code":-13000,"msg":"Redeption of the token is forbiden now"}
                    '-13001': BadRequest, // {"code":-13001,"msg":"Exceeds individual 24h redemption limit of the token"}
                    '-13002': BadRequest, // {"code":-13002,"msg":"Exceeds total 24h redemption limit of the token"}
                    '-13003': BadRequest, // {"code":-13003,"msg":"Subscription of the token is forbiden now"}
                    '-13004': BadRequest, // {"code":-13004,"msg":"Exceeds individual 24h subscription limit of the token"}
                    '-13005': BadRequest, // {"code":-13005,"msg":"Exceeds total 24h subscription limit of the token"}
                    '-13006': InvalidOrder, // {"code":-13006,"msg":"Subscription amount is too small"}
                    '-13007': AuthenticationError, // {"code":-13007,"msg":"The Agreement is not signed"}
                    '-21001': BadRequest, // {"code":-21001,"msg":"USER_IS_NOT_UNIACCOUNT"}
                    '-21002': BadRequest, // {"code":-21002,"msg":"UNI_ACCOUNT_CANT_TRANSFER_FUTURE"}
                    '-21003': BadRequest, // {"code":-21003,"msg":"NET_ASSET_MUST_LTE_RATIO"}
                    '100001003': AuthenticationError, // {"code":100001003,"msg":"Verification failed"} // undocumented
                    '200003903': AuthenticationError, // {"code":200003903,"msg":"Your identity verification has been rejected. Please complete identity verification again."}
                },
                'broad': {
                    'has no operation privilege': PermissionDenied,
                    'MAX_POSITION': InvalidOrder, // {"code":-2010,"msg":"Filter failure: MAX_POSITION"}
                },
            },
        });
    }

    isInverse (type, subType = undefined) {
        if (subType === undefined) {
            return type === 'delivery';
        } else {
            return subType === 'inverse';
        }
    }

    isLinear (type, subType = undefined) {
        if (subType === undefined) {
            return (type === 'future') || (type === 'swap');
        } else {
            return subType === 'linear';
        }
    }

    setSandboxMode (enable) {
        super.setSandboxMode (enable);
        this.options['sandboxMode'] = enable;
    }

    market (symbol) {
        if (this.markets === undefined) {
            throw new ExchangeError (this.id + ' markets not loaded');
        }
        // defaultType has legacy support on binance
        let defaultType = this.safeString (this.options, 'defaultType');
        const defaultSubType = this.safeString (this.options, 'defaultSubType');
        const isLegacyLinear = defaultType === 'future';
        const isLegacyInverse = defaultType === 'delivery';
        const isLegacy = isLegacyLinear || isLegacyInverse;
        if (typeof symbol === 'string') {
            if (symbol in this.markets) {
                const market = this.markets[symbol];
                // begin diff
                if (isLegacy && market['spot']) {
                    const settle = isLegacyLinear ? market['quote'] : market['base'];
                    const futuresSymbol = symbol + ':' + settle;
                    if (futuresSymbol in this.markets) {
                        return this.markets[futuresSymbol];
                    }
                } else {
                    return market;
                }
                // end diff
            } else if (symbol in this.markets_by_id) {
                const markets = this.markets_by_id[symbol];
                // begin diff
                if (isLegacyLinear) {
                    defaultType = 'linear';
                } else if (isLegacyInverse) {
                    defaultType = 'inverse';
                } else if (defaultType === undefined) {
                    defaultType = defaultSubType;
                }
                // end diff
                for (let i = 0; i < markets.length; i++) {
                    const market = markets[i];
                    if (market[defaultType]) {
                        return market;
                    }
                }
                return markets[0];
            } else if ((symbol.indexOf ('/') > -1) && (symbol.indexOf (':') < 0)) {
                // support legacy symbols
                const [ base, quote ] = symbol.split ('/');
                const settle = (quote === 'USD') ? base : quote;
                const futuresSymbol = symbol + ':' + settle;
                if (futuresSymbol in this.markets) {
                    return this.markets[futuresSymbol];
                }
            }
        }
        throw new BadSymbol (this.id + ' does not have market symbol ' + symbol);
    }

    costToPrecision (symbol, cost) {
        return this.decimalToPrecision (cost, TRUNCATE, this.markets[symbol]['precision']['quote'], this.precisionMode, this.paddingMode);
    }

    currencyToPrecision (code, fee, networkCode = undefined) {
        // info is available in currencies only if the user has configured his api keys
        if (this.safeValue (this.currencies[code], 'precision') !== undefined) {
            return this.decimalToPrecision (fee, TRUNCATE, this.currencies[code]['precision'], this.precisionMode, this.paddingMode);
        } else {
            return this.numberToString (fee);
        }
    }

    nonce () {
        return this.milliseconds () - this.options['timeDifference'];
    }

    async fetchTime (params = {}) {
        /**
         * @method
         * @name binance#fetchTime
         * @description fetches the current integer timestamp in milliseconds from the exchange server
         * @param {object} params extra parameters specific to the binance api endpoint
         * @returns {int} the current integer timestamp in milliseconds from the exchange server
         */
        const defaultType = this.safeString2 (this.options, 'fetchTime', 'defaultType', 'spot');
        const type = this.safeString (params, 'type', defaultType);
        const query = this.omit (params, 'type');
        let subType = undefined;
        [ subType, params ] = this.handleSubTypeAndParams ('fetchTime', undefined, params);
        let method = 'publicGetTime';
        if (this.isLinear (type, subType)) {
            method = 'fapiPublicGetTime';
        } else if (this.isInverse (type, subType)) {
            method = 'dapiPublicGetTime';
        }
        const response = await this[method] (query);
        return this.safeInteger (response, 'serverTime');
    }

    async fetchCurrencies (params = {}) {
        /**
         * @method
         * @name binance#fetchCurrencies
         * @description fetches all available currencies on an exchange
         * @param {object} params extra parameters specific to the binance api endpoint
         * @returns {object} an associative dictionary of currencies
         */
        const fetchCurrenciesEnabled = this.safeValue (this.options, 'fetchCurrencies');
        if (!fetchCurrenciesEnabled) {
            return undefined;
        }
        // this endpoint requires authentication
        // while fetchCurrencies is a public API method by design
        // therefore we check the keys here
        // and fallback to generating the currencies from the markets
        if (!this.checkRequiredCredentials (false)) {
            return undefined;
        }
        // sandbox/testnet does not support sapi endpoints
        const apiBackup = this.safeString (this.urls, 'apiBackup');
        if (apiBackup !== undefined) {
            return undefined;
        }
        const response = await this.sapiGetCapitalConfigGetall (params);
        const result = {};
        for (let i = 0; i < response.length; i++) {
            //
            //    {
            //        "coin": "LINK",
            //        "depositAllEnable": true,
            //        "withdrawAllEnable": true,
            //        "name": "ChainLink",
            //        "free": "0",
            //        "locked": "0",
            //        "freeze": "0",
            //        "withdrawing": "0",
            //        "ipoing": "0",
            //        "ipoable": "0",
            //        "storage": "0",
            //        "isLegalMoney": false,
            //        "trading": true,
            //        "networkList": [
            //            {
            //                "network": "BSC",
            //                "coin": "LINK",
            //                "withdrawIntegerMultiple": "0.00000001",
            //                "isDefault": false,
            //                "depositEnable": true,
            //                "withdrawEnable": true,
            //                "depositDesc": "",
            //                "withdrawDesc": "",
            //                "specialTips": "",
            //                "specialWithdrawTips": "The network you have selected is BSC. Please ensure that the withdrawal address supports the Binance Smart Chain network. You will lose your assets if the chosen platform does not support retrievals.",
            //                "name": "BNB Smart Chain (BEP20)",
            //                "resetAddressStatus": false,
            //                "addressRegex": "^(0x)[0-9A-Fa-f]{40}$",
            //                "addressRule": "",
            //                "memoRegex": "",
            //                "withdrawFee": "0.012",
            //                "withdrawMin": "0.024",
            //                "withdrawMax": "9999999999.99999999",
            //                "minConfirm": "15",
            //                "unLockConfirm": "0",
            //                "sameAddress": false,
            //                "estimatedArrivalTime": "5",
            //                "busy": false,
            //                "country": "AE,BINANCE_BAHRAIN_BSC"
            //            },
            //            {
            //                "network": "BNB",
            //                "coin": "LINK",
            //                "withdrawIntegerMultiple": "0.00000001",
            //                "isDefault": false,
            //                "depositEnable": true,
            //                "withdrawEnable": true,
            //                "depositDesc": "",
            //                "withdrawDesc": "",
            //                "specialTips": "Both a MEMO and an Address are required to successfully deposit your LINK BEP2 tokens to Binance.",
            //                "specialWithdrawTips": "",
            //                "name": "BNB Beacon Chain (BEP2)",
            //                "resetAddressStatus": false,
            //                "addressRegex": "^(bnb1)[0-9a-z]{38}$",
            //                "addressRule": "",
            //                "memoRegex": "^[0-9A-Za-z\\-_]{1,120}$",
            //                "withdrawFee": "0.002",
            //                "withdrawMin": "0.01",
            //                "withdrawMax": "10000000000",
            //                "minConfirm": "1",
            //                "unLockConfirm": "0",
            //                "sameAddress": true,
            //                "estimatedArrivalTime": "5",
            //                "busy": false,
            //                "country": "AE,BINANCE_BAHRAIN_BSC"
            //            },
            //            {
            //                "network": "ETH",
            //                "coin": "LINK",
            //                "withdrawIntegerMultiple": "0.00000001",
            //                "isDefault": true,
            //                "depositEnable": true,
            //                "withdrawEnable": true,
            //                "depositDesc": "",
            //                "withdrawDesc": "",
            //                "name": "Ethereum (ERC20)",
            //                "resetAddressStatus": false,
            //                "addressRegex": "^(0x)[0-9A-Fa-f]{40}$",
            //                "addressRule": "",
            //                "memoRegex": "",
            //                "withdrawFee": "0.55",
            //                "withdrawMin": "1.1",
            //                "withdrawMax": "10000000000",
            //                "minConfirm": "12",
            //                "unLockConfirm": "0",
            //                "sameAddress": false,
            //                "estimatedArrivalTime": "5",
            //                "busy": false,
            //                "country": "AE,BINANCE_BAHRAIN_BSC"
            //            }
            //        ]
            //    }
            //
            const entry = response[i];
            const id = this.safeString (entry, 'coin');
            const name = this.safeString (entry, 'name');
            const code = this.safeCurrencyCode (id);
            let minPrecision = undefined;
            let isWithdrawEnabled = true;
            let isDepositEnabled = true;
            const networkList = this.safeValue (entry, 'networkList', []);
            const fees = {};
            let fee = undefined;
            for (let j = 0; j < networkList.length; j++) {
                const networkItem = networkList[j];
                const network = this.safeString (networkItem, 'network');
                // const name = this.safeString (networkItem, 'name');
                const withdrawFee = this.safeNumber (networkItem, 'withdrawFee');
                const depositEnable = this.safeValue (networkItem, 'depositEnable');
                const withdrawEnable = this.safeValue (networkItem, 'withdrawEnable');
                isDepositEnabled = isDepositEnabled || depositEnable;
                isWithdrawEnabled = isWithdrawEnabled || withdrawEnable;
                fees[network] = withdrawFee;
                const isDefault = this.safeValue (networkItem, 'isDefault');
                if (isDefault || (fee === undefined)) {
                    fee = withdrawFee;
                }
                const precisionTick = this.safeString (networkItem, 'withdrawIntegerMultiple');
                // avoid zero values, which are mostly from fiat or leveraged tokens : https://github.com/ccxt/ccxt/pull/14902#issuecomment-1271636731
                // so, when there is zero instead of i.e. 0.001, then we skip those cases, because we don't know the precision - it might be because of network is suspended or other reasons
                if (!Precise.stringEq (precisionTick, '0')) {
                    minPrecision = (minPrecision === undefined) ? precisionTick : Precise.stringMin (minPrecision, precisionTick);
                }
            }
            const trading = this.safeValue (entry, 'trading');
            const active = (isWithdrawEnabled && isDepositEnabled && trading);
            let maxDecimalPlaces = undefined;
            if (minPrecision !== undefined) {
                maxDecimalPlaces = parseInt (this.numberToString (this.precisionFromString (minPrecision)));
            }
            result[code] = {
                'id': id,
                'name': name,
                'code': code,
                'precision': maxDecimalPlaces,
                'info': entry,
                'active': active,
                'deposit': isDepositEnabled,
                'withdraw': isWithdrawEnabled,
                'networks': networkList,
                'fee': fee,
                'fees': fees,
                'limits': this.limits,
            };
        }
        return result;
    }

    async fetchMarkets (params = {}) {
        /**
         * @method
         * @name binance#fetchMarkets
         * @description retrieves data on all markets for binance
         * @param {object} params extra parameters specific to the exchange api endpoint
         * @returns {[object]} an array of objects representing market data
         */
        let promises = [];
        const rawFetchMarkets = this.safeValue (this.options, 'fetchMarkets', [ 'spot', 'linear', 'inverse' ]);
        const sandboxMode = this.safeValue (this.options, 'sandboxMode', false);
        const fetchMarkets = [];
        for (let i = 0; i < rawFetchMarkets.length; i++) {
            const type = rawFetchMarkets[i];
            if (type === 'option' && sandboxMode) {
                continue;
            }
            fetchMarkets.push (type);
        }
        for (let i = 0; i < fetchMarkets.length; i++) {
            const marketType = fetchMarkets[i];
            if (marketType === 'spot') {
                promises.push (this.publicGetExchangeInfo (params));
            } else if (marketType === 'linear') {
                promises.push (this.fapiPublicGetExchangeInfo (params));
            } else if (marketType === 'inverse') {
                promises.push (this.dapiPublicGetExchangeInfo (params));
            } else if (marketType === 'option') {
                promises.push (this.eapiPublicGetExchangeInfo (params));
            } else {
                throw new ExchangeError (this.id + ' fetchMarkets() this.options fetchMarkets "' + marketType + '" is not a supported market type');
            }
        }
        promises = await Promise.all (promises);
        const spotMarkets = this.safeValue (this.safeValue (promises, 0), 'symbols', []);
        const futureMarkets = this.safeValue (this.safeValue (promises, 1), 'symbols', []);
        const deliveryMarkets = this.safeValue (this.safeValue (promises, 2), 'symbols', []);
        const optionMarkets = this.safeValue (this.safeValue (promises, 3), 'optionSymbols', []);
        let markets = spotMarkets;
        markets = this.arrayConcat (markets, futureMarkets);
        markets = this.arrayConcat (markets, deliveryMarkets);
        markets = this.arrayConcat (markets, optionMarkets);
        //
        // spot / margin
        //
        //     {
        //         "timezone":"UTC",
        //         "serverTime":1575416692969,
        //         "rateLimits":[
        //             {"rateLimitType":"REQUEST_WEIGHT","interval":"MINUTE","intervalNum":1,"limit":1200},
        //             {"rateLimitType":"ORDERS","interval":"SECOND","intervalNum":10,"limit":100},
        //             {"rateLimitType":"ORDERS","interval":"DAY","intervalNum":1,"limit":200000}
        //         ],
        //         "exchangeFilters":[],
        //         "symbols":[
        //             {
        //                 "symbol":"ETHBTC",
        //                 "status":"TRADING",
        //                 "baseAsset":"ETH",
        //                 "baseAssetPrecision":8,
        //                 "quoteAsset":"BTC",
        //                 "quotePrecision":8,
        //                 "baseCommissionPrecision":8,
        //                 "quoteCommissionPrecision":8,
        //                 "orderTypes":["LIMIT","LIMIT_MAKER","MARKET","STOP_LOSS_LIMIT","TAKE_PROFIT_LIMIT"],
        //                 "icebergAllowed":true,
        //                 "ocoAllowed":true,
        //                 "quoteOrderQtyMarketAllowed":true,
        //                 "allowTrailingStop":false,
        //                 "isSpotTradingAllowed":true,
        //                 "isMarginTradingAllowed":true,
        //                 "filters":[
        //                     {"filterType":"PRICE_FILTER","minPrice":"0.00000100","maxPrice":"100000.00000000","tickSize":"0.00000100"},
        //                     {"filterType":"PERCENT_PRICE","multiplierUp":"5","multiplierDown":"0.2","avgPriceMins":5},
        //                     {"filterType":"LOT_SIZE","minQty":"0.00100000","maxQty":"100000.00000000","stepSize":"0.00100000"},
        //                     {"filterType":"MIN_NOTIONAL","minNotional":"0.00010000","applyToMarket":true,"avgPriceMins":5},
        //                     {"filterType":"ICEBERG_PARTS","limit":10},
        //                     {"filterType":"MARKET_LOT_SIZE","minQty":"0.00000000","maxQty":"63100.00000000","stepSize":"0.00000000"},
        //                     {"filterType":"MAX_NUM_ORDERS","maxNumOrders":200},
        //                     {"filterType":"MAX_NUM_ALGO_ORDERS","maxNumAlgoOrders":5}
        //                 ],
        //                 "permissions":["SPOT","MARGIN"]}
        //             },
        //         ],
        //     }
        //
        // futures/usdt-margined (fapi)
        //
        //     {
        //         "timezone":"UTC",
        //         "serverTime":1575417244353,
        //         "rateLimits":[
        //             {"rateLimitType":"REQUEST_WEIGHT","interval":"MINUTE","intervalNum":1,"limit":1200},
        //             {"rateLimitType":"ORDERS","interval":"MINUTE","intervalNum":1,"limit":1200}
        //         ],
        //         "exchangeFilters":[],
        //         "symbols":[
        //             {
        //                 "symbol":"BTCUSDT",
        //                 "status":"TRADING",
        //                 "maintMarginPercent":"2.5000",
        //                 "requiredMarginPercent":"5.0000",
        //                 "baseAsset":"BTC",
        //                 "quoteAsset":"USDT",
        //                 "pricePrecision":2,
        //                 "quantityPrecision":3,
        //                 "baseAssetPrecision":8,
        //                 "quotePrecision":8,
        //                 "filters":[
        //                     {"minPrice":"0.01","maxPrice":"100000","filterType":"PRICE_FILTER","tickSize":"0.01"},
        //                     {"stepSize":"0.001","filterType":"LOT_SIZE","maxQty":"1000","minQty":"0.001"},
        //                     {"stepSize":"0.001","filterType":"MARKET_LOT_SIZE","maxQty":"1000","minQty":"0.001"},
        //                     {"limit":200,"filterType":"MAX_NUM_ORDERS"},
        //                     {"multiplierDown":"0.8500","multiplierUp":"1.1500","multiplierDecimal":"4","filterType":"PERCENT_PRICE"}
        //                 ],
        //                 "orderTypes":["LIMIT","MARKET","STOP"],
        //                 "timeInForce":["GTC","IOC","FOK","GTX"]
        //             }
        //         ]
        //     }
        //
        // delivery/coin-margined (dapi)
        //
        //     {
        //         "timezone": "UTC",
        //         "serverTime": 1597667052958,
        //         "rateLimits": [
        //             {"rateLimitType":"REQUEST_WEIGHT","interval":"MINUTE","intervalNum":1,"limit":6000},
        //             {"rateLimitType":"ORDERS","interval":"MINUTE","intervalNum":1,"limit":6000}
        //         ],
        //         "exchangeFilters": [],
        //         "symbols": [
        //             {
        //                 "symbol": "BTCUSD_200925",
        //                 "pair": "BTCUSD",
        //                 "contractType": "CURRENT_QUARTER",
        //                 "deliveryDate": 1601020800000,
        //                 "onboardDate": 1590739200000,
        //                 "contractStatus": "TRADING",
        //                 "contractSize": 100,
        //                 "marginAsset": "BTC",
        //                 "maintMarginPercent": "2.5000",
        //                 "requiredMarginPercent": "5.0000",
        //                 "baseAsset": "BTC",
        //                 "quoteAsset": "USD",
        //                 "pricePrecision": 1,
        //                 "quantityPrecision": 0,
        //                 "baseAssetPrecision": 8,
        //                 "quotePrecision": 8,
        //                 "equalQtyPrecision": 4,
        //                 "filters": [
        //                     {"minPrice":"0.1","maxPrice":"100000","filterType":"PRICE_FILTER","tickSize":"0.1"},
        //                     {"stepSize":"1","filterType":"LOT_SIZE","maxQty":"100000","minQty":"1"},
        //                     {"stepSize":"0","filterType":"MARKET_LOT_SIZE","maxQty":"100000","minQty":"1"},
        //                     {"limit":200,"filterType":"MAX_NUM_ORDERS"},
        //                     {"multiplierDown":"0.9500","multiplierUp":"1.0500","multiplierDecimal":"4","filterType":"PERCENT_PRICE"}
        //                 ],
        //                 "orderTypes": ["LIMIT","MARKET","STOP","STOP_MARKET","TAKE_PROFIT","TAKE_PROFIT_MARKET","TRAILING_STOP_MARKET"],
        //                 "timeInForce": ["GTC","IOC","FOK","GTX"]
        //             },
        //             {
        //                 "symbol": "BTCUSD_PERP",
        //                 "pair": "BTCUSD",
        //                 "contractType": "PERPETUAL",
        //                 "deliveryDate": 4133404800000,
        //                 "onboardDate": 1596006000000,
        //                 "contractStatus": "TRADING",
        //                 "contractSize": 100,
        //                 "marginAsset": "BTC",
        //                 "maintMarginPercent": "2.5000",
        //                 "requiredMarginPercent": "5.0000",
        //                 "baseAsset": "BTC",
        //                 "quoteAsset": "USD",
        //                 "pricePrecision": 1,
        //                 "quantityPrecision": 0,
        //                 "baseAssetPrecision": 8,
        //                 "quotePrecision": 8,
        //                 "equalQtyPrecision": 4,
        //                 "filters": [
        //                     {"minPrice":"0.1","maxPrice":"100000","filterType":"PRICE_FILTER","tickSize":"0.1"},
        //                     {"stepSize":"1","filterType":"LOT_SIZE","maxQty":"100000","minQty":"1"},
        //                     {"stepSize":"1","filterType":"MARKET_LOT_SIZE","maxQty":"100000","minQty":"1"},
        //                     {"limit":200,"filterType":"MAX_NUM_ORDERS"},
        //                     {"multiplierDown":"0.8500","multiplierUp":"1.1500","multiplierDecimal":"4","filterType":"PERCENT_PRICE"}
        //                 ],
        //                 "orderTypes": ["LIMIT","MARKET","STOP","STOP_MARKET","TAKE_PROFIT","TAKE_PROFIT_MARKET","TRAILING_STOP_MARKET"],
        //                 "timeInForce": ["GTC","IOC","FOK","GTX"]
        //             }
        //         ]
        //     }
        //
        // options (eapi)
        //
        //     {
        //         "timezone": "UTC",
        //         "serverTime": 1675912490405,
        //         "optionContracts": [
        //             {
        //                 "id": 1,
        //                 "baseAsset": "SOL",
        //                 "quoteAsset": "USDT",
        //                 "underlying": "SOLUSDT",
        //                 "settleAsset": "USDT"
        //             },
        //             ...
        //         ],
        //         "optionAssets": [
        //             {"id":1,"name":"USDT"}
        //         ],
        //         "optionSymbols": [
        //             {
        //                 "contractId": 3,
        //                 "expiryDate": 1677225600000,
        //                 "filters": [
        //                     {"filterType":"PRICE_FILTER","minPrice":"724.6","maxPrice":"919.2","tickSize":"0.1"},
        //                     {"filterType":"LOT_SIZE","minQty":"0.01","maxQty":"1000","stepSize":"0.01"}
        //                 ],
        //                 "id": 2474,
        //                 "symbol": "ETH-230224-800-C",
        //                 "side": "CALL",
        //                 "strikePrice": "800.00000000",
        //                 "underlying": "ETHUSDT",
        //                 "unit": 1,
        //                 "makerFeeRate": "0.00020000",
        //                 "takerFeeRate": "0.00020000",
        //                 "minQty": "0.01",
        //                 "maxQty": "1000",
        //                 "initialMargin": "0.15000000",
        //                 "maintenanceMargin": "0.07500000",
        //                 "minInitialMargin": "0.10000000",
        //                 "minMaintenanceMargin": "0.05000000",
        //                 "priceScale": 1,
        //                 "quantityScale": 2,
        //                 "quoteAsset": "USDT"
        //             },
        //             ...
        //         ],
        //         "rateLimits": [
        //             {"rateLimitType":"REQUEST_WEIGHT","interval":"MINUTE","intervalNum":1,"limit":400},
        //             {"rateLimitType":"ORDERS","interval":"MINUTE","intervalNum":1,"limit":100},
        //             {"rateLimitType":"ORDERS","interval":"SECOND","intervalNum":10,"limit":30}
        //         ]
        //     }
        //
        if (this.options['adjustForTimeDifference']) {
            await this.loadTimeDifference ();
        }
        const result = [];
        for (let i = 0; i < markets.length; i++) {
            result.push (this.parseMarket (markets[i]));
        }
        return result;
    }

    parseMarket (market) {
        let swap = false;
        let future = false;
        let option = false;
        const underlying = this.safeString (market, 'underlying');
        const id = this.safeString (market, 'symbol');
        const optionParts = id.split ('-');
        const optionBase = this.safeString (optionParts, 0);
        const lowercaseId = this.safeStringLower (market, 'symbol');
        const baseId = this.safeString (market, 'baseAsset', optionBase);
        const quoteId = this.safeString (market, 'quoteAsset');
        const settleId = this.safeString (market, 'marginAsset', 'USDT');
        const base = this.safeCurrencyCode (baseId);
        const quote = this.safeCurrencyCode (quoteId);
        const settle = this.safeCurrencyCode (settleId);
        const contractType = this.safeString (market, 'contractType');
        let contract = ('contractType' in market);
        let expiry = this.safeInteger2 (market, 'deliveryDate', 'expiryDate');
        if ((contractType === 'PERPETUAL') || (expiry === 4133404800000)) { // some swap markets do not have contract type, eg: BTCST
            expiry = undefined;
            swap = true;
        } else if (underlying !== undefined) {
            contract = true;
            option = true;
        } else {
            future = true;
        }
        const spot = !contract;
        const filters = this.safeValue (market, 'filters', []);
        const filtersByType = this.indexBy (filters, 'filterType');
        const status = this.safeString2 (market, 'status', 'contractStatus');
        let contractSize = undefined;
        let fees = this.fees;
        let linear = undefined;
        let inverse = undefined;
        const strike = this.safeInteger (market, 'strikePrice');
        let symbol = base + '/' + quote;
        if (contract) {
            if (swap) {
                symbol = symbol + ':' + settle;
            } else if (future) {
                symbol = symbol + ':' + settle + '-' + this.yymmdd (expiry);
            } else if (option) {
                symbol = symbol + ':' + settle + '-' + this.yymmdd (expiry) + '-' + this.numberToString (strike) + '-' + this.safeString (optionParts, 3);
            }
            contractSize = this.safeNumber2 (market, 'contractSize', 'unit', this.parseNumber ('1'));
            linear = settle === quote;
            inverse = settle === base;
            const feesType = linear ? 'linear' : 'inverse';
            fees = this.safeValue (this.fees, feesType, {});
        }
        let active = (status === 'TRADING');
        if (spot) {
            const permissions = this.safeValue (market, 'permissions', []);
            for (let j = 0; j < permissions.length; j++) {
                if (permissions[j] === 'TRD_GRP_003') {
                    active = false;
                    break;
                }
            }
        }
        const isMarginTradingAllowed = this.safeValue (market, 'isMarginTradingAllowed', false);
        let unifiedType = undefined;
        if (spot) {
            unifiedType = 'spot';
        } else if (swap) {
            unifiedType = 'swap';
        } else if (future) {
            unifiedType = 'future';
        } else if (option) {
            unifiedType = 'option';
            active = undefined;
        }
        const entry = {
            'id': id,
            'lowercaseId': lowercaseId,
            'symbol': symbol,
            'base': base,
            'quote': quote,
            'settle': settle,
            'baseId': baseId,
            'quoteId': quoteId,
            'settleId': settleId,
            'type': unifiedType,
            'spot': spot,
            'margin': spot && isMarginTradingAllowed,
            'swap': swap,
            'future': future,
            'option': option,
            'active': active,
            'contract': contract,
            'linear': linear,
            'inverse': inverse,
            'taker': fees['trading']['taker'],
            'maker': fees['trading']['maker'],
            'contractSize': contractSize,
            'expiry': expiry,
            'expiryDatetime': this.iso8601 (expiry),
            'strike': strike,
            'optionType': this.safeStringLower (market, 'side'),
            'precision': {
                'amount': this.safeInteger2 (market, 'quantityPrecision', 'quantityScale'),
                'price': this.safeInteger2 (market, 'pricePrecision', 'priceScale'),
                'base': this.safeInteger (market, 'baseAssetPrecision'),
                'quote': this.safeInteger (market, 'quotePrecision'),
            },
            'limits': {
                'leverage': {
                    'min': undefined,
                    'max': undefined,
                },
                'amount': {
                    'min': this.safeNumber (market, 'minQty'),
                    'max': this.safeNumber (market, 'maxQty'),
                },
                'price': {
                    'min': undefined,
                    'max': undefined,
                },
                'cost': {
                    'min': undefined,
                    'max': undefined,
                },
            },
            'info': market,
        };
        if ('PRICE_FILTER' in filtersByType) {
            const filter = this.safeValue (filtersByType, 'PRICE_FILTER', {});
            // PRICE_FILTER reports zero values for maxPrice
            // since they updated filter types in November 2018
            // https://github.com/ccxt/ccxt/issues/4286
            // therefore limits['price']['max'] doesn't have any meaningful value except undefined
            entry['limits']['price'] = {
                'min': this.safeNumber (filter, 'minPrice'),
                'max': this.safeNumber (filter, 'maxPrice'),
            };
            entry['precision']['price'] = this.precisionFromString (filter['tickSize']);
        }
        if ('LOT_SIZE' in filtersByType) {
            const filter = this.safeValue (filtersByType, 'LOT_SIZE', {});
            const stepSize = this.safeString (filter, 'stepSize');
            entry['precision']['amount'] = this.precisionFromString (stepSize);
            entry['limits']['amount'] = {
                'min': this.safeNumber (filter, 'minQty'),
                'max': this.safeNumber (filter, 'maxQty'),
            };
        }
        if ('MARKET_LOT_SIZE' in filtersByType) {
            const filter = this.safeValue (filtersByType, 'MARKET_LOT_SIZE', {});
            entry['limits']['market'] = {
                'min': this.safeNumber (filter, 'minQty'),
                'max': this.safeNumber (filter, 'maxQty'),
            };
        }
        if ('MIN_NOTIONAL' in filtersByType) {
            const filter = this.safeValue (filtersByType, 'MIN_NOTIONAL', {});
            entry['limits']['cost']['min'] = this.safeNumber2 (filter, 'minNotional', 'notional');
        }
        return entry;
    }

    parseBalanceHelper (entry) {
        const account = this.account ();
        account['used'] = this.safeString (entry, 'locked');
        account['free'] = this.safeString (entry, 'free');
        const interest = this.safeString (entry, 'interest');
        const debt = this.safeString (entry, 'borrowed');
        account['debt'] = Precise.stringAdd (debt, interest);
        return account;
    }

    parseBalance (response, type = undefined, marginMode = undefined) {
        const result = {
            'info': response,
        };
        let timestamp = undefined;
        const isolated = marginMode === 'isolated';
        const cross = (type === 'margin') || (marginMode === 'cross');
        if (!isolated && ((type === 'spot') || cross)) {
            timestamp = this.safeInteger (response, 'updateTime');
            const balances = this.safeValue2 (response, 'balances', 'userAssets', []);
            for (let i = 0; i < balances.length; i++) {
                const balance = balances[i];
                const currencyId = this.safeString (balance, 'asset');
                const code = this.safeCurrencyCode (currencyId);
                const account = this.account ();
                account['free'] = this.safeString (balance, 'free');
                account['used'] = this.safeString (balance, 'locked');
                if (cross) {
                    const debt = this.safeString (balance, 'borrowed');
                    const interest = this.safeString (balance, 'interest');
                    account['debt'] = Precise.stringAdd (debt, interest);
                }
                result[code] = account;
            }
        } else if (isolated) {
            const assets = this.safeValue (response, 'assets');
            for (let i = 0; i < assets.length; i++) {
                const asset = assets[i];
                const marketId = this.safeValue (asset, 'symbol');
                const symbol = this.safeSymbol (marketId, undefined, undefined, 'spot');
                const base = this.safeValue (asset, 'baseAsset', {});
                const quote = this.safeValue (asset, 'quoteAsset', {});
                const baseCode = this.safeCurrencyCode (this.safeString (base, 'asset'));
                const quoteCode = this.safeCurrencyCode (this.safeString (quote, 'asset'));
                const subResult = {};
                subResult[baseCode] = this.parseBalanceHelper (base);
                subResult[quoteCode] = this.parseBalanceHelper (quote);
                result[symbol] = this.safeBalance (subResult);
            }
        } else if (type === 'savings') {
            const positionAmountVos = this.safeValue (response, 'positionAmountVos', []);
            for (let i = 0; i < positionAmountVos.length; i++) {
                const entry = positionAmountVos[i];
                const currencyId = this.safeString (entry, 'asset');
                const code = this.safeCurrencyCode (currencyId);
                const account = this.account ();
                const usedAndTotal = this.safeString (entry, 'amount');
                account['total'] = usedAndTotal;
                account['used'] = usedAndTotal;
                result[code] = account;
            }
        } else if (type === 'funding') {
            for (let i = 0; i < response.length; i++) {
                const entry = response[i];
                const account = this.account ();
                const currencyId = this.safeString (entry, 'asset');
                const code = this.safeCurrencyCode (currencyId);
                account['free'] = this.safeString (entry, 'free');
                const frozen = this.safeString (entry, 'freeze');
                const withdrawing = this.safeString (entry, 'withdrawing');
                const locked = this.safeString (entry, 'locked');
                account['used'] = Precise.stringAdd (frozen, Precise.stringAdd (locked, withdrawing));
                result[code] = account;
            }
        } else {
            let balances = response;
            if (!Array.isArray (response)) {
                balances = this.safeValue (response, 'assets', []);
            }
            for (let i = 0; i < balances.length; i++) {
                const balance = balances[i];
                const currencyId = this.safeString (balance, 'asset');
                const code = this.safeCurrencyCode (currencyId);
                const account = this.account ();
                account['free'] = this.safeString (balance, 'availableBalance');
                account['used'] = this.safeString (balance, 'initialMargin');
                account['total'] = this.safeString2 (balance, 'marginBalance', 'balance');
                result[code] = account;
            }
        }
        result['timestamp'] = timestamp;
        result['datetime'] = this.iso8601 (timestamp);
        return isolated ? result : this.safeBalance (result);
    }

    async fetchBalance (params = {}) {
        /**
         * @method
         * @name binance#fetchBalance
         * @description query for balance and get the amount of funds available for trading or funds locked in orders
         * @param {object} params extra parameters specific to the binance api endpoint
         * @param {string|undefined} params.type 'future', 'delivery', 'savings', 'funding', or 'spot'
         * @param {string|undefined} params.marginMode 'cross' or 'isolated', for margin trading, uses this.options.defaultMarginMode if not passed, defaults to undefined/None/null
         * @param {[string]|undefined} params.symbols unified market symbols, only used in isolated margin mode
         * @returns {object} a [balance structure]{@link https://docs.ccxt.com/en/latest/manual.html?#balance-structure}
         */
        await this.loadMarkets ();
        const defaultType = this.safeString2 (this.options, 'fetchBalance', 'defaultType', 'spot');
        let type = this.safeString (params, 'type', defaultType);
        let subType = undefined;
        [ subType, params ] = this.handleSubTypeAndParams ('fetchBalance', undefined, params);
        const [ marginMode, query ] = this.handleMarginModeAndParams ('fetchBalance', params);
        let method = 'privateGetAccount';
        const request = {};
        if (this.isLinear (type, subType)) {
            const options = this.safeValue (this.options, type, {});
            const fetchBalanceOptions = this.safeValue (options, 'fetchBalance', {});
            method = this.safeString (fetchBalanceOptions, 'method', 'fapiPrivateV2GetAccount');
            type = 'linear';
        } else if (this.isInverse (type, subType)) {
            const options = this.safeValue (this.options, type, {});
            const fetchBalanceOptions = this.safeValue (options, 'fetchBalance', {});
            method = this.safeString (fetchBalanceOptions, 'method', 'dapiPrivateGetAccount');
            type = 'inverse';
        } else if (marginMode === 'isolated') {
            method = 'sapiGetMarginIsolatedAccount';
            const paramSymbols = this.safeValue (params, 'symbols');
            if (paramSymbols !== undefined) {
                let symbols = '';
                if (Array.isArray (paramSymbols)) {
                    symbols = this.marketId (paramSymbols[0]);
                    for (let i = 1; i < paramSymbols.length; i++) {
                        const symbol = paramSymbols[i];
                        const id = this.marketId (symbol);
                        symbols += ',' + id;
                    }
                } else {
                    symbols = paramSymbols;
                }
                request['symbols'] = symbols;
            }
        } else if ((type === 'margin') || (marginMode === 'cross')) {
            method = 'sapiGetMarginAccount';
        } else if (type === 'savings') {
            method = 'sapiGetLendingUnionAccount';
        } else if (type === 'funding') {
            method = 'sapiPostAssetGetFundingAsset';
        }
        const requestParams = this.omit (query, [ 'type', 'symbols' ]);
        const response = await this[method] (this.extend (request, requestParams));
        //
        // spot
        //
        //     {
        //         makerCommission: 10,
        //         takerCommission: 10,
        //         buyerCommission: 0,
        //         sellerCommission: 0,
        //         canTrade: true,
        //         canWithdraw: true,
        //         canDeposit: true,
        //         updateTime: 1575357359602,
        //         accountType: "MARGIN",
        //         balances: [
        //             { asset: "BTC", free: "0.00219821", locked: "0.00000000"  },
        //         ]
        //     }
        //
        // margin (cross)
        //
        //     {
        //         "borrowEnabled":true,
        //         "marginLevel":"999.00000000",
        //         "totalAssetOfBtc":"0.00000000",
        //         "totalLiabilityOfBtc":"0.00000000",
        //         "totalNetAssetOfBtc":"0.00000000",
        //         "tradeEnabled":true,
        //         "transferEnabled":true,
        //         "userAssets":[
        //             {"asset":"MATIC","borrowed":"0.00000000","free":"0.00000000","interest":"0.00000000","locked":"0.00000000","netAsset":"0.00000000"},
        //             {"asset":"VET","borrowed":"0.00000000","free":"0.00000000","interest":"0.00000000","locked":"0.00000000","netAsset":"0.00000000"},
        //             {"asset":"USDT","borrowed":"0.00000000","free":"0.00000000","interest":"0.00000000","locked":"0.00000000","netAsset":"0.00000000"}
        //         ],
        //     }
        //
        // margin (isolated)
        //
        //    {
        //        info: {
        //            assets: [
        //                {
        //                    baseAsset: {
        //                        asset: '1INCH',
        //                        borrowEnabled: true,
        //                        borrowed: '0',
        //                        free: '0',
        //                        interest: '0',
        //                        locked: '0',
        //                        netAsset: '0',
        //                        netAssetOfBtc: '0',
        //                        repayEnabled: true,
        //                        totalAsset: '0'
        //                    },
        //                    quoteAsset: {
        //                        asset: 'USDT',
        //                        borrowEnabled: true,
        //                        borrowed: '0',
        //                        free: '11',
        //                        interest: '0',
        //                        locked: '0',
        //                        netAsset: '11',
        //                        netAssetOfBtc: '0.00054615',
        //                        repayEnabled: true,
        //                        totalAsset: '11'
        //                    },
        //                    symbol: '1INCHUSDT',
        //                    isolatedCreated: true,
        //                    marginLevel: '999',
        //                    marginLevelStatus: 'EXCESSIVE',
        //                    marginRatio: '5',
        //                    indexPrice: '0.59184331',
        //                    liquidatePrice: '0',
        //                    liquidateRate: '0',
        //                    tradeEnabled: true,
        //                    enabled: true
        //                },
        //            ]
        //        }
        //    }
        //
        // futures (fapi)
        //
        //     fapiPrivateGetAccount
        //
        //     {
        //         "feeTier":0,
        //         "canTrade":true,
        //         "canDeposit":true,
        //         "canWithdraw":true,
        //         "updateTime":0,
        //         "totalInitialMargin":"0.00000000",
        //         "totalMaintMargin":"0.00000000",
        //         "totalWalletBalance":"4.54000000",
        //         "totalUnrealizedProfit":"0.00000000",
        //         "totalMarginBalance":"4.54000000",
        //         "totalPositionInitialMargin":"0.00000000",
        //         "totalOpenOrderInitialMargin":"0.00000000",
        //         "maxWithdrawAmount":"4.54000000",
        //         "assets":[
        //             {
        //                 "asset":"USDT",
        //                 "walletBalance":"4.54000000",
        //                 "unrealizedProfit":"0.00000000",
        //                 "marginBalance":"4.54000000",
        //                 "maintMargin":"0.00000000",
        //                 "initialMargin":"0.00000000",
        //                 "positionInitialMargin":"0.00000000",
        //                 "openOrderInitialMargin":"0.00000000",
        //                 "maxWithdrawAmount":"4.54000000"
        //             }
        //         ],
        //         "positions":[
        //             {
        //                 "symbol":"BTCUSDT",
        //                 "initialMargin":"0.00000",
        //                 "maintMargin":"0.00000",
        //                 "unrealizedProfit":"0.00000000",
        //                 "positionInitialMargin":"0.00000",
        //                 "openOrderInitialMargin":"0.00000"
        //             }
        //         ]
        //     }
        //
        //     fapiPrivateV2GetAccount
        //
        //     {
        //         "feeTier":0,
        //         "canTrade":true,
        //         "canDeposit":true,
        //         "canWithdraw":true,
        //         "updateTime":0,
        //         "totalInitialMargin":"0.00000000",
        //         "totalMaintMargin":"0.00000000",
        //         "totalWalletBalance":"0.00000000",
        //         "totalUnrealizedProfit":"0.00000000",
        //         "totalMarginBalance":"0.00000000",
        //         "totalPositionInitialMargin":"0.00000000",
        //         "totalOpenOrderInitialMargin":"0.00000000",
        //         "totalCrossWalletBalance":"0.00000000",
        //         "totalCrossUnPnl":"0.00000000",
        //         "availableBalance":"0.00000000",
        //         "maxWithdrawAmount":"0.00000000",
        //         "assets":[
        //             {
        //                 "asset":"BNB",
        //                 "walletBalance":"0.01000000",
        //                 "unrealizedProfit":"0.00000000",
        //                 "marginBalance":"0.01000000",
        //                 "maintMargin":"0.00000000",
        //                 "initialMargin":"0.00000000",
        //                 "positionInitialMargin":"0.00000000",
        //                 "openOrderInitialMargin":"0.00000000",
        //                 "maxWithdrawAmount":"0.01000000",
        //                 "crossWalletBalance":"0.01000000",
        //                 "crossUnPnl":"0.00000000",
        //                 "availableBalance":"0.01000000"
        //             }
        //         ],
        //         "positions":[
        //             {
        //                 "symbol":"BTCUSDT",
        //                 "initialMargin":"0",
        //                 "maintMargin":"0",
        //                 "unrealizedProfit":"0.00000000",
        //                 "positionInitialMargin":"0",
        //                 "openOrderInitialMargin":"0",
        //                 "leverage":"20",
        //                 "isolated":false,
        //                 "entryPrice":"0.00000",
        //                 "maxNotional":"5000000",
        //                 "positionSide":"BOTH"
        //             },
        //         ]
        //     }
        //
        //     fapiPrivateV2GetBalance
        //
        //     [
        //         {
        //             "accountAlias":"FzFzXquXXqoC",
        //             "asset":"BNB",
        //             "balance":"0.01000000",
        //             "crossWalletBalance":"0.01000000",
        //             "crossUnPnl":"0.00000000",
        //             "availableBalance":"0.01000000",
        //             "maxWithdrawAmount":"0.01000000"
        //         }
        //     ]
        //
        // savings
        //
        //     {
        //       "totalAmountInBTC": "0.3172",
        //       "totalAmountInUSDT": "10000",
        //       "totalFixedAmountInBTC": "0.3172",
        //       "totalFixedAmountInUSDT": "10000",
        //       "totalFlexibleInBTC": "0",
        //       "totalFlexibleInUSDT": "0",
        //       "positionAmountVos": [
        //         {
        //           "asset": "USDT",
        //           "amount": "10000",
        //           "amountInBTC": "0.3172",
        //           "amountInUSDT": "10000"
        //         },
        //         {
        //           "asset": "BUSD",
        //           "amount": "0",
        //           "amountInBTC": "0",
        //           "amountInUSDT": "0"
        //         }
        //       ]
        //     }
        //
        // binance pay
        //
        //     [
        //       {
        //         "asset": "BUSD",
        //         "free": "1129.83",
        //         "locked": "0",
        //         "freeze": "0",
        //         "withdrawing": "0"
        //       }
        //     ]
        //
        return this.parseBalance (response, type, marginMode);
    }

    async fetchOrderBook (symbol, limit = undefined, params = {}) {
        /**
         * @method
         * @name binance#fetchOrderBook
         * @description fetches information on open orders with bid (buy) and ask (sell) prices, volumes and other data
         * @param {string} symbol unified symbol of the market to fetch the order book for
         * @param {int|undefined} limit the maximum amount of order book entries to return
         * @param {object} params extra parameters specific to the binance api endpoint
         * @returns {object} A dictionary of [order book structures]{@link https://docs.ccxt.com/en/latest/manual.html#order-book-structure} indexed by market symbols
         */
        await this.loadMarkets ();
        const market = this.market (symbol);
        const request = {
            'symbol': market['id'],
        };
        if (limit !== undefined) {
            request['limit'] = limit; // default 100, max 5000, see https://github.com/binance/binance-spot-api-docs/blob/master/rest-api.md#order-book
        }
        let method = 'publicGetDepth';
        if (market['linear']) {
            method = 'fapiPublicGetDepth';
        } else if (market['inverse']) {
            method = 'dapiPublicGetDepth';
        }
        const response = await this[method] (this.extend (request, params));
        //
        // future
        //
        //     {
        //         "lastUpdateId":333598053905,
        //         "E":1618631511986,
        //         "T":1618631511964,
        //         "bids":[
        //             ["2493.56","20.189"],
        //             ["2493.54","1.000"],
        //             ["2493.51","0.005"]
        //         ],
        //         "asks":[
        //             ["2493.57","0.877"],
        //             ["2493.62","0.063"],
        //             ["2493.71","12.054"],
        //         ]
        //     }
        const timestamp = this.safeInteger (response, 'T');
        const orderbook = this.parseOrderBook (response, symbol, timestamp);
        orderbook['nonce'] = this.safeInteger (response, 'lastUpdateId');
        return orderbook;
    }

    parseTicker (ticker, market = undefined) {
        //
        //     {
        //         symbol: 'ETHBTC',
        //         priceChange: '0.00068700',
        //         priceChangePercent: '2.075',
        //         weightedAvgPrice: '0.03342681',
        //         prevClosePrice: '0.03310300',
        //         lastPrice: '0.03378900',
        //         lastQty: '0.07700000',
        //         bidPrice: '0.03378900',
        //         bidQty: '7.16800000',
        //         askPrice: '0.03379000',
        //         askQty: '24.00000000',
        //         openPrice: '0.03310200',
        //         highPrice: '0.03388900',
        //         lowPrice: '0.03306900',
        //         volume: '205478.41000000',
        //         quoteVolume: '6868.48826294',
        //         openTime: 1601469986932,
        //         closeTime: 1601556386932,
        //         firstId: 196098772,
        //         lastId: 196186315,
        //         count: 87544
        //     }
        //
        // coinm
        //     {
        //         baseVolume: '214549.95171161',
        //         closeTime: '1621965286847',
        //         count: '1283779',
        //         firstId: '152560106',
        //         highPrice: '39938.3',
        //         lastId: '153843955',
        //         lastPrice: '37993.4',
        //         lastQty: '1',
        //         lowPrice: '36457.2',
        //         openPrice: '37783.4',
        //         openTime: '1621878840000',
        //         pair: 'BTCUSD',
        //         priceChange: '210.0',
        //         priceChangePercent: '0.556',
        //         symbol: 'BTCUSD_PERP',
        //         volume: '81990451',
        //         weightedAvgPrice: '38215.08713747'
        //     }
        // spot bidsAsks
        //     {
        //         "symbol":"ETHBTC",
        //         "bidPrice":"0.07466800",
        //         "bidQty":"5.31990000",
        //         "askPrice":"0.07466900",
        //         "askQty":"10.93540000"
        //     }
        // usdm bidsAsks
        //     {
        //         "symbol":"BTCUSDT",
        //         "bidPrice":"21321.90",
        //         "bidQty":"33.592",
        //         "askPrice":"21322.00",
        //         "askQty":"1.427",
        //         "time":"1673899207538"
        //     }
        // coinm bidsAsks
        //     {
        //         "symbol":"BTCUSD_PERP",
        //         "pair":"BTCUSD",
        //         "bidPrice":"21301.2",
        //         "bidQty":"188",
        //         "askPrice":"21301.3",
        //         "askQty":"10302",
        //         "time":"1673899278514"
        //     }
        //
        const timestamp = this.safeInteger (ticker, 'closeTime');
        let marketType = undefined;
        if (('time' in ticker)) {
            marketType = 'contract';
        }
        if (marketType === undefined) {
            marketType = ('bidQty' in ticker) ? 'spot' : 'contract';
        }
        const marketId = this.safeString (ticker, 'symbol');
        const symbol = this.safeSymbol (marketId, market, undefined, marketType);
        const last = this.safeString (ticker, 'lastPrice');
        const isCoinm = ('baseVolume' in ticker);
        let baseVolume = undefined;
        let quoteVolume = undefined;
        if (isCoinm) {
            baseVolume = this.safeString (ticker, 'baseVolume');
            quoteVolume = this.safeString (ticker, 'volume');
        } else {
            baseVolume = this.safeString (ticker, 'volume');
            quoteVolume = this.safeString (ticker, 'quoteVolume');
        }
        return this.safeTicker ({
            'symbol': symbol,
            'timestamp': timestamp,
            'datetime': this.iso8601 (timestamp),
            'high': this.safeString (ticker, 'highPrice'),
            'low': this.safeString (ticker, 'lowPrice'),
            'bid': this.safeString (ticker, 'bidPrice'),
            'bidVolume': this.safeString (ticker, 'bidQty'),
            'ask': this.safeString (ticker, 'askPrice'),
            'askVolume': this.safeString (ticker, 'askQty'),
            'vwap': this.safeString (ticker, 'weightedAvgPrice'),
            'open': this.safeString (ticker, 'openPrice'),
            'close': last,
            'last': last,
            'previousClose': this.safeString (ticker, 'prevClosePrice'), // previous day close
            'change': this.safeString (ticker, 'priceChange'),
            'percentage': this.safeString (ticker, 'priceChangePercent'),
            'average': undefined,
            'baseVolume': baseVolume,
            'quoteVolume': quoteVolume,
            'info': ticker,
        }, market);
    }

    async fetchStatus (params = {}) {
        /**
         * @method
         * @name binance#fetchStatus
         * @description the latest known information on the availability of the exchange API
         * @param {object} params extra parameters specific to the binance api endpoint
         * @returns {object} a [status structure]{@link https://docs.ccxt.com/en/latest/manual.html#exchange-status-structure}
         */
        const response = await this.sapiGetSystemStatus (params);
        //
        //     {
        //         "status": 0,              // 0: normal，1：system maintenance
        //         "msg": "normal"           // "normal", "system_maintenance"
        //     }
        //
        const statusRaw = this.safeString (response, 'status');
        return {
            'status': this.safeString ({ '0': 'ok', '1': 'maintenance' }, statusRaw, statusRaw),
            'updated': undefined,
            'eta': undefined,
            'url': undefined,
            'info': response,
        };
    }

    async fetchTicker (symbol, params = {}) {
        /**
         * @method
         * @name binance#fetchTicker
         * @description fetches a price ticker, a statistical calculation with the information calculated over the past 24 hours for a specific market
         * @param {string} symbol unified symbol of the market to fetch the ticker for
         * @param {object} params extra parameters specific to the binance api endpoint
         * @returns {object} a [ticker structure]{@link https://docs.ccxt.com/en/latest/manual.html#ticker-structure}
         */
        await this.loadMarkets ();
        const market = this.market (symbol);
        const request = {
            'symbol': market['id'],
        };
        let method = 'publicGetTicker24hr';
        if (market['linear']) {
            method = 'fapiPublicGetTicker24hr';
        } else if (market['inverse']) {
            method = 'dapiPublicGetTicker24hr';
        }
        const response = await this[method] (this.extend (request, params));
        if (Array.isArray (response)) {
            const firstTicker = this.safeValue (response, 0, {});
            return this.parseTicker (firstTicker, market);
        }
        return this.parseTicker (response, market);
    }

    async fetchBidsAsks (symbols = undefined, params = {}) {
        /**
         * @method
         * @name binance#fetchBidsAsks
         * @description fetches the bid and ask price and volume for multiple markets
         * @param {[string]|undefined} symbols unified symbols of the markets to fetch the bids and asks for, all markets are returned if not assigned
         * @param {object} params extra parameters specific to the binance api endpoint
         * @returns {object} a dictionary of [ticker structures]{@link https://docs.ccxt.com/en/latest/manual.html#ticker-structure}
         */
        await this.loadMarkets ();
        symbols = this.marketSymbols (symbols);
        let market = undefined;
        if (symbols !== undefined) {
            const first = this.safeString (symbols, 0);
            market = this.market (first);
        }
        let type = undefined;
        let subType = undefined;
        [ subType, params ] = this.handleSubTypeAndParams ('fetchBidsAsks', market, params);
        [ type, params ] = this.handleMarketTypeAndParams ('fetchBidsAsks', market, params);
        let method = undefined;
        if (this.isLinear (type, subType)) {
            method = 'fapiPublicGetTickerBookTicker';
        } else if (this.isInverse (type, subType)) {
            method = 'dapiPublicGetTickerBookTicker';
        } else {
            method = 'publicGetTickerBookTicker';
        }
        const response = await this[method] (params);
        return this.parseTickers (response, symbols);
    }

    async fetchTickers (symbols = undefined, params = {}) {
        /**
         * @method
         * @name binance#fetchTickers
         * @description fetches price tickers for multiple markets, statistical calculations with the information calculated over the past 24 hours each market
         * @param {[string]|undefined} symbols unified symbols of the markets to fetch the ticker for, all market tickers are returned if not assigned
         * @param {object} params extra parameters specific to the binance api endpoint
         * @returns {object} a dictionary of [ticker structures]{@link https://docs.ccxt.com/en/latest/manual.html#ticker-structure}
         */
        await this.loadMarkets ();
        const defaultType = this.safeString2 (this.options, 'fetchTickers', 'defaultType', 'spot');
        const type = this.safeString (params, 'type', defaultType);
        let subType = undefined;
        [ subType, params ] = this.handleSubTypeAndParams ('fetchTickers', undefined, params);
        const query = this.omit (params, 'type');
        let defaultMethod = undefined;
        if (this.isLinear (type, subType)) {
            defaultMethod = 'fapiPublicGetTicker24hr';
        } else if (this.isInverse (type, subType)) {
            defaultMethod = 'dapiPublicGetTicker24hr';
        } else {
            defaultMethod = 'publicGetTicker24hr';
        }
        const method = this.safeString (this.options, 'fetchTickersMethod', defaultMethod);
        const response = await this[method] (query);
        return this.parseTickers (response, symbols);
    }

    parseOHLCV (ohlcv, market = undefined) {
        // when api method = publicGetKlines || fapiPublicGetKlines || dapiPublicGetKlines
        //     [
        //         1591478520000, // open time
        //         "0.02501300",  // open
        //         "0.02501800",  // high
        //         "0.02500000",  // low
        //         "0.02500000",  // close
        //         "22.19000000", // volume
        //         1591478579999, // close time
        //         "0.55490906",  // quote asset volume
        //         40,            // number of trades
        //         "10.92900000", // taker buy base asset volume
        //         "0.27336462",  // taker buy quote asset volume
        //         "0"            // ignore
        //     ]
        //
        //  when api method = fapiPublicGetMarkPriceKlines || fapiPublicGetIndexPriceKlines
        //     [
        //         [
        //         1591256460000,          // Open time
        //         "9653.29201333",        // Open
        //         "9654.56401333",        // High
        //         "9653.07367333",        // Low
        //         "9653.07367333",        // Close (or latest price)
        //         "0",                    // Ignore
        //         1591256519999,          // Close time
        //         "0",                    // Ignore
        //         60,                     // Number of bisic data
        //         "0",                    // Ignore
        //         "0",                    // Ignore
        //         "0"                     // Ignore
        //         ]
        //     ]
        //
        return [
            this.safeInteger (ohlcv, 0),
            this.safeNumber (ohlcv, 1),
            this.safeNumber (ohlcv, 2),
            this.safeNumber (ohlcv, 3),
            this.safeNumber (ohlcv, 4),
            this.safeNumber (ohlcv, 5),
        ];
    }

    async fetchOHLCV (symbol, timeframe = '1m', since = undefined, limit = undefined, params = {}) {
        /**
         * @method
         * @name binance#fetchOHLCV
         * @description fetches historical candlestick data containing the open, high, low, and close price, and the volume of a market
         * @param {string} symbol unified symbol of the market to fetch OHLCV data for
         * @param {string} timeframe the length of time each candle represents
         * @param {int|undefined} since timestamp in ms of the earliest candle to fetch
         * @param {int|undefined} limit the maximum amount of candles to fetch
         * @param {object} params extra parameters specific to the binance api endpoint
         * @param {string|undefined} params.price "mark" or "index" for mark price and index price candles
         * @param {int|undefined} params.until timestamp in ms of the latest candle to fetch
         * @returns {[[int]]} A list of candles ordered as timestamp, open, high, low, close, volume
         */
        await this.loadMarkets ();
        const market = this.market (symbol);
        // binance docs say that the default limit 500, max 1500 for futures, max 1000 for spot markets
        // the reality is that the time range wider than 500 candles won't work right
        const defaultLimit = 500;
        const maxLimit = 1500;
        const price = this.safeString (params, 'price');
        const until = this.safeInteger (params, 'until');
        params = this.omit (params, [ 'price', 'until' ]);
        limit = (limit === undefined) ? defaultLimit : Math.min (limit, maxLimit);
        const request = {
            'interval': this.safeString (this.timeframes, timeframe, timeframe),
            'limit': limit,
        };
        if (price === 'index') {
            request['pair'] = market['id'];   // Index price takes this argument instead of symbol
        } else {
            request['symbol'] = market['id'];
        }
        // const duration = this.parseTimeframe (timeframe);
        if (since !== undefined) {
            request['startTime'] = since;
            //
            // It didn't work before without the endTime
            // https://github.com/ccxt/ccxt/issues/8454
            //
            if (market['inverse']) {
                if (since > 0) {
                    const duration = this.parseTimeframe (timeframe);
                    const endTime = this.sum (since, limit * duration * 1000 - 1);
                    const now = this.milliseconds ();
                    request['endTime'] = Math.min (now, endTime);
                }
            }
        }
        if (until !== undefined) {
            request['endTime'] = until;
        }
        let method = 'publicGetKlines';
        if (price === 'mark') {
            if (market['inverse']) {
                method = 'dapiPublicGetMarkPriceKlines';
            } else {
                method = 'fapiPublicGetMarkPriceKlines';
            }
        } else if (price === 'index') {
            if (market['inverse']) {
                method = 'dapiPublicGetIndexPriceKlines';
            } else {
                method = 'fapiPublicGetIndexPriceKlines';
            }
        } else if (market['linear']) {
            method = 'fapiPublicGetKlines';
        } else if (market['inverse']) {
            method = 'dapiPublicGetKlines';
        }
        const response = await this[method] (this.extend (request, params));
        //
        //     [
        //         [1591478520000,"0.02501300","0.02501800","0.02500000","0.02500000","22.19000000",1591478579999,"0.55490906",40,"10.92900000","0.27336462","0"],
        //         [1591478580000,"0.02499600","0.02500900","0.02499400","0.02500300","21.34700000",1591478639999,"0.53370468",24,"7.53800000","0.18850725","0"],
        //         [1591478640000,"0.02500800","0.02501100","0.02500300","0.02500800","154.14200000",1591478699999,"3.85405839",97,"5.32300000","0.13312641","0"],
        //     ]
        //
        return this.parseOHLCVs (response, market, timeframe, since, limit);
    }

    parseTrade (trade, market = undefined) {
        if ('isDustTrade' in trade) {
            return this.parseDustTrade (trade, market);
        }
        //
        // aggregate trades
        // https://github.com/binance-exchange/binance-official-api-docs/blob/master/rest-api.md#compressedaggregate-trades-list
        //
        //     {
        //         "a": 26129,         // Aggregate tradeId
        //         "p": "0.01633102",  // Price
        //         "q": "4.70443515",  // Quantity
        //         "f": 27781,         // First tradeId
        //         "l": 27781,         // Last tradeId
        //         "T": 1498793709153, // Timestamp
        //         "m": true,          // Was the buyer the maker?
        //         "M": true           // Was the trade the best price match?
        //     }
        //
        // recent public trades and old public trades
        // https://github.com/binance-exchange/binance-official-api-docs/blob/master/rest-api.md#recent-trades-list
        // https://github.com/binance-exchange/binance-official-api-docs/blob/master/rest-api.md#old-trade-lookup-market_data
        //
        //     {
        //         "id": 28457,
        //         "price": "4.00000100",
        //         "qty": "12.00000000",
        //         "time": 1499865549590,
        //         "isBuyerMaker": true,
        //         "isBestMatch": true
        //     }
        //
        // private trades
        // https://github.com/binance-exchange/binance-official-api-docs/blob/master/rest-api.md#account-trade-list-user_data
        //
        //     {
        //         "symbol": "BNBBTC",
        //         "id": 28457,
        //         "orderId": 100234,
        //         "price": "4.00000100",
        //         "qty": "12.00000000",
        //         "commission": "10.10000000",
        //         "commissionAsset": "BNB",
        //         "time": 1499865549590,
        //         "isBuyer": true,
        //         "isMaker": false,
        //         "isBestMatch": true
        //     }
        //
        // futures trades
        // https://binance-docs.github.io/apidocs/futures/en/#account-trade-list-user_data
        //
        //     {
        //       "accountId": 20,
        //       "buyer": False,
        //       "commission": "-0.07819010",
        //       "commissionAsset": "USDT",
        //       "counterPartyId": 653,
        //       "id": 698759,
        //       "maker": False,
        //       "orderId": 25851813,
        //       "price": "7819.01",
        //       "qty": "0.002",
        //       "quoteQty": "0.01563",
        //       "realizedPnl": "-0.91539999",
        //       "side": "SELL",
        //       "symbol": "BTCUSDT",
        //       "time": 1569514978020
        //     }
        //     {
        //       "symbol": "BTCUSDT",
        //       "id": 477128891,
        //       "orderId": 13809777875,
        //       "side": "SELL",
        //       "price": "38479.55",
        //       "qty": "0.001",
        //       "realizedPnl": "-0.00009534",
        //       "marginAsset": "USDT",
        //       "quoteQty": "38.47955",
        //       "commission": "-0.00076959",
        //       "commissionAsset": "USDT",
        //       "time": 1612733566708,
        //       "positionSide": "BOTH",
        //       "maker": true,
        //       "buyer": false
        //     }
        //
        // { respType: FULL }
        //
        //     {
        //       "price": "4000.00000000",
        //       "qty": "1.00000000",
        //       "commission": "4.00000000",
        //       "commissionAsset": "USDT",
        //       "tradeId": "1234",
        //     }
        //
        const timestamp = this.safeInteger2 (trade, 'T', 'time');
        const price = this.safeString2 (trade, 'p', 'price');
        const amount = this.safeString2 (trade, 'q', 'qty');
        const cost = this.safeString2 (trade, 'quoteQty', 'baseQty');  // inverse futures
        const marketId = this.safeString (trade, 'symbol');
        const marketType = ('M' in trade) || ('orderListId' in trade) ? 'spot' : 'contract';
        const symbol = this.safeSymbol (marketId, market, undefined, marketType);
        let id = this.safeString2 (trade, 't', 'a');
        id = this.safeString2 (trade, 'id', 'tradeId', id);
        let side = undefined;
        const orderId = this.safeString (trade, 'orderId');
        const buyerMaker = this.safeValue2 (trade, 'm', 'isBuyerMaker');
        let takerOrMaker = undefined;
        if (buyerMaker !== undefined) {
            side = buyerMaker ? 'sell' : 'buy'; // this is reversed intentionally
        } else if ('side' in trade) {
            side = this.safeStringLower (trade, 'side');
        } else {
            if ('isBuyer' in trade) {
                side = trade['isBuyer'] ? 'buy' : 'sell'; // this is a true side
            }
        }
        let fee = undefined;
        if ('commission' in trade) {
            fee = {
                'cost': this.safeString (trade, 'commission'),
                'currency': this.safeCurrencyCode (this.safeString (trade, 'commissionAsset')),
            };
        }
        if ('isMaker' in trade) {
            takerOrMaker = trade['isMaker'] ? 'maker' : 'taker';
        }
        if ('maker' in trade) {
            takerOrMaker = trade['maker'] ? 'maker' : 'taker';
        }
        return this.safeTrade ({
            'info': trade,
            'timestamp': timestamp,
            'datetime': this.iso8601 (timestamp),
            'symbol': symbol,
            'id': id,
            'order': orderId,
            'type': undefined,
            'side': side,
            'takerOrMaker': takerOrMaker,
            'price': price,
            'amount': amount,
            'cost': cost,
            'fee': fee,
        }, market);
    }

    async fetchTrades (symbol, since = undefined, limit = undefined, params = {}) {
        /**
         * @method
         * @name binance#fetchTrades
         * @description get the list of most recent trades for a particular symbol
         * @param {string} symbol unified symbol of the market to fetch trades for
         * @param {int|undefined} since timestamp in ms of the earliest trade to fetch
         * @param {int|undefined} limit the maximum amount of trades to fetch
         * @param {object} params extra parameters specific to the binance api endpoint
         * @returns {[object]} a list of [trade structures]{@link https://docs.ccxt.com/en/latest/manual.html?#public-trades}
         */
        await this.loadMarkets ();
        const market = this.market (symbol);
        const request = {
            'symbol': market['id'],
            // 'fromId': 123,    // ID to get aggregate trades from INCLUSIVE.
            // 'startTime': 456, // Timestamp in ms to get aggregate trades from INCLUSIVE.
            // 'endTime': 789,   // Timestamp in ms to get aggregate trades until INCLUSIVE.
            // 'limit': 500,     // default = 500, maximum = 1000
        };
        let defaultMethod = undefined;
        if (market['linear']) {
            defaultMethod = 'fapiPublicGetAggTrades';
        } else if (market['inverse']) {
            defaultMethod = 'dapiPublicGetAggTrades';
        } else {
            defaultMethod = 'publicGetAggTrades';
        }
        let method = this.safeString (this.options, 'fetchTradesMethod', defaultMethod);
        if (method === 'publicGetAggTrades') {
            if (market['linear']) {
                method = 'fapiPublicGetAggTrades';
            } else if (market['inverse']) {
                method = 'dapiPublicGetAggTrades';
            }
        } else if (method === 'publicGetHistoricalTrades') {
            if (market['linear']) {
                method = 'fapiPublicGetHistoricalTrades';
            } else if (market['inverse']) {
                method = 'dapiPublicGetHistoricalTrades';
            }
        }
        if (since !== undefined) {
            request['startTime'] = since;
            // https://github.com/ccxt/ccxt/issues/6400
            // https://github.com/binance-exchange/binance-official-api-docs/blob/master/rest-api.md#compressedaggregate-trades-list
            request['endTime'] = this.sum (since, 3600000);
        }
        if (limit !== undefined) {
            request['limit'] = limit; // default = 500, maximum = 1000
        }
        //
        // Caveats:
        // - default limit (500) applies only if no other parameters set, trades up
        //   to the maximum limit may be returned to satisfy other parameters
        // - if both limit and time window is set and time window contains more
        //   trades than the limit then the last trades from the window are returned
        // - 'tradeId' accepted and returned by this method is "aggregate" trade id
        //   which is different from actual trade id
        // - setting both fromId and time window results in error
        const response = await this[method] (this.extend (request, params));
        //
        // aggregate trades
        //
        //     [
        //         {
        //             "a": 26129,         // Aggregate tradeId
        //             "p": "0.01633102",  // Price
        //             "q": "4.70443515",  // Quantity
        //             "f": 27781,         // First tradeId
        //             "l": 27781,         // Last tradeId
        //             "T": 1498793709153, // Timestamp
        //             "m": true,          // Was the buyer the maker?
        //             "M": true           // Was the trade the best price match?
        //         }
        //     ]
        //
        // recent public trades and historical public trades
        //
        //     [
        //         {
        //             "id": 28457,
        //             "price": "4.00000100",
        //             "qty": "12.00000000",
        //             "time": 1499865549590,
        //             "isBuyerMaker": true,
        //             "isBestMatch": true
        //         }
        //     ]
        //
        return this.parseTrades (response, market, since, limit);
    }

    async editOrder (id, symbol, type, side, amount, price = undefined, params = {}) {
        /**
         * @method
         * @name binance#editOrder
         * @description edit a trade order
         * @see https://binance-docs.github.io/apidocs/spot/en/#cancel-an-existing-order-and-send-a-new-order-trade
         * @param {string} id cancel order id
         * @param {string} symbol unified symbol of the market to create an order in
         * @param {string} type 'market' or 'limit'
         * @param {string} side 'buy' or 'sell'
         * @param {float} amount how much of currency you want to trade in units of base currency
         * @param {float|undefined} price the price at which the order is to be fullfilled, in units of the base currency, ignored in market orders
         * @param {object} params extra parameters specific to the binance api endpoint
         * @returns {object} an [order structure]{@link https://docs.ccxt.com/en/latest/manual.html#order-structure}
         */
        await this.loadMarkets ();
        const market = this.market (symbol);
        if (!market['spot']) {
            throw new NotSupported (this.id + ' editOrder() does not support ' + market['type'] + ' orders, only spot orders are accepted');
        }
        const request = {
            'symbol': market['id'],
            'side': side.toUpperCase (),
            'cancelOrderId': id,
            'cancelReplaceMode': 'STOP_ON_FAILURE',
            // STOP_ON_FAILURE - If the cancel request fails, the new order placement will not be attempted.
            // ALLOW_FAILURE - new order placement will be attempted even if cancel request fails.
        };
        const clientOrderId = this.safeString2 (params, 'newClientOrderId', 'clientOrderId');
        const initialUppercaseType = type.toUpperCase ();
        let uppercaseType = initialUppercaseType;
        const postOnly = this.isPostOnly (initialUppercaseType === 'MARKET', initialUppercaseType === 'LIMIT_MAKER', params);
        if (postOnly) {
            uppercaseType = 'LIMIT_MAKER';
        }
        request['type'] = uppercaseType;
        const stopPrice = this.safeNumber (params, 'stopPrice');
        if (stopPrice !== undefined) {
            if (uppercaseType === 'MARKET') {
                uppercaseType = 'STOP_LOSS';
            } else if (uppercaseType === 'LIMIT') {
                uppercaseType = 'STOP_LOSS_LIMIT';
            }
        }
        const validOrderTypes = this.safeValue (market['info'], 'orderTypes');
        if (!this.inArray (uppercaseType, validOrderTypes)) {
            if (initialUppercaseType !== uppercaseType) {
                throw new InvalidOrder (this.id + ' stopPrice parameter is not allowed for ' + symbol + ' ' + type + ' orders');
            } else {
                throw new InvalidOrder (this.id + ' ' + type + ' is not a valid order type for the ' + symbol + ' market');
            }
        }
        if (clientOrderId === undefined) {
            const broker = this.safeValue (this.options, 'broker');
            if (broker !== undefined) {
                const brokerId = this.safeString (broker, 'spot');
                if (brokerId !== undefined) {
                    request['newClientOrderId'] = brokerId + this.uuid22 ();
                }
            }
        } else {
            request['newClientOrderId'] = clientOrderId;
        }
        request['newOrderRespType'] = this.safeValue (this.options['newOrderRespType'], type, 'RESULT'); // 'ACK' for order id, 'RESULT' for full order or 'FULL' for order with fills
        let timeInForceIsRequired = false;
        let priceIsRequired = false;
        let stopPriceIsRequired = false;
        let quantityIsRequired = false;
        if (uppercaseType === 'MARKET') {
            const quoteOrderQty = this.safeValue (this.options, 'quoteOrderQty', true);
            if (quoteOrderQty) {
                const quoteOrderQty = this.safeValue2 (params, 'quoteOrderQty', 'cost');
                const precision = market['precision']['price'];
                if (quoteOrderQty !== undefined) {
                    request['quoteOrderQty'] = this.decimalToPrecision (quoteOrderQty, TRUNCATE, precision, this.precisionMode);
                } else if (price !== undefined) {
                    const amountString = this.numberToString (amount);
                    const priceString = this.numberToString (price);
                    const quoteOrderQuantity = Precise.stringMul (amountString, priceString);
                    request['quoteOrderQty'] = this.decimalToPrecision (quoteOrderQuantity, TRUNCATE, precision, this.precisionMode);
                } else {
                    quantityIsRequired = true;
                }
            } else {
                quantityIsRequired = true;
            }
        } else if (uppercaseType === 'LIMIT') {
            priceIsRequired = true;
            timeInForceIsRequired = true;
            quantityIsRequired = true;
        } else if ((uppercaseType === 'STOP_LOSS') || (uppercaseType === 'TAKE_PROFIT')) {
            stopPriceIsRequired = true;
            quantityIsRequired = true;
        } else if ((uppercaseType === 'STOP_LOSS_LIMIT') || (uppercaseType === 'TAKE_PROFIT_LIMIT')) {
            quantityIsRequired = true;
            stopPriceIsRequired = true;
            priceIsRequired = true;
            timeInForceIsRequired = true;
        } else if (uppercaseType === 'LIMIT_MAKER') {
            priceIsRequired = true;
            quantityIsRequired = true;
        }
        if (quantityIsRequired) {
            request['quantity'] = this.amountToPrecision (symbol, amount);
        }
        if (priceIsRequired) {
            if (price === undefined) {
                throw new InvalidOrder (this.id + ' editOrder() requires a price argument for a ' + type + ' order');
            }
            request['price'] = this.priceToPrecision (symbol, price);
        }
        if (timeInForceIsRequired) {
            request['timeInForce'] = this.options['defaultTimeInForce']; // 'GTC' = Good To Cancel (default), 'IOC' = Immediate Or Cancel
        }
        if (stopPriceIsRequired) {
            if (stopPrice === undefined) {
                throw new InvalidOrder (this.id + ' editOrder() requires a stopPrice extra param for a ' + type + ' order');
            } else {
                request['stopPrice'] = this.priceToPrecision (symbol, stopPrice);
            }
        }
        const requestParams = this.omit (params, [ 'quoteOrderQty', 'cost', 'stopPrice', 'newClientOrderId', 'clientOrderId', 'postOnly' ]);
        const response = await this.privatePostOrderCancelReplace (this.extend (request, requestParams));
        //
        //     {
        //         "cancelResult": "SUCCESS",
        //         "newOrderResult": "SUCCESS",
        //         "cancelResponse": {
        //             "symbol": "BTCUSDT",
        //             "origClientOrderId": "web_3f6286480b194b079870ac75fb6978b7",
        //             "orderId": 16383156620,
        //             "orderListId": -1,
        //             "clientOrderId": "Azt6foVTTgHPNhqBf41TTt",
        //             "price": "14000.00000000",
        //             "origQty": "0.00110000",
        //             "executedQty": "0.00000000",
        //             "cummulativeQuoteQty": "0.00000000",
        //             "status": "CANCELED",
        //             "timeInForce": "GTC",
        //             "type": "LIMIT",
        //             "side": "BUY"
        //         },
        //         "newOrderResponse": {
        //             "symbol": "BTCUSDT",
        //             "orderId": 16383176297,
        //             "orderListId": -1,
        //             "clientOrderId": "x-R4BD3S8222ecb58eb9074fb1be018c",
        //             "transactTime": 1670891847932,
        //             "price": "13500.00000000",
        //             "origQty": "0.00085000",
        //             "executedQty": "0.00000000",
        //             "cummulativeQuoteQty": "0.00000000",
        //             "status": "NEW",
        //             "timeInForce": "GTC",
        //             "type": "LIMIT",
        //             "side": "BUY",
        //             "fills": []
        //         }
        //     }
        //
        const data = this.safeValue (response, 'newOrderResponse');
        return this.parseOrder (data, market);
    }

    parseOrderStatus (status) {
        const statuses = {
            'NEW': 'open',
            'PARTIALLY_FILLED': 'open',
            'ACCEPTED': 'open',
            'FILLED': 'closed',
            'CANCELED': 'canceled',
            'CANCELLED': 'canceled',
            'PENDING_CANCEL': 'canceling', // currently unused
            'REJECTED': 'rejected',
            'EXPIRED': 'expired',
            'EXPIRED_IN_MATCH': 'expired',
        };
        return this.safeString (statuses, status, status);
    }

    parseOrder (order, market = undefined) {
        //
        // spot
        //
        //     {
        //         "symbol": "LTCBTC",
        //         "orderId": 1,
        //         "clientOrderId": "myOrder1",
        //         "price": "0.1",
        //         "origQty": "1.0",
        //         "executedQty": "0.0",
        //         "cummulativeQuoteQty": "0.0",
        //         "status": "NEW",
        //         "timeInForce": "GTC",
        //         "type": "LIMIT",
        //         "side": "BUY",
        //         "stopPrice": "0.0",
        //         "icebergQty": "0.0",
        //         "time": 1499827319559,
        //         "updateTime": 1499827319559,
        //         "isWorking": true
        //     }
        //
        // spot: editOrder
        //
        //     {
        //         "symbol": "BTCUSDT",
        //         "orderId": 16383176297,
        //         "orderListId": -1,
        //         "clientOrderId": "x-R4BD3S8222ecb58eb9074fb1be018c",
        //         "transactTime": 1670891847932,
        //         "price": "13500.00000000",
        //         "origQty": "0.00085000",
        //         "executedQty": "0.00000000",
        //         "cummulativeQuoteQty": "0.00000000",
        //         "status": "NEW",
        //         "timeInForce": "GTC",
        //         "type": "LIMIT",
        //         "side": "BUY",
        //         "fills": []
        //     }
        //
        // futures
        //
        //     {
        //         "symbol": "BTCUSDT",
        //         "orderId": 1,
        //         "clientOrderId": "myOrder1",
        //         "price": "0.1",
        //         "origQty": "1.0",
        //         "executedQty": "1.0",
        //         "cumQuote": "10.0",
        //         "status": "NEW",
        //         "timeInForce": "GTC",
        //         "type": "LIMIT",
        //         "side": "BUY",
        //         "stopPrice": "0.0",
        //         "updateTime": 1499827319559
        //     }
        //
        // createOrder with { "newOrderRespType": "FULL" }
        //
        //     {
        //       "symbol": "BTCUSDT",
        //       "orderId": 5403233939,
        //       "orderListId": -1,
        //       "clientOrderId": "x-R4BD3S825e669e75b6c14f69a2c43e",
        //       "transactTime": 1617151923742,
        //       "price": "0.00000000",
        //       "origQty": "0.00050000",
        //       "executedQty": "0.00050000",
        //       "cummulativeQuoteQty": "29.47081500",
        //       "status": "FILLED",
        //       "timeInForce": "GTC",
        //       "type": "MARKET",
        //       "side": "BUY",
        //       "fills": [
        //         {
        //           "price": "58941.63000000",
        //           "qty": "0.00050000",
        //           "commission": "0.00007050",
        //           "commissionAsset": "BNB",
        //           "tradeId": 737466631
        //         }
        //       ]
        //     }
        //
        // delivery
        //
        //     {
        //       "orderId": "18742727411",
        //       "symbol": "ETHUSD_PERP",
        //       "pair": "ETHUSD",
        //       "status": "FILLED",
        //       "clientOrderId": "x-xcKtGhcu3e2d1503fdd543b3b02419",
        //       "price": "0",
        //       "avgPrice": "4522.14",
        //       "origQty": "1",
        //       "executedQty": "1",
        //       "cumBase": "0.00221134",
        //       "timeInForce": "GTC",
        //       "type": "MARKET",
        //       "reduceOnly": false,
        //       "closePosition": false,
        //       "side": "SELL",
        //       "positionSide": "BOTH",
        //       "stopPrice": "0",
        //       "workingType": "CONTRACT_PRICE",
        //       "priceProtect": false,
        //       "origType": "MARKET",
        //       "time": "1636061952660",
        //       "updateTime": "1636061952660"
        //     }
        //
<<<<<<< HEAD
        // option: createOrder, fetchOrder
=======
        // option: createOrder
>>>>>>> d56cca4f
        //
        //     {
        //         "orderId": 4728833085436977152,
        //         "symbol": "ETH-230211-1500-C",
        //         "price": "10.0",
        //         "quantity": "1.00",
        //         "executedQty": "0.00",
        //         "fee": "0",
        //         "side": "BUY",
        //         "type": "LIMIT",
        //         "timeInForce": "GTC",
        //         "reduceOnly": false,
        //         "postOnly": false,
        //         "createTime": 1676083034462,
        //         "updateTime": 1676083034462,
        //         "status": "ACCEPTED",
        //         "avgPrice": "0",
        //         "source": "API",
        //         "clientOrderId": "",
        //         "priceScale": 1,
        //         "quantityScale": 2,
        //         "optionSide": "CALL",
        //         "quoteAsset": "USDT",
        //         "lastTrade": {"id":"69","time":"1676084430567","price":"24.9","qty":"1.00"},
        //         "mmp": false
        //     }
        //
        const status = this.parseOrderStatus (this.safeString (order, 'status'));
        const marketId = this.safeString (order, 'symbol');
        const marketType = ('closePosition' in order) ? 'contract' : 'spot';
        const symbol = this.safeSymbol (marketId, market, undefined, marketType);
        const filled = this.safeString (order, 'executedQty', '0');
        let timestamp = undefined;
        let lastTradeTimestamp = undefined;
        if ('time' in order) {
            timestamp = this.safeInteger (order, 'time');
        } else if ('workingTime' in order) {
            lastTradeTimestamp = this.safeInteger (order, 'transactTime');
            timestamp = this.safeInteger (order, 'workingTime');
        } else if ('transactTime' in order) {
            lastTradeTimestamp = this.safeInteger (order, 'transactTime');
            timestamp = this.safeInteger (order, 'transactTime');
        } else if ('createTime' in order) {
            lastTradeTimestamp = this.safeInteger (order, 'updateTime');
            timestamp = this.safeInteger (order, 'createTime');
        } else if ('updateTime' in order) {
            if (status === 'open') {
                if (Precise.stringGt (filled, '0')) {
                    lastTradeTimestamp = this.safeInteger (order, 'updateTime');
                } else {
                    timestamp = this.safeInteger (order, 'updateTime');
                }
            }
        }
        const average = this.safeString (order, 'avgPrice');
        const price = this.safeString (order, 'price');
        const amount = this.safeString2 (order, 'origQty', 'quantity');
        // - Spot/Margin market: cummulativeQuoteQty
        // - Futures market: cumQuote.
        //   Note this is not the actual cost, since Binance futures uses leverage to calculate margins.
        let cost = this.safeString2 (order, 'cummulativeQuoteQty', 'cumQuote');
        cost = this.safeString (order, 'cumBase', cost);
        const id = this.safeString (order, 'orderId');
        let type = this.safeStringLower (order, 'type');
        const side = this.safeStringLower (order, 'side');
        const fills = this.safeValue2 (order, 'fills', 'lastTrade', []);
        const clientOrderId = this.safeString (order, 'clientOrderId');
        let timeInForce = this.safeString (order, 'timeInForce');
        if (timeInForce === 'GTX') {
            // GTX means "Good Till Crossing" and is an equivalent way of saying Post Only
            timeInForce = 'PO';
        }
        const postOnly = (type === 'limit_maker') || (timeInForce === 'PO');
        if (type === 'limit_maker') {
            type = 'limit';
        }
        const stopPriceString = this.safeString (order, 'stopPrice');
        const stopPrice = this.parseNumber (this.omitZero (stopPriceString));
        return this.safeOrder ({
            'info': order,
            'id': id,
            'clientOrderId': clientOrderId,
            'timestamp': timestamp,
            'datetime': this.iso8601 (timestamp),
            'lastTradeTimestamp': lastTradeTimestamp,
            'symbol': symbol,
            'type': type,
            'timeInForce': timeInForce,
            'postOnly': postOnly,
            'reduceOnly': this.safeValue (order, 'reduceOnly'),
            'side': side,
            'price': price,
            'triggerPrice': stopPrice,
            'amount': amount,
            'cost': cost,
            'average': average,
            'filled': filled,
            'remaining': undefined,
            'status': status,
            'fee': {
                'currency': this.safeString (order, 'quoteAsset'),
                'cost': this.safeNumber (order, 'fee'),
                'rate': undefined,
            },
            'trades': fills,
        }, market);
    }

    async createOrder (symbol, type, side, amount, price = undefined, params = {}) {
        /**
         * @method
         * @name binance#createOrder
         * @description create a trade order
         * @param {string} symbol unified symbol of the market to create an order in
         * @param {string} type 'market' or 'limit'
         * @param {string} side 'buy' or 'sell'
         * @param {float} amount how much of currency you want to trade in units of base currency
         * @param {float|undefined} price the price at which the order is to be fullfilled, in units of the quote currency, ignored in market orders
         * @param {object} params extra parameters specific to the binance api endpoint
         * @param {string|undefined} params.marginMode 'cross' or 'isolated', for spot margin trading
         * @returns {object} an [order structure]{@link https://docs.ccxt.com/en/latest/manual.html#order-structure}
         */
        await this.loadMarkets ();
        const market = this.market (symbol);
        const marketType = this.safeString (params, 'type', market['type']);
        const clientOrderId = this.safeString2 (params, 'newClientOrderId', 'clientOrderId');
        const initialUppercaseType = type.toUpperCase ();
        const isMarketOrder = initialUppercaseType === 'MARKET';
        const isLimitOrder = initialUppercaseType === 'LIMIT';
        const postOnly = this.isPostOnly (isMarketOrder, initialUppercaseType === 'LIMIT_MAKER', params);
        const triggerPrice = this.safeValue2 (params, 'triggerPrice', 'stopPrice');
        const stopLossPrice = this.safeValue (params, 'stopLossPrice', triggerPrice);  // fallback to stopLoss
        const takeProfitPrice = this.safeValue (params, 'takeProfitPrice');
        const isStopLoss = stopLossPrice !== undefined;
        const isTakeProfit = takeProfitPrice !== undefined;
        params = this.omit (params, [ 'type', 'newClientOrderId', 'clientOrderId', 'postOnly', 'stopLossPrice', 'takeProfitPrice', 'stopPrice', 'triggerPrice' ]);
        const [ marginMode, query ] = this.handleMarginModeAndParams ('createOrder', params);
        const request = {
            'symbol': market['id'],
            'side': side.toUpperCase (),
        };
        let method = 'privatePostOrder';
        if (market['linear']) {
            method = 'fapiPrivatePostOrder';
        } else if (market['inverse']) {
            method = 'dapiPrivatePostOrder';
        } else if (marketType === 'margin' || marginMode !== undefined) {
            method = 'sapiPostMarginOrder';
            const reduceOnly = this.safeValue (params, 'reduceOnly');
            if (reduceOnly) {
                request['sideEffectType'] = 'AUTO_REPAY';
                params = this.omit (params, 'reduceOnly');
            }
        }
        if (market['spot'] || marketType === 'margin') {
            // support for testing orders
            const test = this.safeValue (query, 'test', false);
            if (test) {
                method += 'Test';
            }
            // only supported for spot/margin api (all margin markets are spot markets)
            if (postOnly) {
                type = 'LIMIT_MAKER';
            }
        }
        let uppercaseType = type.toUpperCase ();
        let stopPrice = undefined;
        if (isStopLoss) {
            stopPrice = stopLossPrice;
            if (isMarketOrder) {
                // spot STOP_LOSS market orders are not a valid order type
                uppercaseType = market['contract'] ? 'STOP_MARKET' : 'STOP_LOSS';
            } else if (isLimitOrder) {
                uppercaseType = market['contract'] ? 'STOP' : 'STOP_LOSS_LIMIT';
            }
        } else if (isTakeProfit) {
            stopPrice = takeProfitPrice;
            if (isMarketOrder) {
                // spot TAKE_PROFIT market orders are not a valid order type
                uppercaseType = market['contract'] ? 'TAKE_PROFIT_MARKET' : 'TAKE_PROFIT';
            } else if (isLimitOrder) {
                uppercaseType = market['contract'] ? 'TAKE_PROFIT' : 'TAKE_PROFIT_LIMIT';
            }
        }
        if (marginMode === 'isolated') {
            request['isIsolated'] = true;
        }
        if (clientOrderId === undefined) {
            const broker = this.safeValue (this.options, 'broker');
            if (broker !== undefined) {
                const brokerId = this.safeString (broker, marketType);
                if (brokerId !== undefined) {
                    request['newClientOrderId'] = brokerId + this.uuid22 ();
                }
            }
        } else {
            request['newClientOrderId'] = clientOrderId;
        }
        if ((marketType === 'spot') || (marketType === 'margin')) {
            request['newOrderRespType'] = this.safeValue (this.options['newOrderRespType'], type, 'RESULT'); // 'ACK' for order id, 'RESULT' for full order or 'FULL' for order with fills
        } else {
            // swap, futures and options
            request['newOrderRespType'] = 'RESULT';  // "ACK", "RESULT", default "ACK"
        }
        if (market['option']) {
            if (type === 'market') {
                throw new InvalidOrder (this.id + ' ' + type + ' is not a valid order type for the ' + symbol + ' market');
            }
            method = 'eapiPrivatePostOrder';
        } else {
            const validOrderTypes = this.safeValue (market['info'], 'orderTypes');
            if (!this.inArray (uppercaseType, validOrderTypes)) {
                if (initialUppercaseType !== uppercaseType) {
                    throw new InvalidOrder (this.id + ' stopPrice parameter is not allowed for ' + symbol + ' ' + type + ' orders');
                } else {
                    throw new InvalidOrder (this.id + ' ' + type + ' is not a valid order type for the ' + symbol + ' market');
                }
            }
        }
        request['type'] = uppercaseType;
        // additional required fields depending on the order type
        let timeInForceIsRequired = false;
        let priceIsRequired = false;
        let stopPriceIsRequired = false;
        let quantityIsRequired = false;
        //
        // spot/margin
        //
        //     LIMIT                timeInForce, quantity, price
        //     MARKET               quantity or quoteOrderQty
        //     STOP_LOSS            quantity, stopPrice
        //     STOP_LOSS_LIMIT      timeInForce, quantity, price, stopPrice
        //     TAKE_PROFIT          quantity, stopPrice
        //     TAKE_PROFIT_LIMIT    timeInForce, quantity, price, stopPrice
        //     LIMIT_MAKER          quantity, price
        //
        // futures
        //
        //     LIMIT                timeInForce, quantity, price
        //     MARKET               quantity
        //     STOP/TAKE_PROFIT     quantity, price, stopPrice
        //     STOP_MARKET          stopPrice
        //     TAKE_PROFIT_MARKET   stopPrice
        //     TRAILING_STOP_MARKET callbackRate
        //
        if (uppercaseType === 'MARKET') {
            if (market['spot']) {
                const quoteOrderQty = this.safeValue (this.options, 'quoteOrderQty', true);
                if (quoteOrderQty) {
                    const quoteOrderQty = this.safeValue2 (query, 'quoteOrderQty', 'cost');
                    const precision = market['precision']['price'];
                    if (quoteOrderQty !== undefined) {
                        request['quoteOrderQty'] = this.decimalToPrecision (quoteOrderQty, TRUNCATE, precision, this.precisionMode);
                    } else if (price !== undefined) {
                        const amountString = this.numberToString (amount);
                        const priceString = this.numberToString (price);
                        const quoteOrderQuantity = Precise.stringMul (amountString, priceString);
                        request['quoteOrderQty'] = this.decimalToPrecision (quoteOrderQuantity, TRUNCATE, precision, this.precisionMode);
                    } else {
                        quantityIsRequired = true;
                    }
                } else {
                    quantityIsRequired = true;
                }
            } else {
                quantityIsRequired = true;
            }
        } else if (uppercaseType === 'LIMIT') {
            priceIsRequired = true;
            timeInForceIsRequired = true;
            quantityIsRequired = true;
        } else if ((uppercaseType === 'STOP_LOSS') || (uppercaseType === 'TAKE_PROFIT')) {
            stopPriceIsRequired = true;
            quantityIsRequired = true;
            if (market['linear'] || market['inverse']) {
                priceIsRequired = true;
            }
        } else if ((uppercaseType === 'STOP_LOSS_LIMIT') || (uppercaseType === 'TAKE_PROFIT_LIMIT')) {
            quantityIsRequired = true;
            stopPriceIsRequired = true;
            priceIsRequired = true;
            timeInForceIsRequired = true;
        } else if (uppercaseType === 'LIMIT_MAKER') {
            priceIsRequired = true;
            quantityIsRequired = true;
        } else if (uppercaseType === 'STOP') {
            quantityIsRequired = true;
            stopPriceIsRequired = true;
            priceIsRequired = true;
        } else if ((uppercaseType === 'STOP_MARKET') || (uppercaseType === 'TAKE_PROFIT_MARKET')) {
            const closePosition = this.safeValue (query, 'closePosition');
            if (closePosition === undefined) {
                quantityIsRequired = true;
            }
            stopPriceIsRequired = true;
        } else if (uppercaseType === 'TRAILING_STOP_MARKET') {
            quantityIsRequired = true;
            const callbackRate = this.safeNumber (query, 'callbackRate');
            if (callbackRate === undefined) {
                throw new InvalidOrder (this.id + ' createOrder() requires a callbackRate extra param for a ' + type + ' order');
            }
        }
        if (quantityIsRequired) {
            request['quantity'] = this.amountToPrecision (symbol, amount);
        }
        if (priceIsRequired) {
            if (price === undefined) {
                throw new InvalidOrder (this.id + ' createOrder() requires a price argument for a ' + type + ' order');
            }
            request['price'] = this.priceToPrecision (symbol, price);
        }
        if (timeInForceIsRequired) {
            request['timeInForce'] = this.options['defaultTimeInForce']; // 'GTC' = Good To Cancel (default), 'IOC' = Immediate Or Cancel
        }
        if (market['contract'] && postOnly) {
            request['timeInForce'] = 'GTX';
        }
        if (stopPriceIsRequired) {
            if (market['contract']) {
                if (stopPrice === undefined) {
                    throw new InvalidOrder (this.id + ' createOrder() requires a stopPrice extra param for a ' + type + ' order');
                }
            } else {
                // check for delta price as well
                const trailingDelta = this.safeValue (params, 'trailingDelta');
                if (trailingDelta === undefined && stopPrice === undefined) {
                    throw new InvalidOrder (this.id + ' createOrder() requires a stopPrice or trailingDelta param for a ' + type + ' order');
                }
            }
            if (stopPrice !== undefined) {
                request['stopPrice'] = this.priceToPrecision (symbol, stopPrice);
            }
        }
        const requestParams = this.omit (params, [ 'quoteOrderQty', 'cost', 'stopPrice', 'test', 'type', 'newClientOrderId', 'clientOrderId', 'postOnly' ]);
        const response = await this[method] (this.extend (request, requestParams));
        return this.parseOrder (response, market);
    }

    async fetchOrder (id, symbol = undefined, params = {}) {
        /**
         * @method
         * @name binance#fetchOrder
         * @description fetches information on an order made by the user
         * @param {string} symbol unified symbol of the market the order was made in
         * @param {object} params extra parameters specific to the binance api endpoint
         * @param {string|undefined} params.marginMode 'cross' or 'isolated', for spot margin trading
         * @returns {object} An [order structure]{@link https://docs.ccxt.com/en/latest/manual.html#order-structure}
         */
        this.checkRequiredSymbol ('fetchOrder', symbol);
        await this.loadMarkets ();
        const market = this.market (symbol);
        const defaultType = this.safeString2 (this.options, 'fetchOrder', 'defaultType', 'spot');
        const type = this.safeString (params, 'type', defaultType);
        const [ marginMode, query ] = this.handleMarginModeAndParams ('fetchOrder', params);
        const request = {
            'symbol': market['id'],
        };
        let method = 'privateGetOrder';
        if (market['option']) {
            method = 'eapiPrivateGetOrder';
        } else if (market['linear']) {
            method = 'fapiPrivateGetOrder';
        } else if (market['inverse']) {
            method = 'dapiPrivateGetOrder';
        } else if (type === 'margin' || marginMode !== undefined) {
            method = 'sapiGetMarginOrder';
            if (marginMode === 'isolated') {
                request['isIsolated'] = true;
            }
        }
        const clientOrderId = this.safeValue2 (params, 'origClientOrderId', 'clientOrderId');
        if (clientOrderId !== undefined) {
            if (market['option']) {
                request['clientOrderId'] = clientOrderId;
            } else {
                request['origClientOrderId'] = clientOrderId;
            }
        } else {
            request['orderId'] = id;
        }
        const requestParams = this.omit (query, [ 'type', 'clientOrderId', 'origClientOrderId' ]);
        const response = await this[method] (this.extend (request, requestParams));
        return this.parseOrder (response, market);
    }

    async fetchOrders (symbol = undefined, since = undefined, limit = undefined, params = {}) {
        /**
         * @method
         * @name binance#fetchOrders
         * @description fetches information on multiple orders made by the user
         * @param {string} symbol unified market symbol of the market orders were made in
         * @param {int|undefined} since the earliest time in ms to fetch orders for
         * @param {int|undefined} limit the maximum number of  orde structures to retrieve
         * @param {object} params extra parameters specific to the binance api endpoint
         * @param {string|undefined} params.marginMode 'cross' or 'isolated', for spot margin trading
         * @returns {[object]} a list of [order structures]{@link https://docs.ccxt.com/en/latest/manual.html#order-structure}
         */
        if (symbol === undefined) {
            throw new ArgumentsRequired (this.id + ' fetchOrders() requires a symbol argument');
        }
        await this.loadMarkets ();
        const market = this.market (symbol);
        const defaultType = this.safeString2 (this.options, 'fetchOrders', 'defaultType', 'spot');
        const type = this.safeString (params, 'type', defaultType);
        const [ marginMode, query ] = this.handleMarginModeAndParams ('fetchOrders', params);
        const request = {
            'symbol': market['id'],
        };
        let method = 'privateGetAllOrders';
        if (market['linear']) {
            method = 'fapiPrivateGetAllOrders';
        } else if (market['inverse']) {
            method = 'dapiPrivateGetAllOrders';
        } else if (type === 'margin' || marginMode !== undefined) {
            method = 'sapiGetMarginAllOrders';
            if (marginMode === 'isolated') {
                request['isIsolated'] = true;
            }
        }
        if (since !== undefined) {
            request['startTime'] = since;
        }
        if (limit !== undefined) {
            request['limit'] = limit;
        }
        const response = await this[method] (this.extend (request, query));
        //
        //  spot
        //
        //     [
        //         {
        //             "symbol": "LTCBTC",
        //             "orderId": 1,
        //             "clientOrderId": "myOrder1",
        //             "price": "0.1",
        //             "origQty": "1.0",
        //             "executedQty": "0.0",
        //             "cummulativeQuoteQty": "0.0",
        //             "status": "NEW",
        //             "timeInForce": "GTC",
        //             "type": "LIMIT",
        //             "side": "BUY",
        //             "stopPrice": "0.0",
        //             "icebergQty": "0.0",
        //             "time": 1499827319559,
        //             "updateTime": 1499827319559,
        //             "isWorking": true
        //         }
        //     ]
        //
        //  futures
        //
        //     [
        //         {
        //             "symbol": "BTCUSDT",
        //             "orderId": 1,
        //             "clientOrderId": "myOrder1",
        //             "price": "0.1",
        //             "origQty": "1.0",
        //             "executedQty": "1.0",
        //             "cumQuote": "10.0",
        //             "status": "NEW",
        //             "timeInForce": "GTC",
        //             "type": "LIMIT",
        //             "side": "BUY",
        //             "stopPrice": "0.0",
        //             "updateTime": 1499827319559
        //         }
        //     ]
        //
        return this.parseOrders (response, market, since, limit);
    }

    async fetchOpenOrders (symbol = undefined, since = undefined, limit = undefined, params = {}) {
        /**
         * @method
         * @name binance#fetchOpenOrders
         * @description fetch all unfilled currently open orders
         * @param {string|undefined} symbol unified market symbol
         * @param {int|undefined} since the earliest time in ms to fetch open orders for
         * @param {int|undefined} limit the maximum number of  open orders structures to retrieve
         * @param {object} params extra parameters specific to the binance api endpoint
         * @param {string|undefined} params.marginMode 'cross' or 'isolated', for spot margin trading
         * @returns {[object]} a list of [order structures]{@link https://docs.ccxt.com/en/latest/manual.html#order-structure}
         */
        await this.loadMarkets ();
        let market = undefined;
        let type = undefined;
        const request = {};
        let marginMode = undefined;
        let query = undefined;
        [ marginMode, query ] = this.handleMarginModeAndParams ('fetchOpenOrders', params);
        if (symbol !== undefined) {
            market = this.market (symbol);
            request['symbol'] = market['id'];
            const defaultType = this.safeString2 (this.options, 'fetchOpenOrders', 'defaultType', 'spot');
            const marketType = ('type' in market) ? market['type'] : defaultType;
            type = this.safeString (query, 'type', marketType);
        } else if (this.options['warnOnFetchOpenOrdersWithoutSymbol']) {
            const symbols = this.symbols;
            const numSymbols = symbols.length;
            const fetchOpenOrdersRateLimit = parseInt (numSymbols / 2);
            throw new ExchangeError (this.id + ' fetchOpenOrders() WARNING: fetching open orders without specifying a symbol is rate-limited to one call per ' + fetchOpenOrdersRateLimit.toString () + ' seconds. Do not call this method frequently to avoid ban. Set ' + this.id + '.options["warnOnFetchOpenOrdersWithoutSymbol"] = false to suppress this warning message.');
        } else {
            const defaultType = this.safeString2 (this.options, 'fetchOpenOrders', 'defaultType', 'spot');
            type = this.safeString (query, 'type', defaultType);
        }
        let subType = undefined;
        [ subType, query ] = this.handleSubTypeAndParams ('fetchOpenOrders', market, params);
        const requestParams = this.omit (query, 'type');
        let method = 'privateGetOpenOrders';
        if (this.isLinear (type, subType)) {
            method = 'fapiPrivateGetOpenOrders';
        } else if (this.isInverse (type, subType)) {
            method = 'dapiPrivateGetOpenOrders';
        } else if (type === 'margin' || marginMode !== undefined) {
            method = 'sapiGetMarginOpenOrders';
            if (marginMode === 'isolated') {
                request['isIsolated'] = true;
                if (symbol === undefined) {
                    throw new ArgumentsRequired (this.id + ' fetchOpenOrders() requires a symbol argument for isolated markets');
                }
            }
        }
        const response = await this[method] (this.extend (request, requestParams));
        return this.parseOrders (response, market, since, limit);
    }

    async fetchClosedOrders (symbol = undefined, since = undefined, limit = undefined, params = {}) {
        /**
         * @method
         * @name binance#fetchClosedOrders
         * @description fetches information on multiple closed orders made by the user
         * @param {string} symbol unified market symbol of the market orders were made in
         * @param {int|undefined} since the earliest time in ms to fetch orders for
         * @param {int|undefined} limit the maximum number of  orde structures to retrieve
         * @param {object} params extra parameters specific to the binance api endpoint
         * @returns {[object]} a list of [order structures]{@link https://docs.ccxt.com/en/latest/manual.html#order-structure}
         */
        const orders = await this.fetchOrders (symbol, since, limit, params);
        return this.filterBy (orders, 'status', 'closed');
    }

    async cancelOrder (id, symbol = undefined, params = {}) {
        /**
         * @method
         * @name binance#cancelOrder
         * @description cancels an open order
         * @param {string} id order id
         * @param {string} symbol unified symbol of the market the order was made in
         * @param {object} params extra parameters specific to the binance api endpoint
         * @returns {object} An [order structure]{@link https://docs.ccxt.com/en/latest/manual.html#order-structure}
         */
        if (symbol === undefined) {
            throw new ArgumentsRequired (this.id + ' cancelOrder() requires a symbol argument');
        }
        await this.loadMarkets ();
        const market = this.market (symbol);
        const defaultType = this.safeString2 (this.options, 'cancelOrder', 'defaultType', 'spot');
        const type = this.safeString (params, 'type', defaultType);
        // https://github.com/ccxt/ccxt/issues/6507
        const origClientOrderId = this.safeValue2 (params, 'origClientOrderId', 'clientOrderId');
        const [ marginMode, query ] = this.handleMarginModeAndParams ('cancelOrder', params);
        const request = {
            'symbol': market['id'],
            // 'orderId': id,
            // 'origClientOrderId': id,
        };
        if (origClientOrderId === undefined) {
            request['orderId'] = id;
        } else {
            request['origClientOrderId'] = origClientOrderId;
        }
        let method = 'privateDeleteOrder';
        if (market['linear']) {
            method = 'fapiPrivateDeleteOrder';
        } else if (market['inverse']) {
            method = 'dapiPrivateDeleteOrder';
        } else if (type === 'margin' || marginMode !== undefined) {
            method = 'sapiDeleteMarginOrder';
            if (marginMode === 'isolated') {
                request['isIsolated'] = true;
            }
        }
        const requestParams = this.omit (query, [ 'type', 'origClientOrderId', 'clientOrderId' ]);
        const response = await this[method] (this.extend (request, requestParams));
        return this.parseOrder (response, market);
    }

    async cancelAllOrders (symbol = undefined, params = {}) {
        /**
         * @method
         * @name binance#cancelAllOrders
         * @description cancel all open orders in a market
         * @param {string} symbol unified market symbol of the market to cancel orders in
         * @param {object} params extra parameters specific to the binance api endpoint
         * @param {string|undefined} params.marginMode 'cross' or 'isolated', for spot margin trading
         * @returns {[object]} a list of [order structures]{@link https://docs.ccxt.com/en/latest/manual.html#order-structure}
         */
        if (symbol === undefined) {
            throw new ArgumentsRequired (this.id + ' cancelAllOrders () requires a symbol argument');
        }
        await this.loadMarkets ();
        const market = this.market (symbol);
        const request = {
            'symbol': market['id'],
        };
        const type = this.safeString (params, 'type', market['type']);
        params = this.omit (params, [ 'type' ]);
        const [ marginMode, query ] = this.handleMarginModeAndParams ('cancelAllOrders', params);
        let method = 'privateDeleteOpenOrders';
        if (market['linear']) {
            method = 'fapiPrivateDeleteAllOpenOrders';
        } else if (market['inverse']) {
            method = 'dapiPrivateDeleteAllOpenOrders';
        } else if ((type === 'margin') || (marginMode !== undefined)) {
            method = 'sapiDeleteMarginOpenOrders';
            if (marginMode === 'isolated') {
                request['isIsolated'] = true;
            }
        }
        const response = await this[method] (this.extend (request, query));
        if (Array.isArray (response)) {
            return this.parseOrders (response, market);
        } else {
            return response;
        }
    }

    async fetchOrderTrades (id, symbol = undefined, since = undefined, limit = undefined, params = {}) {
        /**
         * @method
         * @name binance#fetchOrderTrades
         * @description fetch all the trades made from a single order
         * @param {string} id order id
         * @param {string} symbol unified market symbol
         * @param {int|undefined} since the earliest time in ms to fetch trades for
         * @param {int|undefined} limit the maximum number of trades to retrieve
         * @param {object} params extra parameters specific to the binance api endpoint
         * @returns {[object]} a list of [trade structures]{@link https://docs.ccxt.com/en/latest/manual.html#trade-structure}
         */
        if (symbol === undefined) {
            throw new ArgumentsRequired (this.id + ' fetchOrderTrades() requires a symbol argument');
        }
        await this.loadMarkets ();
        const market = this.market (symbol);
        const type = this.safeString (params, 'type', market['type']);
        params = this.omit (params, 'type');
        if (type !== 'spot') {
            throw new NotSupported (this.id + ' fetchOrderTrades() supports spot markets only');
        }
        const request = {
            'orderId': id,
        };
        return await this.fetchMyTrades (symbol, since, limit, this.extend (request, params));
    }

    async fetchMyTrades (symbol = undefined, since = undefined, limit = undefined, params = {}) {
        /**
         * @method
         * @name binance#fetchMyTrades
         * @description fetch all trades made by the user
         * @param {string} symbol unified market symbol
         * @param {int|undefined} since the earliest time in ms to fetch trades for
         * @param {int|undefined} limit the maximum number of trades structures to retrieve
         * @param {object} params extra parameters specific to the binance api endpoint
         * @returns {[object]} a list of [trade structures]{@link https://docs.ccxt.com/en/latest/manual.html#trade-structure}
         */
        if (symbol === undefined) {
            throw new ArgumentsRequired (this.id + ' fetchMyTrades() requires a symbol argument');
        }
        await this.loadMarkets ();
        const market = this.market (symbol);
        const request = {
            'symbol': market['id'],
        };
        const type = this.safeString (params, 'type', market['type']);
        params = this.omit (params, 'type');
        let method = undefined;
        let marginMode = undefined;
        [ marginMode, params ] = this.handleMarginModeAndParams ('fetchMyTrades', params);
        if (type === 'spot' || type === 'margin') {
            method = 'privateGetMyTrades';
            if ((type === 'margin') || (marginMode !== undefined)) {
                method = 'sapiGetMarginMyTrades';
                if (marginMode === 'isolated') {
                    request['isIsolated'] = true;
                }
            }
        } else if (market['linear']) {
            method = 'fapiPrivateGetUserTrades';
        } else if (market['inverse']) {
            method = 'dapiPrivateGetUserTrades';
        }
        let endTime = this.safeInteger2 (params, 'until', 'endTime');
        if (since !== undefined) {
            const startTime = parseInt (since);
            request['startTime'] = startTime;
            // https://binance-docs.github.io/apidocs/futures/en/#account-trade-list-user_data
            // If startTime and endTime are both not sent, then the last 7 days' data will be returned.
            // The time between startTime and endTime cannot be longer than 7 days.
            // The parameter fromId cannot be sent with startTime or endTime.
            const currentTimestamp = this.milliseconds ();
            const oneWeek = 7 * 24 * 60 * 60 * 1000;
            if ((currentTimestamp - startTime) >= oneWeek) {
                if ((endTime === undefined) && market['linear']) {
                    endTime = this.sum (startTime, oneWeek);
                    endTime = Math.min (endTime, currentTimestamp);
                }
            }
        }
        if (endTime !== undefined) {
            request['endTime'] = endTime;
            params = this.omit (params, [ 'endTime', 'until' ]);
        }
        if (limit !== undefined) {
            if (market['contract']) {
                limit = Math.min (limit, 1000); // above 1000, returns error
            }
            request['limit'] = limit;
        }
        const response = await this[method] (this.extend (request, params));
        //
        // spot trade
        //
        //     [
        //         {
        //             "symbol": "BNBBTC",
        //             "id": 28457,
        //             "orderId": 100234,
        //             "price": "4.00000100",
        //             "qty": "12.00000000",
        //             "commission": "10.10000000",
        //             "commissionAsset": "BNB",
        //             "time": 1499865549590,
        //             "isBuyer": true,
        //             "isMaker": false,
        //             "isBestMatch": true,
        //         }
        //     ]
        //
        // futures trade
        //
        //     [
        //         {
        //             "accountId": 20,
        //             "buyer": False,
        //             "commission": "-0.07819010",
        //             "commissionAsset": "USDT",
        //             "counterPartyId": 653,
        //             "id": 698759,
        //             "maker": False,
        //             "orderId": 25851813,
        //             "price": "7819.01",
        //             "qty": "0.002",
        //             "quoteQty": "0.01563",
        //             "realizedPnl": "-0.91539999",
        //             "side": "SELL",
        //             "symbol": "BTCUSDT",
        //             "time": 1569514978020
        //         }
        //     ]
        //
        return this.parseTrades (response, market, since, limit);
    }

    async fetchMyDustTrades (symbol = undefined, since = undefined, limit = undefined, params = {}) {
        /**
         * @method
         * @name binance#fetchMyDustTrades
         * @description fetch all dust trades made by the user
         * @param {string|undefined} symbol not used by binance fetchMyDustTrades ()
         * @param {int|undefined} since the earliest time in ms to fetch my dust trades for
         * @param {int|undefined} limit the maximum number of dust trades to retrieve
         * @param {object} params extra parameters specific to the binance api endpoint
         * @returns {[object]} a list of [trade structures]{@link https://docs.ccxt.com/en/latest/manual.html#trade-structure}
         */
        //
        // Binance provides an opportunity to trade insignificant (i.e. non-tradable and non-withdrawable)
        // token leftovers (of any asset) into `BNB` coin which in turn can be used to pay trading fees with it.
        // The corresponding trades history is called the `Dust Log` and can be requested via the following end-point:
        // https://github.com/binance-exchange/binance-official-api-docs/blob/master/wapi-api.md#dustlog-user_data
        //
        await this.loadMarkets ();
        const request = {};
        if (since !== undefined) {
            request['startTime'] = since;
            request['endTime'] = this.sum (since, 7776000000);
        }
        const response = await this.sapiGetAssetDribblet (this.extend (request, params));
        //     {
        //       "total": "4",
        //       "userAssetDribblets": [
        //         {
        //           "operateTime": "1627575731000",
        //           "totalServiceChargeAmount": "0.00001453",
        //           "totalTransferedAmount": "0.00072693",
        //           "transId": "70899815863",
        //           "userAssetDribbletDetails": [
        //             {
        //               "fromAsset": "LTC",
        //               "amount": "0.000006",
        //               "transferedAmount": "0.00000267",
        //               "serviceChargeAmount": "0.00000005",
        //               "operateTime": "1627575731000",
        //               "transId": "70899815863"
        //             },
        //             {
        //               "fromAsset": "GBP",
        //               "amount": "0.15949157",
        //               "transferedAmount": "0.00072426",
        //               "serviceChargeAmount": "0.00001448",
        //               "operateTime": "1627575731000",
        //               "transId": "70899815863"
        //             }
        //           ]
        //         },
        //       ]
        //     }
        const results = this.safeValue (response, 'userAssetDribblets', []);
        const rows = this.safeInteger (response, 'total', 0);
        const data = [];
        for (let i = 0; i < rows; i++) {
            const logs = this.safeValue (results[i], 'userAssetDribbletDetails', []);
            for (let j = 0; j < logs.length; j++) {
                logs[j]['isDustTrade'] = true;
                data.push (logs[j]);
            }
        }
        const trades = this.parseTrades (data, undefined, since, limit);
        return this.filterBySinceLimit (trades, since, limit);
    }

    parseDustTrade (trade, market = undefined) {
        //
        //     {
        //       "fromAsset": "USDT",
        //       "amount": "0.009669",
        //       "transferedAmount": "0.00002992",
        //       "serviceChargeAmount": "0.00000059",
        //       "operateTime": "1628076010000",
        //       "transId": "71416578712",
        //       "isDustTrade": true
        //     }
        //
        const orderId = this.safeString (trade, 'transId');
        const timestamp = this.safeInteger (trade, 'operateTime');
        const currencyId = this.safeString (trade, 'fromAsset');
        const tradedCurrency = this.safeCurrencyCode (currencyId);
        const bnb = this.currency ('BNB');
        const earnedCurrency = bnb['code'];
        const applicantSymbol = earnedCurrency + '/' + tradedCurrency;
        let tradedCurrencyIsQuote = false;
        if (applicantSymbol in this.markets) {
            tradedCurrencyIsQuote = true;
        }
        const feeCostString = this.safeString (trade, 'serviceChargeAmount');
        const fee = {
            'currency': earnedCurrency,
            'cost': this.parseNumber (feeCostString),
        };
        let symbol = undefined;
        let amountString = undefined;
        let costString = undefined;
        let side = undefined;
        if (tradedCurrencyIsQuote) {
            symbol = applicantSymbol;
            amountString = this.safeString (trade, 'transferedAmount');
            costString = this.safeString (trade, 'amount');
            side = 'buy';
        } else {
            symbol = tradedCurrency + '/' + earnedCurrency;
            amountString = this.safeString (trade, 'amount');
            costString = this.safeString (trade, 'transferedAmount');
            side = 'sell';
        }
        let priceString = undefined;
        if (costString !== undefined) {
            if (amountString) {
                priceString = Precise.stringDiv (costString, amountString);
            }
        }
        const id = undefined;
        const amount = this.parseNumber (amountString);
        const price = this.parseNumber (priceString);
        const cost = this.parseNumber (costString);
        const type = undefined;
        const takerOrMaker = undefined;
        return {
            'id': id,
            'timestamp': timestamp,
            'datetime': this.iso8601 (timestamp),
            'symbol': symbol,
            'order': orderId,
            'type': type,
            'takerOrMaker': takerOrMaker,
            'side': side,
            'amount': amount,
            'price': price,
            'cost': cost,
            'fee': fee,
            'info': trade,
        };
    }

    async fetchDeposits (code = undefined, since = undefined, limit = undefined, params = {}) {
        /**
         * @method
         * @name binance#fetchDeposits
         * @description fetch all deposits made to an account
         * @param {string|undefined} code unified currency code
         * @param {int|undefined} since the earliest time in ms to fetch deposits for
         * @param {int|undefined} limit the maximum number of deposits structures to retrieve
         * @param {object} params extra parameters specific to the binance api endpoint
         * @param {bool} params.fiat if true, only fiat deposits will be returned
         * @param {int|undefined} params.until the latest time in ms to fetch deposits for
         * @returns {[object]} a list of [transaction structures]{@link https://docs.ccxt.com/en/latest/manual.html#transaction-structure}
         */
        await this.loadMarkets ();
        let currency = undefined;
        let response = undefined;
        const request = {};
        const legalMoney = this.safeValue (this.options, 'legalMoney', {});
        const fiatOnly = this.safeValue (params, 'fiat', false);
        params = this.omit (params, 'fiatOnly');
        const until = this.safeInteger (params, 'until');
        if (fiatOnly || (code in legalMoney)) {
            if (code !== undefined) {
                currency = this.currency (code);
            }
            request['transactionType'] = 0;
            if (since !== undefined) {
                request['beginTime'] = since;
            }
            if (until !== undefined) {
                request['endTime'] = until;
            }
            const raw = await this.sapiGetFiatOrders (this.extend (request, params));
            response = this.safeValue (raw, 'data');
            //     {
            //       "code": "000000",
            //       "message": "success",
            //       "data": [
            //         {
            //           "orderNo": "25ced37075c1470ba8939d0df2316e23",
            //           "fiatCurrency": "EUR",
            //           "indicatedAmount": "15.00",
            //           "amount": "15.00",
            //           "totalFee": "0.00",
            //           "method": "card",
            //           "status": "Failed",
            //           "createTime": 1627501026000,
            //           "updateTime": 1627501027000
            //         }
            //       ],
            //       "total": 1,
            //       "success": true
            //     }
        } else {
            if (code !== undefined) {
                currency = this.currency (code);
                request['coin'] = currency['id'];
            }
            if (since !== undefined) {
                request['startTime'] = since;
                // max 3 months range https://github.com/ccxt/ccxt/issues/6495
                let endTime = this.sum (since, 7776000000);
                if (until !== undefined) {
                    endTime = Math.min (endTime, until);
                }
                request['endTime'] = endTime;
            }
            if (limit !== undefined) {
                request['limit'] = limit;
            }
            response = await this.sapiGetCapitalDepositHisrec (this.extend (request, params));
            //     [
            //       {
            //         "amount": "0.01844487",
            //         "coin": "BCH",
            //         "network": "BCH",
            //         "status": 1,
            //         "address": "1NYxAJhW2281HK1KtJeaENBqHeygA88FzR",
            //         "addressTag": "",
            //         "txId": "bafc5902504d6504a00b7d0306a41154cbf1d1b767ab70f3bc226327362588af",
            //         "insertTime": 1610784980000,
            //         "transferType": 0,
            //         "confirmTimes": "2/2"
            //       },
            //       {
            //         "amount": "4500",
            //         "coin": "USDT",
            //         "network": "BSC",
            //         "status": 1,
            //         "address": "0xc9c923c87347ca0f3451d6d308ce84f691b9f501",
            //         "addressTag": "",
            //         "txId": "Internal transfer 51376627901",
            //         "insertTime": 1618394381000,
            //         "transferType": 1,
            //         "confirmTimes": "1/15"
            //     }
            //   ]
        }
        return this.parseTransactions (response, currency, since, limit);
    }

    async fetchWithdrawals (code = undefined, since = undefined, limit = undefined, params = {}) {
        /**
         * @method
         * @name binance#fetchWithdrawals
         * @description fetch all withdrawals made from an account
         * @param {string|undefined} code unified currency code
         * @param {int|undefined} since the earliest time in ms to fetch withdrawals for
         * @param {int|undefined} limit the maximum number of withdrawals structures to retrieve
         * @param {object} params extra parameters specific to the binance api endpoint
         * @param {bool} params.fiat if true, only fiat withdrawals will be returned
         * @returns {[object]} a list of [transaction structures]{@link https://docs.ccxt.com/en/latest/manual.html#transaction-structure}
         */
        await this.loadMarkets ();
        const legalMoney = this.safeValue (this.options, 'legalMoney', {});
        const fiatOnly = this.safeValue (params, 'fiat', false);
        params = this.omit (params, 'fiatOnly');
        const request = {};
        let response = undefined;
        let currency = undefined;
        if (fiatOnly || (code in legalMoney)) {
            if (code !== undefined) {
                currency = this.currency (code);
            }
            request['transactionType'] = 1;
            if (since !== undefined) {
                request['beginTime'] = since;
            }
            const raw = await this.sapiGetFiatOrders (this.extend (request, params));
            response = this.safeValue (raw, 'data');
            //     {
            //       "code": "000000",
            //       "message": "success",
            //       "data": [
            //         {
            //           "orderNo": "CJW706452266115170304",
            //           "fiatCurrency": "GBP",
            //           "indicatedAmount": "10001.50",
            //           "amount": "100.00",
            //           "totalFee": "1.50",
            //           "method": "bank transfer",
            //           "status": "Successful",
            //           "createTime": 1620037745000,
            //           "updateTime": 1620038480000
            //         },
            //         {
            //           "orderNo": "CJW706287492781891584",
            //           "fiatCurrency": "GBP",
            //           "indicatedAmount": "10001.50",
            //           "amount": "100.00",
            //           "totalFee": "1.50",
            //           "method": "bank transfer",
            //           "status": "Successful",
            //           "createTime": 1619998460000,
            //           "updateTime": 1619998823000
            //         }
            //       ],
            //       "total": 39,
            //       "success": true
            //     }
        } else {
            if (code !== undefined) {
                currency = this.currency (code);
                request['coin'] = currency['id'];
            }
            if (since !== undefined) {
                request['startTime'] = since;
                // max 3 months range https://github.com/ccxt/ccxt/issues/6495
                request['endTime'] = this.sum (since, 7776000000);
            }
            if (limit !== undefined) {
                request['limit'] = limit;
            }
            response = await this.sapiGetCapitalWithdrawHistory (this.extend (request, params));
            //     [
            //       {
            //         "id": "69e53ad305124b96b43668ceab158a18",
            //         "amount": "28.75",
            //         "transactionFee": "0.25",
            //         "coin": "XRP",
            //         "status": 6,
            //         "address": "r3T75fuLjX51mmfb5Sk1kMNuhBgBPJsjza",
            //         "addressTag": "101286922",
            //         "txId": "19A5B24ED0B697E4F0E9CD09FCB007170A605BC93C9280B9E6379C5E6EF0F65A",
            //         "applyTime": "2021-04-15 12:09:16",
            //         "network": "XRP",
            //         "transferType": 0
            //       },
            //       {
            //         "id": "9a67628b16ba4988ae20d329333f16bc",
            //         "amount": "20",
            //         "transactionFee": "20",
            //         "coin": "USDT",
            //         "status": 6,
            //         "address": "0x0AB991497116f7F5532a4c2f4f7B1784488628e1",
            //         "txId": "0x77fbf2cf2c85b552f0fd31fd2e56dc95c08adae031d96f3717d8b17e1aea3e46",
            //         "applyTime": "2021-04-15 12:06:53",
            //         "network": "ETH",
            //         "transferType": 0
            //       },
            //       {
            //         "id": "a7cdc0afbfa44a48bd225c9ece958fe2",
            //         "amount": "51",
            //         "transactionFee": "1",
            //         "coin": "USDT",
            //         "status": 6,
            //         "address": "TYDmtuWL8bsyjvcauUTerpfYyVhFtBjqyo",
            //         "txId": "168a75112bce6ceb4823c66726ad47620ad332e69fe92d9cb8ceb76023f9a028",
            //         "applyTime": "2021-04-13 12:46:59",
            //         "network": "TRX",
            //         "transferType": 0
            //       }
            //     ]
        }
        return this.parseTransactions (response, currency, since, limit);
    }

    parseTransactionStatusByType (status, type = undefined) {
        const statusesByType = {
            'deposit': {
                '0': 'pending',
                '1': 'ok',
                '6': 'ok',
                // Fiat
                // Processing, Failed, Successful, Finished, Refunding, Refunded, Refund Failed, Order Partial credit Stopped
                'Processing': 'pending',
                'Failed': 'failed',
                'Successful': 'ok',
                'Refunding': 'canceled',
                'Refunded': 'canceled',
                'Refund Failed': 'failed',
            },
            'withdrawal': {
                '0': 'pending', // Email Sent
                '1': 'canceled', // Cancelled (different from 1 = ok in deposits)
                '2': 'pending', // Awaiting Approval
                '3': 'failed', // Rejected
                '4': 'pending', // Processing
                '5': 'failed', // Failure
                '6': 'ok', // Completed
                // Fiat
                // Processing, Failed, Successful, Finished, Refunding, Refunded, Refund Failed, Order Partial credit Stopped
                'Processing': 'pending',
                'Failed': 'failed',
                'Successful': 'ok',
                'Refunding': 'canceled',
                'Refunded': 'canceled',
                'Refund Failed': 'failed',
            },
        };
        const statuses = this.safeValue (statusesByType, type, {});
        return this.safeString (statuses, status, status);
    }

    parseTransaction (transaction, currency = undefined) {
        //
        // fetchDeposits
        //
        //     {
        //       "amount": "4500",
        //       "coin": "USDT",
        //       "network": "BSC",
        //       "status": 1,
        //       "address": "0xc9c923c87347ca0f3451d6d308ce84f691b9f501",
        //       "addressTag": "",
        //       "txId": "Internal transfer 51376627901",
        //       "insertTime": 1618394381000,
        //       "transferType": 1,
        //       "confirmTimes": "1/15"
        //     }
        //
        // fetchWithdrawals
        //
        //     {
        //       "id": "69e53ad305124b96b43668ceab158a18",
        //       "amount": "28.75",
        //       "transactionFee": "0.25",
        //       "coin": "XRP",
        //       "status": 6,
        //       "address": "r3T75fuLjX51mmfb5Sk1kMNuhBgBPJsjza",
        //       "addressTag": "101286922",
        //       "txId": "19A5B24ED0B697E4F0E9CD09FCB007170A605BC93C9280B9E6379C5E6EF0F65A",
        //       "applyTime": "2021-04-15 12:09:16",
        //       "network": "XRP",
        //       "transferType": 0
        //     }
        //
        // fiat transaction
        // withdraw
        //     {
        //       "orderNo": "CJW684897551397171200",
        //       "fiatCurrency": "GBP",
        //       "indicatedAmount": "29.99",
        //       "amount": "28.49",
        //       "totalFee": "1.50",
        //       "method": "bank transfer",
        //       "status": "Successful",
        //       "createTime": 1614898701000,
        //       "updateTime": 1614898820000
        //     }
        //
        // deposit
        //     {
        //       "orderNo": "25ced37075c1470ba8939d0df2316e23",
        //       "fiatCurrency": "EUR",
        //       "transactionType": 0,
        //       "indicatedAmount": "15.00",
        //       "amount": "15.00",
        //       "totalFee": "0.00",
        //       "method": "card",
        //       "status": "Failed",
        //       "createTime": "1627501026000",
        //       "updateTime": "1627501027000"
        //     }
        //
        // withdraw
        //
        //    { id: '9a67628b16ba4988ae20d329333f16bc' }
        //
        const id = this.safeString2 (transaction, 'id', 'orderNo');
        const address = this.safeString (transaction, 'address');
        let tag = this.safeString (transaction, 'addressTag'); // set but unused
        if (tag !== undefined) {
            if (tag.length < 1) {
                tag = undefined;
            }
        }
        let txid = this.safeString (transaction, 'txId');
        if ((txid !== undefined) && (txid.indexOf ('Internal transfer ') >= 0)) {
            txid = txid.slice (18);
        }
        const currencyId = this.safeString2 (transaction, 'coin', 'fiatCurrency');
        let code = this.safeCurrencyCode (currencyId, currency);
        let timestamp = undefined;
        timestamp = this.safeInteger2 (transaction, 'insertTime', 'createTime');
        if (timestamp === undefined) {
            timestamp = this.parse8601 (this.safeString (transaction, 'applyTime'));
        }
        const updated = this.safeInteger2 (transaction, 'successTime', 'updateTime');
        let type = this.safeString (transaction, 'type');
        if (type === undefined) {
            const txType = this.safeString (transaction, 'transactionType');
            if (txType !== undefined) {
                type = (txType === '0') ? 'deposit' : 'withdrawal';
            }
            const legalMoneyCurrenciesById = this.safeValue (this.options, 'legalMoneyCurrenciesById');
            code = this.safeString (legalMoneyCurrenciesById, code, code);
        }
        const status = this.parseTransactionStatusByType (this.safeString (transaction, 'status'), type);
        const amount = this.safeNumber (transaction, 'amount');
        const feeCost = this.safeNumber2 (transaction, 'transactionFee', 'totalFee');
        let fee = undefined;
        if (feeCost !== undefined) {
            fee = { 'currency': code, 'cost': feeCost };
        }
        let internal = this.safeInteger (transaction, 'transferType');
        if (internal !== undefined) {
            internal = internal ? true : false;
        }
        const network = this.safeString (transaction, 'network');
        return {
            'info': transaction,
            'id': id,
            'txid': txid,
            'timestamp': timestamp,
            'datetime': this.iso8601 (timestamp),
            'network': network,
            'address': address,
            'addressTo': address,
            'addressFrom': undefined,
            'tag': tag,
            'tagTo': tag,
            'tagFrom': undefined,
            'type': type,
            'amount': amount,
            'currency': code,
            'status': status,
            'updated': updated,
            'internal': internal,
            'fee': fee,
        };
    }

    parseTransferStatus (status) {
        const statuses = {
            'CONFIRMED': 'ok',
        };
        return this.safeString (statuses, status, status);
    }

    parseTransfer (transfer, currency = undefined) {
        //
        // transfer
        //
        //     {
        //         "tranId":13526853623
        //     }
        //
        // fetchTransfers
        //
        //     {
        //         timestamp: 1614640878000,
        //         asset: 'USDT',
        //         amount: '25',
        //         type: 'MAIN_UMFUTURE',
        //         status: 'CONFIRMED',
        //         tranId: 43000126248
        //     }
        //
        const id = this.safeString (transfer, 'tranId');
        const currencyId = this.safeString (transfer, 'asset');
        const code = this.safeCurrencyCode (currencyId, currency);
        const amount = this.safeNumber (transfer, 'amount');
        const type = this.safeString (transfer, 'type');
        let fromAccount = undefined;
        let toAccount = undefined;
        const accountsById = this.safeValue (this.options, 'accountsById', {});
        if (type !== undefined) {
            const parts = type.split ('_');
            fromAccount = this.safeValue (parts, 0);
            toAccount = this.safeValue (parts, 1);
            fromAccount = this.safeString (accountsById, fromAccount, fromAccount);
            toAccount = this.safeString (accountsById, toAccount, toAccount);
        }
        const timestamp = this.safeInteger (transfer, 'timestamp');
        const status = this.parseTransferStatus (this.safeString (transfer, 'status'));
        return {
            'info': transfer,
            'id': id,
            'timestamp': timestamp,
            'datetime': this.iso8601 (timestamp),
            'currency': code,
            'amount': amount,
            'fromAccount': fromAccount,
            'toAccount': toAccount,
            'status': status,
        };
    }

    parseIncome (income, market = undefined) {
        //
        //     {
        //       "symbol": "ETHUSDT",
        //       "incomeType": "FUNDING_FEE",
        //       "income": "0.00134317",
        //       "asset": "USDT",
        //       "time": "1621584000000",
        //       "info": "FUNDING_FEE",
        //       "tranId": "4480321991774044580",
        //       "tradeId": ""
        //     }
        //
        const marketId = this.safeString (income, 'symbol');
        const symbol = this.safeSymbol (marketId, market, undefined, 'swap');
        const amount = this.safeNumber (income, 'income');
        const currencyId = this.safeString (income, 'asset');
        const code = this.safeCurrencyCode (currencyId);
        const id = this.safeString (income, 'tranId');
        const timestamp = this.safeInteger (income, 'time');
        return {
            'info': income,
            'symbol': symbol,
            'code': code,
            'timestamp': timestamp,
            'datetime': this.iso8601 (timestamp),
            'id': id,
            'amount': amount,
        };
    }

    async transfer (code, amount, fromAccount, toAccount, params = {}) {
        /**
         * @method
         * @name binance#transfer
         * @description transfer currency internally between wallets on the same account
         * @see https://binance-docs.github.io/apidocs/spot/en/#user-universal-transfer-user_data
         * @see https://binance-docs.github.io/apidocs/spot/en/#isolated-margin-account-transfer-margin
         * @param {string} code unified currency code
         * @param {float} amount amount to transfer
         * @param {string} fromAccount account to transfer from
         * @param {string} toAccount account to transfer to
         * @param {object} params extra parameters specific to the binance api endpoint
         * @returns {object} a [transfer structure]{@link https://docs.ccxt.com/en/latest/manual.html#transfer-structure}
         */
        await this.loadMarkets ();
        const currency = this.currency (code);
        const request = {
            'asset': currency['id'],
            'amount': this.currencyToPrecision (code, amount),
        };
        request['type'] = this.safeString (params, 'type');
        let method = 'sapiPostAssetTransfer';
        if (request['type'] === undefined) {
            const symbol = this.safeString (params, 'symbol');
            if (symbol !== undefined) {
                params = this.omit (params, 'symbol');
            }
            let fromId = this.convertTypeToAccount (fromAccount).toUpperCase ();
            let toId = this.convertTypeToAccount (toAccount).toUpperCase ();
            if (fromId === 'ISOLATED') {
                if (symbol === undefined) {
                    throw new ArgumentsRequired (this.id + ' transfer () requires params["symbol"] when fromAccount is ' + fromAccount);
                } else {
                    fromId = this.marketId (symbol);
                }
            }
            if (toId === 'ISOLATED') {
                if (symbol === undefined) {
                    throw new ArgumentsRequired (this.id + ' transfer () requires params["symbol"] when toAccount is ' + toAccount);
                } else {
                    toId = this.marketId (symbol);
                }
            }
            const accountsById = this.safeValue (this.options, 'accountsById', {});
            const fromIsolated = !(fromId in accountsById);
            const toIsolated = !(toId in accountsById);
            if (fromIsolated || toIsolated) { // Isolated margin transfer
                const fromFuture = fromId === 'UMFUTURE' || fromId === 'CMFUTURE';
                const toFuture = toId === 'UMFUTURE' || toId === 'CMFUTURE';
                const fromSpot = fromId === 'MAIN';
                const toSpot = toId === 'MAIN';
                const funding = fromId === 'FUNDING' || toId === 'FUNDING';
                const mining = fromId === 'MINING' || toId === 'MINING';
                const prohibitedWithIsolated = fromFuture || toFuture || mining || funding;
                if ((fromIsolated || toIsolated) && prohibitedWithIsolated) {
                    throw new BadRequest (this.id + ' transfer () does not allow transfers between ' + fromAccount + ' and ' + toAccount);
                } else if (toSpot && fromIsolated) {
                    method = 'sapiPostMarginIsolatedTransfer';
                    request['transFrom'] = 'ISOLATED_MARGIN';
                    request['transTo'] = 'SPOT';
                    request['symbol'] = fromId;
                } else if (fromSpot && toIsolated) {
                    method = 'sapiPostMarginIsolatedTransfer';
                    request['transFrom'] = 'SPOT';
                    request['transTo'] = 'ISOLATED_MARGIN';
                    request['symbol'] = toId;
                } else {
                    if (fromIsolated) {
                        request['fromSymbol'] = fromId;
                        fromId = 'ISOLATEDMARGIN';
                    }
                    if (toIsolated) {
                        request['toSymbol'] = toId;
                        toId = 'ISOLATEDMARGIN';
                    }
                    request['type'] = fromId + '_' + toId;
                }
            } else {
                request['type'] = fromId + '_' + toId;
            }
        }
        params = this.omit (params, 'type');
        const response = await this[method] (this.extend (request, params));
        //
        //     {
        //         "tranId":13526853623
        //     }
        //
        return this.parseTransfer (response, currency);
    }

    async fetchTransfers (code = undefined, since = undefined, limit = undefined, params = {}) {
        /**
         * @method
         * @name binance#fetchTransfers
         * @description fetch a history of internal transfers made on an account
         * @param {string|undefined} code unified currency code of the currency transferred
         * @param {int|undefined} since the earliest time in ms to fetch transfers for
         * @param {int|undefined} limit the maximum number of  transfers structures to retrieve
         * @param {object} params extra parameters specific to the binance api endpoint
         * @returns {[object]} a list of [transfer structures]{@link https://docs.ccxt.com/en/latest/manual.html#transfer-structure}
         */
        await this.loadMarkets ();
        let currency = undefined;
        if (code !== undefined) {
            currency = this.currency (code);
        }
        const defaultType = this.safeString2 (this.options, 'fetchTransfers', 'defaultType', 'spot');
        const fromAccount = this.safeString (params, 'fromAccount', defaultType);
        const defaultTo = (fromAccount === 'future') ? 'spot' : 'future';
        const toAccount = this.safeString (params, 'toAccount', defaultTo);
        let type = this.safeString (params, 'type');
        const accountsByType = this.safeValue (this.options, 'accountsByType', {});
        const fromId = this.safeString (accountsByType, fromAccount);
        const toId = this.safeString (accountsByType, toAccount);
        if (type === undefined) {
            if (fromId === undefined) {
                const keys = Object.keys (accountsByType);
                throw new ExchangeError (this.id + ' fromAccount parameter must be one of ' + keys.join (', '));
            }
            if (toId === undefined) {
                const keys = Object.keys (accountsByType);
                throw new ExchangeError (this.id + ' toAccount parameter must be one of ' + keys.join (', '));
            }
            type = fromId + '_' + toId;
        }
        const request = {
            'type': type,
        };
        if (since !== undefined) {
            request['startTime'] = since;
        }
        if (limit !== undefined) {
            request['size'] = limit;
        }
        const response = await this.sapiGetAssetTransfer (this.extend (request, params));
        //
        //     {
        //         total: 3,
        //         rows: [
        //             {
        //                 timestamp: 1614640878000,
        //                 asset: 'USDT',
        //                 amount: '25',
        //                 type: 'MAIN_UMFUTURE',
        //                 status: 'CONFIRMED',
        //                 tranId: 43000126248
        //             },
        //         ]
        //     }
        //
        const rows = this.safeValue (response, 'rows', []);
        return this.parseTransfers (rows, currency, since, limit);
    }

    async fetchDepositAddress (code, params = {}) {
        /**
         * @method
         * @name binance#fetchDepositAddress
         * @description fetch the deposit address for a currency associated with this account
         * @param {string} code unified currency code
         * @param {object} params extra parameters specific to the binance api endpoint
         * @returns {object} an [address structure]{@link https://docs.ccxt.com/en/latest/manual.html#address-structure}
         */
        await this.loadMarkets ();
        const currency = this.currency (code);
        const request = {
            'coin': currency['id'],
            // 'network': 'ETH', // 'BSC', 'XMR', you can get network and isDefault in networkList in the response of sapiGetCapitalConfigDetail
        };
        const networks = this.safeValue (this.options, 'networks', {});
        let network = this.safeStringUpper (params, 'network'); // this line allows the user to specify either ERC20 or ETH
        network = this.safeString (networks, network, network); // handle ERC20>ETH alias
        if (network !== undefined) {
            request['network'] = network;
            params = this.omit (params, 'network');
        }
        // has support for the 'network' parameter
        // https://binance-docs.github.io/apidocs/spot/en/#deposit-address-supporting-network-user_data
        const response = await this.sapiGetCapitalDepositAddress (this.extend (request, params));
        //
        //     {
        //         currency: 'XRP',
        //         address: 'rEb8TK3gBgk5auZkwc6sHnwrGVJH8DuaLh',
        //         tag: '108618262',
        //         info: {
        //             coin: 'XRP',
        //             address: 'rEb8TK3gBgk5auZkwc6sHnwrGVJH8DuaLh',
        //             tag: '108618262',
        //             url: 'https://bithomp.com/explorer/rEb8TK3gBgk5auZkwc6sHnwrGVJH8DuaLh'
        //         }
        //     }
        //
        const address = this.safeString (response, 'address');
        const url = this.safeString (response, 'url');
        let impliedNetwork = undefined;
        if (url !== undefined) {
            const reverseNetworks = this.safeValue (this.options, 'reverseNetworks', {});
            const parts = url.split ('/');
            let topLevel = this.safeString (parts, 2);
            if ((topLevel === 'blockchair.com') || (topLevel === 'viewblock.io')) {
                const subLevel = this.safeString (parts, 3);
                if (subLevel !== undefined) {
                    topLevel = topLevel + '/' + subLevel;
                }
            }
            impliedNetwork = this.safeString (reverseNetworks, topLevel);
            const impliedNetworks = this.safeValue (this.options, 'impliedNetworks', {
                'ETH': { 'ERC20': 'ETH' },
                'TRX': { 'TRC20': 'TRX' },
            });
            if (code in impliedNetworks) {
                const conversion = this.safeValue (impliedNetworks, code, {});
                impliedNetwork = this.safeString (conversion, impliedNetwork, impliedNetwork);
            }
        }
        let tag = this.safeString (response, 'tag', '');
        if (tag.length === 0) {
            tag = undefined;
        }
        this.checkAddress (address);
        return {
            'currency': code,
            'address': address,
            'tag': tag,
            'network': impliedNetwork,
            'info': response,
        };
    }

    async fetchTransactionFees (codes = undefined, params = {}) {
        /**
         * @method
         * @name binance#fetchTransactionFees
         * @description *DEPRECATED* please use fetchDepositWithdrawFees instead
         * @param {[string]|undefined} codes not used by binance fetchTransactionFees ()
         * @param {object} params extra parameters specific to the binance api endpoint
         * @returns {[object]} a list of [fee structures]{@link https://docs.ccxt.com/en/latest/manual.html#fee-structure}
         */
        await this.loadMarkets ();
        const response = await this.sapiGetCapitalConfigGetall (params);
        //
        //  [
        //     {
        //       coin: 'BAT',
        //       depositAllEnable: true,
        //       withdrawAllEnable: true,
        //       name: 'Basic Attention Token',
        //       free: '0',
        //       locked: '0',
        //       freeze: '0',
        //       withdrawing: '0',
        //       ipoing: '0',
        //       ipoable: '0',
        //       storage: '0',
        //       isLegalMoney: false,
        //       trading: true,
        //       networkList: [
        //         {
        //           network: 'BNB',
        //           coin: 'BAT',
        //           withdrawIntegerMultiple: '0.00000001',
        //           isDefault: false,
        //           depositEnable: true,
        //           withdrawEnable: true,
        //           depositDesc: '',
        //           withdrawDesc: '',
        //           specialTips: 'The name of this asset is Basic Attention Token (BAT). Both a MEMO and an Address are required to successfully deposit your BEP2 tokens to Binance.',
        //           name: 'BEP2',
        //           resetAddressStatus: false,
        //           addressRegex: '^(bnb1)[0-9a-z]{38}$',
        //           memoRegex: '^[0-9A-Za-z\\-_]{1,120}$',
        //           withdrawFee: '0.27',
        //           withdrawMin: '0.54',
        //           withdrawMax: '10000000000',
        //           minConfirm: '1',
        //           unLockConfirm: '0'
        //         },
        //         {
        //           network: 'BSC',
        //           coin: 'BAT',
        //           withdrawIntegerMultiple: '0.00000001',
        //           isDefault: false,
        //           depositEnable: true,
        //           withdrawEnable: true,
        //           depositDesc: '',
        //           withdrawDesc: '',
        //           specialTips: 'The name of this asset is Basic Attention Token. Please ensure you are depositing Basic Attention Token (BAT) tokens under the contract address ending in 9766e.',
        //           name: 'BEP20 (BSC)',
        //           resetAddressStatus: false,
        //           addressRegex: '^(0x)[0-9A-Fa-f]{40}$',
        //           memoRegex: '',
        //           withdrawFee: '0.27',
        //           withdrawMin: '0.54',
        //           withdrawMax: '10000000000',
        //           minConfirm: '15',
        //           unLockConfirm: '0'
        //         },
        //         {
        //           network: 'ETH',
        //           coin: 'BAT',
        //           withdrawIntegerMultiple: '0.00000001',
        //           isDefault: true,
        //           depositEnable: true,
        //           withdrawEnable: true,
        //           depositDesc: '',
        //           withdrawDesc: '',
        //           specialTips: 'The name of this asset is Basic Attention Token. Please ensure you are depositing Basic Attention Token (BAT) tokens under the contract address ending in 887ef.',
        //           name: 'ERC20',
        //           resetAddressStatus: false,
        //           addressRegex: '^(0x)[0-9A-Fa-f]{40}$',
        //           memoRegex: '',
        //           withdrawFee: '27',
        //           withdrawMin: '54',
        //           withdrawMax: '10000000000',
        //           minConfirm: '12',
        //           unLockConfirm: '0'
        //         }
        //       ]
        //     }
        //  ]
        //
        const withdrawFees = {};
        for (let i = 0; i < response.length; i++) {
            const entry = response[i];
            const currencyId = this.safeString (entry, 'coin');
            const code = this.safeCurrencyCode (currencyId);
            const networkList = this.safeValue (entry, 'networkList', []);
            withdrawFees[code] = {};
            for (let j = 0; j < networkList.length; j++) {
                const networkEntry = networkList[j];
                const networkId = this.safeString (networkEntry, 'network');
                const networkCode = this.safeCurrencyCode (networkId);
                const fee = this.safeNumber (networkEntry, 'withdrawFee');
                withdrawFees[code][networkCode] = fee;
            }
        }
        return {
            'withdraw': withdrawFees,
            'deposit': {},
            'info': response,
        };
    }

    async fetchDepositWithdrawFees (codes = undefined, params = {}) {
        /**
         * @method
         * @name binance#fetchDepositWithdrawFees
         * @description fetch deposit and withdraw fees
         * @param {[string]|undefined} codes not used by binance fetchDepositWithdrawFees ()
         * @param {object} params extra parameters specific to the binance api endpoint
         * @returns {[object]} a list of [fee structures]{@link https://docs.ccxt.com/en/latest/manual.html#fee-structure}
         */
        await this.loadMarkets ();
        const response = await this.sapiGetCapitalConfigGetall (params);
        //
        //    [
        //        {
        //            coin: 'BAT',
        //            depositAllEnable: true,
        //            withdrawAllEnable: true,
        //            name: 'Basic Attention Token',
        //            free: '0',
        //            locked: '0',
        //            freeze: '0',
        //            withdrawing: '0',
        //            ipoing: '0',
        //            ipoable: '0',
        //            storage: '0',
        //            isLegalMoney: false,
        //            trading: true,
        //            networkList: [
        //                {
        //                    network: 'BNB',
        //                    coin: 'BAT',
        //                    withdrawIntegerMultiple: '0.00000001',
        //                    isDefault: false,
        //                    depositEnable: true,
        //                    withdrawEnable: true,
        //                    depositDesc: '',
        //                    withdrawDesc: '',
        //                    specialTips: 'The name of this asset is Basic Attention Token (BAT). Both a MEMO and an Address are required to successfully deposit your BEP2 tokens to Binance.',
        //                    name: 'BEP2',
        //                    resetAddressStatus: false,
        //                    addressRegex: '^(bnb1)[0-9a-z]{38}$',
        //                    memoRegex: '^[0-9A-Za-z\\-_]{1,120}$',
        //                    withdrawFee: '0.27',
        //                    withdrawMin: '0.54',
        //                    withdrawMax: '10000000000',
        //                    minConfirm: '1',
        //                    unLockConfirm: '0'
        //                },
        //                ...
        //            ]
        //        }
        //    ]
        //
        return this.parseDepositWithdrawFees (response, codes, 'coin');
    }

    parseDepositWithdrawFee (fee, currency = undefined) {
        //
        //    {
        //        coin: 'BAT',
        //        depositAllEnable: true,
        //        withdrawAllEnable: true,
        //        name: 'Basic Attention Token',
        //        free: '0',
        //        locked: '0',
        //        freeze: '0',
        //        withdrawing: '0',
        //        ipoing: '0',
        //        ipoable: '0',
        //        storage: '0',
        //        isLegalMoney: false,
        //        trading: true,
        //        networkList: [
        //            {
        //                network: 'BNB',
        //                coin: 'BAT',
        //                withdrawIntegerMultiple: '0.00000001',
        //                isDefault: false,
        //                depositEnable: true,
        //                withdrawEnable: true,
        //                depositDesc: '',
        //                withdrawDesc: '',
        //                specialTips: 'The name of this asset is Basic Attention Token (BAT). Both a MEMO and an Address are required to successfully deposit your BEP2 tokens to Binance.',
        //                name: 'BEP2',
        //                resetAddressStatus: false,
        //                addressRegex: '^(bnb1)[0-9a-z]{38}$',
        //                memoRegex: '^[0-9A-Za-z\\-_]{1,120}$',
        //                withdrawFee: '0.27',
        //                withdrawMin: '0.54',
        //                withdrawMax: '10000000000',
        //                minConfirm: '1',
        //                unLockConfirm: '0'
        //            },
        //            ...
        //        ]
        //    }
        //
        const networkList = this.safeValue (fee, 'networkList', []);
        const result = this.depositWithdrawFee (fee);
        for (let j = 0; j < networkList.length; j++) {
            const networkEntry = networkList[j];
            const networkId = this.safeString (networkEntry, 'network');
            const networkCode = this.networkIdToCode (networkId);
            const withdrawFee = this.safeNumber (networkEntry, 'withdrawFee');
            const isDefault = this.safeValue (networkEntry, 'isDefault');
            if (isDefault === true) {
                result['withdraw'] = {
                    'fee': withdrawFee,
                    'percentage': undefined,
                };
            }
            result['networks'][networkCode] = {
                'withdraw': {
                    'fee': withdrawFee,
                    'percentage': undefined,
                },
                'deposit': {
                    'fee': undefined,
                    'percentage': undefined,
                },
            };
        }
        return result;
    }

    async withdraw (code, amount, address, tag = undefined, params = {}) {
        /**
         * @method
         * @name binance#withdraw
         * @description make a withdrawal
         * @param {string} code unified currency code
         * @param {float} amount the amount to withdraw
         * @param {string} address the address to withdraw to
         * @param {string|undefined} tag
         * @param {object} params extra parameters specific to the binance api endpoint
         * @returns {object} a [transaction structure]{@link https://docs.ccxt.com/en/latest/manual.html#transaction-structure}
         */
        [ tag, params ] = this.handleWithdrawTagAndParams (tag, params);
        this.checkAddress (address);
        await this.loadMarkets ();
        const currency = this.currency (code);
        const request = {
            'coin': currency['id'],
            'address': address,
            'amount': amount,
            // https://binance-docs.github.io/apidocs/spot/en/#withdraw-sapi
            // issue sapiGetCapitalConfigGetall () to get networks for withdrawing USDT ERC20 vs USDT Omni
            // 'network': 'ETH', // 'BTC', 'TRX', etc, optional
        };
        if (tag !== undefined) {
            request['addressTag'] = tag;
        }
        const networks = this.safeValue (this.options, 'networks', {});
        let network = this.safeStringUpper (params, 'network'); // this line allows the user to specify either ERC20 or ETH
        network = this.safeString (networks, network, network); // handle ERC20>ETH alias
        if (network !== undefined) {
            request['network'] = network;
            params = this.omit (params, 'network');
        }
        const response = await this.sapiPostCapitalWithdrawApply (this.extend (request, params));
        //     { id: '9a67628b16ba4988ae20d329333f16bc' }
        return this.parseTransaction (response, currency);
    }

    parseTradingFee (fee, market = undefined) {
        //
        //     {
        //         "symbol": "ADABNB",
        //         "makerCommission": 0.001,
        //         "takerCommission": 0.001
        //     }
        //
        const marketId = this.safeString (fee, 'symbol');
        const symbol = this.safeSymbol (marketId, market, undefined, 'spot');
        return {
            'info': fee,
            'symbol': symbol,
            'maker': this.safeNumber (fee, 'makerCommission'),
            'taker': this.safeNumber (fee, 'takerCommission'),
        };
    }

    async fetchTradingFee (symbol, params = {}) {
        /**
         * @method
         * @name binance#fetchTradingFee
         * @description fetch the trading fees for a market
         * @param {string} symbol unified market symbol
         * @param {object} params extra parameters specific to the binance api endpoint
         * @returns {object} a [fee structure]{@link https://docs.ccxt.com/en/latest/manual.html#fee-structure}
         */
        await this.loadMarkets ();
        const market = this.market (symbol);
        const request = {
            'symbol': market['id'],
        };
        const response = await this.sapiGetAssetTradeFee (this.extend (request, params));
        //
        //     [
        //       {
        //         "symbol": "BTCUSDT",
        //         "makerCommission": "0.001",
        //         "takerCommission": "0.001"
        //       }
        //     ]
        //
        const first = this.safeValue (response, 0, {});
        return this.parseTradingFee (first);
    }

    async fetchTradingFees (params = {}) {
        /**
         * @method
         * @name binance#fetchTradingFees
         * @description fetch the trading fees for multiple markets
         * @param {object} params extra parameters specific to the binance api endpoint
         * @returns {object} a dictionary of [fee structures]{@link https://docs.ccxt.com/en/latest/manual.html#fee-structure} indexed by market symbols
         */
        await this.loadMarkets ();
        let method = undefined;
        const defaultType = this.safeString2 (this.options, 'fetchTradingFees', 'defaultType', 'linear');
        const type = this.safeString (params, 'type', defaultType);
        params = this.omit (params, 'type');
        let subType = undefined;
        [ subType, params ] = this.handleSubTypeAndParams ('fetchTradingFees', undefined, params);
        const isSpotOrMargin = (type === 'spot') || (type === 'margin');
        const isLinear = this.isLinear (type, subType);
        const isInverse = this.isInverse (type, subType);
        if (isSpotOrMargin) {
            method = 'sapiGetAssetTradeFee';
        } else if (isLinear) {
            method = 'fapiPrivateGetAccount';
        } else if (isInverse) {
            method = 'dapiPrivateGetAccount';
        }
        const response = await this[method] (params);
        //
        // sapi / spot
        //
        //    [
        //       {
        //         "symbol": "ZRXBNB",
        //         "makerCommission": "0.001",
        //         "takerCommission": "0.001"
        //       },
        //       {
        //         "symbol": "ZRXBTC",
        //         "makerCommission": "0.001",
        //         "takerCommission": "0.001"
        //       },
        //    ]
        //
        // fapi / future / linear
        //
        //     {
        //         "feeTier": 0,       // account commisssion tier
        //         "canTrade": true,   // if can trade
        //         "canDeposit": true,     // if can transfer in asset
        //         "canWithdraw": true,    // if can transfer out asset
        //         "updateTime": 0,
        //         "totalInitialMargin": "0.00000000",    // total initial margin required with current mark price (useless with isolated positions), only for USDT asset
        //         "totalMaintMargin": "0.00000000",     // total maintenance margin required, only for USDT asset
        //         "totalWalletBalance": "23.72469206",     // total wallet balance, only for USDT asset
        //         "totalUnrealizedProfit": "0.00000000",   // total unrealized profit, only for USDT asset
        //         "totalMarginBalance": "23.72469206",     // total margin balance, only for USDT asset
        //         "totalPositionInitialMargin": "0.00000000",    // initial margin required for positions with current mark price, only for USDT asset
        //         "totalOpenOrderInitialMargin": "0.00000000",   // initial margin required for open orders with current mark price, only for USDT asset
        //         "totalCrossWalletBalance": "23.72469206",      // crossed wallet balance, only for USDT asset
        //         "totalCrossUnPnl": "0.00000000",      // unrealized profit of crossed positions, only for USDT asset
        //         "availableBalance": "23.72469206",       // available balance, only for USDT asset
        //         "maxWithdrawAmount": "23.72469206"     // maximum amount for transfer out, only for USDT asset
        //         ...
        //     }
        //
        // dapi / delivery / inverse
        //
        //     {
        //         "canDeposit": true,
        //         "canTrade": true,
        //         "canWithdraw": true,
        //         "feeTier": 2,
        //         "updateTime": 0
        //     }
        //
        if (isSpotOrMargin) {
            //
            //    [
            //       {
            //         "symbol": "ZRXBNB",
            //         "makerCommission": "0.001",
            //         "takerCommission": "0.001"
            //       },
            //       {
            //         "symbol": "ZRXBTC",
            //         "makerCommission": "0.001",
            //         "takerCommission": "0.001"
            //       },
            //    ]
            //
            const result = {};
            for (let i = 0; i < response.length; i++) {
                const fee = this.parseTradingFee (response[i]);
                const symbol = fee['symbol'];
                result[symbol] = fee;
            }
            return result;
        } else if (isLinear) {
            //
            //     {
            //         "feeTier": 0,       // account commisssion tier
            //         "canTrade": true,   // if can trade
            //         "canDeposit": true,     // if can transfer in asset
            //         "canWithdraw": true,    // if can transfer out asset
            //         "updateTime": 0,
            //         "totalInitialMargin": "0.00000000",    // total initial margin required with current mark price (useless with isolated positions), only for USDT asset
            //         "totalMaintMargin": "0.00000000",     // total maintenance margin required, only for USDT asset
            //         "totalWalletBalance": "23.72469206",     // total wallet balance, only for USDT asset
            //         "totalUnrealizedProfit": "0.00000000",   // total unrealized profit, only for USDT asset
            //         "totalMarginBalance": "23.72469206",     // total margin balance, only for USDT asset
            //         "totalPositionInitialMargin": "0.00000000",    // initial margin required for positions with current mark price, only for USDT asset
            //         "totalOpenOrderInitialMargin": "0.00000000",   // initial margin required for open orders with current mark price, only for USDT asset
            //         "totalCrossWalletBalance": "23.72469206",      // crossed wallet balance, only for USDT asset
            //         "totalCrossUnPnl": "0.00000000",      // unrealized profit of crossed positions, only for USDT asset
            //         "availableBalance": "23.72469206",       // available balance, only for USDT asset
            //         "maxWithdrawAmount": "23.72469206"     // maximum amount for transfer out, only for USDT asset
            //         ...
            //     }
            //
            const symbols = Object.keys (this.markets);
            const result = {};
            const feeTier = this.safeInteger (response, 'feeTier');
            const feeTiers = this.fees['linear']['trading']['tiers'];
            const maker = feeTiers['maker'][feeTier][1];
            const taker = feeTiers['taker'][feeTier][1];
            for (let i = 0; i < symbols.length; i++) {
                const symbol = symbols[i];
                const market = this.markets[symbol];
                if (market['linear']) {
                    result[symbol] = {
                        'info': {
                            'feeTier': feeTier,
                        },
                        'symbol': symbol,
                        'maker': maker,
                        'taker': taker,
                    };
                }
            }
            return result;
        } else if (isInverse) {
            //
            //     {
            //         "canDeposit": true,
            //         "canTrade": true,
            //         "canWithdraw": true,
            //         "feeTier": 2,
            //         "updateTime": 0
            //     }
            //
            const symbols = Object.keys (this.markets);
            const result = {};
            const feeTier = this.safeInteger (response, 'feeTier');
            const feeTiers = this.fees['inverse']['trading']['tiers'];
            const maker = feeTiers['maker'][feeTier][1];
            const taker = feeTiers['taker'][feeTier][1];
            for (let i = 0; i < symbols.length; i++) {
                const symbol = symbols[i];
                const market = this.markets[symbol];
                if (market['inverse']) {
                    result[symbol] = {
                        'info': {
                            'feeTier': feeTier,
                        },
                        'symbol': symbol,
                        'maker': maker,
                        'taker': taker,
                    };
                }
            }
            return result;
        }
    }

    async futuresTransfer (code, amount, type, params = {}) {
        /**
         * @method
         * @name binance#futuresTransfer
         * @description transfer between futures account
         * @param {string} code unified currency code
         * @param {float} amount the amount to transfer
         * @param {string} type 1 - transfer from spot account to USDT-Ⓜ futures account, 2 - transfer from USDT-Ⓜ futures account to spot account, 3 - transfer from spot account to COIN-Ⓜ futures account, 4 - transfer from COIN-Ⓜ futures account to spot account
         * @param {object} params extra parameters specific to the binance api endpoint
         * @param {float|undefined} params.recvWindow
         * @returns {object} a [transfer structure]{@link https://docs.ccxt.com/en/latest/manual.html#futures-transfer-structure}
         */
        if ((type < 1) || (type > 4)) {
            throw new ArgumentsRequired (this.id + ' type must be between 1 and 4');
        }
        await this.loadMarkets ();
        const currency = this.currency (code);
        const request = {
            'asset': currency['id'],
            'amount': amount,
            'type': type,
        };
        const response = await this.sapiPostFuturesTransfer (this.extend (request, params));
        //
        //   {
        //       "tranId": 100000001
        //   }
        //
        return this.parseTransfer (response, currency);
    }

    async fetchFundingRate (symbol, params = {}) {
        /**
         * @method
         * @name binance#fetchFundingRate
         * @description fetch the current funding rate
         * @param {string} symbol unified market symbol
         * @param {object} params extra parameters specific to the binance api endpoint
         * @returns {object} a [funding rate structure]{@link https://docs.ccxt.com/en/latest/manual.html#funding-rate-structure}
         */
        await this.loadMarkets ();
        const market = this.market (symbol);
        const request = {
            'symbol': market['id'],
        };
        let method = undefined;
        if (market['linear']) {
            method = 'fapiPublicGetPremiumIndex';
        } else if (market['inverse']) {
            method = 'dapiPublicGetPremiumIndex';
        } else {
            throw new NotSupported (this.id + ' fetchFundingRate() supports linear and inverse contracts only');
        }
        let response = await this[method] (this.extend (request, params));
        if (market['inverse']) {
            response = response[0];
        }
        //
        //     {
        //         "symbol": "BTCUSDT",
        //         "markPrice": "45802.81129892",
        //         "indexPrice": "45745.47701915",
        //         "estimatedSettlePrice": "45133.91753671",
        //         "lastFundingRate": "0.00063521",
        //         "interestRate": "0.00010000",
        //         "nextFundingTime": "1621267200000",
        //         "time": "1621252344001"
        //     }
        //
        return this.parseFundingRate (response, market);
    }

    async fetchFundingRateHistory (symbol = undefined, since = undefined, limit = undefined, params = {}) {
        /**
         * @method
         * @name binance#fetchFundingRateHistory
         * @description fetches historical funding rate prices
         * @param {string|undefined} symbol unified symbol of the market to fetch the funding rate history for
         * @param {int|undefined} since timestamp in ms of the earliest funding rate to fetch
         * @param {int|undefined} limit the maximum amount of [funding rate structures]{@link https://docs.ccxt.com/en/latest/manual.html?#funding-rate-history-structure} to fetch
         * @param {object} params extra parameters specific to the binance api endpoint
         * @param {int|undefined} params.until timestamp in ms of the latest funding rate
         * @returns {[object]} a list of [funding rate structures]{@link https://docs.ccxt.com/en/latest/manual.html?#funding-rate-history-structure}
         */
        await this.loadMarkets ();
        const request = {};
        let method = undefined;
        const defaultType = this.safeString2 (this.options, 'fetchFundingRateHistory', 'defaultType', 'future');
        const type = this.safeString (params, 'type', defaultType);
        let market = undefined;
        if (symbol !== undefined) {
            market = this.market (symbol);
            symbol = market['symbol'];
            request['symbol'] = market['id'];
        }
        let subType = undefined;
        [ subType, params ] = this.handleSubTypeAndParams ('fetchFundingRateHistory', market, params, 'linear');
        params = this.omit (params, 'type');
        if (this.isLinear (type, subType)) {
            method = 'fapiPublicGetFundingRate';
        } else if (this.isInverse (type, subType)) {
            method = 'dapiPublicGetFundingRate';
        }
        if (method === undefined) {
            throw new NotSupported (this.id + ' fetchFundingRateHistory() is not supported for ' + type + ' markets');
        }
        if (since !== undefined) {
            request['startTime'] = since;
        }
        const until = this.safeInteger2 (params, 'until', 'till'); // unified in milliseconds
        const endTime = this.safeInteger (params, 'endTime', until); // exchange-specific in milliseconds
        params = this.omit (params, [ 'endTime', 'till', 'until' ]);
        if (endTime !== undefined) {
            request['endTime'] = endTime;
        }
        if (limit !== undefined) {
            request['limit'] = limit;
        }
        const response = await this[method] (this.extend (request, params));
        //
        //     {
        //         "symbol": "BTCUSDT",
        //         "fundingRate": "0.00063521",
        //         "fundingTime": "1621267200000",
        //     }
        //
        const rates = [];
        for (let i = 0; i < response.length; i++) {
            const entry = response[i];
            const timestamp = this.safeInteger (entry, 'fundingTime');
            rates.push ({
                'info': entry,
                'symbol': this.safeSymbol (this.safeString (entry, 'symbol'), undefined, undefined, 'swap'),
                'fundingRate': this.safeNumber (entry, 'fundingRate'),
                'timestamp': timestamp,
                'datetime': this.iso8601 (timestamp),
            });
        }
        const sorted = this.sortBy (rates, 'timestamp');
        return this.filterBySymbolSinceLimit (sorted, symbol, since, limit);
    }

    async fetchFundingRates (symbols = undefined, params = {}) {
        /**
         * @method
         * @name binance#fetchFundingRates
         * @description fetch the funding rate for multiple markets
         * @param {[string]|undefined} symbols list of unified market symbols
         * @param {object} params extra parameters specific to the binance api endpoint
         * @returns {object} a dictionary of [funding rates structures]{@link https://docs.ccxt.com/en/latest/manual.html#funding-rates-structure}, indexe by market symbols
         */
        await this.loadMarkets ();
        symbols = this.marketSymbols (symbols);
        let method = undefined;
        const defaultType = this.safeString2 (this.options, 'fetchFundingRates', 'defaultType', 'future');
        const type = this.safeString (params, 'type', defaultType);
        let subType = undefined;
        [ subType, params ] = this.handleSubTypeAndParams ('fetchFundingRates', undefined, params, 'linear');
        const query = this.omit (params, 'type');
        if (this.isLinear (type, subType)) {
            method = 'fapiPublicGetPremiumIndex';
        } else if (this.isInverse (type, subType)) {
            method = 'dapiPublicGetPremiumIndex';
        } else {
            throw new NotSupported (this.id + ' fetchFundingRates() supports linear and inverse contracts only');
        }
        const response = await this[method] (query);
        const result = [];
        for (let i = 0; i < response.length; i++) {
            const entry = response[i];
            const parsed = this.parseFundingRate (entry);
            result.push (parsed);
        }
        return this.filterByArray (result, 'symbol', symbols);
    }

    parseFundingRate (contract, market = undefined) {
        // ensure it matches with https://www.binance.com/en/futures/funding-history/0
        //
        //   {
        //     "symbol": "BTCUSDT",
        //     "markPrice": "45802.81129892",
        //     "indexPrice": "45745.47701915",
        //     "estimatedSettlePrice": "45133.91753671",
        //     "lastFundingRate": "0.00063521",
        //     "interestRate": "0.00010000",
        //     "nextFundingTime": "1621267200000",
        //     "time": "1621252344001"
        //  }
        //
        const timestamp = this.safeInteger (contract, 'time');
        const marketId = this.safeString (contract, 'symbol');
        const symbol = this.safeSymbol (marketId, market, undefined, 'contract');
        const markPrice = this.safeNumber (contract, 'markPrice');
        const indexPrice = this.safeNumber (contract, 'indexPrice');
        const interestRate = this.safeNumber (contract, 'interestRate');
        const estimatedSettlePrice = this.safeNumber (contract, 'estimatedSettlePrice');
        const fundingRate = this.safeNumber (contract, 'lastFundingRate');
        const fundingTime = this.safeInteger (contract, 'nextFundingTime');
        return {
            'info': contract,
            'symbol': symbol,
            'markPrice': markPrice,
            'indexPrice': indexPrice,
            'interestRate': interestRate,
            'estimatedSettlePrice': estimatedSettlePrice,
            'timestamp': timestamp,
            'datetime': this.iso8601 (timestamp),
            'fundingRate': fundingRate,
            'fundingTimestamp': fundingTime,
            'fundingDatetime': this.iso8601 (fundingTime),
            'nextFundingRate': undefined,
            'nextFundingTimestamp': undefined,
            'nextFundingDatetime': undefined,
            'previousFundingRate': undefined,
            'previousFundingTimestamp': undefined,
            'previousFundingDatetime': undefined,
        };
    }

    parseAccountPositions (account) {
        const positions = this.safeValue (account, 'positions');
        const assets = this.safeValue (account, 'assets', []);
        const balances = {};
        for (let i = 0; i < assets.length; i++) {
            const entry = assets[i];
            const currencyId = this.safeString (entry, 'asset');
            const code = this.safeCurrencyCode (currencyId);
            const crossWalletBalance = this.safeString (entry, 'crossWalletBalance');
            const crossUnPnl = this.safeString (entry, 'crossUnPnl');
            balances[code] = {
                'crossMargin': Precise.stringAdd (crossWalletBalance, crossUnPnl),
                'crossWalletBalance': crossWalletBalance,
            };
        }
        const result = [];
        for (let i = 0; i < positions.length; i++) {
            const position = positions[i];
            const marketId = this.safeString (position, 'symbol');
            const market = this.safeMarket (marketId, undefined, undefined, 'contract');
            const code = market['linear'] ? market['quote'] : market['base'];
            // sometimes not all the codes are correctly returned...
            if (code in balances) {
                const parsed = this.parseAccountPosition (this.extend (position, {
                    'crossMargin': balances[code]['crossMargin'],
                    'crossWalletBalance': balances[code]['crossWalletBalance'],
                }), market);
                result.push (parsed);
            }
        }
        return result;
    }

    parseAccountPosition (position, market = undefined) {
        //
        // usdm
        //    {
        //       "symbol": "BTCBUSD",
        //       "initialMargin": "0",
        //       "maintMargin": "0",
        //       "unrealizedProfit": "0.00000000",
        //       "positionInitialMargin": "0",
        //       "openOrderInitialMargin": "0",
        //       "leverage": "20",
        //       "isolated": false,
        //       "entryPrice": "0.0000",
        //       "maxNotional": "100000",
        //       "positionSide": "BOTH",
        //       "positionAmt": "0.000",
        //       "notional": "0",
        //       "isolatedWallet": "0",
        //       "updateTime": "0",
        //       "crossMargin": "100.93634809",
        //     }
        //
        // coinm
        //     {
        //       "symbol": "BTCUSD_210625",
        //       "initialMargin": "0.00024393",
        //       "maintMargin": "0.00002439",
        //       "unrealizedProfit": "-0.00000163",
        //       "positionInitialMargin": "0.00024393",
        //       "openOrderInitialMargin": "0",
        //       "leverage": "10",
        //       "isolated": false,
        //       "positionSide": "BOTH",
        //       "entryPrice": "41021.20000069",
        //       "maxQty": "100",
        //       "notionalValue": "0.00243939",
        //       "isolatedWallet": "0",
        //       "crossMargin": "0.314"
        //       "crossWalletBalance": "34",
        //     }
        //
        const marketId = this.safeString (position, 'symbol');
        market = this.safeMarket (marketId, market, undefined, 'contract');
        const symbol = this.safeString (market, 'symbol');
        const leverageString = this.safeString (position, 'leverage');
        const leverage = parseInt (leverageString);
        const initialMarginString = this.safeString (position, 'initialMargin');
        const initialMargin = this.parseNumber (initialMarginString);
        let initialMarginPercentageString = Precise.stringDiv ('1', leverageString, 8);
        const rational = (1000 % leverage) === 0;
        if (!rational) {
            initialMarginPercentageString = Precise.stringDiv (Precise.stringAdd (initialMarginPercentageString, '1e-8'), '1', 8);
        }
        // as oppose to notionalValue
        const usdm = ('notional' in position);
        const maintenanceMarginString = this.safeString (position, 'maintMargin');
        const maintenanceMargin = this.parseNumber (maintenanceMarginString);
        const entryPriceString = this.safeString (position, 'entryPrice');
        let entryPrice = this.parseNumber (entryPriceString);
        const notionalString = this.safeString2 (position, 'notional', 'notionalValue');
        const notionalStringAbs = Precise.stringAbs (notionalString);
        const notional = this.parseNumber (notionalStringAbs);
        let contractsString = this.safeString (position, 'positionAmt');
        let contractsStringAbs = Precise.stringAbs (contractsString);
        if (contractsString === undefined) {
            const entryNotional = Precise.stringMul (Precise.stringMul (leverageString, initialMarginString), entryPriceString);
            const contractSize = this.safeString (market, 'contractSize');
            contractsString = Precise.stringDiv (entryNotional, contractSize);
            contractsStringAbs = Precise.stringDiv (Precise.stringAdd (contractsString, '0.5'), '1', 0);
        }
        const contracts = this.parseNumber (contractsStringAbs);
        const leverageBrackets = this.safeValue (this.options, 'leverageBrackets', {});
        const leverageBracket = this.safeValue (leverageBrackets, symbol, []);
        let maintenanceMarginPercentageString = undefined;
        for (let i = 0; i < leverageBracket.length; i++) {
            const bracket = leverageBracket[i];
            if (Precise.stringLt (notionalStringAbs, bracket[0])) {
                break;
            }
            maintenanceMarginPercentageString = bracket[1];
        }
        const maintenanceMarginPercentage = this.parseNumber (maintenanceMarginPercentageString);
        const unrealizedPnlString = this.safeString (position, 'unrealizedProfit');
        const unrealizedPnl = this.parseNumber (unrealizedPnlString);
        let timestamp = this.safeInteger (position, 'updateTime');
        if (timestamp === 0) {
            timestamp = undefined;
        }
        const isolated = this.safeValue (position, 'isolated');
        let marginMode = undefined;
        let collateralString = undefined;
        let walletBalance = undefined;
        if (isolated) {
            marginMode = 'isolated';
            walletBalance = this.safeString (position, 'isolatedWallet');
            collateralString = Precise.stringAdd (walletBalance, unrealizedPnlString);
        } else {
            marginMode = 'cross';
            walletBalance = this.safeString (position, 'crossWalletBalance');
            collateralString = this.safeString (position, 'crossMargin');
        }
        const collateral = this.parseNumber (collateralString);
        let marginRatio = undefined;
        let side = undefined;
        let percentage = undefined;
        let liquidationPriceStringRaw = undefined;
        let liquidationPrice = undefined;
        const contractSize = this.safeValue (market, 'contractSize');
        const contractSizeString = this.numberToString (contractSize);
        if (Precise.stringEquals (notionalString, '0')) {
            entryPrice = undefined;
        } else {
            side = Precise.stringLt (notionalString, '0') ? 'short' : 'long';
            marginRatio = this.parseNumber (Precise.stringDiv (Precise.stringAdd (Precise.stringDiv (maintenanceMarginString, collateralString), '5e-5'), '1', 4));
            percentage = this.parseNumber (Precise.stringMul (Precise.stringDiv (unrealizedPnlString, initialMarginString, 4), '100'));
            if (usdm) {
                // calculate liquidation price
                //
                // liquidationPrice = (walletBalance / (contracts * (±1 + mmp))) + (±entryPrice / (±1 + mmp))
                //
                // mmp = maintenanceMarginPercentage
                // where ± is negative for long and positive for short
                // TODO: calculate liquidation price for coinm contracts
                let onePlusMaintenanceMarginPercentageString = undefined;
                let entryPriceSignString = entryPriceString;
                if (side === 'short') {
                    onePlusMaintenanceMarginPercentageString = Precise.stringAdd ('1', maintenanceMarginPercentageString);
                } else {
                    onePlusMaintenanceMarginPercentageString = Precise.stringAdd ('-1', maintenanceMarginPercentageString);
                    entryPriceSignString = Precise.stringMul ('-1', entryPriceSignString);
                }
                const leftSide = Precise.stringDiv (walletBalance, Precise.stringMul (contractsStringAbs, onePlusMaintenanceMarginPercentageString));
                const rightSide = Precise.stringDiv (entryPriceSignString, onePlusMaintenanceMarginPercentageString);
                liquidationPriceStringRaw = Precise.stringAdd (leftSide, rightSide);
            } else {
                // calculate liquidation price
                //
                // liquidationPrice = (contracts * contractSize(±1 - mmp)) / (±1/entryPrice * contracts * contractSize - walletBalance)
                //
                let onePlusMaintenanceMarginPercentageString = undefined;
                let entryPriceSignString = entryPriceString;
                if (side === 'short') {
                    onePlusMaintenanceMarginPercentageString = Precise.stringSub ('1', maintenanceMarginPercentageString);
                } else {
                    onePlusMaintenanceMarginPercentageString = Precise.stringSub ('-1', maintenanceMarginPercentageString);
                    entryPriceSignString = Precise.stringMul ('-1', entryPriceSignString);
                }
                const size = Precise.stringMul (contractsStringAbs, contractSizeString);
                const leftSide = Precise.stringMul (size, onePlusMaintenanceMarginPercentageString);
                const rightSide = Precise.stringSub (Precise.stringMul (Precise.stringDiv ('1', entryPriceSignString), size), walletBalance);
                liquidationPriceStringRaw = Precise.stringDiv (leftSide, rightSide);
            }
            const pricePrecision = market['precision']['price'];
            const pricePrecisionPlusOne = pricePrecision + 1;
            const pricePrecisionPlusOneString = pricePrecisionPlusOne.toString ();
            // round half up
            const rounder = new Precise ('5e-' + pricePrecisionPlusOneString);
            const rounderString = rounder.toString ();
            const liquidationPriceRoundedString = Precise.stringAdd (rounderString, liquidationPriceStringRaw);
            let truncatedLiquidationPrice = Precise.stringDiv (liquidationPriceRoundedString, '1', pricePrecision);
            if (truncatedLiquidationPrice[0] === '-') {
                // user cannot be liquidated
                // since he has more collateral than the size of the position
                truncatedLiquidationPrice = undefined;
            }
            liquidationPrice = this.parseNumber (truncatedLiquidationPrice);
        }
        const positionSide = this.safeString (position, 'positionSide');
        const hedged = positionSide !== 'BOTH';
        return {
            'info': position,
            'id': undefined,
            'symbol': symbol,
            'timestamp': timestamp,
            'datetime': this.iso8601 (timestamp),
            'initialMargin': initialMargin,
            'initialMarginPercentage': this.parseNumber (initialMarginPercentageString),
            'maintenanceMargin': maintenanceMargin,
            'maintenanceMarginPercentage': maintenanceMarginPercentage,
            'entryPrice': entryPrice,
            'notional': notional,
            'leverage': this.parseNumber (leverageString),
            'unrealizedPnl': unrealizedPnl,
            'contracts': contracts,
            'contractSize': contractSize,
            'marginRatio': marginRatio,
            'liquidationPrice': liquidationPrice,
            'markPrice': undefined,
            'collateral': collateral,
            'marginMode': marginMode,
            'side': side,
            'hedged': hedged,
            'percentage': percentage,
        };
    }

    parsePositionRisk (position, market = undefined) {
        //
        // usdm
        //     {
        //       "symbol": "BTCUSDT",
        //       "positionAmt": "0.001",
        //       "entryPrice": "43578.07000",
        //       "markPrice": "43532.30000000",
        //       "unRealizedProfit": "-0.04577000",
        //       "liquidationPrice": "21841.24993976",
        //       "leverage": "2",
        //       "maxNotionalValue": "300000000",
        //       "marginType": "isolated",
        //       "isolatedMargin": "21.77841506",
        //       "isAutoAddMargin": "false",
        //       "positionSide": "BOTH",
        //       "notional": "43.53230000",
        //       "isolatedWallet": "21.82418506",
        //       "updateTime": "1621358023886"
        //     }
        //
        // coinm
        //     {
        //       "symbol": "BTCUSD_PERP",
        //       "positionAmt": "2",
        //       "entryPrice": "37643.10000021",
        //       "markPrice": "38103.05510455",
        //       "unRealizedProfit": "0.00006413",
        //       "liquidationPrice": "25119.97445760",
        //       "leverage": "2",
        //       "maxQty": "1500",
        //       "marginType": "isolated",
        //       "isolatedMargin": "0.00274471",
        //       "isAutoAddMargin": "false",
        //       "positionSide": "BOTH",
        //       "notionalValue": "0.00524892",
        //       "isolatedWallet": "0.00268058"
        //     }
        //
        const marketId = this.safeString (position, 'symbol');
        market = this.safeMarket (marketId, market, undefined, 'contract');
        const symbol = this.safeString (market, 'symbol');
        const leverageBrackets = this.safeValue (this.options, 'leverageBrackets', {});
        const leverageBracket = this.safeValue (leverageBrackets, symbol, []);
        const notionalString = this.safeString2 (position, 'notional', 'notionalValue');
        const notionalStringAbs = Precise.stringAbs (notionalString);
        let maintenanceMarginPercentageString = undefined;
        for (let i = 0; i < leverageBracket.length; i++) {
            const bracket = leverageBracket[i];
            if (Precise.stringLt (notionalStringAbs, bracket[0])) {
                break;
            }
            maintenanceMarginPercentageString = bracket[1];
        }
        const notional = this.parseNumber (notionalStringAbs);
        const contractsAbs = Precise.stringAbs (this.safeString (position, 'positionAmt'));
        const contracts = this.parseNumber (contractsAbs);
        const unrealizedPnlString = this.safeString (position, 'unRealizedProfit');
        const unrealizedPnl = this.parseNumber (unrealizedPnlString);
        const leverageString = this.safeString (position, 'leverage');
        const leverage = parseInt (leverageString);
        const liquidationPriceString = this.omitZero (this.safeString (position, 'liquidationPrice'));
        const liquidationPrice = this.parseNumber (liquidationPriceString);
        let collateralString = undefined;
        const marginMode = this.safeString (position, 'marginType');
        let side = undefined;
        if (Precise.stringGt (notionalString, '0')) {
            side = 'long';
        } else if (Precise.stringLt (notionalString, '0')) {
            side = 'short';
        }
        const entryPriceString = this.safeString (position, 'entryPrice');
        const entryPrice = this.parseNumber (entryPriceString);
        const contractSize = this.safeValue (market, 'contractSize');
        const contractSizeString = this.numberToString (contractSize);
        // as oppose to notionalValue
        const linear = ('notional' in position);
        if (marginMode === 'cross') {
            // calculate collateral
            const precision = this.safeValue (market, 'precision', {});
            if (linear) {
                // walletBalance = (liquidationPrice * (±1 + mmp) ± entryPrice) * contracts
                let onePlusMaintenanceMarginPercentageString = undefined;
                let entryPriceSignString = entryPriceString;
                if (side === 'short') {
                    onePlusMaintenanceMarginPercentageString = Precise.stringAdd ('1', maintenanceMarginPercentageString);
                    entryPriceSignString = Precise.stringMul ('-1', entryPriceSignString);
                } else {
                    onePlusMaintenanceMarginPercentageString = Precise.stringAdd ('-1', maintenanceMarginPercentageString);
                }
                const inner = Precise.stringMul (liquidationPriceString, onePlusMaintenanceMarginPercentageString);
                const leftSide = Precise.stringAdd (inner, entryPriceSignString);
                const pricePrecision = this.safeInteger (precision, 'price');
                const quotePrecision = this.safeInteger (precision, 'quote', pricePrecision);
                if (quotePrecision !== undefined) {
                    collateralString = Precise.stringDiv (Precise.stringMul (leftSide, contractsAbs), '1', quotePrecision);
                }
            } else {
                // walletBalance = (contracts * contractSize) * (±1/entryPrice - (±1 - mmp) / liquidationPrice)
                let onePlusMaintenanceMarginPercentageString = undefined;
                let entryPriceSignString = entryPriceString;
                if (side === 'short') {
                    onePlusMaintenanceMarginPercentageString = Precise.stringSub ('1', maintenanceMarginPercentageString);
                } else {
                    onePlusMaintenanceMarginPercentageString = Precise.stringSub ('-1', maintenanceMarginPercentageString);
                    entryPriceSignString = Precise.stringMul ('-1', entryPriceSignString);
                }
                const leftSide = Precise.stringMul (contractsAbs, contractSizeString);
                const rightSide = Precise.stringSub (Precise.stringDiv ('1', entryPriceSignString), Precise.stringDiv (onePlusMaintenanceMarginPercentageString, liquidationPriceString));
                const basePrecision = this.safeInteger (precision, 'base');
                if (basePrecision !== undefined) {
                    collateralString = Precise.stringDiv (Precise.stringMul (leftSide, rightSide), '1', basePrecision);
                }
            }
        } else {
            collateralString = this.safeString (position, 'isolatedMargin');
        }
        collateralString = (collateralString === undefined) ? '0' : collateralString;
        const collateral = this.parseNumber (collateralString);
        const markPrice = this.parseNumber (this.omitZero (this.safeString (position, 'markPrice')));
        let timestamp = this.safeInteger (position, 'updateTime');
        if (timestamp === 0) {
            timestamp = undefined;
        }
        const maintenanceMarginPercentage = this.parseNumber (maintenanceMarginPercentageString);
        const maintenanceMarginString = Precise.stringMul (maintenanceMarginPercentageString, notionalStringAbs);
        const maintenanceMargin = this.parseNumber (maintenanceMarginString);
        let initialMarginPercentageString = Precise.stringDiv ('1', leverageString, 8);
        const rational = (1000 % leverage) === 0;
        if (!rational) {
            initialMarginPercentageString = Precise.stringAdd (initialMarginPercentageString, '1e-8');
        }
        const initialMarginString = Precise.stringDiv (Precise.stringMul (notionalStringAbs, initialMarginPercentageString), '1', 8);
        const initialMargin = this.parseNumber (initialMarginString);
        let marginRatio = undefined;
        let percentage = undefined;
        if (!Precise.stringEquals (collateralString, '0')) {
            marginRatio = this.parseNumber (Precise.stringDiv (Precise.stringAdd (Precise.stringDiv (maintenanceMarginString, collateralString), '5e-5'), '1', 4));
            percentage = this.parseNumber (Precise.stringMul (Precise.stringDiv (unrealizedPnlString, initialMarginString, 4), '100'));
        }
        const positionSide = this.safeString (position, 'positionSide');
        const hedged = positionSide !== 'BOTH';
        return {
            'info': position,
            'id': undefined,
            'symbol': symbol,
            'contracts': contracts,
            'contractSize': contractSize,
            'unrealizedPnl': unrealizedPnl,
            'leverage': this.parseNumber (leverageString),
            'liquidationPrice': liquidationPrice,
            'collateral': collateral,
            'notional': notional,
            'markPrice': markPrice,
            'entryPrice': entryPrice,
            'timestamp': timestamp,
            'initialMargin': initialMargin,
            'initialMarginPercentage': this.parseNumber (initialMarginPercentageString),
            'maintenanceMargin': maintenanceMargin,
            'maintenanceMarginPercentage': maintenanceMarginPercentage,
            'marginRatio': marginRatio,
            'datetime': this.iso8601 (timestamp),
            'marginMode': marginMode,
            'marginType': marginMode, // deprecated
            'side': side,
            'hedged': hedged,
            'percentage': percentage,
        };
    }

    async loadLeverageBrackets (reload = false, params = {}) {
        await this.loadMarkets ();
        // by default cache the leverage bracket
        // it contains useful stuff like the maintenance margin and initial margin for positions
        const leverageBrackets = this.safeValue (this.options, 'leverageBrackets');
        if ((leverageBrackets === undefined) || (reload)) {
            let method = undefined;
            const defaultType = this.safeString (this.options, 'defaultType', 'future');
            const type = this.safeString (params, 'type', defaultType);
            const query = this.omit (params, 'type');
            let subType = undefined;
            [ subType, params ] = this.handleSubTypeAndParams ('loadLeverageBrackets', undefined, params, 'linear');
            if (this.isLinear (type, subType)) {
                method = 'fapiPrivateGetLeverageBracket';
            } else if (this.isInverse (type, subType)) {
                method = 'dapiPrivateV2GetLeverageBracket';
            } else {
                throw new NotSupported (this.id + ' loadLeverageBrackets() supports linear and inverse contracts only');
            }
            const response = await this[method] (query);
            this.options['leverageBrackets'] = {};
            for (let i = 0; i < response.length; i++) {
                const entry = response[i];
                const marketId = this.safeString (entry, 'symbol');
                const symbol = this.safeSymbol (marketId, undefined, undefined, 'contract');
                const brackets = this.safeValue (entry, 'brackets', []);
                const result = [];
                for (let j = 0; j < brackets.length; j++) {
                    const bracket = brackets[j];
                    const floorValue = this.safeString2 (bracket, 'notionalFloor', 'qtyFloor');
                    const maintenanceMarginPercentage = this.safeString (bracket, 'maintMarginRatio');
                    result.push ([ floorValue, maintenanceMarginPercentage ]);
                }
                this.options['leverageBrackets'][symbol] = result;
            }
        }
        return this.options['leverageBrackets'];
    }

    async fetchLeverageTiers (symbols = undefined, params = {}) {
        /**
         * @method
         * @name binance#fetchLeverageTiers
         * @description retrieve information on the maximum leverage, and maintenance margin for trades of varying trade sizes
         * @param {[string]|undefined} symbols list of unified market symbols
         * @param {object} params extra parameters specific to the binance api endpoint
         * @returns {object} a dictionary of [leverage tiers structures]{@link https://docs.ccxt.com/en/latest/manual.html#leverage-tiers-structure}, indexed by market symbols
         */
        await this.loadMarkets ();
        const [ type, query ] = this.handleMarketTypeAndParams ('fetchLeverageTiers', undefined, params);
        let subType = undefined;
        [ subType, params ] = this.handleSubTypeAndParams ('fetchLeverageTiers', undefined, params, 'linear');
        let method = undefined;
        if (this.isLinear (type, subType)) {
            method = 'fapiPrivateGetLeverageBracket';
        } else if (this.isInverse (type, subType)) {
            method = 'dapiPrivateV2GetLeverageBracket';
        } else {
            throw new NotSupported (this.id + ' fetchLeverageTiers() supports linear and inverse contracts only');
        }
        const response = await this[method] (query);
        //
        // usdm
        //
        //    [
        //        {
        //            "symbol": "SUSHIUSDT",
        //            "brackets": [
        //                {
        //                    "bracket": 1,
        //                    "initialLeverage": 50,
        //                    "notionalCap": 50000,
        //                    "notionalFloor": 0,
        //                    "maintMarginRatio": 0.01,
        //                    "cum": 0.0
        //                },
        //                ...
        //            ]
        //        }
        //    ]
        //
        // coinm
        //
        //     [
        //         {
        //             "symbol":"XRPUSD_210326",
        //             "brackets":[
        //                 {
        //                     "bracket":1,
        //                     "initialLeverage":20,
        //                     "qtyCap":500000,
        //                     "qtyFloor":0,
        //                     "maintMarginRatio":0.0185,
        //                     "cum":0.0
        //                 }
        //             ]
        //         }
        //     ]
        //
        return this.parseLeverageTiers (response, symbols, 'symbol');
    }

    parseMarketLeverageTiers (info, market) {
        /**
         * @ignore
         * @method
         * @param {object} info Exchange response for 1 market
         * @param {object} market CCXT market
         */
        //
        //    {
        //        "symbol": "SUSHIUSDT",
        //        "brackets": [
        //            {
        //                "bracket": 1,
        //                "initialLeverage": 50,
        //                "notionalCap": 50000,
        //                "notionalFloor": 0,
        //                "maintMarginRatio": 0.01,
        //                "cum": 0.0
        //            },
        //            ...
        //        ]
        //    }
        //
        const marketId = this.safeString (info, 'symbol');
        market = this.safeMarket (marketId, market, undefined, 'contract');
        const brackets = this.safeValue (info, 'brackets', []);
        const tiers = [];
        for (let j = 0; j < brackets.length; j++) {
            const bracket = brackets[j];
            tiers.push ({
                'tier': this.safeNumber (bracket, 'bracket'),
                'currency': market['quote'],
                'minNotional': this.safeNumber2 (bracket, 'notionalFloor', 'qtyFloor'),
                'maxNotional': this.safeNumber2 (bracket, 'notionalCap', 'qtyCap'),
                'maintenanceMarginRate': this.safeNumber (bracket, 'maintMarginRatio'),
                'maxLeverage': this.safeNumber (bracket, 'initialLeverage'),
                'info': bracket,
            });
        }
        return tiers;
    }

    async fetchPositions (symbols = undefined, params = {}) {
        /**
         * @method
         * @name binance#fetchPositions
         * @description fetch all open positions
         * @param {[string]|undefined} symbols list of unified market symbols
         * @param {object} params extra parameters specific to the binance api endpoint
         * @returns {[object]} a list of [position structure]{@link https://docs.ccxt.com/en/latest/manual.html#position-structure}
         */
        const defaultMethod = this.safeString (this.options, 'fetchPositions', 'positionRisk');
        if (defaultMethod === 'positionRisk') {
            return await this.fetchPositionsRisk (symbols, params);
        } else if (defaultMethod === 'account') {
            return await this.fetchAccountPositions (symbols, params);
        } else {
            throw new NotSupported (this.id + '.options["fetchPositions"] = "' + defaultMethod + '" is invalid, please choose between "account" and "positionRisk"');
        }
    }

    async fetchAccountPositions (symbols = undefined, params = {}) {
        /**
         * @method
         * @name binance#fetchAccountPositions
         * @description fetch account positions
         * @param {[string]|undefined} symbols list of unified market symbols
         * @param {object} params extra parameters specific to the binance api endpoint
         * @returns {object} data on account positions
         */
        if (symbols !== undefined) {
            if (!Array.isArray (symbols)) {
                throw new ArgumentsRequired (this.id + ' fetchPositions() requires an array argument for symbols');
            }
        }
        await this.loadMarkets ();
        await this.loadLeverageBrackets (false, params);
        let method = undefined;
        const defaultType = this.safeString (this.options, 'defaultType', 'future');
        const type = this.safeString (params, 'type', defaultType);
        let query = this.omit (params, 'type');
        let subType = undefined;
        [ subType, query ] = this.handleSubTypeAndParams ('fetchAccountPositions', undefined, params, 'linear');
        if (this.isLinear (type, subType)) {
            method = 'fapiPrivateGetAccount';
        } else if (this.isInverse (type, subType)) {
            method = 'dapiPrivateGetAccount';
        } else {
            throw new NotSupported (this.id + ' fetchPositions() supports linear and inverse contracts only');
        }
        const account = await this[method] (query);
        const result = this.parseAccountPositions (account);
        symbols = this.marketSymbols (symbols);
        return this.filterByArray (result, 'symbol', symbols, false);
    }

    async fetchPositionsRisk (symbols = undefined, params = {}) {
        /**
         * @method
         * @name binance#fetchPositionsRisk
         * @description fetch positions risk
         * @param {[string]|undefined} symbols list of unified market symbols
         * @param {object} params extra parameters specific to the binance api endpoint
         * @returns {object} data on the positions risk
         */
        if (symbols !== undefined) {
            if (!Array.isArray (symbols)) {
                throw new ArgumentsRequired (this.id + ' fetchPositionsRisk() requires an array argument for symbols');
            }
        }
        await this.loadMarkets ();
        await this.loadLeverageBrackets (false, params);
        const request = {};
        let method = undefined;
        let defaultType = 'future';
        defaultType = this.safeString (this.options, 'defaultType', defaultType);
        const type = this.safeString (params, 'type', defaultType);
        let subType = undefined;
        [ subType, params ] = this.handleSubTypeAndParams ('fetchPositionsRisk', undefined, params, 'linear');
        params = this.omit (params, 'type');
        if (this.isLinear (type, subType)) {
            method = 'fapiPrivateGetPositionRisk';
            // ### Response examples ###
            //
            // For One-way position mode:
            //     [
            //         {
            //             "entryPrice": "0.00000",
            //             "marginType": "isolated",
            //             "isAutoAddMargin": "false",
            //             "isolatedMargin": "0.00000000",
            //             "leverage": "10",
            //             "liquidationPrice": "0",
            //             "markPrice": "6679.50671178",
            //             "maxNotionalValue": "20000000",
            //             "positionAmt": "0.000",
            //             "symbol": "BTCUSDT",
            //             "unRealizedProfit": "0.00000000",
            //             "positionSide": "BOTH",
            //             "updateTime": 0
            //        }
            //     ]
            //
            // For Hedge position mode:
            //     [
            //         {
            //             "entryPrice": "6563.66500",
            //             "marginType": "isolated",
            //             "isAutoAddMargin": "false",
            //             "isolatedMargin": "15517.54150468",
            //             "leverage": "10",
            //             "liquidationPrice": "5930.78",
            //             "markPrice": "6679.50671178",
            //             "maxNotionalValue": "20000000",
            //             "positionAmt": "20.000",
            //             "symbol": "BTCUSDT",
            //             "unRealizedProfit": "2316.83423560"
            //             "positionSide": "LONG",
            //             "updateTime": 1625474304765
            //         },
            //         {
            //             "entryPrice": "0.00000",
            //             "marginType": "isolated",
            //             "isAutoAddMargin": "false",
            //             "isolatedMargin": "5413.95799991",
            //             "leverage": "10",
            //             "liquidationPrice": "7189.95",
            //             "markPrice": "6679.50671178",
            //             "maxNotionalValue": "20000000",
            //             "positionAmt": "-10.000",
            //             "symbol": "BTCUSDT",
            //             "unRealizedProfit": "-1156.46711780",
            //             "positionSide": "SHORT",
            //             "updateTime": 0
            //         }
            //     ]
        } else if (this.isInverse (type, subType)) {
            method = 'dapiPrivateGetPositionRisk';
        } else {
            throw new NotSupported (this.id + ' fetchPositionsRisk() supports linear and inverse contracts only');
        }
        const response = await this[method] (this.extend (request, params));
        const result = [];
        for (let i = 0; i < response.length; i++) {
            const parsed = this.parsePositionRisk (response[i]);
            result.push (parsed);
        }
        symbols = this.marketSymbols (symbols);
        return this.filterByArray (result, 'symbol', symbols, false);
    }

    async fetchFundingHistory (symbol = undefined, since = undefined, limit = undefined, params = {}) {
        /**
         * @method
         * @name binance#fetchFundingHistory
         * @description fetch the history of funding payments paid and received on this account
         * @param {string|undefined} symbol unified market symbol
         * @param {int|undefined} since the earliest time in ms to fetch funding history for
         * @param {int|undefined} limit the maximum number of funding history structures to retrieve
         * @param {object} params extra parameters specific to the binance api endpoint
         * @returns {object} a [funding history structure]{@link https://docs.ccxt.com/en/latest/manual.html#funding-history-structure}
         */
        await this.loadMarkets ();
        let market = undefined;
        let method = undefined;
        const request = {
            'incomeType': 'FUNDING_FEE', // "TRANSFER"，"WELCOME_BONUS", "REALIZED_PNL"，"FUNDING_FEE", "COMMISSION" and "INSURANCE_CLEAR"
        };
        if (symbol !== undefined) {
            market = this.market (symbol);
            request['symbol'] = market['id'];
            if (!market['swap']) {
                throw new NotSupported (this.id + ' fetchFundingHistory() supports swap contracts only');
            }
        }
        let subType = undefined;
        [ subType, params ] = this.handleSubTypeAndParams ('fetchFundingHistory', market, params, 'linear');
        if (since !== undefined) {
            request['startTime'] = since;
        }
        if (limit !== undefined) {
            request['limit'] = limit;
        }
        const defaultType = this.safeString2 (this.options, 'fetchFundingHistory', 'defaultType', 'future');
        const type = this.safeString (params, 'type', defaultType);
        params = this.omit (params, 'type');
        if (this.isLinear (type, subType)) {
            method = 'fapiPrivateGetIncome';
        } else if (this.isInverse (type, subType)) {
            method = 'dapiPrivateGetIncome';
        } else {
            throw new NotSupported (this.id + ' fetchFundingHistory() supports linear and inverse contracts only');
        }
        const response = await this[method] (this.extend (request, params));
        return this.parseIncomes (response, market, since, limit);
    }

    async setLeverage (leverage, symbol = undefined, params = {}) {
        /**
         * @method
         * @name binance#setLeverage
         * @description set the level of leverage for a market
         * @param {float} leverage the rate of leverage
         * @param {string} symbol unified market symbol
         * @param {object} params extra parameters specific to the binance api endpoint
         * @returns {object} response from the exchange
         */
        if (symbol === undefined) {
            throw new ArgumentsRequired (this.id + ' setLeverage() requires a symbol argument');
        }
        // WARNING: THIS WILL INCREASE LIQUIDATION PRICE FOR OPEN ISOLATED LONG POSITIONS
        // AND DECREASE LIQUIDATION PRICE FOR OPEN ISOLATED SHORT POSITIONS
        if ((leverage < 1) || (leverage > 125)) {
            throw new BadRequest (this.id + ' leverage should be between 1 and 125');
        }
        await this.loadMarkets ();
        const market = this.market (symbol);
        let method = undefined;
        if (market['linear']) {
            method = 'fapiPrivatePostLeverage';
        } else if (market['inverse']) {
            method = 'dapiPrivatePostLeverage';
        } else {
            throw new NotSupported (this.id + ' setLeverage() supports linear and inverse contracts only');
        }
        const request = {
            'symbol': market['id'],
            'leverage': leverage,
        };
        return await this[method] (this.extend (request, params));
    }

    async setMarginMode (marginMode, symbol = undefined, params = {}) {
        /**
         * @method
         * @name binance#setMarginMode
         * @description set margin mode to 'cross' or 'isolated'
         * @param {string} marginMode 'cross' or 'isolated'
         * @param {string} symbol unified market symbol
         * @param {object} params extra parameters specific to the binance api endpoint
         * @returns {object} response from the exchange
         */
        if (symbol === undefined) {
            throw new ArgumentsRequired (this.id + ' setMarginMode() requires a symbol argument');
        }
        //
        // { "code": -4048 , "msg": "Margin type cannot be changed if there exists position." }
        //
        // or
        //
        // { "code": 200, "msg": "success" }
        //
        marginMode = marginMode.toUpperCase ();
        if (marginMode === 'CROSS') {
            marginMode = 'CROSSED';
        }
        if ((marginMode !== 'ISOLATED') && (marginMode !== 'CROSSED')) {
            throw new BadRequest (this.id + ' marginMode must be either isolated or cross');
        }
        await this.loadMarkets ();
        const market = this.market (symbol);
        let method = undefined;
        if (market['linear']) {
            method = 'fapiPrivatePostMarginType';
        } else if (market['inverse']) {
            method = 'dapiPrivatePostMarginType';
        } else {
            throw new NotSupported (this.id + ' setMarginMode() supports linear and inverse contracts only');
        }
        const request = {
            'symbol': market['id'],
            'marginType': marginMode,
        };
        let response = undefined;
        try {
            response = await this[method] (this.extend (request, params));
        } catch (e) {
            // not an error
            // https://github.com/ccxt/ccxt/issues/11268
            // https://github.com/ccxt/ccxt/pull/11624
            // POST https://fapi.binance.com/fapi/v1/marginType 400 Bad Request
            // binanceusdm
            if (e instanceof MarginModeAlreadySet) {
                const throwMarginModeAlreadySet = this.safeValue (this.options, 'throwMarginModeAlreadySet', false);
                if (throwMarginModeAlreadySet) {
                    throw e;
                } else {
                    response = { 'code': -4046, 'msg': 'No need to change margin type.' };
                }
            }
        }
        return response;
    }

    async setPositionMode (hedged, symbol = undefined, params = {}) {
        /**
         * @method
         * @name binance#setPositionMode
         * @description set hedged to true or false for a market
         * @param {bool} hedged set to true to use dualSidePosition
         * @param {string|undefined} symbol not used by binance setPositionMode ()
         * @param {object} params extra parameters specific to the binance api endpoint
         * @returns {object} response from the exchange
         */
        const defaultType = this.safeString (this.options, 'defaultType', 'future');
        const type = this.safeString (params, 'type', defaultType);
        params = this.omit (params, [ 'type' ]);
        let dualSidePosition = undefined;
        if (hedged) {
            dualSidePosition = 'true';
        } else {
            dualSidePosition = 'false';
        }
        const request = {
            'dualSidePosition': dualSidePosition,
        };
        let method = undefined;
        if (this.isInverse (type)) {
            method = 'dapiPrivatePostPositionSideDual';
        } else {
            // default to future
            method = 'fapiPrivatePostPositionSideDual';
        }
        //
        //     {
        //       "code": 200,
        //       "msg": "success"
        //     }
        //
        return await this[method] (this.extend (request, params));
    }

    sign (path, api = 'public', method = 'GET', params = {}, headers = undefined, body = undefined) {
        if (!(api in this.urls['api'])) {
            throw new NotSupported (this.id + ' does not have a testnet/sandbox URL for ' + api + ' endpoints');
        }
        let url = this.urls['api'][api];
        url += '/' + path;
        if (api === 'wapi') {
            url += '.html';
        }
        if (path === 'historicalTrades') {
            if (this.apiKey) {
                headers = {
                    'X-MBX-APIKEY': this.apiKey,
                };
            } else {
                throw new AuthenticationError (this.id + ' historicalTrades endpoint requires `apiKey` credential');
            }
        }
        const userDataStream = (path === 'userDataStream') || (path === 'listenKey');
        if (userDataStream) {
            if (this.apiKey) {
                // v1 special case for userDataStream
                headers = {
                    'X-MBX-APIKEY': this.apiKey,
                    'Content-Type': 'application/x-www-form-urlencoded',
                };
                if (method !== 'GET') {
                    body = this.urlencode (params);
                }
            } else {
                throw new AuthenticationError (this.id + ' userDataStream endpoint requires `apiKey` credential');
            }
        } else if ((api === 'private') || (api === 'eapiPrivate') || (api === 'sapi' && path !== 'system/status') || (api === 'sapiV2') || (api === 'sapiV3') || (api === 'wapi' && path !== 'systemStatus') || (api === 'dapiPrivate') || (api === 'dapiPrivateV2') || (api === 'fapiPrivate') || (api === 'fapiPrivateV2')) {
            this.checkRequiredCredentials ();
            let query = undefined;
            const defaultRecvWindow = this.safeInteger (this.options, 'recvWindow');
            const extendedParams = this.extend ({
                'timestamp': this.nonce (),
            }, params);
            if (defaultRecvWindow !== undefined) {
                extendedParams['recvWindow'] = defaultRecvWindow;
            }
            const recvWindow = this.safeInteger (params, 'recvWindow');
            if (recvWindow !== undefined) {
                extendedParams['recvWindow'] = recvWindow;
            }
            if ((api === 'sapi') && (path === 'asset/dust')) {
                query = this.urlencodeWithArrayRepeat (extendedParams);
            } else if ((path === 'batchOrders') || (path.indexOf ('sub-account') >= 0) || (path === 'capital/withdraw/apply') || (path.indexOf ('staking') >= 0)) {
                query = this.rawencode (extendedParams);
            } else {
                query = this.urlencode (extendedParams);
            }
            let signature = undefined;
            if (this.secret.indexOf ('PRIVATE KEY') > -1) {
                signature = this.encodeURIComponent (this.rsa (query, this.secret));
            } else {
                signature = this.hmac (this.encode (query), this.encode (this.secret));
            }
            query += '&' + 'signature=' + signature;
            headers = {
                'X-MBX-APIKEY': this.apiKey,
            };
            if ((method === 'GET') || (method === 'DELETE') || (api === 'wapi')) {
                url += '?' + query;
            } else {
                body = query;
                headers['Content-Type'] = 'application/x-www-form-urlencoded';
            }
        } else {
            if (Object.keys (params).length) {
                url += '?' + this.urlencode (params);
            }
        }
        return { 'url': url, 'method': method, 'body': body, 'headers': headers };
    }

    handleErrors (code, reason, url, method, headers, body, response, requestHeaders, requestBody) {
        if ((code === 418) || (code === 429)) {
            throw new DDoSProtection (this.id + ' ' + code.toString () + ' ' + reason + ' ' + body);
        }
        // error response in a form: { "code": -1013, "msg": "Invalid quantity." }
        // following block cointains legacy checks against message patterns in "msg" property
        // will switch "code" checks eventually, when we know all of them
        if (code >= 400) {
            if (body.indexOf ('Price * QTY is zero or less') >= 0) {
                throw new InvalidOrder (this.id + ' order cost = amount * price is zero or less ' + body);
            }
            if (body.indexOf ('LOT_SIZE') >= 0) {
                throw new InvalidOrder (this.id + ' order amount should be evenly divisible by lot size ' + body);
            }
            if (body.indexOf ('PRICE_FILTER') >= 0) {
                throw new InvalidOrder (this.id + ' order price is invalid, i.e. exceeds allowed price precision, exceeds min price or max price limits or is invalid value in general, use this.priceToPrecision (symbol, amount) ' + body);
            }
        }
        if (response === undefined) {
            return; // fallback to default error handler
        }
        // check success value for wapi endpoints
        // response in format {'msg': 'The coin does not exist.', 'success': true/false}
        const success = this.safeValue (response, 'success', true);
        if (!success) {
            const message = this.safeString (response, 'msg');
            let parsedMessage = undefined;
            if (message !== undefined) {
                try {
                    parsedMessage = JSON.parse (message);
                } catch (e) {
                    // do nothing
                    parsedMessage = undefined;
                }
                if (parsedMessage !== undefined) {
                    response = parsedMessage;
                }
            }
        }
        const message = this.safeString (response, 'msg');
        if (message !== undefined) {
            this.throwExactlyMatchedException (this.exceptions['exact'], message, this.id + ' ' + message);
            this.throwBroadlyMatchedException (this.exceptions['broad'], message, this.id + ' ' + message);
        }
        // checks against error codes
        const error = this.safeString (response, 'code');
        if (error !== undefined) {
            // https://github.com/ccxt/ccxt/issues/6501
            // https://github.com/ccxt/ccxt/issues/7742
            if ((error === '200') || Precise.stringEquals (error, '0')) {
                return undefined;
            }
            // a workaround for {"code":-2015,"msg":"Invalid API-key, IP, or permissions for action."}
            // despite that their message is very confusing, it is raised by Binance
            // on a temporary ban, the API key is valid, but disabled for a while
            if ((error === '-2015') && this.options['hasAlreadyAuthenticatedSuccessfully']) {
                throw new DDoSProtection (this.id + ' ' + body);
            }
            const feedback = this.id + ' ' + body;
            if (message === 'No need to change margin type.') {
                // not an error
                // https://github.com/ccxt/ccxt/issues/11268
                // https://github.com/ccxt/ccxt/pull/11624
                // POST https://fapi.binance.com/fapi/v1/marginType 400 Bad Request
                // binanceusdm {"code":-4046,"msg":"No need to change margin type."}
                throw new MarginModeAlreadySet (feedback);
            }
            this.throwExactlyMatchedException (this.exceptions['exact'], error, feedback);
            throw new ExchangeError (feedback);
        }
        if (!success) {
            throw new ExchangeError (this.id + ' ' + body);
        }
    }

    calculateRateLimiterCost (api, method, path, params, config = {}, context = {}) {
        if (('noCoin' in config) && !('coin' in params)) {
            return config['noCoin'];
        } else if (('noSymbol' in config) && !('symbol' in params)) {
            return config['noSymbol'];
        } else if (('noPoolId' in config) && !('poolId' in params)) {
            return config['noPoolId'];
        } else if (('byLimit' in config) && ('limit' in params)) {
            const limit = params['limit'];
            const byLimit = config['byLimit'];
            for (let i = 0; i < byLimit.length; i++) {
                const entry = byLimit[i];
                if (limit <= entry[0]) {
                    return entry[1];
                }
            }
        }
        return this.safeValue (config, 'cost', 1);
    }

    async request (path, api = 'public', method = 'GET', params = {}, headers = undefined, body = undefined, config = {}, context = {}) {
        const response = await this.fetch2 (path, api, method, params, headers, body, config, context);
        // a workaround for {"code":-2015,"msg":"Invalid API-key, IP, or permissions for action."}
        if ((api === 'private') || (api === 'wapi')) {
            this.options['hasAlreadyAuthenticatedSuccessfully'] = true;
        }
        return response;
    }

    async modifyMarginHelper (symbol, amount, addOrReduce, params = {}) {
        // used to modify isolated positions
        let defaultType = this.safeString (this.options, 'defaultType', 'future');
        if (defaultType === 'spot') {
            defaultType = 'future';
        }
        const type = this.safeString (params, 'type', defaultType);
        if ((type === 'margin') || (type === 'spot')) {
            throw new NotSupported (this.id + ' add / reduce margin only supported with type future or delivery');
        }
        await this.loadMarkets ();
        const market = this.market (symbol);
        amount = this.amountToPrecision (symbol, amount);
        const request = {
            'type': addOrReduce,
            'symbol': market['id'],
            'amount': amount,
        };
        let method = undefined;
        let code = undefined;
        if (market['linear']) {
            method = 'fapiPrivatePostPositionMargin';
            code = market['quote'];
        } else {
            method = 'dapiPrivatePostPositionMargin';
            code = market['base'];
        }
        const response = await this[method] (this.extend (request, params));
        //
        //     {
        //         "code": 200,
        //         "msg": "Successfully modify position margin.",
        //         "amount": 0.001,
        //         "type": 1
        //     }
        //
        return this.extend (this.parseMarginModification (response, market), {
            'code': code,
        });
    }

    parseMarginModification (data, market = undefined) {
        const rawType = this.safeInteger (data, 'type');
        const resultType = (rawType === 1) ? 'add' : 'reduce';
        const resultAmount = this.safeNumber (data, 'amount');
        const errorCode = this.safeString (data, 'code');
        const status = (errorCode === '200') ? 'ok' : 'failed';
        return {
            'info': data,
            'type': resultType,
            'amount': resultAmount,
            'code': undefined,
            'symbol': market['symbol'],
            'status': status,
        };
    }

    async reduceMargin (symbol, amount, params = {}) {
        /**
         * @method
         * @name binance#reduceMargin
         * @description remove margin from a position
         * @param {string} symbol unified market symbol
         * @param {float} amount the amount of margin to remove
         * @param {object} params extra parameters specific to the binance api endpoint
         * @returns {object} a [margin structure]{@link https://docs.ccxt.com/en/latest/manual.html#reduce-margin-structure}
         */
        return await this.modifyMarginHelper (symbol, amount, 2, params);
    }

    async addMargin (symbol, amount, params = {}) {
        /**
         * @method
         * @name binance#addMargin
         * @description add margin
         * @param {string} symbol unified market symbol
         * @param {float} amount amount of margin to add
         * @param {object} params extra parameters specific to the binance api endpoint
         * @returns {object} a [margin structure]{@link https://docs.ccxt.com/en/latest/manual.html#add-margin-structure}
         */
        return await this.modifyMarginHelper (symbol, amount, 1, params);
    }

    async fetchBorrowRate (code, params = {}) {
        /**
         * @method
         * @name binance#fetchBorrowRate
         * @description fetch the rate of interest to borrow a currency for margin trading
         * @param {string} code unified currency code
         * @param {object} params extra parameters specific to the binance api endpoint
         * @returns {object} a [borrow rate structure]{@link https://docs.ccxt.com/en/latest/manual.html#borrow-rate-structure}
         */
        await this.loadMarkets ();
        const currency = this.currency (code);
        const request = {
            'asset': currency['id'],
            // 'vipLevel': this.safeInteger (params, 'vipLevel'),
        };
        const response = await this.sapiGetMarginInterestRateHistory (this.extend (request, params));
        //
        //     [
        //         {
        //             "asset": "USDT",
        //             "timestamp": 1638230400000,
        //             "dailyInterestRate": "0.0006",
        //             "vipLevel": 0
        //         },
        //     ]
        //
        const rate = this.safeValue (response, 0);
        return this.parseBorrowRate (rate);
    }

    async fetchBorrowRateHistory (code, since = undefined, limit = undefined, params = {}) {
        /**
         * @method
         * @name binance#fetchBorrowRateHistory
         * @description retrieves a history of a currencies borrow interest rate at specific time slots
         * @param {string} code unified currency code
         * @param {int|undefined} since timestamp for the earliest borrow rate
         * @param {int|undefined} limit the maximum number of [borrow rate structures]{@link https://docs.ccxt.com/en/latest/manual.html#borrow-rate-structure} to retrieve
         * @param {object} params extra parameters specific to the exchange api endpoint
         * @returns {[object]} an array of [borrow rate structures]{@link https://docs.ccxt.com/en/latest/manual.html#borrow-rate-structure}
         */
        await this.loadMarkets ();
        if (limit === undefined) {
            limit = 93;
        } else if (limit > 93) {
            // Binance API says the limit is 100, but "Illegal characters found in a parameter." is returned when limit is > 93
            throw new BadRequest (this.id + ' fetchBorrowRateHistory() limit parameter cannot exceed 92');
        }
        const currency = this.currency (code);
        const request = {
            'asset': currency['id'],
            'limit': limit,
        };
        if (since !== undefined) {
            request['startTime'] = since;
            const endTime = this.sum (since, limit * 86400000) - 1; // required when startTime is further than 93 days in the past
            const now = this.milliseconds ();
            request['endTime'] = Math.min (endTime, now); // cannot have an endTime later than current time
        }
        const response = await this.sapiGetMarginInterestRateHistory (this.extend (request, params));
        //
        //     [
        //         {
        //             "asset": "USDT",
        //             "timestamp": 1638230400000,
        //             "dailyInterestRate": "0.0006",
        //             "vipLevel": 0
        //         },
        //     ]
        //
        return this.parseBorrowRateHistory (response, code, since, limit);
    }

    parseBorrowRateHistory (response, code, since, limit) {
        const result = [];
        for (let i = 0; i < response.length; i++) {
            const item = response[i];
            const borrowRate = this.parseBorrowRate (item);
            result.push (borrowRate);
        }
        const sorted = this.sortBy (result, 'timestamp');
        return this.filterByCurrencySinceLimit (sorted, code, since, limit);
    }

    parseBorrowRate (info, currency = undefined) {
        //
        //    {
        //        "asset": "USDT",
        //        "timestamp": 1638230400000,
        //        "dailyInterestRate": "0.0006",
        //        "vipLevel": 0
        //    }
        //
        const timestamp = this.safeNumber (info, 'timestamp');
        currency = this.safeString (info, 'asset');
        return {
            'currency': this.safeCurrencyCode (currency),
            'rate': this.safeNumber (info, 'dailyInterestRate'),
            'period': 86400000,
            'timestamp': timestamp,
            'datetime': this.iso8601 (timestamp),
            'info': info,
        };
    }

    async createGiftCode (code, amount, params = {}) {
        /**
         * @method
         * @name binance#createGiftCode
         * @description create gift code
         * @param {string} code gift code
         * @param {float} amount amount of currency for the gift
         * @param {object} params extra parameters specific to the binance api endpoint
         * @returns {object} The gift code id, code, currency and amount
         */
        await this.loadMarkets ();
        const currency = this.currency (code);
        // ensure you have enough token in your funding account before calling this code
        const request = {
            'token': currency['id'],
            'amount': amount,
        };
        const response = await this.sapiPostGiftcardCreateCode (this.extend (request, params));
        //
        //     {
        //         code: '000000',
        //         message: 'success',
        //         data: { referenceNo: '0033002404219823', code: 'AP6EXTLKNHM6CEX7' },
        //         success: true
        //     }
        //
        const data = this.safeValue (response, 'data');
        const giftcardCode = this.safeString (data, 'code');
        const id = this.safeString (data, 'referenceNo');
        return {
            'info': response,
            'id': id,
            'code': giftcardCode,
            'currency': code,
            'amount': amount,
        };
    }

    async redeemGiftCode (giftcardCode, params = {}) {
        /**
         * @method
         * @name binance#redeemGiftCode
         * @description redeem gift code
         * @param {string} giftcardCode
         * @param {object} params extra parameters specific to the binance api endpoint
         * @returns {object} response from the exchange
         */
        const request = {
            'code': giftcardCode,
        };
        const response = await this.sapiPostGiftcardRedeemCode (this.extend (request, params));
        //
        //     {
        //         code: '000000',
        //         message: 'success',
        //         data: {
        //             referenceNo: '0033002404219823',
        //             identityNo: '10316431732801474560'
        //         },
        //         success: true
        //     }
        //
        return response;
    }

    async verifyGiftCode (id, params = {}) {
        /**
         * @method
         * @name binance#verifyGiftCode
         * @description verify gift code
         * @param {string} id reference number id
         * @param {object} params extra parameters specific to the binance api endpoint
         * @returns {object} response from the exchange
         */
        const request = {
            'referenceNo': id,
        };
        const response = await this.sapiGetGiftcardVerify (this.extend (request, params));
        //
        //     {
        //         code: '000000',
        //         message: 'success',
        //         data: { valid: true },
        //         success: true
        //     }
        //
        return response;
    }

    async fetchBorrowInterest (code = undefined, symbol = undefined, since = undefined, limit = undefined, params = {}) {
        /**
         * @method
         * @name binance#fetchBorrowInterest
         * @description fetch the interest owed by the user for borrowing currency for margin trading
         * @param {string|undefined} code unified currency code
         * @param {string|undefined} symbol unified market symbol when fetch interest in isolated markets
         * @param {int|undefined} since the earliest time in ms to fetch borrrow interest for
         * @param {int|undefined} limit the maximum number of structures to retrieve
         * @param {object} params extra parameters specific to the binance api endpoint
         * @returns {[object]} a list of [borrow interest structures]{@link https://docs.ccxt.com/en/latest/manual.html#borrow-interest-structure}
         */
        await this.loadMarkets ();
        const request = {};
        let market = undefined;
        if (code !== undefined) {
            const currency = this.currency (code);
            request['asset'] = currency['id'];
        }
        if (since !== undefined) {
            request['startTime'] = since;
        }
        if (limit !== undefined) {
            request['size'] = limit;
        }
        if (symbol !== undefined) { // Isolated
            market = this.market (symbol);
            request['isolatedSymbol'] = market['id'];
        }
        const response = await this.sapiGetMarginInterestHistory (this.extend (request, params));
        //
        //     {
        //         "rows":[
        //             {
        //                 "isolatedSymbol": "BNBUSDT", // isolated symbol, will not be returned for crossed margin
        //                 "asset": "BNB",
        //                 "interest": "0.02414667",
        //                 "interestAccuredTime": 1566813600000,
        //                 "interestRate": "0.01600000",
        //                 "principal": "36.22000000",
        //                 "type": "ON_BORROW"
        //             }
        //         ],
        //         "total": 1
        //     }
        //
        const rows = this.safeValue (response, 'rows');
        const interest = this.parseBorrowInterests (rows, market);
        return this.filterByCurrencySinceLimit (interest, code, since, limit);
    }

    parseBorrowInterest (info, market) {
        const symbol = this.safeString (info, 'isolatedSymbol');
        const timestamp = this.safeNumber (info, 'interestAccuredTime');
        const marginMode = (symbol === undefined) ? 'cross' : 'isolated';
        return {
            'account': (symbol === undefined) ? 'cross' : symbol,
            'symbol': symbol,
            'marginMode': marginMode,
            'currency': this.safeCurrencyCode (this.safeString (info, 'asset')),
            'interest': this.safeNumber (info, 'interest'),
            'interestRate': this.safeNumber (info, 'interestRate'),
            'amountBorrowed': this.safeNumber (info, 'principal'),
            'timestamp': timestamp,
            'datetime': this.iso8601 (timestamp),
            'info': info,
        };
    }

    async repayMargin (code, amount, symbol = undefined, params = {}) {
        /**
         * @method
         * @name binance#repayMargin
         * @description repay borrowed margin and interest
         * @see https://binance-docs.github.io/apidocs/spot/en/#margin-account-repay-margin
         * @param {string} code unified currency code of the currency to repay
         * @param {float} amount the amount to repay
         * @param {string|undefined} symbol unified market symbol, required for isolated margin
         * @param {object} params extra parameters specific to the binance api endpoint
         * @returns {object} a [margin loan structure]{@link https://docs.ccxt.com/en/latest/manual.html#margin-loan-structure}
         */
        const [ marginMode, query ] = this.handleMarginModeAndParams ('repayMargin', params); // cross or isolated
        this.checkRequiredMarginArgument ('repayMargin', symbol, marginMode);
        await this.loadMarkets ();
        const currency = this.currency (code);
        const request = {
            'asset': currency['id'],
            'amount': this.currencyToPrecision (code, amount),
        };
        if (symbol !== undefined) {
            const market = this.market (symbol);
            request['symbol'] = market['id'];
            request['isIsolated'] = 'TRUE';
        }
        const response = await this.sapiPostMarginRepay (this.extend (request, query));
        //
        //     {
        //         "tranId": 108988250265,
        //         "clientTag":""
        //     }
        //
        return this.parseMarginLoan (response, currency);
    }

    async borrowMargin (code, amount, symbol = undefined, params = {}) {
        /**
         * @method
         * @name binance#borrowMargin
         * @description create a loan to borrow margin
         * @see https://binance-docs.github.io/apidocs/spot/en/#margin-account-borrow-margin
         * @param {string} code unified currency code of the currency to borrow
         * @param {float} amount the amount to borrow
         * @param {string|undefined} symbol unified market symbol, required for isolated margin
         * @param {object} params extra parameters specific to the binance api endpoint
         * @returns {object} a [margin loan structure]{@link https://docs.ccxt.com/en/latest/manual.html#margin-loan-structure}
         */
        const [ marginMode, query ] = this.handleMarginModeAndParams ('borrowMargin', params); // cross or isolated
        this.checkRequiredMarginArgument ('borrowMargin', symbol, marginMode);
        await this.loadMarkets ();
        const currency = this.currency (code);
        const request = {
            'asset': currency['id'],
            'amount': this.currencyToPrecision (code, amount),
        };
        if (symbol !== undefined) {
            const market = this.market (symbol);
            request['symbol'] = market['id'];
            request['isIsolated'] = 'TRUE';
        }
        const response = await this.sapiPostMarginLoan (this.extend (request, query));
        //
        //     {
        //         "tranId": 108988250265,
        //         "clientTag":""
        //     }
        //
        return this.parseMarginLoan (response, currency);
    }

    parseMarginLoan (info, currency = undefined) {
        //
        //     {
        //         "tranId": 108988250265,
        //         "clientTag":""
        //     }
        //
        return {
            'id': this.safeInteger (info, 'tranId'),
            'currency': this.safeCurrencyCode (undefined, currency),
            'amount': undefined,
            'symbol': undefined,
            'timestamp': undefined,
            'datetime': undefined,
            'info': info,
        };
    }

    async fetchOpenInterestHistory (symbol, timeframe = '5m', since = undefined, limit = undefined, params = {}) {
        /**
         * @method
         * @name binance#fetchOpenInterestHistory
         * @description Retrieves the open interest history of a currency
         * @param {string} symbol Unified CCXT market symbol
         * @param {string} timeframe "5m","15m","30m","1h","2h","4h","6h","12h", or "1d"
         * @param {int|undefined} since the time(ms) of the earliest record to retrieve as a unix timestamp
         * @param {int|undefined} limit default 30, max 500
         * @param {object} params exchange specific parameters
         * @param {int|undefined} params.until the time(ms) of the latest record to retrieve as a unix timestamp
         * @returns {object} an array of [open interest history structure]{@link https://docs.ccxt.com/en/latest/manual.html#interest-history-structure}
         */
        if (timeframe === '1m') {
            throw new BadRequest (this.id + 'fetchOpenInterestHistory cannot use the 1m timeframe');
        }
        await this.loadMarkets ();
        const market = this.market (symbol);
        const request = {
            'period': this.safeString (this.timeframes, timeframe, timeframe),
        };
        if (limit !== undefined) {
            request['limit'] = limit;
        }
        const symbolKey = market['linear'] ? 'symbol' : 'pair';
        request[symbolKey] = market['id'];
        if (market['inverse']) {
            request['contractType'] = this.safeString (params, 'contractType', 'CURRENT_QUARTER');
        }
        if (since !== undefined) {
            request['startTime'] = since;
        }
        const until = this.safeInteger2 (params, 'until', 'till'); // unified in milliseconds
        const endTime = this.safeInteger (params, 'endTime', until); // exchange-specific in milliseconds
        params = this.omit (params, [ 'endTime', 'until', 'till' ]);
        if (endTime) {
            request['endTime'] = endTime;
        } else if (since) {
            if (limit === undefined) {
                limit = 30; // Exchange default
            }
            const duration = this.parseTimeframe (timeframe);
            request['endTime'] = this.sum (since, duration * limit * 1000);
        }
        let method = 'fapiDataGetOpenInterestHist';
        if (market['inverse']) {
            method = 'dapiDataGetOpenInterestHist';
        }
        const response = await this[method] (this.extend (request, params));
        //
        //  [
        //      {
        //          "symbol":"BTCUSDT",
        //          "sumOpenInterest":"75375.61700000",
        //          "sumOpenInterestValue":"3248828883.71251440",
        //          "timestamp":1642179900000
        //      },
        //      ...
        //  ]
        //
        return this.parseOpenInterests (response, symbol, since, limit);
    }

    parseOpenInterest (interest, market = undefined) {
        const timestamp = this.safeInteger (interest, 'timestamp');
        const id = this.safeString (interest, 'symbol');
        const amount = this.safeNumber (interest, 'sumOpenInterest');
        const value = this.safeNumber (interest, 'sumOpenInterestValue');
        return {
            'symbol': this.safeSymbol (id, undefined, undefined, 'contract'),
            'baseVolume': amount,  // deprecated
            'quoteVolume': value,  // deprecated
            'openInterestAmount': amount,
            'openInterestValue': value,
            'timestamp': timestamp,
            'datetime': this.iso8601 (timestamp),
            'info': interest,
        };
    }
};<|MERGE_RESOLUTION|>--- conflicted
+++ resolved
@@ -3422,11 +3422,7 @@
         //       "updateTime": "1636061952660"
         //     }
         //
-<<<<<<< HEAD
         // option: createOrder, fetchOrder
-=======
-        // option: createOrder
->>>>>>> d56cca4f
         //
         //     {
         //         "orderId": 4728833085436977152,
