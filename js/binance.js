--- conflicted
+++ resolved
@@ -118,14 +118,9 @@
             'api': {
                 // the API structure below will need 3-layer apidefs
                 'sapi': {
-<<<<<<< HEAD
-                    'get': {
+                    'get': [
                         'accountSnapshot': { 'weight': 1 },
-=======
-                    'get': [
-                        'accountSnapshot',
-                        'system/status',
->>>>>>> b02f9e39
+                        'system/status': { 'weight': 1 },
                         // these endpoints require this.apiKey
                         'margin/asset': { 'weight': 1 },
                         'margin/pair': { 'weight': 1 },
@@ -282,10 +277,7 @@
                         'futures/loan/adjustCollateral': { 'weight': 1 },
                         'account/apiRestrictions': { 'weight': 1 },
                         // subaccounts
-<<<<<<< HEAD
                         'managed-subaccount/asset': { 'weight': 1 },
-=======
-                        'managed-subaccount/asset',
                     ],
                     'post': [
                         'asset/dust',
@@ -318,7 +310,6 @@
                         'futures/loan/borrow',
                         'futures/loan/repay',
                         'futures/loan/adjustCollateral',
->>>>>>> b02f9e39
                         // lending
                         'lending/customizedFixed/purchase': { 'weight': 1 },
                         'lending/daily/purchase': { 'weight': 1 },
