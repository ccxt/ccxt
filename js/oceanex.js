--- conflicted
+++ resolved
@@ -212,76 +212,7 @@
         //    },
         //
         const result = [];
-<<<<<<< HEAD
-        const markets = this.safeValue (response, 'data');
-        // const contractResponse = await this.contractPublicGetContracts (params);
-        //
-        //     {
-        //         "code": 0,
-        //         "message": "Operation is successful",
-        //         "data": {
-        //             "contracts": [{
-        //                 "contract": {
-        //                     "contract_id": 1,
-        //                     "index_id": 1,
-        //                     "name": "BTCUSDT(USDT)",
-        //                     "display_name": "BTCUSDT(USDT)",
-        //                     "contract_type": 1,
-        //                     "base_coin": "btc",
-        //                     "quote_coin": "usdt",
-        //                     "price_coin": "btc",
-        //                     "contract_size": "0.0001",
-        //                     "delivery_cycle": "28800.0",
-        //                     "min_leverage": "10.0",
-        //                     "max_leverage": "100.0",
-        //                     "leverage_step": "0.1",
-        //                     "price_unit": "0.01",
-        //                     "vol_unit": "1.0",
-        //                     "value_unit": "0.0001",
-        //                     "price_precision": 2,
-        //                     "volume_precision": 0,
-        //                     "value_precision": 4,
-        //                     "min_vol": "1.0",
-        //                     "max_vol": "300000.0",
-        //                     "liquidation_warn_ratio": "0.85",
-        //                     "fast_liquidation_ratio": "0.8",
-        //                     "settle_type": 1,
-        //                     "open_type": 3,
-        //                     "compensate_type": 1,
-        //                     "status": 1,
-        //                     "display_index": 1,
-        //                     "index_sources": {
-        //                         "binance": 50,
-        //                         "coinbase": 50
-        //                     },
-        //                     "created_at": "2020-06-11T18:13:34Z",
-        //                     "updated_at": "2020-06-11T18:13:34Z"
-        //                 },
-        //                 "risk_limit": {
-        //                     "contract_id": 1,
-        //                     "base_limit": "1000000.0",
-        //                     "step": "500000.0",
-        //                     "maintenance_margin": "0.005",
-        //                     "initial_margin": "0.01"
-        //                 },
-        //                 "fee_config": {
-        //                     "contract_id": 1,
-        //                     "maker_fee": "-0.0003",
-        //                     "taker_fee": "0.001",
-        //                     "settlement_fee": "0.0"
-        //                 },
-        //                 "plan_order_config": {
-        //                     "contract_id": 1
-        //                 }
-        //             }]
-        //         }
-        //     }
-        //
-        // const data = this.safeValue (contractResponse, 'data', {});
-        // const contracts = this.safeValue (data, 'contracts', []);
-=======
         const markets = this.safeValue (response, 'data', []);
->>>>>>> 4ef959e3
         for (let i = 0; i < markets.length; i++) {
             const market = markets[i];
             const id = this.safeValue (market, 'id');
@@ -648,9 +579,6 @@
     }
 
     async fetchTime (params = {}) {
-<<<<<<< HEAD
-        const response = await this.spotPublicGetTimestamp (params);
-=======
         /**
          * @method
          * @name oceanex#fetchTime
@@ -659,7 +587,6 @@
          * @returns {int} the current integer timestamp in milliseconds from the exchange server
          */
         const response = await this.publicGetTimestamp (params);
->>>>>>> 4ef959e3
         //
         //     {"code":0,"message":"Operation successful","data":1559433420}
         //
