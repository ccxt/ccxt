--- conflicted
+++ resolved
@@ -603,9 +603,6 @@
     }
 
     async fetchTradingFees (params = {}) {
-<<<<<<< HEAD
-        const response = await this.spotPublicGetFeesTrading (params);
-=======
         /**
          * @method
          * @name oceanex#fetchTradingFees
@@ -613,8 +610,7 @@
          * @param {dict} params extra parameters specific to the oceanex api endpoint
          * @returns {dict} a dictionary of [fee structures]{@link https://docs.ccxt.com/en/latest/manual.html#fee-structure} indexed by market symbols
          */
-        const response = await this.publicGetFeesTrading (params);
->>>>>>> 427bfe9d
+        const response = await this.spotPublicGetFeesTrading (params);
         const data = this.safeValue (response, 'data', []);
         const result = {};
         for (let i = 0; i < data.length; i++) {
