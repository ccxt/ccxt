'use strict';

//  ---------------------------------------------------------------------------

const Exchange = require ('./base/Exchange');
const { ExchangeError, ExchangeNotAvailable, OnMaintenance, ArgumentsRequired, BadRequest, AccountSuspended, InvalidAddress, PermissionDenied, InsufficientFunds, InvalidNonce, InvalidOrder, OrderNotFound, AuthenticationError, RequestTimeout, BadSymbol, RateLimitExceeded, NetworkError, CancelPending, NotSupported, AccountNotEnabled } = require ('./base/errors');
const { TICK_SIZE, TRUNCATE } = require ('./base/functions/number');
const Precise = require ('./base/Precise');

//  ---------------------------------------------------------------------------

module.exports = class okx extends Exchange {
    describe () {
        return this.deepExtend (super.describe (), {
            'id': 'okx',
            'name': 'OKX',
            'countries': [ 'CN', 'US' ],
            'version': 'v5',
            'rateLimit': 100,
            'pro': true,
            'certified': true,
            'has': {
                'CORS': undefined,
                'spot': true,
                'margin': true,
                'swap': true,
                'future': true,
                'option': undefined,
                'addMargin': true,
                'cancelAllOrders': undefined,
                'cancelOrder': true,
                'cancelOrders': true,
                'createDepositAddress': undefined,
                'createOrder': true,
                'createReduceOnlyOrder': undefined,
                'createStopLimitOrder': true,
                'createStopMarketOrder': true,
                'createStopOrder': true,
                'fetchAccounts': true,
                'fetchBalance': true,
                'fetchBidsAsks': undefined,
                'fetchBorrowRate': true,
                'fetchBorrowRateHistories': true,
                'fetchBorrowRateHistory': true,
                'fetchBorrowRates': true,
                'fetchBorrowRatesPerSymbol': false,
                'fetchCanceledOrders': true,
                'fetchClosedOrder': undefined,
                'fetchClosedOrders': true,
                'fetchCurrencies': true,
                'fetchDeposit': undefined,
                'fetchDepositAddress': true,
                'fetchDepositAddresses': undefined,
                'fetchDepositAddressesByNetwork': true,
                'fetchDeposits': true,
                'fetchFundingHistory': true,
                'fetchFundingRate': true,
                'fetchFundingRateHistory': true,
                'fetchFundingRates': false,
                'fetchIndexOHLCV': true,
                'fetchL3OrderBook': undefined,
                'fetchLedger': true,
                'fetchLedgerEntry': undefined,
                'fetchLeverage': true,
                'fetchLeverageTiers': false,
                'fetchMarketLeverageTiers': true,
                'fetchMarkets': true,
                'fetchMarkOHLCV': true,
                'fetchMyBuys': undefined,
                'fetchMySells': undefined,
                'fetchMyTrades': true,
                'fetchOHLCV': true,
                'fetchOpenInterestHistory': true,
                'fetchOpenOrder': undefined,
                'fetchOpenOrders': true,
                'fetchOrder': true,
                'fetchOrderBook': true,
                'fetchOrderBooks': undefined,
                'fetchOrders': undefined,
                'fetchOrderTrades': true,
                'fetchPosition': true,
                'fetchPositions': true,
                'fetchPositionsRisk': false,
                'fetchPremiumIndexOHLCV': false,
                'fetchStatus': true,
                'fetchTicker': true,
                'fetchTickers': true,
                'fetchTime': true,
                'fetchTrades': true,
                'fetchTradingFee': true,
                'fetchTradingFees': undefined,
                'fetchTradingLimits': undefined,
                'fetchTransactionFee': undefined,
                'fetchTransactionFees': undefined,
                'fetchTransactions': undefined,
                'fetchTransfer': true,
                'fetchTransfers': true,
                'fetchWithdrawal': undefined,
                'fetchWithdrawals': true,
                'fetchWithdrawalWhitelist': undefined,
                'reduceMargin': true,
                'setLeverage': true,
                'setMarginMode': true,
                'setPositionMode': true,
                'signIn': undefined,
                'transfer': true,
                'withdraw': true,
            },
            'timeframes': {
                '1m': '1m',
                '3m': '3m',
                '5m': '5m',
                '15m': '15m',
                '30m': '30m',
                '1h': '1H',
                '2h': '2H',
                '4h': '4H',
                '6h': '6Hutc',
                '12h': '12Hutc',
                '1d': '1Dutc',
                '1w': '1Wutc',
                '1M': '1Mutc',
                '3M': '3Mutc',
                '6M': '6Mutc',
                '1y': '1Yutc',
            },
            'hostname': 'www.okx.com', // or aws.okx.com
            'urls': {
                'logo': 'https://user-images.githubusercontent.com/1294454/152485636-38b19e4a-bece-4dec-979a-5982859ffc04.jpg',
                'api': {
                    'rest': 'https://{hostname}',
                },
                'www': 'https://www.okx.com',
                'doc': 'https://www.okx.com/docs-v5/en/',
                'fees': 'https://www.okx.com/pages/products/fees.html',
                'referral': 'https://www.okx.com/join/1888677',
                'test': {
                    'rest': 'https://{hostname}',
                },
            },
            'api': {
                'public': {
                    'get': {
                        'market/tickers': 1,
                        'market/ticker': 1,
                        'market/index-tickers': 1,
                        'market/books': 1,
                        'market/candles': 1,
                        'market/history-candles': 1,
                        'market/index-candles': 1,
                        'market/mark-price-candles': 1,
                        'market/trades': 1,
                        'market/platform-24-volume': 10,
                        'market/open-oracle': 100,
                        'market/index-components': 1,
                        // 'market/oracle',
                        'public/instruments': 1,
                        'public/delivery-exercise-history': 0.5,
                        'public/open-interest': 1,
                        'public/funding-rate': 1,
                        'public/funding-rate-history': 1,
                        'public/price-limit': 1,
                        'public/opt-summary': 1,
                        'public/estimated-price': 2,
                        'public/discount-rate-interest-free-quota': 10,
                        'public/time': 2,
                        'public/liquidation-orders': 0.5,
                        'public/mark-price': 2,
                        // 'public/tier',
                        'public/position-tiers': 2,
                        'public/underlying': 1,
                        'public/interest-rate-loan-quota': 10,
                        'public/vip-interest-rate-loan-quota': 10,
                        'rubik/stat/trading-data/support-coin': 4,
                        'rubik/stat/taker-volume': 4,
                        'rubik/stat/margin/loan-ratio': 4,
                        // long/short
                        'rubik/stat/contracts/long-short-account-ratio': 4,
                        'rubik/stat/contracts/open-interest-volume': 4,
                        'rubik/stat/option/open-interest-volume': 4,
                        // put/call
                        'rubik/stat/option/open-interest-volume-ratio': 4,
                        'rubik/stat/option/open-interest-volume-expiry': 4,
                        'rubik/stat/option/open-interest-volume-strike': 4,
                        'rubik/stat/option/taker-block-volume': 4,
                        'system/status': 100,
                        'asset/lending-rate-summary': 5 / 3,
                        'asset/lending-rate-history': 5 / 3,
                        'market/exchange-rate': 20,
                    },
                },
                'private': {
                    'get': {
                        'account/account-position-risk': 2,
                        'account/balance': 2,
                        'account/positions': 2,
                        'account/bills': 5 / 3,
                        'account/bills-archive': 5 / 3,
                        'account/config': 4,
                        'account/max-size': 1,
                        'account/max-avail-size': 1,
                        'account/leverage-info': 1,
                        'account/max-loan': 1,
                        'account/trade-fee': 4,
                        'account/interest-accrued': 4,
                        'account/interest-rate': 4,
                        'account/max-withdrawal': 1,
                        'account/risk-state': 2,
                        'account/borrow-repay-history': 4,
                        'account/interest-limits': 4,
                        'asset/asset-valuation': 1 / 5,
                        'asset/deposit-address': 5 / 3,
                        'asset/balances': 5 / 3,
                        'asset/transfer-state': 10,
                        'asset/transfer-record': 10,
                        'asset/deposit-history': 5 / 3,
                        'asset/withdrawal-history': 5 / 3,
                        'asset/currencies': 5 / 3,
                        'asset/bills': 5 / 3,
                        'asset/piggy-balance': 5 / 3,
                        'asset/deposit-lightning': 5,
                        'asset/lending-history': 5 / 3,
                        'asset/saving-balance': 5 / 3,
                        'trade/order': 1 / 3,
                        'trade/orders-pending': 1,
                        'trade/orders-history': 0.5,
                        'trade/orders-history-archive': 1,
                        'trade/fills': 1 / 3,
                        'trade/fills-history': 2,
                        'trade/orders-algo-pending': 1,
                        'trade/orders-algo-history': 1,
                        'account/subaccount/balances': 10,
                        'asset/subaccount/bills': 5 / 3,
                        'users/subaccount/list': 10,
                        'users/subaccount/apikey': 10,
                        'users/entrust-subaccount-list': 10,
                        // broker
                        'broker/nd/info': 10,
                        'broker/nd/subaccount-info': 10,
                        'asset/broker/nd/subaccount-deposit-address': 4,
                        'asset/broker/nd/subaccount-deposit-history': 4,
                        'broker/nd/rebate-daily': 1,
                        'broker/nd/subaccount/apikey': 10,
                        'broker/nd/rebate-per-orders': 300,
                        // convert
                        'asset/convert/currencies': 5 / 3,
                        'asset/convert/currency-pair': 5 / 3,
                        'asset/convert/estimate-quote': 5,
                        'asset/convert/trade': 5,
                        'asset/convert/history': 5 / 3,
                        // options
                        'account/greeks': 2,
                    },
                    'post': {
                        'account/set-position-mode': 4,
                        'account/set-leverage': 1,
                        'account/position/margin-balance': 1,
                        'account/set-greeks': 4,
                        'account/set-isolated-mode': 4,
                        'account/simulated_margin': 10,
                        'account/borrow-repay': 5 / 3,
                        'asset/transfer': 10,
                        'asset/withdrawal': 5 / 3,
                        'asset/purchase_redempt': 5 / 3,
                        'asset/withdrawal-lightning': 5,
                        'asset/set-lending-rate': 5 / 3,
                        'asset/cancel-withdrawal': 5 / 3,
                        'asset/convert-dust-assets': 10,
                        'trade/order': 1 / 3,
                        'trade/batch-orders': 1 / 15,
                        'trade/cancel-order': 1 / 3,
                        'trade/cancel-batch-orders': 1 / 15,
                        'trade/amend-order': 1 / 3,
                        'trade/amend-batch-orders': 1 / 3,
                        'trade/close-position': 1,
                        'trade/order-algo': 1,
                        'trade/cancel-algos': 1,
                        'trade/cancel-advance-algos': 1,
                        'users/subaccount/delete-apikey': 10,
                        'users/subaccount/modify-apikey': 10,
                        'users/subaccount/apikey': 10,
                        'asset/subaccount/transfer': 10,
                        'asset/subaccount/set-transfer-out': 10,
                        // broker
                        'broker/nd/create-subaccount': 10,
                        'broker/nd/delete-subaccount': 10,
                        'broker/nd/set-subaccount-level': 4,
                        'broker/nd/set-subaccount-fee-rate': 4,
                        'asset/broker/nd/subaccount-deposit-address': 4,
                        'broker/nd/subaccount/apikey': 10,
                        'broker/nd/subaccount/delete-apikey': 10,
                        'broker/nd/subaccount/modify-apikey': 10,
                        'broker/nd/rebate-per-orders': 36000,
                    },
                },
            },
            'fees': {
                'trading': {
                    'taker': this.parseNumber ('0.0015'),
                    'maker': this.parseNumber ('0.0010'),
                },
                'spot': {
                    'taker': this.parseNumber ('0.0015'),
                    'maker': this.parseNumber ('0.0010'),
                },
                'future': {
                    'taker': this.parseNumber ('0.0005'),
                    'maker': this.parseNumber ('0.0002'),
                },
                'swap': {
                    'taker': this.parseNumber ('0.00050'),
                    'maker': this.parseNumber ('0.00020'),
                },
            },
            'requiredCredentials': {
                'apiKey': true,
                'secret': true,
                'password': true,
            },
            'exceptions': {
                'exact': {
                    // Public error codes from 50000-53999
                    // General Class
                    '1': ExchangeError, // Operation failed
                    '2': ExchangeError, // Bulk operation partially succeeded
                    '50000': BadRequest, // Body can not be empty
                    '50001': OnMaintenance, // Matching engine upgrading. Please try again later
                    '50002': BadRequest, // Json data format error
                    '50004': RequestTimeout, // Endpoint request timeout (does not indicate success or failure of order, please check order status)
                    '50005': ExchangeNotAvailable, // API is offline or unavailable
                    '50006': BadRequest, // Invalid Content_Type, please use "application/json" format
                    '50007': AccountSuspended, // Account blocked
                    '50008': AuthenticationError, // User does not exist
                    '50009': AccountSuspended, // Account is suspended due to ongoing liquidation
                    '50010': ExchangeError, // User ID can not be empty
                    '50011': RateLimitExceeded, // Request too frequent
                    '50012': ExchangeError, // Account status invalid
                    '50013': ExchangeNotAvailable, // System is busy, please try again later
                    '50014': BadRequest, // Parameter {0} can not be empty
                    '50015': ExchangeError, // Either parameter {0} or {1} is required
                    '50016': ExchangeError, // Parameter {0} does not match parameter {1}
                    '50017': ExchangeError, // The position is frozen due to ADL. Operation restricted
                    '50018': ExchangeError, // Currency {0} is frozen due to ADL. Operation restricted
                    '50019': ExchangeError, // The account is frozen due to ADL. Operation restricted
                    '50020': ExchangeError, // The position is frozen due to liquidation. Operation restricted
                    '50021': ExchangeError, // Currency {0} is frozen due to liquidation. Operation restricted
                    '50022': ExchangeError, // The account is frozen due to liquidation. Operation restricted
                    '50023': ExchangeError, // Funding fee frozen. Operation restricted
                    '50024': BadRequest, // Parameter {0} and {1} can not exist at the same time
                    '50025': ExchangeError, // Parameter {0} count exceeds the limit {1}
                    '50026': ExchangeNotAvailable, // System error, please try again later.
                    '50027': PermissionDenied, // The account is restricted from trading
                    '50028': ExchangeError, // Unable to take the order, please reach out to support center for details
                    // API Class
                    '50100': ExchangeError, // API frozen, please contact customer service
                    '50101': AuthenticationError, // Broker id of APIKey does not match current environment
                    '50102': InvalidNonce, // Timestamp request expired
                    '50103': AuthenticationError, // Request header "OK_ACCESS_KEY" can not be empty
                    '50104': AuthenticationError, // Request header "OK_ACCESS_PASSPHRASE" can not be empty
                    '50105': AuthenticationError, // Request header "OK_ACCESS_PASSPHRASE" incorrect
                    '50106': AuthenticationError, // Request header "OK_ACCESS_SIGN" can not be empty
                    '50107': AuthenticationError, // Request header "OK_ACCESS_TIMESTAMP" can not be empty
                    '50108': ExchangeError, // Exchange ID does not exist
                    '50109': ExchangeError, // Exchange domain does not exist
                    '50110': PermissionDenied, // Invalid IP
                    '50111': AuthenticationError, // Invalid OK_ACCESS_KEY
                    '50112': AuthenticationError, // Invalid OK_ACCESS_TIMESTAMP
                    '50113': AuthenticationError, // Invalid signature
                    '50114': AuthenticationError, // Invalid authorization
                    '50115': BadRequest, // Invalid request method
                    // Trade Class
                    '51000': BadRequest, // Parameter {0} error
                    '51001': BadSymbol, // Instrument ID does not exist
                    '51002': BadSymbol, // Instrument ID does not match underlying index
                    '51003': BadRequest, // Either client order ID or order ID is required
                    '51004': InvalidOrder, // Order amount exceeds current tier limit
                    '51005': InvalidOrder, // Order amount exceeds the limit
                    '51006': InvalidOrder, // Order price out of the limit
                    '51007': InvalidOrder, // Order placement failed. Order amount should be at least 1 contract (showing up when placing an order with less than 1 contract)
                    '51008': InsufficientFunds, // Order placement failed due to insufficient balance
                    '51009': AccountSuspended, // Order placement function is blocked by the platform
                    '51010': AccountNotEnabled, // Account level too low {"code":"1","data":[{"clOrdId":"uJrfGFth9F","ordId":"","sCode":"51010","sMsg":"The current account mode does not support this API interface. ","tag":""}],"msg":"Operation failed."}
                    '51011': InvalidOrder, // Duplicated order ID
                    '51012': BadSymbol, // Token does not exist
                    '51014': BadSymbol, // Index does not exist
                    '51015': BadSymbol, // Instrument ID does not match instrument type
                    '51016': InvalidOrder, // Duplicated client order ID
                    '51017': ExchangeError, // Borrow amount exceeds the limit
                    '51018': ExchangeError, // User with option account can not hold net short positions
                    '51019': ExchangeError, // No net long positions can be held under isolated margin mode in options
                    '51020': InvalidOrder, // Order amount should be greater than the min available amount
                    '51021': BadSymbol, // Contract to be listed
                    '51022': BadSymbol, // Contract suspended
                    '51023': ExchangeError, // Position does not exist
                    '51024': AccountSuspended, // Unified accountblocked
                    '51025': ExchangeError, // Order count exceeds the limit
                    '51026': BadSymbol, // Instrument type does not match underlying index
                    '51027': BadSymbol, // Contract expired
                    '51028': BadSymbol, // Contract under delivery
                    '51029': BadSymbol, // Contract is being settled
                    '51030': BadSymbol, // Funding fee is being settled
                    '51031': InvalidOrder, // This order price is not within the closing price range
                    '51100': InvalidOrder, // Trading amount does not meet the min tradable amount
                    '51101': InvalidOrder, // Entered amount exceeds the max pending order amount (Cont) per transaction
                    '51102': InvalidOrder, // Entered amount exceeds the max pending count
                    '51103': InvalidOrder, // Entered amount exceeds the max pending order count of the underlying asset
                    '51104': InvalidOrder, // Entered amount exceeds the max pending order amount (Cont) of the underlying asset
                    '51105': InvalidOrder, // Entered amount exceeds the max order amount (Cont) of the contract
                    '51106': InvalidOrder, // Entered amount exceeds the max order amount (Cont) of the underlying asset
                    '51107': InvalidOrder, // Entered amount exceeds the max holding amount (Cont)
                    '51108': InvalidOrder, // Positions exceed the limit for closing out with the market price
                    '51109': InvalidOrder, // No available offer
                    '51110': InvalidOrder, // You can only place a limit order after Call Auction has started
                    '51111': BadRequest, // Maximum {0} orders can be placed in bulk
                    '51112': InvalidOrder, // Close order size exceeds your available size
                    '51113': RateLimitExceeded, // Market-price liquidation requests too frequent
                    '51115': InvalidOrder, // Cancel all pending close-orders before liquidation
                    '51116': InvalidOrder, // Order price or trigger price exceeds {0}
                    '51117': InvalidOrder, // Pending close-orders count exceeds limit
                    '51118': InvalidOrder, // Total amount should exceed the min amount per order
                    '51119': InsufficientFunds, // Order placement failed due to insufficient balance
                    '51120': InvalidOrder, // Order quantity is less than {0}, please try again
                    '51121': InvalidOrder, // Order count should be the integer multiples of the lot size
                    '51122': InvalidOrder, // Order price should be higher than the min price {0}
                    '51124': InvalidOrder, // You can only place limit orders during call auction
                    '51125': InvalidOrder, // Currently there are reduce + reverse position pending orders in margin trading. Please cancel all reduce + reverse position pending orders and continue
                    '51126': InvalidOrder, // Currently there are reduce only pending orders in margin trading.Please cancel all reduce only pending orders and continue
                    '51127': InsufficientFunds, // Available balance is 0
                    '51128': InvalidOrder, // Multi-currency margin account can not do cross-margin trading
                    '51129': InvalidOrder, // The value of the position and buy order has reached the position limit, and no further buying is allowed
                    '51130': BadSymbol, // Fixed margin currency error
                    '51131': InsufficientFunds, // Insufficient balance
                    '51132': InvalidOrder, // Your position amount is negative and less than the minimum trading amount
                    '51133': InvalidOrder, // Reduce-only feature is unavailable for the spot transactions by multi-currency margin account
                    '51134': InvalidOrder, // Closing failed. Please check your holdings and pending orders
                    '51135': InvalidOrder, // Your closing price has triggered the limit price, and the max buy price is {0}
                    '51136': InvalidOrder, // Your closing price has triggered the limit price, and the min sell price is {0}
                    '51137': InvalidOrder, // Your opening price has triggered the limit price, and the max buy price is {0}
                    '51138': InvalidOrder, // Your opening price has triggered the limit price, and the min sell price is {0}
                    '51139': InvalidOrder, // Reduce-only feature is unavailable for the spot transactions by simple account
                    '51201': InvalidOrder, // Value of per market order cannot exceed 100,000 USDT
                    '51202': InvalidOrder, // Market - order amount exceeds the max amount
                    '51203': InvalidOrder, // Order amount exceeds the limit {0}
                    '51204': InvalidOrder, // The price for the limit order can not be empty
                    '51205': InvalidOrder, // Reduce-Only is not available
                    '51250': InvalidOrder, // Algo order price is out of the available range
                    '51251': InvalidOrder, // Algo order type error (when user place an iceberg order)
                    '51252': InvalidOrder, // Algo order price is out of the available range
                    '51253': InvalidOrder, // Average amount exceeds the limit of per iceberg order
                    '51254': InvalidOrder, // Iceberg average amount error (when user place an iceberg order)
                    '51255': InvalidOrder, // Limit of per iceberg order: Total amount/1000 < x <= Total amount
                    '51256': InvalidOrder, // Iceberg order price variance error
                    '51257': InvalidOrder, // Trail order callback rate error
                    '51258': InvalidOrder, // Trail - order placement failed. The trigger price of a sell order should be higher than the last transaction price
                    '51259': InvalidOrder, // Trail - order placement failed. The trigger price of a buy order should be lower than the last transaction price
                    '51260': InvalidOrder, // Maximum {0} pending trail - orders can be held at the same time
                    '51261': InvalidOrder, // Each user can hold up to {0} pending stop - orders at the same time
                    '51262': InvalidOrder, // Maximum {0} pending iceberg orders can be held at the same time
                    '51263': InvalidOrder, // Maximum {0} pending time-weighted orders can be held at the same time
                    '51264': InvalidOrder, // Average amount exceeds the limit of per time-weighted order
                    '51265': InvalidOrder, // Time-weighted order limit error
                    '51267': InvalidOrder, // Time-weighted order strategy initiative rate error
                    '51268': InvalidOrder, // Time-weighted order strategy initiative range error
                    '51269': InvalidOrder, // Time-weighted order interval error, the interval should be {0}<= x<={1}
                    '51270': InvalidOrder, // The limit of time-weighted order price variance is 0 < x <= 1%
                    '51271': InvalidOrder, // Sweep ratio should be 0 < x <= 100%
                    '51272': InvalidOrder, // Price variance should be 0 < x <= 1%
                    '51273': InvalidOrder, // Total amount should be more than {0}
                    '51274': InvalidOrder, // Total quantity of time-weighted order must be larger than single order limit
                    '51275': InvalidOrder, // The amount of single stop-market order can not exceed the upper limit
                    '51276': InvalidOrder, // Stop - Market orders cannot specify a price
                    '51277': InvalidOrder, // TP trigger price can not be higher than the last price
                    '51278': InvalidOrder, // SL trigger price can not be lower than the last price
                    '51279': InvalidOrder, // TP trigger price can not be lower than the last price
                    '51280': InvalidOrder, // SL trigger price can not be higher than the last price
                    '51400': OrderNotFound, // Cancellation failed as the order does not exist
                    '51401': OrderNotFound, // Cancellation failed as the order is already canceled
                    '51402': OrderNotFound, // Cancellation failed as the order is already completed
                    '51403': InvalidOrder, // Cancellation failed as the order type does not support cancellation
                    '51404': InvalidOrder, // Order cancellation unavailable during the second phase of call auction
                    '51405': ExchangeError, // Cancellation failed as you do not have any pending orders
                    '51406': ExchangeError, // Canceled - order count exceeds the limit {0}
                    '51407': BadRequest, // Either order ID or client order ID is required
                    '51408': ExchangeError, // Pair ID or name does not match the order info
                    '51409': ExchangeError, // Either pair ID or pair name ID is required
                    '51410': CancelPending, // Cancellation failed as the order is already under cancelling status
                    '51500': ExchangeError, // Either order price or amount is required
                    '51501': ExchangeError, // Maximum {0} orders can be modified
                    '51502': InsufficientFunds, // Order modification failed for insufficient margin
                    '51503': ExchangeError, // Order modification failed as the order does not exist
                    '51506': ExchangeError, // Order modification unavailable for the order type
                    '51508': ExchangeError, // Orders are not allowed to be modified during the call auction
                    '51509': ExchangeError, // Modification failed as the order has been canceled
                    '51510': ExchangeError, // Modification failed as the order has been completed
                    '51511': ExchangeError, // Modification failed as the order price did not meet the requirement for Post Only
                    '51600': ExchangeError, // Status not found
                    '51601': ExchangeError, // Order status and order ID cannot exist at the same time
                    '51602': ExchangeError, // Either order status or order ID is required
                    '51603': OrderNotFound, // Order does not exist
                    // Data class
                    '52000': ExchangeError, // No updates
                    // SPOT/MARGIN error codes 54000-54999
                    '54000': ExchangeError, // Margin transactions unavailable
                    '54001': ExchangeError, // Only Multi-currency margin account can be set to borrow coins automatically
                    // FUNDING error codes 58000-58999
                    '58000': ExchangeError, // Account type {0} does not supported when getting the sub-account balance
                    '58001': AuthenticationError, // Incorrect trade password
                    '58002': PermissionDenied, // Please activate Savings Account first
                    '58003': ExchangeError, // Currency type is not supported by Savings Account
                    '58004': AccountSuspended, // Account blocked (transfer & withdrawal endpoint: either end of the account does not authorize the transfer)
                    '58005': ExchangeError, // The redeemed amount must be no greater than {0}
                    '58006': ExchangeError, // Service unavailable for token {0}
                    '58007': ExchangeError, // Abnormal Assets interface. Please try again later
                    '58100': ExchangeError, // The trading product triggers risk control, and the platform has suspended the fund transfer-out function with related users. Please wait patiently
                    '58101': AccountSuspended, // Transfer suspended (transfer endpoint: either end of the account does not authorize the transfer)
                    '58102': RateLimitExceeded, // Too frequent transfer (transfer too frequently)
                    '58103': ExchangeError, // Parent account user id does not match sub-account user id
                    '58104': ExchangeError, // Since your P2P transaction is abnormal, you are restricted from making fund transfers. Please contact customer support to remove the restriction
                    '58105': ExchangeError, // Since your P2P transaction is abnormal, you are restricted from making fund transfers. Please transfer funds on our website or app to complete identity verification
                    '58106': ExchangeError, // Please enable the account for spot contract
                    '58107': ExchangeError, // Please enable the account for futures contract
                    '58108': ExchangeError, // Please enable the account for option contract
                    '58109': ExchangeError, // Please enable the account for swap contract
                    '58110': ExchangeError, // The contract triggers risk control, and the platform has suspended the fund transfer function of it. Please wait patiently
                    '58111': ExchangeError, // Funds transfer unavailable as the perpetual contract is charging the funding fee. Please try again later
                    '58112': ExchangeError, // Your fund transfer failed. Please try again later
                    '58114': ExchangeError, // Transfer amount must be more than 0
                    '58115': ExchangeError, // Sub-account does not exist
                    '58116': ExchangeError, // Transfer amount exceeds the limit
                    '58117': ExchangeError, // Account assets are abnormal, please deal with negative assets before transferring
                    '58200': ExchangeError, // Withdrawal from {0} to {1} is unavailable for this currency
                    '58201': ExchangeError, // Withdrawal amount exceeds the daily limit
                    '58202': ExchangeError, // The minimum withdrawal amount for NEO is 1, and the amount must be an integer
                    '58203': InvalidAddress, // Please add a withdrawal address
                    '58204': AccountSuspended, // Withdrawal suspended
                    '58205': ExchangeError, // Withdrawal amount exceeds the upper limit
                    '58206': ExchangeError, // Withdrawal amount is lower than the lower limit
                    '58207': InvalidAddress, // Withdrawal failed due to address error
                    '58208': ExchangeError, // Withdrawal failed. Please link your email
                    '58209': ExchangeError, // Withdrawal failed. Withdraw feature is not available for sub-accounts
                    '58210': ExchangeError, // Withdrawal fee exceeds the upper limit
                    '58211': ExchangeError, // Withdrawal fee is lower than the lower limit (withdrawal endpoint: incorrect fee)
                    '58212': ExchangeError, // Withdrawal fee should be {0}% of the withdrawal amount
                    '58213': AuthenticationError, // Please set trading password before withdrawal
                    '58300': ExchangeError, // Deposit-address count exceeds the limit
                    '58350': InsufficientFunds, // Insufficient balance
                    // Account error codes 59000-59999
                    '59000': ExchangeError, // Your settings failed as you have positions or open orders
                    '59001': ExchangeError, // Switching unavailable as you have borrowings
                    '59100': ExchangeError, // You have open positions. Please cancel all open positions before changing the leverage
                    '59101': ExchangeError, // You have pending orders with isolated positions. Please cancel all the pending orders and adjust the leverage
                    '59102': ExchangeError, // Leverage exceeds the maximum leverage. Please adjust the leverage
                    '59103': InsufficientFunds, // Leverage is too low and no sufficient margin in your account. Please adjust the leverage
                    '59104': ExchangeError, // The leverage is too high. The borrowed position has exceeded the maximum position of this leverage. Please adjust the leverage
                    '59105': ExchangeError, // Leverage can not be less than {0}. Please adjust the leverage
                    '59106': ExchangeError, // The max available margin corresponding to your order tier is {0}. Please adjust your margin and place a new order
                    '59107': ExchangeError, // You have pending orders under the service, please modify the leverage after canceling all pending orders
                    '59108': InsufficientFunds, // Low leverage and insufficient margin, please adjust the leverage
                    '59109': ExchangeError, // Account equity less than the required margin amount after adjustment. Please adjust the leverage
                    '59200': InsufficientFunds, // Insufficient account balance
                    '59201': InsufficientFunds, // Negative account balance
                    '59300': ExchangeError, // Margin call failed. Position does not exist
                    '59301': ExchangeError, // Margin adjustment failed for exceeding the max limit
                    '59401': ExchangeError, // Holdings already reached the limit
                    '59500': ExchangeError, // Only the APIKey of the main account has permission
                    '59501': ExchangeError, // Only 50 APIKeys can be created per account
                    '59502': ExchangeError, // Note name cannot be duplicate with the currently created APIKey note name
                    '59503': ExchangeError, // Each APIKey can bind up to 20 IP addresses
                    '59504': ExchangeError, // The sub account does not support the withdrawal function
                    '59505': ExchangeError, // The passphrase format is incorrect
                    '59506': ExchangeError, // APIKey does not exist
                    '59507': ExchangeError, // The two accounts involved in a transfer must be two different sub accounts under the same parent account
                    '59508': AccountSuspended, // The sub account of {0} is suspended
                    // WebSocket error Codes from 60000-63999
                    '60001': AuthenticationError, // "OK_ACCESS_KEY" can not be empty
                    '60002': AuthenticationError, // "OK_ACCESS_SIGN" can not be empty
                    '60003': AuthenticationError, // "OK_ACCESS_PASSPHRASE" can not be empty
                    '60004': AuthenticationError, // Invalid OK_ACCESS_TIMESTAMP
                    '60005': AuthenticationError, // Invalid OK_ACCESS_KEY
                    '60006': InvalidNonce, // Timestamp request expired
                    '60007': AuthenticationError, // Invalid sign
                    '60008': AuthenticationError, // Login is not supported for public channels
                    '60009': AuthenticationError, // Login failed
                    '60010': AuthenticationError, // Already logged in
                    '60011': AuthenticationError, // Please log in
                    '60012': BadRequest, // Illegal request
                    '60013': BadRequest, // Invalid args
                    '60014': RateLimitExceeded, // Requests too frequent
                    '60015': NetworkError, // Connection closed as there was no data transmission in the last 30 seconds
                    '60016': ExchangeNotAvailable, // Buffer is full, cannot write data
                    '60017': BadRequest, // Invalid url path
                    '60018': BadRequest, // The {0} {1} {2} {3} {4} does not exist
                    '60019': BadRequest, // Invalid op {op}
                    '63999': ExchangeError, // Internal system error
                },
                'broad': {
                    'server error': ExchangeNotAvailable, // {"code":500,"data":{},"detailMsg":"","error_code":"500","error_message":"server error 1236805249","msg":"server error 1236805249"}
                },
            },
            'httpExceptions': {
                '429': ExchangeNotAvailable, // https://github.com/ccxt/ccxt/issues/9612
            },
            'precisionMode': TICK_SIZE,
            'options': {
                'defaultNetwork': 'ERC20',
                'networks': {
                    'ETH': 'ERC20',
                    'TRX': 'TRC20',
                    'OMNI': 'Omni',
                    'SOLANA': 'Solana',
                    'POLYGON': 'Polygon',
                    'OEC': 'OEC',
                    'ALGO': 'ALGO', // temporarily unavailable
                },
                'layerTwo': {
                    'Lightning': true,
                    'Liquid': true,
                },
                'fetchOpenInterestHistory': {
                    'timeframes': {
                        '5m': '5m',
                        '1h': '1H',
                        '1d': '1D',
                        '5M': '5m',
                        '1H': '1H',
                        '1D': '1D',
                    },
                },
                'fetchOHLCV': {
                    // 'type': 'Candles', // Candles or HistoryCandles, IndexCandles, MarkPriceCandles
                },
                'createOrder': 'privatePostTradeBatchOrders', // or 'privatePostTradeOrder' or 'privatePostTradeOrderAlgo'
                'createMarketBuyOrderRequiresPrice': false,
                'fetchMarkets': [ 'spot', 'future', 'swap', 'option' ], // spot, future, swap, option
                'defaultType': 'spot', // 'funding', 'spot', 'margin', 'future', 'swap', 'option'
                'defaultMarginMode': 'cross', // cross, isolated
                // 'fetchBalance': {
                //     'type': 'spot', // 'funding', 'trading', 'spot'
                // },
                'fetchLedger': {
                    'method': 'privateGetAccountBills', // privateGetAccountBills, privateGetAccountBillsArchive, privateGetAssetBills
                },
                // 1 = SPOT, 3 = FUTURES, 5 = MARGIN, 6 = FUNDING, 9 = SWAP, 12 = OPTION, 18 = Unified account
                'fetchOrder': {
                    'method': 'privateGetTradeOrder', // privateGetTradeOrdersAlgoHistory
                },
                'fetchOpenOrders': {
                    'method': 'privateGetTradeOrdersPending', // privateGetTradeOrdersAlgoPending
                },
                'cancelOrders': {
                    'method': 'privatePostTradeCancelBatchOrders', // privatePostTradeCancelAlgos
                },
                'fetchCanceledOrders': {
                    'method': 'privateGetTradeOrdersHistory', // privateGetTradeOrdersAlgoHistory
                },
                'algoOrderTypes': {
                    'conditional': true,
                    'trigger': true,
                    'oco': true,
                    'move_order_stop': true,
                    'iceberg': true,
                    'twap': true,
                },
                'accountsByType': {
                    'spot': '1',
                    'future': '3',
                    'futures': '3',
                    'margin': '5',
                    'funding': '6',
                    'swap': '9',
                    'option': '12',
                    'trading': '18', // unified trading account
                },
                'accountsById': {
                    '1': 'spot',
                    '3': 'future',
                    '5': 'margin',
                    '6': 'funding',
                    '9': 'swap',
                    '12': 'option',
                    '18': 'trading', // unified trading account
                },
                'exchangeType': {
                    'spot': 'SPOT',
                    'margin': 'MARGIN',
                    'swap': 'SWAP',
                    'future': 'FUTURES',
                    'futures': 'FUTURES', // deprecated
                    'option': 'OPTION',
                    'SPOT': 'SPOT',
                    'MARGIN': 'MARGIN',
                    'SWAP': 'SWAP',
                    'FUTURES': 'FUTURES',
                    'OPTION': 'OPTION',
                },
                'brokerId': 'e847386590ce4dBC',
            },
            'commonCurrencies': {
                // the exchange refers to ERC20 version of Aeternity (AEToken)
                'AE': 'AET', // https://github.com/ccxt/ccxt/issues/4981
                'BOX': 'DefiBox',
                'HOT': 'Hydro Protocol',
                'HSR': 'HC',
                'MAG': 'Maggie',
                'SBTC': 'Super Bitcoin',
                'TRADE': 'Unitrade',
                'YOYO': 'YOYOW',
                'WIN': 'WinToken', // https://github.com/ccxt/ccxt/issues/5701
            },
        });
    }

    handleMarketTypeAndParams (methodName, market = undefined, params = {}) {
        const instType = this.safeString (params, 'instType');
        params = this.omit (params, 'instType');
        const type = this.safeString (params, 'type');
        if ((type === undefined) && (instType !== undefined)) {
            params['type'] = instType;
        }
        return super.handleMarketTypeAndParams (methodName, market, params);
    }

    convertToInstrumentType (type) {
        const exchangeTypes = this.safeValue (this.options, 'exchangeType', {});
        return this.safeString (exchangeTypes, type, type);
    }

    async fetchStatus (params = {}) {
        /**
         * @method
         * @name okx#fetchStatus
         * @description the latest known information on the availability of the exchange API
         * @param {dict} params extra parameters specific to the okx api endpoint
         * @returns {dict} a [status structure]{@link https://docs.ccxt.com/en/latest/manual.html#exchange-status-structure}
         */
        const response = await this.publicGetSystemStatus (params);
        //
        // Note, if there is no maintenance around, the 'data' array is empty
        //
        //     {
        //         "code": "0",
        //         "msg": "",
        //         "data": [
        //             {
        //                 "begin": "1621328400000",
        //                 "end": "1621329000000",
        //                 "href": "https://www.okx.com/support/hc/en-us/articles/360060882172",
        //                 "scheDesc": "",
        //                 "serviceType": "1", // 0 WebSocket, 1 Spot/Margin, 2 Futures, 3 Perpetual, 4 Options, 5 Trading service
        //                 "state": "scheduled", // ongoing, completed, canceled
        //                 "system": "classic", // classic, unified
        //                 "title": "Classic Spot System Upgrade"
        //             },
        //         ]
        //     }
        //
        const data = this.safeValue (response, 'data', []);
        const dataLength = data.length;
        const update = {
            'updated': undefined,
            'status': (dataLength === 0) ? 'ok' : 'maintenance',
            'eta': undefined,
            'url': undefined,
            'info': response,
        };
        for (let i = 0; i < data.length; i++) {
            const event = data[i];
            const state = this.safeString (event, 'state');
            if (state === 'ongoing') {
                update['eta'] = this.safeInteger (event, 'end');
                update['status'] = 'maintenance';
            }
        }
        return update;
    }

    async fetchTime (params = {}) {
        /**
         * @method
         * @name okx#fetchTime
         * @description fetches the current integer timestamp in milliseconds from the exchange server
         * @param {dict} params extra parameters specific to the okx api endpoint
         * @returns {int} the current integer timestamp in milliseconds from the exchange server
         */
        const response = await this.publicGetPublicTime (params);
        //
        //     {
        //         "code": "0",
        //         "data": [
        //             {"ts": "1621247923668"}
        //         ],
        //         "msg": ""
        //     }
        //
        const data = this.safeValue (response, 'data', []);
        const first = this.safeValue (data, 0, {});
        return this.safeInteger (first, 'ts');
    }

    async fetchAccounts (params = {}) {
        const response = await this.privateGetAccountConfig (params);
        //
        //     {
        //         "code": "0",
        //         "data": [
        //             {
        //                 "acctLv": "2",
        //                 "autoLoan": false,
        //                 "ctIsoMode": "automatic",
        //                 "greeksType": "PA",
        //                 "level": "Lv1",
        //                 "levelTmp": "",
        //                 "mgnIsoMode": "automatic",
        //                 "posMode": "long_short_mode",
        //                 "uid": "88018754289672195"
        //             }
        //         ],
        //         "msg": ""
        //     }
        //
        const data = this.safeValue (response, 'data', []);
        const result = [];
        for (let i = 0; i < data.length; i++) {
            const account = data[i];
            const accountId = this.safeString (account, 'uid');
            const type = this.safeString (account, 'acctLv');
            result.push ({
                'id': accountId,
                'type': type,
                'currency': undefined,
                'info': account,
            });
        }
        return result;
    }

    async fetchMarkets (params = {}) {
        /**
         * @method
         * @name okx#fetchMarkets
         * @description retrieves data on all markets for okx
         * @param {dict} params extra parameters specific to the exchange api endpoint
         * @returns {[dict]} an array of objects representing market data
         */
        const types = this.safeValue (this.options, 'fetchMarkets');
        let promises = [];
        let result = [];
        for (let i = 0; i < types.length; i++) {
            promises.push (this.fetchMarketsByType (types[i], params));
        }
        // why not both ¯\_(ツ)_/¯
        promises = await Promise.all (promises);
        for (let i = 0; i < promises.length; i++) {
            result = this.arrayConcat (result, promises[i]);
        }
        return result;
    }

    parseMarkets (markets) {
        const result = [];
        for (let i = 0; i < markets.length; i++) {
            result.push (this.parseMarket (markets[i]));
        }
        return result;
    }

    parseMarket (market) {
        //
        //     {
        //         "alias": "", // this_week, next_week, quarter, next_quarter
        //         "baseCcy": "BTC",
        //         "category": "1",
        //         "ctMult": "",
        //         "ctType": "", // inverse, linear
        //         "ctVal": "",
        //         "ctValCcy": "",
        //         "expTime": "",
        //         "instId": "BTC-USDT", // BTC-USD-210521, CSPR-USDT-SWAP, BTC-USD-210517-44000-C
        //         "instType": "SPOT", // SPOT, FUTURES, SWAP, OPTION
        //         "lever": "10",
        //         "listTime": "1548133413000",
        //         "lotSz": "0.00000001",
        //         "minSz": "0.00001",
        //         "optType": "",
        //         "quoteCcy": "USDT",
        //         "settleCcy": "",
        //         "state": "live",
        //         "stk": "",
        //         "tickSz": "0.1",
        //         "uly": ""
        //     }
        //
        //     {
        //         alias: "",
        //         baseCcy: "",
        //         category: "1",
        //         ctMult: "0.1",
        //         ctType: "",
        //         ctVal: "1",
        //         ctValCcy: "BTC",
        //         expTime: "1648195200000",
        //         instId: "BTC-USD-220325-194000-P",
        //         instType: "OPTION",
        //         lever: "",
        //         listTime: "1631262612280",
        //         lotSz: "1",
        //         minSz: "1",
        //         optType: "P",
        //         quoteCcy: "",
        //         settleCcy: "BTC",
        //         state: "live",
        //         stk: "194000",
        //         tickSz: "0.0005",
        //         uly: "BTC-USD"
        //     }
        //
        const id = this.safeString (market, 'instId');
        let type = this.safeStringLower (market, 'instType');
        if (type === 'futures') {
            type = 'future';
        }
        const spot = (type === 'spot');
        const future = (type === 'future');
        const swap = (type === 'swap');
        const option = (type === 'option');
        const contract = swap || future || option;
        let baseId = this.safeString (market, 'baseCcy');
        let quoteId = this.safeString (market, 'quoteCcy');
        const settleId = this.safeString (market, 'settleCcy');
        const settle = this.safeCurrencyCode (settleId);
        const underlying = this.safeString (market, 'uly');
        if ((underlying !== undefined) && !spot) {
            const parts = underlying.split ('-');
            baseId = this.safeString (parts, 0);
            quoteId = this.safeString (parts, 1);
        }
        const base = this.safeCurrencyCode (baseId);
        const quote = this.safeCurrencyCode (quoteId);
        let symbol = base + '/' + quote;
        let expiry = undefined;
        let strikePrice = undefined;
        let optionType = undefined;
        if (contract) {
            symbol = symbol + ':' + settle;
            expiry = this.safeInteger (market, 'expTime');
            if (future) {
                const ymd = this.yymmdd (expiry);
                symbol = symbol + '-' + ymd;
            } else if (option) {
                strikePrice = this.safeString (market, 'stk');
                optionType = this.safeString (market, 'optType');
                symbol = symbol + '-' + strikePrice + '-' + optionType;
                optionType = (optionType === 'P') ? 'put' : 'call';
            }
        }
        const tickSize = this.safeString (market, 'tickSz');
        const minAmountString = this.safeString (market, 'minSz');
        const minAmount = this.parseNumber (minAmountString);
        const fees = this.safeValue2 (this.fees, type, 'trading', {});
        const precisionPrice = this.parseNumber (tickSize);
        let maxLeverage = this.safeString (market, 'lever', '1');
        maxLeverage = Precise.stringMax (maxLeverage, '1');
        return this.extend (fees, {
            'id': id,
            'symbol': symbol,
            'base': base,
            'quote': quote,
            'settle': settle,
            'baseId': baseId,
            'quoteId': quoteId,
            'settleId': settleId,
            'type': type,
            'spot': spot,
            'margin': spot && (Precise.stringGt (maxLeverage, '1')),
            'swap': swap,
            'future': future,
            'option': option,
            'active': true,
            'contract': contract,
            'linear': contract ? (quoteId === settleId) : undefined,
            'inverse': contract ? (baseId === settleId) : undefined,
            'contractSize': contract ? this.safeNumber (market, 'ctVal') : undefined,
            'expiry': expiry,
            'expiryDatetime': this.iso8601 (expiry),
            'strike': strikePrice,
            'optionType': optionType,
            'precision': {
                'amount': this.safeNumber (market, 'lotSz'),
                'price': precisionPrice,
            },
            'limits': {
                'leverage': {
                    'min': this.parseNumber ('1'),
                    'max': this.parseNumber (maxLeverage),
                },
                'amount': {
                    'min': minAmount,
                    'max': undefined,
                },
                'price': {
                    'min': precisionPrice,
                    'max': undefined,
                },
                'cost': {
                    'min': undefined,
                    'max': undefined,
                },
            },
            'info': market,
        });
    }

    async fetchMarketsByType (type, params = {}) {
        const request = {
            'instType': this.convertToInstrumentType (type),
        };
        if (type === 'option') {
            const defaultUnderlying = this.safeValue (this.options, 'defaultUnderlying', 'BTC-USD');
            const currencyId = this.safeString2 (params, 'uly', 'marketId', defaultUnderlying);
            if (currencyId === undefined) {
                throw new ArgumentsRequired (this.id + ' fetchMarketsByType() requires an underlying uly or marketId parameter for options markets');
            } else {
                request['uly'] = currencyId;
            }
        }
        const response = await this.publicGetPublicInstruments (this.extend (request, params));
        //
        // spot, future, swap, option
        //
        //     {
        //         "code": "0",
        //         "data": [
        //             {
        //                 "alias": "", // this_week, next_week, quarter, next_quarter
        //                 "baseCcy": "BTC",
        //                 "category": "1",
        //                 "ctMult": "",
        //                 "ctType": "", // inverse, linear
        //                 "ctVal": "",
        //                 "ctValCcy": "",
        //                 "expTime": "",
        //                 "instId": "BTC-USDT", // BTC-USD-210521, CSPR-USDT-SWAP, BTC-USD-210517-44000-C
        //                 "instType": "SPOT", // SPOT, FUTURES, SWAP, OPTION
        //                 "lever": "10",
        //                 "listTime": "1548133413000",
        //                 "lotSz": "0.00000001",
        //                 "minSz": "0.00001",
        //                 "optType": "",
        //                 "quoteCcy": "USDT",
        //                 "settleCcy": "",
        //                 "state": "live",
        //                 "stk": "",
        //                 "tickSz": "0.1",
        //                 "uly": ""
        //             }
        //         ],
        //         "msg": ""
        //     }
        //
        const data = this.safeValue (response, 'data', []);
        return this.parseMarkets (data);
    }

    safeNetwork (networkId) {
        const networksById = {
            'Bitcoin': 'BTC',
            'Omni': 'OMNI',
            'TRON': 'TRC20',
        };
        return this.safeString (networksById, networkId, networkId);
    }

    async fetchCurrencies (params = {}) {
        /**
         * @method
         * @name okx#fetchCurrencies
         * @description fetches all available currencies on an exchange
         * @param {dict} params extra parameters specific to the okx api endpoint
         * @returns {dict} an associative dictionary of currencies
         */
        // this endpoint requires authentication
        // while fetchCurrencies is a public API method by design
        // therefore we check the keys here
        // and fallback to generating the currencies from the markets
        if (!this.checkRequiredCredentials (false)) {
            return undefined;
        }
        //
        // has['fetchCurrencies'] is currently set to true, but an unauthorized request returns
        //
        //     {"msg":"Request header “OK_ACCESS_KEY“ can't be empty.","code":"50103"}
        //
        const response = await this.privateGetAssetCurrencies (params);
        //
        //     {
        //         "code" :"0",
        //         "data": [
        //             {
        //                 "canDep": true,
        //                 "canInternal": true,
        //                 "canWd": true,
        //                 "ccy": "USDT",
        //                 "chain": "USDT-ERC20",
        //                 "maxFee": "40",
        //                 "minFee": "20",
        //                 "minWd": "2",
        //                 "name": ""
        //             }
        //         ],
        //         "msg": ""
        //     }
        //
        const data = this.safeValue (response, 'data', []);
        const result = {};
        const dataByCurrencyId = this.groupBy (data, 'ccy');
        const currencyIds = Object.keys (dataByCurrencyId);
        const precision = this.parseNumber ('0.00000001'); // default precision, todo: fix "magic constants"
        for (let i = 0; i < currencyIds.length; i++) {
            const currencyId = currencyIds[i];
            const currency = this.safeCurrency (currencyId);
            const code = currency['code'];
            const chains = dataByCurrencyId[currencyId];
            const networks = {};
            let currencyActive = false;
            let depositEnabled = undefined;
            let withdrawEnabled = undefined;
            for (let j = 0; j < chains.length; j++) {
                const chain = chains[j];
                const canDeposit = this.safeValue (chain, 'canDep');
                const canWithdraw = this.safeValue (chain, 'canWd');
                const canInternal = this.safeValue (chain, 'canInternal');
                const active = (canDeposit && canWithdraw && canInternal) ? true : false;
                currencyActive = (currencyActive === undefined) ? active : currencyActive;
                const networkId = this.safeString (chain, 'chain');
                if (canDeposit && !depositEnabled) {
                    depositEnabled = true;
                } else if (!canDeposit) {
                    depositEnabled = false;
                }
                if (canWithdraw && !withdrawEnabled) {
                    withdrawEnabled = true;
                } else if (!canWithdraw) {
                    withdrawEnabled = false;
                }
                if (networkId.indexOf ('-') >= 0) {
                    const parts = networkId.split ('-');
                    const chainPart = this.safeString (parts, 1, networkId);
                    let network = this.safeNetwork (chainPart);
                    const mainNet = this.safeValue (chain, 'mainNet', false);
                    const layerTwo = this.safeValue (this.options, 'layerTwo', {
                        'Liquid': true,
                        'Lightning': true,
                    });
                    if (mainNet && !(chainPart in layerTwo)) {
                        // BTC lighting and liquid are both mainnet but not the same as BTC-Bitcoin
                        network = code;
                    }
                    networks[network] = {
                        'info': chain,
                        'id': networkId,
                        'network': network,
                        'active': active,
                        'deposit': canDeposit,
                        'withdraw': canWithdraw,
                        'fee': this.safeNumber (chain, 'minFee'),
                        'precision': undefined,
                        'limits': {
                            'withdraw': {
                                'min': this.safeNumber (chain, 'minWd'),
                                'max': undefined,
                            },
                        },
                    };
                }
            }
            result[code] = {
                'info': undefined,
                'code': code,
                'id': currencyId,
                'name': undefined,
                'active': currencyActive,
                'deposit': depositEnabled,
                'withdraw': withdrawEnabled,
                'fee': undefined,
                'precision': precision,
                'limits': {
                    'amount': {
                        'min': undefined,
                        'max': undefined,
                    },
                },
                'networks': networks,
            };
        }
        return result;
    }

    async fetchOrderBook (symbol, limit = undefined, params = {}) {
        /**
         * @method
         * @name okx#fetchOrderBook
         * @description fetches information on open orders with bid (buy) and ask (sell) prices, volumes and other data
         * @param {str} symbol unified symbol of the market to fetch the order book for
         * @param {int|undefined} limit the maximum amount of order book entries to return
         * @param {dict} params extra parameters specific to the okx api endpoint
         * @returns {dict} A dictionary of [order book structures]{@link https://docs.ccxt.com/en/latest/manual.html#order-book-structure} indexed by market symbols
         */
        await this.loadMarkets ();
        const market = this.market (symbol);
        const request = {
            'instId': market['id'],
        };
        limit = (limit === undefined) ? 20 : limit;
        if (limit !== undefined) {
            request['sz'] = limit; // max 400
        }
        const response = await this.publicGetMarketBooks (this.extend (request, params));
        //
        //     {
        //         "code": "0",
        //         "msg": "",
        //         "data": [
        //             {
        //                 "asks": [
        //                     ["0.07228","4.211619","0","2"], // price, amount, liquidated orders, total open orders
        //                     ["0.0723","299.880364","0","2"],
        //                     ["0.07231","3.72832","0","1"],
        //                 ],
        //                 "bids": [
        //                     ["0.07221","18.5","0","1"],
        //                     ["0.0722","18.5","0","1"],
        //                     ["0.07219","0.505407","0","1"],
        //                 ],
        //                 "ts": "1621438475342"
        //             }
        //         ]
        //     }
        //
        const data = this.safeValue (response, 'data', []);
        const first = this.safeValue (data, 0, {});
        const timestamp = this.safeInteger (first, 'ts');
        return this.parseOrderBook (first, symbol, timestamp);
    }

    parseTicker (ticker, market = undefined) {
        //
        //     {
        //         "instType": "SPOT",
        //         "instId": "ETH-BTC",
        //         "last": "0.07319",
        //         "lastSz": "0.044378",
        //         "askPx": "0.07322",
        //         "askSz": "4.2",
        //         "bidPx": "0.0732",
        //         "bidSz": "6.050058",
        //         "open24h": "0.07801",
        //         "high24h": "0.07975",
        //         "low24h": "0.06019",
        //         "volCcy24h": "11788.887619",
        //         "vol24h": "167493.829229",
        //         "ts": "1621440583784",
        //         "sodUtc0": "0.07872",
        //         "sodUtc8": "0.07345"
        //     }
        //
        const timestamp = this.safeInteger (ticker, 'ts');
        const marketId = this.safeString (ticker, 'instId');
        market = this.safeMarket (marketId, market, '-');
        const symbol = market['symbol'];
        const last = this.safeString (ticker, 'last');
        const open = this.safeString (ticker, 'open24h');
        const spot = this.safeValue (market, 'spot', false);
        const quoteVolume = spot ? this.safeString (ticker, 'volCcy24h') : undefined;
        const baseVolume = this.safeString (ticker, 'vol24h');
        const high = this.safeString (ticker, 'high24h');
        const low = this.safeString (ticker, 'low24h');
        return this.safeTicker ({
            'symbol': symbol,
            'timestamp': timestamp,
            'datetime': this.iso8601 (timestamp),
            'high': high,
            'low': low,
            'bid': this.safeString (ticker, 'bidPx'),
            'bidVolume': this.safeString (ticker, 'bidSz'),
            'ask': this.safeString (ticker, 'askPx'),
            'askVolume': this.safeString (ticker, 'askSz'),
            'vwap': undefined,
            'open': open,
            'close': last,
            'last': last,
            'previousClose': undefined,
            'change': undefined,
            'percentage': undefined,
            'average': undefined,
            'baseVolume': baseVolume,
            'quoteVolume': quoteVolume,
            'info': ticker,
        }, market);
    }

    async fetchTicker (symbol, params = {}) {
        /**
         * @method
         * @name okx#fetchTicker
         * @description fetches a price ticker, a statistical calculation with the information calculated over the past 24 hours for a specific market
         * @param {str} symbol unified symbol of the market to fetch the ticker for
         * @param {dict} params extra parameters specific to the okx api endpoint
         * @returns {dict} a [ticker structure]{@link https://docs.ccxt.com/en/latest/manual.html#ticker-structure}
         */
        await this.loadMarkets ();
        const market = this.market (symbol);
        const request = {
            'instId': market['id'],
        };
        const response = await this.publicGetMarketTicker (this.extend (request, params));
        //
        //     {
        //         "code": "0",
        //         "msg": "",
        //         "data": [
        //             {
        //                 "instType": "SPOT",
        //                 "instId": "ETH-BTC",
        //                 "last": "0.07319",
        //                 "lastSz": "0.044378",
        //                 "askPx": "0.07322",
        //                 "askSz": "4.2",
        //                 "bidPx": "0.0732",
        //                 "bidSz": "6.050058",
        //                 "open24h": "0.07801",
        //                 "high24h": "0.07975",
        //                 "low24h": "0.06019",
        //                 "volCcy24h": "11788.887619",
        //                 "vol24h": "167493.829229",
        //                 "ts": "1621440583784",
        //                 "sodUtc0": "0.07872",
        //                 "sodUtc8": "0.07345"
        //             }
        //         ]
        //     }
        //
        const data = this.safeValue (response, 'data', []);
        const first = this.safeValue (data, 0, {});
        return this.parseTicker (first, market);
    }

    async fetchTickersByType (type, symbols = undefined, params = {}) {
        await this.loadMarkets ();
        const request = {
            'instType': this.convertToInstrumentType (type),
        };
        if (type === 'option') {
            const defaultUnderlying = this.safeValue (this.options, 'defaultUnderlying', 'BTC-USD');
            const currencyId = this.safeString2 (params, 'uly', 'marketId', defaultUnderlying);
            if (currencyId === undefined) {
                throw new ArgumentsRequired (this.id + ' fetchTickersByType() requires an underlying uly or marketId parameter for options markets');
            } else {
                request['uly'] = currencyId;
            }
        }
        const response = await this.publicGetMarketTickers (this.extend (request, params));
        //
        //     {
        //         "code": "0",
        //         "msg": "",
        //         "data": [
        //             {
        //                 "instType": "SPOT",
        //                 "instId": "BCD-BTC",
        //                 "last": "0.0000769",
        //                 "lastSz": "5.4788",
        //                 "askPx": "0.0000777",
        //                 "askSz": "3.2197",
        //                 "bidPx": "0.0000757",
        //                 "bidSz": "4.7509",
        //                 "open24h": "0.0000885",
        //                 "high24h": "0.0000917",
        //                 "low24h": "0.0000596",
        //                 "volCcy24h": "9.2877",
        //                 "vol24h": "124824.1985",
        //                 "ts": "1621441741434",
        //                 "sodUtc0": "0.0000905",
        //                 "sodUtc8": "0.0000729"
        //             },
        //         ]
        //     }
        //
        const tickers = this.safeValue (response, 'data', []);
        return this.parseTickers (tickers, symbols);
    }

    async fetchTickers (symbols = undefined, params = {}) {
        /**
         * @method
         * @name okx#fetchTickers
         * @description fetches price tickers for multiple markets, statistical calculations with the information calculated over the past 24 hours each market
         * @param {[str]|undefined} symbols unified symbols of the markets to fetch the ticker for, all market tickers are returned if not assigned
         * @param {dict} params extra parameters specific to the okx api endpoint
         * @returns {dict} an array of [ticker structures]{@link https://docs.ccxt.com/en/latest/manual.html#ticker-structure}
         */
        const [ type, query ] = this.handleMarketTypeAndParams ('fetchTickers', undefined, params);
        return await this.fetchTickersByType (type, symbols, query);
    }

    parseTrade (trade, market = undefined) {
        //
        // public fetchTrades
        //
        //     {
        //         "instId": "ETH-BTC",
        //         "side": "sell",
        //         "sz": "0.119501",
        //         "px": "0.07065",
        //         "tradeId": "15826757",
        //         "ts": "1621446178316"
        //     }
        //
        // private fetchMyTrades
        //
        //     {
        //         "side": "buy",
        //         "fillSz": "0.007533",
        //         "fillPx": "2654.98",
        //         "fee": "-0.000007533",
        //         "ordId": "317321390244397056",
        //         "instType": "SPOT",
        //         "instId": "ETH-USDT",
        //         "clOrdId": "",
        //         "posSide": "net",
        //         "billId": "317321390265368576",
        //         "tag": "0",
        //         "execType": "T",
        //         "tradeId": "107601752",
        //         "feeCcy": "ETH",
        //         "ts": "1621927314985"
        //     }
        //
        const id = this.safeString (trade, 'tradeId');
        const marketId = this.safeString (trade, 'instId');
        market = this.safeMarket (marketId, market, '-');
        const symbol = market['symbol'];
        const timestamp = this.safeInteger (trade, 'ts');
        const price = this.safeString2 (trade, 'fillPx', 'px');
        const amount = this.safeString2 (trade, 'fillSz', 'sz');
        const side = this.safeString (trade, 'side');
        const orderId = this.safeString (trade, 'ordId');
        const feeCostString = this.safeString (trade, 'fee');
        let fee = undefined;
        if (feeCostString !== undefined) {
            const feeCostSigned = Precise.stringNeg (feeCostString);
            const feeCurrencyId = this.safeString (trade, 'feeCcy');
            const feeCurrencyCode = this.safeCurrencyCode (feeCurrencyId);
            fee = {
                'cost': feeCostSigned,
                'currency': feeCurrencyCode,
            };
        }
        let takerOrMaker = this.safeString (trade, 'execType');
        if (takerOrMaker === 'T') {
            takerOrMaker = 'taker';
        } else if (takerOrMaker === 'M') {
            takerOrMaker = 'maker';
        }
        return this.safeTrade ({
            'info': trade,
            'timestamp': timestamp,
            'datetime': this.iso8601 (timestamp),
            'symbol': symbol,
            'id': id,
            'order': orderId,
            'type': undefined,
            'takerOrMaker': takerOrMaker,
            'side': side,
            'price': price,
            'amount': amount,
            'cost': undefined,
            'fee': fee,
        }, market);
    }

    async fetchTrades (symbol, since = undefined, limit = undefined, params = {}) {
        /**
         * @method
         * @name okx#fetchTrades
         * @description get the list of most recent trades for a particular symbol
         * @param {str} symbol unified symbol of the market to fetch trades for
         * @param {int|undefined} since timestamp in ms of the earliest trade to fetch
         * @param {int|undefined} limit the maximum amount of trades to fetch
         * @param {dict} params extra parameters specific to the okx api endpoint
         * @returns {[dict]} a list of [trade structures]{@link https://docs.ccxt.com/en/latest/manual.html?#public-trades}
         */
        await this.loadMarkets ();
        const market = this.market (symbol);
        const request = {
            'instId': market['id'],
        };
        if (limit !== undefined) {
            request['limit'] = limit; // default 100
        }
        const response = await this.publicGetMarketTrades (this.extend (request, params));
        //
        //     {
        //         "code": "0",
        //         "msg": "",
        //         "data": [
        //             {"instId":"ETH-BTC","side":"sell","sz":"0.119501","px":"0.07065","tradeId":"15826757","ts":"1621446178316"},
        //             {"instId":"ETH-BTC","side":"sell","sz":"0.03","px":"0.07068","tradeId":"15826756","ts":"1621446178066"},
        //             {"instId":"ETH-BTC","side":"buy","sz":"0.507","px":"0.07069","tradeId":"15826755","ts":"1621446175085"},
        //         ]
        //     }
        //
        const data = this.safeValue (response, 'data', []);
        return this.parseTrades (data, market, since, limit);
    }

    parseOHLCV (ohlcv, market = undefined) {
        //
        //     [
        //         "1621447080000", // timestamp
        //         "0.07073", // open
        //         "0.07073", // high
        //         "0.07064", // low
        //         "0.07064", // close
        //         "12.08863", // base volume
        //         "0.854309" // quote volume
        //     ]
        //
        return [
            this.safeInteger (ohlcv, 0),
            this.safeNumber (ohlcv, 1),
            this.safeNumber (ohlcv, 2),
            this.safeNumber (ohlcv, 3),
            this.safeNumber (ohlcv, 4),
            this.safeNumber (ohlcv, 5),
        ];
    }

    async fetchOHLCV (symbol, timeframe = '1m', since = undefined, limit = undefined, params = {}) {
        /**
         * @method
         * @name okx#fetchOHLCV
         * @description fetches historical candlestick data containing the open, high, low, and close price, and the volume of a market
         * @param {str} symbol unified symbol of the market to fetch OHLCV data for
         * @param {str} timeframe the length of time each candle represents
         * @param {int|undefined} since timestamp in ms of the earliest candle to fetch
         * @param {int|undefined} limit the maximum amount of candles to fetch
         * @param {dict} params extra parameters specific to the okx api endpoint
         * @returns {[[int]]} A list of candles ordered as timestamp, open, high, low, close, volume
         */
        await this.loadMarkets ();
        const market = this.market (symbol);
        const price = this.safeString (params, 'price');
        params = this.omit (params, 'price');
        if (limit === undefined) {
            limit = 100; // default 100, max 100
        }
        const request = {
            'instId': market['id'],
            'bar': this.timeframes[timeframe],
            'limit': limit,
        };
        let defaultType = 'Candles';
        if (since !== undefined) {
            const duration = this.parseTimeframe (timeframe);
            const now = this.milliseconds ();
            const difference = now - since;
            // if the since timestamp is more than limit candles back in the past
            if (difference > limit * duration * 1000) {
                defaultType = 'HistoryCandles';
            }
            const durationInMilliseconds = duration * 1000;
            const startTime = Math.max (since - 1, 0);
            request['before'] = startTime;
            request['after'] = this.sum (startTime, durationInMilliseconds * limit);
        }
        const options = this.safeValue (this.options, 'fetchOHLCV', {});
        defaultType = this.safeString (options, 'type', defaultType); // Candles or HistoryCandles
        const type = this.safeString (params, 'type', defaultType);
        params = this.omit (params, 'type');
        let method = 'publicGetMarket' + type;
        if (price === 'mark') {
            method = 'publicGetMarketMarkPriceCandles';
        } else if (price === 'index') {
            method = 'publicGetMarketIndexCandles';
        }
        const response = await this[method] (this.extend (request, params));
        //
        //     {
        //         "code": "0",
        //         "msg": "",
        //         "data": [
        //             ["1621447080000","0.07073","0.07073","0.07064","0.07064","12.08863","0.854309"],
        //             ["1621447020000","0.0708","0.0709","0.0707","0.07072","58.517435","4.143309"],
        //             ["1621446960000","0.0707","0.07082","0.0707","0.07076","53.850841","3.810921"],
        //         ]
        //     }
        //
        const data = this.safeValue (response, 'data', []);
        return this.parseOHLCVs (data, market, timeframe, since, limit);
    }

    async fetchFundingRateHistory (symbol = undefined, since = undefined, limit = undefined, params = {}) {
        /**
         * @method
         * @name okx#fetchFundingRateHistory
         * @description fetches historical funding rate prices
         * @param {str|undefined} symbol unified symbol of the market to fetch the funding rate history for
         * @param {int|undefined} since timestamp in ms of the earliest funding rate to fetch
         * @param {int|undefined} limit the maximum amount of [funding rate structures]{@link https://docs.ccxt.com/en/latest/manual.html?#funding-rate-history-structure} to fetch
         * @param {dict} params extra parameters specific to the okx api endpoint
         * @returns {[dict]} a list of [funding rate structures]{@link https://docs.ccxt.com/en/latest/manual.html?#funding-rate-history-structure}
         */
        if (symbol === undefined) {
            throw new ArgumentsRequired (this.id + ' fetchFundingRateHistory() requires a symbol argument');
        }
        await this.loadMarkets ();
        const market = this.market (symbol);
        const request = {
            'instId': market['id'],
        };
        if (since !== undefined) {
            request['before'] = Math.max (since - 1, 0);
        }
        if (limit !== undefined) {
            request['limit'] = limit;
        }
        const response = await this.publicGetPublicFundingRateHistory (this.extend (request, params));
        //
        //     {
        //         "code":"0",
        //         "msg":"",
        //         "data":[
        //             {
        //                 "instType":"SWAP",
        //                 "instId":"BTC-USDT-SWAP",
        //                 "fundingRate":"0.018",
        //                 "realizedRate":"0.017",
        //                 "fundingTime":"1597026383085"
        //             },
        //             {
        //                 "instType":"SWAP",
        //                 "instId":"BTC-USDT-SWAP",
        //                 "fundingRate":"0.018",
        //                 "realizedRate":"0.017",
        //                 "fundingTime":"1597026383085"
        //             }
        //         ]
        //     }
        //
        const rates = [];
        const data = this.safeValue (response, 'data', []);
        for (let i = 0; i < data.length; i++) {
            const rate = data[i];
            const timestamp = this.safeNumber (rate, 'fundingTime');
            rates.push ({
                'symbol': this.safeSymbol (this.safeString (rate, 'instId')),
                'fundingRate': this.safeNumber (rate, 'realizedRate'),
                'timestamp': timestamp,
                'datetime': this.iso8601 (timestamp),
            });
        }
        const sorted = this.sortBy (rates, 'timestamp');
        return this.filterBySymbolSinceLimit (sorted, market['symbol'], since, limit);
    }

    parseBalanceByType (type, response) {
        if (type === 'funding') {
            return this.parseFundingBalance (response);
        } else {
            return this.parseTradingBalance (response);
        }
    }

    parseTradingBalance (response) {
        const result = { 'info': response };
        const data = this.safeValue (response, 'data', []);
        const first = this.safeValue (data, 0, {});
        const timestamp = this.safeInteger (first, 'uTime');
        const details = this.safeValue (first, 'details', []);
        for (let i = 0; i < details.length; i++) {
            const balance = details[i];
            const currencyId = this.safeString (balance, 'ccy');
            const code = this.safeCurrencyCode (currencyId);
            const account = this.account ();
            // it may be incorrect to use total, free and used for swap accounts
            const eq = this.safeString (balance, 'eq');
            const availEq = this.safeString (balance, 'availEq');
            if ((eq === undefined) || (availEq === undefined)) {
                account['free'] = this.safeString (balance, 'availBal');
                account['used'] = this.safeString (balance, 'frozenBal');
            } else {
                account['total'] = eq;
                account['free'] = availEq;
            }
            result[code] = account;
        }
        result['timestamp'] = timestamp;
        result['datetime'] = this.iso8601 (timestamp);
        return this.safeBalance (result);
    }

    parseFundingBalance (response) {
        const result = { 'info': response };
        const data = this.safeValue (response, 'data', []);
        for (let i = 0; i < data.length; i++) {
            const balance = data[i];
            const currencyId = this.safeString (balance, 'ccy');
            const code = this.safeCurrencyCode (currencyId);
            const account = this.account ();
            // it may be incorrect to use total, free and used for swap accounts
            account['total'] = this.safeString (balance, 'bal');
            account['free'] = this.safeString (balance, 'availBal');
            account['used'] = this.safeString (balance, 'frozenBal');
            result[code] = account;
        }
        return this.safeBalance (result);
    }

    parseTradingFee (fee, market = undefined) {
        //
        //     {
        //         "category": "1",
        //         "delivery": "",
        //         "exercise": "",
        //         "instType": "SPOT",
        //         "level": "Lv1",
        //         "maker": "-0.0008",
        //         "taker": "-0.001",
        //         "ts": "1639043138472"
        //     }
        //
        return {
            'info': fee,
            'symbol': this.safeSymbol (undefined, market),
            'maker': this.safeNumber (fee, 'maker'),
            'taker': this.safeNumber (fee, 'taker'),
        };
    }

    async fetchTradingFee (symbol, params = {}) {
        await this.loadMarkets ();
        const market = this.market (symbol);
        const request = {
            'instType': this.convertToInstrumentType (market['type']), // SPOT, MARGIN, SWAP, FUTURES, OPTION
            // 'instId': market['id'], // only applicable to SPOT/MARGIN
            // 'uly': market['id'], // only applicable to FUTURES/SWAP/OPTION
            // 'category': '1', // 1 = Class A, 2 = Class B, 3 = Class C, 4 = Class D
        };
        if (market['spot']) {
            request['instId'] = market['id'];
        } else if (market['swap'] || market['future'] || market['option']) {
            request['uly'] = market['baseId'] + '-' + market['quoteId'];
        } else {
            throw new NotSupported (this.id + ' fetchTradingFee() supports spot, swap, future or option markets only');
        }
        const response = await this.privateGetAccountTradeFee (this.extend (request, params));
        //
        //     {
        //         "code": "0",
        //         "data": [
        //             {
        //                 "category": "1",
        //                 "delivery": "",
        //                 "exercise": "",
        //                 "instType": "SPOT",
        //                 "level": "Lv1",
        //                 "maker": "-0.0008",
        //                 "taker": "-0.001",
        //                 "ts": "1639043138472"
        //             }
        //         ],
        //         "msg": ""
        //     }
        //
        const data = this.safeValue (response, 'data', []);
        const first = this.safeValue (data, 0, {});
        return this.parseTradingFee (first, market);
    }

    async fetchBalance (params = {}) {
        /**
         * @method
         * @name okx#fetchBalance
         * @description query for balance and get the amount of funds available for trading or funds locked in orders
         * @param {dict} params extra parameters specific to the okx api endpoint
         * @returns {dict} a [balance structure]{@link https://docs.ccxt.com/en/latest/manual.html?#balance-structure}
         */
        await this.loadMarkets ();
        const [ marketType, query ] = this.handleMarketTypeAndParams ('fetchBalance', undefined, params);
        let method = undefined;
        if (marketType === 'funding') {
            method = 'privateGetAssetBalances';
        } else {
            method = 'privateGetAccountBalance';
        }
        const request = {
            // 'ccy': 'BTC,ETH', // comma-separated list of currency ids
        };
        const response = await this[method] (this.extend (request, query));
        //
        //     {
        //         "code": "0",
        //         "data": [
        //             {
        //                 "adjEq": "",
        //                 "details": [
        //                     {
        //                         "availBal": "",
        //                         "availEq": "28.21006347",
        //                         "cashBal": "28.21006347",
        //                         "ccy": "USDT",
        //                         "crossLiab": "",
        //                         "disEq": "28.2687404020176",
        //                         "eq":"28 .21006347",
        //                         "eqUsd": "28.2687404020176",
        //                         "frozenBal": "0",
        //                         "interest": "",
        //                         "isoEq": "0",
        //                         "isoLiab": "",
        //                         "liab": "",
        //                         "maxLoan": "",
        //                         "mgnRatio": "",
        //                         "notionalLever": "0",
        //                         "ordFrozen": "0",
        //                         "twap": "0",
        //                         "uTime": "1621556539861",
        //                         "upl": "0",
        //                         "uplLiab": ""
        //                     }
        //                 ],
        //                 "imr": "",
        //                 "isoEq": "0",
        //                 "mgnRatio": "",
        //                 "mmr": "",
        //                 "notionalUsd": "",
        //                 "ordFroz": "",
        //                 "totalEq": "28.2687404020176",
        //                 "uTime": "1621556553510"
        //             }
        //         ],
        //         "msg": ""
        //     }
        //
        //     {
        //         "code": "0",
        //         "data": [
        //             {
        //                 "adjEq": "",
        //                 "details": [
        //                     {
        //                         "availBal": "0.049",
        //                         "availEq": "",
        //                         "cashBal": "0.049",
        //                         "ccy": "BTC",
        //                         "crossLiab": "",
        //                         "disEq": "1918.55678",
        //                         "eq": "0.049",
        //                         "eqUsd": "1918.55678",
        //                         "frozenBal": "0",
        //                         "interest": "",
        //                         "isoEq": "",
        //                         "isoLiab": "",
        //                         "liab": "",
        //                         "maxLoan": "",
        //                         "mgnRatio": "",
        //                         "notionalLever": "",
        //                         "ordFrozen": "0",
        //                         "twap": "0",
        //                         "uTime": "1621973128591",
        //                         "upl": "",
        //                         "uplLiab": ""
        //                     }
        //                 ],
        //                 "imr": "",
        //                 "isoEq": "",
        //                 "mgnRatio": "",
        //                 "mmr": "",
        //                 "notionalUsd": "",
        //                 "ordFroz": "",
        //                 "totalEq": "1918.55678",
        //                 "uTime": "1622045126908"
        //             }
        //         ],
        //         "msg": ""
        //     }
        //
        // funding
        //
        //     {
        //         "code": "0",
        //         "data": [
        //             {
        //                 "availBal": "0.00005426",
        //                 "bal": 0.0000542600000000,
        //                 "ccy": "BTC",
        //                 "frozenBal": "0"
        //             }
        //         ],
        //         "msg": ""
        //     }
        //
        return this.parseBalanceByType (marketType, response);
    }

    async createOrder (symbol, type, side, amount, price = undefined, params = {}) {
        await this.loadMarkets ();
        const market = this.market (symbol);
        const request = {
            'instId': market['id'],
            // 'ccy': currency['id'], // only applicable to cross MARGIN orders in single-currency margin
            // 'clOrdId': clientOrderId, // up to 32 characters, must be unique
            // 'tag': tag, // up to 8 characters
            'side': side,
            // 'posSide': 'long', // long, short, // required in the long/short mode, and can only be long or short (only for future or swap)
            'ordType': type,
            // 'ordType': type, // privatePostTradeOrder: market, limit, post_only, fok, ioc, optimal_limit_ioc
            // 'ordType': type, // privatePostTradeOrderAlgo: conditional, oco, trigger, move_order_stop, iceberg, twap
            'sz': this.amountToPrecision (symbol, amount),
            // 'px': this.priceToPrecision (symbol, price), // limit orders only
            // 'reduceOnly': false, // MARGIN orders only
            //
            // 'triggerPx': 10, // stopPrice (trigger orders)
            // 'orderPx': 10, // Order price if -1, the order will be executed at the market price. (trigger orders)
            // 'triggerPxType': 'last', // Conditional default is last, mark or index (trigger orders)
            //
            // 'tpTriggerPx': 10, // takeProfitPrice (conditional orders)
            // 'tpTriggerPxType': 'last', // Conditional default is last, mark or index (conditional orders)
            // 'tpOrdPx': 10, // Order price for Take-Profit orders, if -1 will be executed at market price (conditional orders)
            //
            // 'slTriggerPx': 10, // stopLossPrice (conditional orders)
            // 'slTriggerPxType': 'last', // Conditional default is last, mark or index (conditional orders)
            // 'slOrdPx': 10, // Order price for Stop-Loss orders, if -1 will be executed at market price (conditional orders)
        };
        const spot = market['spot'];
        const contract = market['contract'];
        const stopPrice = this.safeString2 (params, 'stopPrice', 'triggerPx');
        const timeInForce = this.safeString (params, 'timeInForce', 'GTC');
        const takeProfitPrice = this.safeString2 (params, 'takeProfitPrice', 'tpTriggerPx');
        const tpOrdPx = this.safeString (params, 'tpOrdPx');
        const tpTriggerPxType = this.safeString (params, 'tpTriggerPxType', 'last');
        const stopLossPrice = this.safeString2 (params, 'stopLossPrice', 'slTriggerPx');
        const slOrdPx = this.safeString (params, 'slOrdPx');
        const slTriggerPxType = this.safeString (params, 'slTriggerPxType', 'last');
        const clientOrderId = this.safeString2 (params, 'clOrdId', 'clientOrderId');
        if (spot) {
            request['tdMode'] = 'cash';
        } else if (contract) {
            const marginMode = this.safeString2 (this.options, 'defaultMarginMode', 'marginMode', 'cross');
            request['tdMode'] = this.safeStringLower (params, 'tdMode', marginMode); // not ommited so as to be extended into the request
        }
        const isMarketOrder = type === 'market';
        const postOnly = this.isPostOnly (isMarketOrder, type === 'post_only', params);
        params = this.omit (params, [ 'timeInForce', 'stopPrice', 'triggerPx', 'cloOrdId', 'clientOrderId', 'stopLossPrice', 'takeProfitPrice', 'slTriggerPx', 'tpTriggerPrice', 'tpOrdPx', 'slOrdPx', 'tpTriggerPxType', 'slTriggerPxType' ]);
        const ioc = (timeInForce === 'IOC') || (type === 'ioc');
        const fok = (timeInForce === 'FOK') || (type === 'fok');
        const trigger = (stopPrice !== undefined) || (type === 'trigger');
        const conditional = (stopLossPrice !== undefined) || (takeProfitPrice !== undefined) || (type === 'conditional');
        const marketIOC = (isMarketOrder && ioc) || (type === 'optimal_limit_ioc');
        const defaultMethod = this.safeString (this.options, 'createOrder', 'privatePostTradeBatchOrders');
        let method = defaultMethod;
        if (isMarketOrder || marketIOC) {
            request['ordType'] = 'market';
            if (spot && (side === 'buy')) {
                // spot market buy: "sz" can refer either to base currency units or to quote currency units
                // see documentation: https://www.okx.com/docs-v5/en/#rest-api-trade-place-order
                const defaultTgtCcy = this.safeString (this.options, 'tgtCcy', 'base_ccy');
                const tgtCcy = this.safeString (params, 'tgtCcy', defaultTgtCcy);
                if (tgtCcy === 'quote_ccy') {
                    // quote_ccy: sz refers to units of quote currency
                    request['tgtCcy'] = 'quote_ccy';
                    let notional = this.safeNumber (params, 'sz');
                    const createMarketBuyOrderRequiresPrice = this.safeValue (this.options, 'createMarketBuyOrderRequiresPrice', true);
                    if (createMarketBuyOrderRequiresPrice) {
                        if (price !== undefined) {
                            if (notional === undefined) {
                                notional = amount * price;
                            }
                        } else if (notional === undefined) {
                            throw new InvalidOrder (this.id + " createOrder() requires the price argument with market buy orders to calculate total order cost (amount to spend), where cost = amount * price. Supply a price argument to createOrder() call if you want the cost to be calculated for you from price and amount, or, alternatively, add .options['createMarketBuyOrderRequiresPrice'] = false and supply the total cost value in the 'amount' argument or in the 'sz' extra parameter (the exchange-specific behaviour)");
                        }
                    } else {
                        notional = (notional === undefined) ? amount : notional;
                    }
                    const precision = market['precision']['price'];
                    request['sz'] = this.decimalToPrecision (notional, TRUNCATE, precision, this.precisionMode);
                } else {
                    // base_ccy: sz refers to units of base currency
                    request['tgtCcy'] = 'base_ccy';
                }
                params = this.omit (params, [ 'tgtCcy' ]);
            }
            if (marketIOC && contract) {
                request['ordType'] = 'optimal_limit_ioc';
            }
        } else {
            if ((!trigger) && (!conditional)) {
                request['px'] = this.priceToPrecision (symbol, price);
            }
        }
        if (postOnly) {
            method = defaultMethod;
            request['ordType'] = 'post_only';
        } else if (ioc && !marketIOC) {
            method = defaultMethod;
            request['ordType'] = 'ioc';
        } else if (fok) {
            method = defaultMethod;
            request['ordType'] = 'fok';
        } else if (trigger) {
            method = 'privatePostTradeOrderAlgo';
            request['ordType'] = 'trigger';
            request['triggerPx'] = this.priceToPrecision (symbol, stopPrice);
            request['orderPx'] = isMarketOrder ? '-1' : this.priceToPrecision (symbol, price);
        } else if (conditional) {
            method = 'privatePostTradeOrderAlgo';
            request['ordType'] = 'conditional';
            const twoWayCondition = ((takeProfitPrice !== undefined) && (stopLossPrice !== undefined));
            // if TP and SL are sent together
            // as ordType 'conditional' only stop-loss order will be applied
            if (twoWayCondition) {
                request['ordType'] = 'oco';
            }
            if (takeProfitPrice !== undefined) {
                request['tpTriggerPx'] = this.priceToPrecision (symbol, takeProfitPrice);
                request['tpOrdPx'] = (tpOrdPx === undefined) ? '-1' : this.priceToPrecision (symbol, tpOrdPx);
                request['tpTriggerPxType'] = tpTriggerPxType;
            }
            if (stopLossPrice !== undefined) {
                request['slTriggerPx'] = this.priceToPrecision (symbol, stopLossPrice);
                request['slOrdPx'] = (slOrdPx === undefined) ? '-1' : this.priceToPrecision (symbol, slOrdPx);
                request['slTriggerPxType'] = slTriggerPxType;
            }
        }
        if ((type === 'oco') || (type === 'move_order_stop') || (type === 'iceberg') || (type === 'twap')) {
            method = 'privatePostTradeOrderAlgo';
        }
        if (clientOrderId === undefined) {
            const brokerId = this.safeString (this.options, 'brokerId');
            if (brokerId !== undefined) {
                request['clOrdId'] = brokerId + this.uuid16 ();
            }
        } else {
            request['clOrdId'] = clientOrderId;
            params = this.omit (params, [ 'clOrdId', 'clientOrderId' ]);
        }
        let extendedRequest = undefined;
        if ((method === 'privatePostTradeOrder') || (method === 'privatePostTradeOrderAlgo')) {
            extendedRequest = this.extend (request, params);
        } else if (method === 'privatePostTradeBatchOrders') {
            // keep the request body the same
            // submit a single order in an array to the batch order endpoint
            // because it has a lower ratelimit
            extendedRequest = [ this.extend (request, params) ];
        } else {
            throw new ExchangeError (this.id + ' createOrder() this.options["createOrder"] must be either privatePostTradeBatchOrders or privatePostTradeOrder');
        }
        const response = await this[method] (extendedRequest);
        const data = this.safeValue (response, 'data', []);
        const first = this.safeValue (data, 0);
        const order = this.parseOrder (first, market);
        return this.extend (order, {
            'type': type,
            'side': side,
        });
    }

    async cancelOrder (id, symbol = undefined, params = {}) {
        const stop = this.safeValue (params, 'stop');
        if (stop) {
            const order = await this.cancelOrders ([ id ], symbol, params);
            return this.safeValue (order, 0);
        }
        if (symbol === undefined) {
            throw new ArgumentsRequired (this.id + ' cancelOrder() requires a symbol argument');
        }
        await this.loadMarkets ();
        const market = this.market (symbol);
        const request = {
            'instId': market['id'],
            // 'ordId': id, // either ordId or clOrdId is required
            // 'clOrdId': clientOrderId,
        };
        const clientOrderId = this.safeString2 (params, 'clOrdId', 'clientOrderId');
        if (clientOrderId !== undefined) {
            request['clOrdId'] = clientOrderId;
        } else {
            request['ordId'] = id;
        }
        const query = this.omit (params, [ 'clOrdId', 'clientOrderId' ]);
        const response = await this.privatePostTradeCancelOrder (this.extend (request, query));
        // {"code":"0","data":[{"clOrdId":"","ordId":"317251910906576896","sCode":"0","sMsg":""}],"msg":""}
        const data = this.safeValue (response, 'data', []);
        const order = this.safeValue (data, 0);
        return this.parseOrder (order, market);
    }

    parseIds (ids) {
        /**
         * @ignore
         * @method
         * @name okx#parseIds
         * @param {[str]|str} ids order ids
         * @returns {[str]} list of order ids
         */
        if (typeof ids === 'string') {
            return ids.split (',');
        } else {
            return ids;
        }
    }

    async cancelOrders (ids, symbol = undefined, params = {}) {
        // TODO : the original endpoint signature differs, according to that you can skip individual symbol and assign ids in batch. At this moment, `params` is not being used too.
        if (symbol === undefined) {
            throw new ArgumentsRequired (this.id + ' cancelOrders() requires a symbol argument');
        }
        await this.loadMarkets ();
        const market = this.market (symbol);
        const request = [];
        const options = this.safeValue (this.options, 'cancelOrders', {});
        const defaultMethod = this.safeString (options, 'method', 'privatePostTradeCancelBatchOrders');
        let method = this.safeString (params, 'method', defaultMethod);
        const clientOrderIds = this.parseIds (this.safeValue2 (params, 'clOrdId', 'clientOrderId'));
        const algoIds = this.parseIds (this.safeValue (params, 'algoId'));
        const stop = this.safeValue (params, 'stop');
        if (stop) {
            method = 'privatePostTradeCancelAlgos';
        }
        if (clientOrderIds === undefined) {
            ids = this.parseIds (ids);
            if (algoIds !== undefined) {
                for (let i = 0; i < algoIds.length; i++) {
                    request.push ({
                        'algoId': algoIds[i],
                        'instId': market['id'],
                    });
                }
            }
            for (let i = 0; i < ids.length; i++) {
                if (stop) {
                    request.push ({
                        'algoId': ids[i],
                        'instId': market['id'],
                    });
                } else {
                    request.push ({
                        'ordId': ids[i],
                        'instId': market['id'],
                    });
                }
            }
        } else {
            for (let i = 0; i < clientOrderIds.length; i++) {
                request.push ({
                    'instId': market['id'],
                    'clOrdId': clientOrderIds[i],
                });
            }
        }
        const response = await this[method] (request); // * dont extend with params, otherwise ARRAY will be turned into OBJECT
        //
        //     {
        //         "code": "0",
        //         "data": [
        //             {
        //                 "clOrdId": "e123456789ec4dBC1123456ba123b45e",
        //                 "ordId": "405071912345641543",
        //                 "sCode": "0",
        //                 "sMsg": ""
        //             },
        //             ...
        //         ],
        //         "msg": ""
        //     }
        //
        // Algo order
        //
        //     {
        //         "code": "0",
        //         "data": [
        //             {
        //                 "algoId": "431375349042380800",
        //                 "sCode": "0",
        //                 "sMsg": ""
        //             }
        //         ],
        //         "msg": ""
        //     }
        //
        const ordersData = this.safeValue (response, 'data', []);
        return this.parseOrders (ordersData, market, undefined, undefined, params);
    }

    parseOrderStatus (status) {
        const statuses = {
            'canceled': 'canceled',
            'live': 'open',
            'partially_filled': 'open',
            'filled': 'closed',
        };
        return this.safeString (statuses, status, status);
    }

    parseOrder (order, market = undefined) {
        //
        // createOrder
        //
        //     {
        //         "clOrdId": "oktswap6",
        //         "ordId": "312269865356374016",
        //         "tag": "",
        //         "sCode": "0",
        //         "sMsg": ""
        //     }
        //
        // Spot and Swap fetchOrder, fetchOpenOrders
        //
        //     {
        //         "accFillSz": "0",
        //         "avgPx": "",
        //         "cTime": "1621910749815",
        //         "category": "normal",
        //         "ccy": "",
        //         "clOrdId": "",
        //         "fee": "0",
        //         "feeCcy": "ETH",
        //         "fillPx": "",
        //         "fillSz": "0",
        //         "fillTime": "",
        //         "instId": "ETH-USDT",
        //         "instType": "SPOT",
        //         "lever": "",
        //         "ordId": "317251910906576896",
        //         "ordType": "limit",
        //         "pnl": "0",
        //         "posSide": "net",
        //         "px": "2000",
        //         "rebate": "0",
        //         "rebateCcy": "USDT",
        //         "side": "buy",
        //         "slOrdPx": "",
        //         "slTriggerPx": "",
        //         "state": "live",
        //         "sz": "0.001",
        //         "tag": "",
        //         "tdMode": "cash",
        //         "tpOrdPx": "",
        //         "tpTriggerPx": "",
        //         "tradeId": "",
        //         "uTime": "1621910749815"
        //     }
        //
        // Algo Order fetchOrder, fetchOpenOrders, fetchCanceledOrders
        //
        //     {
        //         "activePx": "",
        //         "activePxType": "",
        //         "actualPx": "",
        //         "actualSide": "buy",
        //         "actualSz": "0",
        //         "algoId": "431375349042380800",
        //         "cTime": "1649119897778",
        //         "callbackRatio": "",
        //         "callbackSpread": "",
        //         "ccy": "",
        //         "ctVal": "0.01",
        //         "instId": "BTC-USDT-SWAP",
        //         "instType": "SWAP",
        //         "last": "46538.9",
        //         "lever": "125",
        //         "moveTriggerPx": "",
        //         "notionalUsd": "467.059",
        //         "ordId": "",
        //         "ordPx": "50000",
        //         "ordType": "trigger",
        //         "posSide": "long",
        //         "pxLimit": "",
        //         "pxSpread": "",
        //         "pxVar": "",
        //         "side": "buy",
        //         "slOrdPx": "",
        //         "slTriggerPx": "",
        //         "slTriggerPxType": "",
        //         "state": "live",
        //         "sz": "1",
        //         "szLimit": "",
        //         "tag": "",
        //         "tdMode": "isolated",
        //         "tgtCcy": "",
        //         "timeInterval": "",
        //         "tpOrdPx": "",
        //         "tpTriggerPx": "",
        //         "tpTriggerPxType": "",
        //         "triggerPx": "50000",
        //         "triggerPxType": "last",
        //         "triggerTime": "",
        //         "uly": "BTC-USDT"
        //     }
        //
        const id = this.safeString2 (order, 'ordId', 'algoId');
        const timestamp = this.safeInteger (order, 'cTime');
        const lastTradeTimestamp = this.safeInteger (order, 'fillTime');
        const side = this.safeString (order, 'side');
        let type = this.safeString (order, 'ordType');
        let postOnly = undefined;
        let timeInForce = undefined;
        if (type === 'post_only') {
            postOnly = true;
            type = 'limit';
        } else if (type === 'fok') {
            timeInForce = 'FOK';
            type = 'limit';
        } else if (type === 'ioc') {
            timeInForce = 'IOC';
            type = 'limit';
        }
        const marketId = this.safeString (order, 'instId');
        const symbol = this.safeSymbol (marketId, market, '-');
        const filled = this.safeString (order, 'accFillSz');
        const price = this.safeString2 (order, 'px', 'ordPx');
        const average = this.safeString (order, 'avgPx');
        const status = this.parseOrderStatus (this.safeString (order, 'state'));
        const feeCostString = this.safeString (order, 'fee');
        let amount = undefined;
        let cost = undefined;
        // spot market buy: "sz" can refer either to base currency units or to quote currency units
        // see documentation: https://www.okx.com/docs-v5/en/#rest-api-trade-place-order
        const defaultTgtCcy = this.safeString (this.options, 'tgtCcy', 'base_ccy');
        const tgtCcy = this.safeString (order, 'tgtCcy', defaultTgtCcy);
        const instType = this.safeString (order, 'instType');
        if ((side === 'buy') && (type === 'market') && (instType === 'SPOT') && (tgtCcy === 'quote_ccy')) {
            // "sz" refers to the cost
            cost = this.safeString (order, 'sz');
        } else {
            // "sz" refers to the trade currency amount
            amount = this.safeString (order, 'sz');
        }
        let fee = undefined;
        if (feeCostString !== undefined) {
            const feeCostSigned = Precise.stringNeg (feeCostString);
            const feeCurrencyId = this.safeString (order, 'feeCcy');
            const feeCurrencyCode = this.safeCurrencyCode (feeCurrencyId);
            fee = {
                'cost': this.parseNumber (feeCostSigned),
                'currency': feeCurrencyCode,
            };
        }
        let clientOrderId = this.safeString (order, 'clOrdId');
        if ((clientOrderId !== undefined) && (clientOrderId.length < 1)) {
            clientOrderId = undefined; // fix empty clientOrderId string
        }
        const stopPrice = this.safeNumber2 (order, 'triggerPx', 'slTriggerPx');
        return this.safeOrder ({
            'info': order,
            'id': id,
            'clientOrderId': clientOrderId,
            'timestamp': timestamp,
            'datetime': this.iso8601 (timestamp),
            'lastTradeTimestamp': lastTradeTimestamp,
            'symbol': symbol,
            'type': type,
            'timeInForce': timeInForce,
            'postOnly': postOnly,
            'side': side,
            'price': price,
            'stopPrice': stopPrice,
            'average': average,
            'cost': cost,
            'amount': amount,
            'filled': filled,
            'remaining': undefined,
            'status': status,
            'fee': fee,
            'trades': undefined,
        }, market);
    }

    async fetchOrder (id, symbol = undefined, params = {}) {
        /**
         * @method
         * @name okx#fetchOrder
         * @description fetch an order by the id
         * @param {string} id the order id
         * @param {string} symbol unified market symbol
         * @param {dict} params extra and exchange specific parameters
         * @param {integer} params.till timestamp in ms of the latest time to retrieve orders for
         * @param {boolean} params.stop true if fetching trigger orders, params.ordtype set to "trigger" if true
         * @param {string} params.ordType "conditional", "oco", "trigger", "move_order_stop", "iceberg", or "twap"
         * @returns [an order structure]{@link https://docs.ccxt.com/en/latest/manual.html#order-structure}
        */
        if (symbol === undefined) {
            throw new ArgumentsRequired (this.id + ' fetchOrder() requires a symbol argument');
        }
        await this.loadMarkets ();
        const market = this.market (symbol);
        const request = {
            'instId': market['id'],
            // 'clOrdId': 'abcdef12345', // optional, [a-z0-9]{1,32}
            // 'ordId': id,
            // 'ordType': 'limit', // stop orders: conditional, oco, trigger, move_order_stop, iceberg, or twap
            // 'state': 'live', // stop orders: effective, canceled, order_failed
            // 'alogId': orderId, // stop orders
            // 'instType': // spot, swap, futures, margin
            // 'after': orderId, // stop orders
            // 'before': orderId, // stop orders
            // 'limit': limit, // stop orders, default 100, max 100
        };
        const clientOrderId = this.safeString2 (params, 'clOrdId', 'clientOrderId');
        const options = this.safeValue (this.options, 'fetchOrder', {});
        const algoOrderTypes = this.safeValue (this.options, 'algoOrderTypes', {});
        const defaultMethod = this.safeString (options, 'method', 'privateGetTradeOrder');
        let method = this.safeString (params, 'method', defaultMethod);
        const ordType = this.safeString (params, 'ordType');
        const stop = this.safeValue (params, 'stop');
        if (stop || (ordType in algoOrderTypes)) {
            method = 'privateGetTradeOrdersAlgoHistory';
            request['algoId'] = id;
            if (stop) {
                request['ordType'] = 'trigger';
                params = this.omit (params, 'ordType');
            }
        } else {
            if (clientOrderId !== undefined) {
                request['clOrdId'] = clientOrderId;
            } else {
                request['ordId'] = id;
            }
        }
        const query = this.omit (params, [ 'method', 'stop', 'clOrdId', 'clientOrderId' ]);
        const response = await this[method] (this.extend (request, query));
        //
        // Spot and Swap
        //
        //     {
        //         "code": "0",
        //         "data": [
        //             {
        //                 "accFillSz": "0",
        //                 "avgPx": "",
        //                 "cTime": "1621910749815",
        //                 "category": "normal",
        //                 "ccy": "",
        //                 "clOrdId": "",
        //                 "fee": "0",
        //                 "feeCcy": "ETH",
        //                 "fillPx": "",
        //                 "fillSz": "0",
        //                 "fillTime": "",
        //                 "instId": "ETH-USDT",
        //                 "instType": "SPOT",
        //                 "lever": "",
        //                 "ordId": "317251910906576896",
        //                 "ordType": "limit",
        //                 "pnl": "0",
        //                 "posSide": "net",
        //                 "px":"20 00",
        //                 "rebate": "0",
        //                 "rebateCcy": "USDT",
        //                 "side": "buy",
        //                 "slOrdPx": "",
        //                 "slTriggerPx": "",
        //                 "state": "live",
        //                 "sz":"0. 001",
        //                 "tag": "",
        //                 "tdMode": "cash",
        //                 "tpOrdPx": "",
        //                 "tpTriggerPx": "",
        //                 "tradeId": "",
        //                 "uTime": "1621910749815"
        //             }
        //         ],
        //         "msg": ""
        //     }
        //
        // Algo order
        //
        //     {
        //         "code": "0",
        //         "data": [
        //             {
        //                 "activePx": "",
        //                 "activePxType": "",
        //                 "actualPx": "",
        //                 "actualSide": "buy",
        //                 "actualSz": "0",
        //                 "algoId": "432912085631369216",
        //                 "cTime": "1649486284333",
        //                 "callbackRatio": "",
        //                 "callbackSpread": "",
        //                 "ccy": "",
        //                 "ctVal": "0.01",
        //                 "instId": "BTC-USDT-SWAP",
        //                 "instType": "SWAP",
        //                 "last": "42458.6",
        //                 "lever": "125",
        //                 "moveTriggerPx": "",
        //                 "notionalUsd": "1699.856",
        //                 "ordId": "",
        //                 "ordPx": "30000",
        //                 "ordType": "trigger",
        //                 "posSide": "long",
        //                 "pxLimit": "",
        //                 "pxSpread": "",
        //                 "pxVar": "",
        //                 "side": "buy",
        //                 "slOrdPx": "",
        //                 "slTriggerPx": "",
        //                 "slTriggerPxType": "",
        //                 "state": "live",
        //                 "sz": "4",
        //                 "szLimit": "",
        //                 "tag": "",
        //                 "tdMode": "isolated",
        //                 "tgtCcy": "",
        //                 "timeInterval": "",
        //                 "tpOrdPx": "",
        //                 "tpTriggerPx": "",
        //                 "tpTriggerPxType": "",
        //                 "triggerPx": "31000",
        //                 "triggerPxType": "last",
        //                 "triggerTime": "",
        //                 "uly": "BTC-USDT"
        //             }
        //         ],
        //         "msg": ""
        //     }
        //
        const data = this.safeValue (response, 'data', []);
        const order = this.safeValue (data, 0);
        return this.parseOrder (order, market);
    }

    async fetchOpenOrders (symbol = undefined, since = undefined, limit = undefined, params = {}) {
        /**
         * @method
         * @name okx#fetchOpenOrders
         * @description Fetch orders that are still open
         * @param {str} symbol Unified market symbol
         * @param {int} since Timestamp in ms of the earliest time to retrieve orders for
         * @param {int} limit Number of results per request. The maximum is 100; The default is 100
         * @param {dict} params Extra and exchange specific parameters
         * @param {int} params.till Timestamp in ms of the latest time to retrieve orders for
         * @param {bool} params.stop True if fetching trigger orders
         * @param {str} params.ordType "conditional", "oco", "trigger", "move_order_stop", "iceberg", or "twap"
         * @param {str} params.algoId Algo ID
         * @returns [An order structure]{@link https://docs.ccxt.com/en/latest/manual.html#order-structure}
         */
        await this.loadMarkets ();
        const request = {
            // 'instType': 'SPOT', // SPOT, MARGIN, SWAP, FUTURES, OPTION
            // 'uly': currency['id'],
            // 'instId': market['id'],
            // 'ordType': 'limit', // market, limit, post_only, fok, ioc, comma-separated, stop orders: conditional, oco, trigger, move_order_stop, iceberg, or twap
            // 'state': 'live', // live, partially_filled
            // 'after': orderId,
            // 'before': orderId,
            // 'limit': limit, // default 100, max 100
        };
        let market = undefined;
        if (symbol !== undefined) {
            market = this.market (symbol);
            request['instId'] = market['id'];
        }
        if (limit !== undefined) {
            request['limit'] = limit; // default 100, max 100
        }
        const options = this.safeValue (this.options, 'fetchOpenOrders', {});
        const algoOrderTypes = this.safeValue (this.options, 'algoOrderTypes', {});
        const defaultMethod = this.safeString (options, 'method', 'privateGetTradeOrdersPending');
        let method = this.safeString (params, 'method', defaultMethod);
        const ordType = this.safeString (params, 'ordType');
        const stop = this.safeValue (params, 'stop');
        if (stop || (ordType in algoOrderTypes)) {
            method = 'privateGetTradeOrdersAlgoPending';
            if (stop) {
                request['ordType'] = 'trigger';
                params = this.omit (params, 'ordType');
            }
        }
        const query = this.omit (params, [ 'method', 'stop' ]);
        const response = await this[method] (this.extend (request, query));
        //
        //     {
        //         "code": "0",
        //         "data": [
        //             {
        //                 "accFillSz": "0",
        //                 "avgPx": "",
        //                 "cTime": "1621910749815",
        //                 "category": "normal",
        //                 "ccy": "",
        //                 "clOrdId": "",
        //                 "fee": "0",
        //                 "feeCcy": "ETH",
        //                 "fillPx": "",
        //                 "fillSz": "0",
        //                 "fillTime": "",
        //                 "instId": "ETH-USDT",
        //                 "instType": "SPOT",
        //                 "lever": "",
        //                 "ordId": "317251910906576896",
        //                 "ordType": "limit",
        //                 "pnl": "0",
        //                 "posSide": "net",
        //                 "px":"20 00",
        //                 "rebate": "0",
        //                 "rebateCcy": "USDT",
        //                 "side": "buy",
        //                 "slOrdPx": "",
        //                 "slTriggerPx": "",
        //                 "state": "live",
        //                 "sz":"0. 001",
        //                 "tag": "",
        //                 "tdMode": "cash",
        //                 "tpOrdPx": "",
        //                 "tpTriggerPx": "",
        //                 "tradeId": "",
        //                 "uTime": "1621910749815"
        //             }
        //         ],
        //         "msg":""
        //     }
        //
        // Algo order
        //
        //     {
        //         "code": "0",
        //         "data": [
        //             {
        //                 "activePx": "",
        //                 "activePxType": "",
        //                 "actualPx": "",
        //                 "actualSide": "buy",
        //                 "actualSz": "0",
        //                 "algoId": "431375349042380800",
        //                 "cTime": "1649119897778",
        //                 "callbackRatio": "",
        //                 "callbackSpread": "",
        //                 "ccy": "",
        //                 "ctVal": "0.01",
        //                 "instId": "BTC-USDT-SWAP",
        //                 "instType": "SWAP",
        //                 "last": "46538.9",
        //                 "lever": "125",
        //                 "moveTriggerPx": "",
        //                 "notionalUsd": "467.059",
        //                 "ordId": "",
        //                 "ordPx": "50000",
        //                 "ordType": "trigger",
        //                 "posSide": "long",
        //                 "pxLimit": "",
        //                 "pxSpread": "",
        //                 "pxVar": "",
        //                 "side": "buy",
        //                 "slOrdPx": "",
        //                 "slTriggerPx": "",
        //                 "slTriggerPxType": "",
        //                 "state": "live",
        //                 "sz": "1",
        //                 "szLimit": "",
        //                 "tag": "",
        //                 "tdMode": "isolated",
        //                 "tgtCcy": "",
        //                 "timeInterval": "",
        //                 "tpOrdPx": "",
        //                 "tpTriggerPx": "",
        //                 "tpTriggerPxType": "",
        //                 "triggerPx": "50000",
        //                 "triggerPxType": "last",
        //                 "triggerTime": "",
        //                 "uly": "BTC-USDT"
        //             }
        //         ],
        //         "msg": ""
        //     }
        //
        const data = this.safeValue (response, 'data', []);
        return this.parseOrders (data, market, since, limit);
    }

    async fetchCanceledOrders (symbol = undefined, since = undefined, limit = undefined, params = {}) {
        await this.loadMarkets ();
        const request = {
            // 'instType': type.toUpperCase (), // SPOT, MARGIN, SWAP, FUTURES, OPTION
            // 'uly': currency['id'],
            // 'instId': market['id'],
            // 'ordType': 'limit', // market, limit, post_only, fok, ioc, comma-separated stop orders: conditional, oco, trigger, move_order_stop, iceberg, or twap
            // 'state': 'canceled', // filled, canceled
            // 'after': orderId,
            // 'before': orderId,
            // 'limit': limit, // default 100, max 100
            // 'algoId': "'433845797218942976'", // Algo order
        };
        let market = undefined;
        if (symbol !== undefined) {
            market = this.market (symbol);
            request['instId'] = market['id'];
        }
        const [ type, query ] = this.handleMarketTypeAndParams ('fetchCanceledOrders', market, params);
        request['instType'] = this.convertToInstrumentType (type);
        if (limit !== undefined) {
            request['limit'] = limit; // default 100, max 100
        }
        request['state'] = 'canceled';
        const options = this.safeValue (this.options, 'fetchCanceledOrders', {});
        const algoOrderTypes = this.safeValue (this.options, 'algoOrderTypes', {});
        const defaultMethod = this.safeString (options, 'method', 'privateGetTradeOrdersHistory');
        let method = this.safeString (params, 'method', defaultMethod);
        const ordType = this.safeString (params, 'ordType');
        const stop = this.safeValue (params, 'stop');
        if (stop || (ordType in algoOrderTypes)) {
            method = 'privateGetTradeOrdersAlgoHistory';
        }
        const send = this.omit (query, [ 'method', 'stop' ]);
        const response = await this[method] (this.extend (request, send));
        //
        //     {
        //         "code": "0",
        //         "data": [
        //             {
        //                 "accFillSz": "0",
        //                 "avgPx": "",
        //                 "cTime": "1644037822494",
        //                 "category": "normal",
        //                 "ccy": "",
        //                 "clOrdId": "",
        //                 "fee": "0",
        //                 "feeCcy": "BTC",
        //                 "fillPx": "",
        //                 "fillSz": "0",
        //                 "fillTime": "",
        //                 "instId": "BTC-USDT",
        //                 "instType": "SPOT",
        //                 "lever": "",
        //                 "ordId": "410059580352409602",
        //                 "ordType": "limit",
        //                 "pnl": "0",
        //                 "posSide": "net",
        //                 "px": "30000",
        //                 "rebate": "0",
        //                 "rebateCcy": "USDT",
        //                 "side": "buy",
        //                 "slOrdPx": "",
        //                 "slTriggerPx": "",
        //                 "slTriggerPxType": "",
        //                 "source": "",
        //                 "state": "canceled",
        //                 "sz": "0.0005452",
        //                 "tag": "",
        //                 "tdMode": "cash",
        //                 "tgtCcy": "",
        //                 "tpOrdPx": "",
        //                 "tpTriggerPx": "",
        //                 "tpTriggerPxType": "",
        //                 "tradeId": "",
        //                 "uTime": "1644038165667"
        //             }
        //         ],
        //         "msg": ""
        //     }
        //
        // Algo order
        //
        //     {
        //         "code": "0",
        //         "data": [
        //             {
        //                 "activePx": "",
        //                 "activePxType": "",
        //                 "actualPx": "",
        //                 "actualSide": "buy",
        //                 "actualSz": "0",
        //                 "algoId": "433845797218942976",
        //                 "cTime": "1649708898523",
        //                 "callbackRatio": "",
        //                 "callbackSpread": "",
        //                 "ccy": "",
        //                 "ctVal": "0.01",
        //                 "instId": "BTC-USDT-SWAP",
        //                 "instType": "SWAP",
        //                 "last": "39950.4",
        //                 "lever": "125",
        //                 "moveTriggerPx": "",
        //                 "notionalUsd": "1592.1760000000002",
        //                 "ordId": "",
        //                 "ordPx": "29000",
        //                 "ordType": "trigger",
        //                 "posSide": "long",
        //                 "pxLimit": "",
        //                 "pxSpread": "",
        //                 "pxVar": "",
        //                 "side": "buy",
        //                 "slOrdPx": "",
        //                 "slTriggerPx": "",
        //                 "slTriggerPxType": "",
        //                 "state": "canceled",
        //                 "sz": "4",
        //                 "szLimit": "",
        //                 "tag": "",
        //                 "tdMode": "isolated",
        //                 "tgtCcy": "",
        //                 "timeInterval": "",
        //                 "tpOrdPx": "",
        //                 "tpTriggerPx": "",
        //                 "tpTriggerPxType": "",
        //                 "triggerPx": "30000",
        //                 "triggerPxType": "last",
        //                 "triggerTime": "",
        //                 "uly": "BTC-USDT"
        //             },
        //         ],
        //         "msg": ""
        //     }
        //
        const data = this.safeValue (response, 'data', []);
        return this.parseOrders (data, market, since, limit);
    }

    async fetchClosedOrders (symbol = undefined, since = undefined, limit = undefined, params = {}) {
        await this.loadMarkets ();
        const request = {
            // 'instType': type.toUpperCase (), // SPOT, MARGIN, SWAP, FUTURES, OPTION
            // 'uly': currency['id'],
            // 'instId': market['id'],
            // 'ordType': 'limit', // market, limit, post_only, fok, ioc, comma-separated
            // 'state': 'filled', // filled, canceled
            // 'after': orderId,
            // 'before': orderId,
            // 'limit': limit, // default 100, max 100
        };
        let market = undefined;
        if (symbol !== undefined) {
            market = this.market (symbol);
            request['instId'] = market['id'];
        }
        const [ type, query ] = this.handleMarketTypeAndParams ('fetchClosedOrders', market, params);
        request['instType'] = this.convertToInstrumentType (type);
        if (limit !== undefined) {
            request['limit'] = limit; // default 100, max 100
        }
        request['state'] = 'filled';
        const method = this.safeString (this.options, 'method', 'privateGetTradeOrdersHistory');
        const response = await this[method] (this.extend (request, query));
        //
        //     {
        //         "code": "0",
        //         "data": [
        //             {
        //                 "accFillSz": "0",
        //                 "avgPx": "",
        //                 "cTime": "1621910749815",
        //                 "category": "normal",
        //                 "ccy": "",
        //                 "clOrdId": "",
        //                 "fee": "0",
        //                 "feeCcy": "ETH",
        //                 "fillPx": "",
        //                 "fillSz": "0",
        //                 "fillTime": "",
        //                 "instId": "ETH-USDT",
        //                 "instType": "SPOT",
        //                 "lever": "",
        //                 "ordId": "317251910906576896",
        //                 "ordType": "limit",
        //                 "pnl": "0",
        //                 "posSide": "net",
        //                 "px": "2000",
        //                 "rebate": "0",
        //                 "rebateCcy": "USDT",
        //                 "side": "buy",
        //                 "slOrdPx": "",
        //                 "slTriggerPx": "",
        //                 "state": "live",
        //                 "sz": "0.001",
        //                 "tag": "",
        //                 "tdMode": "cash",
        //                 "tpOrdPx": "",
        //                 "tpTriggerPx": "",
        //                 "tradeId": "",
        //                 "uTime": "1621910749815"
        //             }
        //         ],
        //         "msg": ""
        //     }
        //
        const data = this.safeValue (response, 'data', []);
        return this.parseOrders (data, market, since, limit);
    }

    async fetchMyTrades (symbol = undefined, since = undefined, limit = undefined, params = {}) {
        await this.loadMarkets ();
        const request = {
            // 'instType': 'SPOT', // SPOT, MARGIN, SWAP, FUTURES, OPTION
            // 'uly': currency['id'],
            // 'instId': market['id'],
            // 'ordId': orderId,
            // 'after': billId,
            // 'before': billId,
            // 'limit': limit, // default 100, max 100
        };
        let market = undefined;
        if (symbol !== undefined) {
            market = this.market (symbol);
            request['instId'] = market['id'];
        }
        const [ type, query ] = this.handleMarketTypeAndParams ('fetchMyTrades', market, params);
        request['instType'] = this.convertToInstrumentType (type);
        if (limit !== undefined) {
            request['limit'] = limit; // default 100, max 100
        }
        const response = await this.privateGetTradeFillsHistory (this.extend (request, query));
        //
        //     {
        //         "code": "0",
        //         "data": [
        //             {
        //                 "side": "buy",
        //                 "fillSz": "0.007533",
        //                 "fillPx": "2654.98",
        //                 "fee": "-0.000007533",
        //                 "ordId": "317321390244397056",
        //                 "instType": "SPOT",
        //                 "instId": "ETH-USDT",
        //                 "clOrdId": "",
        //                 "posSide": "net",
        //                 "billId": "317321390265368576",
        //                 "tag": "0",
        //                 "execType": "T",
        //                 "tradeId": "107601752",
        //                 "feeCcy": "ETH",
        //                 "ts": "1621927314985"
        //             }
        //         ],
        //         "msg": ""
        //     }
        //
        const data = this.safeValue (response, 'data', []);
        return this.parseTrades (data, market, since, limit, query);
    }

    async fetchOrderTrades (id, symbol = undefined, since = undefined, limit = undefined, params = {}) {
        const request = {
            // 'instrument_id': market['id'],
            'ordId': id,
            // 'after': '1', // return the page after the specified page number
            // 'before': '1', // return the page before the specified page number
            // 'limit': limit, // optional, number of results per request, default = maximum = 100
        };
        return await this.fetchMyTrades (symbol, since, limit, this.extend (request, params));
    }

    async fetchLedger (code = undefined, since = undefined, limit = undefined, params = {}) {
        await this.loadMarkets ();
        const options = this.safeValue (this.options, 'fetchLedger', {});
        let method = this.safeString (options, 'method');
        method = this.safeString (params, 'method', method);
        params = this.omit (params, 'method');
        const request = {
            // 'instType': undefined, // 'SPOT', 'MARGIN', 'SWAP', 'FUTURES", 'OPTION'
            // 'ccy': undefined, // currency['id'],
            // 'mgnMode': undefined, // 'isolated', 'cross'
            // 'ctType': undefined, // 'linear', 'inverse', only applicable to FUTURES/SWAP
            // 'type': undefined,
            //     1 Transfer,
            //     2 Trade,
            //     3 Delivery,
            //     4 Auto token conversion,
            //     5 Liquidation,
            //     6 Margin transfer,
            //     7 Interest deduction,
            //     8 Funding rate,
            //     9 ADL,
            //     10 Clawback,
            //     11 System token conversion
            // 'subType': undefined,
            //     1 Buy
            //     2 Sell
            //     3 Open long
            //     4 Open short
            //     5 Close long
            //     6 Close short
            //     9 Interest deduction
            //     11 Transfer in
            //     12 Transfer out
            //     160 Manual margin increase
            //     161 Manual margin decrease
            //     162 Auto margin increase
            //     110 Auto buy
            //     111 Auto sell
            //     118 System token conversion transfer in
            //     119 System token conversion transfer out
            //     100 Partial liquidation close long
            //     101 Partial liquidation close short
            //     102 Partial liquidation buy
            //     103 Partial liquidation sell
            //     104 Liquidation long
            //     105 Liquidation short
            //     106 Liquidation buy
            //     107 Liquidation sell
            //     110 Liquidation transfer in
            //     111 Liquidation transfer out
            //     125 ADL close long
            //     126 ADL close short
            //     127 ADL buy
            //     128 ADL sell
            //     170 Exercised
            //     171 Counterparty exercised
            //     172 Expired OTM
            //     112 Delivery long
            //     113 Delivery short
            //     117 Delivery/Exercise clawback
            //     173 Funding fee expense
            //     174 Funding fee income
            //
            // 'after': 'id', // return records earlier than the requested bill id
            // 'before': 'id', // return records newer than the requested bill id
            // 'limit': 100, // default 100, max 100
        };
        const [ type, query ] = this.handleMarketTypeAndParams ('fetchLedger', undefined, params);
        if (type !== undefined) {
            request['instType'] = this.convertToInstrumentType (type);
        }
        if (limit !== undefined) {
            request['limit'] = limit;
        }
        let currency = undefined;
        if (code !== undefined) {
            currency = this.currency (code);
            request['ccy'] = currency['id'];
        }
        const response = await this[method] (this.extend (request, query));
        //
        // privateGetAccountBills, privateGetAccountBillsArchive
        //
        //     {
        //         "code": "0",
        //         "msg": "",
        //         "data": [
        //             {
        //                 "bal": "0.0000819307998198",
        //                 "balChg": "-664.2679586599999802",
        //                 "billId": "310394313544966151",
        //                 "ccy": "USDT",
        //                 "fee": "0",
        //                 "from": "",
        //                 "instId": "LTC-USDT",
        //                 "instType": "SPOT",
        //                 "mgnMode": "cross",
        //                 "notes": "",
        //                 "ordId": "310394313519800320",
        //                 "pnl": "0",
        //                 "posBal": "0",
        //                 "posBalChg": "0",
        //                 "subType": "2",
        //                 "sz": "664.26795866",
        //                 "to": "",
        //                 "ts": "1620275771196",
        //                 "type": "2"
        //             }
        //         ]
        //     }
        //
        // privateGetAssetBills
        //
        //     {
        //         "code": "0",
        //         "msg": "",
        //         "data": [
        //             {
        //                 "billId": "12344",
        //                 "ccy": "BTC",
        //                 "balChg": "2",
        //                 "bal": "12",
        //                 "type": "1",
        //                 "ts": "1597026383085"
        //             }
        //         ]
        //     }
        //
        const data = this.safeValue (response, 'data', []);
        return this.parseLedger (data, currency, since, limit);
    }

    parseLedgerEntryType (type) {
        const types = {
            '1': 'transfer', // transfer
            '2': 'trade', // trade
            '3': 'trade', // delivery
            '4': 'rebate', // auto token conversion
            '5': 'trade', // liquidation
            '6': 'transfer', // margin transfer
            '7': 'trade', // interest deduction
            '8': 'fee', // funding rate
            '9': 'trade', // adl
            '10': 'trade', // clawback
            '11': 'trade', // system token conversion
        };
        return this.safeString (types, type, type);
    }

    parseLedgerEntry (item, currency = undefined) {
        //
        // privateGetAccountBills, privateGetAccountBillsArchive
        //
        //     {
        //         "bal": "0.0000819307998198",
        //         "balChg": "-664.2679586599999802",
        //         "billId": "310394313544966151",
        //         "ccy": "USDT",
        //         "fee": "0",
        //         "from": "",
        //         "instId": "LTC-USDT",
        //         "instType": "SPOT",
        //         "mgnMode": "cross",
        //         "notes": "",
        //         "ordId": "310394313519800320",
        //         "pnl": "0",
        //         "posBal": "0",
        //         "posBalChg": "0",
        //         "subType": "2",
        //         "sz": "664.26795866",
        //         "to": "",
        //         "ts": "1620275771196",
        //         "type": "2"
        //     }
        //
        // privateGetAssetBills
        //
        //     {
        //         "billId": "12344",
        //         "ccy": "BTC",
        //         "balChg": "2",
        //         "bal": "12",
        //         "type": "1",
        //         "ts": "1597026383085"
        //     }
        //
        const id = this.safeString (item, 'billId');
        const account = undefined;
        const referenceId = this.safeString (item, 'ordId');
        const referenceAccount = undefined;
        const type = this.parseLedgerEntryType (this.safeString (item, 'type'));
        const code = this.safeCurrencyCode (this.safeString (item, 'ccy'), currency);
        const amountString = this.safeString (item, 'balChg');
        const amount = this.parseNumber (amountString);
        const timestamp = this.safeInteger (item, 'ts');
        const feeCostString = this.safeString (item, 'fee');
        let fee = undefined;
        if (feeCostString !== undefined) {
            fee = {
                'cost': this.parseNumber (Precise.stringNeg (feeCostString)),
                'currency': code,
            };
        }
        const before = undefined;
        const afterString = this.safeString (item, 'bal');
        const after = this.parseNumber (afterString);
        const status = 'ok';
        const marketId = this.safeString (item, 'instId');
        let symbol = undefined;
        if (marketId in this.markets_by_id) {
            const market = this.markets_by_id[marketId];
            symbol = market['symbol'];
        }
        return {
            'id': id,
            'info': item,
            'timestamp': timestamp,
            'datetime': this.iso8601 (timestamp),
            'account': account,
            'referenceId': referenceId,
            'referenceAccount': referenceAccount,
            'type': type,
            'currency': code,
            'symbol': symbol,
            'amount': amount,
            'before': before, // balance before
            'after': after, // balance after
            'status': status,
            'fee': fee,
        };
    }

    parseDepositAddress (depositAddress, currency = undefined) {
        //
        //     {
        //         "addr": "okbtothemoon",
        //         "memo": "971668", // may be missing
        //         "tag":"52055", // may be missing
        //         "pmtId": "", // may be missing
        //         "ccy": "BTC",
        //         "to": "6", // 1 SPOT, 3 FUTURES, 6 FUNDING, 9 SWAP, 12 OPTION, 18 Unified account
        //         "selected": true
        //     }
        //
        //     {
        //         "ccy":"usdt-erc20",
        //         "to":"6",
        //         "addr":"0x696abb81974a8793352cbd33aadcf78eda3cfdfa",
        //         "selected":true
        //     }
        //
        //     {
        //        "chain": "ETH-OKExChain",
        //        "ctAddr": "72315c",
        //        "ccy": "ETH",
        //        "to": "6",
        //        "addr": "0x1c9f2244d1ccaa060bd536827c18925db10db102",
        //        "selected": true
        //     }
        //
        const address = this.safeString (depositAddress, 'addr');
        let tag = this.safeString2 (depositAddress, 'tag', 'pmtId');
        tag = this.safeString (depositAddress, 'memo', tag);
        const currencyId = this.safeString (depositAddress, 'ccy');
        currency = this.safeCurrency (currencyId, currency);
        const code = currency['code'];
        const chain = this.safeString (depositAddress, 'chain');
        const networks = this.safeValue (currency, 'networks', {});
        const networksById = this.indexBy (networks, 'id');
        let networkData = this.safeValue (networksById, chain);
        // inconsistent naming responses from exchange
        // with respect to network naming provided in currency info vs address chain-names and ids
        //
        // response from address endpoint:
        //      {
        //          "chain": "USDT-Polygon",
        //          "ctAddr": "",
        //          "ccy": "USDT",
        //          "to":"6" ,
        //          "addr": "0x1903441e386cc49d937f6302955b5feb4286dcfa",
        //          "selected": true
        //      }
        // network information from currency['networks'] field:
        // Polygon: {
        //        info: {
        //            canDep: false,
        //            canInternal: false,
        //            canWd: false,
        //            ccy: 'USDT',
        //            chain: 'USDT-Polygon-Bridge',
        //            mainNet: false,
        //            maxFee: '26.879528',
        //            minFee: '13.439764',
        //            minWd: '0.001',
        //            name: ''
        //        },
        //        id: 'USDT-Polygon-Bridge',
        //        network: 'Polygon',
        //        active: false,
        //        deposit: false,
        //        withdraw: false,
        //        fee: 13.439764,
        //        precision: undefined,
        //        limits: {
        //            withdraw: {
        //                min: 0.001,
        //                max: undefined
        //            }
        //        }
        //     },
        //
        if (chain === 'USDT-Polygon') {
            networkData = this.safeValue (networksById, 'USDT-Polygon-Bridge');
        }
        const network = this.safeString (networkData, 'network');
        this.checkAddress (address);
        return {
            'currency': code,
            'address': address,
            'tag': tag,
            'network': network,
            'info': depositAddress,
        };
    }

    async fetchDepositAddressesByNetwork (code, params = {}) {
        await this.loadMarkets ();
        const currency = this.currency (code);
        const request = {
            'ccy': currency['id'],
        };
        const response = await this.privateGetAssetDepositAddress (this.extend (request, params));
        //
        //     {
        //         "code": "0",
        //         "msg": "",
        //         "data": [
        //             {
        //                 "addr": "okbtothemoon",
        //                 "memo": "971668", // may be missing
        //                 "tag":"52055", // may be missing
        //                 "pmtId": "", // may be missing
        //                 "ccy": "BTC",
        //                 "to": "6", // 1 SPOT, 3 FUTURES, 6 FUNDING, 9 SWAP, 12 OPTION, 18 Unified account
        //                 "selected": true
        //             },
        //             // {"ccy":"usdt-erc20","to":"6","addr":"0x696abb81974a8793352cbd33aadcf78eda3cfdfa","selected":true},
        //             // {"ccy":"usdt-trc20","to":"6","addr":"TRrd5SiSZrfQVRKm4e9SRSbn2LNTYqCjqx","selected":true},
        //             // {"ccy":"usdt_okexchain","to":"6","addr":"0x696abb81974a8793352cbd33aadcf78eda3cfdfa","selected":true},
        //             // {"ccy":"usdt_kip20","to":"6","addr":"0x696abb81974a8793352cbd33aadcf78eda3cfdfa","selected":true},
        //         ]
        //     }
        //
        const data = this.safeValue (response, 'data', []);
        const filtered = this.filterBy (data, 'selected', true);
        const parsed = this.parseDepositAddresses (filtered, [ code ], false);
        return this.indexBy (parsed, 'network');
    }

    async fetchDepositAddress (code, params = {}) {
        const rawNetwork = this.safeStringUpper (params, 'network');
        const networks = this.safeValue (this.options, 'networks', {});
        const network = this.safeString (networks, rawNetwork, rawNetwork);
        params = this.omit (params, 'network');
        const response = await this.fetchDepositAddressesByNetwork (code, params);
        let result = undefined;
        if (network === undefined) {
            result = this.safeValue (response, code);
            if (result === undefined) {
                const alias = this.safeString (networks, code, code);
                result = this.safeValue (response, alias);
                if (result === undefined) {
                    const defaultNetwork = this.safeString (this.options, 'defaultNetwork', 'ERC20');
                    result = this.safeValue (response, defaultNetwork);
                    if (result === undefined) {
                        const values = Object.values (response);
                        result = this.safeValue (values, 0);
                        if (result === undefined) {
                            throw new InvalidAddress (this.id + ' fetchDepositAddress() cannot find deposit address for ' + code);
                        }
                    }
                }
            }
            return result;
        }
        result = this.safeValue (response, network);
        if (result === undefined) {
            throw new InvalidAddress (this.id + ' fetchDepositAddress() cannot find ' + network + ' deposit address for ' + code);
        }
        return result;
    }

    async withdraw (code, amount, address, tag = undefined, params = {}) {
        [ tag, params ] = this.handleWithdrawTagAndParams (tag, params);
        this.checkAddress (address);
        await this.loadMarkets ();
        const currency = this.currency (code);
        if (tag !== undefined) {
            address = address + ':' + tag;
        }
        const fee = this.safeString (params, 'fee');
        if (fee === undefined) {
            throw new ArgumentsRequired (this.id + " withdraw() requires a 'fee' string parameter, network transaction fee must be ≥ 0. Withdrawals to OKCoin or OKX are fee-free, please set '0'. Withdrawing to external digital asset address requires network transaction fee.");
        }
        const request = {
            'ccy': currency['id'],
            'toAddr': address,
            'dest': '4', // 2 = OKCoin International, 3 = OKX 4 = others
            'amt': this.numberToString (amount),
            'fee': this.numberToString (fee), // withdrawals to OKCoin or OKX are fee-free, please set 0
        };
        if ('password' in params) {
            request['pwd'] = params['password'];
        } else if ('pwd' in params) {
            request['pwd'] = params['pwd'];
        }
        const networks = this.safeValue (this.options, 'networks', {});
        let network = this.safeStringUpper (params, 'network'); // this line allows the user to specify either ERC20 or ETH
        network = this.safeString (networks, network, network); // handle ETH>ERC20 alias
        if (network !== undefined) {
            request['chain'] = currency['id'] + '-' + network;
            params = this.omit (params, 'network');
        }
        const query = this.omit (params, [ 'fee', 'password', 'pwd' ]);
        if (!('pwd' in request)) {
            throw new ExchangeError (this.id + ' withdraw() requires a password parameter or a pwd parameter, it must be the funding password, not the API passphrase');
        }
        const response = await this.privatePostAssetWithdrawal (this.extend (request, query));
        //
        //     {
        //         "code": "0",
        //         "msg": "",
        //         "data": [
        //             {
        //                 "amt": "0.1",
        //                 "wdId": "67485",
        //                 "ccy": "BTC"
        //             }
        //         ]
        //     }
        //
        const data = this.safeValue (response, 'data', []);
        const transaction = this.safeValue (data, 0);
        return this.parseTransaction (transaction, currency);
    }

    async fetchDeposits (code = undefined, since = undefined, limit = undefined, params = {}) {
        await this.loadMarkets ();
        const request = {
            // 'ccy': currency['id'],
            // 'state': 2, // 0 waiting for confirmation, 1 deposit credited, 2 deposit successful
            // 'after': since,
            // 'before' this.milliseconds (),
            // 'limit': limit, // default 100, max 100
        };
        let currency = undefined;
        if (code !== undefined) {
            currency = this.currency (code);
            request['ccy'] = currency['id'];
        }
        if (since !== undefined) {
            request['before'] = Math.max (since - 1, 0);
        }
        if (limit !== undefined) {
            request['limit'] = limit; // default 100, max 100
        }
        const response = await this.privateGetAssetDepositHistory (this.extend (request, params));
        //
        //     {
        //         "code": "0",
        //         "msg": "",
        //         "data": [
        //             {
        //                 "amt": "0.01044408",
        //                 "txId": "1915737_3_0_0_asset",
        //                 "ccy": "BTC",
        //                 "from": "13801825426",
        //                 "to": "",
        //                 "ts": "1597026383085",
        //                 "state": "2",
        //                 "depId": "4703879"
        //             },
        //             {
        //                 "amt": "491.6784211",
        //                 "txId": "1744594_3_184_0_asset",
        //                 "ccy": "OKB",
        //                 "from": "",
        //                 "to": "",
        //                 "ts": "1597026383085",
        //                 "state": "2",
        //                 "depId": "4703809"
        //             },
        //             {
        //                 "amt": "223.18782496",
        //                 "txId": "6d892c669225b1092c780bf0da0c6f912fc7dc8f6b8cc53b003288624c",
        //                 "ccy": "USDT",
        //                 "from": "",
        //                 "to": "39kK4XvgEuM7rX9frgyHoZkWqx4iKu1spD",
        //                 "ts": "1597026383085",
        //                 "state": "2",
        //                 "depId": "4703779"
        //             }
        //         ]
        //     }
        //
        const data = this.safeValue (response, 'data', []);
        return this.parseTransactions (data, currency, since, limit, params);
    }

    async fetchWithdrawals (code = undefined, since = undefined, limit = undefined, params = {}) {
        await this.loadMarkets ();
        const request = {
            // 'ccy': currency['id'],
            // 'state': 2, // -3: pending cancel, -2 canceled, -1 failed, 0, pending, 1 sending, 2 sent, 3 awaiting email verification, 4 awaiting manual verification, 5 awaiting identity verification
            // 'after': since,
            // 'before': this.milliseconds (),
            // 'limit': limit, // default 100, max 100
        };
        let currency = undefined;
        if (code !== undefined) {
            currency = this.currency (code);
            request['ccy'] = currency['id'];
        }
        if (since !== undefined) {
            request['before'] = Math.max (since - 1, 0);
        }
        if (limit !== undefined) {
            request['limit'] = limit; // default 100, max 100
        }
        const response = await this.privateGetAssetWithdrawalHistory (this.extend (request, params));
        //
        //     {
        //         "code": "0",
        //         "msg": "",
        //         "data": [
        //             {
        //                 "amt": "0.094",
        //                 "wdId": "4703879",
        //                 "fee": "0.01000000eth",
        //                 "txId": "0x62477bac6509a04512819bb1455e923a60dea5966c7caeaa0b24eb8fb0432b85",
        //                 "ccy": "ETH",
        //                 "from": "13426335357",
        //                 "to": "0xA41446125D0B5b6785f6898c9D67874D763A1519",
        //                 "ts": "1597026383085",
        //                 "state": "2"
        //             },
        //             {
        //                 "amt": "0.01",
        //                 "wdId": "4703879",
        //                 "fee": "0.00000000btc",
        //                 "txId": "",
        //                 "ccy": "BTC",
        //                 "from": "13426335357",
        //                 "to": "13426335357",
        //                 "ts": "1597026383085",
        //                 "state": "2"
        //             }
        //         ]
        //     }
        //
        const data = this.safeValue (response, 'data', []);
        return this.parseTransactions (data, currency, since, limit, params);
    }

    parseTransactionStatus (status) {
        //
        // deposit statuses
        //
        //     {
        //         '0': 'waiting for confirmation',
        //         '1': 'deposit credited',
        //         '2': 'deposit successful'
        //     }
        //
        // withdrawal statuses
        //
        //     {
        //        '-3': 'pending cancel',
        //        '-2': 'canceled',
        //        '-1': 'failed',
        //         '0': 'pending',
        //         '1': 'sending',
        //         '2': 'sent',
        //         '3': 'awaiting email verification',
        //         '4': 'awaiting manual verification',
        //         '5': 'awaiting identity verification'
        //     }
        //
        const statuses = {
            '-3': 'pending',
            '-2': 'canceled',
            '-1': 'failed',
            '0': 'pending',
            '1': 'pending',
            '2': 'ok',
            '3': 'pending',
            '4': 'pending',
            '5': 'pending',
        };
        return this.safeString (statuses, status, status);
    }

    parseTransaction (transaction, currency = undefined) {
        //
        // withdraw
        //
        //     {
        //         "amt": "0.1",
        //         "wdId": "67485",
        //         "ccy": "BTC"
        //     }
        //
        // fetchWithdrawals
        //
        //     {
        //         "amt": "0.094",
        //         "wdId": "4703879",
        //         "fee": "0.01000000eth",
        //         "txId": "0x62477bac6509a04512819bb1455e923a60dea5966c7caeaa0b24eb8fb0432b85",
        //         "ccy": "ETH",
        //         "from": "13426335357",
        //         "to": "0xA41446125D0B5b6785f6898c9D67874D763A1519",
        //         'tag': string,
        //         'pmtId': string,
        //         'memo': string,
        //         "ts": "1597026383085",
        //         "state": "2"
        //     }
        //
        // fetchDeposits
        //
        //     {
        //         "amt": "0.01044408",
        //         "txId": "1915737_3_0_0_asset",
        //         "ccy": "BTC",
        //         "from": "13801825426",
        //         "to": "",
        //         "ts": "1597026383085",
        //         "state": "2",
        //         "depId": "4703879"
        //     }
        //
        let type = undefined;
        let id = undefined;
        const withdrawalId = this.safeString (transaction, 'wdId');
        const addressFrom = this.safeString (transaction, 'from');
        const addressTo = this.safeString (transaction, 'to');
        const address = addressTo;
        let tagTo = this.safeString2 (transaction, 'tag', 'memo');
        tagTo = this.safeString2 (transaction, 'pmtId', tagTo);
        if (withdrawalId !== undefined) {
            type = 'withdrawal';
            id = withdrawalId;
        } else {
            // the payment_id will appear on new deposits but appears to be removed from the response after 2 months
            id = this.safeString (transaction, 'depId');
            type = 'deposit';
        }
        const currencyId = this.safeString (transaction, 'ccy');
        const code = this.safeCurrencyCode (currencyId);
        const amount = this.safeNumber (transaction, 'amt');
        const status = this.parseTransactionStatus (this.safeString (transaction, 'state'));
        const txid = this.safeString (transaction, 'txId');
        const timestamp = this.safeInteger (transaction, 'ts');
        let feeCost = undefined;
        if (type === 'deposit') {
            feeCost = 0;
        } else {
            feeCost = this.safeNumber (transaction, 'fee');
        }
        // todo parse tags
        return {
            'info': transaction,
            'id': id,
            'currency': code,
            'amount': amount,
            'network': undefined,
            'addressFrom': addressFrom,
            'addressTo': addressTo,
            'address': address,
            'tagFrom': undefined,
            'tagTo': tagTo,
            'tag': tagTo,
            'status': status,
            'type': type,
            'updated': undefined,
            'txid': txid,
            'timestamp': timestamp,
            'datetime': this.iso8601 (timestamp),
            'fee': {
                'currency': code,
                'cost': feeCost,
            },
        };
    }

    async fetchLeverage (symbol, params = {}) {
        await this.loadMarkets ();
        const marginMode = this.safeStringLower (params, 'mgnMode');
        params = this.omit (params, [ 'mgnMode' ]);
        if ((marginMode !== 'cross') && (marginMode !== 'isolated')) {
            throw new BadRequest (this.id + ' fetchLeverage() requires a mgnMode parameter that must be either cross or isolated');
        }
        const market = this.market (symbol);
        const request = {
            'instId': market['id'],
            'mgnMode': marginMode,
        };
        const response = await this.privateGetAccountLeverageInfo (this.extend (request, params));
        //
        //     {
        //        "code": "0",
        //        "data": [
        //            {
        //                "instId": "BTC-USDT-SWAP",
        //                "lever": "5.00000000",
        //                "mgnMode": "isolated",
        //                "posSide": "net"
        //            }
        //        ],
        //        "msg": ""
        //     }
        //
        return response;
    }

    async fetchPosition (symbol, params = {}) {
        await this.loadMarkets ();
        const market = this.market (symbol);
        const [ type, query ] = this.handleMarketTypeAndParams ('fetchPosition', market, params);
        const request = {
            // instType String No Instrument type, MARGIN, SWAP, FUTURES, OPTION
            'instId': market['id'],
            // posId String No Single position ID or multiple position IDs (no more than 20) separated with comma
        };
        if (type !== undefined) {
            request['instType'] = this.convertToInstrumentType (type);
        }
        const response = await this.privateGetAccountPositions (query);
        //
        //     {
        //         "code": "0",
        //         "msg": "",
        //         "data": [
        //             {
        //                 "adl": "1",
        //                 "availPos": "1",
        //                 "avgPx": "2566.31",
        //                 "cTime": "1619507758793",
        //                 "ccy": "ETH",
        //                 "deltaBS": "",
        //                 "deltaPA": "",
        //                 "gammaBS": "",
        //                 "gammaPA": "",
        //                 "imr": "",
        //                 "instId": "ETH-USD-210430",
        //                 "instType": "FUTURES",
        //                 "interest": "0",
        //                 "last": "2566.22",
        //                 "lever": "10",
        //                 "liab": "",
        //                 "liabCcy": "",
        //                 "liqPx": "2352.8496681818233",
        //                 "margin": "0.0003896645377994",
        //                 "mgnMode": "isolated",
        //                 "mgnRatio": "11.731726509588816",
        //                 "mmr": "0.0000311811092368",
        //                 "optVal": "",
        //                 "pTime": "1619507761462",
        //                 "pos": "1",
        //                 "posCcy": "",
        //                 "posId": "307173036051017730",
        //                 "posSide": "long",
        //                 "thetaBS": "",
        //                 "thetaPA": "",
        //                 "tradeId": "109844",
        //                 "uTime": "1619507761462",
        //                 "upl": "-0.0000009932766034",
        //                 "uplRatio": "-0.0025490556801078",
        //                 "vegaBS": "",
        //                 "vegaPA": ""
        //             }
        //         ]
        //     }
        //
        const data = this.safeValue (response, 'data', []);
        const position = this.safeValue (data, 0);
        if (position === undefined) {
            return position;
        }
        return this.parsePosition (position);
    }

    async fetchPositions (symbols = undefined, params = {}) {
        await this.loadMarkets ();
        // const defaultType = this.safeString2 (this.options, 'fetchPositions', 'defaultType');
        // const type = this.safeString (params, 'type', defaultType);
        const request = {
            // instType String No Instrument type, MARGIN, SWAP, FUTURES, OPTION, instId will be checked against instType when both parameters are passed, and the position information of the instId will be returned.
            // instId String No Instrument ID, e.g. BTC-USD-190927-5000-C
            // posId String No Single position ID or multiple position IDs (no more than 20) separated with comma
        };
        const [ type, query ] = this.handleMarketTypeAndParams ('fetchPositions', undefined, params);
        if (type !== undefined) {
            if ((type === 'swap') || (type === 'future')) {
                request['instType'] = this.convertToInstrumentType (type);
            }
        }
        const response = await this.privateGetAccountPositions (this.extend (request, query));
        //
        //     {
        //         "code": "0",
        //         "msg": "",
        //         "data": [
        //             {
        //                 "adl": "1",
        //                 "availPos": "1",
        //                 "avgPx": "2566.31",
        //                 "cTime": "1619507758793",
        //                 "ccy": "ETH",
        //                 "deltaBS": "",
        //                 "deltaPA": "",
        //                 "gammaBS": "",
        //                 "gammaPA": "",
        //                 "imr": "",
        //                 "instId": "ETH-USD-210430",
        //                 "instType": "FUTURES",
        //                 "interest": "0",
        //                 "last": "2566.22",
        //                 "lever": "10",
        //                 "liab": "",
        //                 "liabCcy": "",
        //                 "liqPx": "2352.8496681818233",
        //                 "margin": "0.0003896645377994",
        //                 "mgnMode": "isolated",
        //                 "mgnRatio": "11.731726509588816",
        //                 "mmr": "0.0000311811092368",
        //                 "optVal": "",
        //                 "pTime": "1619507761462",
        //                 "pos": "1",
        //                 "posCcy": "",
        //                 "posId": "307173036051017730",
        //                 "posSide": "long",
        //                 "thetaBS": "",
        //                 "thetaPA": "",
        //                 "tradeId": "109844",
        //                 "uTime": "1619507761462",
        //                 "upl": "-0.0000009932766034",
        //                 "uplRatio": "-0.0025490556801078",
        //                 "vegaBS": "",
        //                 "vegaPA": ""
        //             }
        //         ]
        //     }
        //
        const positions = this.safeValue (response, 'data', []);
        const result = [];
        for (let i = 0; i < positions.length; i++) {
            const entry = positions[i];
            const instrument = this.safeString (entry, 'instType');
            if ((instrument === 'FUTURES') || (instrument === 'SWAP')) {
                result.push (this.parsePosition (positions[i]));
            }
        }
        return this.filterByArray (result, 'symbol', symbols, false);
    }

    parsePosition (position, market = undefined) {
        //
        //     {
        //        "adl": "3",
        //        "availPos": "1",
        //        "avgPx": "34131.1",
        //        "cTime": "1627227626502",
        //        "ccy": "USDT",
        //        "deltaBS": "",
        //        "deltaPA": "",
        //        "gammaBS": "",
        //        "gammaPA": "",
        //        "imr": "170.66093041794787",
        //        "instId": "BTC-USDT-SWAP",
        //        "instType": "SWAP",
        //        "interest": "0",
        //        "last": "34134.4",
        //        "lever": "2",
        //        "liab": "",
        //        "liabCcy": "",
        //        "liqPx": "12608.959083877446",
        //        "markPx": "4786.459271773621",
        //        "margin": "",
        //        "mgnMode": "cross",
        //        "mgnRatio": "140.49930117599155",
        //        "mmr": "1.3652874433435829",
        //        "notionalUsd": "341.5130010779638",
        //        "optVal": "",
        //        "pos": "1",
        //        "posCcy": "",
        //        "posId": "339552508062380036",
        //        "posSide": "long",
        //        "thetaBS": "",
        //        "thetaPA": "",
        //        "tradeId": "98617799",
        //        "uTime": "1627227626502",
        //        "upl": "0.0108608358957281",
        //        "uplRatio": "0.0000636418743944",
        //        "vegaBS": "",
        //        "vegaPA": ""
        //    }
        //
        const marketId = this.safeString (position, 'instId');
        market = this.safeMarket (marketId, market);
        const symbol = market['symbol'];
        const contractsString = this.safeString (position, 'pos');
        const contractsAbs = Precise.stringAbs (contractsString);
        let contracts = undefined;
        let side = this.safeString (position, 'posSide');
        const hedged = side !== 'net';
        if (contractsString !== undefined) {
            contracts = this.parseNumber (contractsAbs);
            if (side === 'net') {
                if (Precise.stringGt (contractsString, '0')) {
                    side = 'long';
                } else {
                    side = 'short';
                }
            }
        }
        const contractSize = this.safeValue (market, 'contractSize');
        const contractSizeString = this.numberToString (contractSize);
        const markPriceString = this.safeString (position, 'markPx');
        let notionalString = this.safeString (position, 'notionalUsd');
        if (market['inverse']) {
            notionalString = Precise.stringDiv (Precise.stringMul (contractsAbs, contractSizeString), markPriceString);
        }
        const notional = this.parseNumber (notionalString);
        const marginMode = this.safeString (position, 'mgnMode');
        let initialMarginString = undefined;
        const entryPriceString = this.safeString (position, 'avgPx');
        const unrealizedPnlString = this.safeString (position, 'upl');
        const leverageString = this.safeString (position, 'lever');
        let initialMarginPercentage = undefined;
        let collateralString = undefined;
        if (marginMode === 'cross') {
            initialMarginString = this.safeString (position, 'imr');
            collateralString = Precise.stringAdd (initialMarginString, unrealizedPnlString);
        } else if (marginMode === 'isolated') {
            initialMarginPercentage = Precise.stringDiv ('1', leverageString);
            collateralString = this.safeString (position, 'margin');
        }
        const maintenanceMarginString = this.safeString (position, 'mmr');
        const maintenanceMargin = this.parseNumber (maintenanceMarginString);
        let maintenanceMarginPercentage = Precise.stringDiv (maintenanceMarginString, notionalString);
        if (initialMarginPercentage === undefined) {
            initialMarginPercentage = this.parseNumber (Precise.stringDiv (initialMarginString, notionalString, 4));
        } else if (initialMarginString === undefined) {
            initialMarginString = Precise.stringMul (initialMarginPercentage, notionalString);
        }
        const rounder = '0.00005'; // round to closest 0.01%
        maintenanceMarginPercentage = this.parseNumber (Precise.stringDiv (Precise.stringAdd (maintenanceMarginPercentage, rounder), '1', 4));
        const liquidationPrice = this.safeNumber (position, 'liqPx');
        const percentageString = this.safeString (position, 'uplRatio');
        const percentage = this.parseNumber (Precise.stringMul (percentageString, '100'));
        const timestamp = this.safeInteger (position, 'uTime');
        const marginRatio = this.parseNumber (Precise.stringDiv (maintenanceMarginString, collateralString, 4));
        return {
            'info': position,
            'symbol': symbol,
            'notional': notional,
            'marginMode': marginMode,
            'liquidationPrice': liquidationPrice,
            'entryPrice': this.parseNumber (entryPriceString),
            'unrealizedPnl': this.parseNumber (unrealizedPnlString),
            'percentage': percentage,
            'contracts': contracts,
            'contractSize': contractSize,
            'markPrice': this.parseNumber (markPriceString),
            'side': side,
            'hedged': hedged,
            'timestamp': timestamp,
            'datetime': this.iso8601 (timestamp),
            'maintenanceMargin': maintenanceMargin,
            'maintenanceMarginPercentage': maintenanceMarginPercentage,
            'collateral': this.parseNumber (collateralString),
            'initialMargin': this.parseNumber (initialMarginString),
            'initialMarginPercentage': this.parseNumber (initialMarginPercentage),
            'leverage': this.parseNumber (leverageString),
            'marginRatio': marginRatio,
        };
    }

    async transfer (code, amount, fromAccount, toAccount, params = {}) {
        await this.loadMarkets ();
        const currency = this.currency (code);
        const accountsByType = this.safeValue (this.options, 'accountsByType', {});
        const fromId = this.safeString (accountsByType, fromAccount, fromAccount);
        const toId = this.safeString (accountsByType, toAccount, toAccount);
        const request = {
            'ccy': currency['id'],
            'amt': this.currencyToPrecision (code, amount),
            'type': '0', // 0 = transfer within account by default, 1 = master account to sub-account, 2 = sub-account to master account
            'from': fromId, // remitting account, 1 = SPOT, 3 = FUTURES, 5 = MARGIN, 6 = FUNDING, 9 = SWAP, 12 = OPTION, 18 = Unified account
            'to': toId, // beneficiary account, 1 = SPOT, 3 = FUTURES, 5 = MARGIN, 6 = FUNDING, 9 = SWAP, 12 = OPTION, 18 = Unified account
            // 'subAcct': 'sub-account-name', // optional, only required when type is 1 or 2
            // 'instId': market['id'], // required when from is 3, 5 or 9, margin trading pair like BTC-USDT or contract underlying like BTC-USD to be transferred out
            // 'toInstId': market['id'], // required when from is 3, 5 or 9, margin trading pair like BTC-USDT or contract underlying like BTC-USD to be transferred in
        };
        if (fromId === 'master') {
            request['type'] = '1';
            request['subAcct'] = toId;
            request['from'] = this.safeString (params, 'from', '6');
            request['to'] = this.safeString (params, 'to', '6');
        } else if (toId === 'master') {
            request['type'] = '2';
            request['subAcct'] = fromId;
            request['from'] = this.safeString (params, 'from', '6');
            request['to'] = this.safeString (params, 'to', '6');
        }
        const response = await this.privatePostAssetTransfer (this.extend (request, params));
        //
        //     {
        //         "code": "0",
        //         "msg": "",
        //         "data": [
        //             {
        //                 "transId": "754147",
        //                 "ccy": "USDT",
        //                 "from": "6",
        //                 "amt": "0.1",
        //                 "to": "18"
        //             }
        //         ]
        //     }
        //
        const data = this.safeValue (response, 'data', []);
        const rawTransfer = this.safeValue (data, 0, {});
        return this.parseTransfer (rawTransfer, currency);
    }

    parseTransfer (transfer, currency = undefined) {
        //
        // transfer
        //
        //     {
        //         "transId": "754147",
        //         "ccy": "USDT",
        //         "from": "6",
        //         "amt": "0.1",
        //         "to": "18"
        //     }
        //
        // fetchTransfer
        //
        //     {
        //         "amt": "5",
        //         "ccy": "USDT",
        //         "from": "18",
        //         "instId": "",
        //         "state": "success",
        //         "subAcct": "",
        //         "to": "6",
        //         "toInstId": "",
        //         "transId": "464424732",
        //         "type": "0"
        //     }
        //
        // fetchTransfers (from fetchLedger)
        //
        //     {
        //         "bal":"0",
        //         "balChg":"-43.7368465405297587", // positive when moving into 'funding'. otherwise, negative
        //         "billId":"661222620", // this is not actual 'transfer' id, so we don't set it as 'id'
        //         "ccy":"USDT",
        //         "ts":"1650175021000",
        //         "type":"131" // 130:trading to funding; 131:funding to trading
        //     }
        //
        const id = this.safeString (transfer, 'transId');
        const currencyId = this.safeString (transfer, 'ccy');
        const code = this.safeCurrencyCode (currencyId, currency);
        let amount = this.safeNumber (transfer, 'amt');
        const fromAccountId = this.safeString (transfer, 'from');
        const toAccountId = this.safeString (transfer, 'to');
<<<<<<< HEAD
        const typesByAccount = this.safeValue (this.options, 'typesByAccount', {});
        let fromAccount = this.safeString (typesByAccount, fromAccountId);
        let toAccount = this.safeString (typesByAccount, toAccountId);
        const timestamp = this.safeInteger (transfer, 'ts', this.milliseconds ());
=======
        const accountsById = this.safeValue (this.options, 'accountsById', {});
        const fromAccount = this.safeString (accountsById, fromAccountId);
        const toAccount = this.safeString (accountsById, toAccountId);
        const timestamp = this.milliseconds ();
>>>>>>> 9724b92c
        const status = this.safeString (transfer, 'state');
        // from fetchTransfers (ledger)
        const ledgerAmount = this.safeString (transfer, 'balChg');
        if (ledgerAmount !== undefined) {
            amount = Precise.stringAbs (ledgerAmount);
            if (Precise.stringGt (ledgerAmount, '0')) {
                fromAccount = 'trading';
                toAccount = 'funding';
            } else {
                fromAccount = 'funding';
                toAccount = 'trading';
            }
        }
        return {
            'info': transfer,
            'id': id,
            'timestamp': timestamp,
            'datetime': this.iso8601 (timestamp),
            'currency': code,
            'amount': amount,
            'fromAccount': fromAccount,
            'toAccount': toAccount,
            'status': status,
        };
    }

    async fetchTransfer (id, code = undefined, params = {}) {
        await this.loadMarkets ();
        const request = {
            'transId': id,
            // 'type': 0, // default is 0 transfer within account, 1 master to sub, 2 sub to master
        };
        const response = await this.privateGetAssetTransferState (this.extend (request, params));
        //
        //     {
        //         "code": "0",
        //         "data": [
        //             {
        //                 "amt": "5",
        //                 "ccy": "USDT",
        //                 "from": "18",
        //                 "instId": "",
        //                 "state": "success",
        //                 "subAcct": "",
        //                 "to": "6",
        //                 "toInstId": "",
        //                 "transId": "464424732",
        //                 "type": "0"
        //             }
        //         ],
        //         "msg": ""
        //     }
        //
        const data = this.safeValue (response, 'data', []);
        const transfer = this.safeValue (data, 0);
        return this.parseTransfer (transfer);
    }

    async fetchTransfers (code = undefined, since = undefined, limit = undefined, params = {}) {
        await this.loadMarkets ();
        const currency = code === undefined ? undefined : this.currency (code);
        const additionalParams = { 'method': 'privateGetAssetBills', 'type': '' };
        const response = await this.fetchLedger (code, since, limit, this.extend (additionalParams, params));
        const transfers = [];
        for (let i = 0; i < response.length; i++) {
            transfers.push (response[i]['info']);
        }
        return this.parseTransfers (transfers, currency, since, limit, params);
    }

    sign (path, api = 'public', method = 'GET', params = {}, headers = undefined, body = undefined) {
        const isArray = Array.isArray (params);
        const request = '/api/' + this.version + '/' + this.implodeParams (path, params);
        const query = this.omit (params, this.extractParams (path));
        let url = this.implodeHostname (this.urls['api']['rest']) + request;
        // const type = this.getPathAuthenticationType (path);
        if (api === 'public') {
            if (Object.keys (query).length) {
                url += '?' + this.urlencode (query);
            }
        } else if (api === 'private') {
            this.checkRequiredCredentials ();
            const timestamp = this.iso8601 (this.milliseconds ());
            headers = {
                'OK-ACCESS-KEY': this.apiKey,
                'OK-ACCESS-PASSPHRASE': this.password,
                'OK-ACCESS-TIMESTAMP': timestamp,
                // 'OK-FROM': '',
                // 'OK-TO': '',
                // 'OK-LIMIT': '',
            };
            let auth = timestamp + method + request;
            if (method === 'GET') {
                if (Object.keys (query).length) {
                    const urlencodedQuery = '?' + this.urlencode (query);
                    url += urlencodedQuery;
                    auth += urlencodedQuery;
                }
            } else {
                if (isArray || Object.keys (query).length) {
                    body = this.json (query);
                    auth += body;
                }
                headers['Content-Type'] = 'application/json';
            }
            const signature = this.hmac (this.encode (auth), this.encode (this.secret), 'sha256', 'base64');
            headers['OK-ACCESS-SIGN'] = signature;
        }
        return { 'url': url, 'method': method, 'body': body, 'headers': headers };
    }

    parseFundingRate (fundingRate, market = undefined) {
        //
        //    {
        //        "fundingRate": "0.00027815",
        //        "fundingTime": "1634256000000",
        //        "instId": "BTC-USD-SWAP",
        //        "instType": "SWAP",
        //        "nextFundingRate": "0.00017",
        //        "nextFundingTime": "1634284800000"
        //    }
        //
        // in the response above nextFundingRate is actually two funding rates from now
        //
        const nextFundingRateTimestamp = this.safeInteger (fundingRate, 'nextFundingTime');
        const marketId = this.safeString (fundingRate, 'instId');
        const symbol = this.safeSymbol (marketId, market);
        const nextFundingRate = this.safeNumber (fundingRate, 'nextFundingRate');
        const fundingTime = this.safeInteger (fundingRate, 'fundingTime');
        // https://www.okx.com/support/hc/en-us/articles/360053909272-Ⅸ-Introduction-to-perpetual-swap-funding-fee
        // > The current interest is 0.
        return {
            'info': fundingRate,
            'symbol': symbol,
            'markPrice': undefined,
            'indexPrice': undefined,
            'interestRate': this.parseNumber ('0'),
            'estimatedSettlePrice': undefined,
            'timestamp': undefined,
            'datetime': undefined,
            'fundingRate': this.safeNumber (fundingRate, 'fundingRate'),
            'fundingTimestamp': fundingTime,
            'fundingDatetime': this.iso8601 (fundingTime),
            'nextFundingRate': nextFundingRate,
            'nextFundingTimestamp': nextFundingRateTimestamp,
            'nextFundingDatetime': this.iso8601 (nextFundingRateTimestamp),
            'previousFundingRate': undefined,
            'previousFundingTimestamp': undefined,
            'previousFundingDatetime': undefined,
        };
    }

    async fetchFundingRate (symbol, params = {}) {
        await this.loadMarkets ();
        const market = this.market (symbol);
        if (!market['swap']) {
            throw new ExchangeError (this.id + ' fetchFundingRate() is only valid for swap markets');
        }
        const request = {
            'instId': market['id'],
        };
        const response = await this.publicGetPublicFundingRate (this.extend (request, params));
        //
        //    {
        //        "code": "0",
        //        "data": [
        //            {
        //                "fundingRate": "0.00027815",
        //                "fundingTime": "1634256000000",
        //                "instId": "BTC-USD-SWAP",
        //                "instType": "SWAP",
        //                "nextFundingRate": "0.00017",
        //                "nextFundingTime": "1634284800000"
        //            }
        //        ],
        //        "msg": ""
        //    }
        //
        const data = this.safeValue (response, 'data', []);
        const entry = this.safeValue (data, 0, {});
        return this.parseFundingRate (entry, market);
    }

    async fetchFundingHistory (symbol = undefined, since = undefined, limit = undefined, params = {}) {
        await this.loadMarkets ();
        const request = {
            // 'instType': 'SPOT', // SPOT, MARGIN, SWAP, FUTURES, OPTION
            // 'ccy': currency['id'],
            // 'mgnMode': 'isolated', // isolated, cross
            // 'ctType': 'linear', // linear, inverse, only applicable to FUTURES/SWAP
            'type': '8',
            //
            // supported values for type
            //
            //     1 Transfer
            //     2 Trade
            //     3 Delivery
            //     4 Auto token conversion
            //     5 Liquidation
            //     6 Margin transfer
            //     7 Interest deduction
            //     8 Funding fee
            //     9 ADL
            //     10 Clawback
            //     11 System token conversion
            //     12 Strategy transfer
            //     13 ddh
            //
            // 'subType': '',
            //
            // supported values for subType
            //
            //     1 Buy
            //     2 Sell
            //     3 Open long
            //     4 Open short
            //     5 Close long
            //     6 Close short
            //     9 Interest deduction
            //     11 Transfer in
            //     12 Transfer out
            //     160 Manual margin increase
            //     161 Manual margin decrease
            //     162 Auto margin increase
            //     110 Auto buy
            //     111 Auto sell
            //     118 System token conversion transfer in
            //     119 System token conversion transfer out
            //     100 Partial liquidation close long
            //     101 Partial liquidation close short
            //     102 Partial liquidation buy
            //     103 Partial liquidation sell
            //     104 Liquidation long
            //     105 Liquidation short
            //     106 Liquidation buy
            //     107 Liquidation sell
            //     110 Liquidation transfer in
            //     111 Liquidation transfer out
            //     125 ADL close long
            //     126 ADL close short
            //     127 ADL buy
            //     128 ADL sell
            //     131 ddh buy
            //     132 ddh sell
            //     170 Exercised
            //     171 Counterparty exercised
            //     172 Expired OTM
            //     112 Delivery long
            //     113 Delivery short
            //     117 Delivery/Exercise clawback
            //     173 Funding fee expense
            //     174 Funding fee income
            //     200 System transfer in
            //     201 Manually transfer in
            //     202 System transfer out
            //     203 Manually transfer out
            //
            // 'after': 'id', // earlier than the requested bill ID
            // 'before': 'id', // newer than the requested bill ID
            // 'limit': '100', // default 100, max 100
        };
        if (limit !== undefined) {
            request['limit'] = limit.toString (); // default 100, max 100
        }
        let market = undefined;
        if (symbol !== undefined) {
            market = this.market (symbol);
            symbol = market['symbol'];
            if (market['contract']) {
                if (market['linear']) {
                    request['ctType'] = 'linear';
                    request['ccy'] = market['quoteId'];
                } else {
                    request['ctType'] = 'inverse';
                    request['ccy'] = market['baseId'];
                }
            }
        }
        const [ type, query ] = this.handleMarketTypeAndParams ('fetchFundingHistory', market, params);
        if (type === 'swap') {
            request['instType'] = this.convertToInstrumentType (type);
        }
        // AccountBillsArchive has the same cost as AccountBills but supports three months of data
        const response = await this.privateGetAccountBillsArchive (this.extend (request, query));
        //
        //    {
        //        "bal": "0.0242946200998573",
        //        "balChg": "0.0000148752712240",
        //        "billId": "377970609204146187",
        //        "ccy": "ETH",
        //        "execType": "",
        //        "fee": "0",
        //        "from": "",
        //        "instId": "ETH-USD-SWAP",
        //        "instType": "SWAP",
        //        "mgnMode": "isolated",
        //        "notes": "",
        //        "ordId": "",
        //        "pnl": "0.000014875271224",
        //        "posBal": "0",
        //        "posBalChg": "0",
        //        "subType": "174",
        //        "sz": "9",
        //        "to": "",
        //        "ts": "1636387215588",
        //        "type": "8"
        //    }
        //
        const data = this.safeValue (response, 'data', []);
        const result = [];
        for (let i = 0; i < data.length; i++) {
            const entry = data[i];
            const timestamp = this.safeInteger (entry, 'ts');
            const instId = this.safeString (entry, 'instId');
            const market = this.safeMarket (instId);
            const currencyId = this.safeString (entry, 'ccy');
            const code = this.safeCurrencyCode (currencyId);
            result.push ({
                'info': entry,
                'symbol': market['symbol'],
                'code': code,
                'timestamp': timestamp,
                'datetime': this.iso8601 (timestamp),
                'id': this.safeString (entry, 'billId'),
                'amount': this.safeNumber (entry, 'balChg'),
            });
        }
        const sorted = this.sortBy (result, 'timestamp');
        return this.filterBySymbolSinceLimit (sorted, symbol, since, limit);
    }

    async setLeverage (leverage, symbol = undefined, params = {}) {
        if (symbol === undefined) {
            throw new ArgumentsRequired (this.id + ' setLeverage() requires a symbol argument');
        }
        // WARNING: THIS WILL INCREASE LIQUIDATION PRICE FOR OPEN ISOLATED LONG POSITIONS
        // AND DECREASE LIQUIDATION PRICE FOR OPEN ISOLATED SHORT POSITIONS
        if ((leverage < 1) || (leverage > 125)) {
            throw new BadRequest (this.id + ' setLeverage() leverage should be between 1 and 125');
        }
        await this.loadMarkets ();
        const market = this.market (symbol);
        const marginMode = this.safeStringLower (params, 'mgnMode');
        params = this.omit (params, [ 'mgnMode' ]);
        if ((marginMode !== 'cross') && (marginMode !== 'isolated')) {
            throw new BadRequest (this.id + ' setLeverage() params["mgnMode"] must be either cross or isolated');
        }
        const request = {
            'lever': leverage,
            'mgnMode': marginMode,
            'instId': market['id'],
        };
        const response = await this.privatePostAccountSetLeverage (this.extend (request, params));
        //
        //     {
        //       "code": "0",
        //       "data": [
        //         {
        //           "instId": "BTC-USDT-SWAP",
        //           "lever": "5",
        //           "mgnMode": "isolated",
        //           "posSide": "long"
        //         }
        //       ],
        //       "msg": ""
        //     }
        //
        return response;
    }

    async setPositionMode (hedged, symbol = undefined, params = {}) {
        let hedgeMode = undefined;
        if (hedged) {
            hedgeMode = 'long_short_mode';
        } else {
            hedgeMode = 'net_mode';
        }
        const request = {
            'posMode': hedgeMode,
        };
        const response = await this.privatePostAccountSetPositionMode (this.extend (request, params));
        //
        //    {
        //        "code": "0",
        //        "data": [
        //            {
        //                "posMode": "net_mode"
        //            }
        //        ],
        //        "msg": ""
        //    }
        //
        return response;
    }

    async setMarginMode (marginMode, symbol = undefined, params = {}) {
        if (symbol === undefined) {
            throw new ArgumentsRequired (this.id + ' setMarginMode() requires a symbol argument');
        }
        // WARNING: THIS WILL INCREASE LIQUIDATION PRICE FOR OPEN ISOLATED LONG POSITIONS
        // AND DECREASE LIQUIDATION PRICE FOR OPEN ISOLATED SHORT POSITIONS
        marginMode = marginMode.toLowerCase ();
        if ((marginMode !== 'cross') && (marginMode !== 'isolated')) {
            throw new BadRequest (this.id + ' setMarginMode() marginMode must be either cross or isolated');
        }
        await this.loadMarkets ();
        const market = this.market (symbol);
        const lever = this.safeInteger (params, 'lever');
        if ((lever === undefined) || (lever < 1) || (lever > 125)) {
            throw new BadRequest (this.id + ' setMarginMode() params["lever"] should be between 1 and 125');
        }
        params = this.omit (params, [ 'lever' ]);
        const request = {
            'lever': lever,
            'mgnMode': marginMode,
            'instId': market['id'],
        };
        const response = await this.privatePostAccountSetLeverage (this.extend (request, params));
        //
        //     {
        //       "code": "0",
        //       "data": [
        //         {
        //           "instId": "BTC-USDT-SWAP",
        //           "lever": "5",
        //           "mgnMode": "isolated",
        //           "posSide": "long"
        //         }
        //       ],
        //       "msg": ""
        //     }
        //
        return response;
    }

    async fetchBorrowRates (params = {}) {
        await this.loadMarkets ();
        const response = await this.privateGetAccountInterestRate (params);
        //
        //    {
        //        "code": "0",
        //        "data": [
        //            {
        //                "ccy": "BTC",
        //                "interestRate": "0.00000833"
        //            }
        //            ...
        //        ],
        //    }
        //
        const timestamp = this.milliseconds ();
        const data = this.safeValue (response, 'data');
        const rates = {};
        for (let i = 0; i < data.length; i++) {
            const rate = data[i];
            const code = this.safeCurrencyCode (this.safeString (rate, 'ccy'));
            rates[code] = {
                'currency': code,
                'rate': this.safeNumber (rate, 'interestRate'),
                'period': 86400000,
                'timestamp': timestamp,
                'datetime': this.iso8601 (timestamp),
                'info': rate,
            };
        }
        return rates;
    }

    async fetchBorrowRate (code, params = {}) {
        await this.loadMarkets ();
        const currency = this.currency (code);
        const request = {
            'ccy': currency['id'],
        };
        const response = await this.privateGetAccountInterestRate (this.extend (request, params));
        //
        //    {
        //        "code": "0",
        //        "data": [
        //             {
        //                "ccy": "USDT",
        //                "interestRate": "0.00002065"
        //             }
        //             ...
        //        ],
        //        "msg": ""
        //    }
        //
        const data = this.safeValue (response, 'data');
        const rate = this.safeValue (data, 0);
        return this.parseBorrowRate (rate);
    }

    parseBorrowRate (info, currency = undefined) {
        //
        //    {
        //        "amt": "992.10341195",
        //        "ccy": "BTC",
        //        "rate": "0.01",
        //        "ts": "1643954400000"
        //    }
        //
        const ccy = this.safeString (info, 'ccy');
        const timestamp = this.safeInteger (info, 'ts');
        return {
            'currency': this.safeCurrencyCode (ccy),
            'rate': this.safeNumber2 (info, 'interestRate', 'rate'),
            'period': 86400000,
            'timestamp': timestamp,
            'datetime': this.iso8601 (timestamp),
            'info': info,
        };
    }

    parseBorrowRateHistories (response, codes, since, limit) {
        //
        //    [
        //        {
        //            "amt": "992.10341195",
        //            "ccy": "BTC",
        //            "rate": "0.01",
        //            "ts": "1643954400000"
        //        },
        //        ...
        //    ]
        //
        const borrowRateHistories = {};
        for (let i = 0; i < response.length; i++) {
            const item = response[i];
            const code = this.safeCurrencyCode (this.safeString (item, 'ccy'));
            if (codes === undefined || codes.includes (code)) {
                if (!(code in borrowRateHistories)) {
                    borrowRateHistories[code] = [];
                }
                const borrowRateStructure = this.parseBorrowRate (item);
                borrowRateHistories[code].push (borrowRateStructure);
            }
        }
        const keys = Object.keys (borrowRateHistories);
        for (let i = 0; i < keys.length; i++) {
            const code = keys[i];
            borrowRateHistories[code] = this.filterByCurrencySinceLimit (borrowRateHistories[code], code, since, limit);
        }
        return borrowRateHistories;
    }

    parseBorrowRateHistory (response, code, since, limit) {
        const result = [];
        for (let i = 0; i < response.length; i++) {
            const item = response[i];
            const borrowRate = this.parseBorrowRate (item);
            result.push (borrowRate);
        }
        const sorted = this.sortBy (result, 'timestamp');
        return this.filterByCurrencySinceLimit (sorted, code, since, limit);
    }

    async fetchBorrowRateHistories (codes = undefined, since = undefined, limit = undefined, params = {}) {
        await this.loadMarkets ();
        const request = {
            // 'ccy': currency['id'],
            // 'after': this.milliseconds (), // Pagination of data to return records earlier than the requested ts,
            // 'before': since, // Pagination of data to return records newer than the requested ts,
            // 'limit': limit, // default is 100 and maximum is 100
        };
        if (since !== undefined) {
            request['before'] = since;
        }
        if (limit !== undefined) {
            request['limit'] = limit;
        }
        const response = await this.publicGetAssetLendingRateHistory (this.extend (request, params));
        //
        //     {
        //         "code": "0",
        //         "data": [
        //             {
        //                 "amt": "992.10341195",
        //                 "ccy": "BTC",
        //                 "rate": "0.01",
        //                 "ts": "1643954400000"
        //             },
        //         ],
        //         "msg": ""
        //     }
        //
        const data = this.safeValue (response, 'data');
        return this.parseBorrowRateHistories (data, codes, since, limit);
    }

    async fetchBorrowRateHistory (code, since = undefined, limit = undefined, params = {}) {
        /**
         * @method
         * @name okx#fetchBorrowRateHistory
         * @description retrieves a history of a currencies borrow interest rate at specific time slots
         * @param {str} code unified currency code
         * @param {int|undefined} since timestamp for the earliest borrow rate
         * @param {int|undefined} limit the maximum number of [borrow rate structures]{@link https://docs.ccxt.com/en/latest/manual.html#borrow-rate-structure} to retrieve
         * @param {dict} params extra parameters specific to the exchange api endpoint
         * @returns {[dict]} an array of [borrow rate structures]{@link https://docs.ccxt.com/en/latest/manual.html#borrow-rate-structure}
         */
        await this.loadMarkets ();
        const currency = this.currency (code);
        const request = {
            'ccy': currency['id'],
            // 'after': this.milliseconds (), // Pagination of data to return records earlier than the requested ts,
            // 'before': since, // Pagination of data to return records newer than the requested ts,
            // 'limit': limit, // default is 100 and maximum is 100
        };
        if (since !== undefined) {
            request['before'] = since;
        }
        if (limit !== undefined) {
            request['limit'] = limit;
        }
        const response = await this.publicGetAssetLendingRateHistory (this.extend (request, params));
        //
        //     {
        //         "code": "0",
        //         "data": [
        //             {
        //                 "amt": "992.10341195",
        //                 "ccy": "BTC",
        //                 "rate": "0.01",
        //                 "ts": "1643954400000"
        //             },
        //         ],
        //         "msg": ""
        //     }
        //
        const data = this.safeValue (response, 'data');
        return this.parseBorrowRateHistory (data, code, since, limit);
    }

    async modifyMarginHelper (symbol, amount, type, params = {}) {
        await this.loadMarkets ();
        const market = this.market (symbol);
        const posSide = this.safeString (params, 'posSide', 'net');
        params = this.omit (params, [ 'posSide' ]);
        const request = {
            'instId': market['id'],
            'amt': amount,
            'type': type,
            'posSide': posSide,
        };
        const response = await this.privatePostAccountPositionMarginBalance (this.extend (request, params));
        //
        //     {
        //       "code": "0",
        //       "data": [
        //         {
        //           "amt": "0.01",
        //           "instId": "ETH-USD-SWAP",
        //           "posSide": "net",
        //           "type": "reduce"
        //         }
        //       ],
        //       "msg": ""
        //     }
        //
        return this.parseMarginModification (response, market);
    }

    parseMarginModification (data, market = undefined) {
        const innerData = this.safeValue (data, 'data', []);
        const entry = this.safeValue (innerData, 0, {});
        const errorCode = this.safeString (data, 'code');
        const status = (errorCode === '0') ? 'ok' : 'failed';
        const amountRaw = this.safeNumber (entry, 'amt');
        const typeRaw = this.safeString (entry, 'type');
        const type = (typeRaw === 'reduce') ? 'reduce' : 'add';
        const marketId = this.safeString (entry, 'instId');
        const responseMarket = this.safeMarket (marketId, market);
        const code = responseMarket['inverse'] ? responseMarket['base'] : responseMarket['quote'];
        return {
            'info': data,
            'type': type,
            'amount': amountRaw,
            'code': code,
            'symbol': responseMarket['symbol'],
            'status': status,
        };
    }

    async reduceMargin (symbol, amount, params = {}) {
        return await this.modifyMarginHelper (symbol, amount, 'reduce', params);
    }

    async addMargin (symbol, amount, params = {}) {
        return await this.modifyMarginHelper (symbol, amount, 'add', params);
    }

    async fetchMarketLeverageTiers (symbol, params = {}) {
        await this.loadMarkets ();
        const market = this.market (symbol);
        const type = market['spot'] ? 'MARGIN' : this.convertToInstrumentType (market['type']);
        const uly = this.safeString (market['info'], 'uly');
        if (!uly) {
            throw new BadRequest (this.id + ' fetchMarketLeverageTiers() cannot fetch leverage tiers for ' + symbol);
        }
        const request = {
            'instType': type,
            'tdMode': this.safeString (params, 'tdMode', 'isolated'),
            'uly': uly,
        };
        if (type === 'MARGIN') {
            request['instId'] = market['id'];
        }
        const response = await this.publicGetPublicPositionTiers (this.extend (request, params));
        //
        //    {
        //        "code": "0",
        //        "data": [
        //            {
        //                "baseMaxLoan": "500",
        //                "imr": "0.1",
        //                "instId": "ETH-USDT",
        //                "maxLever": "10",
        //                "maxSz": "500",
        //                "minSz": "0",
        //                "mmr": "0.03",
        //                "optMgnFactor": "0",
        //                "quoteMaxLoan": "200000",
        //                "tier": "1",
        //                "uly": ""
        //            },
        //            ...
        //        ]
        //    }
        //
        const data = this.safeValue (response, 'data');
        return this.parseMarketLeverageTiers (data, market);
    }

    parseMarketLeverageTiers (info, market = undefined) {
        /**
         * @ignore
         * @method
         * @param {dict} info Exchange response for 1 market
         * @param {dict} market CCXT market
         */
        //
        //    [
        //        {
        //            "baseMaxLoan": "500",
        //            "imr": "0.1",
        //            "instId": "ETH-USDT",
        //            "maxLever": "10",
        //            "maxSz": "500",
        //            "minSz": "0",
        //            "mmr": "0.03",
        //            "optMgnFactor": "0",
        //            "quoteMaxLoan": "200000",
        //            "tier": "1",
        //            "uly": ""
        //        },
        //        ...
        //    ]
        //
        const tiers = [];
        for (let i = 0; i < info.length; i++) {
            const tier = info[i];
            tiers.push ({
                'tier': this.safeInteger (tier, 'tier'),
                'currency': market['quote'],
                'minNotional': this.safeNumber (tier, 'minSz'),
                'maxNotional': this.safeNumber (tier, 'maxSz'),
                'maintenanceMarginRate': this.safeNumber (tier, 'mmr'),
                'maxLeverage': this.safeNumber (tier, 'maxLever'),
                'info': tier,
            });
        }
        return tiers;
    }

    async fetchBorrowInterest (code = undefined, symbol = undefined, since = undefined, limit = undefined, params = {}) {
        /**
         * @method
         * @name okx#fetchBorrowInterest
         * @description Obtain the amount of interest that has accrued for margin trading
         * @param {str} code The unified currency code for the currency of the interest
         * @param {str} symbol The market symbol of an isolated margin market, if undefined, the interest for cross margin markets is returned
         * @param {int} since Timestamp in ms of the earliest time to receive interest records for
         * @param {int} limit The number of [borrow interest structures]{@link https://docs.ccxt.com/en/latest/manual.html#borrow-interest-structure} to retrieve
         * @param {dict} params Exchange specific parameters
         * @param {int} params.type Loan type 1 - VIP loans 2 - Market loans *Default is Market loans*
         * @returns An array of [borrow interest structures]{@link https://docs.ccxt.com/en/latest/manual.html#borrow-interest-structure}
         */
        await this.loadMarkets ();
        const request = {
            'mgnMode': (symbol !== undefined) ? 'isolated' : 'cross',
        };
        let market = undefined;
        if (code !== undefined) {
            const currency = this.currency (code);
            request['ccy'] = currency['id'];
        }
        if (since !== undefined) {
            request['before'] = since - 1;
        }
        if (limit !== undefined) {
            request['limit'] = limit;
        }
        if (symbol !== undefined) {
            market = this.market (symbol);
            request['instId'] = market['id'];
        }
        const response = await this.privateGetAccountInterestAccrued (this.extend (request, params));
        //
        //    {
        //        "code": "0",
        //        "data": [
        //            {
        //                "ccy": "USDT",
        //                "instId": "",
        //                "interest": "0.0003960833333334",
        //                "interestRate": "0.0000040833333333",
        //                "liab": "97",
        //                "mgnMode": "",
        //                "ts": "1637312400000",
        //                "type": "1"
        //            },
        //            ...
        //        ],
        //        "msg": ""
        //    }
        //
        const data = this.safeValue (response, 'data');
        const interest = this.parseBorrowInterests (data);
        return this.filterByCurrencySinceLimit (interest, code, since, limit);
    }

    parseBorrowInterest (info, market = undefined) {
        const instId = this.safeString (info, 'instId');
        let account = 'cross'; // todo rename it to margin/marginMode and separate it from the symbol
        if (instId !== undefined) {
            market = this.safeMarket (instId, market);
            account = this.safeString (market, 'symbol');
        }
        const timestamp = this.safeNumber (info, 'ts');
        const marginMode = (instId === undefined) ? 'cross' : 'isolated';
        return {
            'account': account, // deprecated
            'symbol': this.safeString (market, 'symbol'),
            'marginMode': marginMode,
            'currency': this.safeCurrencyCode (this.safeString (info, 'ccy')),
            'interest': this.safeNumber (info, 'interest'),
            'interestRate': this.safeNumber (info, 'interestRate'),
            'amountBorrowed': this.safeNumber (info, 'liab'),
            'timestamp': timestamp,  // Interest accrued time
            'datetime': this.iso8601 (timestamp),
            'info': info,
        };
    }

    async fetchOpenInterestHistory (symbol, timeframe = '5m', since = undefined, limit = undefined, params = {}) {
        /**
         * @method
         * @name okx#fetchOpenInterestHistory
         * @description Retrieves the open interest history of a currency
         * @param {str} symbol Unified CCXT currency code instead of a unified symbol
         * @param {str} timeframe "5m", "1h", or "1d"
         * @param {int} since The time in ms of the earliest record to retrieve as a unix timestamp
         * @param {int} limit Not used by okx, but parsed internally by CCXT
         * @param {dict} params Exchange specific parameters
         * @param {int} params.till The time in ms of the latest record to retrieve as a unix timestamp
         * @returns An array of open interest structures
         */
        const options = this.safeValue (this.options, 'fetchOpenInterestHistory', {});
        const timeframes = this.safeValue (options, 'timeframes', {});
        timeframe = this.safeString (timeframes, timeframe, timeframe);
        if (timeframe !== '5m' && timeframe !== '1H' && timeframe !== '1D') {
            throw new BadRequest (this.id + ' fetchOpenInterestHistory cannot only use the 5m, 1h, and 1d timeframe');
        }
        await this.loadMarkets ();
        const currency = this.currency (symbol);
        const request = {
            'ccy': currency['id'],
            'period': timeframe,
        };
        if (since !== undefined) {
            request['begin'] = since;
        }
        const till = this.safeInteger2 (params, 'till', 'end');
        if (till !== undefined) {
            request['end'] = till;
        }
        const response = await this.publicGetRubikStatContractsOpenInterestVolume (this.extend (request, params));
        //
        //    {
        //        code: '0',
        //        data: [
        //            [
        //                '1648221300000',  // timestamp
        //                '2183354317.945',  // open interest (USD)
        //                '74285877.617',  // volume (USD)
        //            ],
        //            ...
        //        ],
        //        msg: ''
        //    }
        //
        const data = this.safeValue (response, 'data');
        return this.parseOpenInterests (data, undefined, since, limit);
    }

    parseOpenInterest (interest, market = undefined) {
        //
        //    [
        //        '1648221300000',  // timestamp
        //        '2183354317.945',  // open interest (USD)
        //        '74285877.617',  // volume (USD)
        //    ]
        //
        const timestamp = this.safeNumber (interest, 0);
        const openInterest = this.safeNumber (interest, 1);
        return {
            'symbol': undefined,
            'baseVolume': undefined,
            'quoteVolume': openInterest,
            'timestamp': timestamp,
            'datetime': this.iso8601 (timestamp),
            'info': interest,
        };
    }

    setSandboxMode (enable) {
        super.setSandboxMode (enable);
        if (enable) {
            this.headers['x-simulated-trading'] = '1';
        } else if ('x-simulated-trading' in this.headers) {
            this.headers = this.omit (this.headers, 'x-simulated-trading');
        }
    }

    handleErrors (httpCode, reason, url, method, headers, body, response, requestHeaders, requestBody) {
        if (!response) {
            return; // fallback to default error handler
        }
        //
        //    {
        //        "code": "1",
        //        "data": [
        //            {
        //                "clOrdId": "",
        //                "ordId": "",
        //                "sCode": "51119",
        //                "sMsg": "Order placement failed due to insufficient balance. ",
        //                "tag": ""
        //            }
        //        ],
        //        "msg": ""
        //    },
        //    {
        //        "code": "58001",
        //        "data": [],
        //        "msg": "Incorrect trade password"
        //    }
        //
        const code = this.safeString (response, 'code');
        if (code !== '0') {
            const feedback = this.id + ' ' + body;
            const data = this.safeValue (response, 'data', []);
            for (let i = 0; i < data.length; i++) {
                const error = data[i];
                const errorCode = this.safeString (error, 'sCode');
                const message = this.safeString (error, 'sMsg');
                this.throwExactlyMatchedException (this.exceptions['exact'], errorCode, feedback);
                this.throwBroadlyMatchedException (this.exceptions['broad'], message, feedback);
            }
            this.throwExactlyMatchedException (this.exceptions['exact'], code, feedback);
            throw new ExchangeError (feedback); // unknown message
        }
    }
};<|MERGE_RESOLUTION|>--- conflicted
+++ resolved
@@ -4031,17 +4031,10 @@
         let amount = this.safeNumber (transfer, 'amt');
         const fromAccountId = this.safeString (transfer, 'from');
         const toAccountId = this.safeString (transfer, 'to');
-<<<<<<< HEAD
-        const typesByAccount = this.safeValue (this.options, 'typesByAccount', {});
-        let fromAccount = this.safeString (typesByAccount, fromAccountId);
-        let toAccount = this.safeString (typesByAccount, toAccountId);
-        const timestamp = this.safeInteger (transfer, 'ts', this.milliseconds ());
-=======
         const accountsById = this.safeValue (this.options, 'accountsById', {});
         const fromAccount = this.safeString (accountsById, fromAccountId);
         const toAccount = this.safeString (accountsById, toAccountId);
-        const timestamp = this.milliseconds ();
->>>>>>> 9724b92c
+        const timestamp = this.safeInteger (transfer, 'ts', this.milliseconds ());
         const status = this.safeString (transfer, 'state');
         // from fetchTransfers (ledger)
         const ledgerAmount = this.safeString (transfer, 'balChg');
