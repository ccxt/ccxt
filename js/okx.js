'use strict';

//  ---------------------------------------------------------------------------

const Exchange = require ('./base/Exchange');
const { ExchangeError, ExchangeNotAvailable, OnMaintenance, ArgumentsRequired, BadRequest, AccountSuspended, InvalidAddress, PermissionDenied, InsufficientFunds, InvalidNonce, InvalidOrder, OrderNotFound, AuthenticationError, RequestTimeout, BadSymbol, RateLimitExceeded, NetworkError, CancelPending, NotSupported, AccountNotEnabled } = require ('./base/errors');
const { TICK_SIZE } = require ('./base/functions/number');
const Precise = require ('./base/Precise');

//  ---------------------------------------------------------------------------

module.exports = class okx extends Exchange {
    describe () {
        return this.deepExtend (super.describe (), {
            'id': 'okx',
            'name': 'OKX',
            'countries': [ 'CN', 'US' ],
            'version': 'v5',
            'rateLimit': 100,
            'pro': true,
            'certified': true,
            'has': {
                'CORS': undefined,
                'spot': true,
                'margin': true,
                'swap': true,
                'future': true,
                'option': undefined,
                'addMargin': true,
                'borrowMargin': true,
                'cancelAllOrders': false,
                'cancelOrder': true,
                'cancelOrders': true,
                'createDepositAddress': false,
                'createOrder': true,
                'createPostOnlyOrder': true,
                'createReduceOnlyOrder': true,
                'createStopLimitOrder': true,
                'createStopMarketOrder': true,
                'createStopOrder': true,
                'fetchAccounts': true,
                'fetchBalance': true,
                'fetchBidsAsks': undefined,
                'fetchBorrowInterest': true,
                'fetchBorrowRate': true,
                'fetchBorrowRateHistories': true,
                'fetchBorrowRateHistory': true,
                'fetchBorrowRates': true,
                'fetchBorrowRatesPerSymbol': false,
                'fetchCanceledOrders': true,
                'fetchClosedOrder': undefined,
                'fetchClosedOrders': true,
                'fetchCurrencies': true,
                'fetchDeposit': true,
                'fetchDepositAddress': true,
                'fetchDepositAddresses': false,
                'fetchDepositAddressesByNetwork': true,
                'fetchDeposits': true,
                'fetchDepositWithdrawFee': 'emulated',
                'fetchDepositWithdrawFees': true,
                'fetchFundingHistory': true,
                'fetchFundingRate': true,
                'fetchFundingRateHistory': true,
                'fetchFundingRates': false,
                'fetchIndexOHLCV': true,
                'fetchL3OrderBook': false,
                'fetchLedger': true,
                'fetchLedgerEntry': undefined,
                'fetchLeverage': true,
                'fetchLeverageTiers': false,
                'fetchMarketLeverageTiers': true,
                'fetchMarkets': true,
                'fetchMarkOHLCV': true,
                'fetchMyTrades': true,
                'fetchOHLCV': true,
                'fetchOpenInterest': true,
                'fetchOpenInterestHistory': true,
                'fetchOpenOrder': undefined,
                'fetchOpenOrders': true,
                'fetchOrder': true,
                'fetchOrderBook': true,
                'fetchOrderBooks': false,
                'fetchOrders': false,
                'fetchOrderTrades': true,
                'fetchPermissions': undefined,
                'fetchPosition': true,
                'fetchPositions': true,
                'fetchPositionsRisk': false,
                'fetchPremiumIndexOHLCV': false,
                'fetchStatus': true,
                'fetchTicker': true,
                'fetchTickers': true,
                'fetchTime': true,
                'fetchTrades': true,
                'fetchTradingFee': true,
                'fetchTradingFees': false,
                'fetchTradingLimits': false,
                'fetchTransactionFee': false,
                'fetchTransactionFees': false,
                'fetchTransactions': false,
                'fetchTransfer': true,
                'fetchTransfers': false,
                'fetchWithdrawal': true,
                'fetchWithdrawals': true,
                'fetchWithdrawalWhitelist': false,
                'reduceMargin': true,
                'repayMargin': true,
                'setLeverage': true,
                'setMargin': false,
                'setMarginMode': true,
                'setPositionMode': true,
                'signIn': false,
                'transfer': true,
                'withdraw': true,
            },
            'timeframes': {
                '1m': '1m',
                '3m': '3m',
                '5m': '5m',
                '15m': '15m',
                '30m': '30m',
                '1h': '1H',
                '2h': '2H',
                '4h': '4H',
                '6h': '6H',
                '12h': '12H',
                '1d': '1D',
                '1w': '1W',
                '1M': '1M',
                '3M': '3M',
            },
            'hostname': 'www.okx.com', // or aws.okx.com
            'urls': {
                'logo': 'https://user-images.githubusercontent.com/1294454/152485636-38b19e4a-bece-4dec-979a-5982859ffc04.jpg',
                'api': {
                    'rest': 'https://{hostname}',
                },
                'www': 'https://www.okx.com',
                'doc': 'https://www.okx.com/docs-v5/en/',
                'fees': 'https://www.okx.com/pages/products/fees.html',
                'referral': 'https://www.okx.com/join/1888677',
                'test': {
                    'rest': 'https://{hostname}',
                },
            },
            'api': {
                'public': {
                    'get': {
                        'market/tickers': 1,
                        'market/ticker': 1,
                        'market/index-tickers': 1,
                        'market/books': 1,
                        'market/books-lite': 1.66,
                        'market/candles': 0.5,
                        'market/history-candles': 1,
                        'market/history-mark-price-candles': 2,
                        'market/history-index-candles': 2,
                        'market/index-candles': 1,
                        'market/mark-price-candles': 1,
                        'market/trades': 1,
                        'market/platform-24-volume': 10,
                        'market/open-oracle': 40,
                        'market/index-components': 1,
                        'market/option/instrument-family-trades': 1,
                        // 'market/oracle',
                        'public/instruments': 1,
                        'public/delivery-exercise-history': 0.5,
                        'public/open-interest': 1,
                        'public/funding-rate': 1,
                        'public/funding-rate-history': 1,
                        'public/price-limit': 1,
                        'public/opt-summary': 1,
                        'public/estimated-price': 2,
                        'public/discount-rate-interest-free-quota': 10,
                        'public/time': 2,
                        'public/liquidation-orders': 0.5,
                        'public/mark-price': 2,
                        'public/option-trades': 1,
                        // 'public/tier',
                        'public/position-tiers': 2,
                        'public/underlying': 1,
                        'public/interest-rate-loan-quota': 10,
                        'public/vip-interest-rate-loan-quota': 10,
                        'rubik/stat/trading-data/support-coin': 4,
                        'rubik/stat/taker-volume': 4,
                        'rubik/stat/margin/loan-ratio': 4,
                        // long/short
                        'rubik/stat/contracts/long-short-account-ratio': 4,
                        'rubik/stat/contracts/open-interest-volume': 4,
                        'rubik/stat/option/open-interest-volume': 4,
                        // put/call
                        'rubik/stat/option/open-interest-volume-ratio': 4,
                        'rubik/stat/option/open-interest-volume-expiry': 4,
                        'rubik/stat/option/open-interest-volume-strike': 4,
                        'rubik/stat/option/taker-block-volume': 4,
                        'system/status': 100,
                        'asset/lending-rate-summary': 5 / 3,
                        'asset/lending-rate-history': 5 / 3,
                        'market/exchange-rate': 20,
                    },
                },
                'private': {
                    'get': {
                        'account/account-position-risk': 2,
                        'account/balance': 2,
                        'account/positions': 2,
                        'account/positions-history': 2,
                        'account/bills': 5 / 3,
                        'account/bills-archive': 5 / 3,
                        'account/config': 4,
                        'account/max-size': 1,
                        'account/max-avail-size': 1,
                        'account/leverage-info': 1,
                        'account/max-loan': 1,
                        'account/trade-fee': 4,
                        'account/interest-accrued': 4,
                        'account/interest-rate': 4,
                        'account/max-withdrawal': 1,
                        'account/risk-state': 2,
                        'account/borrow-repay-history': 4,
                        'account/quick-margin-borrow-repay-history': 4,
                        'account/interest-limits': 4,
                        'account/vip-interest-accrued': 4,
                        'account/vip-loan-order-list': 4,
                        'account/vip-loan-order-detail': 4,
                        'asset/asset-valuation': 1 / 5,
                        'asset/deposit-address': 5 / 3,
                        'asset/balances': 5 / 3,
                        'asset/transfer-state': 10,
                        'asset/deposit-history': 5 / 3,
                        'asset/withdrawal-history': 5 / 3,
                        'asset/deposit-withdraw-status': 20,
                        'asset/currencies': 5 / 3,
                        'asset/bills': 5 / 3,
                        'asset/piggy-balance': 5 / 3,
                        'asset/deposit-lightning': 5,
                        'asset/lending-history': 5 / 3,
                        'asset/saving-balance': 5 / 3,
                        'asset/non-tradable-assets': 5 / 3,
                        'trade/order': 1 / 3,
                        'trade/orders-pending': 1,
                        'trade/orders-history': 0.5,
                        'trade/orders-history-archive': 1,
                        'trade/fills': 1 / 3,
                        'trade/fills-history': 2,
                        'trade/orders-algo-pending': 1,
                        'trade/orders-algo-history': 1,
                        'trade/order-algo': 1,
                        'account/subaccount/balances': 10,
                        'asset/subaccount/bills': 5 / 3,
                        'users/subaccount/list': 10,
                        'users/subaccount/apikey': 10,
                        'users/entrust-subaccount-list': 10,
                        // broker
                        'broker/nd/info': 10,
                        'broker/nd/subaccount-info': 10,
                        'asset/broker/nd/subaccount-deposit-address': 4,
                        'asset/broker/nd/subaccount-deposit-history': 4,
                        'broker/nd/rebate-daily': 1,
                        'broker/nd/subaccount/apikey': 10,
                        'broker/nd/rebate-per-orders': 300,
                        'asset/broker/nd/subaccount-withdrawal-history': 4,
                        // convert
                        'asset/convert/currencies': 5 / 3,
                        'asset/convert/currency-pair': 5 / 3,
                        'asset/convert/estimate-quote': 5,
                        'asset/convert/trade': 5,
                        'asset/convert/history': 5 / 3,
                        // options
                        'account/greeks': 2,
                        // earn
                        'finance/staking-defi/offers': 1,
                        'finance/staking-defi/orders-active': 1,
                        'finance/staking-defi/orders-history': 1,
                        'rfq/counterparties': 4,
                        'rfq/maker-instrument-settings': 4,
                        'rfq/rfqs': 10,
                        'rfq/quotes': 10,
                        'rfq/trades': 4,
                        'rfq/public-trades': 4,
                        // copytrading
                        'copytrading/current-subpositions': 10,
                        'copytrading/subpositions-history': 10,
                        'copytrading/instruments': 10,
                        'copytrading/profit-sharing-details': 10,
                        'copytrading/total-profit-sharing': 10,
                        'copytrading/unrealized-profit-sharing-details': 10,
                        // grid trading
                        'tradingBot/grid/orders-algo-pending': 1,
                        'tradingBot/grid/orders-algo-history': 1,
                        'tradingBot/grid/orders-algo-details': 1,
                        'tradingBot/grid/sub-orders': 1,
                        'tradingBot/grid/positions': 1,
                        'tradingBot/grid/ai-param': 1,
                    },
                    'post': {
                        'account/set-position-mode': 4,
                        'account/set-leverage': 1,
                        'account/position/margin-balance': 1,
                        'account/set-greeks': 4,
                        'account/set-isolated-mode': 4,
                        'account/set-riskOffset-type': 2,
                        'account/simulated_margin': 10,
                        'account/borrow-repay': 5 / 3,
                        'account/quick-margin-borrow-repay': 4,
                        'account/activate-option': 4,
                        'account/set-auto-loan': 4,
                        'asset/transfer': 10,
                        'asset/withdrawal': 5 / 3,
                        'asset/purchase_redempt': 5 / 3,
                        'asset/withdrawal-lightning': 5,
                        'asset/set-lending-rate': 5 / 3,
                        'asset/cancel-withdrawal': 5 / 3,
                        'asset/convert-dust-assets': 10,
                        'trade/order': 1 / 3,
                        'trade/batch-orders': 1 / 15,
                        'trade/cancel-order': 1 / 3,
                        'trade/cancel-batch-orders': 1 / 15,
                        'trade/amend-order': 1 / 3,
                        'trade/amend-batch-orders': 1 / 3,
                        'trade/close-position': 1,
                        'trade/order-algo': 1,
                        'trade/cancel-algos': 1,
                        'trade/cancel-advance-algos': 1,
                        'users/subaccount/delete-apikey': 10,
                        'users/subaccount/modify-apikey': 10,
                        'users/subaccount/apikey': 10,
                        'users/subaccount/set-transfer-out': 10,
                        'asset/subaccount/transfer': 10,
                        // broker
                        'broker/nd/create-subaccount': 10,
                        'broker/nd/delete-subaccount': 10,
                        'broker/nd/set-subaccount-level': 4,
                        'broker/nd/set-subaccount-fee-rate': 4,
                        'asset/broker/nd/subaccount-deposit-address': 4,
                        'broker/nd/subaccount/apikey': 10,
                        'broker/nd/subaccount/delete-apikey': 10,
                        'broker/nd/subaccount/modify-apikey': 10,
                        'broker/nd/rebate-per-orders': 36000,
                        // earn
                        'finance/staking-defi/purchase': 3,
                        'finance/staking-defi/redeem': 3,
                        'finance/staking-defi/cancel': 3,
                        'rfq/create-rfq': 4,
                        'rfq/cancel-rfq': 4,
                        'rfq/cancel-batch-rfqs': 10,
                        'rfq/cancel-all-rfqs': 10,
                        'rfq/execute-quote': 10,
                        'rfq/maker-instrument-settings': 4,
                        'rfq/mmp-reset': 4,
                        'rfq/create-quote': 0.4,
                        'rfq/cancel-quote': 0.4,
                        'rfq/cancel-batch-quotes': 10,
                        'rfq/cancel-all-quotes': 10,
                        // copytrading
                        'copytrading/algo-order': 20,
                        'copytrading/close-subposition': 10,
                        'copytrading/set-instruments': 10,
                        // grid trading
                        'tradingBot/grid/order-algo': 1,
                        'tradingBot/grid/amend-order-algo': 1,
                        'tradingBot/grid/stop-order-algo': 1,
                        'tradingBot/grid/withdraw-income': 1,
                        'tradingBot/grid/compute-margin-balance': 1,
                        'tradingBot/grid/margin-balance': 1,
                    },
                },
            },
            'fees': {
                'trading': {
                    'taker': this.parseNumber ('0.0015'),
                    'maker': this.parseNumber ('0.0010'),
                },
                'spot': {
                    'taker': this.parseNumber ('0.0015'),
                    'maker': this.parseNumber ('0.0010'),
                },
                'future': {
                    'taker': this.parseNumber ('0.0005'),
                    'maker': this.parseNumber ('0.0002'),
                },
                'swap': {
                    'taker': this.parseNumber ('0.00050'),
                    'maker': this.parseNumber ('0.00020'),
                },
            },
            'requiredCredentials': {
                'apiKey': true,
                'secret': true,
                'password': true,
            },
            'exceptions': {
                'exact': {
                    // Public error codes from 50000-53999
                    // General Class
                    '1': ExchangeError, // Operation failed
                    '2': ExchangeError, // Bulk operation partially succeeded
                    '50000': BadRequest, // Body can not be empty
                    '50001': OnMaintenance, // Matching engine upgrading. Please try again later
                    '50002': BadRequest, // Json data format error
                    '50004': RequestTimeout, // Endpoint request timeout (does not indicate success or failure of order, please check order status)
                    '50005': ExchangeNotAvailable, // API is offline or unavailable
                    '50006': BadRequest, // Invalid Content_Type, please use "application/json" format
                    '50007': AccountSuspended, // Account blocked
                    '50008': AuthenticationError, // User does not exist
                    '50009': AccountSuspended, // Account is suspended due to ongoing liquidation
                    '50010': ExchangeError, // User ID can not be empty
                    '50011': RateLimitExceeded, // Request too frequent
                    '50012': ExchangeError, // Account status invalid
                    '50013': ExchangeNotAvailable, // System is busy, please try again later
                    '50014': BadRequest, // Parameter {0} can not be empty
                    '50015': ExchangeError, // Either parameter {0} or {1} is required
                    '50016': ExchangeError, // Parameter {0} does not match parameter {1}
                    '50017': ExchangeError, // The position is frozen due to ADL. Operation restricted
                    '50018': ExchangeError, // Currency {0} is frozen due to ADL. Operation restricted
                    '50019': ExchangeError, // The account is frozen due to ADL. Operation restricted
                    '50020': ExchangeError, // The position is frozen due to liquidation. Operation restricted
                    '50021': ExchangeError, // Currency {0} is frozen due to liquidation. Operation restricted
                    '50022': ExchangeError, // The account is frozen due to liquidation. Operation restricted
                    '50023': ExchangeError, // Funding fee frozen. Operation restricted
                    '50024': BadRequest, // Parameter {0} and {1} can not exist at the same time
                    '50025': ExchangeError, // Parameter {0} count exceeds the limit {1}
                    '50026': ExchangeNotAvailable, // System error, please try again later.
                    '50027': PermissionDenied, // The account is restricted from trading
                    '50028': ExchangeError, // Unable to take the order, please reach out to support center for details
                    '50044': BadRequest, // Must select one broker type
                    // API Class
                    '50100': ExchangeError, // API frozen, please contact customer service
                    '50101': AuthenticationError, // Broker id of APIKey does not match current environment
                    '50102': InvalidNonce, // Timestamp request expired
                    '50103': AuthenticationError, // Request header "OK_ACCESS_KEY" can not be empty
                    '50104': AuthenticationError, // Request header "OK_ACCESS_PASSPHRASE" can not be empty
                    '50105': AuthenticationError, // Request header "OK_ACCESS_PASSPHRASE" incorrect
                    '50106': AuthenticationError, // Request header "OK_ACCESS_SIGN" can not be empty
                    '50107': AuthenticationError, // Request header "OK_ACCESS_TIMESTAMP" can not be empty
                    '50108': ExchangeError, // Exchange ID does not exist
                    '50109': ExchangeError, // Exchange domain does not exist
                    '50110': PermissionDenied, // Invalid IP
                    '50111': AuthenticationError, // Invalid OK_ACCESS_KEY
                    '50112': AuthenticationError, // Invalid OK_ACCESS_TIMESTAMP
                    '50113': AuthenticationError, // Invalid signature
                    '50114': AuthenticationError, // Invalid authorization
                    '50115': BadRequest, // Invalid request method
                    // Trade Class
                    '51000': BadRequest, // Parameter {0} error
                    '51001': BadSymbol, // Instrument ID does not exist
                    '51002': BadSymbol, // Instrument ID does not match underlying index
                    '51003': BadRequest, // Either client order ID or order ID is required
                    '51004': InvalidOrder, // Order amount exceeds current tier limit
                    '51005': InvalidOrder, // Order amount exceeds the limit
                    '51006': InvalidOrder, // Order price out of the limit
                    '51007': InvalidOrder, // Order placement failed. Order amount should be at least 1 contract (showing up when placing an order with less than 1 contract)
                    '51008': InsufficientFunds, // Order placement failed due to insufficient balance
                    '51009': AccountSuspended, // Order placement function is blocked by the platform
                    '51010': AccountNotEnabled, // Account level too low {"code":"1","data":[{"clOrdId":"uJrfGFth9F","ordId":"","sCode":"51010","sMsg":"The current account mode does not support this API interface. ","tag":""}],"msg":"Operation failed."}
                    '51011': InvalidOrder, // Duplicated order ID
                    '51012': BadSymbol, // Token does not exist
                    '51014': BadSymbol, // Index does not exist
                    '51015': BadSymbol, // Instrument ID does not match instrument type
                    '51016': InvalidOrder, // Duplicated client order ID
                    '51017': ExchangeError, // Borrow amount exceeds the limit
                    '51018': ExchangeError, // User with option account can not hold net short positions
                    '51019': ExchangeError, // No net long positions can be held under isolated margin mode in options
                    '51020': InvalidOrder, // Order amount should be greater than the min available amount
                    '51021': BadSymbol, // Contract to be listed
                    '51022': BadSymbol, // Contract suspended
                    '51023': ExchangeError, // Position does not exist
                    '51024': AccountSuspended, // Unified accountblocked
                    '51025': ExchangeError, // Order count exceeds the limit
                    '51026': BadSymbol, // Instrument type does not match underlying index
                    '51027': BadSymbol, // Contract expired
                    '51028': BadSymbol, // Contract under delivery
                    '51029': BadSymbol, // Contract is being settled
                    '51030': BadSymbol, // Funding fee is being settled
                    '51031': InvalidOrder, // This order price is not within the closing price range
                    '51100': InvalidOrder, // Trading amount does not meet the min tradable amount
                    '51101': InvalidOrder, // Entered amount exceeds the max pending order amount (Cont) per transaction
                    '51102': InvalidOrder, // Entered amount exceeds the max pending count
                    '51103': InvalidOrder, // Entered amount exceeds the max pending order count of the underlying asset
                    '51104': InvalidOrder, // Entered amount exceeds the max pending order amount (Cont) of the underlying asset
                    '51105': InvalidOrder, // Entered amount exceeds the max order amount (Cont) of the contract
                    '51106': InvalidOrder, // Entered amount exceeds the max order amount (Cont) of the underlying asset
                    '51107': InvalidOrder, // Entered amount exceeds the max holding amount (Cont)
                    '51108': InvalidOrder, // Positions exceed the limit for closing out with the market price
                    '51109': InvalidOrder, // No available offer
                    '51110': InvalidOrder, // You can only place a limit order after Call Auction has started
                    '51111': BadRequest, // Maximum {0} orders can be placed in bulk
                    '51112': InvalidOrder, // Close order size exceeds your available size
                    '51113': RateLimitExceeded, // Market-price liquidation requests too frequent
                    '51115': InvalidOrder, // Cancel all pending close-orders before liquidation
                    '51116': InvalidOrder, // Order price or trigger price exceeds {0}
                    '51117': InvalidOrder, // Pending close-orders count exceeds limit
                    '51118': InvalidOrder, // Total amount should exceed the min amount per order
                    '51119': InsufficientFunds, // Order placement failed due to insufficient balance
                    '51120': InvalidOrder, // Order quantity is less than {0}, please try again
                    '51121': InvalidOrder, // Order count should be the integer multiples of the lot size
                    '51122': InvalidOrder, // Order price should be higher than the min price {0}
                    '51124': InvalidOrder, // You can only place limit orders during call auction
                    '51125': InvalidOrder, // Currently there are reduce + reverse position pending orders in margin trading. Please cancel all reduce + reverse position pending orders and continue
                    '51126': InvalidOrder, // Currently there are reduce only pending orders in margin trading.Please cancel all reduce only pending orders and continue
                    '51127': InsufficientFunds, // Available balance is 0
                    '51128': InvalidOrder, // Multi-currency margin account can not do cross-margin trading
                    '51129': InvalidOrder, // The value of the position and buy order has reached the position limit, and no further buying is allowed
                    '51130': BadSymbol, // Fixed margin currency error
                    '51131': InsufficientFunds, // Insufficient balance
                    '51132': InvalidOrder, // Your position amount is negative and less than the minimum trading amount
                    '51133': InvalidOrder, // Reduce-only feature is unavailable for the spot transactions by multi-currency margin account
                    '51134': InvalidOrder, // Closing failed. Please check your holdings and pending orders
                    '51135': InvalidOrder, // Your closing price has triggered the limit price, and the max buy price is {0}
                    '51136': InvalidOrder, // Your closing price has triggered the limit price, and the min sell price is {0}
                    '51137': InvalidOrder, // Your opening price has triggered the limit price, and the max buy price is {0}
                    '51138': InvalidOrder, // Your opening price has triggered the limit price, and the min sell price is {0}
                    '51139': InvalidOrder, // Reduce-only feature is unavailable for the spot transactions by simple account
                    '51156': BadRequest, // You're leading trades in long/short mode and can't use this API endpoint to close positions
                    '51159': BadRequest, // You're leading trades in buy/sell mode. If you want to place orders using this API endpoint, the orders must be in the same direction as your existing positions and open orders.
                    '51162': InvalidOrder, // You have {instrument} open orders. Cancel these orders and try again
                    '51163': InvalidOrder, // You hold {instrument} positions. Close these positions and try again
                    '51166': InvalidOrder, // Currently, we don't support leading trades with this instrument
                    '51201': InvalidOrder, // Value of per market order cannot exceed 100,000 USDT
                    '51202': InvalidOrder, // Market - order amount exceeds the max amount
                    '51203': InvalidOrder, // Order amount exceeds the limit {0}
                    '51204': InvalidOrder, // The price for the limit order can not be empty
                    '51205': InvalidOrder, // Reduce-Only is not available
                    '51250': InvalidOrder, // Algo order price is out of the available range
                    '51251': InvalidOrder, // Algo order type error (when user place an iceberg order)
                    '51252': InvalidOrder, // Algo order price is out of the available range
                    '51253': InvalidOrder, // Average amount exceeds the limit of per iceberg order
                    '51254': InvalidOrder, // Iceberg average amount error (when user place an iceberg order)
                    '51255': InvalidOrder, // Limit of per iceberg order: Total amount/1000 < x <= Total amount
                    '51256': InvalidOrder, // Iceberg order price variance error
                    '51257': InvalidOrder, // Trail order callback rate error
                    '51258': InvalidOrder, // Trail - order placement failed. The trigger price of a sell order should be higher than the last transaction price
                    '51259': InvalidOrder, // Trail - order placement failed. The trigger price of a buy order should be lower than the last transaction price
                    '51260': InvalidOrder, // Maximum {0} pending trail - orders can be held at the same time
                    '51261': InvalidOrder, // Each user can hold up to {0} pending stop - orders at the same time
                    '51262': InvalidOrder, // Maximum {0} pending iceberg orders can be held at the same time
                    '51263': InvalidOrder, // Maximum {0} pending time-weighted orders can be held at the same time
                    '51264': InvalidOrder, // Average amount exceeds the limit of per time-weighted order
                    '51265': InvalidOrder, // Time-weighted order limit error
                    '51267': InvalidOrder, // Time-weighted order strategy initiative rate error
                    '51268': InvalidOrder, // Time-weighted order strategy initiative range error
                    '51269': InvalidOrder, // Time-weighted order interval error, the interval should be {0}<= x<={1}
                    '51270': InvalidOrder, // The limit of time-weighted order price variance is 0 < x <= 1%
                    '51271': InvalidOrder, // Sweep ratio should be 0 < x <= 100%
                    '51272': InvalidOrder, // Price variance should be 0 < x <= 1%
                    '51273': InvalidOrder, // Total amount should be more than {0}
                    '51274': InvalidOrder, // Total quantity of time-weighted order must be larger than single order limit
                    '51275': InvalidOrder, // The amount of single stop-market order can not exceed the upper limit
                    '51276': InvalidOrder, // Stop - Market orders cannot specify a price
                    '51277': InvalidOrder, // TP trigger price can not be higher than the last price
                    '51278': InvalidOrder, // SL trigger price can not be lower than the last price
                    '51279': InvalidOrder, // TP trigger price can not be lower than the last price
                    '51280': InvalidOrder, // SL trigger price can not be higher than the last price
                    '51321': InvalidOrder, // You're leading trades. Currently, we don't support leading trades with arbitrage, iceberg, or TWAP bots
                    '51322': InvalidOrder, // You're leading trades that have been filled at market price. We've canceled your open stop orders to close your positions
                    '51323': BadRequest, // You're already leading trades with take profit or stop loss settings. Cancel your existing stop orders to proceed
                    '51324': BadRequest, // As a lead trader, you hold positions in {instrument}. To close your positions, place orders in the amount that equals the available amount for closing
                    '51325': InvalidOrder, // As a lead trader, you must use market price when placing stop orders
                    '51327': InvalidOrder, // closeFraction is only available for futures and perpetual swaps
                    '51328': InvalidOrder, // closeFraction is only available for reduceOnly orders
                    '51329': InvalidOrder, // closeFraction is only available in NET mode
                    '51330': InvalidOrder, // closeFraction is only available for stop market orders
                    '51400': OrderNotFound, // Cancellation failed as the order does not exist
                    '51401': OrderNotFound, // Cancellation failed as the order is already canceled
                    '51402': OrderNotFound, // Cancellation failed as the order is already completed
                    '51403': InvalidOrder, // Cancellation failed as the order type does not support cancellation
                    '51404': InvalidOrder, // Order cancellation unavailable during the second phase of call auction
                    '51405': ExchangeError, // Cancellation failed as you do not have any pending orders
                    '51406': ExchangeError, // Canceled - order count exceeds the limit {0}
                    '51407': BadRequest, // Either order ID or client order ID is required
                    '51408': ExchangeError, // Pair ID or name does not match the order info
                    '51409': ExchangeError, // Either pair ID or pair name ID is required
                    '51410': CancelPending, // Cancellation failed as the order is already under cancelling status
                    '51500': ExchangeError, // Either order price or amount is required
                    '51501': ExchangeError, // Maximum {0} orders can be modified
                    '51502': InsufficientFunds, // Order modification failed for insufficient margin
                    '51503': ExchangeError, // Order modification failed as the order does not exist
                    '51506': ExchangeError, // Order modification unavailable for the order type
                    '51508': ExchangeError, // Orders are not allowed to be modified during the call auction
                    '51509': ExchangeError, // Modification failed as the order has been canceled
                    '51510': ExchangeError, // Modification failed as the order has been completed
                    '51511': ExchangeError, // Modification failed as the order price did not meet the requirement for Post Only
                    '51600': ExchangeError, // Status not found
                    '51601': ExchangeError, // Order status and order ID cannot exist at the same time
                    '51602': ExchangeError, // Either order status or order ID is required
                    '51603': OrderNotFound, // Order does not exist
                    '51732': AuthenticationError, // Required user KYC level not met
                    '51733': AuthenticationError, // User is under risk control
                    '51734': AuthenticationError, // User KYC Country is not supported
                    '51735': ExchangeError, // Sub-account is not supported
                    '51736': InsufficientFunds, // Insufficient {ccy} balance
                    // Data class
                    '52000': ExchangeError, // No updates
                    // SPOT/MARGIN error codes 54000-54999
                    '54000': ExchangeError, // Margin transactions unavailable
                    '54001': ExchangeError, // Only Multi-currency margin account can be set to borrow coins automatically
                    // FUNDING error codes 58000-58999
                    '58000': ExchangeError, // Account type {0} does not supported when getting the sub-account balance
                    '58001': AuthenticationError, // Incorrect trade password
                    '58002': PermissionDenied, // Please activate Savings Account first
                    '58003': ExchangeError, // Currency type is not supported by Savings Account
                    '58004': AccountSuspended, // Account blocked (transfer & withdrawal endpoint: either end of the account does not authorize the transfer)
                    '58005': ExchangeError, // The redeemed amount must be no greater than {0}
                    '58006': ExchangeError, // Service unavailable for token {0}
                    '58007': ExchangeError, // Abnormal Assets interface. Please try again later
                    '58100': ExchangeError, // The trading product triggers risk control, and the platform has suspended the fund transfer-out function with related users. Please wait patiently
                    '58101': AccountSuspended, // Transfer suspended (transfer endpoint: either end of the account does not authorize the transfer)
                    '58102': RateLimitExceeded, // Too frequent transfer (transfer too frequently)
                    '58103': ExchangeError, // Parent account user id does not match sub-account user id
                    '58104': ExchangeError, // Since your P2P transaction is abnormal, you are restricted from making fund transfers. Please contact customer support to remove the restriction
                    '58105': ExchangeError, // Since your P2P transaction is abnormal, you are restricted from making fund transfers. Please transfer funds on our website or app to complete identity verification
                    '58106': ExchangeError, // Please enable the account for spot contract
                    '58107': ExchangeError, // Please enable the account for futures contract
                    '58108': ExchangeError, // Please enable the account for option contract
                    '58109': ExchangeError, // Please enable the account for swap contract
                    '58110': ExchangeError, // The contract triggers risk control, and the platform has suspended the fund transfer function of it. Please wait patiently
                    '58111': ExchangeError, // Funds transfer unavailable as the perpetual contract is charging the funding fee. Please try again later
                    '58112': ExchangeError, // Your fund transfer failed. Please try again later
                    '58114': ExchangeError, // Transfer amount must be more than 0
                    '58115': ExchangeError, // Sub-account does not exist
                    '58116': ExchangeError, // Transfer amount exceeds the limit
                    '58117': ExchangeError, // Account assets are abnormal, please deal with negative assets before transferring
                    '58125': BadRequest, // Non-tradable assets can only be transferred from sub-accounts to main accounts
                    '58126': BadRequest, // Non-tradable assets can only be transferred between funding accounts
                    '58127': BadRequest, // Main account API Key does not support current transfer 'type' parameter. Please refer to the API documentation.
                    '58128': BadRequest, // Sub-account API Key does not support current transfer 'type' parameter. Please refer to the API documentation.
                    '58200': ExchangeError, // Withdrawal from {0} to {1} is unavailable for this currency
                    '58201': ExchangeError, // Withdrawal amount exceeds the daily limit
                    '58202': ExchangeError, // The minimum withdrawal amount for NEO is 1, and the amount must be an integer
                    '58203': InvalidAddress, // Please add a withdrawal address
                    '58204': AccountSuspended, // Withdrawal suspended
                    '58205': ExchangeError, // Withdrawal amount exceeds the upper limit
                    '58206': ExchangeError, // Withdrawal amount is lower than the lower limit
                    '58207': InvalidAddress, // Withdrawal failed due to address error
                    '58208': ExchangeError, // Withdrawal failed. Please link your email
                    '58209': ExchangeError, // Withdrawal failed. Withdraw feature is not available for sub-accounts
                    '58210': ExchangeError, // Withdrawal fee exceeds the upper limit
                    '58211': ExchangeError, // Withdrawal fee is lower than the lower limit (withdrawal endpoint: incorrect fee)
                    '58212': ExchangeError, // Withdrawal fee should be {0}% of the withdrawal amount
                    '58213': AuthenticationError, // Please set trading password before withdrawal
                    '58221': BadRequest, // Missing label of withdrawal address.
                    '58222': BadRequest, // Illegal withdrawal address.
                    '58224': BadRequest, // This type of crypto does not support on-chain withdrawing to OKX addresses. Please withdraw through internal transfers.
                    '58227': BadRequest, // Withdrawal of non-tradable assets can be withdrawn all at once only
                    '58228': BadRequest, // Withdrawal of non-tradable assets requires that the API Key must be bound to an IP
                    '58229': InsufficientFunds, // Insufficient funding account balance to pay fees {fee} USDT
                    '58300': ExchangeError, // Deposit-address count exceeds the limit
                    '58350': InsufficientFunds, // Insufficient balance
                    // Account error codes 59000-59999
                    '59000': ExchangeError, // Your settings failed as you have positions or open orders
                    '59001': ExchangeError, // Switching unavailable as you have borrowings
                    '59100': ExchangeError, // You have open positions. Please cancel all open positions before changing the leverage
                    '59101': ExchangeError, // You have pending orders with isolated positions. Please cancel all the pending orders and adjust the leverage
                    '59102': ExchangeError, // Leverage exceeds the maximum leverage. Please adjust the leverage
                    '59103': InsufficientFunds, // Leverage is too low and no sufficient margin in your account. Please adjust the leverage
                    '59104': ExchangeError, // The leverage is too high. The borrowed position has exceeded the maximum position of this leverage. Please adjust the leverage
                    '59105': ExchangeError, // Leverage can not be less than {0}. Please adjust the leverage
                    '59106': ExchangeError, // The max available margin corresponding to your order tier is {0}. Please adjust your margin and place a new order
                    '59107': ExchangeError, // You have pending orders under the service, please modify the leverage after canceling all pending orders
                    '59108': InsufficientFunds, // Low leverage and insufficient margin, please adjust the leverage
                    '59109': ExchangeError, // Account equity less than the required margin amount after adjustment. Please adjust the leverage
                    '59128': InvalidOrder, // As a lead trader, you can't lead trades in {instrument} with leverage higher than {num}
                    '59200': InsufficientFunds, // Insufficient account balance
                    '59201': InsufficientFunds, // Negative account balance
                    '59216': BadRequest, // The position doesn't exist. Please try again
                    '59300': ExchangeError, // Margin call failed. Position does not exist
                    '59301': ExchangeError, // Margin adjustment failed for exceeding the max limit
                    '59313': ExchangeError, // Unable to repay. You haven't borrowed any {ccy} {ccyPair} in Quick margin mode.
                    '59401': ExchangeError, // Holdings already reached the limit
                    '59500': ExchangeError, // Only the APIKey of the main account has permission
                    '59501': ExchangeError, // Only 50 APIKeys can be created per account
                    '59502': ExchangeError, // Note name cannot be duplicate with the currently created APIKey note name
                    '59503': ExchangeError, // Each APIKey can bind up to 20 IP addresses
                    '59504': ExchangeError, // The sub account does not support the withdrawal function
                    '59505': ExchangeError, // The passphrase format is incorrect
                    '59506': ExchangeError, // APIKey does not exist
                    '59507': ExchangeError, // The two accounts involved in a transfer must be two different sub accounts under the same parent account
                    '59508': AccountSuspended, // The sub account of {0} is suspended
                    // WebSocket error Codes from 60000-63999
                    '60001': AuthenticationError, // "OK_ACCESS_KEY" can not be empty
                    '60002': AuthenticationError, // "OK_ACCESS_SIGN" can not be empty
                    '60003': AuthenticationError, // "OK_ACCESS_PASSPHRASE" can not be empty
                    '60004': AuthenticationError, // Invalid OK_ACCESS_TIMESTAMP
                    '60005': AuthenticationError, // Invalid OK_ACCESS_KEY
                    '60006': InvalidNonce, // Timestamp request expired
                    '60007': AuthenticationError, // Invalid sign
                    '60008': AuthenticationError, // Login is not supported for public channels
                    '60009': AuthenticationError, // Login failed
                    '60010': AuthenticationError, // Already logged in
                    '60011': AuthenticationError, // Please log in
                    '60012': BadRequest, // Illegal request
                    '60013': BadRequest, // Invalid args
                    '60014': RateLimitExceeded, // Requests too frequent
                    '60015': NetworkError, // Connection closed as there was no data transmission in the last 30 seconds
                    '60016': ExchangeNotAvailable, // Buffer is full, cannot write data
                    '60017': BadRequest, // Invalid url path
                    '60018': BadRequest, // The {0} {1} {2} {3} {4} does not exist
                    '60019': BadRequest, // Invalid op {op}
                    '63999': ExchangeError, // Internal system error
                    '70010': BadRequest, // Timestamp parameters need to be in Unix timestamp format in milliseconds.
                    '70013': BadRequest, // endTs needs to be bigger than or equal to beginTs.
                    '70016': BadRequest, // Please specify your instrument settings for at least one instType.
                },
                'broad': {
                    'Internal Server Error': ExchangeNotAvailable, // {"code":500,"data":{},"detailMsg":"","error_code":"500","error_message":"Internal Server Error","msg":"Internal Server Error"}
                    'server error': ExchangeNotAvailable, // {"code":500,"data":{},"detailMsg":"","error_code":"500","error_message":"server error 1236805249","msg":"server error 1236805249"}
                },
            },
            'httpExceptions': {
                '429': ExchangeNotAvailable, // https://github.com/ccxt/ccxt/issues/9612
            },
            'precisionMode': TICK_SIZE,
            'options': {
                'defaultNetwork': 'ERC20',
                'networks': {
                    'BTC': 'Bitcoin',
                    'OMNI': 'Omni',
                    'SOL': 'Solana',
                    'LTC': 'Litecoin',
                    'MATIC': 'Polygon',
                    'OP': 'Optimism',
                    'ARB': 'Arbitrum one',
                    'AVAX': 'Avalanche C-Chain',
                },
                'networksById': {
                    'Bitcoin': 'BTC',
                    'Omni': 'OMNI',
                    'Solana': 'SOL',
                    'Litecoin': 'LTC',
                    'Polygon': 'MATIC',
                    'Optimism': 'OP',
                    'Arbitrum one': 'ARB',
                    'Avalanche C-Chain': 'AVAX',
                },
                'fetchOpenInterestHistory': {
                    'timeframes': {
                        '5m': '5m',
                        '1h': '1H',
                        '1d': '1D',
                        '5M': '5m',
                        '1H': '1H',
                        '1D': '1D',
                    },
                },
                'fetchOHLCV': {
                    // 'type': 'Candles', // Candles or HistoryCandles, IndexCandles, MarkPriceCandles
                    'timezone': 'UTC', // UTC, HK
                },
                'fetchPositions': {
                    'method': 'privateGetAccountPositions', // privateGetAccountPositions or privateGetAccountPositionsHistory
                },
                'createOrder': 'privatePostTradeBatchOrders', // or 'privatePostTradeOrder' or 'privatePostTradeOrderAlgo'
                'createMarketBuyOrderRequiresPrice': false,
                'fetchMarkets': [ 'spot', 'future', 'swap', 'option' ], // spot, future, swap, option
                'defaultType': 'spot', // 'funding', 'spot', 'margin', 'future', 'swap', 'option'
                // 'fetchBalance': {
                //     'type': 'spot', // 'funding', 'trading', 'spot'
                // },
                'fetchLedger': {
                    'method': 'privateGetAccountBills', // privateGetAccountBillsArchive, privateGetAssetBills
                },
                // 1 = SPOT, 3 = FUTURES, 5 = MARGIN, 6 = FUNDING, 9 = SWAP, 12 = OPTION, 18 = Unified account
                'fetchOrder': {
                    'method': 'privateGetTradeOrder', // privateGetTradeOrdersAlgoHistory
                },
                'fetchOpenOrders': {
                    'method': 'privateGetTradeOrdersPending', // privateGetTradeOrdersAlgoPending
                },
                'cancelOrders': {
                    'method': 'privatePostTradeCancelBatchOrders', // privatePostTradeCancelAlgos
                },
                'fetchCanceledOrders': {
                    'method': 'privateGetTradeOrdersHistory', // privateGetTradeOrdersAlgoHistory
                },
                'fetchClosedOrders': {
                    'method': 'privateGetTradeOrdersHistory', // privateGetTradeOrdersAlgoHistory
                },
                'algoOrderTypes': {
                    'conditional': true,
                    'trigger': true,
                    'oco': true,
                    'move_order_stop': true,
                    'iceberg': true,
                    'twap': true,
                },
                'accountsByType': {
                    'spot': '1',
                    'future': '3',
                    'futures': '3',
                    'margin': '5',
                    'funding': '6',
                    'swap': '9',
                    'option': '12',
                    'trading': '18', // unified trading account
                },
                'accountsById': {
                    '1': 'spot',
                    '3': 'future',
                    '5': 'margin',
                    '6': 'funding',
                    '9': 'swap',
                    '12': 'option',
                    '18': 'trading', // unified trading account
                },
                'exchangeType': {
                    'spot': 'SPOT',
                    'margin': 'MARGIN',
                    'swap': 'SWAP',
                    'future': 'FUTURES',
                    'futures': 'FUTURES', // deprecated
                    'option': 'OPTION',
                    'SPOT': 'SPOT',
                    'MARGIN': 'MARGIN',
                    'SWAP': 'SWAP',
                    'FUTURES': 'FUTURES',
                    'OPTION': 'OPTION',
                },
                'brokerId': 'e847386590ce4dBC',
            },
            'commonCurrencies': {
                // the exchange refers to ERC20 version of Aeternity (AEToken)
                'AE': 'AET', // https://github.com/ccxt/ccxt/issues/4981
                'BOX': 'DefiBox',
                'HOT': 'Hydro Protocol',
                'HSR': 'HC',
                'MAG': 'Maggie',
                'SBTC': 'Super Bitcoin',
                'TRADE': 'Unitrade',
                'YOYO': 'YOYOW',
                'WIN': 'WinToken', // https://github.com/ccxt/ccxt/issues/5701
            },
        });
    }

    handleMarketTypeAndParams (methodName, market = undefined, params = {}) {
        const instType = this.safeString (params, 'instType');
        params = this.omit (params, 'instType');
        const type = this.safeString (params, 'type');
        if ((type === undefined) && (instType !== undefined)) {
            params['type'] = instType;
        }
        return super.handleMarketTypeAndParams (methodName, market, params);
    }

    convertToInstrumentType (type) {
        const exchangeTypes = this.safeValue (this.options, 'exchangeType', {});
        return this.safeString (exchangeTypes, type, type);
    }

    async fetchStatus (params = {}) {
        /**
         * @method
         * @name okx#fetchStatus
         * @description the latest known information on the availability of the exchange API
         * @param {object} params extra parameters specific to the okx api endpoint
         * @returns {object} a [status structure]{@link https://docs.ccxt.com/en/latest/manual.html#exchange-status-structure}
         */
        const response = await this.publicGetSystemStatus (params);
        //
        // Note, if there is no maintenance around, the 'data' array is empty
        //
        //     {
        //         "code": "0",
        //         "msg": "",
        //         "data": [
        //             {
        //                 "begin": "1621328400000",
        //                 "end": "1621329000000",
        //                 "href": "https://www.okx.com/support/hc/en-us/articles/360060882172",
        //                 "scheDesc": "",
        //                 "serviceType": "1", // 0 WebSocket, 1 Spot/Margin, 2 Futures, 3 Perpetual, 4 Options, 5 Trading service
        //                 "state": "scheduled", // ongoing, completed, canceled
        //                 "system": "classic", // classic, unified
        //                 "title": "Classic Spot System Upgrade"
        //             },
        //         ]
        //     }
        //
        const data = this.safeValue (response, 'data', []);
        const dataLength = data.length;
        const update = {
            'updated': undefined,
            'status': (dataLength === 0) ? 'ok' : 'maintenance',
            'eta': undefined,
            'url': undefined,
            'info': response,
        };
        for (let i = 0; i < data.length; i++) {
            const event = data[i];
            const state = this.safeString (event, 'state');
            if (state === 'ongoing') {
                update['eta'] = this.safeInteger (event, 'end');
                update['status'] = 'maintenance';
            }
        }
        return update;
    }

    async fetchTime (params = {}) {
        /**
         * @method
         * @name okx#fetchTime
         * @description fetches the current integer timestamp in milliseconds from the exchange server
         * @param {object} params extra parameters specific to the okx api endpoint
         * @returns {int} the current integer timestamp in milliseconds from the exchange server
         */
        const response = await this.publicGetPublicTime (params);
        //
        //     {
        //         "code": "0",
        //         "data": [
        //             {"ts": "1621247923668"}
        //         ],
        //         "msg": ""
        //     }
        //
        const data = this.safeValue (response, 'data', []);
        const first = this.safeValue (data, 0, {});
        return this.safeInteger (first, 'ts');
    }

    async fetchAccounts (params = {}) {
        /**
         * @method
         * @name okx#fetchAccounts
         * @description fetch all the accounts associated with a profile
         * @param {object} params extra parameters specific to the okx api endpoint
         * @returns {object} a dictionary of [account structures]{@link https://docs.ccxt.com/en/latest/manual.html#account-structure} indexed by the account type
         */
        const response = await this.privateGetAccountConfig (params);
        //
        //     {
        //         "code": "0",
        //         "data": [
        //             {
        //                 "acctLv": "2",
        //                 "autoLoan": false,
        //                 "ctIsoMode": "automatic",
        //                 "greeksType": "PA",
        //                 "level": "Lv1",
        //                 "levelTmp": "",
        //                 "mgnIsoMode": "automatic",
        //                 "posMode": "long_short_mode",
        //                 "uid": "88018754289672195"
        //             }
        //         ],
        //         "msg": ""
        //     }
        //
        const data = this.safeValue (response, 'data', []);
        const result = [];
        for (let i = 0; i < data.length; i++) {
            const account = data[i];
            const accountId = this.safeString (account, 'uid');
            const type = this.safeString (account, 'acctLv');
            result.push ({
                'id': accountId,
                'type': type,
                'currency': undefined,
                'info': account,
            });
        }
        return result;
    }

    async fetchMarkets (params = {}) {
        /**
         * @method
         * @name okx#fetchMarkets
         * @description retrieves data on all markets for okx
         * @param {object} params extra parameters specific to the exchange api endpoint
         * @returns {[object]} an array of objects representing market data
         */
        const types = this.safeValue (this.options, 'fetchMarkets');
        let promises = [];
        let result = [];
        for (let i = 0; i < types.length; i++) {
            promises.push (this.fetchMarketsByType (types[i], params));
        }
        // why not both ¯\_(ツ)_/¯
        promises = await Promise.all (promises);
        for (let i = 0; i < promises.length; i++) {
            result = this.arrayConcat (result, promises[i]);
        }
        return result;
    }

    parseMarkets (markets) {
        const result = [];
        for (let i = 0; i < markets.length; i++) {
            result.push (this.parseMarket (markets[i]));
        }
        return result;
    }

    parseMarket (market) {
        //
        //     {
        //         "alias": "", // this_week, next_week, quarter, next_quarter
        //         "baseCcy": "BTC",
        //         "category": "1",
        //         "ctMult": "",
        //         "ctType": "", // inverse, linear
        //         "ctVal": "",
        //         "ctValCcy": "",
        //         "expTime": "",
        //         "instId": "BTC-USDT", // BTC-USD-210521, CSPR-USDT-SWAP, BTC-USD-210517-44000-C
        //         "instType": "SPOT", // SPOT, FUTURES, SWAP, OPTION
        //         "lever": "10",
        //         "listTime": "1548133413000",
        //         "lotSz": "0.00000001",
        //         "minSz": "0.00001",
        //         "optType": "",
        //         "quoteCcy": "USDT",
        //         "settleCcy": "",
        //         "state": "live",
        //         "stk": "",
        //         "tickSz": "0.1",
        //         "uly": ""
        //     }
        //
        //     {
        //         alias: "",
        //         baseCcy: "",
        //         category: "1",
        //         ctMult: "0.1",
        //         ctType: "",
        //         ctVal: "1",
        //         ctValCcy: "BTC",
        //         expTime: "1648195200000",
        //         instId: "BTC-USD-220325-194000-P",
        //         instType: "OPTION",
        //         lever: "",
        //         listTime: "1631262612280",
        //         lotSz: "1",
        //         minSz: "1",
        //         optType: "P",
        //         quoteCcy: "",
        //         settleCcy: "BTC",
        //         state: "live",
        //         stk: "194000",
        //         tickSz: "0.0005",
        //         uly: "BTC-USD"
        //     }
        //
        const id = this.safeString (market, 'instId');
        let type = this.safeStringLower (market, 'instType');
        if (type === 'futures') {
            type = 'future';
        }
        const spot = (type === 'spot');
        const future = (type === 'future');
        const swap = (type === 'swap');
        const option = (type === 'option');
        const contract = swap || future || option;
        let baseId = this.safeString (market, 'baseCcy');
        let quoteId = this.safeString (market, 'quoteCcy');
        const settleId = this.safeString (market, 'settleCcy');
        const settle = this.safeCurrencyCode (settleId);
        const underlying = this.safeString (market, 'uly');
        if ((underlying !== undefined) && !spot) {
            const parts = underlying.split ('-');
            baseId = this.safeString (parts, 0);
            quoteId = this.safeString (parts, 1);
        }
        const base = this.safeCurrencyCode (baseId);
        const quote = this.safeCurrencyCode (quoteId);
        let symbol = base + '/' + quote;
        let expiry = undefined;
        let strikePrice = undefined;
        let optionType = undefined;
        if (contract) {
            symbol = symbol + ':' + settle;
            expiry = this.safeInteger (market, 'expTime');
            if (future) {
                const ymd = this.yymmdd (expiry);
                symbol = symbol + '-' + ymd;
            } else if (option) {
                strikePrice = this.safeString (market, 'stk');
                optionType = this.safeString (market, 'optType');
                const ymd = this.yymmdd (expiry);
                symbol = symbol + '-' + ymd + '-' + strikePrice + '-' + optionType;
                optionType = (optionType === 'P') ? 'put' : 'call';
            }
        }
        const tickSize = this.safeString (market, 'tickSz');
        const minAmountString = this.safeString (market, 'minSz');
        const minAmount = this.parseNumber (minAmountString);
        const fees = this.safeValue2 (this.fees, type, 'trading', {});
        const precisionPrice = this.parseNumber (tickSize);
        let maxLeverage = this.safeString (market, 'lever', '1');
        maxLeverage = Precise.stringMax (maxLeverage, '1');
        return this.extend (fees, {
            'id': id,
            'symbol': symbol,
            'base': base,
            'quote': quote,
            'settle': settle,
            'baseId': baseId,
            'quoteId': quoteId,
            'settleId': settleId,
            'type': type,
            'spot': spot,
            'margin': spot && (Precise.stringGt (maxLeverage, '1')),
            'swap': swap,
            'future': future,
            'option': option,
            'active': true,
            'contract': contract,
            'linear': contract ? (quoteId === settleId) : undefined,
            'inverse': contract ? (baseId === settleId) : undefined,
            'contractSize': contract ? this.safeNumber (market, 'ctVal') : undefined,
            'expiry': expiry,
            'expiryDatetime': this.iso8601 (expiry),
            'strike': strikePrice,
            'optionType': optionType,
            'precision': {
                'amount': this.safeNumber (market, 'lotSz'),
                'price': precisionPrice,
            },
            'limits': {
                'leverage': {
                    'min': this.parseNumber ('1'),
                    'max': this.parseNumber (maxLeverage),
                },
                'amount': {
                    'min': minAmount,
                    'max': undefined,
                },
                'price': {
                    'min': precisionPrice,
                    'max': undefined,
                },
                'cost': {
                    'min': undefined,
                    'max': undefined,
                },
            },
            'info': market,
        });
    }

    async fetchMarketsByType (type, params = {}) {
        const request = {
            'instType': this.convertToInstrumentType (type),
        };
        if (type === 'option') {
            const defaultUnderlying = this.safeValue (this.options, 'defaultUnderlying', 'BTC-USD');
            const currencyId = this.safeString2 (params, 'uly', 'marketId', defaultUnderlying);
            if (currencyId === undefined) {
                throw new ArgumentsRequired (this.id + ' fetchMarketsByType() requires an underlying uly or marketId parameter for options markets');
            } else {
                request['uly'] = currencyId;
            }
        }
        const response = await this.publicGetPublicInstruments (this.extend (request, params));
        //
        // spot, future, swap, option
        //
        //     {
        //         "code": "0",
        //         "data": [
        //             {
        //                 "alias": "", // this_week, next_week, quarter, next_quarter
        //                 "baseCcy": "BTC",
        //                 "category": "1",
        //                 "ctMult": "",
        //                 "ctType": "", // inverse, linear
        //                 "ctVal": "",
        //                 "ctValCcy": "",
        //                 "expTime": "",
        //                 "instId": "BTC-USDT", // BTC-USD-210521, CSPR-USDT-SWAP, BTC-USD-210517-44000-C
        //                 "instType": "SPOT", // SPOT, FUTURES, SWAP, OPTION
        //                 "lever": "10",
        //                 "listTime": "1548133413000",
        //                 "lotSz": "0.00000001",
        //                 "minSz": "0.00001",
        //                 "optType": "",
        //                 "quoteCcy": "USDT",
        //                 "settleCcy": "",
        //                 "state": "live",
        //                 "stk": "",
        //                 "tickSz": "0.1",
        //                 "uly": ""
        //             }
        //         ],
        //         "msg": ""
        //     }
        //
        const data = this.safeValue (response, 'data', []);
        return this.parseMarkets (data);
    }

    safeNetwork (networkId) {
        const networksById = {
            'Bitcoin': 'BTC',
            'Omni': 'OMNI',
            'TRON': 'TRC20',
        };
        return this.safeString (networksById, networkId, networkId);
    }

    async fetchCurrencies (params = {}) {
        /**
         * @method
         * @name okx#fetchCurrencies
         * @description fetches all available currencies on an exchange
         * @see https://www.okx.com/docs-v5/en/#rest-api-funding-get-currencies
         * @param {object} params extra parameters specific to the okx api endpoint
         * @returns {object} an associative dictionary of currencies
         */
        // this endpoint requires authentication
        // while fetchCurrencies is a public API method by design
        // therefore we check the keys here
        // and fallback to generating the currencies from the markets
        if (!this.checkRequiredCredentials (false)) {
            return undefined;
        }
        //
        // has['fetchCurrencies'] is currently set to true, but an unauthorized request returns
        //
        //     {"msg":"Request header “OK_ACCESS_KEY“ can't be empty.","code":"50103"}
        //
        const response = await this.privateGetAssetCurrencies (params);
        //
        //    {
        //        "code": "0",
        //        "data": [
        //            {
        //                "canDep": true,
        //                "canInternal": false,
        //                "canWd": true,
        //                "ccy": "USDT",
        //                "chain": "USDT-TRC20",
        //                "logoLink": "https://static.coinall.ltd/cdn/assets/imgs/221/5F74EB20302D7761.png",
        //                "mainNet": false,
        //                "maxFee": "1.6",
        //                "maxWd": "8852150",
        //                "minFee": "0.8",
        //                "minWd": "2",
        //                "name": "Tether",
        //                "usedWdQuota": "0",
        //                "wdQuota": "500",
        //                "wdTickSz": "3"
        //            },
        //            {
        //                "canDep": true,
        //                "canInternal": false,
        //                "canWd": true,
        //                "ccy": "USDT",
        //                "chain": "USDT-ERC20",
        //                "logoLink": "https://static.coinall.ltd/cdn/assets/imgs/221/5F74EB20302D7761.png",
        //                "mainNet": false,
        //                "maxFee": "16",
        //                "maxWd": "8852150",
        //                "minFee": "8",
        //                "minWd": "2",
        //                "name": "Tether",
        //                "usedWdQuota": "0",
        //                "wdQuota": "500",
        //                "wdTickSz": "3"
        //            },
        //            ...
        //        ],
        //        "msg": ""
        //    }
        //
        const data = this.safeValue (response, 'data', []);
        const result = {};
        const dataByCurrencyId = this.groupBy (data, 'ccy');
        const currencyIds = Object.keys (dataByCurrencyId);
        for (let i = 0; i < currencyIds.length; i++) {
            const currencyId = currencyIds[i];
            const currency = this.safeCurrency (currencyId);
            const code = currency['code'];
            const chains = dataByCurrencyId[currencyId];
            const networks = {};
            let currencyActive = false;
            let depositEnabled = undefined;
            let withdrawEnabled = undefined;
            let maxPrecision = undefined;
            for (let j = 0; j < chains.length; j++) {
                const chain = chains[j];
                const canDeposit = this.safeValue (chain, 'canDep');
                const canWithdraw = this.safeValue (chain, 'canWd');
                const canInternal = this.safeValue (chain, 'canInternal');
                const active = (canDeposit && canWithdraw && canInternal) ? true : false;
                currencyActive = (currencyActive === undefined) ? active : currencyActive;
                const networkId = this.safeString (chain, 'chain');
                if (canDeposit && !depositEnabled) {
                    depositEnabled = true;
                } else if (!canDeposit) {
                    depositEnabled = false;
                }
                if (canWithdraw && !withdrawEnabled) {
                    withdrawEnabled = true;
                } else if (!canWithdraw) {
                    withdrawEnabled = false;
                }
                if ((networkId !== undefined) && (networkId.indexOf ('-') >= 0)) {
                    const parts = networkId.split ('-');
                    const chainPart = this.safeString (parts, 1, networkId);
                    const networkCode = this.safeNetwork (chainPart);
                    const precision = this.parsePrecision (this.safeString (chain, 'wdTickSz'));
                    if (maxPrecision === undefined) {
                        maxPrecision = precision;
                    } else {
                        maxPrecision = Precise.stringMin (maxPrecision, precision);
                    }
                    networks[networkCode] = {
                        'id': networkId,
                        'network': networkCode,
                        'active': active,
                        'deposit': canDeposit,
                        'withdraw': canWithdraw,
                        'fee': this.safeNumber (chain, 'minFee'),
                        'precision': this.parseNumber (precision),
                        'limits': {
                            'withdraw': {
                                'min': this.safeNumber (chain, 'minWd'),
                                'max': this.safeNumber (chain, 'maxWd'),
                            },
                        },
                        'info': chain,
                    };
                }
            }
            const firstChain = this.safeValue (chains, 0);
            result[code] = {
                'info': undefined,
                'code': code,
                'id': currencyId,
                'name': this.safeString (firstChain, 'name'),
                'active': currencyActive,
                'deposit': depositEnabled,
                'withdraw': withdrawEnabled,
                'fee': undefined,
                'precision': this.parseNumber (maxPrecision),
                'limits': {
                    'amount': {
                        'min': undefined,
                        'max': undefined,
                    },
                },
                'networks': networks,
            };
        }
        return result;
    }

    async fetchOrderBook (symbol, limit = undefined, params = {}) {
        /**
         * @method
         * @name okx#fetchOrderBook
         * @description fetches information on open orders with bid (buy) and ask (sell) prices, volumes and other data
         * @param {string} symbol unified symbol of the market to fetch the order book for
         * @param {int|undefined} limit the maximum amount of order book entries to return
         * @param {object} params extra parameters specific to the okx api endpoint
         * @returns {object} A dictionary of [order book structures]{@link https://docs.ccxt.com/en/latest/manual.html#order-book-structure} indexed by market symbols
         */
        await this.loadMarkets ();
        const market = this.market (symbol);
        const request = {
            'instId': market['id'],
        };
        limit = (limit === undefined) ? 20 : limit;
        if (limit !== undefined) {
            request['sz'] = limit; // max 400
        }
        const response = await this.publicGetMarketBooks (this.extend (request, params));
        //
        //     {
        //         "code": "0",
        //         "msg": "",
        //         "data": [
        //             {
        //                 "asks": [
        //                     ["0.07228","4.211619","0","2"], // price, amount, liquidated orders, total open orders
        //                     ["0.0723","299.880364","0","2"],
        //                     ["0.07231","3.72832","0","1"],
        //                 ],
        //                 "bids": [
        //                     ["0.07221","18.5","0","1"],
        //                     ["0.0722","18.5","0","1"],
        //                     ["0.07219","0.505407","0","1"],
        //                 ],
        //                 "ts": "1621438475342"
        //             }
        //         ]
        //     }
        //
        const data = this.safeValue (response, 'data', []);
        const first = this.safeValue (data, 0, {});
        const timestamp = this.safeInteger (first, 'ts');
        return this.parseOrderBook (first, symbol, timestamp);
    }

    parseTicker (ticker, market = undefined) {
        //
        //     {
        //         "instType": "SPOT",
        //         "instId": "ETH-BTC",
        //         "last": "0.07319",
        //         "lastSz": "0.044378",
        //         "askPx": "0.07322",
        //         "askSz": "4.2",
        //         "bidPx": "0.0732",
        //         "bidSz": "6.050058",
        //         "open24h": "0.07801",
        //         "high24h": "0.07975",
        //         "low24h": "0.06019",
        //         "volCcy24h": "11788.887619",
        //         "vol24h": "167493.829229",
        //         "ts": "1621440583784",
        //         "sodUtc0": "0.07872",
        //         "sodUtc8": "0.07345"
        //     }
        //
        const timestamp = this.safeInteger (ticker, 'ts');
        const marketId = this.safeString (ticker, 'instId');
        market = this.safeMarket (marketId, market, '-');
        const symbol = market['symbol'];
        const last = this.safeString (ticker, 'last');
        const open = this.safeString (ticker, 'open24h');
        const spot = this.safeValue (market, 'spot', false);
        const quoteVolume = spot ? this.safeString (ticker, 'volCcy24h') : undefined;
        const baseVolume = this.safeString (ticker, 'vol24h');
        const high = this.safeString (ticker, 'high24h');
        const low = this.safeString (ticker, 'low24h');
        return this.safeTicker ({
            'symbol': symbol,
            'timestamp': timestamp,
            'datetime': this.iso8601 (timestamp),
            'high': high,
            'low': low,
            'bid': this.safeString (ticker, 'bidPx'),
            'bidVolume': this.safeString (ticker, 'bidSz'),
            'ask': this.safeString (ticker, 'askPx'),
            'askVolume': this.safeString (ticker, 'askSz'),
            'vwap': undefined,
            'open': open,
            'close': last,
            'last': last,
            'previousClose': undefined,
            'change': undefined,
            'percentage': undefined,
            'average': undefined,
            'baseVolume': baseVolume,
            'quoteVolume': quoteVolume,
            'info': ticker,
        }, market);
    }

    async fetchTicker (symbol, params = {}) {
        /**
         * @method
         * @name okx#fetchTicker
         * @description fetches a price ticker, a statistical calculation with the information calculated over the past 24 hours for a specific market
         * @param {string} symbol unified symbol of the market to fetch the ticker for
         * @param {object} params extra parameters specific to the okx api endpoint
         * @returns {object} a [ticker structure]{@link https://docs.ccxt.com/en/latest/manual.html#ticker-structure}
         */
        await this.loadMarkets ();
        const market = this.market (symbol);
        const request = {
            'instId': market['id'],
        };
        const response = await this.publicGetMarketTicker (this.extend (request, params));
        //
        //     {
        //         "code": "0",
        //         "msg": "",
        //         "data": [
        //             {
        //                 "instType": "SPOT",
        //                 "instId": "ETH-BTC",
        //                 "last": "0.07319",
        //                 "lastSz": "0.044378",
        //                 "askPx": "0.07322",
        //                 "askSz": "4.2",
        //                 "bidPx": "0.0732",
        //                 "bidSz": "6.050058",
        //                 "open24h": "0.07801",
        //                 "high24h": "0.07975",
        //                 "low24h": "0.06019",
        //                 "volCcy24h": "11788.887619",
        //                 "vol24h": "167493.829229",
        //                 "ts": "1621440583784",
        //                 "sodUtc0": "0.07872",
        //                 "sodUtc8": "0.07345"
        //             }
        //         ]
        //     }
        //
        const data = this.safeValue (response, 'data', []);
        const first = this.safeValue (data, 0, {});
        return this.parseTicker (first, market);
    }

    async fetchTickersByType (type, symbols = undefined, params = {}) {
        await this.loadMarkets ();
        const request = {
            'instType': this.convertToInstrumentType (type),
        };
        if (type === 'option') {
            const defaultUnderlying = this.safeValue (this.options, 'defaultUnderlying', 'BTC-USD');
            const currencyId = this.safeString2 (params, 'uly', 'marketId', defaultUnderlying);
            if (currencyId === undefined) {
                throw new ArgumentsRequired (this.id + ' fetchTickersByType() requires an underlying uly or marketId parameter for options markets');
            } else {
                request['uly'] = currencyId;
            }
        }
        const response = await this.publicGetMarketTickers (this.extend (request, params));
        //
        //     {
        //         "code": "0",
        //         "msg": "",
        //         "data": [
        //             {
        //                 "instType": "SPOT",
        //                 "instId": "BCD-BTC",
        //                 "last": "0.0000769",
        //                 "lastSz": "5.4788",
        //                 "askPx": "0.0000777",
        //                 "askSz": "3.2197",
        //                 "bidPx": "0.0000757",
        //                 "bidSz": "4.7509",
        //                 "open24h": "0.0000885",
        //                 "high24h": "0.0000917",
        //                 "low24h": "0.0000596",
        //                 "volCcy24h": "9.2877",
        //                 "vol24h": "124824.1985",
        //                 "ts": "1621441741434",
        //                 "sodUtc0": "0.0000905",
        //                 "sodUtc8": "0.0000729"
        //             },
        //         ]
        //     }
        //
        const tickers = this.safeValue (response, 'data', []);
        return this.parseTickers (tickers, symbols);
    }

    async fetchTickers (symbols = undefined, params = {}) {
        /**
         * @method
         * @name okx#fetchTickers
         * @description fetches price tickers for multiple markets, statistical calculations with the information calculated over the past 24 hours each market
         * @param {[string]|undefined} symbols unified symbols of the markets to fetch the ticker for, all market tickers are returned if not assigned
         * @param {object} params extra parameters specific to the okx api endpoint
         * @returns {object} a dictionary of [ticker structures]{@link https://docs.ccxt.com/en/latest/manual.html#ticker-structure}
         */
        await this.loadMarkets ();
        symbols = this.marketSymbols (symbols);
        const first = this.safeString (symbols, 0);
        let market = undefined;
        if (first !== undefined) {
            market = this.market (first);
        }
        const [ type, query ] = this.handleMarketTypeAndParams ('fetchTickers', market, params);
        return await this.fetchTickersByType (type, symbols, query);
    }

    parseTrade (trade, market = undefined) {
        //
        // public fetchTrades
        //
        //     {
        //         "instId": "ETH-BTC",
        //         "side": "sell",
        //         "sz": "0.119501",
        //         "px": "0.07065",
        //         "tradeId": "15826757",
        //         "ts": "1621446178316"
        //     }
        //
        // private fetchMyTrades
        //
        //     {
        //         "side": "buy",
        //         "fillSz": "0.007533",
        //         "fillPx": "2654.98",
        //         "fee": "-0.000007533",
        //         "ordId": "317321390244397056",
        //         "instType": "SPOT",
        //         "instId": "ETH-USDT",
        //         "clOrdId": "",
        //         "posSide": "net",
        //         "billId": "317321390265368576",
        //         "tag": "0",
        //         "execType": "T",
        //         "tradeId": "107601752",
        //         "feeCcy": "ETH",
        //         "ts": "1621927314985"
        //     }
        //
        const id = this.safeString (trade, 'tradeId');
        const marketId = this.safeString (trade, 'instId');
        market = this.safeMarket (marketId, market, '-');
        const symbol = market['symbol'];
        const timestamp = this.safeInteger (trade, 'ts');
        const price = this.safeString2 (trade, 'fillPx', 'px');
        const amount = this.safeString2 (trade, 'fillSz', 'sz');
        const side = this.safeString (trade, 'side');
        const orderId = this.safeString (trade, 'ordId');
        const feeCostString = this.safeString (trade, 'fee');
        let fee = undefined;
        if (feeCostString !== undefined) {
            const feeCostSigned = Precise.stringNeg (feeCostString);
            const feeCurrencyId = this.safeString (trade, 'feeCcy');
            const feeCurrencyCode = this.safeCurrencyCode (feeCurrencyId);
            fee = {
                'cost': feeCostSigned,
                'currency': feeCurrencyCode,
            };
        }
        let takerOrMaker = this.safeString (trade, 'execType');
        if (takerOrMaker === 'T') {
            takerOrMaker = 'taker';
        } else if (takerOrMaker === 'M') {
            takerOrMaker = 'maker';
        }
        return this.safeTrade ({
            'info': trade,
            'timestamp': timestamp,
            'datetime': this.iso8601 (timestamp),
            'symbol': symbol,
            'id': id,
            'order': orderId,
            'type': undefined,
            'takerOrMaker': takerOrMaker,
            'side': side,
            'price': price,
            'amount': amount,
            'cost': undefined,
            'fee': fee,
        }, market);
    }

    async fetchTrades (symbol, since = undefined, limit = undefined, params = {}) {
        /**
         * @method
         * @name okx#fetchTrades
         * @description get the list of most recent trades for a particular symbol
         * @param {string} symbol unified symbol of the market to fetch trades for
         * @param {int|undefined} since timestamp in ms of the earliest trade to fetch
         * @param {int|undefined} limit the maximum amount of trades to fetch
         * @param {object} params extra parameters specific to the okx api endpoint
         * @returns {[object]} a list of [trade structures]{@link https://docs.ccxt.com/en/latest/manual.html?#public-trades}
         */
        await this.loadMarkets ();
        const market = this.market (symbol);
        const request = {
            'instId': market['id'],
        };
        if (limit !== undefined) {
            request['limit'] = limit; // default 100
        }
        const response = await this.publicGetMarketTrades (this.extend (request, params));
        //
        //     {
        //         "code": "0",
        //         "msg": "",
        //         "data": [
        //             {"instId":"ETH-BTC","side":"sell","sz":"0.119501","px":"0.07065","tradeId":"15826757","ts":"1621446178316"},
        //             {"instId":"ETH-BTC","side":"sell","sz":"0.03","px":"0.07068","tradeId":"15826756","ts":"1621446178066"},
        //             {"instId":"ETH-BTC","side":"buy","sz":"0.507","px":"0.07069","tradeId":"15826755","ts":"1621446175085"},
        //         ]
        //     }
        //
        const data = this.safeValue (response, 'data', []);
        return this.parseTrades (data, market, since, limit);
    }

    parseOHLCV (ohlcv, market = undefined) {
        //
        //     [
        //         "1621447080000", // timestamp
        //         "0.07073", // open
        //         "0.07073", // high
        //         "0.07064", // low
        //         "0.07064", // close
        //         "12.08863", // base volume
        //         "0.854309" // quote volume
        //     ]
        //
        return [
            this.safeInteger (ohlcv, 0),
            this.safeNumber (ohlcv, 1),
            this.safeNumber (ohlcv, 2),
            this.safeNumber (ohlcv, 3),
            this.safeNumber (ohlcv, 4),
            this.safeNumber (ohlcv, 5),
        ];
    }

    async fetchOHLCV (symbol, timeframe = '1m', since = undefined, limit = undefined, params = {}) {
        /**
         * @method
         * @name okx#fetchOHLCV
         * @description fetches historical candlestick data containing the open, high, low, and close price, and the volume of a market
         * @param {string} symbol unified symbol of the market to fetch OHLCV data for
         * @param {string} timeframe the length of time each candle represents
         * @param {int|undefined} since timestamp in ms of the earliest candle to fetch
         * @param {int|undefined} limit the maximum amount of candles to fetch
         * @param {object} params extra parameters specific to the okx api endpoint
         * @param {string|undefined} params.price "mark" or "index" for mark price and index price candles
         * @param {int|undefined} params.until timestamp in ms of the latest candle to fetch
         * @returns {[[int]]} A list of candles ordered as timestamp, open, high, low, close, volume
         */
        await this.loadMarkets ();
        const market = this.market (symbol);
        const price = this.safeString (params, 'price');
        params = this.omit (params, 'price');
        const options = this.safeValue (this.options, 'fetchOHLCV', {});
        const timezone = this.safeString (options, 'timezone', 'UTC');
        if (limit === undefined) {
            limit = 100; // default 100, max 100
        }
        const duration = this.parseTimeframe (timeframe);
        let bar = this.safeString (this.timeframes, timeframe, timeframe);
        if ((timezone === 'UTC') && (duration >= 21600)) { // if utc and timeframe >= 6h
            bar += timezone.toLowerCase ();
        }
        const request = {
            'instId': market['id'],
            'bar': bar,
            'limit': limit,
        };
        let defaultType = 'Candles';
        if (since !== undefined) {
            const now = this.milliseconds ();
            const difference = now - since;
            // if the since timestamp is more than limit candles back in the past
            if (difference > 1440 * duration * 1000) {
                defaultType = 'HistoryCandles';
            }
            const durationInMilliseconds = duration * 1000;
            const startTime = Math.max (since - 1, 0);
            request['before'] = startTime;
            request['after'] = this.sum (startTime, durationInMilliseconds * limit);
        }
        const until = this.safeInteger (params, 'until');
        if (until !== undefined) {
            request['after'] = until;
            params = this.omit (params, 'until');
        }
        defaultType = this.safeString (options, 'type', defaultType); // Candles or HistoryCandles
        const type = this.safeString (params, 'type', defaultType);
        params = this.omit (params, 'type');
        let method = 'publicGetMarket' + type;
        const isHistoryCandles = (type === 'HistoryCandles');
        if (price === 'mark') {
            method = (isHistoryCandles) ? 'publicGetMarketHistoryMarkPriceCandles' : 'publicGetMarketMarkPriceCandles';
        } else if (price === 'index') {
            method = (isHistoryCandles) ? 'publicGetMarketHistoryIndexCandles' : 'publicGetMarketIndexCandles';
        }
        const response = await this[method] (this.extend (request, params));
        //
        //     {
        //         "code": "0",
        //         "msg": "",
        //         "data": [
        //             ["1621447080000","0.07073","0.07073","0.07064","0.07064","12.08863","0.854309"],
        //             ["1621447020000","0.0708","0.0709","0.0707","0.07072","58.517435","4.143309"],
        //             ["1621446960000","0.0707","0.07082","0.0707","0.07076","53.850841","3.810921"],
        //         ]
        //     }
        //
        const data = this.safeValue (response, 'data', []);
        return this.parseOHLCVs (data, market, timeframe, since, limit);
    }

    async fetchFundingRateHistory (symbol = undefined, since = undefined, limit = undefined, params = {}) {
        /**
         * @method
         * @name okx#fetchFundingRateHistory
         * @description fetches historical funding rate prices
         * @param {string|undefined} symbol unified symbol of the market to fetch the funding rate history for
         * @param {int|undefined} since timestamp in ms of the earliest funding rate to fetch
         * @param {int|undefined} limit the maximum amount of [funding rate structures]{@link https://docs.ccxt.com/en/latest/manual.html?#funding-rate-history-structure} to fetch
         * @param {object} params extra parameters specific to the okx api endpoint
         * @returns {[object]} a list of [funding rate structures]{@link https://docs.ccxt.com/en/latest/manual.html?#funding-rate-history-structure}
         */
        if (symbol === undefined) {
            throw new ArgumentsRequired (this.id + ' fetchFundingRateHistory() requires a symbol argument');
        }
        await this.loadMarkets ();
        const market = this.market (symbol);
        const request = {
            'instId': market['id'],
        };
        if (since !== undefined) {
            request['before'] = Math.max (since - 1, 0);
        }
        if (limit !== undefined) {
            request['limit'] = limit;
        }
        const response = await this.publicGetPublicFundingRateHistory (this.extend (request, params));
        //
        //     {
        //         "code":"0",
        //         "msg":"",
        //         "data":[
        //             {
        //                 "instType":"SWAP",
        //                 "instId":"BTC-USDT-SWAP",
        //                 "fundingRate":"0.018",
        //                 "realizedRate":"0.017",
        //                 "fundingTime":"1597026383085"
        //             },
        //             {
        //                 "instType":"SWAP",
        //                 "instId":"BTC-USDT-SWAP",
        //                 "fundingRate":"0.018",
        //                 "realizedRate":"0.017",
        //                 "fundingTime":"1597026383085"
        //             }
        //         ]
        //     }
        //
        const rates = [];
        const data = this.safeValue (response, 'data', []);
        for (let i = 0; i < data.length; i++) {
            const rate = data[i];
            const timestamp = this.safeNumber (rate, 'fundingTime');
            rates.push ({
                'info': rate,
                'symbol': this.safeSymbol (this.safeString (rate, 'instId')),
                'fundingRate': this.safeNumber (rate, 'realizedRate'),
                'timestamp': timestamp,
                'datetime': this.iso8601 (timestamp),
            });
        }
        const sorted = this.sortBy (rates, 'timestamp');
        return this.filterBySymbolSinceLimit (sorted, market['symbol'], since, limit);
    }

    parseBalanceByType (type, response) {
        if (type === 'funding') {
            return this.parseFundingBalance (response);
        } else {
            return this.parseTradingBalance (response);
        }
    }

    parseTradingBalance (response) {
        const result = { 'info': response };
        const data = this.safeValue (response, 'data', []);
        const first = this.safeValue (data, 0, {});
        const timestamp = this.safeInteger (first, 'uTime');
        const details = this.safeValue (first, 'details', []);
        for (let i = 0; i < details.length; i++) {
            const balance = details[i];
            const currencyId = this.safeString (balance, 'ccy');
            const code = this.safeCurrencyCode (currencyId);
            const account = this.account ();
            // it may be incorrect to use total, free and used for swap accounts
            const eq = this.safeString (balance, 'eq');
            const availEq = this.safeString (balance, 'availEq');
            if ((eq === undefined) || (availEq === undefined)) {
                account['free'] = this.safeString (balance, 'availBal');
                account['used'] = this.safeString (balance, 'frozenBal');
            } else {
                account['total'] = eq;
                account['free'] = availEq;
            }
            result[code] = account;
        }
        result['timestamp'] = timestamp;
        result['datetime'] = this.iso8601 (timestamp);
        return this.safeBalance (result);
    }

    parseFundingBalance (response) {
        const result = { 'info': response };
        const data = this.safeValue (response, 'data', []);
        for (let i = 0; i < data.length; i++) {
            const balance = data[i];
            const currencyId = this.safeString (balance, 'ccy');
            const code = this.safeCurrencyCode (currencyId);
            const account = this.account ();
            // it may be incorrect to use total, free and used for swap accounts
            account['total'] = this.safeString (balance, 'bal');
            account['free'] = this.safeString (balance, 'availBal');
            account['used'] = this.safeString (balance, 'frozenBal');
            result[code] = account;
        }
        return this.safeBalance (result);
    }

    parseTradingFee (fee, market = undefined) {
        // https://www.okx.com/docs-v5/en/#rest-api-account-get-fee-rates
        //
        //     {
        //         "category": "1",
        //         "delivery": "",
        //         "exercise": "",
        //         "instType": "SPOT",
        //         "level": "Lv1",
        //         "maker": "-0.0008",
        //         "taker": "-0.001",
        //         "ts": "1639043138472"
        //     }
        //
        return {
            'info': fee,
            'symbol': this.safeSymbol (undefined, market),
            // OKX returns the fees as negative values opposed to other exchanges, so the sign needs to be flipped
            'maker': this.parseNumber (Precise.stringNeg (this.safeString2 (fee, 'maker', 'makerU'))),
            'taker': this.parseNumber (Precise.stringNeg (this.safeString2 (fee, 'taker', 'takerU'))),
        };
    }

    async fetchTradingFee (symbol, params = {}) {
        /**
         * @method
         * @name okx#fetchTradingFee
         * @description fetch the trading fees for a market
         * @param {string} symbol unified market symbol
         * @param {object} params extra parameters specific to the okx api endpoint
         * @returns {object} a [fee structure]{@link https://docs.ccxt.com/en/latest/manual.html#fee-structure}
         */
        await this.loadMarkets ();
        const market = this.market (symbol);
        const request = {
            'instType': this.convertToInstrumentType (market['type']), // SPOT, MARGIN, SWAP, FUTURES, OPTION
            // 'instId': market['id'], // only applicable to SPOT/MARGIN
            // 'uly': market['id'], // only applicable to FUTURES/SWAP/OPTION
            // 'category': '1', // 1 = Class A, 2 = Class B, 3 = Class C, 4 = Class D
        };
        if (market['spot']) {
            request['instId'] = market['id'];
        } else if (market['swap'] || market['future'] || market['option']) {
            request['uly'] = market['baseId'] + '-' + market['quoteId'];
        } else {
            throw new NotSupported (this.id + ' fetchTradingFee() supports spot, swap, future or option markets only');
        }
        const response = await this.privateGetAccountTradeFee (this.extend (request, params));
        //
        //     {
        //         "code": "0",
        //         "data": [
        //             {
        //                 "category": "1",
        //                 "delivery": "",
        //                 "exercise": "",
        //                 "instType": "SPOT",
        //                 "level": "Lv1",
        //                 "maker": "-0.0008",
        //                 "taker": "-0.001",
        //                 "ts": "1639043138472"
        //             }
        //         ],
        //         "msg": ""
        //     }
        //
        const data = this.safeValue (response, 'data', []);
        const first = this.safeValue (data, 0, {});
        return this.parseTradingFee (first, market);
    }

    async fetchBalance (params = {}) {
        /**
         * @method
         * @name okx#fetchBalance
         * @description query for balance and get the amount of funds available for trading or funds locked in orders
         * @param {object} params extra parameters specific to the okx api endpoint
         * @returns {object} a [balance structure]{@link https://docs.ccxt.com/en/latest/manual.html?#balance-structure}
         */
        await this.loadMarkets ();
        const [ marketType, query ] = this.handleMarketTypeAndParams ('fetchBalance', undefined, params);
        let method = undefined;
        if (marketType === 'funding') {
            method = 'privateGetAssetBalances';
        } else {
            method = 'privateGetAccountBalance';
        }
        const request = {
            // 'ccy': 'BTC,ETH', // comma-separated list of currency ids
        };
        const response = await this[method] (this.extend (request, query));
        //
        //     {
        //         "code": "0",
        //         "data": [
        //             {
        //                 "adjEq": "",
        //                 "details": [
        //                     {
        //                         "availBal": "",
        //                         "availEq": "28.21006347",
        //                         "cashBal": "28.21006347",
        //                         "ccy": "USDT",
        //                         "crossLiab": "",
        //                         "disEq": "28.2687404020176",
        //                         "eq":"28 .21006347",
        //                         "eqUsd": "28.2687404020176",
        //                         "frozenBal": "0",
        //                         "interest": "",
        //                         "isoEq": "0",
        //                         "isoLiab": "",
        //                         "liab": "",
        //                         "maxLoan": "",
        //                         "mgnRatio": "",
        //                         "notionalLever": "0",
        //                         "ordFrozen": "0",
        //                         "twap": "0",
        //                         "uTime": "1621556539861",
        //                         "upl": "0",
        //                         "uplLiab": ""
        //                     }
        //                 ],
        //                 "imr": "",
        //                 "isoEq": "0",
        //                 "mgnRatio": "",
        //                 "mmr": "",
        //                 "notionalUsd": "",
        //                 "ordFroz": "",
        //                 "totalEq": "28.2687404020176",
        //                 "uTime": "1621556553510"
        //             }
        //         ],
        //         "msg": ""
        //     }
        //
        //     {
        //         "code": "0",
        //         "data": [
        //             {
        //                 "adjEq": "",
        //                 "details": [
        //                     {
        //                         "availBal": "0.049",
        //                         "availEq": "",
        //                         "cashBal": "0.049",
        //                         "ccy": "BTC",
        //                         "crossLiab": "",
        //                         "disEq": "1918.55678",
        //                         "eq": "0.049",
        //                         "eqUsd": "1918.55678",
        //                         "frozenBal": "0",
        //                         "interest": "",
        //                         "isoEq": "",
        //                         "isoLiab": "",
        //                         "liab": "",
        //                         "maxLoan": "",
        //                         "mgnRatio": "",
        //                         "notionalLever": "",
        //                         "ordFrozen": "0",
        //                         "twap": "0",
        //                         "uTime": "1621973128591",
        //                         "upl": "",
        //                         "uplLiab": ""
        //                     }
        //                 ],
        //                 "imr": "",
        //                 "isoEq": "",
        //                 "mgnRatio": "",
        //                 "mmr": "",
        //                 "notionalUsd": "",
        //                 "ordFroz": "",
        //                 "totalEq": "1918.55678",
        //                 "uTime": "1622045126908"
        //             }
        //         ],
        //         "msg": ""
        //     }
        //
        // funding
        //
        //     {
        //         "code": "0",
        //         "data": [
        //             {
        //                 "availBal": "0.00005426",
        //                 "bal": 0.0000542600000000,
        //                 "ccy": "BTC",
        //                 "frozenBal": "0"
        //             }
        //         ],
        //         "msg": ""
        //     }
        //
        return this.parseBalanceByType (marketType, response);
    }

    async createOrder (symbol, type, side, amount, price = undefined, params = {}) {
        /**
         * @method
         * @name okx#createOrder
         * @description create a trade order
         * @param {string} symbol unified symbol of the market to create an order in
         * @param {string} type 'market' or 'limit'
         * @param {string} side 'buy' or 'sell'
         * @param {float} amount how much of currency you want to trade in units of base currency
         * @param {float|undefined} price the price at which the order is to be fullfilled, in units of the quote currency, ignored in market orders
         * @param {object} params extra parameters specific to the okx api endpoint
         * @param {bool|undefined} params.reduceOnly MARGIN orders only, or swap/future orders in net mode
         * @param {bool|undefined} params.postOnly true to place a post only order
         * @returns {object} an [order structure]{@link https://docs.ccxt.com/en/latest/manual.html#order-structure}
         */
        await this.loadMarkets ();
        const market = this.market (symbol);
        const request = {
            'instId': market['id'],
            // 'ccy': currency['id'], // only applicable to cross MARGIN orders in single-currency margin
            // 'clOrdId': clientOrderId, // up to 32 characters, must be unique
            // 'tag': tag, // up to 8 characters
            'side': side,
            // 'posSide': 'long', // long, short, // required in the long/short mode, and can only be long or short (only for future or swap)
            'ordType': type,
            // 'ordType': type, // privatePostTradeOrder: market, limit, post_only, fok, ioc, optimal_limit_ioc
            // 'ordType': type, // privatePostTradeOrderAlgo: conditional, oco, trigger, move_order_stop, iceberg, twap
            'sz': this.amountToPrecision (symbol, amount),
            // 'px': this.priceToPrecision (symbol, price), // limit orders only
            // 'reduceOnly': false,
            //
            // 'triggerPx': 10, // stopPrice (trigger orders)
            // 'orderPx': 10, // Order price if -1, the order will be executed at the market price. (trigger orders)
            // 'triggerPxType': 'last', // Conditional default is last, mark or index (trigger orders)
            //
            // 'tpTriggerPx': 10, // takeProfitPrice (conditional orders)
            // 'tpTriggerPxType': 'last', // Conditional default is last, mark or index (conditional orders)
            // 'tpOrdPx': 10, // Order price for Take-Profit orders, if -1 will be executed at market price (conditional orders)
            //
            // 'slTriggerPx': 10, // stopLossPrice (conditional orders)
            // 'slTriggerPxType': 'last', // Conditional default is last, mark or index (conditional orders)
            // 'slOrdPx': 10, // Order price for Stop-Loss orders, if -1 will be executed at market price (conditional orders)
        };
        const spot = market['spot'];
        const contract = market['contract'];
        const triggerPrice = this.safeValueN (params, [ 'triggerPrice', 'stopPrice', 'triggerPx' ]);
        const timeInForce = this.safeString (params, 'timeInForce', 'GTC');
        const takeProfitPrice = this.safeValue2 (params, 'takeProfitPrice', 'tpTriggerPx');
        const tpOrdPx = this.safeValue (params, 'tpOrdPx', price);
        const tpTriggerPxType = this.safeString (params, 'tpTriggerPxType', 'last');
        const stopLossPrice = this.safeValue2 (params, 'stopLossPrice', 'slTriggerPx');
        const slOrdPx = this.safeValue (params, 'slOrdPx', price);
        const slTriggerPxType = this.safeString (params, 'slTriggerPxType', 'last');
        const clientOrderId = this.safeString2 (params, 'clOrdId', 'clientOrderId');
        const defaultMarginMode = this.safeString2 (this.options, 'defaultMarginMode', 'marginMode', 'cross');
        let marginMode = this.safeString2 (params, 'marginMode', 'tdMode'); // cross or isolated, tdMode not ommited so as to be extended into the request
        let margin = false;
        if ((marginMode !== undefined) && (marginMode !== 'cash')) {
            margin = true;
        } else {
            marginMode = defaultMarginMode;
            margin = this.safeValue (params, 'margin', false);
        }
        if (spot) {
            if (margin) {
                const defaultCurrency = (side === 'buy') ? market['quote'] : market['base'];
                const currency = this.safeString (params, 'ccy', defaultCurrency);
                request['ccy'] = this.safeCurrencyCode (currency);
            }
            const tradeMode = margin ? marginMode : 'cash';
            request['tdMode'] = tradeMode;
        } else if (contract) {
            request['tdMode'] = marginMode;
        }
        const isMarketOrder = type === 'market';
        const postOnly = this.isPostOnly (isMarketOrder, type === 'post_only', params);
        params = this.omit (params, [ 'currency', 'ccy', 'marginMode', 'timeInForce', 'stopPrice', 'triggerPrice', 'clientOrderId', 'stopLossPrice', 'takeProfitPrice', 'slOrdPx', 'tpOrdPx', 'margin' ]);
        const ioc = (timeInForce === 'IOC') || (type === 'ioc');
        const fok = (timeInForce === 'FOK') || (type === 'fok');
        const trigger = (triggerPrice !== undefined) || (type === 'trigger');
        const conditional = (stopLossPrice !== undefined) || (takeProfitPrice !== undefined) || (type === 'conditional');
        const marketIOC = (isMarketOrder && ioc) || (type === 'optimal_limit_ioc');
        const defaultMethod = this.safeString (this.options, 'createOrder', 'privatePostTradeBatchOrders');
        const defaultTgtCcy = this.safeString (this.options, 'tgtCcy', 'base_ccy');
        const tgtCcy = this.safeString (params, 'tgtCcy', defaultTgtCcy);
        if ((!contract) && (!margin)) {
            request['tgtCcy'] = tgtCcy;
        }
        let method = defaultMethod;
        if (isMarketOrder || marketIOC) {
            request['ordType'] = 'market';
            if (spot && (side === 'buy')) {
                // spot market buy: "sz" can refer either to base currency units or to quote currency units
                // see documentation: https://www.okx.com/docs-v5/en/#rest-api-trade-place-order
                if (tgtCcy === 'quote_ccy') {
                    // quote_ccy: sz refers to units of quote currency
                    let notional = this.safeNumber2 (params, 'cost', 'sz');
                    const createMarketBuyOrderRequiresPrice = this.safeValue (this.options, 'createMarketBuyOrderRequiresPrice', true);
                    if (createMarketBuyOrderRequiresPrice) {
                        if (price !== undefined) {
                            if (notional === undefined) {
                                const amountString = this.numberToString (amount);
                                const priceString = this.numberToString (price);
                                const quoteAmount = Precise.stringMul (amountString, priceString);
                                notional = this.parseNumber (quoteAmount);
                            }
                        } else if (notional === undefined) {
                            throw new InvalidOrder (this.id + " createOrder() requires the price argument with market buy orders to calculate total order cost (amount to spend), where cost = amount * price. Supply a price argument to createOrder() call if you want the cost to be calculated for you from price and amount, or, alternatively, add .options['createMarketBuyOrderRequiresPrice'] = false and supply the total cost value in the 'amount' argument or in the 'cost' unified extra parameter or in exchange-specific 'sz' extra parameter (the exchange-specific behaviour)");
                        }
                    } else {
                        notional = (notional === undefined) ? amount : notional;
                    }
                    request['sz'] = this.costToPrecision (symbol, notional);
                    params = this.omit (params, [ 'cost', 'sz' ]);
                }
            }
            if (marketIOC && contract) {
                request['ordType'] = 'optimal_limit_ioc';
            }
        } else {
            if ((!trigger) && (!conditional)) {
                request['px'] = this.priceToPrecision (symbol, price);
            }
        }
        if (postOnly) {
            method = defaultMethod;
            request['ordType'] = 'post_only';
        } else if (ioc && !marketIOC) {
            method = defaultMethod;
            request['ordType'] = 'ioc';
        } else if (fok) {
            method = defaultMethod;
            request['ordType'] = 'fok';
        } else if (trigger) {
            method = 'privatePostTradeOrderAlgo';
            request['ordType'] = 'trigger';
            request['triggerPx'] = this.priceToPrecision (symbol, triggerPrice);
            request['orderPx'] = isMarketOrder ? '-1' : this.priceToPrecision (symbol, price);
        } else if (conditional) {
            method = 'privatePostTradeOrderAlgo';
            request['ordType'] = 'conditional';
            const twoWayCondition = ((takeProfitPrice !== undefined) && (stopLossPrice !== undefined));
            // if TP and SL are sent together
            // as ordType 'conditional' only stop-loss order will be applied
            if (twoWayCondition) {
                request['ordType'] = 'oco';
            }
            if (takeProfitPrice !== undefined) {
                request['tpTriggerPx'] = this.priceToPrecision (symbol, takeProfitPrice);
                request['tpOrdPx'] = (tpOrdPx === undefined) ? '-1' : this.priceToPrecision (symbol, tpOrdPx);
                request['tpTriggerPxType'] = tpTriggerPxType;
            }
            if (stopLossPrice !== undefined) {
                request['slTriggerPx'] = this.priceToPrecision (symbol, stopLossPrice);
                request['slOrdPx'] = (slOrdPx === undefined) ? '-1' : this.priceToPrecision (symbol, slOrdPx);
                request['slTriggerPxType'] = slTriggerPxType;
            }
        }
        if ((type === 'oco') || (type === 'move_order_stop') || (type === 'iceberg') || (type === 'twap')) {
            method = 'privatePostTradeOrderAlgo';
        }
        if (clientOrderId === undefined) {
            const brokerId = this.safeString (this.options, 'brokerId');
            if (brokerId !== undefined) {
                request['clOrdId'] = brokerId + this.uuid16 ();
                request['tag'] = brokerId;
            }
        } else {
            request['clOrdId'] = clientOrderId;
            params = this.omit (params, [ 'clOrdId', 'clientOrderId' ]);
        }
        let extendedRequest = undefined;
        if ((method === 'privatePostTradeOrder') || (method === 'privatePostTradeOrderAlgo')) {
            extendedRequest = this.extend (request, params);
        } else if (method === 'privatePostTradeBatchOrders') {
            // keep the request body the same
            // submit a single order in an array to the batch order endpoint
            // because it has a lower ratelimit
            extendedRequest = [ this.extend (request, params) ];
        } else {
            throw new ExchangeError (this.id + ' createOrder() this.options["createOrder"] must be either privatePostTradeBatchOrders or privatePostTradeOrder');
        }
        const response = await this[method] (extendedRequest);
        const data = this.safeValue (response, 'data', []);
        const first = this.safeValue (data, 0);
        const order = this.parseOrder (first, market);
        return this.extend (order, {
            'type': type,
            'side': side,
        });
    }

    async cancelOrder (id, symbol = undefined, params = {}) {
        /**
         * @method
         * @name okx#cancelOrder
         * @description cancels an open order
         * @param {string} id order id
         * @param {string} symbol unified symbol of the market the order was made in
         * @param {object} params extra parameters specific to the okx api endpoint
         * @returns {object} An [order structure]{@link https://docs.ccxt.com/en/latest/manual.html#order-structure}
         */
        const stop = this.safeValue (params, 'stop');
        if (stop) {
            const order = await this.cancelOrders ([ id ], symbol, params);
            return this.safeValue (order, 0);
        }
        if (symbol === undefined) {
            throw new ArgumentsRequired (this.id + ' cancelOrder() requires a symbol argument');
        }
        await this.loadMarkets ();
        const market = this.market (symbol);
        const request = {
            'instId': market['id'],
            // 'ordId': id, // either ordId or clOrdId is required
            // 'clOrdId': clientOrderId,
        };
        const clientOrderId = this.safeString2 (params, 'clOrdId', 'clientOrderId');
        if (clientOrderId !== undefined) {
            request['clOrdId'] = clientOrderId;
        } else {
            request['ordId'] = id;
        }
        const query = this.omit (params, [ 'clOrdId', 'clientOrderId' ]);
        const response = await this.privatePostTradeCancelOrder (this.extend (request, query));
        // {"code":"0","data":[{"clOrdId":"","ordId":"317251910906576896","sCode":"0","sMsg":""}],"msg":""}
        const data = this.safeValue (response, 'data', []);
        const order = this.safeValue (data, 0);
        return this.parseOrder (order, market);
    }

    parseIds (ids) {
        /**
         * @ignore
         * @method
         * @name okx#parseIds
         * @param {[str]|str} ids order ids
         * @returns {[str]} list of order ids
         */
        if (typeof ids === 'string') {
            return ids.split (',');
        } else {
            return ids;
        }
    }

    async cancelOrders (ids, symbol = undefined, params = {}) {
        /**
         * @method
         * @name okx#cancelOrders
         * @description cancel multiple orders
         * @param {[string]} ids order ids
         * @param {string} symbol unified market symbol
         * @param {object} params extra parameters specific to the okx api endpoint
         * @returns {object} an list of [order structures]{@link https://docs.ccxt.com/en/latest/manual.html#order-structure}
         */
        // TODO : the original endpoint signature differs, according to that you can skip individual symbol and assign ids in batch. At this moment, `params` is not being used too.
        if (symbol === undefined) {
            throw new ArgumentsRequired (this.id + ' cancelOrders() requires a symbol argument');
        }
        await this.loadMarkets ();
        const market = this.market (symbol);
        const request = [];
        const options = this.safeValue (this.options, 'cancelOrders', {});
        const defaultMethod = this.safeString (options, 'method', 'privatePostTradeCancelBatchOrders');
        let method = this.safeString (params, 'method', defaultMethod);
        const clientOrderIds = this.parseIds (this.safeValue2 (params, 'clOrdId', 'clientOrderId'));
        const algoIds = this.parseIds (this.safeValue (params, 'algoId'));
        const stop = this.safeValue (params, 'stop');
        if (stop) {
            method = 'privatePostTradeCancelAlgos';
        }
        if (clientOrderIds === undefined) {
            ids = this.parseIds (ids);
            if (algoIds !== undefined) {
                for (let i = 0; i < algoIds.length; i++) {
                    request.push ({
                        'algoId': algoIds[i],
                        'instId': market['id'],
                    });
                }
            }
            for (let i = 0; i < ids.length; i++) {
                if (stop) {
                    request.push ({
                        'algoId': ids[i],
                        'instId': market['id'],
                    });
                } else {
                    request.push ({
                        'ordId': ids[i],
                        'instId': market['id'],
                    });
                }
            }
        } else {
            for (let i = 0; i < clientOrderIds.length; i++) {
                request.push ({
                    'instId': market['id'],
                    'clOrdId': clientOrderIds[i],
                });
            }
        }
        const response = await this[method] (request); // * dont extend with params, otherwise ARRAY will be turned into OBJECT
        //
        //     {
        //         "code": "0",
        //         "data": [
        //             {
        //                 "clOrdId": "e123456789ec4dBC1123456ba123b45e",
        //                 "ordId": "405071912345641543",
        //                 "sCode": "0",
        //                 "sMsg": ""
        //             },
        //             ...
        //         ],
        //         "msg": ""
        //     }
        //
        // Algo order
        //
        //     {
        //         "code": "0",
        //         "data": [
        //             {
        //                 "algoId": "431375349042380800",
        //                 "sCode": "0",
        //                 "sMsg": ""
        //             }
        //         ],
        //         "msg": ""
        //     }
        //
        const ordersData = this.safeValue (response, 'data', []);
        return this.parseOrders (ordersData, market, undefined, undefined, params);
    }

    parseOrderStatus (status) {
        const statuses = {
            'canceled': 'canceled',
            'live': 'open',
            'partially_filled': 'open',
            'filled': 'closed',
            'effective': 'closed',
        };
        return this.safeString (statuses, status, status);
    }

    parseOrder (order, market = undefined) {
        //
        // createOrder
        //
        //     {
        //         "clOrdId": "oktswap6",
        //         "ordId": "312269865356374016",
        //         "tag": "",
        //         "sCode": "0",
        //         "sMsg": ""
        //     }
        //
        // Spot and Swap fetchOrder, fetchOpenOrders
        //
        //     {
        //         "accFillSz": "0",
        //         "avgPx": "",
        //         "cTime": "1621910749815",
        //         "category": "normal",
        //         "ccy": "",
        //         "clOrdId": "",
        //         "fee": "0",
        //         "feeCcy": "ETH",
        //         "fillPx": "",
        //         "fillSz": "0",
        //         "fillTime": "",
        //         "instId": "ETH-USDT",
        //         "instType": "SPOT",
        //         "lever": "",
        //         "ordId": "317251910906576896",
        //         "ordType": "limit",
        //         "pnl": "0",
        //         "posSide": "net",
        //         "px": "2000",
        //         "rebate": "0",
        //         "rebateCcy": "USDT",
        //         "side": "buy",
        //         "slOrdPx": "",
        //         "slTriggerPx": "",
        //         "state": "live",
        //         "sz": "0.001",
        //         "tag": "",
        //         "tdMode": "cash",
        //         "tpOrdPx": "",
        //         "tpTriggerPx": "",
        //         "tradeId": "",
        //         "uTime": "1621910749815"
        //     }
        //
        // Algo Order fetchOpenOrders, fetchCanceledOrders, fetchClosedOrders
        //
        //     {
        //         "activePx": "",
        //         "activePxType": "",
        //         "actualPx": "",
        //         "actualSide": "buy",
        //         "actualSz": "0",
        //         "algoId": "431375349042380800",
        //         "cTime": "1649119897778",
        //         "callbackRatio": "",
        //         "callbackSpread": "",
        //         "ccy": "",
        //         "ctVal": "0.01",
        //         "instId": "BTC-USDT-SWAP",
        //         "instType": "SWAP",
        //         "last": "46538.9",
        //         "lever": "125",
        //         "moveTriggerPx": "",
        //         "notionalUsd": "467.059",
        //         "ordId": "",
        //         "ordPx": "50000",
        //         "ordType": "trigger",
        //         "posSide": "long",
        //         "pxLimit": "",
        //         "pxSpread": "",
        //         "pxVar": "",
        //         "side": "buy",
        //         "slOrdPx": "",
        //         "slTriggerPx": "",
        //         "slTriggerPxType": "",
        //         "state": "live",
        //         "sz": "1",
        //         "szLimit": "",
        //         "tag": "",
        //         "tdMode": "isolated",
        //         "tgtCcy": "",
        //         "timeInterval": "",
        //         "tpOrdPx": "",
        //         "tpTriggerPx": "",
        //         "tpTriggerPxType": "",
        //         "triggerPx": "50000",
        //         "triggerPxType": "last",
        //         "triggerTime": "",
        //         "uly": "BTC-USDT"
        //     }
        //
        const id = this.safeString2 (order, 'algoId', 'ordId');
        const timestamp = this.safeInteger (order, 'cTime');
        const lastTradeTimestamp = this.safeInteger (order, 'fillTime');
        const side = this.safeString (order, 'side');
        let type = this.safeString (order, 'ordType');
        let postOnly = undefined;
        let timeInForce = undefined;
        if (type === 'post_only') {
            postOnly = true;
            type = 'limit';
        } else if (type === 'fok') {
            timeInForce = 'FOK';
            type = 'limit';
        } else if (type === 'ioc') {
            timeInForce = 'IOC';
            type = 'limit';
        }
        const marketId = this.safeString (order, 'instId');
        const symbol = this.safeSymbol (marketId, market, '-');
        const filled = this.safeString (order, 'accFillSz');
        const price = this.safeString2 (order, 'px', 'ordPx');
        const average = this.safeString (order, 'avgPx');
        const status = this.parseOrderStatus (this.safeString (order, 'state'));
        const feeCostString = this.safeString (order, 'fee');
        let amount = undefined;
        let cost = undefined;
        // spot market buy: "sz" can refer either to base currency units or to quote currency units
        // see documentation: https://www.okx.com/docs-v5/en/#rest-api-trade-place-order
        const defaultTgtCcy = this.safeString (this.options, 'tgtCcy', 'base_ccy');
        const tgtCcy = this.safeString (order, 'tgtCcy', defaultTgtCcy);
        const instType = this.safeString (order, 'instType');
        if ((side === 'buy') && (type === 'market') && (instType === 'SPOT') && (tgtCcy === 'quote_ccy')) {
            // "sz" refers to the cost
            cost = this.safeString (order, 'sz');
        } else {
            // "sz" refers to the trade currency amount
            amount = this.safeString (order, 'sz');
        }
        let fee = undefined;
        if (feeCostString !== undefined) {
            const feeCostSigned = Precise.stringNeg (feeCostString);
            const feeCurrencyId = this.safeString (order, 'feeCcy');
            const feeCurrencyCode = this.safeCurrencyCode (feeCurrencyId);
            fee = {
                'cost': this.parseNumber (feeCostSigned),
                'currency': feeCurrencyCode,
            };
        }
        let clientOrderId = this.safeString (order, 'clOrdId');
        if ((clientOrderId !== undefined) && (clientOrderId.length < 1)) {
            clientOrderId = undefined; // fix empty clientOrderId string
        }
<<<<<<< HEAD
        const stopPrice = this.safeNumberN (order, [ 'triggerPx', 'slTriggerPx', 'tpTriggerPx', 'slOrdPx', 'tpOrdPx' ]);
=======
        const stopPrice = this.safeNumberN (order, [ 'tpTriggerPx', 'triggerPx', 'slTriggerPx' ]);
>>>>>>> 25ce517b
        let reduceOnly = this.safeString (order, 'reduceOnly');
        if (reduceOnly !== undefined) {
            reduceOnly = (reduceOnly === 'true');
        }
        return this.safeOrder ({
            'info': order,
            'id': id,
            'clientOrderId': clientOrderId,
            'timestamp': timestamp,
            'datetime': this.iso8601 (timestamp),
            'lastTradeTimestamp': lastTradeTimestamp,
            'symbol': symbol,
            'type': type,
            'timeInForce': timeInForce,
            'postOnly': postOnly,
            'side': side,
            'price': price,
            'stopPrice': stopPrice,
            'triggerPrice': stopPrice,
            'average': average,
            'cost': cost,
            'amount': amount,
            'filled': filled,
            'remaining': undefined,
            'status': status,
            'fee': fee,
            'trades': undefined,
            'reduceOnly': reduceOnly,
        }, market);
    }

    async fetchOrder (id, symbol = undefined, params = {}) {
        /**
         * @method
         * @name okx#fetchOrder
         * @description fetch an order by the id
         * @param {string} id the order id
         * @param {string} symbol unified market symbol
         * @param {object} params extra and exchange specific parameters
         * @returns [an order structure]{@link https://docs.ccxt.com/en/latest/manual.html#order-structure}
        */
        if (symbol === undefined) {
            throw new ArgumentsRequired (this.id + ' fetchOrder() requires a symbol argument');
        }
        await this.loadMarkets ();
        const market = this.market (symbol);
        const request = {
            'instId': market['id'],
            // 'clOrdId': 'abcdef12345', // optional, [a-z0-9]{1,32}
            // 'ordId': id,
            // 'instType': // spot, swap, futures, margin
        };
        const clientOrderId = this.safeString2 (params, 'clOrdId', 'clientOrderId');
        const options = this.safeValue (this.options, 'fetchOrder', {});
        const defaultMethod = this.safeString (options, 'method', 'privateGetTradeOrder');
        let method = this.safeString (params, 'method', defaultMethod);
        const stop = this.safeValue (params, 'stop');
        if (stop) {
            method = 'privateGetTradeOrderAlgo';
            if (clientOrderId !== undefined) {
                request['algoClOrdId'] = clientOrderId;
            } else {
                request['algoId'] = id;
            }
        } else {
            if (clientOrderId !== undefined) {
                request['clOrdId'] = clientOrderId;
            } else {
                request['ordId'] = id;
            }
        }
        const query = this.omit (params, [ 'method', 'clOrdId', 'clientOrderId', 'stop' ]);
        const response = await this[method] (this.extend (request, query));
        //
        // Spot and Swap
        //
        //     {
        //         "code": "0",
        //         "data": [
        //             {
        //                 "accFillSz": "0",
        //                 "avgPx": "",
        //                 "cTime": "1621910749815",
        //                 "category": "normal",
        //                 "ccy": "",
        //                 "clOrdId": "",
        //                 "fee": "0",
        //                 "feeCcy": "ETH",
        //                 "fillPx": "",
        //                 "fillSz": "0",
        //                 "fillTime": "",
        //                 "instId": "ETH-USDT",
        //                 "instType": "SPOT",
        //                 "lever": "",
        //                 "ordId": "317251910906576896",
        //                 "ordType": "limit",
        //                 "pnl": "0",
        //                 "posSide": "net",
        //                 "px":"20 00",
        //                 "rebate": "0",
        //                 "rebateCcy": "USDT",
        //                 "side": "buy",
        //                 "slOrdPx": "",
        //                 "slTriggerPx": "",
        //                 "state": "live",
        //                 "sz":"0. 001",
        //                 "tag": "",
        //                 "tdMode": "cash",
        //                 "tpOrdPx": "",
        //                 "tpTriggerPx": "",
        //                 "tradeId": "",
        //                 "uTime": "1621910749815"
        //             }
        //         ],
        //         "msg": ""
        //     }
        //
        // Algo order
        //     {
        //         "code":"0",
        //         "msg":"",
        //         "data":[
        //             {
        //                 "instType":"FUTURES",
        //                 "instId":"BTC-USD-200329",
        //                 "ordId":"123445",
        //                 "ccy":"BTC",
        //                 "clOrdId":"",
        //                 "algoId":"1234",
        //                 "sz":"999",
        //                 "closeFraction":"",
        //                 "ordType":"oco",
        //                 "side":"buy",
        //                 "posSide":"long",
        //                 "tdMode":"cross",
        //                 "tgtCcy": "",
        //                 "state":"effective",
        //                 "lever":"20",
        //                 "tpTriggerPx":"",
        //                 "tpTriggerPxType":"",
        //                 "tpOrdPx":"",
        //                 "slTriggerPx":"",
        //                 "slTriggerPxType":"",
        //                 "triggerPx":"99",
        //                 "triggerPxType":"last",
        //                 "ordPx":"12",
        //                 "actualSz":"",
        //                 "actualPx":"",
        //                 "actualSide":"",
        //                 "pxVar":"",
        //                 "pxSpread":"",
        //                 "pxLimit":"",
        //                 "szLimit":"",
        //                 "tag": "adadadadad",
        //                 "timeInterval":"",
        //                 "callbackRatio":"",
        //                 "callbackSpread":"",
        //                 "activePx":"",
        //                 "moveTriggerPx":"",
        //                 "reduceOnly": "false",
        //                 "triggerTime":"1597026383085",
        //                 "last": "16012",
        //                 "failCode": "",
        //                 "algoClOrdId": "",
        //                 "cTime":"1597026383000"
        //             }
        //         ]
        //     }
        //
        const data = this.safeValue (response, 'data', []);
        const order = this.safeValue (data, 0);
        return this.parseOrder (order, market);
    }

    async fetchOpenOrders (symbol = undefined, since = undefined, limit = undefined, params = {}) {
        /**
         * @method
         * @name okx#fetchOpenOrders
         * @description Fetch orders that are still open
         * @description fetch all unfilled currently open orders
         * @param {string|undefined} symbol unified market symbol
         * @param {int|undefined} since the earliest time in ms to fetch open orders for
         * @param {int|undefined} limit the maximum number of  open orders structures to retrieve
         * @param {object} params extra parameters specific to the okx api endpoint
         * @param {int} params.till Timestamp in ms of the latest time to retrieve orders for
         * @param {bool} params.stop True if fetching trigger or conditional orders
         * @param {string} params.ordType "conditional", "oco", "trigger", "move_order_stop", "iceberg", or "twap"
         * @param {string|undefined} params.algoId Algo ID "'433845797218942976'"
         * @returns {[object]} a list of [order structures]{@link https://docs.ccxt.com/en/latest/manual.html#order-structure}
         */
        await this.loadMarkets ();
        const request = {
            // 'instType': 'SPOT', // SPOT, MARGIN, SWAP, FUTURES, OPTION
            // 'uly': currency['id'],
            // 'instId': market['id'],
            // 'ordType': 'limit', // market, limit, post_only, fok, ioc, comma-separated, stop orders: conditional, oco, trigger, move_order_stop, iceberg, or twap
            // 'state': 'live', // live, partially_filled
            // 'after': orderId,
            // 'before': orderId,
            // 'limit': limit, // default 100, max 100
        };
        let market = undefined;
        if (symbol !== undefined) {
            market = this.market (symbol);
            request['instId'] = market['id'];
        }
        if (limit !== undefined) {
            request['limit'] = limit; // default 100, max 100
        }
        const options = this.safeValue (this.options, 'fetchOpenOrders', {});
        const algoOrderTypes = this.safeValue (this.options, 'algoOrderTypes', {});
        const defaultMethod = this.safeString (options, 'method', 'privateGetTradeOrdersPending');
        let method = this.safeString (params, 'method', defaultMethod);
        const ordType = this.safeString (params, 'ordType');
        const stop = this.safeValue (params, 'stop');
        if (stop || (ordType in algoOrderTypes)) {
            method = 'privateGetTradeOrdersAlgoPending';
            if (stop) {
                if (ordType === undefined) {
                    throw new ArgumentsRequired (this.id + ' fetchOpenOrders() requires an "ordType" string parameter, "conditional", "oco", "trigger", "move_order_stop", "iceberg", or "twap"');
                }
            }
        }
        const query = this.omit (params, [ 'method', 'stop' ]);
        const response = await this[method] (this.extend (request, query));
        //
        //     {
        //         "code": "0",
        //         "data": [
        //             {
        //                 "accFillSz": "0",
        //                 "avgPx": "",
        //                 "cTime": "1621910749815",
        //                 "category": "normal",
        //                 "ccy": "",
        //                 "clOrdId": "",
        //                 "fee": "0",
        //                 "feeCcy": "ETH",
        //                 "fillPx": "",
        //                 "fillSz": "0",
        //                 "fillTime": "",
        //                 "instId": "ETH-USDT",
        //                 "instType": "SPOT",
        //                 "lever": "",
        //                 "ordId": "317251910906576896",
        //                 "ordType": "limit",
        //                 "pnl": "0",
        //                 "posSide": "net",
        //                 "px":"20 00",
        //                 "rebate": "0",
        //                 "rebateCcy": "USDT",
        //                 "side": "buy",
        //                 "slOrdPx": "",
        //                 "slTriggerPx": "",
        //                 "state": "live",
        //                 "sz":"0. 001",
        //                 "tag": "",
        //                 "tdMode": "cash",
        //                 "tpOrdPx": "",
        //                 "tpTriggerPx": "",
        //                 "tradeId": "",
        //                 "uTime": "1621910749815"
        //             }
        //         ],
        //         "msg":""
        //     }
        //
        // Algo order
        //
        //     {
        //         "code": "0",
        //         "data": [
        //             {
        //                 "activePx": "",
        //                 "activePxType": "",
        //                 "actualPx": "",
        //                 "actualSide": "buy",
        //                 "actualSz": "0",
        //                 "algoId": "431375349042380800",
        //                 "cTime": "1649119897778",
        //                 "callbackRatio": "",
        //                 "callbackSpread": "",
        //                 "ccy": "",
        //                 "ctVal": "0.01",
        //                 "instId": "BTC-USDT-SWAP",
        //                 "instType": "SWAP",
        //                 "last": "46538.9",
        //                 "lever": "125",
        //                 "moveTriggerPx": "",
        //                 "notionalUsd": "467.059",
        //                 "ordId": "",
        //                 "ordPx": "50000",
        //                 "ordType": "trigger",
        //                 "posSide": "long",
        //                 "pxLimit": "",
        //                 "pxSpread": "",
        //                 "pxVar": "",
        //                 "side": "buy",
        //                 "slOrdPx": "",
        //                 "slTriggerPx": "",
        //                 "slTriggerPxType": "",
        //                 "state": "live",
        //                 "sz": "1",
        //                 "szLimit": "",
        //                 "tag": "",
        //                 "tdMode": "isolated",
        //                 "tgtCcy": "",
        //                 "timeInterval": "",
        //                 "tpOrdPx": "",
        //                 "tpTriggerPx": "",
        //                 "tpTriggerPxType": "",
        //                 "triggerPx": "50000",
        //                 "triggerPxType": "last",
        //                 "triggerTime": "",
        //                 "uly": "BTC-USDT"
        //             }
        //         ],
        //         "msg": ""
        //     }
        //
        const data = this.safeValue (response, 'data', []);
        return this.parseOrders (data, market, since, limit);
    }

    async fetchCanceledOrders (symbol = undefined, since = undefined, limit = undefined, params = {}) {
        /**
         * @method
         * @name okx#fetchCanceledOrders
         * @description fetches information on multiple canceled orders made by the user
         * @param {string|undefined} symbol unified market symbol of the market orders were made in
         * @param {int|undefined} since timestamp in ms of the earliest order, default is undefined
         * @param {int|undefined} limit max number of orders to return, default is undefined
         * @param {object} params extra parameters specific to the okx api endpoint
         * @param {bool} params.stop True if fetching trigger or conditional orders
         * @param {string} params.ordType "conditional", "oco", "trigger", "move_order_stop", "iceberg", or "twap"
         * @param {string|undefined} params.algoId Algo ID "'433845797218942976'"
         * @param {int|undefined} params.until timestamp in ms to fetch orders for
         * @returns {object} a list of [order structures]{@link https://docs.ccxt.com/en/latest/manual.html#order-structure}
         */
        await this.loadMarkets ();
        const request = {
            // 'instType': type.toUpperCase (), // SPOT, MARGIN, SWAP, FUTURES, OPTION
            // 'uly': currency['id'],
            // 'instId': market['id'],
            // 'ordType': 'limit', // market, limit, post_only, fok, ioc, comma-separated stop orders: conditional, oco, trigger, move_order_stop, iceberg, or twap
            // 'state': 'canceled', // filled, canceled
            // 'after': orderId,
            // 'before': orderId,
            // 'limit': limit, // default 100, max 100
            // 'algoId': "'433845797218942976'", // Algo order
        };
        let market = undefined;
        if (symbol !== undefined) {
            market = this.market (symbol);
            request['instId'] = market['id'];
        }
        let type = undefined;
        let query = undefined;
        [ type, query ] = this.handleMarketTypeAndParams ('fetchCanceledOrders', market, params);
        request['instType'] = this.convertToInstrumentType (type);
        if (limit !== undefined) {
            request['limit'] = limit; // default 100, max 100
        }
        request['state'] = 'canceled';
        const options = this.safeValue (this.options, 'fetchCanceledOrders', {});
        const algoOrderTypes = this.safeValue (this.options, 'algoOrderTypes', {});
        const defaultMethod = this.safeString (options, 'method', 'privateGetTradeOrdersHistory');
        let method = this.safeString (params, 'method', defaultMethod);
        const ordType = this.safeString (params, 'ordType');
        const stop = this.safeValue (params, 'stop');
        if (stop || (ordType in algoOrderTypes)) {
            method = 'privateGetTradeOrdersAlgoHistory';
            const algoId = this.safeString (params, 'algoId');
            if (algoId !== undefined) {
                request['algoId'] = algoId;
                params = this.omit (params, 'algoId');
            }
            if (stop) {
                if (ordType === undefined) {
                    throw new ArgumentsRequired (this.id + ' fetchCanceledOrders() requires an "ordType" string parameter, "conditional", "oco", "trigger", "move_order_stop", "iceberg", or "twap"');
                }
                request['ordType'] = ordType;
            }
        } else {
            if (since !== undefined) {
                request['begin'] = since;
            }
            const until = this.safeInteger2 (query, 'till', 'until');
            if (until !== undefined) {
                request['end'] = until;
                query = this.omit (query, [ 'until', 'till' ]);
            }
        }
        const send = this.omit (query, [ 'method', 'stop', 'ordType' ]);
        const response = await this[method] (this.extend (request, send));
        //
        //     {
        //         "code": "0",
        //         "data": [
        //             {
        //                 "accFillSz": "0",
        //                 "avgPx": "",
        //                 "cTime": "1644037822494",
        //                 "category": "normal",
        //                 "ccy": "",
        //                 "clOrdId": "",
        //                 "fee": "0",
        //                 "feeCcy": "BTC",
        //                 "fillPx": "",
        //                 "fillSz": "0",
        //                 "fillTime": "",
        //                 "instId": "BTC-USDT",
        //                 "instType": "SPOT",
        //                 "lever": "",
        //                 "ordId": "410059580352409602",
        //                 "ordType": "limit",
        //                 "pnl": "0",
        //                 "posSide": "net",
        //                 "px": "30000",
        //                 "rebate": "0",
        //                 "rebateCcy": "USDT",
        //                 "side": "buy",
        //                 "slOrdPx": "",
        //                 "slTriggerPx": "",
        //                 "slTriggerPxType": "",
        //                 "source": "",
        //                 "state": "canceled",
        //                 "sz": "0.0005452",
        //                 "tag": "",
        //                 "tdMode": "cash",
        //                 "tgtCcy": "",
        //                 "tpOrdPx": "",
        //                 "tpTriggerPx": "",
        //                 "tpTriggerPxType": "",
        //                 "tradeId": "",
        //                 "uTime": "1644038165667"
        //             }
        //         ],
        //         "msg": ""
        //     }
        //
        // Algo order
        //
        //     {
        //         "code": "0",
        //         "data": [
        //             {
        //                 "activePx": "",
        //                 "activePxType": "",
        //                 "actualPx": "",
        //                 "actualSide": "buy",
        //                 "actualSz": "0",
        //                 "algoId": "433845797218942976",
        //                 "cTime": "1649708898523",
        //                 "callbackRatio": "",
        //                 "callbackSpread": "",
        //                 "ccy": "",
        //                 "ctVal": "0.01",
        //                 "instId": "BTC-USDT-SWAP",
        //                 "instType": "SWAP",
        //                 "last": "39950.4",
        //                 "lever": "125",
        //                 "moveTriggerPx": "",
        //                 "notionalUsd": "1592.1760000000002",
        //                 "ordId": "",
        //                 "ordPx": "29000",
        //                 "ordType": "trigger",
        //                 "posSide": "long",
        //                 "pxLimit": "",
        //                 "pxSpread": "",
        //                 "pxVar": "",
        //                 "side": "buy",
        //                 "slOrdPx": "",
        //                 "slTriggerPx": "",
        //                 "slTriggerPxType": "",
        //                 "state": "canceled",
        //                 "sz": "4",
        //                 "szLimit": "",
        //                 "tag": "",
        //                 "tdMode": "isolated",
        //                 "tgtCcy": "",
        //                 "timeInterval": "",
        //                 "tpOrdPx": "",
        //                 "tpTriggerPx": "",
        //                 "tpTriggerPxType": "",
        //                 "triggerPx": "30000",
        //                 "triggerPxType": "last",
        //                 "triggerTime": "",
        //                 "uly": "BTC-USDT"
        //             },
        //         ],
        //         "msg": ""
        //     }
        //
        const data = this.safeValue (response, 'data', []);
        return this.parseOrders (data, market, since, limit);
    }

    async fetchClosedOrders (symbol = undefined, since = undefined, limit = undefined, params = {}) {
        /**
         * @method
         * @name okx#fetchClosedOrders
         * @description fetches information on multiple closed orders made by the user
         * @param {string|undefined} symbol unified market symbol of the market orders were made in
         * @param {int|undefined} since the earliest time in ms to fetch orders for
         * @param {int|undefined} limit the maximum number of  orde structures to retrieve
         * @param {object} params extra parameters specific to the okx api endpoint
         * @param {bool} params.stop True if fetching trigger or conditional orders
         * @param {string} params.ordType "conditional", "oco", "trigger", "move_order_stop", "iceberg", or "twap"
         * @param {string|undefined} params.algoId Algo ID "'433845797218942976'"
         * @param {int|undefined} params.until timestamp in ms to fetch orders for
         * @returns {[object]} a list of [order structures]{@link https://docs.ccxt.com/en/latest/manual.html#order-structure}
         */
        await this.loadMarkets ();
        const request = {
            // 'instType': type.toUpperCase (), // SPOT, MARGIN, SWAP, FUTURES, OPTION
            // 'uly': currency['id'],
            // 'instId': market['id'],
            // 'ordType': 'limit', // market, limit, post_only, fok, ioc, comma-separated stop orders: conditional, oco, trigger, move_order_stop, iceberg, or twap
            // 'state': 'filled', // filled, effective
            // 'after': orderId,
            // 'before': orderId,
            // 'limit': limit, // default 100, max 100
            // 'algoId': "'433845797218942976'", // Algo order
        };
        let market = undefined;
        if (symbol !== undefined) {
            market = this.market (symbol);
            request['instId'] = market['id'];
        }
        let type = undefined;
        let query = undefined;
        [ type, query ] = this.handleMarketTypeAndParams ('fetchClosedOrders', market, params);
        request['instType'] = this.convertToInstrumentType (type);
        if (limit !== undefined) {
            request['limit'] = limit; // default 100, max 100
        }
        const options = this.safeValue (this.options, 'fetchClosedOrders', {});
        const algoOrderTypes = this.safeValue (this.options, 'algoOrderTypes', {});
        const defaultMethod = this.safeString (options, 'method', 'privateGetTradeOrdersHistory');
        let method = this.safeString (params, 'method', defaultMethod);
        const ordType = this.safeString (params, 'ordType');
        const stop = this.safeValue (params, 'stop');
        if (stop || (ordType in algoOrderTypes)) {
            method = 'privateGetTradeOrdersAlgoHistory';
            if (stop) {
                if (ordType === undefined) {
                    throw new ArgumentsRequired (this.id + ' fetchClosedOrders() requires an "ordType" string parameter, "conditional", "oco", "trigger", "move_order_stop", "iceberg", or "twap"');
                }
            }
            request['state'] = 'effective';
        } else {
            if (since !== undefined) {
                request['begin'] = since;
            }
            const until = this.safeInteger2 (query, 'till', 'until');
            if (until !== undefined) {
                request['end'] = until;
                query = this.omit (query, [ 'until', 'till' ]);
            }
            request['state'] = 'filled';
        }
        const send = this.omit (query, [ 'method', 'stop' ]);
        const response = await this[method] (this.extend (request, send));
        //
        //     {
        //         "code": "0",
        //         "data": [
        //             {
        //                 "accFillSz": "0",
        //                 "avgPx": "",
        //                 "cTime": "1621910749815",
        //                 "category": "normal",
        //                 "ccy": "",
        //                 "clOrdId": "",
        //                 "fee": "0",
        //                 "feeCcy": "ETH",
        //                 "fillPx": "",
        //                 "fillSz": "0",
        //                 "fillTime": "",
        //                 "instId": "ETH-USDT",
        //                 "instType": "SPOT",
        //                 "lever": "",
        //                 "ordId": "317251910906576896",
        //                 "ordType": "limit",
        //                 "pnl": "0",
        //                 "posSide": "net",
        //                 "px": "2000",
        //                 "rebate": "0",
        //                 "rebateCcy": "USDT",
        //                 "side": "buy",
        //                 "slOrdPx": "",
        //                 "slTriggerPx": "",
        //                 "state": "live",
        //                 "sz": "0.001",
        //                 "tag": "",
        //                 "tdMode": "cash",
        //                 "tpOrdPx": "",
        //                 "tpTriggerPx": "",
        //                 "tradeId": "",
        //                 "uTime": "1621910749815"
        //             }
        //         ],
        //         "msg": ""
        //     }
        //
        // Algo order
        //
        //     {
        //         "code": "0",
        //         "data": [
        //             {
        //                 "activePx": "",
        //                 "activePxType": "",
        //                 "actualPx": "",
        //                 "actualSide": "buy",
        //                 "actualSz": "0",
        //                 "algoId": "433845797218942976",
        //                 "cTime": "1649708898523",
        //                 "callbackRatio": "",
        //                 "callbackSpread": "",
        //                 "ccy": "",
        //                 "ctVal": "0.01",
        //                 "instId": "BTC-USDT-SWAP",
        //                 "instType": "SWAP",
        //                 "last": "39950.4",
        //                 "lever": "125",
        //                 "moveTriggerPx": "",
        //                 "notionalUsd": "1592.1760000000002",
        //                 "ordId": "",
        //                 "ordPx": "29000",
        //                 "ordType": "trigger",
        //                 "posSide": "long",
        //                 "pxLimit": "",
        //                 "pxSpread": "",
        //                 "pxVar": "",
        //                 "side": "buy",
        //                 "slOrdPx": "",
        //                 "slTriggerPx": "",
        //                 "slTriggerPxType": "",
        //                 "state": "effective",
        //                 "sz": "4",
        //                 "szLimit": "",
        //                 "tag": "",
        //                 "tdMode": "isolated",
        //                 "tgtCcy": "",
        //                 "timeInterval": "",
        //                 "tpOrdPx": "",
        //                 "tpTriggerPx": "",
        //                 "tpTriggerPxType": "",
        //                 "triggerPx": "30000",
        //                 "triggerPxType": "last",
        //                 "triggerTime": "",
        //                 "uly": "BTC-USDT"
        //             },
        //         ],
        //         "msg": ""
        //     }
        //
        const data = this.safeValue (response, 'data', []);
        return this.parseOrders (data, market, since, limit);
    }

    async fetchMyTrades (symbol = undefined, since = undefined, limit = undefined, params = {}) {
        /**
         * @method
         * @name okx#fetchMyTrades
         * @description fetch all trades made by the user
         * @param {string|undefined} symbol unified market symbol
         * @param {int|undefined} since the earliest time in ms to fetch trades for
         * @param {int|undefined} limit the maximum number of trades structures to retrieve
         * @param {object} params extra parameters specific to the okx api endpoint
         * @returns {[object]} a list of [trade structures]{@link https://docs.ccxt.com/en/latest/manual.html#trade-structure}
         */
        await this.loadMarkets ();
        const request = {
            // 'instType': 'SPOT', // SPOT, MARGIN, SWAP, FUTURES, OPTION
            // 'uly': currency['id'],
            // 'instId': market['id'],
            // 'ordId': orderId,
            // 'after': billId,
            // 'before': billId,
            // 'limit': limit, // default 100, max 100
        };
        let market = undefined;
        if (symbol !== undefined) {
            market = this.market (symbol);
            request['instId'] = market['id'];
        }
        const [ type, query ] = this.handleMarketTypeAndParams ('fetchMyTrades', market, params);
        request['instType'] = this.convertToInstrumentType (type);
        if (limit !== undefined) {
            request['limit'] = limit; // default 100, max 100
        }
        const response = await this.privateGetTradeFillsHistory (this.extend (request, query));
        //
        //     {
        //         "code": "0",
        //         "data": [
        //             {
        //                 "side": "buy",
        //                 "fillSz": "0.007533",
        //                 "fillPx": "2654.98",
        //                 "fee": "-0.000007533",
        //                 "ordId": "317321390244397056",
        //                 "instType": "SPOT",
        //                 "instId": "ETH-USDT",
        //                 "clOrdId": "",
        //                 "posSide": "net",
        //                 "billId": "317321390265368576",
        //                 "tag": "0",
        //                 "execType": "T",
        //                 "tradeId": "107601752",
        //                 "feeCcy": "ETH",
        //                 "ts": "1621927314985"
        //             }
        //         ],
        //         "msg": ""
        //     }
        //
        const data = this.safeValue (response, 'data', []);
        return this.parseTrades (data, market, since, limit, query);
    }

    async fetchOrderTrades (id, symbol = undefined, since = undefined, limit = undefined, params = {}) {
        /**
         * @method
         * @name okx#fetchOrderTrades
         * @description fetch all the trades made from a single order
         * @param {string} id order id
         * @param {string|undefined} symbol unified market symbol
         * @param {int|undefined} since the earliest time in ms to fetch trades for
         * @param {int|undefined} limit the maximum number of trades to retrieve
         * @param {object} params extra parameters specific to the okx api endpoint
         * @returns {[object]} a list of [trade structures]{@link https://docs.ccxt.com/en/latest/manual.html#trade-structure}
         */
        const request = {
            // 'instrument_id': market['id'],
            'ordId': id,
            // 'after': '1', // return the page after the specified page number
            // 'before': '1', // return the page before the specified page number
            // 'limit': limit, // optional, number of results per request, default = maximum = 100
        };
        return await this.fetchMyTrades (symbol, since, limit, this.extend (request, params));
    }

    async fetchLedger (code = undefined, since = undefined, limit = undefined, params = {}) {
        /**
         * @method
         * @name okx#fetchLedger
         * @description fetch the history of changes, actions done by the user or operations that altered balance of the user
         * @see https://www.okx.com/docs-v5/en/#rest-api-account-get-bills-details-last-7-days
         * @see https://www.okx.com/docs-v5/en/#rest-api-account-get-bills-details-last-3-months
         * @see https://www.okx.com/docs-v5/en/#rest-api-funding-asset-bills-details
         * @param {string|undefined} code unified currency code, default is undefined
         * @param {int|undefined} since timestamp in ms of the earliest ledger entry, default is undefined
         * @param {int|undefined} limit max number of ledger entrys to return, default is undefined
         * @param {object} params extra parameters specific to the okx api endpoint
         * @param {string|undefined} params.marginMode 'cross' or 'isolated'
         * @returns {object} a [ledger structure]{@link https://docs.ccxt.com/en/latest/manual.html#ledger-structure}
         */
        await this.loadMarkets ();
        const options = this.safeValue (this.options, 'fetchLedger', {});
        let method = this.safeString (options, 'method');
        method = this.safeString (params, 'method', method);
        params = this.omit (params, 'method');
        const request = {
            // 'instType': undefined, // 'SPOT', 'MARGIN', 'SWAP', 'FUTURES", 'OPTION'
            // 'ccy': undefined, // currency['id'],
            // 'mgnMode': undefined, // 'isolated', 'cross'
            // 'ctType': undefined, // 'linear', 'inverse', only applicable to FUTURES/SWAP
            // 'type': undefined,
            //     1 Transfer,
            //     2 Trade,
            //     3 Delivery,
            //     4 Auto token conversion,
            //     5 Liquidation,
            //     6 Margin transfer,
            //     7 Interest deduction,
            //     8 Funding rate,
            //     9 ADL,
            //     10 Clawback,
            //     11 System token conversion
            // 'subType': undefined,
            //     1 Buy
            //     2 Sell
            //     3 Open long
            //     4 Open short
            //     5 Close long
            //     6 Close short
            //     9 Interest deduction
            //     11 Transfer in
            //     12 Transfer out
            //     160 Manual margin increase
            //     161 Manual margin decrease
            //     162 Auto margin increase
            //     110 Auto buy
            //     111 Auto sell
            //     118 System token conversion transfer in
            //     119 System token conversion transfer out
            //     100 Partial liquidation close long
            //     101 Partial liquidation close short
            //     102 Partial liquidation buy
            //     103 Partial liquidation sell
            //     104 Liquidation long
            //     105 Liquidation short
            //     106 Liquidation buy
            //     107 Liquidation sell
            //     110 Liquidation transfer in
            //     111 Liquidation transfer out
            //     125 ADL close long
            //     126 ADL close short
            //     127 ADL buy
            //     128 ADL sell
            //     170 Exercised
            //     171 Counterparty exercised
            //     172 Expired OTM
            //     112 Delivery long
            //     113 Delivery short
            //     117 Delivery/Exercise clawback
            //     173 Funding fee expense
            //     174 Funding fee income
            //
            // 'after': 'id', // return records earlier than the requested bill id
            // 'before': 'id', // return records newer than the requested bill id
            // 'limit': 100, // default 100, max 100
        };
        let marginMode = undefined;
        [ marginMode, params ] = this.handleMarginModeAndParams ('fetchLedger', params);
        if (marginMode === undefined) {
            marginMode = this.safeString (params, 'mgnMode');
        }
        if (method !== 'privateGetAssetBills') {
            if (marginMode !== undefined) {
                request['mgnMode'] = marginMode;
            }
        }
        const [ type, query ] = this.handleMarketTypeAndParams ('fetchLedger', undefined, params);
        if (type !== undefined) {
            request['instType'] = this.convertToInstrumentType (type);
        }
        if (limit !== undefined) {
            request['limit'] = limit;
        }
        let currency = undefined;
        if (code !== undefined) {
            currency = this.currency (code);
            request['ccy'] = currency['id'];
        }
        const response = await this[method] (this.extend (request, query));
        //
        // privateGetAccountBills, privateGetAccountBillsArchive
        //
        //     {
        //         "code": "0",
        //         "msg": "",
        //         "data": [
        //             {
        //                 "bal": "0.0000819307998198",
        //                 "balChg": "-664.2679586599999802",
        //                 "billId": "310394313544966151",
        //                 "ccy": "USDT",
        //                 "fee": "0",
        //                 "from": "",
        //                 "instId": "LTC-USDT",
        //                 "instType": "SPOT",
        //                 "mgnMode": "cross",
        //                 "notes": "",
        //                 "ordId": "310394313519800320",
        //                 "pnl": "0",
        //                 "posBal": "0",
        //                 "posBalChg": "0",
        //                 "subType": "2",
        //                 "sz": "664.26795866",
        //                 "to": "",
        //                 "ts": "1620275771196",
        //                 "type": "2"
        //             }
        //         ]
        //     }
        //
        // privateGetAssetBills
        //
        //     {
        //         "code": "0",
        //         "msg": "",
        //         "data": [
        //             {
        //                 "billId": "12344",
        //                 "ccy": "BTC",
        //                 "balChg": "2",
        //                 "bal": "12",
        //                 "type": "1",
        //                 "ts": "1597026383085"
        //             }
        //         ]
        //     }
        //
        const data = this.safeValue (response, 'data', []);
        return this.parseLedger (data, currency, since, limit);
    }

    parseLedgerEntryType (type) {
        const types = {
            '1': 'transfer', // transfer
            '2': 'trade', // trade
            '3': 'trade', // delivery
            '4': 'rebate', // auto token conversion
            '5': 'trade', // liquidation
            '6': 'transfer', // margin transfer
            '7': 'trade', // interest deduction
            '8': 'fee', // funding rate
            '9': 'trade', // adl
            '10': 'trade', // clawback
            '11': 'trade', // system token conversion
        };
        return this.safeString (types, type, type);
    }

    parseLedgerEntry (item, currency = undefined) {
        //
        // privateGetAccountBills, privateGetAccountBillsArchive
        //
        //     {
        //         "bal": "0.0000819307998198",
        //         "balChg": "-664.2679586599999802",
        //         "billId": "310394313544966151",
        //         "ccy": "USDT",
        //         "fee": "0",
        //         "from": "",
        //         "instId": "LTC-USDT",
        //         "instType": "SPOT",
        //         "mgnMode": "cross",
        //         "notes": "",
        //         "ordId": "310394313519800320",
        //         "pnl": "0",
        //         "posBal": "0",
        //         "posBalChg": "0",
        //         "subType": "2",
        //         "sz": "664.26795866",
        //         "to": "",
        //         "ts": "1620275771196",
        //         "type": "2"
        //     }
        //
        // privateGetAssetBills
        //
        //     {
        //         "billId": "12344",
        //         "ccy": "BTC",
        //         "balChg": "2",
        //         "bal": "12",
        //         "type": "1",
        //         "ts": "1597026383085"
        //     }
        //
        const id = this.safeString (item, 'billId');
        const account = undefined;
        const referenceId = this.safeString (item, 'ordId');
        const referenceAccount = undefined;
        const type = this.parseLedgerEntryType (this.safeString (item, 'type'));
        const code = this.safeCurrencyCode (this.safeString (item, 'ccy'), currency);
        const amountString = this.safeString (item, 'balChg');
        const amount = this.parseNumber (amountString);
        const timestamp = this.safeInteger (item, 'ts');
        const feeCostString = this.safeString (item, 'fee');
        let fee = undefined;
        if (feeCostString !== undefined) {
            fee = {
                'cost': this.parseNumber (Precise.stringNeg (feeCostString)),
                'currency': code,
            };
        }
        const before = undefined;
        const afterString = this.safeString (item, 'bal');
        const after = this.parseNumber (afterString);
        const status = 'ok';
        const marketId = this.safeString (item, 'instId');
        const symbol = this.safeSymbol (marketId, undefined, '-');
        return {
            'id': id,
            'info': item,
            'timestamp': timestamp,
            'datetime': this.iso8601 (timestamp),
            'account': account,
            'referenceId': referenceId,
            'referenceAccount': referenceAccount,
            'type': type,
            'currency': code,
            'symbol': symbol,
            'amount': amount,
            'before': before, // balance before
            'after': after, // balance after
            'status': status,
            'fee': fee,
        };
    }

    parseDepositAddress (depositAddress, currency = undefined) {
        //
        //     {
        //         "addr": "okbtothemoon",
        //         "memo": "971668", // may be missing
        //         "tag":"52055", // may be missing
        //         "pmtId": "", // may be missing
        //         "ccy": "BTC",
        //         "to": "6", // 1 SPOT, 3 FUTURES, 6 FUNDING, 9 SWAP, 12 OPTION, 18 Unified account
        //         "selected": true
        //     }
        //
        //     {
        //         "ccy":"usdt-erc20",
        //         "to":"6",
        //         "addr":"0x696abb81974a8793352cbd33aadcf78eda3cfdfa",
        //         "selected":true
        //     }
        //
        //     {
        //        "chain": "ETH-OKExChain",
        //        "ctAddr": "72315c",
        //        "ccy": "ETH",
        //        "to": "6",
        //        "addr": "0x1c9f2244d1ccaa060bd536827c18925db10db102",
        //        "selected": true
        //     }
        //
        const address = this.safeString (depositAddress, 'addr');
        let tag = this.safeString2 (depositAddress, 'tag', 'pmtId');
        tag = this.safeString (depositAddress, 'memo', tag);
        const currencyId = this.safeString (depositAddress, 'ccy');
        currency = this.safeCurrency (currencyId, currency);
        const code = currency['code'];
        const chain = this.safeString (depositAddress, 'chain');
        const networks = this.safeValue (currency, 'networks', {});
        const networksById = this.indexBy (networks, 'id');
        let networkData = this.safeValue (networksById, chain);
        // inconsistent naming responses from exchange
        // with respect to network naming provided in currency info vs address chain-names and ids
        //
        // response from address endpoint:
        //      {
        //          "chain": "USDT-Polygon",
        //          "ctAddr": "",
        //          "ccy": "USDT",
        //          "to":"6" ,
        //          "addr": "0x1903441e386cc49d937f6302955b5feb4286dcfa",
        //          "selected": true
        //      }
        // network information from currency['networks'] field:
        // Polygon: {
        //        info: {
        //            canDep: false,
        //            canInternal: false,
        //            canWd: false,
        //            ccy: 'USDT',
        //            chain: 'USDT-Polygon-Bridge',
        //            mainNet: false,
        //            maxFee: '26.879528',
        //            minFee: '13.439764',
        //            minWd: '0.001',
        //            name: ''
        //        },
        //        id: 'USDT-Polygon-Bridge',
        //        network: 'Polygon',
        //        active: false,
        //        deposit: false,
        //        withdraw: false,
        //        fee: 13.439764,
        //        precision: undefined,
        //        limits: {
        //            withdraw: {
        //                min: 0.001,
        //                max: undefined
        //            }
        //        }
        //     },
        //
        if (chain === 'USDT-Polygon') {
            networkData = this.safeValue (networksById, 'USDT-Polygon-Bridge');
        }
        const network = this.safeString (networkData, 'network');
        this.checkAddress (address);
        return {
            'currency': code,
            'address': address,
            'tag': tag,
            'network': network,
            'info': depositAddress,
        };
    }

    async fetchDepositAddressesByNetwork (code, params = {}) {
        /**
         * @method
         * @name okx#fetchDepositAddressesByNetwork
         * @description fetch a dictionary of addresses for a currency, indexed by network
         * @param {string} code unified currency code of the currency for the deposit address
         * @param {object} params extra parameters specific to the okx api endpoint
         * @returns {object} a dictionary of [address structures]{@link https://docs.ccxt.com/en/latest/manual.html#address-structure} indexed by the network
         */
        await this.loadMarkets ();
        const currency = this.currency (code);
        const request = {
            'ccy': currency['id'],
        };
        const response = await this.privateGetAssetDepositAddress (this.extend (request, params));
        //
        //     {
        //         "code": "0",
        //         "msg": "",
        //         "data": [
        //             {
        //                 "addr": "okbtothemoon",
        //                 "memo": "971668", // may be missing
        //                 "tag":"52055", // may be missing
        //                 "pmtId": "", // may be missing
        //                 "ccy": "BTC",
        //                 "to": "6", // 1 SPOT, 3 FUTURES, 6 FUNDING, 9 SWAP, 12 OPTION, 18 Unified account
        //                 "selected": true
        //             },
        //             // {"ccy":"usdt-erc20","to":"6","addr":"0x696abb81974a8793352cbd33aadcf78eda3cfdfa","selected":true},
        //             // {"ccy":"usdt-trc20","to":"6","addr":"TRrd5SiSZrfQVRKm4e9SRSbn2LNTYqCjqx","selected":true},
        //             // {"ccy":"usdt_okexchain","to":"6","addr":"0x696abb81974a8793352cbd33aadcf78eda3cfdfa","selected":true},
        //             // {"ccy":"usdt_kip20","to":"6","addr":"0x696abb81974a8793352cbd33aadcf78eda3cfdfa","selected":true},
        //         ]
        //     }
        //
        const data = this.safeValue (response, 'data', []);
        const filtered = this.filterBy (data, 'selected', true);
        const parsed = this.parseDepositAddresses (filtered, [ currency['code'] ], false);
        return this.indexBy (parsed, 'network');
    }

    async fetchDepositAddress (code, params = {}) {
        /**
         * @method
         * @name okx#fetchDepositAddress
         * @description fetch the deposit address for a currency associated with this account
         * @param {string} code unified currency code
         * @param {object} params extra parameters specific to the okx api endpoint
         * @returns {object} an [address structure]{@link https://docs.ccxt.com/en/latest/manual.html#address-structure}
         */
        const rawNetwork = this.safeStringUpper (params, 'network');
        const networks = this.safeValue (this.options, 'networks', {});
        const network = this.safeString (networks, rawNetwork, rawNetwork);
        params = this.omit (params, 'network');
        const response = await this.fetchDepositAddressesByNetwork (code, params);
        let result = undefined;
        if (network === undefined) {
            result = this.safeValue (response, code);
            if (result === undefined) {
                const alias = this.safeString (networks, code, code);
                result = this.safeValue (response, alias);
                if (result === undefined) {
                    const defaultNetwork = this.safeString (this.options, 'defaultNetwork', 'ERC20');
                    result = this.safeValue (response, defaultNetwork);
                    if (result === undefined) {
                        const values = Object.values (response);
                        result = this.safeValue (values, 0);
                        if (result === undefined) {
                            throw new InvalidAddress (this.id + ' fetchDepositAddress() cannot find deposit address for ' + code);
                        }
                    }
                }
            }
            return result;
        }
        result = this.safeValue (response, network);
        if (result === undefined) {
            throw new InvalidAddress (this.id + ' fetchDepositAddress() cannot find ' + network + ' deposit address for ' + code);
        }
        return result;
    }

    async withdraw (code, amount, address, tag = undefined, params = {}) {
        /**
         * @method
         * @name okx#withdraw
         * @description make a withdrawal
         * @param {string} code unified currency code
         * @param {float} amount the amount to withdraw
         * @param {string} address the address to withdraw to
         * @param {string|undefined} tag
         * @param {object} params extra parameters specific to the okx api endpoint
         * @returns {object} a [transaction structure]{@link https://docs.ccxt.com/en/latest/manual.html#transaction-structure}
         */
        [ tag, params ] = this.handleWithdrawTagAndParams (tag, params);
        this.checkAddress (address);
        await this.loadMarkets ();
        const currency = this.currency (code);
        if ((tag !== undefined) && (tag.length > 0)) {
            address = address + ':' + tag;
        }
        const request = {
            'ccy': currency['id'],
            'toAddr': address,
            'dest': '4', // 2 = OKCoin International, 3 = OKX 4 = others
            'amt': this.numberToString (amount),
        };
        const networks = this.safeValue (this.options, 'networks', {});
        let network = this.safeStringUpper (params, 'network'); // this line allows the user to specify either ERC20 or ETH
        network = this.safeString (networks, network, network); // handle ETH>ERC20 alias
        if (network !== undefined) {
            request['chain'] = currency['id'] + '-' + network;
            params = this.omit (params, 'network');
        }
        let fee = this.safeString (params, 'fee');
        if (fee === undefined) {
            const currencies = await this.fetchCurrencies ();
            this.currencies = this.deepExtend (this.currencies, currencies);
            const targetNetwork = this.safeValue (currency['networks'], this.networkIdToCode (network), {});
            fee = this.safeString (targetNetwork, 'fee');
            if (fee === undefined) {
                throw new ArgumentsRequired (this.id + " withdraw() requires a 'fee' string parameter, network transaction fee must be ≥ 0. Withdrawals to OKCoin or OKX are fee-free, please set '0'. Withdrawing to external digital asset address requires network transaction fee.");
            }
            request['fee'] = this.numberToString (fee); // withdrawals to OKCoin or OKX are fee-free, please set 0
        }
        if ('password' in params) {
            request['pwd'] = params['password'];
        } else if ('pwd' in params) {
            request['pwd'] = params['pwd'];
        }
        const query = this.omit (params, [ 'fee', 'password', 'pwd' ]);
        if (!('pwd' in request)) {
            throw new ExchangeError (this.id + ' withdraw() requires a password parameter or a pwd parameter, it must be the funding password, not the API passphrase');
        }
        const response = await this.privatePostAssetWithdrawal (this.extend (request, query));
        //
        //     {
        //         "code": "0",
        //         "msg": "",
        //         "data": [
        //             {
        //                 "amt": "0.1",
        //                 "wdId": "67485",
        //                 "ccy": "BTC"
        //             }
        //         ]
        //     }
        //
        const data = this.safeValue (response, 'data', []);
        const transaction = this.safeValue (data, 0);
        return this.parseTransaction (transaction, currency);
    }

    async fetchDeposits (code = undefined, since = undefined, limit = undefined, params = {}) {
        /**
         * @method
         * @name okx#fetchDeposits
         * @description fetch all deposits made to an account
         * @see https://www.okx.com/docs-v5/en/#rest-api-funding-get-deposit-history
         * @param {string|undefined} code unified currency code
         * @param {int|undefined} since the earliest time in ms to fetch deposits for
         * @param {int|undefined} limit the maximum number of deposits structures to retrieve
         * @param {object} params extra parameters specific to the okx api endpoint
         * @returns {[object]} a list of [transaction structures]{@link https://docs.ccxt.com/en/latest/manual.html#transaction-structure}
         */
        await this.loadMarkets ();
        const request = {
            // 'ccy': currency['id'],
            // 'state': 2, // 0 waiting for confirmation, 1 deposit credited, 2 deposit successful
            // 'after': since,
            // 'before' this.milliseconds (),
            // 'limit': limit, // default 100, max 100
        };
        let currency = undefined;
        if (code !== undefined) {
            currency = this.currency (code);
            request['ccy'] = currency['id'];
        }
        if (since !== undefined) {
            request['before'] = Math.max (since - 1, 0);
        }
        if (limit !== undefined) {
            request['limit'] = limit; // default 100, max 100
        }
        const response = await this.privateGetAssetDepositHistory (this.extend (request, params));
        //
        //     {
        //         "code": "0",
        //         "msg": "",
        //         "data": [
        //             {
        //                 "amt": "0.01044408",
        //                 "txId": "1915737_3_0_0_asset",
        //                 "ccy": "BTC",
        //                 "from": "13801825426",
        //                 "to": "",
        //                 "ts": "1597026383085",
        //                 "state": "2",
        //                 "depId": "4703879"
        //             },
        //             {
        //                 "amt": "491.6784211",
        //                 "txId": "1744594_3_184_0_asset",
        //                 "ccy": "OKB",
        //                 "from": "",
        //                 "to": "",
        //                 "ts": "1597026383085",
        //                 "state": "2",
        //                 "depId": "4703809"
        //             },
        //             {
        //                 "amt": "223.18782496",
        //                 "txId": "6d892c669225b1092c780bf0da0c6f912fc7dc8f6b8cc53b003288624c",
        //                 "ccy": "USDT",
        //                 "from": "",
        //                 "to": "39kK4XvgEuM7rX9frgyHoZkWqx4iKu1spD",
        //                 "ts": "1597026383085",
        //                 "state": "2",
        //                 "depId": "4703779"
        //             }
        //         ]
        //     }
        //
        const data = this.safeValue (response, 'data', []);
        return this.parseTransactions (data, currency, since, limit, params);
    }

    async fetchDeposit (id, code = undefined, params = {}) {
        /**
         * @method
         * @name okx#fetchDeposit
         * @description fetch data on a currency deposit via the deposit id
         * @see https://www.okx.com/docs-v5/en/#rest-api-funding-get-deposit-history
         * @param {string} id deposit id
         * @param {string|undefined} code filter by currency code
         * @param {object} params extra parameters specific to the okx api endpoint
         * @returns {object} a [transaction structure]{@link https://docs.ccxt.com/en/latest/manual.html#transaction-structure}
         */
        await this.loadMarkets ();
        const request = {
            'depId': id,
        };
        let currency = undefined;
        if (code !== undefined) {
            currency = this.currency (code);
            request['ccy'] = currency['id'];
        }
        const response = await this.privateGetAssetDepositHistory (this.extend (request, params));
        const data = this.safeValue (response, 'data');
        const deposit = this.safeValue (data, 0, {});
        return this.parseTransaction (deposit, currency);
    }

    async fetchWithdrawals (code = undefined, since = undefined, limit = undefined, params = {}) {
        /**
         * @method
         * @name okx#fetchWithdrawals
         * @description fetch all withdrawals made from an account
         * @see https://www.okx.com/docs-v5/en/#rest-api-funding-get-withdrawal-history
         * @param {string|undefined} code unified currency code
         * @param {int|undefined} since the earliest time in ms to fetch withdrawals for
         * @param {int|undefined} limit the maximum number of withdrawals structures to retrieve
         * @param {object} params extra parameters specific to the okx api endpoint
         * @returns {[object]} a list of [transaction structures]{@link https://docs.ccxt.com/en/latest/manual.html#transaction-structure}
         */
        await this.loadMarkets ();
        const request = {
            // 'ccy': currency['id'],
            // 'state': 2, // -3: pending cancel, -2 canceled, -1 failed, 0, pending, 1 sending, 2 sent, 3 awaiting email verification, 4 awaiting manual verification, 5 awaiting identity verification
            // 'after': since,
            // 'before': this.milliseconds (),
            // 'limit': limit, // default 100, max 100
        };
        let currency = undefined;
        if (code !== undefined) {
            currency = this.currency (code);
            request['ccy'] = currency['id'];
        }
        if (since !== undefined) {
            request['before'] = Math.max (since - 1, 0);
        }
        if (limit !== undefined) {
            request['limit'] = limit; // default 100, max 100
        }
        const response = await this.privateGetAssetWithdrawalHistory (this.extend (request, params));
        //
        //     {
        //         "code": "0",
        //         "msg": "",
        //         "data": [
        //             {
        //                 "amt": "0.094",
        //                 "wdId": "4703879",
        //                 "fee": "0.01000000eth",
        //                 "txId": "0x62477bac6509a04512819bb1455e923a60dea5966c7caeaa0b24eb8fb0432b85",
        //                 "ccy": "ETH",
        //                 "from": "13426335357",
        //                 "to": "0xA41446125D0B5b6785f6898c9D67874D763A1519",
        //                 "ts": "1597026383085",
        //                 "state": "2"
        //             },
        //             {
        //                 "amt": "0.01",
        //                 "wdId": "4703879",
        //                 "fee": "0.00000000btc",
        //                 "txId": "",
        //                 "ccy": "BTC",
        //                 "from": "13426335357",
        //                 "to": "13426335357",
        //                 "ts": "1597026383085",
        //                 "state": "2"
        //             }
        //         ]
        //     }
        //
        const data = this.safeValue (response, 'data', []);
        return this.parseTransactions (data, currency, since, limit, params);
    }

    async fetchWithdrawal (id, code = undefined, params = {}) {
        /**
         * @method
         * @name okx#fetchWithdrawal
         * @description fetch data on a currency withdrawal via the withdrawal id
         * @see https://www.okx.com/docs-v5/en/#rest-api-funding-get-withdrawal-history
         * @param {string} id withdrawal id
         * @param {string|undefined} code unified currency code of the currency withdrawn, default is undefined
         * @param {object} params extra parameters specific to the okx api endpoint
         * @returns {object} a [transaction structure]{@link https://docs.ccxt.com/en/latest/manual.html#transaction-structure}
         */
        await this.loadMarkets ();
        const request = {
            'wdId': id,
        };
        let currency = undefined;
        if (code !== undefined) {
            currency = this.currency (code);
            request['ccy'] = currency['id'];
        }
        const response = await this.privateGetAssetWithdrawalHistory (this.extend (request, params));
        //
        //    {
        //        code: '0',
        //        data: [
        //            {
        //                chain: 'USDT-TRC20',
        //                clientId: '',
        //                fee: '0.8',
        //                ccy: 'USDT',
        //                amt: '54.561',
        //                txId: '00cff6ec7fa7c7d7d184bd84e82b9ff36863f07c0421188607f87dfa94e06b70',
        //                from: 'example@email.com',
        //                to: 'TEY6qjnKDyyq5jDc3DJizWLCdUySrpQ4yp',
        //                state: '2',
        //                ts: '1641376485000',
        //                wdId: '25147041'
        //            }
        //        ],
        //        msg: ''
        //    }
        //
        const data = this.safeValue (response, 'data');
        const withdrawal = this.safeValue (data, 0, {});
        return this.parseTransaction (withdrawal);
    }

    parseTransactionStatus (status) {
        //
        // deposit statuses
        //
        //     {
        //         '0': 'waiting for confirmation',
        //         '1': 'deposit credited',
        //         '2': 'deposit successful'
        //     }
        //
        // withdrawal statuses
        //
        //     {
        //        '-3': 'pending cancel',
        //        '-2': 'canceled',
        //        '-1': 'failed',
        //         '0': 'pending',
        //         '1': 'sending',
        //         '2': 'sent',
        //         '3': 'awaiting email verification',
        //         '4': 'awaiting manual verification',
        //         '5': 'awaiting identity verification'
        //     }
        //
        const statuses = {
            '-3': 'pending',
            '-2': 'canceled',
            '-1': 'failed',
            '0': 'pending',
            '1': 'pending',
            '2': 'ok',
            '3': 'pending',
            '4': 'pending',
            '5': 'pending',
        };
        return this.safeString (statuses, status, status);
    }

    parseTransaction (transaction, currency = undefined) {
        //
        // withdraw
        //
        //     {
        //         "amt": "0.1",
        //         "wdId": "67485",
        //         "ccy": "BTC"
        //     }
        //
        // fetchWithdrawals
        //
        //     {
        //         "amt": "0.094",
        //         "wdId": "4703879",
        //         "fee": "0.01000000eth",
        //         "txId": "0x62477bac6509a04512819bb1455e923a60dea5966c7caeaa0b24eb8fb0432b85",
        //         "ccy": "ETH",
        //         "from": "13426335357",
        //         "to": "0xA41446125D0B5b6785f6898c9D67874D763A1519",
        //         'tag': string,
        //         'pmtId': string,
        //         'memo': string,
        //         "ts": "1597026383085",
        //         "state": "2"
        //     }
        //
        // fetchDeposits
        //
        //     {
        //         "amt": "0.01044408",
        //         "txId": "1915737_3_0_0_asset",
        //         "ccy": "BTC",
        //         "from": "13801825426",
        //         "to": "",
        //         "ts": "1597026383085",
        //         "state": "2",
        //         "depId": "4703879"
        //     }
        //
        let type = undefined;
        let id = undefined;
        const withdrawalId = this.safeString (transaction, 'wdId');
        const addressFrom = this.safeString (transaction, 'from');
        const addressTo = this.safeString (transaction, 'to');
        const address = addressTo;
        let tagTo = this.safeString2 (transaction, 'tag', 'memo');
        tagTo = this.safeString2 (transaction, 'pmtId', tagTo);
        if (withdrawalId !== undefined) {
            type = 'withdrawal';
            id = withdrawalId;
        } else {
            // the payment_id will appear on new deposits but appears to be removed from the response after 2 months
            id = this.safeString (transaction, 'depId');
            type = 'deposit';
        }
        const currencyId = this.safeString (transaction, 'ccy');
        const code = this.safeCurrencyCode (currencyId);
        const amount = this.safeNumber (transaction, 'amt');
        const status = this.parseTransactionStatus (this.safeString (transaction, 'state'));
        const txid = this.safeString (transaction, 'txId');
        const timestamp = this.safeInteger (transaction, 'ts');
        let feeCost = undefined;
        if (type === 'deposit') {
            feeCost = 0;
        } else {
            feeCost = this.safeNumber (transaction, 'fee');
        }
        // todo parse tags
        return {
            'info': transaction,
            'id': id,
            'currency': code,
            'amount': amount,
            'network': undefined,
            'addressFrom': addressFrom,
            'addressTo': addressTo,
            'address': address,
            'tagFrom': undefined,
            'tagTo': tagTo,
            'tag': tagTo,
            'status': status,
            'type': type,
            'updated': undefined,
            'txid': txid,
            'timestamp': timestamp,
            'datetime': this.iso8601 (timestamp),
            'fee': {
                'currency': code,
                'cost': feeCost,
            },
        };
    }

    async fetchLeverage (symbol, params = {}) {
        /**
         * @method
         * @name okx#fetchLeverage
         * @description fetch the set leverage for a market
         * @see https://www.okx.com/docs-v5/en/#rest-api-account-get-leverage
         * @param {string} symbol unified market symbol
         * @param {object} params extra parameters specific to the okx api endpoint
         * @param {string} params.marginMode 'cross' or 'isolated'
         * @returns {object} a [leverage structure]{@link https://docs.ccxt.com/en/latest/manual.html#leverage-structure}
         */
        await this.loadMarkets ();
        let marginMode = undefined;
        [ marginMode, params ] = this.handleMarginModeAndParams ('fetchLeverage', params);
        if (marginMode === undefined) {
            marginMode = this.safeString (params, 'mgnMode', 'cross'); // cross as default marginMode
        }
        if ((marginMode !== 'cross') && (marginMode !== 'isolated')) {
            throw new BadRequest (this.id + ' fetchLeverage() requires a marginMode parameter that must be either cross or isolated');
        }
        const market = this.market (symbol);
        const request = {
            'instId': market['id'],
            'mgnMode': marginMode,
        };
        const response = await this.privateGetAccountLeverageInfo (this.extend (request, params));
        //
        //     {
        //        "code": "0",
        //        "data": [
        //            {
        //                "instId": "BTC-USDT-SWAP",
        //                "lever": "5.00000000",
        //                "mgnMode": "isolated",
        //                "posSide": "net"
        //            }
        //        ],
        //        "msg": ""
        //     }
        //
        return response;
    }

    async fetchPosition (symbol, params = {}) {
        /**
         * @method
         * @name okx#fetchPosition
         * @description fetch data on a single open contract trade position
         * @see https://www.okx.com/docs-v5/en/#rest-api-account-get-positions
         * @param {string} symbol unified market symbol of the market the position is held in, default is undefined
         * @param {object} params extra parameters specific to the okx api endpoint
         * @param {string|undefined} params.instType MARGIN, SWAP, FUTURES, OPTION
         * @returns {object} a [position structure]{@link https://docs.ccxt.com/en/latest/manual.html#position-structure}
         */
        await this.loadMarkets ();
        const market = this.market (symbol);
        const [ type, query ] = this.handleMarketTypeAndParams ('fetchPosition', market, params);
        const request = {
            // instType String No Instrument type, MARGIN, SWAP, FUTURES, OPTION
            'instId': market['id'],
            // posId String No Single position ID or multiple position IDs (no more than 20) separated with comma
        };
        if (type !== undefined) {
            request['instType'] = this.convertToInstrumentType (type);
        }
        const response = await this.privateGetAccountPositions (this.extend (request, query));
        //
        //     {
        //         "code": "0",
        //         "msg": "",
        //         "data": [
        //             {
        //                 "adl": "1",
        //                 "availPos": "1",
        //                 "avgPx": "2566.31",
        //                 "cTime": "1619507758793",
        //                 "ccy": "ETH",
        //                 "deltaBS": "",
        //                 "deltaPA": "",
        //                 "gammaBS": "",
        //                 "gammaPA": "",
        //                 "imr": "",
        //                 "instId": "ETH-USD-210430",
        //                 "instType": "FUTURES",
        //                 "interest": "0",
        //                 "last": "2566.22",
        //                 "lever": "10",
        //                 "liab": "",
        //                 "liabCcy": "",
        //                 "liqPx": "2352.8496681818233",
        //                 "margin": "0.0003896645377994",
        //                 "mgnMode": "isolated",
        //                 "mgnRatio": "11.731726509588816",
        //                 "mmr": "0.0000311811092368",
        //                 "optVal": "",
        //                 "pTime": "1619507761462",
        //                 "pos": "1",
        //                 "posCcy": "",
        //                 "posId": "307173036051017730",
        //                 "posSide": "long",
        //                 "thetaBS": "",
        //                 "thetaPA": "",
        //                 "tradeId": "109844",
        //                 "uTime": "1619507761462",
        //                 "upl": "-0.0000009932766034",
        //                 "uplRatio": "-0.0025490556801078",
        //                 "vegaBS": "",
        //                 "vegaPA": ""
        //             }
        //         ]
        //     }
        //
        const data = this.safeValue (response, 'data', []);
        const position = this.safeValue (data, 0);
        if (position === undefined) {
            return position;
        }
        return this.parsePosition (position);
    }

    async fetchPositions (symbols = undefined, params = {}) {
        /**
         * @method
         * @name okx#fetchPositions
         * @see https://www.okx.com/docs-v5/en/#rest-api-account-get-positions
         * @description fetch all open positions
         * @param {[string]|undefined} symbols list of unified market symbols
         * @param {object} params extra parameters specific to the okx api endpoint
         * @param {string|undefined} params.instType MARGIN, SWAP, FUTURES, OPTION
         * @returns {[object]} a list of [position structure]{@link https://docs.ccxt.com/en/latest/manual.html#position-structure}
         */
        await this.loadMarkets ();
        const request = {
            // 'instType': 'MARGIN', // optional string, MARGIN, SWAP, FUTURES, OPTION
            // 'instId': market['id'], // optional string, e.g. 'BTC-USD-190927-5000-C'
            // 'posId': '307173036051017730', // optional string, Single or multiple position IDs (no more than 20) separated with commas
        };
        if (symbols !== undefined) {
            const marketIds = [];
            for (let i = 0; i < symbols.length; i++) {
                const entry = symbols[i];
                const market = this.market (entry);
                marketIds.push (market['id']);
            }
            const marketIdsLength = marketIds.length;
            if (marketIdsLength > 0) {
                request['instId'] = marketIds.join (',');
            }
        }
        const fetchPositionsOptions = this.safeValue (this.options, 'fetchPositions', {});
        const method = this.safeString (fetchPositionsOptions, 'method', 'privateGetAccountPositions');
        const response = await this[method] (this.extend (request, params));
        //
        //     {
        //         "code": "0",
        //         "msg": "",
        //         "data": [
        //             {
        //                 "adl": "1",
        //                 "availPos": "1",
        //                 "avgPx": "2566.31",
        //                 "cTime": "1619507758793",
        //                 "ccy": "ETH",
        //                 "deltaBS": "",
        //                 "deltaPA": "",
        //                 "gammaBS": "",
        //                 "gammaPA": "",
        //                 "imr": "",
        //                 "instId": "ETH-USD-210430",
        //                 "instType": "FUTURES",
        //                 "interest": "0",
        //                 "last": "2566.22",
        //                 "lever": "10",
        //                 "liab": "",
        //                 "liabCcy": "",
        //                 "liqPx": "2352.8496681818233",
        //                 "margin": "0.0003896645377994",
        //                 "mgnMode": "isolated",
        //                 "mgnRatio": "11.731726509588816",
        //                 "mmr": "0.0000311811092368",
        //                 "optVal": "",
        //                 "pTime": "1619507761462",
        //                 "pos": "1",
        //                 "posCcy": "",
        //                 "posId": "307173036051017730",
        //                 "posSide": "long",
        //                 "thetaBS": "",
        //                 "thetaPA": "",
        //                 "tradeId": "109844",
        //                 "uTime": "1619507761462",
        //                 "upl": "-0.0000009932766034",
        //                 "uplRatio": "-0.0025490556801078",
        //                 "vegaBS": "",
        //                 "vegaPA": ""
        //             }
        //         ]
        //     }
        //
        const positions = this.safeValue (response, 'data', []);
        const result = [];
        for (let i = 0; i < positions.length; i++) {
            result.push (this.parsePosition (positions[i]));
        }
        return this.filterByArray (result, 'symbol', symbols, false);
    }

    parsePosition (position, market = undefined) {
        //
        //     {
        //        "adl": "3",
        //        "availPos": "1",
        //        "avgPx": "34131.1",
        //        "cTime": "1627227626502",
        //        "ccy": "USDT",
        //        "deltaBS": "",
        //        "deltaPA": "",
        //        "gammaBS": "",
        //        "gammaPA": "",
        //        "imr": "170.66093041794787",
        //        "instId": "BTC-USDT-SWAP",
        //        "instType": "SWAP",
        //        "interest": "0",
        //        "last": "34134.4",
        //        "lever": "2",
        //        "liab": "",
        //        "liabCcy": "",
        //        "liqPx": "12608.959083877446",
        //        "markPx": "4786.459271773621",
        //        "margin": "",
        //        "mgnMode": "cross",
        //        "mgnRatio": "140.49930117599155",
        //        "mmr": "1.3652874433435829",
        //        "notionalUsd": "341.5130010779638",
        //        "optVal": "",
        //        "pos": "1",
        //        "posCcy": "",
        //        "posId": "339552508062380036",
        //        "posSide": "long",
        //        "thetaBS": "",
        //        "thetaPA": "",
        //        "tradeId": "98617799",
        //        "uTime": "1627227626502",
        //        "upl": "0.0108608358957281",
        //        "uplRatio": "0.0000636418743944",
        //        "vegaBS": "",
        //        "vegaPA": ""
        //    }
        //
        const marketId = this.safeString (position, 'instId');
        market = this.safeMarket (marketId, market);
        const symbol = market['symbol'];
        const pos = this.safeString (position, 'pos'); // 'pos' field: One way mode: 0 if position is not open, 1 if open | Two way (hedge) mode: -1 if short, 1 if long, 0 if position is not open
        const contractsAbs = Precise.stringAbs (pos);
        let side = this.safeString (position, 'posSide');
        const hedged = side !== 'net';
        const contracts = this.parseNumber (contractsAbs);
        if (market['margin']) {
            // margin position
            if (side === 'net') {
                const posCcy = this.safeString (position, 'posCcy');
                const parsedCurrency = this.safeCurrencyCode (posCcy);
                if (parsedCurrency !== undefined) {
                    side = (market['base'] === parsedCurrency) ? 'long' : 'short';
                }
            }
            if (side === undefined) {
                side = this.safeString (position, 'direction');
            }
        } else {
            if (pos !== undefined) {
                if (side === 'net') {
                    if (Precise.stringGt (pos, '0')) {
                        side = 'long';
                    } else if (Precise.stringLt (pos, '0')) {
                        side = 'short';
                    } else {
                        side = undefined;
                    }
                }
            }
        }
        const contractSize = this.safeNumber (market, 'contractSize');
        const contractSizeString = this.numberToString (contractSize);
        const markPriceString = this.safeString (position, 'markPx');
        let notionalString = this.safeString (position, 'notionalUsd');
        if (market['inverse']) {
            notionalString = Precise.stringDiv (Precise.stringMul (contractsAbs, contractSizeString), markPriceString);
        }
        const notional = this.parseNumber (notionalString);
        const marginMode = this.safeString (position, 'mgnMode');
        let initialMarginString = undefined;
        const entryPriceString = this.safeString (position, 'avgPx');
        const unrealizedPnlString = this.safeString (position, 'upl');
        const leverageString = this.safeString (position, 'lever');
        let initialMarginPercentage = undefined;
        let collateralString = undefined;
        if (marginMode === 'cross') {
            initialMarginString = this.safeString (position, 'imr');
            collateralString = Precise.stringAdd (initialMarginString, unrealizedPnlString);
        } else if (marginMode === 'isolated') {
            initialMarginPercentage = Precise.stringDiv ('1', leverageString);
            collateralString = this.safeString (position, 'margin');
        }
        const maintenanceMarginString = this.safeString (position, 'mmr');
        const maintenanceMargin = this.parseNumber (maintenanceMarginString);
        let maintenanceMarginPercentage = Precise.stringDiv (maintenanceMarginString, notionalString);
        if (initialMarginPercentage === undefined) {
            initialMarginPercentage = this.parseNumber (Precise.stringDiv (initialMarginString, notionalString, 4));
        } else if (initialMarginString === undefined) {
            initialMarginString = Precise.stringMul (initialMarginPercentage, notionalString);
        }
        const rounder = '0.00005'; // round to closest 0.01%
        maintenanceMarginPercentage = this.parseNumber (Precise.stringDiv (Precise.stringAdd (maintenanceMarginPercentage, rounder), '1', 4));
        const liquidationPrice = this.safeNumber (position, 'liqPx');
        const percentageString = this.safeString (position, 'uplRatio');
        const percentage = this.parseNumber (Precise.stringMul (percentageString, '100'));
        const timestamp = this.safeInteger (position, 'uTime');
        const marginRatio = this.parseNumber (Precise.stringDiv (maintenanceMarginString, collateralString, 4));
        return {
            'info': position,
            'id': undefined,
            'symbol': symbol,
            'notional': notional,
            'marginMode': marginMode,
            'liquidationPrice': liquidationPrice,
            'entryPrice': this.parseNumber (entryPriceString),
            'unrealizedPnl': this.parseNumber (unrealizedPnlString),
            'percentage': percentage,
            'contracts': contracts,
            'contractSize': contractSize,
            'markPrice': this.parseNumber (markPriceString),
            'side': side,
            'hedged': hedged,
            'timestamp': timestamp,
            'datetime': this.iso8601 (timestamp),
            'maintenanceMargin': maintenanceMargin,
            'maintenanceMarginPercentage': maintenanceMarginPercentage,
            'collateral': this.parseNumber (collateralString),
            'initialMargin': this.parseNumber (initialMarginString),
            'initialMarginPercentage': this.parseNumber (initialMarginPercentage),
            'leverage': this.parseNumber (leverageString),
            'marginRatio': marginRatio,
        };
    }

    async transfer (code, amount, fromAccount, toAccount, params = {}) {
        /**
         * @method
         * @name okx#transfer
         * @description transfer currency internally between wallets on the same account
         * @param {string} code unified currency code
         * @param {float} amount amount to transfer
         * @param {string} fromAccount account to transfer from
         * @param {string} toAccount account to transfer to
         * @param {object} params extra parameters specific to the okx api endpoint
         * @returns {object} a [transfer structure]{@link https://docs.ccxt.com/en/latest/manual.html#transfer-structure}
         */
        await this.loadMarkets ();
        const currency = this.currency (code);
        const accountsByType = this.safeValue (this.options, 'accountsByType', {});
        const fromId = this.safeString (accountsByType, fromAccount, fromAccount);
        const toId = this.safeString (accountsByType, toAccount, toAccount);
        const request = {
            'ccy': currency['id'],
            'amt': this.currencyToPrecision (code, amount),
            'type': '0', // 0 = transfer within account by default, 1 = master account to sub-account, 2 = sub-account to master account
            'from': fromId, // remitting account, 1 = SPOT, 3 = FUTURES, 5 = MARGIN, 6 = FUNDING, 9 = SWAP, 12 = OPTION, 18 = Unified account
            'to': toId, // beneficiary account, 1 = SPOT, 3 = FUTURES, 5 = MARGIN, 6 = FUNDING, 9 = SWAP, 12 = OPTION, 18 = Unified account
            // 'subAcct': 'sub-account-name', // optional, only required when type is 1 or 2
            // 'instId': market['id'], // required when from is 3, 5 or 9, margin trading pair like BTC-USDT or contract underlying like BTC-USD to be transferred out
            // 'toInstId': market['id'], // required when from is 3, 5 or 9, margin trading pair like BTC-USDT or contract underlying like BTC-USD to be transferred in
        };
        if (fromId === 'master') {
            request['type'] = '1';
            request['subAcct'] = toId;
            request['from'] = this.safeString (params, 'from', '6');
            request['to'] = this.safeString (params, 'to', '6');
        } else if (toId === 'master') {
            request['type'] = '2';
            request['subAcct'] = fromId;
            request['from'] = this.safeString (params, 'from', '6');
            request['to'] = this.safeString (params, 'to', '6');
        }
        const response = await this.privatePostAssetTransfer (this.extend (request, params));
        //
        //     {
        //         "code": "0",
        //         "msg": "",
        //         "data": [
        //             {
        //                 "transId": "754147",
        //                 "ccy": "USDT",
        //                 "from": "6",
        //                 "amt": "0.1",
        //                 "to": "18"
        //             }
        //         ]
        //     }
        //
        const data = this.safeValue (response, 'data', []);
        const rawTransfer = this.safeValue (data, 0, {});
        return this.parseTransfer (rawTransfer, currency);
    }

    parseTransfer (transfer, currency = undefined) {
        //
        // transfer
        //
        //     {
        //         "transId": "754147",
        //         "ccy": "USDT",
        //         "from": "6",
        //         "amt": "0.1",
        //         "to": "18"
        //     }
        //
        // fetchTransfer
        //
        //     {
        //         "amt": "5",
        //         "ccy": "USDT",
        //         "from": "18",
        //         "instId": "",
        //         "state": "success",
        //         "subAcct": "",
        //         "to": "6",
        //         "toInstId": "",
        //         "transId": "464424732",
        //         "type": "0"
        //     }
        //
        const id = this.safeString (transfer, 'transId');
        const currencyId = this.safeString (transfer, 'ccy');
        const code = this.safeCurrencyCode (currencyId, currency);
        const amount = this.safeNumber (transfer, 'amt');
        const fromAccountId = this.safeString (transfer, 'from');
        const toAccountId = this.safeString (transfer, 'to');
        const accountsById = this.safeValue (this.options, 'accountsById', {});
        const fromAccount = this.safeString (accountsById, fromAccountId);
        const toAccount = this.safeString (accountsById, toAccountId);
        const timestamp = this.milliseconds ();
        const status = this.safeString (transfer, 'state');
        return {
            'info': transfer,
            'id': id,
            'timestamp': timestamp,
            'datetime': this.iso8601 (timestamp),
            'currency': code,
            'amount': amount,
            'fromAccount': fromAccount,
            'toAccount': toAccount,
            'status': status,
        };
    }

    async fetchTransfer (id, code = undefined, params = {}) {
        await this.loadMarkets ();
        const request = {
            'transId': id,
            // 'type': 0, // default is 0 transfer within account, 1 master to sub, 2 sub to master
        };
        const response = await this.privateGetAssetTransferState (this.extend (request, params));
        //
        //     {
        //         "code": "0",
        //         "data": [
        //             {
        //                 "amt": "5",
        //                 "ccy": "USDT",
        //                 "from": "18",
        //                 "instId": "",
        //                 "state": "success",
        //                 "subAcct": "",
        //                 "to": "6",
        //                 "toInstId": "",
        //                 "transId": "464424732",
        //                 "type": "0"
        //             }
        //         ],
        //         "msg": ""
        //     }
        //
        const data = this.safeValue (response, 'data', []);
        const transfer = this.safeValue (data, 0);
        return this.parseTransfer (transfer);
    }

    sign (path, api = 'public', method = 'GET', params = {}, headers = undefined, body = undefined) {
        const isArray = Array.isArray (params);
        const request = '/api/' + this.version + '/' + this.implodeParams (path, params);
        const query = this.omit (params, this.extractParams (path));
        let url = this.implodeHostname (this.urls['api']['rest']) + request;
        // const type = this.getPathAuthenticationType (path);
        if (api === 'public') {
            if (Object.keys (query).length) {
                url += '?' + this.urlencode (query);
            }
        } else if (api === 'private') {
            this.checkRequiredCredentials ();
            const timestamp = this.iso8601 (this.milliseconds ());
            headers = {
                'OK-ACCESS-KEY': this.apiKey,
                'OK-ACCESS-PASSPHRASE': this.password,
                'OK-ACCESS-TIMESTAMP': timestamp,
                // 'OK-FROM': '',
                // 'OK-TO': '',
                // 'OK-LIMIT': '',
            };
            let auth = timestamp + method + request;
            if (method === 'GET') {
                if (Object.keys (query).length) {
                    const urlencodedQuery = '?' + this.urlencode (query);
                    url += urlencodedQuery;
                    auth += urlencodedQuery;
                }
            } else {
                if (isArray || Object.keys (query).length) {
                    body = this.json (query);
                    auth += body;
                }
                headers['Content-Type'] = 'application/json';
            }
            const signature = this.hmac (this.encode (auth), this.encode (this.secret), 'sha256', 'base64');
            headers['OK-ACCESS-SIGN'] = signature;
        }
        return { 'url': url, 'method': method, 'body': body, 'headers': headers };
    }

    parseFundingRate (contract, market = undefined) {
        //
        //    {
        //        "fundingRate": "0.00027815",
        //        "fundingTime": "1634256000000",
        //        "instId": "BTC-USD-SWAP",
        //        "instType": "SWAP",
        //        "nextFundingRate": "0.00017",
        //        "nextFundingTime": "1634284800000"
        //    }
        //
        // in the response above nextFundingRate is actually two funding rates from now
        //
        const nextFundingRateTimestamp = this.safeInteger (contract, 'nextFundingTime');
        const marketId = this.safeString (contract, 'instId');
        const symbol = this.safeSymbol (marketId, market);
        const nextFundingRate = this.safeNumber (contract, 'nextFundingRate');
        const fundingTime = this.safeInteger (contract, 'fundingTime');
        // https://www.okx.com/support/hc/en-us/articles/360053909272-Ⅸ-Introduction-to-perpetual-swap-funding-fee
        // > The current interest is 0.
        return {
            'info': contract,
            'symbol': symbol,
            'markPrice': undefined,
            'indexPrice': undefined,
            'interestRate': this.parseNumber ('0'),
            'estimatedSettlePrice': undefined,
            'timestamp': undefined,
            'datetime': undefined,
            'fundingRate': this.safeNumber (contract, 'fundingRate'),
            'fundingTimestamp': fundingTime,
            'fundingDatetime': this.iso8601 (fundingTime),
            'nextFundingRate': nextFundingRate,
            'nextFundingTimestamp': nextFundingRateTimestamp,
            'nextFundingDatetime': this.iso8601 (nextFundingRateTimestamp),
            'previousFundingRate': undefined,
            'previousFundingTimestamp': undefined,
            'previousFundingDatetime': undefined,
        };
    }

    async fetchFundingRate (symbol, params = {}) {
        /**
         * @method
         * @name okx#fetchFundingRate
         * @description fetch the current funding rate
         * @param {string} symbol unified market symbol
         * @param {object} params extra parameters specific to the okx api endpoint
         * @returns {object} a [funding rate structure]{@link https://docs.ccxt.com/en/latest/manual.html#funding-rate-structure}
         */
        await this.loadMarkets ();
        const market = this.market (symbol);
        if (!market['swap']) {
            throw new ExchangeError (this.id + ' fetchFundingRate() is only valid for swap markets');
        }
        const request = {
            'instId': market['id'],
        };
        const response = await this.publicGetPublicFundingRate (this.extend (request, params));
        //
        //    {
        //        "code": "0",
        //        "data": [
        //            {
        //                "fundingRate": "0.00027815",
        //                "fundingTime": "1634256000000",
        //                "instId": "BTC-USD-SWAP",
        //                "instType": "SWAP",
        //                "nextFundingRate": "0.00017",
        //                "nextFundingTime": "1634284800000"
        //            }
        //        ],
        //        "msg": ""
        //    }
        //
        const data = this.safeValue (response, 'data', []);
        const entry = this.safeValue (data, 0, {});
        return this.parseFundingRate (entry, market);
    }

    async fetchFundingHistory (symbol = undefined, since = undefined, limit = undefined, params = {}) {
        /**
         * @method
         * @name okx#fetchFundingHistory
         * @description fetch the history of funding payments paid and received on this account
         * @param {string|undefined} symbol unified market symbol
         * @param {int|undefined} since the earliest time in ms to fetch funding history for
         * @param {int|undefined} limit the maximum number of funding history structures to retrieve
         * @param {object} params extra parameters specific to the okx api endpoint
         * @returns {object} a [funding history structure]{@link https://docs.ccxt.com/en/latest/manual.html#funding-history-structure}
         */
        await this.loadMarkets ();
        const request = {
            // 'instType': 'SPOT', // SPOT, MARGIN, SWAP, FUTURES, OPTION
            // 'ccy': currency['id'],
            // 'mgnMode': 'isolated', // isolated, cross
            // 'ctType': 'linear', // linear, inverse, only applicable to FUTURES/SWAP
            'type': '8',
            //
            // supported values for type
            //
            //     1 Transfer
            //     2 Trade
            //     3 Delivery
            //     4 Auto token conversion
            //     5 Liquidation
            //     6 Margin transfer
            //     7 Interest deduction
            //     8 Funding fee
            //     9 ADL
            //     10 Clawback
            //     11 System token conversion
            //     12 Strategy transfer
            //     13 ddh
            //
            // 'subType': '',
            //
            // supported values for subType
            //
            //     1 Buy
            //     2 Sell
            //     3 Open long
            //     4 Open short
            //     5 Close long
            //     6 Close short
            //     9 Interest deduction
            //     11 Transfer in
            //     12 Transfer out
            //     160 Manual margin increase
            //     161 Manual margin decrease
            //     162 Auto margin increase
            //     110 Auto buy
            //     111 Auto sell
            //     118 System token conversion transfer in
            //     119 System token conversion transfer out
            //     100 Partial liquidation close long
            //     101 Partial liquidation close short
            //     102 Partial liquidation buy
            //     103 Partial liquidation sell
            //     104 Liquidation long
            //     105 Liquidation short
            //     106 Liquidation buy
            //     107 Liquidation sell
            //     110 Liquidation transfer in
            //     111 Liquidation transfer out
            //     125 ADL close long
            //     126 ADL close short
            //     127 ADL buy
            //     128 ADL sell
            //     131 ddh buy
            //     132 ddh sell
            //     170 Exercised
            //     171 Counterparty exercised
            //     172 Expired OTM
            //     112 Delivery long
            //     113 Delivery short
            //     117 Delivery/Exercise clawback
            //     173 Funding fee expense
            //     174 Funding fee income
            //     200 System transfer in
            //     201 Manually transfer in
            //     202 System transfer out
            //     203 Manually transfer out
            //
            // 'after': 'id', // earlier than the requested bill ID
            // 'before': 'id', // newer than the requested bill ID
            // 'limit': '100', // default 100, max 100
        };
        if (limit !== undefined) {
            request['limit'] = limit.toString (); // default 100, max 100
        }
        let market = undefined;
        if (symbol !== undefined) {
            market = this.market (symbol);
            symbol = market['symbol'];
            if (market['contract']) {
                if (market['linear']) {
                    request['ctType'] = 'linear';
                    request['ccy'] = market['quoteId'];
                } else {
                    request['ctType'] = 'inverse';
                    request['ccy'] = market['baseId'];
                }
            }
        }
        const [ type, query ] = this.handleMarketTypeAndParams ('fetchFundingHistory', market, params);
        if (type === 'swap') {
            request['instType'] = this.convertToInstrumentType (type);
        }
        // AccountBillsArchive has the same cost as AccountBills but supports three months of data
        const response = await this.privateGetAccountBillsArchive (this.extend (request, query));
        //
        //    {
        //        "bal": "0.0242946200998573",
        //        "balChg": "0.0000148752712240",
        //        "billId": "377970609204146187",
        //        "ccy": "ETH",
        //        "execType": "",
        //        "fee": "0",
        //        "from": "",
        //        "instId": "ETH-USD-SWAP",
        //        "instType": "SWAP",
        //        "mgnMode": "isolated",
        //        "notes": "",
        //        "ordId": "",
        //        "pnl": "0.000014875271224",
        //        "posBal": "0",
        //        "posBalChg": "0",
        //        "subType": "174",
        //        "sz": "9",
        //        "to": "",
        //        "ts": "1636387215588",
        //        "type": "8"
        //    }
        //
        const data = this.safeValue (response, 'data', []);
        const result = [];
        for (let i = 0; i < data.length; i++) {
            const entry = data[i];
            const timestamp = this.safeInteger (entry, 'ts');
            const instId = this.safeString (entry, 'instId');
            const market = this.safeMarket (instId);
            const currencyId = this.safeString (entry, 'ccy');
            const code = this.safeCurrencyCode (currencyId);
            result.push ({
                'info': entry,
                'symbol': market['symbol'],
                'code': code,
                'timestamp': timestamp,
                'datetime': this.iso8601 (timestamp),
                'id': this.safeString (entry, 'billId'),
                'amount': this.safeNumber (entry, 'balChg'),
            });
        }
        const sorted = this.sortBy (result, 'timestamp');
        return this.filterBySymbolSinceLimit (sorted, symbol, since, limit);
    }

    async setLeverage (leverage, symbol = undefined, params = {}) {
        /**
         * @method
         * @name okx#setLeverage
         * @description set the level of leverage for a market
         * @see https://www.okx.com/docs-v5/en/#rest-api-account-set-leverage
         * @param {float} leverage the rate of leverage
         * @param {string} symbol unified market symbol
         * @param {object} params extra parameters specific to the okx api endpoint
         * @param {string} params.marginMode 'cross' or 'isolated'
         * @param {string|undefined} params.posSide 'long' or 'short' for isolated margin long/short mode on futures and swap markets
         * @returns {object} response from the exchange
         */
        if (symbol === undefined) {
            throw new ArgumentsRequired (this.id + ' setLeverage() requires a symbol argument');
        }
        // WARNING: THIS WILL INCREASE LIQUIDATION PRICE FOR OPEN ISOLATED LONG POSITIONS
        // AND DECREASE LIQUIDATION PRICE FOR OPEN ISOLATED SHORT POSITIONS
        if ((leverage < 1) || (leverage > 125)) {
            throw new BadRequest (this.id + ' setLeverage() leverage should be between 1 and 125');
        }
        await this.loadMarkets ();
        const market = this.market (symbol);
        let marginMode = undefined;
        [ marginMode, params ] = this.handleMarginModeAndParams ('setLeverage', params);
        if (marginMode === undefined) {
            marginMode = this.safeString (params, 'mgnMode', 'cross'); // cross as default marginMode
        }
        if ((marginMode !== 'cross') && (marginMode !== 'isolated')) {
            throw new BadRequest (this.id + ' setLeverage() requires a marginMode parameter that must be either cross or isolated');
        }
        const request = {
            'lever': leverage,
            'mgnMode': marginMode,
            'instId': market['id'],
        };
        const posSide = this.safeString (params, 'posSide');
        if (marginMode === 'isolated') {
            if (posSide === undefined) {
                throw new ArgumentsRequired (this.id + ' setLeverage() requires a posSide argument for isolated margin');
            }
            if (posSide !== 'long' && posSide !== 'short' && posSide !== 'net') {
                throw new BadRequest (this.id + ' setLeverage() requires the posSide argument to be either "long", "short" or "net"');
            }
        }
        const response = await this.privatePostAccountSetLeverage (this.extend (request, params));
        //
        //     {
        //       "code": "0",
        //       "data": [
        //         {
        //           "instId": "BTC-USDT-SWAP",
        //           "lever": "5",
        //           "mgnMode": "isolated",
        //           "posSide": "long"
        //         }
        //       ],
        //       "msg": ""
        //     }
        //
        return response;
    }

    async setPositionMode (hedged, symbol = undefined, params = {}) {
        /**
         * @method
         * @name okx#setPositionMode
         * @description set hedged to true or false for a market
         * @param {bool} hedged set to true to use long_short_mode, false for net_mode
         * @param {string|undefined} symbol not used by okx setPositionMode
         * @param {object} params extra parameters specific to the okx api endpoint
         * @returns {object} response from the exchange
         */
        let hedgeMode = undefined;
        if (hedged) {
            hedgeMode = 'long_short_mode';
        } else {
            hedgeMode = 'net_mode';
        }
        const request = {
            'posMode': hedgeMode,
        };
        const response = await this.privatePostAccountSetPositionMode (this.extend (request, params));
        //
        //    {
        //        "code": "0",
        //        "data": [
        //            {
        //                "posMode": "net_mode"
        //            }
        //        ],
        //        "msg": ""
        //    }
        //
        return response;
    }

    async setMarginMode (marginMode, symbol = undefined, params = {}) {
        /**
         * @method
         * @name okx#setMarginMode
         * @description set margin mode to 'cross' or 'isolated'
         * @param {string} marginMode 'cross' or 'isolated'
         * @param {string} symbol unified market symbol
         * @param {object} params extra parameters specific to the okx api endpoint
         * @returns {object} response from the exchange
         */
        if (symbol === undefined) {
            throw new ArgumentsRequired (this.id + ' setMarginMode() requires a symbol argument');
        }
        // WARNING: THIS WILL INCREASE LIQUIDATION PRICE FOR OPEN ISOLATED LONG POSITIONS
        // AND DECREASE LIQUIDATION PRICE FOR OPEN ISOLATED SHORT POSITIONS
        marginMode = marginMode.toLowerCase ();
        if ((marginMode !== 'cross') && (marginMode !== 'isolated')) {
            throw new BadRequest (this.id + ' setMarginMode() marginMode must be either cross or isolated');
        }
        await this.loadMarkets ();
        const market = this.market (symbol);
        const lever = this.safeInteger (params, 'lever');
        if ((lever === undefined) || (lever < 1) || (lever > 125)) {
            throw new BadRequest (this.id + ' setMarginMode() params["lever"] should be between 1 and 125');
        }
        params = this.omit (params, [ 'lever' ]);
        const request = {
            'lever': lever,
            'mgnMode': marginMode,
            'instId': market['id'],
        };
        const response = await this.privatePostAccountSetLeverage (this.extend (request, params));
        //
        //     {
        //       "code": "0",
        //       "data": [
        //         {
        //           "instId": "BTC-USDT-SWAP",
        //           "lever": "5",
        //           "mgnMode": "isolated",
        //           "posSide": "long"
        //         }
        //       ],
        //       "msg": ""
        //     }
        //
        return response;
    }

    async fetchBorrowRates (params = {}) {
        /**
         * @method
         * @name okx#fetchBorrowRates
         * @description fetch the borrow interest rates of all currencies
         * @param {object} params extra parameters specific to the okx api endpoint
         * @returns {object} a list of [borrow rate structures]{@link https://docs.ccxt.com/en/latest/manual.html#borrow-rate-structure}
         */
        await this.loadMarkets ();
        const response = await this.privateGetAccountInterestRate (params);
        //
        //    {
        //        "code": "0",
        //        "data": [
        //            {
        //                "ccy": "BTC",
        //                "interestRate": "0.00000833"
        //            }
        //            ...
        //        ],
        //    }
        //
        const timestamp = this.milliseconds ();
        const data = this.safeValue (response, 'data');
        const rates = {};
        for (let i = 0; i < data.length; i++) {
            const rate = data[i];
            const code = this.safeCurrencyCode (this.safeString (rate, 'ccy'));
            rates[code] = {
                'currency': code,
                'rate': this.safeNumber (rate, 'interestRate'),
                'period': 86400000,
                'timestamp': timestamp,
                'datetime': this.iso8601 (timestamp),
                'info': rate,
            };
        }
        return rates;
    }

    async fetchBorrowRate (code, params = {}) {
        /**
         * @method
         * @name okx#fetchBorrowRate
         * @description fetch the rate of interest to borrow a currency for margin trading
         * @param {string} code unified currency code
         * @param {object} params extra parameters specific to the okx api endpoint
         * @returns {object} a [borrow rate structure]{@link https://docs.ccxt.com/en/latest/manual.html#borrow-rate-structure}
         */
        await this.loadMarkets ();
        const currency = this.currency (code);
        const request = {
            'ccy': currency['id'],
        };
        const response = await this.privateGetAccountInterestRate (this.extend (request, params));
        //
        //    {
        //        "code": "0",
        //        "data": [
        //             {
        //                "ccy": "USDT",
        //                "interestRate": "0.00002065"
        //             }
        //             ...
        //        ],
        //        "msg": ""
        //    }
        //
        const data = this.safeValue (response, 'data');
        const rate = this.safeValue (data, 0);
        return this.parseBorrowRate (rate);
    }

    parseBorrowRate (info, currency = undefined) {
        //
        //    {
        //        "amt": "992.10341195",
        //        "ccy": "BTC",
        //        "rate": "0.01",
        //        "ts": "1643954400000"
        //    }
        //
        const ccy = this.safeString (info, 'ccy');
        const timestamp = this.safeInteger (info, 'ts');
        return {
            'currency': this.safeCurrencyCode (ccy),
            'rate': this.safeNumber2 (info, 'interestRate', 'rate'),
            'period': 86400000,
            'timestamp': timestamp,
            'datetime': this.iso8601 (timestamp),
            'info': info,
        };
    }

    parseBorrowRateHistories (response, codes, since, limit) {
        //
        //    [
        //        {
        //            "amt": "992.10341195",
        //            "ccy": "BTC",
        //            "rate": "0.01",
        //            "ts": "1643954400000"
        //        },
        //        ...
        //    ]
        //
        const borrowRateHistories = {};
        for (let i = 0; i < response.length; i++) {
            const item = response[i];
            const code = this.safeCurrencyCode (this.safeString (item, 'ccy'));
            if (codes === undefined || this.inArray (code, codes)) {
                if (!(code in borrowRateHistories)) {
                    borrowRateHistories[code] = [];
                }
                const borrowRateStructure = this.parseBorrowRate (item);
                borrowRateHistories[code].push (borrowRateStructure);
            }
        }
        const keys = Object.keys (borrowRateHistories);
        for (let i = 0; i < keys.length; i++) {
            const code = keys[i];
            borrowRateHistories[code] = this.filterByCurrencySinceLimit (borrowRateHistories[code], code, since, limit);
        }
        return borrowRateHistories;
    }

    parseBorrowRateHistory (response, code, since, limit) {
        const result = [];
        for (let i = 0; i < response.length; i++) {
            const item = response[i];
            const borrowRate = this.parseBorrowRate (item);
            result.push (borrowRate);
        }
        const sorted = this.sortBy (result, 'timestamp');
        return this.filterByCurrencySinceLimit (sorted, code, since, limit);
    }

    async fetchBorrowRateHistories (codes = undefined, since = undefined, limit = undefined, params = {}) {
        /**
         * @method
         * @name okx#fetchBorrowRateHistories
         * @description retrieves a history of a multiple currencies borrow interest rate at specific time slots, returns all currencies if no symbols passed, default is undefined
         * @param {[string]|undefined} codes list of unified currency codes, default is undefined
         * @param {int|undefined} since timestamp in ms of the earliest borrowRate, default is undefined
         * @param {int|undefined} limit max number of borrow rate prices to return, default is undefined
         * @param {object} params extra parameters specific to the okx api endpoint
         * @returns {object} a dictionary of [borrow rate structures]{@link https://docs.ccxt.com/en/latest/manual.html#borrow-rate-structure} indexed by the market symbol
         */
        await this.loadMarkets ();
        const request = {
            // 'ccy': currency['id'],
            // 'after': this.milliseconds (), // Pagination of data to return records earlier than the requested ts,
            // 'before': since, // Pagination of data to return records newer than the requested ts,
            // 'limit': limit, // default is 100 and maximum is 100
        };
        if (since !== undefined) {
            request['before'] = since;
        }
        if (limit !== undefined) {
            request['limit'] = limit;
        }
        const response = await this.publicGetAssetLendingRateHistory (this.extend (request, params));
        //
        //     {
        //         "code": "0",
        //         "data": [
        //             {
        //                 "amt": "992.10341195",
        //                 "ccy": "BTC",
        //                 "rate": "0.01",
        //                 "ts": "1643954400000"
        //             },
        //         ],
        //         "msg": ""
        //     }
        //
        const data = this.safeValue (response, 'data');
        return this.parseBorrowRateHistories (data, codes, since, limit);
    }

    async fetchBorrowRateHistory (code, since = undefined, limit = undefined, params = {}) {
        /**
         * @method
         * @name okx#fetchBorrowRateHistory
         * @description retrieves a history of a currencies borrow interest rate at specific time slots
         * @param {string} code unified currency code
         * @param {int|undefined} since timestamp for the earliest borrow rate
         * @param {int|undefined} limit the maximum number of [borrow rate structures]{@link https://docs.ccxt.com/en/latest/manual.html#borrow-rate-structure} to retrieve
         * @param {object} params extra parameters specific to the exchange api endpoint
         * @returns {[object]} an array of [borrow rate structures]{@link https://docs.ccxt.com/en/latest/manual.html#borrow-rate-structure}
         */
        await this.loadMarkets ();
        const currency = this.currency (code);
        const request = {
            'ccy': currency['id'],
            // 'after': this.milliseconds (), // Pagination of data to return records earlier than the requested ts,
            // 'before': since, // Pagination of data to return records newer than the requested ts,
            // 'limit': limit, // default is 100 and maximum is 100
        };
        if (since !== undefined) {
            request['before'] = since;
        }
        if (limit !== undefined) {
            request['limit'] = limit;
        }
        const response = await this.publicGetAssetLendingRateHistory (this.extend (request, params));
        //
        //     {
        //         "code": "0",
        //         "data": [
        //             {
        //                 "amt": "992.10341195",
        //                 "ccy": "BTC",
        //                 "rate": "0.01",
        //                 "ts": "1643954400000"
        //             },
        //         ],
        //         "msg": ""
        //     }
        //
        const data = this.safeValue (response, 'data');
        return this.parseBorrowRateHistory (data, code, since, limit);
    }

    async modifyMarginHelper (symbol, amount, type, params = {}) {
        await this.loadMarkets ();
        const market = this.market (symbol);
        const posSide = this.safeString (params, 'posSide', 'net');
        params = this.omit (params, [ 'posSide' ]);
        const request = {
            'instId': market['id'],
            'amt': amount,
            'type': type,
            'posSide': posSide,
        };
        const response = await this.privatePostAccountPositionMarginBalance (this.extend (request, params));
        //
        //     {
        //       "code": "0",
        //       "data": [
        //         {
        //           "amt": "0.01",
        //           "instId": "ETH-USD-SWAP",
        //           "posSide": "net",
        //           "type": "reduce"
        //         }
        //       ],
        //       "msg": ""
        //     }
        //
        return this.parseMarginModification (response, market);
    }

    parseMarginModification (data, market = undefined) {
        const innerData = this.safeValue (data, 'data', []);
        const entry = this.safeValue (innerData, 0, {});
        const errorCode = this.safeString (data, 'code');
        const status = (errorCode === '0') ? 'ok' : 'failed';
        const amountRaw = this.safeNumber (entry, 'amt');
        const typeRaw = this.safeString (entry, 'type');
        const type = (typeRaw === 'reduce') ? 'reduce' : 'add';
        const marketId = this.safeString (entry, 'instId');
        const responseMarket = this.safeMarket (marketId, market);
        const code = responseMarket['inverse'] ? responseMarket['base'] : responseMarket['quote'];
        return {
            'info': data,
            'type': type,
            'amount': amountRaw,
            'code': code,
            'symbol': responseMarket['symbol'],
            'status': status,
        };
    }

    async reduceMargin (symbol, amount, params = {}) {
        /**
         * @method
         * @name okx#reduceMargin
         * @description remove margin from a position
         * @param {string} symbol unified market symbol
         * @param {float} amount the amount of margin to remove
         * @param {object} params extra parameters specific to the okx api endpoint
         * @returns {object} a [margin structure]{@link https://docs.ccxt.com/en/latest/manual.html#reduce-margin-structure}
         */
        return await this.modifyMarginHelper (symbol, amount, 'reduce', params);
    }

    async addMargin (symbol, amount, params = {}) {
        /**
         * @method
         * @name okx#addMargin
         * @description add margin
         * @param {string} symbol unified market symbol
         * @param {float} amount amount of margin to add
         * @param {object} params extra parameters specific to the okx api endpoint
         * @returns {object} a [margin structure]{@link https://docs.ccxt.com/en/latest/manual.html#add-margin-structure}
         */
        return await this.modifyMarginHelper (symbol, amount, 'add', params);
    }

    async fetchMarketLeverageTiers (symbol, params = {}) {
        /**
         * @method
         * @name okx#fetchMarketLeverageTiers
         * @description retrieve information on the maximum leverage, and maintenance margin for trades of varying trade sizes for a single market
         * @see https://www.okx.com/docs-v5/en/#rest-api-public-data-get-position-tiers
         * @param {string} symbol unified market symbol
         * @param {object} params extra parameters specific to the okx api endpoint
         * @param {string} params.marginMode 'cross' or 'isolated'
         * @returns {object} a [leverage tiers structure]{@link https://docs.ccxt.com/en/latest/manual.html#leverage-tiers-structure}
         */
        await this.loadMarkets ();
        const market = this.market (symbol);
        const type = market['spot'] ? 'MARGIN' : this.convertToInstrumentType (market['type']);
        const uly = this.safeString (market['info'], 'uly');
        if (!uly) {
            if (type !== 'MARGIN') {
                throw new BadRequest (this.id + ' fetchMarketLeverageTiers() cannot fetch leverage tiers for ' + symbol);
            }
        }
        let marginMode = undefined;
        [ marginMode, params ] = this.handleMarginModeAndParams ('fetchMarketLeverageTiers', params);
        if (marginMode === undefined) {
            marginMode = this.safeString (params, 'tdMode', 'cross'); // cross as default marginMode
        }
        const request = {
            'instType': type,
            'tdMode': marginMode,
            'uly': uly,
        };
        if (type === 'MARGIN') {
            request['instId'] = market['id'];
        }
        const response = await this.publicGetPublicPositionTiers (this.extend (request, params));
        //
        //    {
        //        "code": "0",
        //        "data": [
        //            {
        //                "baseMaxLoan": "500",
        //                "imr": "0.1",
        //                "instId": "ETH-USDT",
        //                "maxLever": "10",
        //                "maxSz": "500",
        //                "minSz": "0",
        //                "mmr": "0.03",
        //                "optMgnFactor": "0",
        //                "quoteMaxLoan": "200000",
        //                "tier": "1",
        //                "uly": ""
        //            },
        //            ...
        //        ]
        //    }
        //
        const data = this.safeValue (response, 'data');
        return this.parseMarketLeverageTiers (data, market);
    }

    parseMarketLeverageTiers (info, market = undefined) {
        /**
         * @ignore
         * @method
         * @param {object} info Exchange response for 1 market
         * @param {object} market CCXT market
         */
        //
        //    [
        //        {
        //            "baseMaxLoan": "500",
        //            "imr": "0.1",
        //            "instId": "ETH-USDT",
        //            "maxLever": "10",
        //            "maxSz": "500",
        //            "minSz": "0",
        //            "mmr": "0.03",
        //            "optMgnFactor": "0",
        //            "quoteMaxLoan": "200000",
        //            "tier": "1",
        //            "uly": ""
        //        },
        //        ...
        //    ]
        //
        const tiers = [];
        for (let i = 0; i < info.length; i++) {
            const tier = info[i];
            tiers.push ({
                'tier': this.safeInteger (tier, 'tier'),
                'currency': market['quote'],
                'minNotional': this.safeNumber (tier, 'minSz'),
                'maxNotional': this.safeNumber (tier, 'maxSz'),
                'maintenanceMarginRate': this.safeNumber (tier, 'mmr'),
                'maxLeverage': this.safeNumber (tier, 'maxLever'),
                'info': tier,
            });
        }
        return tiers;
    }

    async fetchBorrowInterest (code = undefined, symbol = undefined, since = undefined, limit = undefined, params = {}) {
        /**
         * @method
         * @name okx#fetchBorrowInterest
         * @description fetch the interest owed by the user for borrowing currency for margin trading
         * @see https://www.okx.com/docs-v5/en/#rest-api-account-get-interest-accrued-data
         * @param {string|undefined} code the unified currency code for the currency of the interest
         * @param {string|undefined} symbol the market symbol of an isolated margin market, if undefined, the interest for cross margin markets is returned
         * @param {int|undefined} since timestamp in ms of the earliest time to receive interest records for
         * @param {int|undefined} limit the number of [borrow interest structures]{@link https://docs.ccxt.com/en/latest/manual.html#borrow-interest-structure} to retrieve
         * @param {object} params exchange specific parameters
         * @param {int|undefined} params.type Loan type 1 - VIP loans 2 - Market loans *Default is Market loans*
         * @param {string} params.marginMode 'cross' or 'isolated'
         * @returns {[object]} An list of [borrow interest structures]{@link https://docs.ccxt.com/en/latest/manual.html#borrow-interest-structure}
         */
        await this.loadMarkets ();
        let marginMode = undefined;
        [ marginMode, params ] = this.handleMarginModeAndParams ('fetchBorrowInterest', params);
        if (marginMode === undefined) {
            marginMode = this.safeString (params, 'mgnMode', 'cross'); // cross as default marginMode
        }
        const request = {
            'mgnMode': marginMode,
        };
        let market = undefined;
        if (code !== undefined) {
            const currency = this.currency (code);
            request['ccy'] = currency['id'];
        }
        if (since !== undefined) {
            request['before'] = since - 1;
        }
        if (limit !== undefined) {
            request['limit'] = limit;
        }
        if (symbol !== undefined) {
            market = this.market (symbol);
            request['instId'] = market['id'];
        }
        const response = await this.privateGetAccountInterestAccrued (this.extend (request, params));
        //
        //    {
        //        "code": "0",
        //        "data": [
        //            {
        //                "ccy": "USDT",
        //                "instId": "",
        //                "interest": "0.0003960833333334",
        //                "interestRate": "0.0000040833333333",
        //                "liab": "97",
        //                "mgnMode": "",
        //                "ts": "1637312400000",
        //                "type": "1"
        //            },
        //            ...
        //        ],
        //        "msg": ""
        //    }
        //
        const data = this.safeValue (response, 'data');
        const interest = this.parseBorrowInterests (data);
        return this.filterByCurrencySinceLimit (interest, code, since, limit);
    }

    parseBorrowInterest (info, market = undefined) {
        const instId = this.safeString (info, 'instId');
        if (instId !== undefined) {
            market = this.safeMarket (instId, market);
        }
        const timestamp = this.safeInteger (info, 'ts');
        return {
            'symbol': this.safeString (market, 'symbol'),
            'marginMode': this.safeString (info, 'mgnMode'),
            'currency': this.safeCurrencyCode (this.safeString (info, 'ccy')),
            'interest': this.safeNumber (info, 'interest'),
            'interestRate': this.safeNumber (info, 'interestRate'),
            'amountBorrowed': this.safeNumber (info, 'liab'),
            'timestamp': timestamp,  // Interest accrued time
            'datetime': this.iso8601 (timestamp),
            'info': info,
        };
    }

    async borrowMargin (code, amount, symbol = undefined, params = {}) {
        /**
         * @method
         * @name okx#borrowMargin
         * @description create a loan to borrow margin
         * @see https://www.okx.com/docs-v5/en/#rest-api-account-vip-loans-borrow-and-repay
         * @param {string} code unified currency code of the currency to borrow
         * @param {float} amount the amount to borrow
         * @param {string|undefined} symbol not used by okx.borrowMargin ()
         * @param {object} params extra parameters specific to the okx api endpoint
         * @returns {object} a [margin loan structure]{@link https://docs.ccxt.com/en/latest/manual.html#margin-loan-structure}
         */
        await this.loadMarkets ();
        const currency = this.currency (code);
        const request = {
            'ccy': currency['id'],
            'amt': this.currencyToPrecision (code, amount),
            'side': 'borrow',
        };
        const response = await this.privatePostAccountBorrowRepay (this.extend (request, params));
        //
        //     {
        //         "code": "0",
        //         "data": [
        //             {
        //                 "amt": "102",
        //                 "availLoan": "97",
        //                 "ccy": "USDT",
        //                 "loanQuota": "6000000",
        //                 "posLoan": "0",
        //                 "side": "borrow",
        //                 "usedLoan": "97"
        //             }
        //         ],
        //         "msg": ""
        //     }
        //
        const data = this.safeValue (response, 'data', []);
        const loan = this.safeValue (data, 0);
        const transaction = this.parseMarginLoan (loan, currency);
        return this.extend (transaction, {
            'symbol': symbol,
        });
    }

    async repayMargin (code, amount, symbol = undefined, params = {}) {
        /**
         * @method
         * @name okx#repayMargin
         * @description repay borrowed margin and interest
         * @see https://www.okx.com/docs-v5/en/#rest-api-account-vip-loans-borrow-and-repay
         * @param {string} code unified currency code of the currency to repay
         * @param {float} amount the amount to repay
         * @param {string|undefined} symbol not used by okx.repayMargin ()
         * @param {object} params extra parameters specific to the okx api endpoint
         * @returns {object} a [margin loan structure]{@link https://docs.ccxt.com/en/latest/manual.html#margin-loan-structure}
         */
        await this.loadMarkets ();
        const currency = this.currency (code);
        const request = {
            'ccy': currency['id'],
            'amt': this.currencyToPrecision (code, amount),
            'side': 'repay',
        };
        const response = await this.privatePostAccountBorrowRepay (this.extend (request, params));
        //
        //     {
        //         "code": "0",
        //         "data": [
        //             {
        //                 "amt": "102",
        //                 "availLoan": "97",
        //                 "ccy": "USDT",
        //                 "loanQuota": "6000000",
        //                 "posLoan": "0",
        //                 "side": "repay",
        //                 "usedLoan": "97"
        //             }
        //         ],
        //         "msg": ""
        //     }
        //
        const data = this.safeValue (response, 'data', []);
        const loan = this.safeValue (data, 0);
        const transaction = this.parseMarginLoan (loan, currency);
        return this.extend (transaction, {
            'symbol': symbol,
        });
    }

    parseMarginLoan (info, currency = undefined) {
        //
        //     {
        //         "amt": "102",
        //         "availLoan": "97",
        //         "ccy": "USDT",
        //         "loanQuota": "6000000",
        //         "posLoan": "0",
        //         "side": "repay",
        //         "usedLoan": "97"
        //     }
        //
        const currencyId = this.safeString (info, 'ccy');
        return {
            'id': undefined,
            'currency': this.safeCurrencyCode (currencyId, currency),
            'amount': this.safeNumber (info, 'amt'),
            'symbol': undefined,
            'timestamp': undefined,
            'datetime': undefined,
            'info': info,
        };
    }

    async fetchOpenInterest (symbol, params = {}) {
        /**
         * @method
         * @name okx#fetchOpenInterest
         * @description Retrieves the open interest of a currency
         * @see https://www.okx.com/docs-v5/en/#rest-api-public-data-get-open-interest
         * @param {string} symbol Unified CCXT market symbol
         * @param {object} params exchange specific parameters
         * @returns {object} an open interest structure{@link https://docs.ccxt.com/en/latest/manual.html#interest-history-structure}
         */
        await this.loadMarkets ();
        const market = this.market (symbol);
        if (!market['contract']) {
            throw new BadRequest (this.id + ' fetchOpenInterest() supports contract markets only');
        }
        const type = this.convertToInstrumentType (market['type']);
        const uly = this.safeString (market['info'], 'uly');
        const request = {
            'instType': type,
            'uly': uly,
            'instId': market['id'],
        };
        const response = await this.publicGetPublicOpenInterest (this.extend (request, params));
        //
        //     {
        //         "code": "0",
        //         "data": [
        //             {
        //                 "instId": "BTC-USDT-SWAP",
        //                 "instType": "SWAP",
        //                 "oi": "2125419",
        //                 "oiCcy": "21254.19",
        //                 "ts": "1664005108969"
        //             }
        //         ],
        //         "msg": ""
        //     }
        //
        const data = this.safeValue (response, 'data', []);
        return this.parseOpenInterest (data[0], market);
    }

    async fetchOpenInterestHistory (symbol, timeframe = '5m', since = undefined, limit = undefined, params = {}) {
        /**
         * @method
         * @name okx#fetchOpenInterestHistory
         * @description Retrieves the open interest history of a currency
         * @param {string} symbol Unified CCXT currency code instead of a unified symbol
         * @param {string} timeframe "5m", "1h", or "1d"
         * @param {int|undefined} since The time in ms of the earliest record to retrieve as a unix timestamp
         * @param {int|undefined} limit Not used by okx, but parsed internally by CCXT
         * @param {object} params Exchange specific parameters
         * @param {int|undefined} params.until The time in ms of the latest record to retrieve as a unix timestamp
         * @returns An array of [open interest structures]{@link https://docs.ccxt.com/en/latest/manual.html#interest-history-structure}
         */
        const options = this.safeValue (this.options, 'fetchOpenInterestHistory', {});
        const timeframes = this.safeValue (options, 'timeframes', {});
        timeframe = this.safeString (timeframes, timeframe, timeframe);
        if (timeframe !== '5m' && timeframe !== '1H' && timeframe !== '1D') {
            throw new BadRequest (this.id + ' fetchOpenInterestHistory cannot only use the 5m, 1h, and 1d timeframe');
        }
        await this.loadMarkets ();
        const currency = this.currency (symbol);
        const request = {
            'ccy': currency['id'],
            'period': timeframe,
        };
        if (since !== undefined) {
            request['begin'] = since;
        }
        const until = this.safeInteger2 (params, 'till', 'until');
        if (until !== undefined) {
            request['end'] = until;
            params = this.omit (params, [ 'until', 'till' ]);
        }
        const response = await this.publicGetRubikStatContractsOpenInterestVolume (this.extend (request, params));
        //
        //    {
        //        code: '0',
        //        data: [
        //            [
        //                '1648221300000',  // timestamp
        //                '2183354317.945',  // open interest (USD)
        //                '74285877.617',  // volume (USD)
        //            ],
        //            ...
        //        ],
        //        msg: ''
        //    }
        //
        const data = this.safeValue (response, 'data');
        return this.parseOpenInterests (data, undefined, since, limit);
    }

    parseOpenInterest (interest, market = undefined) {
        //
        // fetchOpenInterestHistory
        //
        //    [
        //        '1648221300000',  // timestamp
        //        '2183354317.945',  // open interest (USD)
        //        '74285877.617',  // volume (USD)
        //    ]
        //
        // fetchOpenInterest
        //
        //     {
        //         "instId": "BTC-USDT-SWAP",
        //         "instType": "SWAP",
        //         "oi": "2125419",
        //         "oiCcy": "21254.19",
        //         "ts": "1664005108969"
        //     }
        //
        const id = this.safeString (interest, 'instId');
        market = this.safeMarket (id, market);
        const time = this.safeInteger (interest, 'ts');
        const timestamp = this.safeNumber (interest, 0, time);
        const numContracts = this.safeNumber (interest, 'oi');
        const inCurrency = this.safeNumber (interest, 'oiCcy');
        const openInterest = this.safeNumber (interest, 1, inCurrency);
        return {
            'symbol': this.safeSymbol (id),
            'baseVolume': undefined,  // deprecated
            'quoteVolume': openInterest,  // deprecated
            'openInterestAmount': numContracts,
            'openInterestValue': openInterest,
            'timestamp': timestamp,
            'datetime': this.iso8601 (timestamp),
            'info': interest,
        };
    }

    setSandboxMode (enable) {
        super.setSandboxMode (enable);
        if (enable) {
            this.headers['x-simulated-trading'] = '1';
        } else if ('x-simulated-trading' in this.headers) {
            this.headers = this.omit (this.headers, 'x-simulated-trading');
        }
    }

    async fetchDepositWithdrawFees (codes = undefined, params = {}) {
        /**
         * @method
         * @name okx#fetchDepositWithdrawFees
         * @description fetch deposit and withdraw fees
         * @see https://www.okx.com/docs-v5/en/#rest-api-funding-get-currencies
         * @param {[string]|undefined} codes list of unified currency codes
         * @param {object} params extra parameters specific to the okx api endpoint
         * @returns {[object]} a list of [fees structures]{@link https://docs.ccxt.com/en/latest/manual.html#fee-structure}
         */
        await this.loadMarkets ();
        const response = await this.privateGetAssetCurrencies (params);
        //
        //    {
        //        "code": "0",
        //        "data": [
        //            {
        //                "canDep": true,
        //                "canInternal": false,
        //                "canWd": true,
        //                "ccy": "USDT",
        //                "chain": "USDT-TRC20",
        //                "logoLink": "https://static.coinall.ltd/cdn/assets/imgs/221/5F74EB20302D7761.png",
        //                "mainNet": false,
        //                "maxFee": "1.6",
        //                "maxWd": "8852150",
        //                "minFee": "0.8",
        //                "minWd": "2",
        //                "name": "Tether",
        //                "usedWdQuota": "0",
        //                "wdQuota": "500",
        //                "wdTickSz": "3"
        //            },
        //            {
        //                "canDep": true,
        //                "canInternal": false,
        //                "canWd": true,
        //                "ccy": "USDT",
        //                "chain": "USDT-ERC20",
        //                "logoLink": "https://static.coinall.ltd/cdn/assets/imgs/221/5F74EB20302D7761.png",
        //                "mainNet": false,
        //                "maxFee": "16",
        //                "maxWd": "8852150",
        //                "minFee": "8",
        //                "minWd": "2",
        //                "name": "Tether",
        //                "usedWdQuota": "0",
        //                "wdQuota": "500",
        //                "wdTickSz": "3"
        //            },
        //            ...
        //        ],
        //        "msg": ""
        //    }
        //
        const data = this.safeValue (response, 'data');
        return this.parseDepositWithdrawFees (data, codes);
    }

    parseDepositWithdrawFees (response, codes = undefined, currencyIdKey = undefined) {
        //
        // [
        //   {
        //       "canDep": true,
        //       "canInternal": false,
        //       "canWd": true,
        //       "ccy": "USDT",
        //       "chain": "USDT-TRC20",
        //       "logoLink": "https://static.coinall.ltd/cdn/assets/imgs/221/5F74EB20302D7761.png",
        //       "mainNet": false,
        //       "maxFee": "1.6",
        //       "maxWd": "8852150",
        //       "minFee": "0.8",
        //       "minWd": "2",
        //       "name": "Tether",
        //       "usedWdQuota": "0",
        //       "wdQuota": "500",
        //       "wdTickSz": "3"
        //   }
        // ]
        //
        const depositWithdrawFees = {};
        codes = this.marketCodes (codes);
        for (let i = 0; i < response.length; i++) {
            const feeInfo = response[i];
            const currencyId = this.safeString (feeInfo, 'ccy');
            const code = this.safeCurrencyCode (currencyId);
            if ((codes === undefined) || (this.inArray (code, codes))) {
                const depositWithdrawFee = this.safeValue (depositWithdrawFees, code);
                if (depositWithdrawFee === undefined) {
                    depositWithdrawFees[code] = this.depositWithdrawFee ({});
                }
                depositWithdrawFees[code]['info'][currencyId] = feeInfo;
                const chain = this.safeString (feeInfo, 'chain');
                const chainSplit = chain.split ('-');
                const networkId = this.safeValue (chainSplit, 1);
                const withdrawFee = this.safeNumber (feeInfo, 'minFee');
                const withdrawResult = {
                    'fee': withdrawFee,
                    'percentage': (withdrawFee !== undefined) ? false : undefined,
                };
                const depositResult = {
                    'fee': undefined,
                    'percentage': undefined,
                };
                const networkCode = this.networkIdToCode (networkId, code);
                depositWithdrawFees[code]['networks'][networkCode] = {
                    'withdraw': withdrawResult,
                    'deposit': depositResult,
                };
            }
        }
        const depositWithdrawCodes = Object.keys (depositWithdrawFees);
        for (let i = 0; i < depositWithdrawCodes.length; i++) {
            const code = depositWithdrawCodes[i];
            const currency = this.currency (code);
            depositWithdrawFees[code] = this.assignDefaultDepositWithdrawFees (depositWithdrawFees[code], currency);
        }
        return depositWithdrawFees;
    }

    handleErrors (httpCode, reason, url, method, headers, body, response, requestHeaders, requestBody) {
        if (!response) {
            return; // fallback to default error handler
        }
        //
        //    {
        //        "code": "1",
        //        "data": [
        //            {
        //                "clOrdId": "",
        //                "ordId": "",
        //                "sCode": "51119",
        //                "sMsg": "Order placement failed due to insufficient balance. ",
        //                "tag": ""
        //            }
        //        ],
        //        "msg": ""
        //    },
        //    {
        //        "code": "58001",
        //        "data": [],
        //        "msg": "Incorrect trade password"
        //    }
        //
        const code = this.safeString (response, 'code');
        if (code !== '0') {
            const feedback = this.id + ' ' + body;
            const data = this.safeValue (response, 'data', []);
            for (let i = 0; i < data.length; i++) {
                const error = data[i];
                const errorCode = this.safeString (error, 'sCode');
                const message = this.safeString (error, 'sMsg');
                this.throwExactlyMatchedException (this.exceptions['exact'], errorCode, feedback);
                this.throwBroadlyMatchedException (this.exceptions['broad'], message, feedback);
            }
            this.throwExactlyMatchedException (this.exceptions['exact'], code, feedback);
            throw new ExchangeError (feedback); // unknown message
        }
    }
};<|MERGE_RESOLUTION|>--- conflicted
+++ resolved
@@ -2582,11 +2582,7 @@
         if ((clientOrderId !== undefined) && (clientOrderId.length < 1)) {
             clientOrderId = undefined; // fix empty clientOrderId string
         }
-<<<<<<< HEAD
-        const stopPrice = this.safeNumberN (order, [ 'triggerPx', 'slTriggerPx', 'tpTriggerPx', 'slOrdPx', 'tpOrdPx' ]);
-=======
         const stopPrice = this.safeNumberN (order, [ 'tpTriggerPx', 'triggerPx', 'slTriggerPx' ]);
->>>>>>> 25ce517b
         let reduceOnly = this.safeString (order, 'reduceOnly');
         if (reduceOnly !== undefined) {
             reduceOnly = (reduceOnly === 'true');
