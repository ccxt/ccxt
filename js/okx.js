--- conflicted
+++ resolved
@@ -616,7 +616,6 @@
                     'method': 'privateGetAccountBills', // privateGetAccountBillsArchive, privateGetAssetBills
                 },
                 // 1 = SPOT, 3 = FUTURES, 5 = MARGIN, 6 = FUNDING, 9 = SWAP, 12 = OPTION, 18 = Unified account
-<<<<<<< HEAD
                 'fetchOpenOrders': {
                     'method': 'privateGetTradeOrdersPending', // privateGetTradeOrdersAlgoPending
                     'algoOrderTypes': {
@@ -627,10 +626,9 @@
                         'iceberg': true,
                         'twap': true,
                     },
-=======
+                },
                 'cancelOrders': {
                     'method': 'privatePostTradeCancelBatchOrders', // privatePostTradeCancelAlgos
->>>>>>> 4867d596
                 },
                 'accountsByType': {
                     'spot': '1',
