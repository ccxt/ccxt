--- conflicted
+++ resolved
@@ -96,13 +96,8 @@
                 'fetchTransactionFees': false,
                 'fetchTransactions': false,
                 'fetchTransfer': true,
-<<<<<<< HEAD
                 'fetchTransfers': true,
-                'fetchWithdrawal': undefined,
-=======
-                'fetchTransfers': false,
                 'fetchWithdrawal': true,
->>>>>>> 9aedaec6
                 'fetchWithdrawals': true,
                 'fetchWithdrawalWhitelist': false,
                 'reduceMargin': true,
