'use strict';

// ---------------------------------------------------------------------------

const Exchange = require ('./base/Exchange');
const { BadRequest, BadSymbol, InvalidOrder, InvalidAddress, ExchangeError, ArgumentsRequired, NotSupported, InsufficientFunds, PermissionDenied } = require ('./base/errors');
const { TICK_SIZE } = require ('./base/functions/number');
const Precise = require ('./base/Precise');

// ---------------------------------------------------------------------------

module.exports = class mexc3 extends Exchange {
    describe () {
        return this.deepExtend (super.describe (), {
            'id': 'mexc3',
            'name': 'MEXC Global',
            'countries': [ 'SC' ], // Seychelles
            'rateLimit': 50, // default rate limit is 20 times per second
            'version': 'v3',
            'has': {
                'CORS': undefined,
                'spot': undefined,
                'margin': undefined,
                'swap': undefined,
                'future': undefined,
                'option': undefined,
                'addMargin': true,
                'borrowMargin': true,
                'cancelAllOrders': true,
                'cancelOrder': true,
                'cancelOrders': undefined,
                'createDepositAddress': undefined,
                'createLimitOrder': undefined,
                'createMarketOrder': undefined,
                'createOrder': true,
                'createReduceOnlyOrder': true,
                'deposit': undefined,
                'editOrder': undefined,
                'fetchAccounts': true,
                'fetchBalance': true,
                'fetchBidsAsks': true,
                'fetchBorrowRate': undefined,
                'fetchBorrowRateHistory': undefined,
                'fetchBorrowRates': undefined,
                'fetchBorrowRatesPerSymbol': undefined,
                'fetchCanceledOrders': true,
                'fetchClosedOrder': undefined,
                'fetchClosedOrders': true,
                'fetchCurrencies': true,
                'fetchDeposit': undefined,
                'fetchDepositAddress': true,
                'fetchDepositAddresses': undefined,
                'fetchDepositAddressesByNetwork': true,
                'fetchDeposits': true,
                'fetchFundingHistory': true,
                'fetchFundingRate': true,
                'fetchFundingRateHistory': true,
                'fetchFundingRates': undefined,
                'fetchIndexOHLCV': true,
                'fetchL2OrderBook': true,
                'fetchLedger': undefined,
                'fetchLedgerEntry': undefined,
                'fetchLeverageTiers': true,
                'fetchMarginMode': false,
                'fetchMarketLeverageTiers': undefined,
                'fetchMarkets': true,
                'fetchMarkOHLCV': true,
                'fetchMyTrades': true,
                'fetchOHLCV': true,
                'fetchOpenOrder': undefined,
                'fetchOpenOrders': true,
                'fetchOrder': true,
                'fetchOrderBook': true,
                'fetchOrderBooks': undefined,
                'fetchOrders': true,
                'fetchOrderTrades': true,
                'fetchPosition': true,
                'fetchPositionMode': true,
                'fetchPositions': true,
                'fetchPositionsRisk': undefined,
                'fetchPremiumIndexOHLCV': false,
                'fetchStatus': true,
                'fetchTicker': true,
                'fetchTickers': true,
                'fetchTime': true,
                'fetchTrades': true,
                'fetchTradingFee': undefined,
                'fetchTradingFees': true,
                'fetchTradingLimits': undefined,
                'fetchTransactionFee': undefined,
                'fetchTransactionFees': undefined,
                'fetchTransactions': undefined,
                'fetchTransfer': true,
                'fetchTransfers': true,
                'fetchWithdrawal': undefined,
                'fetchWithdrawals': true,
                'privateAPI': true,
                'publicAPI': true,
                'reduceMargin': true,
                'repayMargin': true,
                'setLeverage': true,
                'setMarginMode': undefined,
                'setPositionMode': true,
                'signIn': undefined,
                'transfer': undefined,
                'withdraw': true,
            },
            'urls': {
                'logo': 'https://user-images.githubusercontent.com/1294454/137283979-8b2a818d-8633-461b-bfca-de89e8c446b2.jpg',
                'api': {
                    'spot': {
                        'public': 'https://api.mexc.com',
                        'private': 'https://api.mexc.com',
                    },
                    'spot2': {
                        'public': 'https://www.mexc.com/open/api/v2',
                        'private': 'https://www.mexc.com/open/api/v2',
                    },
                    'contract': {
                        'public': 'https://contract.mexc.com/api/v1/contract',
                        'private': 'https://contract.mexc.com/api/v1/private',
                    },
                },
                'www': 'https://www.mexc.com/',
                'doc': [
                    'https://mxcdevelop.github.io/apidocs/spot_v3_en/',
                    'https://mxcdevelop.github.io/APIDoc/', // v1 & v2 : soon to be deprecated
                ],
                'fees': [
                    'https://www.mexc.com/fee',
                ],
                'referral': 'https://m.mexc.com/auth/signup?inviteCode=1FQ1G',
            },
            'api': {
                'spot': {
                    'public': {
                        'get': {
                            'ping': 1,
                            'time': 1,
                            'exchangeInfo': 1,
                            'depth': 1,
                            'trades': 1,
                            'historicalTrades': 1,
                            'aggTrades': 1,
                            'klines': 1,
                            'avgPrice': 1,
                            'ticker/24hr': 1,
                            'ticker/price': 1,
                            'ticker/bookTicker': 1,
                            'etf/info': 1,
                        },
                    },
                    'private': {
                        'get': {
                            'order': 1,
                            'openOrders': 1,
                            'allOrders': 1,
                            'account': 1,
                            'myTrades': 1,
                            'sub-account/list': 1,
                            'sub-account/apiKey': 1,
                            'capital/config/getall': 1,
                            'capital/deposit/hisrec': 1,
                            'capital/withdraw/history': 1,
                            'capital/deposit/address': 1,
                            'capital/transfer': 1,
                            'capital/sub-account/universalTransfer': 1,
                            'margin/loan': 1,
                            'margin/allOrders': 1,
                            'margin/myTrades': 1,
                            'margin/openOrders': 1,
                            'margin/maxTransferable': 1,
                            'margin/priceIndex': 1,
                            'margin/order': 1,
                            'margin/isolated/account': 1,
                            'margin/maxBorrowable': 1,
                            'margin/repay': 1,
                            'margin/isolated/pair': 1,
                            'margin/forceLiquidationRec': 1,
                            'margin/isolatedMarginData': 1,
                            'margin/isolatedMarginTier': 1,
                            'rebate/taxQuery': 1,
                            'rebate/detail': 1,
                            'rebate/detail/kickback': 1,
                        },
                        'post': {
                            'order': 1,
                            'order/test': 1,
                            'sub-account/virtualSubAccount': 1,
                            'sub-account/apiKey': 1,
                            'sub-account/futures': 1,
                            'sub-account/margin': 1,
                            'batchOrders': 1,
                            'capital/withdraw/apply': 1,
                            'capital/transfer': 1,
                            'capital/sub-account/universalTransfer': 1,
                            'margin/tradeMode': 1,
                            'margin/order': 1,
                            'margin/loan': 1,
                            'margin/repay': 1,
                        },
                        'delete': {
                            'order': 1,
                            'openOrders': 1,
                            'sub-account/apiKey': 1,
                            'margin/order': 1,
                            'margin/openOrders': 1,
                        },
                    },
                },
                'contract': {
                    'public': {
                        'get': {
                            'ping': 2,
                            'detail': 2,
                            'support_currencies': 2, // TODO: should we implement 'fetchCurrencies' solely for swap? because spot doesnt have it atm
                            'depth/{symbol}': 2,
                            'depth_commits/{symbol}/{limit}': 2,
                            'index_price/{symbol}': 2,
                            'fair_price/{symbol}': 2,
                            'funding_rate/{symbol}': 2,
                            'kline/{symbol}': 2,
                            'kline/index_price/{symbol}': 2,
                            'kline/fair_price/{symbol}': 2,
                            'deals/{symbol}': 2,
                            'ticker': 2,
                            'risk_reverse': 2,
                            'risk_reverse/history': 2,
                            'funding_rate/history': 2,
                        },
                    },
                    'private': {
                        'get': {
                            'account/assets': 2,
                            'account/asset/{currency}': 2,
                            'account/transfer_record': 2,
                            'position/list/history_positions': 2,
                            'position/open_positions': 2,
                            'position/funding_records': 2,
                            'position/position_mode': 2,
                            'order/list/open_orders/{symbol}': 2,
                            'order/list/history_orders': 2,
                            'order/external/{symbol}/{external_oid}': 2,
                            'order/get/{order_id}': 2,
                            'order/batch_query': 8,
                            'order/deal_details/{order_id}': 2,
                            'order/list/order_deals': 2,
                            'planorder/list/orders': 2,
                            'stoporder/list/orders': 2,
                            'stoporder/order_details/{stop_order_id}': 2,
                            'account/risk_limit': 2, // TO_DO: gets max/min position size, allowed sides, leverage, maintenance margin, initial margin, etc...
                            'account/tiered_fee_rate': 2, // TO_DO: taker/maker fees for account
                        },
                        'post': {
                            'position/change_margin': 2,
                            'position/change_leverage': 2,
                            'position/change_position_mode': 2,
                            'order/submit': 2,
                            'order/submit_batch': 40,
                            'order/cancel': 2,
                            'order/cancel_with_external': 2,
                            'order/cancel_all': 2,
                            'account/change_risk_level': 2,
                            'planorder/place': 2,
                            'planorder/cancel': 2,
                            'planorder/cancel_all': 2,
                            'stoporder/cancel': 2,
                            'stoporder/cancel_all': 2,
                            'stoporder/change_price': 2,
                            'stoporder/change_plan_price': 2,
                        },
                    },
                },
                'spot2': {
                    'public': {
                        'get': {
                            'market/symbols': 1,
                            'market/coin/list': 2,
                            'common/timestamp': 1,
                            'common/ping': 1,
                            'market/ticker': 1,
                            'market/depth': 1,
                            'market/deals': 1,
                            'market/kline': 1,
                            'market/api_default_symbols': 2,
                        },
                    },
                    'private': {
                        'get': {
                            'account/info': 1,
                            'order/open_orders': 1,
                            'order/list': 1,
                            'order/query': 1,
                            'order/deals': 1,
                            'order/deal_detail': 1,
                            'asset/deposit/address/list': 2,
                            'asset/deposit/list': 2,
                            'asset/address/list': 2,
                            'asset/withdraw/list': 2,
                            'asset/internal/transfer/record': 10,
                            'account/balance': 10,
                            'asset/internal/transfer/info': 10,
                            'market/api_symbols': 2,
                        },
                        'post': {
                            'order/place': 1,
                            'order/place_batch': 1,
                            'order/advanced/place_batch': 1,
                            'asset/withdraw': 2,
                            'asset/internal/transfer': 10,
                        },
                        'delete': {
                            'order/cancel': 1,
                            'order/cancel_by_symbol': 1,
                            'asset/withdraw': 2,
                        },
                    },
                },
            },
            'precisionMode': TICK_SIZE,
            'timeframes': {
                '1m': '1m', // spot, swap
                '3m': '3m', // spot
                '5m': '5m', // spot, swap
                '15m': '15m', // spot, swap
                '30m': '30m', // spot, swap
                '1h': '1h', // spot, swap
                '2h': '2h', // spot
                '4h': '4h', // spot, swap
                '6h': '6h', // spot
                '8h': '8h', // spot, swap
                '12h': '12h', // spot
                '1d': '1d', // spot, swap
                '3d': '3d', // spot
                '1w': '1w', // spot, swap
                '1M': '1M', // spot, swap
            },
            'fees': {
                'trading': {
                    'tierBased': false,
                    'percentage': true,
                    'maker': 0.2 / 100, // maker / taker
                    'taker': 0.2 / 100,
                },
            },
            'options': {
                'createMarketBuyOrderRequiresPrice': true,
                'unavailableContracts': {
                    'BTC/USDT:USDT': true,
                    'LTC/USDT:USDT': true,
                    'ETH/USDT:USDT': true,
                },
                'fetchMarkets': {
                    'types': {
                        'spot': true,
                        'future': {
                            'linear': false,
                            'inverse': false,
                        },
                        'swap': {
                            'linear': true,
                            'inverse': false,
                        },
                    },
                },
                'timeframes': {
                    'spot': {
                        '1m': '1m',
                        '3m': '3m',
                        '5m': '5m',
                        '15m': '15m',
                        '30m': '30m',
                        '1h': '1h',
                        '2h': '2h',
                        '4h': '4h',
                        '6h': '6h',
                        '8h': '8h',
                        '12h': '12h',
                        '1d': '1d',
                        '3d': '3d',
                        '1w': '1w',
                        '1M': '1M',
                    },
                    'swap': {
                        '1m': 'Min1',
                        '5m': 'Min5',
                        '15m': 'Min15',
                        '30m': 'Min30',
                        '1h': 'Min60',
                        '4h': 'Hour4',
                        '8h': 'Hour8',
                        '1d': 'Day1',
                        '1w': 'Week1',
                        '1M': 'Month1',
                    },
                },
                'defaultType': 'spot', // spot, swap
                'networks': {
                    'TRX': 'TRC-20',
                    'TRC20': 'TRC-20',
                    'ETH': 'ERC-20',
                    'ERC20': 'ERC-20',
                    'BEP20': 'BEP20(BSC)',
                    'BSC': 'BEP20(BSC)',
                },
                'networkAliases': {
                    'BSC(BEP20)': 'BSC',
                },
                'recvWindow': 5 * 1000, // 5 sec, default
                'maxTimeTillEnd': 90 * 86400 * 1000 - 1, // 90 days
            },
            'commonCurrencies': {
                'BEYONDPROTOCOL': 'BEYOND',
                'BIFI': 'BIFIF',
                'BYN': 'BeyondFi',
                'COFI': 'COFIX', // conflict with CoinFi
                'DFI': 'DfiStarter',
                'DFT': 'dFuture',
                'DRK': 'DRK',
                'EGC': 'Egoras Credit',
                'FLUX1': 'FLUX', // switched places
                'FLUX': 'FLUX1', // switched places
                'FREE': 'FreeRossDAO', // conflict with FREE Coin
                'GMT': 'GMT Token',
                'HERO': 'Step Hero', // conflict with Metahero
                'MIMO': 'Mimosa',
                'PROS': 'Pros.Finance', // conflict with Prosper
                'SIN': 'Sin City Token',
                'STEPN': 'GMT',
            },
            'exceptions': {
                'exact': {
                    // until mexc migrates fully to v3, it might be worth to note the version & market aside errors, not easily remove obsolete version's exceptions in future
                    '-1128': BadRequest,
                    '-2011': BadRequest,
                    '-1121': BadSymbol,
                    '10101': InsufficientFunds, // {"msg":"资金不足","code":10101}
                    '2009': InvalidOrder, // {"success":false,"code":2009,"message":"Position is not exists or closed."}
                    '2011': BadRequest,
                    '30004': InsufficientFunds,
                    '33333': 'BadRequest', // {"msg":"Not support transfer","code":33333}
                    '1002': InvalidOrder,
                    '30019': BadRequest,
                    '30005': InvalidOrder,
                    '2003': InvalidOrder,
                    '2005': InsufficientFunds,
                    '600': BadRequest,
                    '70011': PermissionDenied, // {"code":70011,"msg":"Pair user ban trade apikey."}
                    '88004': InsufficientFunds, // {"msg":"超出最大可借，最大可借币为:18.09833211","code":88004}
                    '88009': ExchangeError, // v3 {"msg":"Loan record does not exist","code":88009}
                    '88013': InvalidOrder, // {"msg":"最小交易额不能小于：5USDT","code":88013}
                    '88015': InsufficientFunds, // {"msg":"持仓不足","code":88015}
                },
                'broad': {
                    'Order quantity error, please try to modify.': BadRequest, // code:2011
                    'Combination of optional parameters invalid': BadRequest, // code:-2011
                    'api market order is disabled': BadRequest, //
                    'Contract not allow place order!': InvalidOrder, // code:1002
                    'Oversold': InvalidOrder, // code:30005
                    'Insufficient position': InsufficientFunds, // code:30004
                    'Insufficient balance!': InsufficientFunds, // code:2005
                    'Bid price is great than max allow price': InvalidOrder, // code:2003
                    'Invalid symbol.': BadSymbol, // code:-1121
                    'Param error!': BadRequest, // code:600
                },
            },
        });
    }

    async fetchStatus (params = {}) {
        /**
         * @method
         * @name mexc3#fetchStatus
         * @description the latest known information on the availability of the exchange API
         * @param {object} params extra parameters specific to the mexc3 api endpoint
         * @returns {object} a [status structure]{@link https://docs.ccxt.com/en/latest/manual.html#exchange-status-structure}
         */
        const [ marketType, query ] = this.handleMarketTypeAndParams ('fetchStatus', undefined, params);
        let response = undefined;
        let status = undefined;
        let updated = undefined;
        if (marketType === 'spot') {
            response = await this.spotPublicGetPing (query);
            //
            //     {}
            //
            status = Object.keys (response).length ? this.json (response) : 'ok';
        } else if (marketType === 'swap') {
            response = await this.contractPublicGetPing (query);
            //
            //     {"success":true,"code":"0","data":"1648124374985"}
            //
            status = this.safeValue (response, 'success') ? 'ok' : this.json (response);
            updated = this.safeInteger (response, 'data');
        }
        return {
            'status': status,
            'updated': updated,
            'url': undefined,
            'eta': undefined,
            'info': response,
        };
    }

    async fetchTime (params = {}) {
        /**
         * @method
         * @name mexc3#fetchTime
         * @description fetches the current integer timestamp in milliseconds from the exchange server
         * @param {object} params extra parameters specific to the mexc3 api endpoint
         * @returns {int} the current integer timestamp in milliseconds from the exchange server
         */
        const [ marketType, query ] = this.handleMarketTypeAndParams ('fetchTime', undefined, params);
        let response = undefined;
        if (marketType === 'spot') {
            response = await this.spotPublicGetTime (query);
            //
            //     {"serverTime": "1647519277579"}
            //
            return this.safeInteger (response, 'serverTime');
        } else if (marketType === 'swap') {
            response = await this.contractPublicGetPing (query);
            //
            //     {"success":true,"code":"0","data":"1648124374985"}
            //
            return this.safeInteger (response, 'data');
        }
    }

    async fetchCurrencies (params = {}) {
        /**
         * @method
         * @name mexc3#fetchCurrencies
         * @description fetches all available currencies on an exchange
         * @param {object} params extra parameters specific to the mexc3 api endpoint
         * @returns {object} an associative dictionary of currencies
         */
        const response = await this.spot2PublicGetMarketCoinList (params);
        //
        //     {
        //         "code":200,
        //         "data":[
        //             {
        //                 "currency":"AGLD",
        //                 "coins":[
        //                     {
        //                         "chain":"ERC20",
        //                         "precision":18,
        //                         "fee":8.09,
        //                         "is_withdraw_enabled":true,
        //                         "is_deposit_enabled":true,
        //                         "deposit_min_confirm":16,
        //                         "withdraw_limit_max":500000.0,
        //                         "withdraw_limit_min":14.0
        //                     }
        //                 ],
        //                 "full_name":"Adventure Gold"
        //             },
        //         ]
        //     }
        //
        const data = this.safeValue (response, 'data', []);
        const result = {};
        for (let i = 0; i < data.length; i++) {
            const currency = data[i];
            const id = this.safeString (currency, 'currency');
            const code = this.safeCurrencyCode (id);
            const name = this.safeString (currency, 'full_name');
            let currencyActive = false;
            let currencyPrecision = undefined;
            let currencyFee = undefined;
            let currencyWithdrawMin = undefined;
            let currencyWithdrawMax = undefined;
            const networks = {};
            const chains = this.safeValue (currency, 'coins', []);
            let depositEnabled = false;
            let withdrawEnabled = false;
            for (let j = 0; j < chains.length; j++) {
                const chain = chains[j];
                const networkId = this.safeString (chain, 'chain');
                const network = this.safeNetwork (networkId);
                const isDepositEnabled = this.safeValue (chain, 'is_deposit_enabled', false);
                const isWithdrawEnabled = this.safeValue (chain, 'is_withdraw_enabled', false);
                const active = (isDepositEnabled && isWithdrawEnabled);
                currencyActive = active || currencyActive;
                const withdrawMin = this.safeString (chain, 'withdraw_limit_min');
                const withdrawMax = this.safeString (chain, 'withdraw_limit_max');
                currencyWithdrawMin = (currencyWithdrawMin === undefined) ? withdrawMin : currencyWithdrawMin;
                currencyWithdrawMax = (currencyWithdrawMax === undefined) ? withdrawMax : currencyWithdrawMax;
                if (Precise.stringGt (currencyWithdrawMin, withdrawMin)) {
                    currencyWithdrawMin = withdrawMin;
                }
                if (Precise.stringLt (currencyWithdrawMax, withdrawMax)) {
                    currencyWithdrawMax = withdrawMax;
                }
                if (isDepositEnabled) {
                    depositEnabled = true;
                }
                if (isWithdrawEnabled) {
                    withdrawEnabled = true;
                }
                networks[network] = {
                    'info': chain,
                    'id': networkId,
                    'network': network,
                    'active': active,
                    'deposit': isDepositEnabled,
                    'withdraw': isWithdrawEnabled,
                    'fee': this.safeNumber (chain, 'fee'),
                    'precision': this.parseNumber (this.parsePrecision (this.safeString (chain, 'precision'))),
                    'limits': {
                        'withdraw': {
                            'min': withdrawMin,
                            'max': withdrawMax,
                        },
                    },
                };
            }
            const networkKeys = Object.keys (networks);
            const networkKeysLength = networkKeys.length;
            if ((networkKeysLength === 1) || ('NONE' in networks)) {
                const defaultNetwork = this.safeValue2 (networks, 'NONE', networkKeysLength - 1);
                if (defaultNetwork !== undefined) {
                    currencyFee = defaultNetwork['fee'];
                    currencyPrecision = defaultNetwork['precision'];
                }
            }
            result[code] = {
                'id': id,
                'code': code,
                'info': currency,
                'name': name,
                'active': currencyActive,
                'deposit': depositEnabled,
                'withdraw': withdrawEnabled,
                'fee': currencyFee,
                'precision': currencyPrecision,
                'limits': {
                    'amount': {
                        'min': undefined,
                        'max': undefined,
                    },
                    'withdraw': {
                        'min': currencyWithdrawMin,
                        'max': currencyWithdrawMax,
                    },
                },
                'networks': networks,
            };
        }
        return result;
    }

    safeNetwork (networkId) {
        if (networkId.indexOf ('BSC') >= 0) {
            return 'BEP20';
        }
        const parts = networkId.split (' ');
        networkId = parts.join ('');
        networkId = networkId.replace ('-20', '20');
        const networksById = {
            'ETH': 'ETH',
            'ERC20': 'ERC20',
            'BEP20(BSC)': 'BEP20',
            'TRX': 'TRC20',
        };
        return this.safeString (networksById, networkId, networkId);
    }

    async fetchMarkets (params = {}) {
        /**
         * @method
         * @name mexc3#fetchMarkets
         * @description retrieves data on all markets for mexc3
         * @param {object} params extra parameters specific to the exchange api endpoint
         * @returns {[object]} an array of objects representing market data
         */
        const spotMarket = await this.fetchSpotMarkets (params);
        const swapMarket = await this.fetchSwapMarkets (params);
        return this.arrayConcat (spotMarket, swapMarket);
    }

    async fetchSpotMarkets (params = {}) {
        const response = await this.spotPublicGetExchangeInfo (params);
        //
        //     {
        //         "timezone": "CST",
        //         "serverTime": 1647521860402,
        //         "rateLimits": [],
        //         "exchangeFilters": [],
        //         "symbols": [
        //           {
        //                "symbol": "OGNUSDT",
        //                "status": "ENABLED",
        //                "baseAsset": "OGN",
        //                "baseAssetPrecision": "2",
        //                "quoteAsset": "USDT",
        //                "quoteAssetPrecision": "4",
        //                "orderTypes": [
        //                    "LIMIT",
        //                    "LIMIT_MAKER"
        //                ],
        //                "baseCommissionPrecision": "2",
        //                "quoteCommissionPrecision": "4",
        //                "quoteOrderQtyMarketAllowed": false,
        //                "isSpotTradingAllowed": true,
        //                "isMarginTradingAllowed": true,
        //                "permissions": [
        //                    "SPOT",
        //                    "MARGIN"
        //                ],
        //                "filters": [],
        //                "baseSizePrecision": "0.01", // seems to be derived of 'baseAssetPrecision'
        //                "maxQuoteAmount": "5000000",
        //                "makerCommission": "0.002",
        //                "takerCommission": "0.002"
        //                "quoteAmountPrecision": "5", // seem totally unrelated value, as neither quote/base have anything related to this number
        //                "quotePrecision": "4", // deprecated in favor of 'quoteAssetPrecision' ( https://dev.binance.vision/t/what-is-the-difference-between-quoteprecision-and-quoteassetprecision/4333 )
        //                // note, "icebergAllowed" & "ocoAllowed" fields were recently removed
        //            },
        //         ]
        //     }
        //
        // Notes:
        // - 'quoteAssetPrecision' & 'baseAssetPrecision' are not currency's real blockchain precision (to view currency's actual individual precision, refer to fetchCurrencies() method).
        //
        const data = this.safeValue (response, 'symbols', []);
        const result = [];
        for (let i = 0; i < data.length; i++) {
            const market = data[i];
            const id = this.safeString (market, 'symbol');
            const baseId = this.safeString (market, 'baseAsset');
            const quoteId = this.safeString (market, 'quoteAsset');
            const base = this.safeCurrencyCode (baseId);
            const quote = this.safeCurrencyCode (quoteId);
            const status = this.safeString (market, 'status');
            const isSpotTradingAllowed = this.safeValue (market, 'isSpotTradingAllowed');
            let active = false;
            if ((status === 'ENABLED') && (isSpotTradingAllowed)) {
                active = true;
            }
            const isMarginTradingAllowed = this.safeValue (market, 'isMarginTradingAllowed');
            const makerCommission = this.safeNumber (market, 'makerCommission');
            const takerCommission = this.safeNumber (market, 'takerCommission');
            const maxQuoteAmount = this.safeNumber (market, 'maxQuoteAmount');
            result.push ({
                'id': id,
                'symbol': base + '/' + quote,
                'base': base,
                'quote': quote,
                'settle': undefined,
                'baseId': baseId,
                'quoteId': quoteId,
                'settleId': undefined,
                'type': 'spot',
                'spot': true,
                'margin': isMarginTradingAllowed,
                'swap': false,
                'future': false,
                'option': false,
                'active': active,
                'contract': false,
                'linear': undefined,
                'inverse': undefined,
                'taker': takerCommission,
                'maker': makerCommission,
                'contractSize': undefined,
                'expiry': undefined,
                'expiryDatetime': undefined,
                'strike': undefined,
                'optionType': undefined,
                'precision': {
                    'amount': this.parseNumber (this.parsePrecision (this.safeString (market, 'baseAssetPrecision'))),
                    'price': this.parseNumber (this.parsePrecision (this.safeString (market, 'quoteAssetPrecision'))),
                },
                'limits': {
                    'leverage': {
                        'min': undefined,
                        'max': undefined,
                    },
                    'amount': {
                        'min': undefined,
                        'max': undefined,
                    },
                    'price': {
                        'min': undefined,
                        'max': undefined,
                    },
                    'cost': {
                        'min': undefined,
                        'max': maxQuoteAmount,
                    },
                },
                'info': market,
            });
        }
        return result;
    }

    async fetchSwapMarkets (params = {}) {
        const response = await this.contractPublicGetDetail (params);
        //
        //     {
        //         "success":true,
        //         "code":0,
        //         "data":[
        //             {
        //                 "symbol":"BTC_USDT",
        //                 "displayName":"BTC_USDT永续",
        //                 "displayNameEn":"BTC_USDT SWAP",
        //                 "positionOpenType":3,
        //                 "baseCoin":"BTC",
        //                 "quoteCoin":"USDT",
        //                 "settleCoin":"USDT",
        //                 "contractSize":0.0001,
        //                 "minLeverage":1,
        //                 "maxLeverage":125,
        //                 "priceScale":2, // seems useless atm, as it's just how UI shows the price, i.e. 29583.50 for BTC/USDT:USDT, while price ticksize is 0.5
        //                 "volScale":0, // probably: contract amount precision
        //                 "amountScale":4, // probably: quote currency precision
        //                 "priceUnit":0.5, // price tick size
        //                 "volUnit":1, // probably: contract tick size
        //                 "minVol":1,
        //                 "maxVol":1000000,
        //                 "bidLimitPriceRate":0.1,
        //                 "askLimitPriceRate":0.1,
        //                 "takerFeeRate":0.0006,
        //                 "makerFeeRate":0.0002,
        //                 "maintenanceMarginRate":0.004,
        //                 "initialMarginRate":0.008,
        //                 "riskBaseVol":10000,
        //                 "riskIncrVol":200000,
        //                 "riskIncrMmr":0.004,
        //                 "riskIncrImr":0.004,
        //                 "riskLevelLimit":5,
        //                 "priceCoefficientVariation":0.1,
        //                 "indexOrigin":["BINANCE","GATEIO","HUOBI","MXC"],
        //                 "state":0, // 0 enabled, 1 delivery, 2 completed, 3 offline, 4 pause
        //                 "isNew":false,
        //                 "isHot":true,
        //                 "isHidden":false
        //             },
        //         ]
        //     }
        //
        const data = this.safeValue (response, 'data', []);
        const result = [];
        for (let i = 0; i < data.length; i++) {
            const market = data[i];
            const id = this.safeString (market, 'symbol');
            const baseId = this.safeString (market, 'baseCoin');
            const quoteId = this.safeString (market, 'quoteCoin');
            const settleId = this.safeString (market, 'settleCoin');
            const base = this.safeCurrencyCode (baseId);
            const quote = this.safeCurrencyCode (quoteId);
            const settle = this.safeCurrencyCode (settleId);
            const state = this.safeString (market, 'state');
            result.push ({
                'id': id,
                'symbol': base + '/' + quote + ':' + settle,
                'base': base,
                'quote': quote,
                'settle': settle,
                'baseId': baseId,
                'quoteId': quoteId,
                'settleId': settleId,
                'type': 'swap',
                'spot': false,
                'margin': false,
                'swap': true,
                'future': false,
                'option': false,
                'active': (state === '0'),
                'contract': true,
                'linear': true,
                'inverse': false,
                'taker': this.safeNumber (market, 'takerFeeRate'),
                'maker': this.safeNumber (market, 'makerFeeRate'),
                'contractSize': this.safeNumber (market, 'contractSize'),
                'expiry': undefined,
                'expiryDatetime': undefined,
                'strike': undefined,
                'optionType': undefined,
                'precision': {
                    'amount': this.safeNumber (market, 'volUnit'),
                    'price': this.safeNumber (market, 'priceUnit'),
                },
                'limits': {
                    'leverage': {
                        'min': this.safeNumber (market, 'minLeverage'),
                        'max': this.safeNumber (market, 'maxLeverage'),
                    },
                    'amount': {
                        'min': this.safeNumber (market, 'minVol'),
                        'max': this.safeNumber (market, 'maxVol'),
                    },
                    'price': {
                        'min': undefined,
                        'max': undefined,
                    },
                    'cost': {
                        'min': undefined,
                        'max': undefined,
                    },
                },
                'info': market,
            });
        }
        return result;
    }

    async fetchOrderBook (symbol, limit = undefined, params = {}) {
        /**
         * @method
         * @name mexc3#fetchOrderBook
         * @description fetches information on open orders with bid (buy) and ask (sell) prices, volumes and other data
         * @param {string} symbol unified symbol of the market to fetch the order book for
         * @param {int|undefined} limit the maximum amount of order book entries to return
         * @param {object} params extra parameters specific to the mexc3 api endpoint
         * @returns {object} A dictionary of [order book structures]{@link https://docs.ccxt.com/en/latest/manual.html#order-book-structure} indexed by market symbols
         */
        await this.loadMarkets ();
        const market = this.market (symbol);
        const request = {
            'symbol': market['id'],
        };
        if (limit !== undefined) {
            request['limit'] = limit;
        }
        let orderbook = undefined;
        if (market['spot']) {
            const response = await this.spotPublicGetDepth (this.extend (request, params));
            //
            //     {
            //         "lastUpdateId": "744267132",
            //         "bids": [
            //             ["40838.50","0.387864"],
            //             ["40837.95","0.008400"],
            //         ],
            //         "asks": [
            //             ["40838.61","6.544908"],
            //             ["40838.88","0.498000"],
            //         ]
            //     }
            //
            orderbook = this.parseOrderBook (response, symbol);
            orderbook['nonce'] = this.safeInteger (response, 'lastUpdateId');
        } else if (market['swap']) {
            const response = await this.contractPublicGetDepthSymbol (this.extend (request, params));
            //
            //     {
            //         "success":true,
            //         "code":0,
            //         "data":{
            //             "asks":[
            //                 [3445.72,48379,1],
            //                 [3445.75,34994,1],
            //             ],
            //             "bids":[
            //                 [3445.55,44081,1],
            //                 [3445.51,24857,1],
            //             ],
            //             "version":2827730444,
            //             "timestamp":1634117846232
            //         }
            //     }
            //
            const data = this.safeValue (response, 'data');
            const timestamp = this.safeInteger (data, 'timestamp');
            orderbook = this.parseOrderBook (data, symbol, timestamp);
            orderbook['nonce'] = this.safeInteger (data, 'version');
        }
        return orderbook;
    }

    async fetchTrades (symbol, since = undefined, limit = undefined, params = {}) {
        /**
         * @method
         * @name mexc3#fetchTrades
         * @description get the list of most recent trades for a particular symbol
         * @param {string} symbol unified symbol of the market to fetch trades for
         * @param {int|undefined} since timestamp in ms of the earliest trade to fetch
         * @param {int|undefined} limit the maximum amount of trades to fetch
         * @param {object} params extra parameters specific to the mexc3 api endpoint
         * @returns {[object]} a list of [trade structures]{@link https://docs.ccxt.com/en/latest/manual.html?#public-trades}
         */
        await this.loadMarkets ();
        const market = this.market (symbol);
        const request = {
            'symbol': market['id'],
        };
        if (limit !== undefined) {
            request['limit'] = limit;
        }
        // if (since !== undefined) {
        //     request['startTime'] = since; bug in api, waiting for fix
        // }
        let trades = undefined;
        if (market['spot']) {
            let method = this.safeString (this.options, 'fetchTradesMethod', 'spotPublicGetAggTrades');
            method = this.safeString (params, 'method', method); // AggTrades, HistoricalTrades, Trades
            trades = await this[method] (this.extend (request, params));
            //
            //     /trades, /historicalTrades
            //
            //     [
            //         {
            //             "id": null,
            //             "price": "40798.94",
            //             "qty": "0.000508",
            //             "quoteQty": "20.72586152",
            //             "time": "1647546934374",
            //             "isBuyerMaker": true,
            //             "isBestMatch": true
            //         },
            //     ]
            //
            //     /aggrTrades
            //
            //     [
            //         {
            //           "a": null,
            //           "f": null,
            //           "l": null,
            //           "p": "40679",
            //           "q": "0.001309",
            //           "T": 1647551328000,
            //           "m": true,
            //           "M": true
            //         },
            //     ]
            //
        } else if (market['swap']) {
            const response = await this.contractPublicGetDealsSymbol (this.extend (request, params));
            //
            //     {
            //         "success": true,
            //         "code": 0,
            //         "data": [
            //             {
            //                 "p": 31199,
            //                 "v": 18,
            //                 "T": 1,
            //                 "O": 3,
            //                 "M": 2,
            //                 "t": 1609831235985
            //             },
            //         ]
            //     }
            //
            trades = this.safeValue (response, 'data');
        }
        return this.parseTrades (trades, market, since, limit);
    }

    parseTrade (trade, market = undefined) {
        let id = undefined;
        let timestamp = undefined;
        let orderId = undefined;
        let symbol = undefined;
        let fee = undefined;
        const type = undefined;
        let side = undefined;
        let takerOrMaker = undefined;
        let priceString = undefined;
        let amountString = undefined;
        let costString = undefined;
        // if swap
        if ('v' in trade) {
            //
            // swap: fetchTrades
            //
            //     {
            //         "p": 31199,
            //         "v": 18,
            //         "T": 1,
            //         "O": 3,
            //         "M": 2,
            //         "t": 1609831235985
            //     }
            //
            timestamp = this.safeInteger (trade, 't');
            market = this.safeMarket (undefined, market);
            symbol = market['symbol'];
            priceString = this.safeString (trade, 'p');
            amountString = this.safeString (trade, 'v');
            side = this.parseOrderSide (this.safeString (trade, 'T'));
            takerOrMaker = 'taker';
        } else {
            //
            // spot: fetchTrades (for aggTrades)
            //
            //         {
            //             "a": null,
            //             "f": null,
            //             "l": null,
            //             "p": "40679",
            //             "q": "0.001309",
            //             "T": 1647551328000,
            //             "m": true,
            //             "M": true
            //         }
            //
            // spot: fetchMyTrades, fetchOrderTrades
            //
            //         {
            //             "symbol": "BTCUSDT",
            //             "id": "133948532984922113",
            //             "orderId": "133948532531949568",
            //             "orderListId": "-1",
            //             "price": "41995.51",
            //             "qty": "0.0002",
            //             "quoteQty": "8.399102",
            //             "commission": "0.016798204",
            //             "commissionAsset": "USDT",
            //             "time": "1647718055000",
            //             "isBuyer": true,
            //             "isMaker": false,
            //             "isBestMatch": true
            //         }
            //
            // swap: fetchMyTrades, fetchOrderTrades
            //
            //         {
            //             "id": "299444585",
            //             "symbol": "STEPN_USDT",
            //             "side": "1",
            //             "vol": "1",
            //             "price": "2.45455",
            //             "feeCurrency": "USDT",
            //             "fee": "0.00147273",
            //             "timestamp": "1648924557000",
            //             "profit": "0",
            //             "category": "1",
            //             "orderId": "265307163526610432",
            //             "positionMode": "1",
            //             "taker": true
            //         }
            //
            const marketId = this.safeString (trade, 'symbol');
            market = this.safeMarket (marketId, market);
            symbol = market['symbol'];
            id = this.safeString2 (trade, 'id', 'a');
            priceString = this.safeString2 (trade, 'price', 'p');
            orderId = this.safeString (trade, 'orderId');
            // if swap
            if ('positionMode' in trade) {
                timestamp = this.safeInteger (trade, 'timestamp');
                amountString = this.safeString (trade, 'vol');
                side = this.parseOrderSide (this.safeString (trade, 'side'));
                fee = {
                    'cost': this.safeString (trade, 'fee'),
                    'currency': this.safeCurrencyCode (this.safeString (trade, 'feeCurrency')),
                };
                takerOrMaker = this.safeValue (trade, 'taker') ? 'taker' : 'maker';
            } else {
                timestamp = this.safeInteger2 (trade, 'time', 'T');
                amountString = this.safeString2 (trade, 'qty', 'q');
                costString = this.safeString (trade, 'quoteQty');
                const isBuyer = this.safeValue (trade, 'isBuyer');
                const isMaker = this.safeValue (trade, 'isMaker');
                const buyerMaker = this.safeString2 (trade, 'isBuyerMaker', 'm');
                if (isMaker !== undefined) {
                    takerOrMaker = isMaker ? 'maker' : 'taker';
                }
                if (isBuyer !== undefined) {
                    side = isBuyer ? 'buy' : 'sell';
                }
                if (buyerMaker !== undefined) {
                    side = buyerMaker ? 'sell' : 'buy';
                    takerOrMaker = 'taker';
                }
                const feeAsset = this.safeString (trade, 'commissionAsset');
                if (feeAsset !== undefined) {
                    fee = {
                        'cost': this.safeString (trade, 'commission'),
                        'currency': this.safeCurrencyCode (feeAsset),
                    };
                }
            }
        }
        if (id === undefined) {
            id = this.syntheticTradeId (market, timestamp, side, amountString, priceString, type, takerOrMaker);
        }
        return this.safeTrade ({
            'id': id,
            'order': orderId,
            'timestamp': timestamp,
            'datetime': this.iso8601 (timestamp),
            'symbol': symbol,
            'type': type,
            'side': side,
            'takerOrMaker': takerOrMaker,
            'price': priceString,
            'amount': amountString,
            'cost': costString,
            'fee': fee,
            'info': trade,
        }, market);
    }

    syntheticTradeId (market = undefined, timestamp = undefined, side = undefined, amount = undefined, price = undefined, orderType = undefined, takerOrMaker = undefined) {
        // TODO: can be unified method? this approach is being used by multiple exchanges (mexc, woo-coinsbit, dydx, ...)
        let id = '';
        if (timestamp !== undefined) {
            id = this.numberToString (timestamp) + '-' + this.safeString (market, 'id', '_');
            if (side !== undefined) {
                id += '-' + side;
            }
            if (amount !== undefined) {
                id += '-' + this.numberToString (amount);
            }
            if (price !== undefined) {
                id += '-' + this.numberToString (price);
            }
            if (takerOrMaker !== undefined) {
                id += '-' + takerOrMaker;
            }
            if (orderType !== undefined) {
                id += '-' + orderType;
            }
        }
        return id;
    }

    async fetchOHLCV (symbol, timeframe = '1m', since = undefined, limit = undefined, params = {}) {
        /**
         * @method
         * @name mexc3#fetchOHLCV
         * @description fetches historical candlestick data containing the open, high, low, and close price, and the volume of a market
         * @param {string} symbol unified symbol of the market to fetch OHLCV data for
         * @param {string} timeframe the length of time each candle represents
         * @param {int|undefined} since timestamp in ms of the earliest candle to fetch
         * @param {int|undefined} limit the maximum amount of candles to fetch
         * @param {object} params extra parameters specific to the mexc3 api endpoint
         * @returns {[[int]]} A list of candles ordered as timestamp, open, high, low, close, volume
         */
        await this.loadMarkets ();
        const market = this.market (symbol);
        const options = this.safeValue (this.options, 'timeframes', {});
        const timeframes = this.safeValue (options, market['type'], {});
        const timeframeValue = this.safeString (timeframes, timeframe);
        const request = {
            'symbol': market['id'],
            'interval': timeframeValue,
        };
        let candles = undefined;
        if (market['spot']) {
            if (since !== undefined) {
                request['startTime'] = since;
            }
            if (limit !== undefined) {
                request['limit'] = limit;
            }
            const response = await this.spotPublicGetKlines (this.extend (request, params));
            //
            //     [
            //       [
            //         1640804880000,
            //         "47482.36",
            //         "47482.36",
            //         "47416.57",
            //         "47436.1",
            //         "3.550717",
            //         1640804940000,
            //         "168387.3"
            //       ],
            //     ]
            //
            candles = response;
        } else if (market['swap']) {
            if (since !== undefined) {
                request['start'] = parseInt (since / 1000);
            }
            const priceType = this.safeString (params, 'price', 'default');
            params = this.omit (params, 'price');
            const method = this.getSupportedMapping (priceType, {
                'default': 'contractPublicGetKlineSymbol',
                'index': 'contractPublicGetKlineIndexPriceSymbol',
                'mark': 'contractPublicGetKlineFairPriceSymbol',
            });
            const response = await this[method] (this.extend (request, params));
            //
            //     {
            //         "success":true,
            //         "code":0,
            //         "data":{
            //             "time":[1634052300,1634052360,1634052420],
            //             "open":[3492.2,3491.3,3495.65],
            //             "close":[3491.3,3495.65,3495.2],
            //             "high":[3495.85,3496.55,3499.4],
            //             "low":[3491.15,3490.9,3494.2],
            //             "vol":[1740.0,351.0,314.0],
            //             "amount":[60793.623,12260.4885,10983.1375],
            //         }
            //     }
            //
            const data = this.safeValue (response, 'data');
            candles = this.convertTradingViewToOHLCV (data, 'time', 'open', 'high', 'low', 'close', 'vol');
        }
        return this.parseOHLCVs (candles, market, timeframe, since, limit);
    }

    parseOHLCV (ohlcv, market = undefined) {
        return [
            this.safeInteger (ohlcv, 0),
            this.safeNumber (ohlcv, 1),
            this.safeNumber (ohlcv, 2),
            this.safeNumber (ohlcv, 3),
            this.safeNumber (ohlcv, 4),
            this.safeNumber (ohlcv, 5),
        ];
    }

    async fetchTickers (symbols = undefined, params = {}) {
        /**
         * @method
         * @name mexc3#fetchTickers
         * @description fetches price tickers for multiple markets, statistical calculations with the information calculated over the past 24 hours each market
         * @param {[string]|undefined} symbols unified symbols of the markets to fetch the ticker for, all market tickers are returned if not assigned
         * @param {object} params extra parameters specific to the mexc3 api endpoint
         * @returns {object} an array of [ticker structures]{@link https://docs.ccxt.com/en/latest/manual.html#ticker-structure}
         */
        await this.loadMarkets ();
        const request = {};
        let market = undefined;
        let isSingularMarket = false;
        if (symbols !== undefined) {
            const length = symbols.length;
            isSingularMarket = length === 1;
            const firstSymbol = this.safeString (symbols, 0);
            market = this.market (firstSymbol);
        }
        const [ marketType, query ] = this.handleMarketTypeAndParams ('fetchTickers', market, params);
        let tickers = undefined;
        if (isSingularMarket) {
            request['symbol'] = market['id'];
        }
        if (marketType === 'spot') {
            tickers = await this.spotPublicGetTicker24hr (this.extend (request, query));
            //
            //     [
            //         {
            //             "symbol": "BTCUSDT",
            //             "priceChange": "184.34",
            //             "priceChangePercent": "0.00400048",
            //             "prevClosePrice": "46079.37",
            //             "lastPrice": "46263.71",
            //             "lastQty": "",
            //             "bidPrice": "46260.38",
            //             "bidQty": "",
            //             "askPrice": "46260.41",
            //             "askQty": "",
            //             "openPrice": "46079.37",
            //             "highPrice": "47550.01",
            //             "lowPrice": "45555.5",
            //             "volume": "1732.461487",
            //             "quoteVolume": null,
            //             "openTime": 1641349500000,
            //             "closeTime": 1641349582808,
            //             "count": null
            //         }
            //     ]
            //
        } else if (marketType === 'swap') {
            const response = await this.contractPublicGetTicker (this.extend (request, query));
            //
            //     {
            //         "success":true,
            //         "code":0,
            //         "data":[
            //             {
            //                 "symbol":"ETH_USDT",
            //                 "lastPrice":3581.3,
            //                 "bid1":3581.25,
            //                 "ask1":3581.5,
            //                 "volume24":4045530,
            //                 "amount24":141331823.5755,
            //                 "holdVol":5832946,
            //                 "lower24Price":3413.4,
            //                 "high24Price":3588.7,
            //                 "riseFallRate":0.0275,
            //                 "riseFallValue":95.95,
            //                 "indexPrice":3580.7852,
            //                 "fairPrice":3581.08,
            //                 "fundingRate":0.000063,
            //                 "maxBidPrice":3938.85,
            //                 "minAskPrice":3222.7,
            //                 "timestamp":1634162885016
            //             },
            //         ]
            //     }
            //
            tickers = this.safeValue (response, 'data', []);
        }
        // when it's single symbol request, the returned structure is different (singular object) for both spot & swap, thus we need to wrap inside array
        if (isSingularMarket) {
            tickers = [ tickers ];
        }
        return this.parseTickers (tickers, symbols);
    }

    async fetchTicker (symbol, params = {}) {
        /**
         * @method
         * @name mexc3#fetchTicker
         * @description fetches a price ticker, a statistical calculation with the information calculated over the past 24 hours for a specific market
         * @param {string} symbol unified symbol of the market to fetch the ticker for
         * @param {object} params extra parameters specific to the mexc3 api endpoint
         * @returns {object} a [ticker structure]{@link https://docs.ccxt.com/en/latest/manual.html#ticker-structure}
         */
        await this.loadMarkets ();
        const market = this.market (symbol);
        const [ marketType, query ] = this.handleMarketTypeAndParams ('fetchTicker', market, params);
        let ticker = undefined;
        const request = {
            'symbol': market['id'],
        };
        if (marketType === 'spot') {
            ticker = await this.spotPublicGetTicker24hr (this.extend (request, query));
            //
            //     {
            //         "symbol": "BTCUSDT",
            //         "priceChange": "184.34",
            //         "priceChangePercent": "0.00400048",
            //         "prevClosePrice": "46079.37",
            //         "lastPrice": "46263.71",
            //         "lastQty": "",
            //         "bidPrice": "46260.38",
            //         "bidQty": "",
            //         "askPrice": "46260.41",
            //         "askQty": "",
            //         "openPrice": "46079.37",
            //         "highPrice": "47550.01",
            //         "lowPrice": "45555.5",
            //         "volume": "1732.461487",
            //         "quoteVolume": null,
            //         "openTime": 1641349500000,
            //         "closeTime": 1641349582808,
            //         "count": null
            //     }
            //
        } else if (marketType === 'swap') {
            const response = await this.contractPublicGetTicker (this.extend (request, query));
            //
            //     {
            //         "success":true,
            //         "code":0,
            //         "data":{
            //             "symbol":"ETH_USDT",
            //             "lastPrice":3581.3,
            //             "bid1":3581.25,
            //             "ask1":3581.5,
            //             "volume24":4045530,
            //             "amount24":141331823.5755,
            //             "holdVol":5832946,
            //             "lower24Price":3413.4,
            //             "high24Price":3588.7,
            //             "riseFallRate":0.0275,
            //             "riseFallValue":95.95,
            //             "indexPrice":3580.7852,
            //             "fairPrice":3581.08,
            //             "fundingRate":0.000063,
            //             "maxBidPrice":3938.85,
            //             "minAskPrice":3222.7,
            //             "timestamp":1634162885016
            //         }
            //     }
            //
            ticker = this.safeValue (response, 'data', {});
        }
        // when it's single symbol request, the returned structure is different (singular object) for both spot & swap, thus we need to wrap inside array
        return this.parseTicker (ticker, symbol);
    }

    parseTicker (ticker, market = undefined) {
        const marketId = this.safeString (ticker, 'symbol');
        market = this.safeMarket (marketId, market);
        let timestamp = undefined;
        let bid = undefined;
        let ask = undefined;
        let bidVolume = undefined;
        let askVolume = undefined;
        let baseVolume = undefined;
        let quoteVolume = undefined;
        let open = undefined;
        let high = undefined;
        let low = undefined;
        let changePcnt = undefined;
        let changeValue = undefined;
        let prevClose = undefined;
        const isSwap = this.safeValue (market, 'swap');
        // if swap
        if (isSwap || ('timestamp' in ticker)) {
            //
            //     {
            //         "symbol":"ETH_USDT",
            //         "lastPrice":3581.3,
            //         "bid1":3581.25,
            //         "ask1":3581.5,
            //         "volume24":4045530,
            //         "amount24":141331823.5755,
            //         "holdVol":5832946,
            //         "lower24Price":3413.4,
            //         "high24Price":3588.7,
            //         "riseFallRate":0.0275,
            //         "riseFallValue":95.95,
            //         "indexPrice":3580.7852,
            //         "fairPrice":3581.08,
            //         "fundingRate":0.000063,
            //         "maxBidPrice":3938.85,
            //         "minAskPrice":3222.7,
            //         "timestamp":1634162885016
            //     }
            //
            timestamp = this.safeInteger (ticker, 'timestamp');
            bid = this.safeNumber (ticker, 'bid1');
            ask = this.safeNumber (ticker, 'ask1');
            baseVolume = this.safeString (ticker, 'volume24');
            quoteVolume = this.safeString (ticker, 'amount24');
            high = this.safeNumber (ticker, 'high24Price');
            low = this.safeNumber (ticker, 'lower24Price');
            changeValue = this.safeString (ticker, 'riseFallValue');
            changePcnt = this.safeString (ticker, 'riseFallRate');
            changePcnt = this.parseNumber (Precise.stringMul (changePcnt, '100'));
        } else {
            //
            //     {
            //         "symbol": "BTCUSDT",
            //         "priceChange": "184.34",
            //         "priceChangePercent": "0.00400048",
            //         "prevClosePrice": "46079.37",
            //         "lastPrice": "46263.71",
            //         "lastQty": "",
            //         "bidPrice": "46260.38",
            //         "bidQty": "",
            //         "askPrice": "46260.41",
            //         "askQty": "",
            //         "openPrice": "46079.37",
            //         "highPrice": "47550.01",
            //         "lowPrice": "45555.5",
            //         "volume": "1732.461487",
            //         "quoteVolume": null,
            //         "openTime": 1641349500000,
            //         "closeTime": 1641349582808,
            //         "count": null
            //     }
            //
            timestamp = this.safeInteger (ticker, 'closeTime');
            bid = this.safeNumber (ticker, 'bidPrice');
            ask = this.safeNumber (ticker, 'askPrice');
            bidVolume = this.safeNumber (ticker, 'bidQty');
            askVolume = this.safeNumber (ticker, 'askQty');
            if (bidVolume === 0) {
                bidVolume = undefined;
            }
            if (askVolume === 0) {
                askVolume = undefined;
            }
            baseVolume = this.safeString (ticker, 'volume');
            quoteVolume = this.safeString (ticker, 'quoteVolume');
            open = this.safeString (ticker, 'openPrice');
            high = this.safeNumber (ticker, 'highPrice');
            low = this.safeNumber (ticker, 'lowPrice');
            prevClose = this.safeString (ticker, 'prevClosePrice');
            changeValue = this.safeString (ticker, 'priceChange');
            changePcnt = this.safeString (ticker, 'priceChangePercent');
            changePcnt = this.parseNumber (Precise.stringMul (changePcnt, '100'));
        }
        return this.safeTicker ({
            'symbol': market['symbol'],
            'timestamp': timestamp,
            'datetime': this.iso8601 (timestamp),
            'open': open,
            'high': high,
            'low': low,
            'close': this.safeString (ticker, 'lastPrice'),
            'bid': bid,
            'bidVolume': bidVolume,
            'ask': ask,
            'askVolume': askVolume,
            'vwap': undefined,
            'previousClose': prevClose,
            'change': changeValue,
            'percentage': changePcnt,
            'average': undefined,
            'baseVolume': baseVolume,
            'quoteVolume': quoteVolume,
            'info': ticker,
        }, market);
    }

    async fetchBidsAsks (symbols = undefined, params = {}) {
        /**
         * @method
         * @name mexc3#fetchBidsAsks
         * @description fetches the bid and ask price and volume for multiple markets
         * @param {[string]|undefined} symbols unified symbols of the markets to fetch the bids and asks for, all markets are returned if not assigned
         * @param {object} params extra parameters specific to the mexc3 api endpoint
         * @returns {object} an array of [ticker structures]{@link https://docs.ccxt.com/en/latest/manual.html#ticker-structure}
         */
        await this.loadMarkets ();
        let market = undefined;
        let isSingularMarket = false;
        if (symbols !== undefined) {
            const length = symbols.length;
            isSingularMarket = length === 1;
            market = this.market (symbols[0]);
        }
        const [ marketType, query ] = this.handleMarketTypeAndParams ('fetchBidsAsks', market, params);
        let tickers = undefined;
        if (marketType === 'spot') {
            tickers = await this.spotPublicGetTickerBookTicker (query);
            //
            //     [
            //       {
            //         "symbol": "AEUSDT",
            //         "bidPrice": "0.11001",
            //         "bidQty": "115.59",
            //         "askPrice": "0.11127",
            //         "askQty": "215.48"
            //       },
            //     ]
            //
        } else if (marketType === 'swap') {
            throw new NotSupported (this.id + ' fetchBidsAsks() is not available for ' + marketType + ' markets');
        }
        // when it's single symbol request, the returned structure is different (singular object) for both spot & swap, thus we need to wrap inside array
        if (isSingularMarket) {
            tickers = [ tickers ];
        }
        return this.parseTickers (tickers, symbols);
    }

    async createOrder (symbol, type, side, amount, price = undefined, params = {}) {
        /**
         * @method
         * @name mexc3#createOrder
         * @description create a trade order
         * @param {string} symbol unified symbol of the market to create an order in
         * @param {string} type 'market' or 'limit'
         * @param {string} side 'buy' or 'sell'
         * @param {float} amount how much of currency you want to trade in units of base currency
         * @param {float|undefined} price the price at which the order is to be fullfilled, in units of the quote currency, ignored in market orders
         * @param {object} params extra parameters specific to the mexc3 api endpoint
         * @param {string|undefined} params.marginMode only 'isolated' is supported for spot-margin trading
         * @returns {object} an [order structure]{@link https://docs.ccxt.com/en/latest/manual.html#order-structure}
         */
        await this.loadMarkets ();
        const market = this.market (symbol);
        const [ marginMode, query ] = this.handleMarginModeAndParams ('createOrder', params);
        if (market['spot']) {
            return await this.createSpotOrder (market, type, side, amount, price, marginMode, query);
        } else if (market['swap']) {
            return await this.createSwapOrder (market, type, side, amount, price, marginMode, query);
        }
    }

    async createSpotOrder (market, type, side, amount, price = undefined, marginMode = undefined, params = {}) {
        const symbol = market['symbol'];
        const orderSide = (side === 'buy') ? 'BUY' : 'SELL';
        const request = {
            'symbol': market['id'],
            'side': orderSide,
            'type': type.toUpperCase (),
        };
        if (orderSide === 'BUY' && type === 'market') {
            const quoteOrderQty = this.safeNumber (params, 'quoteOrderQty');
            if (quoteOrderQty !== undefined) {
                amount = quoteOrderQty;
            } else if (this.options['createMarketBuyOrderRequiresPrice']) {
                if (price === undefined) {
                    throw new InvalidOrder (this.id + " createOrder() requires the price argument with market buy orders to calculate total order cost (amount to spend), where cost = amount * price. Supply a price argument to createOrder() call if you want the cost to be calculated for you from price and amount, or, alternatively, add .options['createMarketBuyOrderRequiresPrice'] = false to supply the cost in the amount argument (the exchange-specific behaviour)");
                } else {
                    amount = amount * price;
                }
            }
            request['quoteOrderQty'] = amount;
        } else {
            request['quantity'] = this.amountToPrecision (symbol, amount);
        }
        if (price !== undefined) {
            request['price'] = this.priceToPrecision (symbol, price);
        }
        const clientOrderId = this.safeString (params, 'clientOrderId');
        if (clientOrderId !== undefined) {
            request['newClientOrderId'] = clientOrderId;
            params = this.omit (params, [ 'type', 'clientOrderId' ]);
        }
        let method = 'spotPrivatePostOrder';
        if (marginMode !== undefined) {
            method = 'spotPrivatePostMarginOrder';
            if (marginMode !== 'isolated') {
                throw new NotSupported (this.id + ' only "isolated" marginMode is supported for spot-margin trading');
            }
        }
        const response = await this[method] (this.extend (request, params));
        //
        // spot
        //
        //     {
        //         "symbol": "BTCUSDT",
        //         "orderId": "123738410679123456",
        //         "orderListId": -1
        //     }
        //
        // margin
        //
        //     {
        //         "symbol": "BTCUSDT",
        //         "orderId": "762634301354414080",
        //         "clientOrderId": null,
        //         "isIsolated": true,
        //         "transactTime": 1661992652132
        //     }
        //
        return this.extend (this.parseOrder (response, market), {
            'side': side,
            'type': type,
            'price': price,
            'amount': amount,
        });
    }

    async createSwapOrder (market, type, side, amount, price = undefined, marginMode = undefined, params = {}) {
        await this.loadMarkets ();
        const symbol = market['symbol'];
        const unavailableContracts = this.safeValue (this.options, 'unavailableContracts', {});
        const isContractUnavaiable = this.safeValue (unavailableContracts, symbol, false);
        if (isContractUnavaiable) {
            throw new NotSupported (this.id + ' createSwapOrder() does not support yet this symbol:' + symbol);
        }
        let openType = undefined;
        if (marginMode !== undefined) {
            if (marginMode === 'cross') {
                openType = 2;
            } else if (marginMode === 'isolated') {
                openType = 1;
            } else {
                throw new ArgumentsRequired (this.id + ' createSwapOrder() marginMode parameter should be either "cross" or "isolated"');
            }
        } else {
            openType = this.safeInteger (params, 'openType', 2); // defaulting to cross margin
        }
        if ((type !== 'limit') && (type !== 'market') && (type !== 1) && (type !== 2) && (type !== 3) && (type !== 4) && (type !== 5) && (type !== 6)) {
            throw new InvalidOrder (this.id + ' createSwapOrder() order type must either limit, market, or 1 for limit orders, 2 for post-only orders, 3 for IOC orders, 4 for FOK orders, 5 for market orders or 6 to convert market price to current price');
        }
        const postOnly = this.safeValue (params, 'postOnly', false);
        if (postOnly) {
            type = 2;
        } else if (type === 'limit') {
            type = 1;
        } else if (type === 'market') {
            type = 6;
        }
        const request = {
            'symbol': market['id'],
            // 'price': parseFloat (this.priceToPrecision (symbol, price)),
            'vol': parseFloat (this.amountToPrecision (symbol, amount)),
            // 'leverage': int, // required for isolated margin
            // 'side': side, // 1 open long, 2 close short, 3 open short, 4 close long
            //
            // supported order types
            //
            //     1 limit
            //     2 post only maker (PO)
            //     3 transact or cancel instantly (IOC)
            //     4 transact completely or cancel completely (FOK)
            //     5 market orders
            //     6 convert market price to current price
            //
            'type': type,
            'openType': openType, // 1 isolated, 2 cross
            // 'positionId': 1394650, // long, filling in this parameter when closing a position is recommended
            // 'externalOid': clientOrderId,
            // 'triggerPrice': 10.0, // Required for trigger order
            // 'triggerType': 1, // Required for trigger order 1: more than or equal, 2: less than or equal
            // 'executeCycle': 1, // Required for trigger order 1: 24 hours,2: 7 days
            // 'trend': 1, // Required for trigger order 1: latest price, 2: fair price, 3: index price
            // 'orderType': 1, // Required for trigger order 1: limit order,2:Post Only Maker,3: close or cancel instantly ,4: close or cancel completely,5: Market order
        };
        let method = 'contractPrivatePostOrderSubmit';
        const stopPrice = this.safeNumber2 (params, 'triggerPrice', 'stopPrice');
        params = this.omit (params, [ 'stopPrice', 'triggerPrice' ]);
        if (stopPrice) {
            method = 'contractPrivatePostPlanorderPlace';
            request['triggerPrice'] = this.priceToPrecision (symbol, stopPrice);
            request['triggerType'] = this.safeInteger (params, 'triggerType', 1);
            request['executeCycle'] = this.safeInteger (params, 'executeCycle', 1);
            request['trend'] = this.safeInteger (params, 'trend', 1);
            request['orderType'] = this.safeInteger (params, 'orderType', 1);
        }
        if ((type !== 5) && (type !== 6) && (type !== 'market')) {
            request['price'] = parseFloat (this.priceToPrecision (symbol, price));
        }
        if (openType === 1) {
            const leverage = this.safeInteger (params, 'leverage');
            if (leverage === undefined) {
                throw new ArgumentsRequired (this.id + ' createSwapOrder() requires a leverage parameter for isolated margin orders');
            }
        }
        const reduceOnly = this.safeValue (params, 'reduceOnly', false);
        if (reduceOnly) {
            request['side'] = (side === 'buy') ? 2 : 4;
        } else {
            request['side'] = (side === 'buy') ? 1 : 3;
        }
        const clientOrderId = this.safeString2 (params, 'clientOrderId', 'externalOid');
        if (clientOrderId !== undefined) {
            request['externalOid'] = clientOrderId;
        }
        params = this.omit (params, [ 'clientOrderId', 'externalOid', 'postOnly' ]);
        const response = await this[method] (this.extend (request, params));
        //
        // Swap
        //     {"code":200,"data":"2ff3163e8617443cb9c6fc19d42b1ca4"}
        //
        // Trigger
        //     {"success":true,"code":0,"data":259208506303929856}
        //
        const data = this.safeString (response, 'data');
        return this.parseOrder (data, market);
    }

    async fetchOrder (id, symbol = undefined, params = {}) {
        /**
         * @method
         * @name mexc3#fetchOrder
         * @description fetches information on an order made by the user
         * @param {string} symbol unified symbol of the market the order was made in
         * @param {object} params extra parameters specific to the mexc3 api endpoint
         * @param {string|undefined} params.marginMode only 'isolated' is supported, for spot-margin trading
         * @returns {object} An [order structure]{@link https://docs.ccxt.com/en/latest/manual.html#order-structure}
         */
        if (symbol === undefined) {
            throw new ArgumentsRequired (this.id + ' fetchOrder() requires a symbol argument');
        }
        await this.loadMarkets ();
        const market = this.market (symbol);
        const request = {
            'symbol': market['id'],
        };
        let data = undefined;
        if (market['spot']) {
            const clientOrderId = this.safeString (params, 'clientOrderId');
            if (clientOrderId !== undefined) {
                params = this.omit (params, 'clientOrderId');
                request['origClientOrderId'] = clientOrderId;
            } else {
                request['orderId'] = id;
            }
            const [ marginMode, query ] = this.handleMarginModeAndParams ('fetchOrder', params);
            let method = 'spotPrivateGetOrder';
            if (marginMode !== undefined) {
                method = 'spotPrivateGetMarginOrder';
            }
            data = await this[method] (this.extend (request, query));
            //
            // spot
            //
            //     {
            //         "symbol": "BTCUSDT",
            //         "orderId": "133734823834147272",
            //         "orderListId": "-1",
            //         "clientOrderId": null,
            //         "price": "30000",
            //         "origQty": "0.0002",
            //         "executedQty": "0",
            //         "cummulativeQuoteQty": "0",
            //         "status": "CANCELED",
            //         "timeInForce": null,
            //         "type": "LIMIT",
            //         "side": "BUY",
            //         "stopPrice": null,
            //         "icebergQty": null,
            //         "time": "1647667102000",
            //         "updateTime": "1647708567000",
            //         "isWorking": true,
            //         "origQuoteOrderQty": "6"
            //     }
            //
            // margin
            //
            //     {
            //         "symbol": "BTCUSDT",
            //         "orderId": "763307297891028992",
            //         "orderListId": "-1",
            //         "clientOrderId": null,
            //         "price": "18000",
            //         "origQty": "0.0014",
            //         "executedQty": "0",
            //         "cummulativeQuoteQty": "0",
            //         "status": "NEW",
            //         "type": "LIMIT",
            //         "side": "BUY",
            //         "isIsolated": true,
            //         "isWorking": true,
            //         "time": 1662153107000,
            //         "updateTime": 1662153107000
            //     }
            //
        } else if (market['swap']) {
            request['order_id'] = id;
            const response = await this.contractPrivateGetOrderGetOrderId (this.extend (request, params));
            //
            //     {
            //         "success": true,
            //         "code": "0",
            //         "data": {
            //             "orderId": "264995729269765120",
            //             "symbol": "STEPN_USDT",
            //             "positionId": "0",
            //             "price": "2.2",
            //             "vol": "15",
            //             "leverage": "20",
            //             "side": "1",
            //             "category": "1",
            //             "orderType": "1",
            //             "dealAvgPrice": "0",
            //             "dealVol": "0",
            //             "orderMargin": "2.2528",
            //             "takerFee": "0",
            //             "makerFee": "0",
            //             "profit": "0",
            //             "feeCurrency": "USDT",
            //             "openType": "1",
            //             "state": "2",
            //             "externalOid": "_m_0e9520c256744d64b942985189026d20",
            //             "errorCode": "0",
            //             "usedMargin": "0",
            //             "createTime": "1648850305236",
            //             "updateTime": "1648850305245",
            //             "positionMode": "1"
            //         }
            //     }
            //
            data = this.safeValue (response, 'data');
        }
        return this.parseOrder (data, market);
    }

    async fetchOrders (symbol = undefined, since = undefined, limit = undefined, params = {}) {
        /**
         * @method
         * @name mexc3#fetchOrders
         * @description fetches information on multiple orders made by the user
         * @param {string|undefined} symbol unified market symbol of the market orders were made in
         * @param {int|undefined} since the earliest time in ms to fetch orders for
         * @param {int|undefined} limit the maximum number of  orde structures to retrieve
         * @param {object} params extra parameters specific to the mexc3 api endpoint
         * @returns {[object]} a list of [order structures]{@link https://docs.ccxt.com/en/latest/manual.html#order-structure}
         */
        await this.loadMarkets ();
        const request = {};
        let market = undefined;
        if (symbol !== undefined) {
            market = this.market (symbol);
            request['symbol'] = market['id'];
        }
        const [ marketType, query ] = this.handleMarketTypeAndParams ('fetchOrders', market, params);
        if (marketType === 'spot') {
            if (symbol === undefined) {
                throw new ArgumentsRequired (this.id + ' fetchOrders() requires a symbol argument for spot market');
            }
            if (since !== undefined) {
                request['startTime'] = since;
            }
            if (limit !== undefined) {
                request['limit'] = limit;
            }
            const response = await this.spotPrivateGetAllOrders (this.extend (request, query));
            //
            //     [
            //         {
            //             "symbol": "BTCUSDT",
            //             "orderId": "133949373632483328",
            //             "orderListId": "-1",
            //             "clientOrderId": null,
            //             "price": "45000",
            //             "origQty": "0.0002",
            //             "executedQty": "0",
            //             "cummulativeQuoteQty": "0",
            //             "status": "NEW",
            //             "timeInForce": null,
            //             "type": "LIMIT",
            //             "side": "SELL",
            //             "stopPrice": null,
            //             "icebergQty": null,
            //             "time": "1647718255000",
            //             "updateTime": "1647718255000",
            //             "isWorking": true,
            //             "origQuoteOrderQty": "9"
            //         },
            //     ]
            //
            return this.parseOrders (response, market, since, limit);
        } else {
            if (since !== undefined) {
                request['start_time'] = since;
                const end = this.safeInteger (params, 'end_time');
                if (end === undefined) {
                    request['end_time'] = this.sum (since, this.options['maxTimeTillEnd']);
                }
            }
            if (limit !== undefined) {
                request['page_size'] = limit;
            }
            let method = this.safeString (this.options, 'fetchOrders', 'contractPrivateGetOrderListHistoryOrders');
            method = this.safeString (query, 'method', method);
            let ordersOfRegular = [];
            let ordersOfTrigger = [];
            if (method === 'contractPrivateGetOrderListHistoryOrders') {
                const response = await this.contractPrivateGetOrderListHistoryOrders (this.extend (request, query));
                //
                //     {
                //         "success": true,
                //         "code": "0",
                //         "data": [
                //             {
                //                 "orderId": "265230764677709315",
                //                 "symbol": "STEPN_USDT",
                //                 "positionId": "0",
                //                 "price": "2.1",
                //                 "vol": "102",
                //                 "leverage": "20",
                //                 "side": "1",
                //                 "category": "1",
                //                 "orderType": "1",
                //                 "dealAvgPrice": "0",
                //                 "dealVol": "0",
                //                 "orderMargin": "10.96704",
                //                 "takerFee": "0",
                //                 "makerFee": "0",
                //                 "profit": "0",
                //                 "feeCurrency": "USDT",
                //                 "openType": "1",
                //                 "state": "2",
                //                 "externalOid": "_m_7e42f8df6b324c869e4e200397e2b00f",
                //                 "errorCode": "0",
                //                 "usedMargin": "0",
                //                 "createTime": "1648906342000",
                //                 "updateTime": "1648906342000",
                //                 "positionMode": "1"
                //             },
                //          ]
                //     }
                //
                ordersOfRegular = this.safeValue (response, 'data');
            } else {
                // the Planorder endpoints work not only for stop-market orders, but also for stop-limit orders that were supposed to have a separate endpoint
                const response = await this.contractPrivateGetPlanorderListOrders (this.extend (request, query));
                //
                //     {
                //         "success": true,
                //         "code": "0",
                //         "data": [
                //             {
                //                 "symbol": "STEPN_USDT",
                //                 "leverage": "20",
                //                 "side": "1",
                //                 "vol": "13",
                //                 "openType": "1",
                //                 "state": "1",
                //                 "orderType": "1",
                //                 "errorCode": "0",
                //                 "createTime": "1648984276000",
                //                 "updateTime": "1648984276000",
                //                 "id": "265557643326564352",
                //                 "triggerType": "1",
                //                 "triggerPrice": "3",
                //                 "price": "2.9", // not present in stop-market, but in stop-limit order
                //                 "executeCycle": "87600",
                //                 "trend": "1",
                //             },
                //         ]
                //     }
                //
                ordersOfTrigger = this.safeValue (response, 'data');
            }
            const merged = this.arrayConcat (ordersOfTrigger, ordersOfRegular);
            return this.parseOrders (merged, market, since, limit, params);
        }
    }

    async fetchOrdersByIds (ids, symbol = undefined, params = {}) {
        await this.loadMarkets ();
        const request = {};
        let market = undefined;
        if (symbol !== undefined) {
            market = this.market (symbol);
            request['symbol'] = market['id'];
        }
        const [ marketType, query ] = this.handleMarketTypeAndParams ('fetchOrdersByIds', market, params);
        if (marketType === 'spot') {
            throw new BadRequest (this.id + ' fetchOrdersByIds() is not supported for ' + marketType);
        } else {
            request['order_ids'] = ids.join (',');
            const response = await this.contractPrivateGetOrderBatchQuery (this.extend (request, query));
            //
            //     {
            //         "success": true,
            //         "code": "0",
            //         "data": [
            //             {
            //                 "orderId": "265230764677709315",
            //                 "symbol": "STEPN_USDT",
            //                 "positionId": "0",
            //                 "price": "2.1",
            //                 "vol": "102",
            //                 "leverage": "20",
            //                 "side": "1",
            //                 "category": "1",
            //                 "orderType": "1",
            //                 "dealAvgPrice": "0",
            //                 "dealVol": "0",
            //                 "orderMargin": "10.96704",
            //                 "takerFee": "0",
            //                 "makerFee": "0",
            //                 "profit": "0",
            //                 "feeCurrency": "USDT",
            //                 "openType": "1",
            //                 "state": "2",
            //                 "externalOid": "_m_7e42f8df6b324c869e4e200397e2b00f",
            //                 "errorCode": "0",
            //                 "usedMargin": "0",
            //                 "createTime": "1648906342000",
            //                 "updateTime": "1648906342000",
            //                 "positionMode": "1"
            //             }
            //         ]
            //     }
            //
            const data = this.safeValue (response, 'data');
            return this.parseOrders (data, market);
        }
    }

    async fetchOpenOrders (symbol = undefined, since = undefined, limit = undefined, params = {}) {
        /**
         * @method
         * @name mexc3#fetchOpenOrders
         * @description fetch all unfilled currently open orders
         * @param {string|undefined} symbol unified market symbol
         * @param {int|undefined} since the earliest time in ms to fetch open orders for
         * @param {int|undefined} limit the maximum number of  open orders structures to retrieve
         * @param {object} params extra parameters specific to the mexc3 api endpoint
         * @param {string|undefined} params.marginMode only 'isolated' is supported, for spot-margin trading
         * @returns {[object]} a list of [order structures]{@link https://docs.ccxt.com/en/latest/manual.html#order-structure}
         */
        await this.loadMarkets ();
        const request = {};
        let market = undefined;
        if (symbol !== undefined) {
            market = this.market (symbol);
            request['symbol'] = market['id'];
        }
        let marketType = undefined;
        [ marketType, params ] = this.handleMarketTypeAndParams ('fetchOpenOrders', market, params);
        if (marketType === 'spot') {
            if (symbol === undefined) {
                throw new ArgumentsRequired (this.id + ' fetchOpenOrders() requires a symbol argument for spot market');
            }
            let method = 'spotPrivateGetOpenOrders';
            const [ marginMode, query ] = this.handleMarginModeAndParams ('fetchOpenOrders', params);
            if (marginMode !== undefined) {
                method = 'spotPrivateGetMarginOpenOrders';
                if (marginMode === 'cross') {
                    throw new BadRequest (this.id + ' fetchOpenOrders() supports isolated margin mode only for spot-margin trading');
                }
            }
            const response = await this[method] (this.extend (request, query));
            //
            // spot
            //
            //     [
            //         {
            //             "symbol": "BTCUSDT",
            //             "orderId": "133949373632483328",
            //             "orderListId": "-1",
            //             "clientOrderId": "",
            //             "price": "45000",
            //             "origQty": "0.0002",
            //             "executedQty": "0",
            //             "cummulativeQuoteQty": "0",
            //             "status": "NEW",
            //             "timeInForce": null,
            //             "type": "LIMIT",
            //             "side": "SELL",
            //             "stopPrice": null,
            //             "icebergQty": null,
            //             "time": "1647718255199",
            //             "updateTime": null,
            //             "isWorking": true,
            //             "origQuoteOrderQty": "9"
            //         }
            //     ]
            //
            // margin
            //
            //     [
            //         {
            //             "symbol": "BTCUSDT",
            //             "orderId": "764547676405633024",
            //             "orderListId": "-1",
            //             "clientOrderId": null,
            //             "price": "18000",
            //             "origQty": "0.0013",
            //             "executedQty": "0",
            //             "cummulativeQuoteQty": "0",
            //             "status": "NEW",
            //             "type": "LIMIT",
            //             "side": "BUY",
            //             "isIsolated": true,
            //             "isWorking": true,
            //             "time": 1662448836000,
            //             "updateTime": 1662448836000
            //         }
            //     ]
            //
            return this.parseOrders (response, market, since, limit);
        } else {
            // TO_DO: another possible way is through: open_orders/{symbol}, but as they have same ratelimits, and less granularity, i think historical orders are more convenient, as it supports more params (however, theoretically, open-orders endpoint might be sligthly fast)
            return await this.fetchOrdersByState (2, symbol, since, limit, params);
        }
    }

    async fetchClosedOrders (symbol = undefined, since = undefined, limit = undefined, params = {}) {
        /**
         * @method
         * @name mexc3#fetchClosedOrders
         * @description fetches information on multiple closed orders made by the user
         * @param {string|undefined} symbol unified market symbol of the market orders were made in
         * @param {int|undefined} since the earliest time in ms to fetch orders for
         * @param {int|undefined} limit the maximum number of  orde structures to retrieve
         * @param {object} params extra parameters specific to the mexc3 api endpoint
         * @returns {[object]} a list of [order structures]{@link https://docs.ccxt.com/en/latest/manual.html#order-structure}
         */
        return await this.fetchOrdersByState (3, symbol, since, limit, params);
    }

    async fetchCanceledOrders (symbol = undefined, since = undefined, limit = undefined, params = {}) {
        /**
         * @method
         * @name mexc3#fetchCanceledOrders
         * @description fetches information on multiple canceled orders made by the user
         * @param {string|undefined} symbol unified market symbol of the market orders were made in
         * @param {int|undefined} since timestamp in ms of the earliest order, default is undefined
         * @param {int|undefined} limit max number of orders to return, default is undefined
         * @param {object} params extra parameters specific to the mexc3 api endpoint
         * @returns {object} a list of [order structures]{@link https://docs.ccxt.com/en/latest/manual.html#order-structure}
         */
        return await this.fetchOrdersByState (4, symbol, since, limit, params);
    }

    async fetchOrdersByState (state, symbol = undefined, since = undefined, limit = undefined, params = {}) {
        await this.loadMarkets ();
        const request = {};
        let market = undefined;
        if (symbol !== undefined) {
            market = this.market (symbol);
            request['symbol'] = market['id'];
        }
        const [ marketType ] = this.handleMarketTypeAndParams ('fetchOrdersByState', market, params);
        if (marketType === 'spot') {
            throw new BadRequest (this.id + ' fetchOrdersByState() is not supported for ' + marketType);
        } else {
            params['states'] = state;
            return this.fetchOrders (symbol, since, limit, params);
        }
    }

    async cancelOrder (id, symbol = undefined, params = {}) {
        /**
         * @method
         * @name mexc3#cancelOrder
         * @description cancels an open order
         * @param {string} id order id
         * @param {string|undefined} symbol unified symbol of the market the order was made in
         * @param {object} params extra parameters specific to the mexc3 api endpoint
         * @param {string|undefined} params.marginMode only 'isolated' is supported for spot-margin trading
         * @returns {object} An [order structure]{@link https://docs.ccxt.com/en/latest/manual.html#order-structure}
         */
        await this.loadMarkets ();
        const request = {};
        let market = undefined;
        if (symbol !== undefined) {
            market = this.market (symbol);
            request['symbol'] = market['id'];
        }
        let marketType = undefined;
        [ marketType, params ] = this.handleMarketTypeAndParams ('cancelOrder', market, params);
        const [ marginMode, query ] = this.handleMarginModeAndParams ('cancelOrder', params);
        let data = undefined;
        if (marketType === 'spot') {
            if (symbol === undefined) {
                throw new ArgumentsRequired (this.id + ' cancelOrder() requires a symbol argument');
            }
            const request = {
                'symbol': market['id'],
            };
            const clientOrderId = this.safeString (params, 'clientOrderId');
            if (clientOrderId !== undefined) {
                params = this.omit (query, 'clientOrderId');
                request['origClientOrderId'] = clientOrderId;
            } else {
                request['orderId'] = id;
            }
            let method = 'spotPrivateDeleteOrder';
            if (marginMode !== undefined) {
                if (marginMode !== 'isolated') {
                    throw new BadRequest (this.id + ' cancelOrder() does not support marginMode ' + marginMode + 'for spot-margin trading');
                }
                method = 'spotPrivateDeleteMarginOrder';
            }
            data = await this[method] (this.extend (request, query));
            //
            // spot
            //
            //     {
            //         "symbol": "BTCUSDT",
            //         "orderId": "133734823834447872",
            //         "price": "30000",
            //         "origQty": "0.0002",
            //         "type": "LIMIT",
            //         "side": "BUY"
            //     }
            //
            // margin
            //
            //     [
            //         {
            //             "symbol": "BTCUSDT",
            //             "orderId": "762640232574226432",
            //             "orderListId": "-1",
            //             "clientOrderId": null,
            //             "price": "18000",
            //             "origQty": "0.00147",
            //             "executedQty": "0",
            //             "cummulativeQuoteQty": "0",
            //             "status": "NEW",
            //             "type": "LIMIT",
            //             "side": "BUY",
            //             "isIsolated": true,
            //             "isWorking": true,
            //             "time": 1661994066000,
            //             "updateTime": 1661994066000
            //         }
            //     ]
            //
        } else {
            // TODO: PlanorderCancel endpoint has bug atm. waiting for fix.
            let method = this.safeString (this.options, 'cancelOrder', 'contractPrivatePostOrderCancel'); // contractPrivatePostOrderCancel, contractPrivatePostPlanorderCancel
            method = this.safeString (query, 'method', method);
            const response = await this[method] ([ id ]); // the request cannot be changed or extended. This is the only way to send.
            //
            //     {
            //         "success": true,
            //         "code": "0",
            //         "data": [
            //             {
            //                 "orderId": "264995729269765120",
            //                 "errorCode": "0",         // if already canceled: "2041"; if doesn't exist: "2040"
            //                 "errorMsg": "success",    // if already canceled: "order state cannot be cancelled"; if doesn't exist: "order not exist"
            //             }
            //         ]
            //     }
            //
            data = this.safeValue (response, 'data');
            const order = this.safeValue (data, 0);
            const errorMsg = this.safeValue (order, 'errorMsg', '');
            if (errorMsg !== 'success') {
                throw new InvalidOrder (this.id + ' cancelOrder() the order with id ' + id + ' cannot be cancelled: ' + errorMsg);
            }
        }
        return this.parseOrder (data, market);
    }

    async cancelOrders (ids, symbol = undefined, params = {}) {
        /**
         * @method
         * @name mexc3#cancelOrders
         * @description cancel multiple orders
         * @param {[string]} ids order ids
         * @param {string|undefined} symbol unified market symbol, default is undefined
         * @param {object} params extra parameters specific to the mexc3 api endpoint
         * @returns {object} an list of [order structures]{@link https://docs.ccxt.com/en/latest/manual.html#order-structure}
         */
        await this.loadMarkets ();
        const market = (symbol !== undefined) ? this.market (symbol) : undefined;
        const [ marketType ] = this.handleMarketTypeAndParams ('cancelOrders', market, params);
        if (marketType === 'spot') {
            throw new BadRequest (this.id + ' cancelOrders() is not supported for ' + marketType);
        } else {
            const response = await this.contractPrivatePostOrderCancel (ids); // the request cannot be changed or extended. The only way to send.
            //
            //     {
            //         "success": true,
            //         "code": "0",
            //         "data": [
            //             {
            //                 "orderId": "264995729269765120",
            //                 "errorCode": "0",         // if already canceled: "2041"
            //                 "errorMsg": "success",    // if already canceled: "order state cannot be cancelled"
            //             },
            //         ]
            //     }
            //
            const data = this.safeValue (response, 'data');
            return this.parseOrders (data, market);
        }
    }

    async cancelAllOrders (symbol = undefined, params = {}) {
        /**
         * @method
         * @name mexc3#cancelAllOrders
         * @description cancel all open orders
         * @param {string|undefined} symbol unified market symbol, only orders in the market of this symbol are cancelled when symbol is not undefined
         * @param {object} params extra parameters specific to the mexc3 api endpoint
         * @param {string|undefined} params.marginMode only 'isolated' is supported for spot-margin trading
         * @returns {[object]} a list of [order structures]{@link https://docs.ccxt.com/en/latest/manual.html#order-structure}
         */
        await this.loadMarkets ();
        const market = (symbol !== undefined) ? this.market (symbol) : undefined;
        const request = {};
        let marketType = undefined;
        [ marketType, params ] = this.handleMarketTypeAndParams ('cancelAllOrders', market, params);
        const [ marginMode, query ] = this.handleMarginModeAndParams ('cancelAllOrders', params);
        if (marketType === 'spot') {
            if (symbol === undefined) {
                throw new ArgumentsRequired (this.id + ' cancelAllOrders() requires a symbol argument on spot');
            }
            request['symbol'] = market['id'];
            let method = 'spotPrivateDeleteOpenOrders';
            if (marginMode !== undefined) {
                method = 'spotPrivateDeleteMarginOpenOrders';
                if (marginMode === 'cross') {
                    throw new BadRequest (this.id + ' cancelAllOrders() supports isolated margin mode only for spot-margin trading');
                }
            }
            const response = await this[method] (this.extend (request, query));
            //
            // spot
            //
            //     [
            //         {
            //             "symbol": "BTCUSDT",
            //             "orderId": "133926492139692032",
            //             "price": "30000",
            //             "origQty": "0.0002",
            //             "type": "LIMIT",
            //             "side": "BUY"
            //         },
            //     ]
            //
            // margin
            //
            //     [
            //         {
            //             "symbol": "BTCUSDT",
            //             "orderId": "762640232574226432",
            //             "orderListId": "-1",
            //             "clientOrderId": null,
            //             "price": "18000",
            //             "origQty": "0.00147",
            //             "executedQty": "0",
            //             "cummulativeQuoteQty": "0",
            //             "status": "NEW",
            //             "type": "LIMIT",
            //             "side": "BUY",
            //             "isIsolated": true,
            //             "isWorking": true,
            //             "time": 1661994066000,
            //             "updateTime": 1661994066000
            //         }
            //     ]
            //
            return this.parseOrders (response, market);
        } else {
            if (symbol !== undefined) {
                request['symbol'] = market['id'];
            }
            // method can be either: contractPrivatePostOrderCancelAll or contractPrivatePostPlanorderCancelAll
            // the Planorder endpoints work not only for stop-market orders but also for stop-limit orders that are supposed to have separate endpoint
            let method = this.safeString (this.options, 'cancelAllOrders', 'contractPrivatePostOrderCancelAll');
            method = this.safeString (query, 'method', method);
            const response = await this[method] (this.extend (request, query));
            //
            //     {
            //         "success": true,
            //         "code": "0"
            //     }
            //
            const data = this.safeValue (response, 'data', []);
            return this.parseOrders (data, market);
        }
    }

    parseOrder (order, market = undefined) {
        //
        // spot: createOrder
        //
        //     {
        //         "symbol": "BTCUSDT",
        //         "orderId": "123738410679123456",
        //         "orderListId": -1
        //     }
        //
        // margin: createOrder
        //
        //     {
        //         "symbol": "BTCUSDT",
        //         "orderId": "762634301354414080",
        //         "clientOrderId": null,
        //         "isIsolated": true,
        //         "transactTime": 1661992652132
        //     }
        //
        // spot: cancelOrder, cancelAllOrders
        //
        //     {
        //         "symbol": "BTCUSDT",
        //         "orderId": "133926441921286144",
        //         "price": "30000",
        //         "origQty": "0.0002",
        //         "type": "LIMIT",
        //         "side": "BUY"
        //     }
        //
        // margin: cancelOrder, cancelAllOrders
        //
        //     {
        //         "symbol": "BTCUSDT",
        //         "orderId": "762640232574226432",
        //         "orderListId": "-1",
        //         "clientOrderId": null,
        //         "price": "18000",
        //         "origQty": "0.00147",
        //         "executedQty": "0",
        //         "cummulativeQuoteQty": "0",
        //         "status": "NEW",
        //         "type": "LIMIT",
        //         "side": "BUY",
        //         "isIsolated": true,
        //         "isWorking": true,
        //         "time": 1661994066000,
        //         "updateTime": 1661994066000
        //     }
        //
        // spot: fetchOrder, fetchOpenOrders, fetchOrders
        //
        //     {
        //         "symbol": "BTCUSDT",
        //         "orderId": "133734823834147272",
        //         "orderListId": "-1",
        //         "clientOrderId": null,
        //         "price": "30000",
        //         "origQty": "0.0002",
        //         "executedQty": "0",
        //         "cummulativeQuoteQty": "0",
        //         "status": "CANCELED",
        //         "timeInForce": null,
        //         "type": "LIMIT",
        //         "side": "BUY",
        //         "stopPrice": null,
        //         "icebergQty": null,
        //         "time": "1647667102000",
        //         "updateTime": "1647708567000",
        //         "isWorking": true,
        //         "origQuoteOrderQty": "6"
        //     }
        //
        // margin: fetchOrder
        //
        //     {
        //         "symbol": "BTCUSDT",
        //         "orderId": "763307297891028992",
        //         "orderListId": "-1",
        //         "clientOrderId": null,
        //         "price": "18000",
        //         "origQty": "0.0014",
        //         "executedQty": "0",
        //         "cummulativeQuoteQty": "0",
        //         "status": "NEW",
        //         "type": "LIMIT",
        //         "side": "BUY",
        //         "isIsolated": true,
        //         "isWorking": true,
        //         "time": 1662153107000,
        //         "updateTime": 1662153107000
        //     }
        //
        // swap: createOrder
        //
        //     2ff3163e8617443cb9c6fc19d42b1ca4
        //
        // swap: fetchOrder, fetchOrders
        //
        //     regular
        //     {
        //         "orderId": "264995729269765120",
        //         "symbol": "STEPN_USDT",
        //         "positionId": "0",
        //         "price": "2.2",
        //         "vol": "15",
        //         "leverage": "20",
        //         "side": "1", // TODO: not unified
        //         "category": "1",
        //         "orderType": "1", // TODO: not unified
        //         "dealAvgPrice": "0",
        //         "dealVol": "0",
        //         "orderMargin": "2.2528",
        //         "takerFee": "0",
        //         "makerFee": "0",
        //         "profit": "0",
        //         "feeCurrency": "USDT",
        //         "openType": "1",
        //         "state": "2", // TODO
        //         "externalOid": "_m_0e9520c256744d64b942985189026d20",
        //         "errorCode": "0",
        //         "usedMargin": "0",
        //         "createTime": "1648850305236",
        //         "updateTime": "1648850305245",
        //         "positionMode": "1"
        //     }
        //
        //     stop
        //     {
        //         "id": "265557643326564352",
        //         "triggerType": "1",
        //         "triggerPrice": "3",
        //         "price": "2.9", // not present in stop-market, but in stop-limit order
        //         "executeCycle": "87600",
        //         "trend": "1",
        //          // below keys are same as in regular order structure
        //         "symbol": "STEPN_USDT",
        //         "leverage": "20",
        //         "side": "1",
        //         "vol": "13",
        //         "openType": "1",
        //         "state": "1",
        //         "orderType": "1",
        //         "errorCode": "0",
        //         "createTime": "1648984276000",
        //         "updateTime": "1648984276000",
        //     }
        //
        let id = undefined;
        if (typeof order === 'string') {
            id = order;
        } else {
            id = this.safeString2 (order, 'orderId', 'id');
        }
        const marketId = this.safeString (order, 'symbol');
        market = this.safeMarket (marketId, market);
        const timestamp = this.safeIntegerN (order, [ 'time', 'createTime', 'transactTime' ]);
        let fee = undefined;
        const feeCurrency = this.safeString (order, 'feeCurrency');
        if (feeCurrency !== undefined) {
            const takerFee = this.safeString (order, 'takerFee');
            const makerFee = this.safeString (order, 'makerFee');
            const feeSum = Precise.stringAdd (takerFee, makerFee);
            fee = {
                'currency': feeCurrency,
                'cost': this.parseNumber (feeSum),
            };
        }
        return this.safeOrder ({
            'id': id,
            'clientOrderId': this.safeString (order, 'clientOrderId'),
            'timestamp': timestamp,
            'datetime': this.iso8601 (timestamp),
            'lastTradeTimestamp': undefined, // TODO: this might be 'updateTime' if order-status is filled, otherwise cancellation time. needs to be checked
            'status': this.parseOrderStatus (this.safeString2 (order, 'status', 'state')),
            'symbol': market['symbol'],
            'type': this.parseOrderType (this.safeString (order, 'type')),
            'timeInForce': this.parseOrderTimeInForce (this.safeString (order, 'timeInForce')),
            'side': this.parseOrderSide (this.safeString (order, 'side')),
            'price': this.safeNumber (order, 'price'),
            'stopPrice': this.safeNumber2 (order, 'stopPrice', 'triggerPrice'),
            'average': this.safeNumber (order, 'dealAvgPrice'),
            'amount': this.safeNumber2 (order, 'origQty', 'vol'),
            'cost': this.safeNumber (order, 'cummulativeQuoteQty'),  // 'cummulativeQuoteQty' vs 'origQuoteOrderQty'
            'filled': this.safeNumber2 (order, 'executedQty', 'dealVol'),
            'remaining': undefined,
            'fee': fee,
            'trades': undefined,
            'info': order,
        }, market);
    }

    parseOrderSide (status) {
        const statuses = {
            'BUY': 'buy',
            'SELL': 'sell',
            // contracts v1 : TODO
        };
        return this.safeString (statuses, status, status);
    }

    parseOrderType (status) {
        const statuses = {
            'MARKET': 'market',
            'LIMIT': 'limit',
            'LIMIT_MAKER': 'limit',
        };
        return this.safeString (statuses, status, status);
    }

    parseOrderStatus (status) {
        const statuses = {
            'NEW': 'open',
            'FILLED': 'closed',
            'CANCELED': 'canceled',
            'PARTIALLY_FILLED': 'open',
            'PARTIALLY_CANCELED': 'canceled',
            // contracts v1
            // '1': 'uninformed', // TODO: wt?
            '2': 'open',
            '3': 'closed',
            '4': 'canceled',
            // '5': 'invalid', //  TODO: wt?
        };
        return this.safeString (statuses, status, status);
    }

    parseOrderTimeInForce (status) {
        const statuses = {
            'GTC': 'GTC',
            'FOK': 'FOK',
            'IOC': 'IOC',
        };
        return this.safeString (statuses, status, status);
    }

    async fetchAccountHelper (type, params) {
        if (type === 'spot') {
            return await this.spotPrivateGetAccount (params);
            //
            //     {
            //         "makerCommission": "20",
            //         "takerCommission": "20",
            //         "buyerCommission": "0",
            //         "sellerCommission": "0",
            //         "canTrade": true,
            //         "canWithdraw": true,
            //         "canDeposit": true,
            //         "updateTime": null,
            //         "accountType": "SPOT",
            //         "balances": [
            //             {
            //                 "asset": "BTC",
            //                 "free": "0.002",
            //                 "locked": "0"
            //             },
            //             {
            //                 "asset": "USDT",
            //                 "free": "88.120131350620957006",
            //                 "locked": "0"
            //             },
            //         ],
            //         "permissions": [
            //             "SPOT"
            //         ]
            //     }
            //
        } else if (type === 'swap') {
            const response = this.contractPrivateGetAccountAssets (params);
            //
            //     {
            //         "success":true,
            //         "code":0,
            //         "data":[
            //            {
            //              "currency":"BSV",
            //              "positionMargin":0,
            //              "availableBalance":0,
            //              "cashBalance":0,
            //              "frozenBalance":0,
            //              "equity":0,
            //              "unrealized":0,
            //              "bonus":0
            //           },
            //         ]
            //     }
            //
            return this.safeValue (response, 'data');
        }
    }

    async fetchAccounts (params = {}) {
        /**
         * @method
         * @name mexc3#fetchAccounts
         * @description fetch all the accounts associated with a profile
         * @param {object} params extra parameters specific to the mexc3 api endpoint
         * @returns {object} a dictionary of [account structures]{@link https://docs.ccxt.com/en/latest/manual.html#account-structure} indexed by the account type
         */
        // TODO: is the below endpoints suitable for fetchAccounts?
        const [ marketType, query ] = this.handleMarketTypeAndParams ('fetchAccounts', undefined, params);
        await this.loadMarkets ();
        const response = await this.fetchAccountHelper (marketType, query);
        const data = this.safeValue (response, 'balances', []);
        const result = [];
        for (let i = 0; i < data.length; i++) {
            const account = data[i];
            const currencyId = this.safeString2 (account, 'asset', 'currency');
            const code = this.safeCurrencyCode (currencyId);
            result.push ({
                'id': this.safeString (account, 'id'),
                'type': this.safeString (account, 'type'),
                'code': code,
                'info': account,
            });
        }
        return result;
    }

    async fetchTradingFees (params = {}) {
        /**
         * @method
         * @name mexc3#fetchTradingFees
         * @description fetch the trading fees for multiple markets
         * @param {object} params extra parameters specific to the mexc3 api endpoint
         * @returns {object} a dictionary of [fee structures]{@link https://docs.ccxt.com/en/latest/manual.html#fee-structure} indexed by market symbols
         */
        await this.loadMarkets ();
        const response = await this.fetchAccountHelper ('spot', params);
        let makerFee = this.safeString (response, 'makerCommission');
        let takerFee = this.safeString (response, 'takerCommission');
        makerFee = Precise.stringDiv (makerFee, '1000');
        takerFee = Precise.stringDiv (takerFee, '1000');
        const result = {};
        for (let i = 0; i < this.symbols.length; i++) {
            const symbol = this.symbols[i];
            result[symbol] = {
                'symbol': symbol,
                'maker': this.parseNumber (makerFee),
                'taker': this.parseNumber (takerFee),
                'percentage': true,
                'tierBased': false,
                'info': response,
            };
        }
        return result;
    }

    async fetchBalance (params = {}) {
        /**
         * @method
         * @name mexc3#fetchBalance
         * @description query for balance and get the amount of funds available for trading or funds locked in orders
         * @param {object} params extra parameters specific to the mexc3 api endpoint
         * @returns {object} a [balance structure]{@link https://docs.ccxt.com/en/latest/manual.html?#balance-structure}
         */
        await this.loadMarkets ();
        const [ marketType, query ] = this.handleMarketTypeAndParams ('fetchBalance', undefined, params);
        const result = {};
        let response = undefined;
        if (marketType === 'spot') {
            response = await this.fetchAccountHelper ('spot', query);
            const balances = this.safeValue (response, 'balances', []);
            for (let i = 0; i < balances.length; i++) {
                const entry = balances[i];
                const currencyId = this.safeString (entry, 'asset');
                const code = this.safeCurrencyCode (currencyId);
                const account = this.account ();
                account['free'] = this.safeString (entry, 'free');
                account['used'] = this.safeString (entry, 'locked');
                result[code] = account;
            }
        } else if (marketType === 'swap') {
            response = await this.contractPrivateGetAccountAssets (query);
            //
            //     {
            //         "success":true,
            //         "code":0,
            //         "data":[
            //             {"currency":"BSV","positionMargin":0,"availableBalance":0,"cashBalance":0,"frozenBalance":0,"equity":0,"unrealized":0,"bonus":0},
            //             {"currency":"BCH","positionMargin":0,"availableBalance":0,"cashBalance":0,"frozenBalance":0,"equity":0,"unrealized":0,"bonus":0},
            //             {"currency":"CRV","positionMargin":0,"availableBalance":0,"cashBalance":0,"frozenBalance":0,"equity":0,"unrealized":0,"bonus":0},
            //         ]
            //     }
            //
            const data = this.safeValue (response, 'data', []);
            for (let i = 0; i < data.length; i++) {
                const balance = data[i];
                const currencyId = this.safeString (balance, 'currency');
                const code = this.safeCurrencyCode (currencyId);
                const account = this.account ();
                account['free'] = this.safeString (balance, 'availableBalance');
                account['used'] = this.safeString (balance, 'frozenBalance');
                result[code] = account;
            }
        }
        result['info'] = response;
        return this.safeBalance (result);
    }

    async fetchMyTrades (symbol = undefined, since = undefined, limit = undefined, params = {}) {
        /**
         * @method
         * @name mexc3#fetchMyTrades
         * @description fetch all trades made by the user
         * @param {string} symbol unified market symbol
         * @param {int|undefined} since the earliest time in ms to fetch trades for
         * @param {int|undefined} limit the maximum number of trades structures to retrieve
         * @param {object} params extra parameters specific to the mexc3 api endpoint
         * @returns {[object]} a list of [trade structures]{@link https://docs.ccxt.com/en/latest/manual.html#trade-structure}
         */
        if (symbol === undefined) {
            throw new ArgumentsRequired (this.id + ' fetchMyTrades() requires a symbol argument');
        }
        await this.loadMarkets ();
        const market = this.market (symbol);
        const [ marketType, query ] = this.handleMarketTypeAndParams ('fetchMyTrades', market, params);
        const request = {
            'symbol': market['id'],
        };
        let trades = undefined;
        if (marketType === 'spot') {
            if (since !== undefined) {
                request['start_time'] = since;
            }
            if (limit !== undefined) {
                request['limit'] = limit;
            }
            trades = await this.spotPrivateGetMyTrades (this.extend (request, query));
            //
            // spot
            //
            //     [
            //         {
            //             "symbol": "BTCUSDT",
            //             "id": "133948532984922113",
            //             "orderId": "133948532531949568",
            //             "orderListId": "-1",
            //             "price": "41995.51",
            //             "qty": "0.0002",
            //             "quoteQty": "8.399102",
            //             "commission": "0.016798204",
            //             "commissionAsset": "USDT",
            //             "time": "1647718055000",
            //             "isBuyer": true,
            //             "isMaker": false,
            //             "isBestMatch": true
            //         }
            //     ]
            //
        } else {
            if (since !== undefined) {
                request['start_time'] = since;
                const end = this.safeInteger (params, 'end_time');
                if (end === undefined) {
                    request['end_time'] = this.sum (since, this.options['maxTimeTillEnd']);
                }
            }
            if (limit !== undefined) {
                request['page_size'] = limit;
            }
            const response = await this.contractPrivateGetOrderListOrderDeals (this.extend (request, query));
            //
            //     {
            //         "success": true,
            //         "code": "0",
            //         "data": [
            //             {
            //                 "id": "299444585",
            //                 "symbol": "STEPN_USDT",
            //                 "side": "1",
            //                 "vol": "1",
            //                 "price": "2.45455",
            //                 "feeCurrency": "USDT",
            //                 "fee": "0.00147273",
            //                 "timestamp": "1648924557000",
            //                 "profit": "0",
            //                 "category": "1",
            //                 "orderId": "265307163526610432",
            //                 "positionMode": "1",
            //                 "taker": true
            //             }
            //         ]
            //     }
            //
            trades = this.safeValue (response, 'data');
        }
        return this.parseTrades (trades, market, since, limit);
    }

    async fetchOrderTrades (id, symbol = undefined, since = undefined, limit = undefined, params = {}) {
        /**
         * @method
         * @name mexc3#fetchOrderTrades
         * @description fetch all the trades made from a single order
         * @param {string} id order id
         * @param {string|undefined} symbol unified market symbol
         * @param {int|undefined} since the earliest time in ms to fetch trades for
         * @param {int|undefined} limit the maximum number of trades to retrieve
         * @param {object} params extra parameters specific to the mexc3 api endpoint
         * @returns {[object]} a list of [trade structures]{@link https://docs.ccxt.com/en/latest/manual.html#trade-structure}
         */
        await this.loadMarkets ();
        const request = {};
        let market = undefined;
        if (symbol !== undefined) {
            market = this.market (symbol);
        }
        const [ marketType, query ] = this.handleMarketTypeAndParams ('fetchOrderTrades', market, params);
        let trades = undefined;
        if (marketType === 'spot') {
            if (symbol === undefined) {
                throw new ArgumentsRequired (this.id + ' fetchOrderTrades() requires a symbol argument');
            }
            request['symbol'] = market['id'];
            request['orderId'] = id;
            trades = await this.spotPrivateGetMyTrades (this.extend (request, query));
            //
            // spot
            //
            //     [
            //         {
            //             "symbol": "BTCUSDT",
            //             "id": "133948532984922113",
            //             "orderId": "133948532531949568",
            //             "orderListId": "-1",
            //             "price": "41995.51",
            //             "qty": "0.0002",
            //             "quoteQty": "8.399102",
            //             "commission": "0.016798204",
            //             "commissionAsset": "USDT",
            //             "time": "1647718055000",
            //             "isBuyer": true,
            //             "isMaker": false,
            //             "isBestMatch": true
            //         }
            //     ]
            //
        } else {
            request['order_id'] = id;
            const response = await this.contractPrivateGetOrderDealDetailsOrderId (this.extend (request, query));
            //
            //     {
            //         "success": true,
            //         "code": "0",
            //         "data": [
            //             {
            //                 "id": "299444585",
            //                 "symbol": "STEPN_USDT",
            //                 "side": "1",
            //                 "vol": "1",
            //                 "price": "2.45455",
            //                 "feeCurrency": "USDT",
            //                 "fee": "0.00147273",
            //                 "timestamp": "1648924557000",
            //                 "profit": "0",
            //                 "category": "1",
            //                 "orderId": "265307163526610432",
            //                 "positionMode": "1",
            //                 "taker": true
            //             }
            //         ]
            //     }
            //
            trades = this.safeValue (response, 'data');
        }
        return this.parseTrades (trades, market, since, limit, query);
    }

    async modifyMarginHelper (symbol, amount, addOrReduce, params = {}) {
        const positionId = this.safeInteger (params, 'positionId');
        if (positionId === undefined) {
            throw new ArgumentsRequired (this.id + ' modifyMarginHelper() requires a positionId parameter');
        }
        await this.loadMarkets ();
        const request = {
            'positionId': positionId,
            'amount': amount,
            'type': addOrReduce,
        };
        const response = await this.contractPrivatePostPositionChangeMargin (this.extend (request, params));
        //
        //     {
        //         "success": true,
        //         "code": 0
        //     }
        return response;
    }

    async reduceMargin (symbol, amount, params = {}) {
        /**
         * @method
         * @name mexc3#reduceMargin
         * @description remove margin from a position
         * @param {string} symbol unified market symbol
         * @param {float} amount the amount of margin to remove
         * @param {object} params extra parameters specific to the mexc3 api endpoint
         * @returns {object} a [margin structure]{@link https://docs.ccxt.com/en/latest/manual.html#reduce-margin-structure}
         */
        return await this.modifyMarginHelper (symbol, amount, 'SUB', params);
    }

    async addMargin (symbol, amount, params = {}) {
        /**
         * @method
         * @name mexc3#addMargin
         * @description add margin
         * @param {string} symbol unified market symbol
         * @param {float} amount amount of margin to add
         * @param {object} params extra parameters specific to the mexc3 api endpoint
         * @returns {object} a [margin structure]{@link https://docs.ccxt.com/en/latest/manual.html#add-margin-structure}
         */
        return await this.modifyMarginHelper (symbol, amount, 'ADD', params);
    }

    async setLeverage (leverage, symbol = undefined, params = {}) {
        /**
         * @method
         * @name mexc3#setLeverage
         * @description set the level of leverage for a market
         * @param {float} leverage the rate of leverage
         * @param {string|undefined} symbol unified market symbol
         * @param {object} params extra parameters specific to the mexc3 api endpoint
         * @returns {object} response from the exchange
         */
        await this.loadMarkets ();
        const request = {
            'leverage': leverage,
        };
        const positionId = this.safeInteger (params, 'positionId');
        if (positionId === undefined) {
            const openType = this.safeNumber (params, 'openType'); // 1 or 2
            const positionType = this.safeNumber (params, 'positionType'); // 1 or 2
            const market = (symbol !== undefined) ? this.market (symbol) : undefined;
            if ((openType === undefined) || (positionType === undefined) || (market === undefined)) {
                throw new ArgumentsRequired (this.id + ' setLeverage() requires a positionId parameter or a symbol argument with openType and positionType parameters, use openType 1 or 2 for isolated or cross margin respectively, use positionType 1 or 2 for long or short positions');
            } else {
                request['openType'] = openType;
                request['symbol'] = market['symbol'];
                request['positionType'] = positionType;
            }
        } else {
            request['positionId'] = positionId;
        }
        return await this.contractPrivatePostPositionChangeLeverage (this.extend (request, params));
    }

    async fetchFundingHistory (symbol = undefined, since = undefined, limit = undefined, params = {}) {
        /**
         * @method
         * @name mexc3#fetchFundingHistory
         * @description fetch the history of funding payments paid and received on this account
         * @param {string|undefined} symbol unified market symbol
         * @param {int|undefined} since the earliest time in ms to fetch funding history for
         * @param {int|undefined} limit the maximum number of funding history structures to retrieve
         * @param {object} params extra parameters specific to the mexc3 api endpoint
         * @returns {object} a [funding history structure]{@link https://docs.ccxt.com/en/latest/manual.html#funding-history-structure}
         */
        await this.loadMarkets ();
        let market = undefined;
        const request = {
            // 'symbol': market['id'],
            // 'position_id': positionId,
            // 'page_num': 1,
            // 'page_size': limit, // default 20, max 100
        };
        if (symbol !== undefined) {
            market = this.market (symbol);
            request['symbol'] = market['id'];
        }
        if (limit !== undefined) {
            request['page_size'] = limit;
        }
        const response = await this.contractPrivateGetPositionFundingRecords (this.extend (request, params));
        //
        //     {
        //         "success": true,
        //         "code": 0,
        //         "data": {
        //             "pageSize": 20,
        //             "totalCount": 2,
        //             "totalPage": 1,
        //             "currentPage": 1,
        //             "resultList": [
        //                 {
        //                     "id": 7423910,
        //                     "symbol": "BTC_USDT",
        //                     "positionType": 1,
        //                     "positionValue": 29.30024,
        //                     "funding": 0.00076180624,
        //                     "rate": -0.000026,
        //                     "settleTime": 1643299200000
        //                 },
        //                 {
        //                     "id": 7416473,
        //                     "symbol": "BTC_USDT",
        //                     "positionType": 1,
        //                     "positionValue": 28.9188,
        //                     "funding": 0.0014748588,
        //                     "rate": -0.000051,
        //                     "settleTime": 1643270400000
        //                 }
        //             ]
        //         }
        //     }
        //
        const data = this.safeValue (response, 'data', {});
        const resultList = this.safeValue (data, 'resultList', []);
        const result = [];
        for (let i = 0; i < resultList.length; i++) {
            const entry = resultList[i];
            const timestamp = this.safeInteger (entry, 'settleTime');
            result.push ({
                'info': entry,
                'symbol': symbol,
                'code': undefined,
                'timestamp': timestamp,
                'datetime': this.iso8601 (timestamp),
                'id': this.safeNumber (entry, 'id'),
                'amount': this.safeNumber (entry, 'funding'),
            });
        }
        return result;
    }

    parseFundingRate (contract, market = undefined) {
        //
        //     {
        //         "symbol": "BTC_USDT",
        //         "fundingRate": 0.000014,
        //         "maxFundingRate": 0.003,
        //         "minFundingRate": -0.003,
        //         "collectCycle": 8,
        //         "nextSettleTime": 1643241600000,
        //         "timestamp": 1643240373359
        //     }
        //
        const nextFundingRate = this.safeNumber (contract, 'fundingRate');
        const nextFundingTimestamp = this.safeInteger (contract, 'nextSettleTime');
        const marketId = this.safeString (contract, 'symbol');
        const symbol = this.safeSymbol (marketId, market);
        const timestamp = this.safeInteger (contract, 'timestamp');
        const datetime = this.iso8601 (timestamp);
        return {
            'info': contract,
            'symbol': symbol,
            'markPrice': undefined,
            'indexPrice': undefined,
            'interestRate': undefined,
            'estimatedSettlePrice': undefined,
            'timestamp': timestamp,
            'datetime': datetime,
            'fundingRate': nextFundingRate,
            'fundingTimestamp': nextFundingTimestamp,
            'fundingDatetime': this.iso8601 (nextFundingTimestamp),
            'nextFundingRate': undefined,
            'nextFundingTimestamp': undefined,
            'nextFundingDatetime': undefined,
            'previousFundingRate': undefined,
            'previousFundingTimestamp': undefined,
            'previousFundingDatetime': undefined,
        };
    }

    async fetchFundingRate (symbol, params = {}) {
        /**
         * @method
         * @name mexc3#fetchFundingRate
         * @description fetch the current funding rate
         * @param {string} symbol unified market symbol
         * @param {object} params extra parameters specific to the mexc3 api endpoint
         * @returns {object} a [funding rate structure]{@link https://docs.ccxt.com/en/latest/manual.html#funding-rate-structure}
         */
        await this.loadMarkets ();
        const market = this.market (symbol);
        const request = {
            'symbol': market['id'],
        };
        const response = await this.contractPublicGetFundingRateSymbol (this.extend (request, params));
        //
        //     {
        //         "success": true,
        //         "code": 0,
        //         "data": {
        //             "symbol": "BTC_USDT",
        //             "fundingRate": 0.000014,
        //             "maxFundingRate": 0.003,
        //             "minFundingRate": -0.003,
        //             "collectCycle": 8,
        //             "nextSettleTime": 1643241600000,
        //             "timestamp": 1643240373359
        //         }
        //     }
        //
        const result = this.safeValue (response, 'data', {});
        return this.parseFundingRate (result, market);
    }

    async fetchFundingRateHistory (symbol = undefined, since = undefined, limit = undefined, params = {}) {
        /**
         * @method
         * @name mexc#fetchFundingRateHistory
         * @description fetches historical funding rate prices
         * @param {string|undefined} symbol unified symbol of the market to fetch the funding rate history for
         * @param {int|undefined} since not used by mexc, but filtered internally by ccxt
         * @param {int|undefined} limit mexc limit is page_size default 20, maximum is 100
         * @param {object} params extra parameters specific to the mexc api endpoint
         * @returns {[object]} a list of [funding rate structures]{@link https://docs.ccxt.com/en/latest/manual.html?#funding-rate-history-structure}
         */
        if (symbol === undefined) {
            throw new ArgumentsRequired (this.id + ' fetchFundingRateHistory() requires a symbol argument');
        }
        await this.loadMarkets ();
        const market = this.market (symbol);
        const request = {
            'symbol': market['id'],
            // 'page_size': limit, // optional
            // 'page_num': 1, // optional, current page number, default is 1
        };
        if (limit !== undefined) {
            request['page_size'] = limit;
        }
        const response = await this.contractPublicGetFundingRateHistory (this.extend (request, params));
        //
        //    {
        //        "success": true,
        //        "code": 0,
        //        "data": {
        //            "pageSize": 2,
        //            "totalCount": 21,
        //            "totalPage": 11,
        //            "currentPage": 1,
        //            "resultList": [
        //                {
        //                    "symbol": "BTC_USDT",
        //                    "fundingRate": 0.000266,
        //                    "settleTime": 1609804800000
        //                },
        //                {
        //                    "symbol": "BTC_USDT",
        //                    "fundingRate": 0.00029,
        //                    "settleTime": 1609776000000
        //                }
        //            ]
        //        }
        //    }
        //
        const data = this.safeValue (response, 'data');
        const result = this.safeValue (data, 'resultList', []);
        const rates = [];
        for (let i = 0; i < result.length; i++) {
            const entry = result[i];
            const marketId = this.safeString (entry, 'symbol');
            const symbol = this.safeSymbol (marketId);
            const timestamp = this.safeInteger (entry, 'settleTime');
            rates.push ({
                'info': entry,
                'symbol': symbol,
                'fundingRate': this.safeNumber (entry, 'fundingRate'),
                'timestamp': timestamp,
                'datetime': this.iso8601 (timestamp),
            });
        }
        const sorted = this.sortBy (rates, 'timestamp');
        return this.filterBySymbolSinceLimit (sorted, market['symbol'], since, limit);
    }

    async fetchLeverageTiers (symbols = undefined, params = {}) {
        /**
         * @method
         * @name mexc3#fetchLeverageTiers
         * @description retrieve information on the maximum leverage, and maintenance margin for trades of varying trade sizes
         * @param {[string]|undefined} symbols list of unified market symbols
         * @param {object} params extra parameters specific to the mexc3 api endpoint
         * @returns {object} a dictionary of [leverage tiers structures]{@link https://docs.ccxt.com/en/latest/manual.html#leverage-tiers-structure}, indexed by market symbols
         */
        await this.loadMarkets ();
        const response = await this.contractPublicGetDetail (params);
        //
        //     {
        //         "success":true,
        //         "code":0,
        //         "data":[
        //             {
        //                 "symbol": "BTC_USDT",
        //                 "displayName": "BTC_USDT永续",
        //                 "displayNameEn": "BTC_USDT SWAP",
        //                 "positionOpenType": 3,
        //                 "baseCoin": "BTC",
        //                 "quoteCoin": "USDT",
        //                 "settleCoin": "USDT",
        //                 "contractSize": 0.0001,
        //                 "minLeverage": 1,
        //                 "maxLeverage": 125,
        //                 "priceScale": 2,
        //                 "volScale": 0,
        //                 "amountScale": 4,
        //                 "priceUnit": 0.5,
        //                 "volUnit": 1,
        //                 "minVol": 1,
        //                 "maxVol": 1000000,
        //                 "bidLimitPriceRate": 0.1,
        //                 "askLimitPriceRate": 0.1,
        //                 "takerFeeRate": 0.0006,
        //                 "makerFeeRate": 0.0002,
        //                 "maintenanceMarginRate": 0.004,
        //                 "initialMarginRate": 0.008,
        //                 "riskBaseVol": 10000,
        //                 "riskIncrVol": 200000,
        //                 "riskIncrMmr": 0.004,
        //                 "riskIncrImr": 0.004,
        //                 "riskLevelLimit": 5,
        //                 "priceCoefficientVariation": 0.1,
        //                 "indexOrigin": ["BINANCE","GATEIO","HUOBI","MXC"],
        //                 "state": 0, // 0 enabled, 1 delivery, 2 completed, 3 offline, 4 pause
        //                 "isNew": false,
        //                 "isHot": true,
        //                 "isHidden": false
        //             },
        //             ...
        //         ]
        //     }
        //
        const data = this.safeValue (response, 'data');
        return this.parseLeverageTiers (data, symbols, 'symbol');
    }

    parseMarketLeverageTiers (info, market) {
        /**
            @param info: Exchange response for 1 market
            {
                "symbol": "BTC_USDT",
                "displayName": "BTC_USDT永续",
                "displayNameEn": "BTC_USDT SWAP",
                "positionOpenType": 3,
                "baseCoin": "BTC",
                "quoteCoin": "USDT",
                "settleCoin": "USDT",
                "contractSize": 0.0001,
                "minLeverage": 1,
                "maxLeverage": 125,
                "priceScale": 2,
                "volScale": 0,
                "amountScale": 4,
                "priceUnit": 0.5,
                "volUnit": 1,
                "minVol": 1,
                "maxVol": 1000000,
                "bidLimitPriceRate": 0.1,
                "askLimitPriceRate": 0.1,
                "takerFeeRate": 0.0006,
                "makerFeeRate": 0.0002,
                "maintenanceMarginRate": 0.004,
                "initialMarginRate": 0.008,
                "riskBaseVol": 10000,
                "riskIncrVol": 200000,
                "riskIncrMmr": 0.004,
                "riskIncrImr": 0.004,
                "riskLevelLimit": 5,
                "priceCoefficientVariation": 0.1,
                "indexOrigin": ["BINANCE","GATEIO","HUOBI","MXC"],
                "state": 0, // 0 enabled, 1 delivery, 2 completed, 3 offline, 4 pause
                "isNew": false,
                "isHot": true,
                "isHidden": false
            }
            @param market: CCXT market
         */
        let maintenanceMarginRate = this.safeString (info, 'maintenanceMarginRate');
        let initialMarginRate = this.safeString (info, 'initialMarginRate');
        const maxVol = this.safeString (info, 'maxVol');
        const riskIncrVol = this.safeString (info, 'riskIncrVol');
        const riskIncrMmr = this.safeString (info, 'riskIncrMmr');
        const riskIncrImr = this.safeString (info, 'riskIncrImr');
        let floor = '0';
        const tiers = [];
        const quoteId = this.safeString (info, 'quoteCoin');
        while (Precise.stringLt (floor, maxVol)) {
            const cap = Precise.stringAdd (floor, riskIncrVol);
            tiers.push ({
                'tier': this.parseNumber (Precise.stringDiv (cap, riskIncrVol)),
                'currency': this.safeCurrencyCode (quoteId),
                'notionalFloor': this.parseNumber (floor),
                'notionalCap': this.parseNumber (cap),
                'maintenanceMarginRate': this.parseNumber (maintenanceMarginRate),
                'maxLeverage': this.parseNumber (Precise.stringDiv ('1', initialMarginRate)),
                'info': info,
            });
            initialMarginRate = Precise.stringAdd (initialMarginRate, riskIncrImr);
            maintenanceMarginRate = Precise.stringAdd (maintenanceMarginRate, riskIncrMmr);
            floor = cap;
        }
        return tiers;
    }

    parseDepositAddress (depositAddress, currency = undefined) {
        //
        //     {"chain":"ERC-20","address":"0x55cbd73db24eafcca97369e3f2db74b2490586e6"},
        //     {"chain":"MATIC","address":"0x05aa3236f1970eae0f8feb17ec19435b39574d74"},
        //     {"chain":"TRC20","address":"TGaPfhW41EXD3sAfs1grLF6DKfugfqANNw"},
        //     {"chain":"SOL","address":"5FSpUKuh2gjw4mF89T2e7sEjzUA1SkRKjBChFqP43KhV"},
        //     {"chain":"ALGO","address":"B3XTZND2JJTSYR7R2TQVCUDT4QSSYVAIZYDPWVBX34DGAYATBU3AUV43VU"}
        //
        //
        const address = this.safeString (depositAddress, 'address');
        const code = this.safeCurrencyCode (undefined, currency);
        const networkId = this.safeString (depositAddress, 'chain');
        const network = this.safeNetwork (networkId);
        this.checkAddress (address);
        return {
            'currency': code,
            'address': address,
            'tag': undefined,
            'network': network,
            'info': depositAddress,
        };
    }

    async fetchDepositAddressesByNetwork (code, params = {}) {
        /**
         * @method
         * @name mexc3#fetchDepositAddressesByNetwork
         * @description fetch a dictionary of addresses for a currency, indexed by network
         * @param {string} code unified currency code of the currency for the deposit address
         * @param {object} params extra parameters specific to the mexc3 api endpoint
         * @returns {object} a dictionary of [address structures]{@link https://docs.ccxt.com/en/latest/manual.html#address-structure} indexed by the network
         */
        await this.loadMarkets ();
        const currency = this.currency (code);
        const request = {
            'currency': currency['id'],
        };
        const response = await this.spot2PrivateGetAssetDepositAddressList (this.extend (request, params));
        //
        //     {
        //         "code":200,
        //         "data":{
        //             "currency":"USDC",
        //             "chains":[
        //                 {"chain":"ERC-20","address":"0x55cbd73db24eafcca97369e3f2db74b2490586e6"},
        //                 {"chain":"MATIC","address":"0x05aa3236f1970eae0f8feb17ec19435b39574d74"},
        //                 {"chain":"TRC20","address":"TGaPfhW41EXD3sAfs1grLF6DKfugfqANNw"},
        //                 {"chain":"SOL","address":"5FSpUKuh2gjw4mF89T2e7sEjzUA1SkRKjBChFqP43KhV"},
        //                 {"chain":"ALGO","address":"B3XTZND2JJTSYR7R2TQVCUDT4QSSYVAIZYDPWVBX34DGAYATBU3AUV43VU"}
        //             ]
        //         }
        //     }
        //
        const data = this.safeValue (response, 'data', {});
        const chains = this.safeValue (data, 'chains', []);
        const depositAddresses = [];
        for (let i = 0; i < chains.length; i++) {
            const depositAddress = this.parseDepositAddress (chains[i], currency);
            depositAddresses.push (depositAddress);
        }
        return this.indexBy (depositAddresses, 'network');
    }

    async fetchDepositAddress (code, params = {}) {
        /**
         * @method
         * @name mexc3#fetchDepositAddress
         * @description fetch the deposit address for a currency associated with this account
         * @param {string} code unified currency code
         * @param {object} params extra parameters specific to the mexc3 api endpoint
         * @returns {object} an [address structure]{@link https://docs.ccxt.com/en/latest/manual.html#address-structure}
         */
        const rawNetwork = this.safeStringUpper (params, 'network');
        params = this.omit (params, 'network');
        const response = await this.fetchDepositAddressesByNetwork (code, params);
        const networks = this.safeValue (this.options, 'networks', {});
        const network = this.safeString (networks, rawNetwork, rawNetwork);
        let result = undefined;
        if (network === undefined) {
            result = this.safeValue (response, code);
            if (result === undefined) {
                const alias = this.safeString (networks, code, code);
                result = this.safeValue (response, alias);
                if (result === undefined) {
                    const defaultNetwork = this.safeString (this.options, 'defaultNetwork', 'ERC20');
                    result = this.safeValue (response, defaultNetwork);
                    if (result === undefined) {
                        const values = Object.values (response);
                        result = this.safeValue (values, 0);
                        if (result === undefined) {
                            throw new InvalidAddress (this.id + ' fetchDepositAddress() cannot find deposit address for ' + code);
                        }
                    }
                }
            }
            return result;
        }
        // TODO: add support for all aliases here
        result = this.safeValue (response, rawNetwork);
        if (result === undefined) {
            throw new InvalidAddress (this.id + ' fetchDepositAddress() cannot find ' + network + ' deposit address for ' + code);
        }
        return result;
    }

    async fetchDeposits (code = undefined, since = undefined, limit = undefined, params = {}) {
        /**
         * @method
         * @name mexc3#fetchDeposits
         * @description fetch all deposits made to an account
         * @param {string|undefined} code unified currency code
         * @param {int|undefined} since the earliest time in ms to fetch deposits for
         * @param {int|undefined} limit the maximum number of deposits structures to retrieve
         * @param {object} params extra parameters specific to the mexc3 api endpoint
         * @returns {[object]} a list of [transaction structures]{@link https://docs.ccxt.com/en/latest/manual.html#transaction-structure}
         */
        await this.loadMarkets ();
        const request = {
            // 'currency': currency['id'] + network example: USDT-TRX,
            // 'state': 'state',
            // 'start_time': since, // default 1 day
            // 'end_time': this.milliseconds (),
            // 'page_num': 1,
            // 'page_size': limit, // default 20, maximum 50
        };
        let currency = undefined;
        if (code !== undefined) {
            const rawNetwork = this.safeString (params, 'network');
            params = this.omit (params, 'network');
            if (rawNetwork === undefined) {
                throw new ArgumentsRequired (this.id + ' fetchDeposits() requires a network parameter when the currency is specified');
            }
            // currently mexc does not have network names unified so for certain things we might need TRX or TRC-20
            // due to that I'm applying the network parameter directly so the user can control it on its side
            currency = this.currency (code);
            request['currency'] = currency['id'] + '-' + rawNetwork;
        }
        if (since !== undefined) {
            request['start_time'] = since;
        }
        if (limit !== undefined) {
            request['limit'] = limit;
        }
        const response = await this.spot2PrivateGetAssetDepositList (this.extend (request, params));
        //
        //     {
        //         "code":200,
        //         "data":{
        //             "page_size":20,
        //             "total_page":1,
        //             "total_size":1,
        //             "page_num":1,
        //             "result_list":[
        //                 {
        //                     "currency":"USDC",
        //                     "amount":150.0,
        //                     "fee":0.0,
        //                     "confirmations":19,
        //                     "address":"0x55cbd73db24eafcca97369e3f2db74b2490586e6",
        //                     "state":"SUCCESS",
        //                     "tx_id":"0xc65a9b09e1b71def81bf8bb3ec724c0c1b2b4c82200c8c142e4ea4c1469fd789:0",
        //                     "require_confirmations":12,
        //                     "create_time":"2021-10-11T18:58:25.000+00:00",
        //                     "update_time":"2021-10-11T19:01:06.000+00:00"
        //                 }
        //             ]
        //         }
        //     }
        //
        const data = this.safeValue (response, 'data', {});
        const resultList = this.safeValue (data, 'result_list', []);
        return this.parseTransactions (resultList, currency, since, limit);
    }

    async fetchWithdrawals (code = undefined, since = undefined, limit = undefined, params = {}) {
        /**
         * @method
         * @name mexc3#fetchWithdrawals
         * @description fetch all withdrawals made from an account
         * @param {string|undefined} code unified currency code
         * @param {int|undefined} since the earliest time in ms to fetch withdrawals for
         * @param {int|undefined} limit the maximum number of withdrawals structures to retrieve
         * @param {object} params extra parameters specific to the mexc3 api endpoint
         * @returns {[object]} a list of [transaction structures]{@link https://docs.ccxt.com/en/latest/manual.html#transaction-structure}
         */
        await this.loadMarkets ();
        const request = {
            // 'withdrawal_id': '4b450616042a48c99dd45cacb4b092a7', // string
            // 'currency': currency['id'],
            // 'state': 'state',
            // 'start_time': since, // default 1 day
            // 'end_time': this.milliseconds (),
            // 'page_num': 1,
            // 'page_size': limit, // default 20, maximum 50
        };
        let currency = undefined;
        if (code !== undefined) {
            currency = this.currency (code);
            request['currency'] = currency['id'];
        }
        if (since !== undefined) {
            request['start_time'] = since;
        }
        if (limit !== undefined) {
            request['limit'] = limit;
        }
        const response = await this.spot2PrivateGetAssetWithdrawList (this.extend (request, params));
        //
        //     {
        //         "code":200,
        //         "data":{
        //             "page_size":20,
        //             "total_page":1,
        //             "total_size":1,
        //             "page_num":1,
        //             "result_list":[
        //                 {
        //                     "id":"4b450616042a48c99dd45cacb4b092a7",
        //                     "currency":"USDT-TRX",
        //                     "address":"TRHKnx74Gb8UVcpDCMwzZVe4NqXfkdtPak",
        //                     "amount":30.0,
        //                     "fee":1.0,
        //                     "remark":"this is my first withdrawal remark",
        //                     "state":"WAIT",
        //                     "create_time":"2021-10-11T20:45:08.000+00:00"
        //                 }
        //             ]
        //         }
        //     }
        //
        const data = this.safeValue (response, 'data', {});
        const resultList = this.safeValue (data, 'result_list', []);
        return this.parseTransactions (resultList, currency, since, limit);
    }

    parseTransaction (transaction, currency = undefined) {
        //
        // fetchDeposits
        //
        //     {
        //         "currency":"USDC",
        //         "amount":150.0,
        //         "fee":0.0,
        //         "confirmations":19,
        //         "address":"0x55cbd73db24eafcca97369e3f2db74b2490586e6",
        //         "state":"SUCCESS",
        //         "tx_id":"0xc65a9b09e1b71def81bf8bb3ec724c0c1b2b4c82200c8c142e4ea4c1469fd789:0",
        //         "require_confirmations":12,
        //         "create_time":"2021-10-11T18:58:25.000+00:00",
        //         "update_time":"2021-10-11T19:01:06.000+00:00"
        //     }
        //
        // fetchWithdrawals
        //
        //     {
        //         "id":"4b450616042a48c99dd45cacb4b092a7",
        //         "currency":"USDT-TRX",
        //         "address":"TRHKnx74Gb8UVcpDCMwzZVe4NqXfkdtPak",
        //         "amount":30.0,
        //         "fee":1.0,
        //         "remark":"this is my first withdrawal remark",
        //         "state":"WAIT",
        //         "create_time":"2021-10-11T20:45:08.000+00:00"
        //     }
        //
        // withdraw
        //
        //     {
        //         "withdrawId":"25fb2831fb6d4fc7aa4094612a26c81d"
        //     }
        //
        const id = this.safeString2 (transaction, 'id', 'withdrawId');
        const type = (id === undefined) ? 'deposit' : 'withdrawal';
        const timestamp = this.parse8601 (this.safeString (transaction, 'create_time'));
        const updated = this.parse8601 (this.safeString (transaction, 'update_time'));
        let currencyId = this.safeString (transaction, 'currency');
        let network = undefined;
        if ((currencyId !== undefined) && (currencyId.indexOf ('-') >= 0)) {
            const parts = currencyId.split ('-');
            currencyId = this.safeString (parts, 0);
            const networkId = this.safeString (parts, 1);
            network = this.safeNetwork (networkId);
        }
        const code = this.safeCurrencyCode (currencyId, currency);
        const status = this.parseTransactionStatus (this.safeString (transaction, 'state'));
        let amountString = this.safeString (transaction, 'amount');
        const address = this.safeString (transaction, 'address');
        const txid = this.safeString (transaction, 'tx_id');
        let fee = undefined;
        const feeCostString = this.safeString (transaction, 'fee');
        if (feeCostString !== undefined) {
            fee = {
                'cost': this.parseNumber (feeCostString),
                'currency': code,
            };
        }
        if (type === 'withdrawal') {
            // mexc withdrawal amount includes the fee
            amountString = Precise.stringSub (amountString, feeCostString);
        }
        return {
            'info': transaction,
            'id': id,
            'txid': txid,
            'timestamp': timestamp,
            'datetime': this.iso8601 (timestamp),
            'network': network,
            'address': address,
            'addressTo': undefined,
            'addressFrom': undefined,
            'tag': undefined,
            'tagTo': undefined,
            'tagFrom': undefined,
            'type': type,
            'amount': this.parseNumber (amountString),
            'currency': code,
            'status': status,
            'updated': updated,
            'fee': fee,
        };
    }

    parseTransactionStatus (status) {
        const statuses = {
            'WAIT': 'pending',
            'WAIT_PACKAGING': 'pending',
            'SUCCESS': 'ok',
        };
        return this.safeString (statuses, status, status);
    }

    async fetchPosition (symbol, params = {}) {
        /**
         * @method
         * @name mexc3#fetchPosition
         * @description fetch data on a single open contract trade position
         * @param {string} symbol unified market symbol of the market the position is held in, default is undefined
         * @param {object} params extra parameters specific to the mexc3 api endpoint
         * @returns {object} a [position structure]{@link https://docs.ccxt.com/en/latest/manual.html#position-structure}
         */
        await this.loadMarkets ();
        const market = this.market (symbol);
        const request = {
            'symbol': market['id'],
        };
        const response = await this.fetchPositions (undefined, this.extend (request, params));
        return this.safeValue (response, 0);
    }

    async fetchPositions (symbols = undefined, params = {}) {
        /**
         * @method
         * @name mexc3#fetchPositions
         * @description fetch all open positions
         * @param {[string]|undefined} symbols list of unified market symbols
         * @param {object} params extra parameters specific to the mexc3 api endpoint
         * @returns {[object]} a list of [position structure]{@link https://docs.ccxt.com/en/latest/manual.html#position-structure}
         */
        await this.loadMarkets ();
        const response = await this.contractPrivateGetPositionOpenPositions (params);
        //
        //     {
        //         "success": true,
        //         "code": 0,
        //         "data": [
        //             {
        //                 "positionId": 1394650,
        //                 "symbol": "ETH_USDT",
        //                 "positionType": 1,
        //                 "openType": 1,
        //                 "state": 1,
        //                 "holdVol": 1,
        //                 "frozenVol": 0,
        //                 "closeVol": 0,
        //                 "holdAvgPrice": 1217.3,
        //                 "openAvgPrice": 1217.3,
        //                 "closeAvgPrice": 0,
        //                 "liquidatePrice": 1211.2,
        //                 "oim": 0.1290338,
        //                 "im": 0.1290338,
        //                 "holdFee": 0,
        //                 "realised": -0.0073,
        //                 "leverage": 100,
        //                 "createTime": 1609991676000,
        //                 "updateTime": 1609991676000,
        //                 "autoAddIm": false
        //             }
        //         ]
        //     }
        //
        const data = this.safeValue (response, 'data', []);
        return this.parsePositions (data, symbols);
    }

    parsePosition (position, market = undefined) {
        //
        //     {
        //         "positionId": 1394650,
        //         "symbol": "ETH_USDT",
        //         "positionType": 1,
        //         "openType": 1,
        //         "state": 1,
        //         "holdVol": 1,
        //         "frozenVol": 0,
        //         "closeVol": 0,
        //         "holdAvgPrice": 1217.3,
        //         "openAvgPrice": 1217.3,
        //         "closeAvgPrice": 0,
        //         "liquidatePrice": 1211.2,
        //         "oim": 0.1290338,
        //         "im": 0.1290338,
        //         "holdFee": 0,
        //         "realised": -0.0073,
        //         "leverage": 100,
        //         "createTime": 1609991676000,
        //         "updateTime": 1609991676000,
        //         "autoAddIm": false
        //     }
        //
        market = this.safeMarket (this.safeString (position, 'symbol'), market);
        const symbol = market['symbol'];
        const contracts = this.safeString (position, 'holdVol');
        const entryPrice = this.safeNumber (position, 'openAvgPrice');
        const initialMargin = this.safeString (position, 'im');
        const rawSide = this.safeString (position, 'positionType');
        const side = (rawSide === '1') ? 'long' : 'short';
        const openType = this.safeString (position, 'margin_mode');
        const marginType = (openType === '1') ? 'isolated' : 'cross';
        const leverage = this.safeNumber (position, 'leverage');
        const liquidationPrice = this.safeNumber (position, 'liquidatePrice');
        const timestamp = this.safeNumber (position, 'updateTime');
        return {
            'info': position,
            'id': undefined,
            'symbol': symbol,
            'contracts': this.parseNumber (contracts),
            'contractSize': undefined,
            'entryPrice': entryPrice,
            'collateral': undefined,
            'side': side,
            'unrealizedProfit': undefined,
            'leverage': this.parseNumber (leverage),
            'percentage': undefined,
            'marginType': marginType,
            'notional': undefined,
            'markPrice': undefined,
            'liquidationPrice': liquidationPrice,
            'initialMargin': this.parseNumber (initialMargin),
            'initialMarginPercentage': undefined,
            'maintenanceMargin': undefined,
            'maintenanceMarginPercentage': undefined,
            'marginRatio': undefined,
            'timestamp': timestamp,
            'datetime': this.iso8601 (timestamp),
        };
    }

    async fetchTransfer (id, since = undefined, limit = undefined, params = {}) {
        const [ marketType, query ] = this.handleMarketTypeAndParams ('fetchTransfer', undefined, params);
        await this.loadMarkets ();
        if (marketType === 'spot') {
            const request = {
                'transact_id': id,
            };
            const response = await this.spot2PrivateGetAssetInternalTransferInfo (this.extend (request, query));
            //
            //     {
            //         code: '200',
            //         data: {
            //             currency: 'USDT',
            //             amount: '1',
            //             transact_id: '954877a2ef54499db9b28a7cf9ebcf41',
            //             from: 'MAIN',
            //             to: 'CONTRACT',
            //             transact_state: 'SUCCESS'
            //         }
            //     }
            //
            const data = this.safeValue (response, 'data', {});
            return this.parseTransfer (data);
        } else if (marketType === 'swap') {
            throw new BadRequest (this.id + ' fetchTransfer() is not supported for ' + marketType);
        }
    }

    async fetchTransfers (code = undefined, since = undefined, limit = undefined, params = {}) {
        /**
         * @method
         * @name mexc3#fetchTransfers
         * @description fetch a history of internal transfers made on an account
         * @see https://mxcdevelop.github.io/apidocs/spot_v3_en/#query-user-universal-transfer-history
         * @param {string|undefined} code unified currency code of the currency transferred
         * @param {int|undefined} since the earliest time in ms to fetch transfers for
         * @param {int|undefined} limit the maximum number of  transfers structures to retrieve
         * @param {object} params extra parameters specific to the mexc3 api endpoint
         * @param {string} params.fromAccount account that the transfer was sent from, 'spot', 'swap' or 'margin'
         * @param {string} params.toAccount account that the transfer was sent to, 'spot', 'swap' or 'margin'
         * @param {string|undefined} params.symbol market symbol required for margin account transfers eg:BTCUSDT
         * @returns {[object]} a list of [transfer structures]{@link https://docs.ccxt.com/en/latest/manual.html#transfer-structure}
         */
        await this.loadMarkets ();
        const fromAccount = this.safeString2 (params, 'fromAccount', 'fromAccountType');
        const toAccount = this.safeString2 (params, 'toAccount', 'toAccountType');
        if (fromAccount === undefined) {
            throw new ArgumentsRequired (this.id + ' fetchTransfers() requires a "fromAccount" argument in the params');
        }
        if (toAccount === undefined) {
            throw new ArgumentsRequired (this.id + ' fetchTransfers() requires a "toAccount" argument in the params');
        }
        const accounts = {
            'spot': 'SPOT',
            'swap': 'FUTURES',
            'margin': 'ISOLATED_MARGIN',
        };
        const fromId = this.safeString (accounts, fromAccount);
        const toId = this.safeString (accounts, toAccount);
        if (fromId === undefined) {
            const keys = Object.keys (accounts);
            throw new ExchangeError (this.id + ' fromAccount must be one of ' + keys.join (', '));
        }
        if (toId === undefined) {
            const keys = Object.keys (accounts);
            throw new ExchangeError (this.id + ' toAccount must be one of ' + keys.join (', '));
        }
        const request = {
            'fromAccountType': fromId,
            'toAccountType': toId,
        };
        if ((fromId === 'ISOLATED_MARGIN') || (toId === 'ISOLATED_MARGIN')) {
            const symbol = this.safeString (params, 'symbol');
            if (symbol === undefined) {
                throw new ArgumentsRequired (this.id + ' fetchTransfers() requires a symbol argument for isolated margin');
            }
            const market = this.market (symbol);
            request['symbol'] = market['id'];
        }
        let currency = undefined;
        if (code !== undefined) {
            currency = this.currency (code);
        }
        if (since !== undefined) {
            request['startTime'] = since;
        }
        if (limit !== undefined) {
            if (limit > 100) {
                throw new ExchangeError (this.id + ' fetchTransfers() supports a maximum limit of 100');
            }
            request['size'] = limit;
        }
        params = this.omit (params, [ 'toAccount', 'fromAccount' ]);
        const response = await this.spotPrivateGetCapitalTransfer (this.extend (request, params));
        //
        //     {
        //         "rows": [
        //             {
        //                 "tranId": "ecfedadc760a457fb13e6df90ae2689b",
        //                 "clientTranId": null,
        //                 "asset": "USDT",
        //                 "amount": "10",
        //                 "fromAccountType": "ISOLATED_MARGIN",
        //                 "toAccountType": "SPOT",
        //                 "symbol": "BTCUSDT",
        //                 "status": "SUCCESS",
        //                 "timestamp": 1662451988000
        //             }
        //         ],
        //         "total": 1
        //     }
        //
        const rows = this.safeValue (response, 'rows', []);
        return this.parseTransfers (rows, currency, since, limit);
    }

    async transfer (code, amount, fromAccount, toAccount, params = {}) {
        /**
         * @method
         * @name mexc3#transfer
         * @description transfer currency internally between wallets on the same account
         * @see https://mxcdevelop.github.io/apidocs/spot_v3_en/#user-universal-transfer
         * @param {string} code unified currency code
         * @param {float} amount amount to transfer
         * @param {string} fromAccount account to transfer from
         * @param {string} toAccount account to transfer to
         * @param {object} params extra parameters specific to the mexc3 api endpoint
         * @param {string|undefined} params.symbol market symbol required for margin account transfers eg:BTCUSDT
         * @returns {object} a [transfer structure]{@link https://docs.ccxt.com/en/latest/manual.html#transfer-structure}
         */
        await this.loadMarkets ();
        const currency = this.currency (code);
        const accounts = {
            'spot': 'SPOT',
            'swap': 'FUTURES',
            'margin': 'ISOLATED_MARGIN',
        };
        const fromId = this.safeString (accounts, fromAccount);
        const toId = this.safeString (accounts, toAccount);
        if (fromId === undefined) {
            const keys = Object.keys (accounts);
            throw new ExchangeError (this.id + ' fromAccount must be one of ' + keys.join (', '));
        }
        if (toId === undefined) {
            const keys = Object.keys (accounts);
            throw new ExchangeError (this.id + ' toAccount must be one of ' + keys.join (', '));
        }
        const request = {
            'asset': currency['id'],
            'amount': amount,
            'fromAccountType': fromId,
            'toAccountType': toId,
        };
        if ((fromId === 'ISOLATED_MARGIN') || (toId === 'ISOLATED_MARGIN')) {
            const symbol = this.safeString (params, 'symbol');
            params = this.omit (params, 'symbol');
            if (symbol === undefined) {
                throw new ArgumentsRequired (this.id + ' transfer() requires a symbol argument for isolated margin');
            }
            const market = this.market (symbol);
            request['symbol'] = market['id'];
        }
        const response = await this.spotPrivatePostCapitalTransfer (this.extend (request, params));
        //
        //     {
        //         "tranId": "ebb06123e6a64f4ab234b396c548d57e"
        //     }
        //
        const transaction = this.parseTransfer (response, currency);
        return this.extend (transaction, {
            'amount': amount,
            'fromAccount': fromAccount,
            'toAccount': toAccount,
        });
    }

    parseTransfer (transfer, currency = undefined) {
        //
        // spot: fetchTransfer
        //
        //     {
        //         currency: 'USDT',
        //         amount: '1',
        //         transact_id: 'b60c1df8e7b24b268858003f374ecb75',
        //         from: 'MAIN',
        //         to: 'CONTRACT',
        //         transact_state: 'WAIT'
        //     }
        //
        // swap: fetchTransfer
        //
        //     {
        //         "currency": "USDT",
        //         "amount": "22.90213135",
        //         "txid": "fa8a1e7bf05940a3b7025856dc48d025",
        //         "id": "2980812",
        //         "type": "IN",
        //         "state": "SUCCESS",
        //         "createTime": "1648849076000",
        //         "updateTime": "1648849076000"
        //     }
        //
<<<<<<< HEAD
        // fetchTransfers
        //
        //     {
        //         "tranId": "ecfedadc760a457fb13e6df90ae2689b",
        //         "clientTranId": null,
        //         "asset": "USDT",
        //         "amount": "10",
        //         "fromAccountType": "ISOLATED_MARGIN",
        //         "toAccountType": "SPOT",
        //         "symbol": "BTCUSDT",
        //         "status": "SUCCESS",
        //         "timestamp": 1662451988000
        //     }
        //
        const currencyId = this.safeString2 (transfer, 'currency', 'asset');
        const id = this.safeStringN (transfer, [ 'transact_id', 'txid', 'tranId' ]);
        const timestamp = this.safeInteger2 (transfer, 'createTime', 'timestamp');
=======
        // transfer
        //
        //     {
        //         "tranId": "ebb06123e6a64f4ab234b396c548d57e"
        //     }
        //
        const currencyId = this.safeString (transfer, 'currency');
        const id = this.safeStringN (transfer, [ 'transact_id', 'txid', 'tranId' ]);
        const timestamp = this.safeInteger (transfer, 'createTime');
>>>>>>> dcc382ee
        const datetime = (timestamp !== undefined) ? this.iso8601 (timestamp) : undefined;
        const direction = this.safeString (transfer, 'type');
        let accountFrom = undefined;
        let accountTo = undefined;
        if (direction !== undefined) {
            accountFrom = (direction === 'IN') ? 'MAIN' : 'CONTRACT';
            accountTo = (direction === 'IN') ? 'CONTRACT' : 'MAIN';
        } else {
            accountFrom = this.safeString2 (transfer, 'from', 'fromAccountType');
            accountTo = this.safeString2 (transfer, 'to', 'toAccountType');
        }
        return {
            'info': transfer,
            'id': id,
            'timestamp': timestamp,
            'datetime': datetime,
            'currency': this.safeCurrencyCode (currencyId, currency),
            'amount': this.safeNumber (transfer, 'amount'),
            'fromAccount': this.parseAccountId (accountFrom),
            'toAccount': this.parseAccountId (accountTo),
            'status': this.parseTransferStatus (this.safeStringN (transfer, [ 'transact_state', 'state', 'status' ])),
        };
    }

    parseAccountId (status) {
        const statuses = {
            'MAIN': 'spot',
            'CONTRACT': 'swap',
            'SPOT': 'spot',
            'FUTURES': 'swap',
            'ISOLATED_MARGIN': 'margin',
        };
        return this.safeString (statuses, status, status);
    }

    parseTransferStatus (status) {
        const statuses = {
            'SUCCESS': 'ok',
            'FAILED': 'failed',
            'WAIT': 'pending',
        };
        return this.safeString (statuses, status, status);
    }

    async withdraw (code, amount, address, tag = undefined, params = {}) {
        /**
         * @method
         * @name mexc3#withdraw
         * @description make a withdrawal
         * @param {string} code unified currency code
         * @param {float} amount the amount to withdraw
         * @param {string} address the address to withdraw to
         * @param {string|undefined} tag
         * @param {object} params extra parameters specific to the mexc3 api endpoint
         * @returns {object} a [transaction structure]{@link https://docs.ccxt.com/en/latest/manual.html#transaction-structure}
         */
        [ tag, params ] = this.handleWithdrawTagAndParams (tag, params);
        const networks = this.safeValue (this.options, 'networks', {});
        let network = this.safeString2 (params, 'network', 'chain'); // this line allows the user to specify either ERC20 or ETH
        network = this.safeString (networks, network, network); // handle ETH > ERC-20 alias
        this.checkAddress (address);
        await this.loadMarkets ();
        const currency = this.currency (code);
        if (tag !== undefined) {
            address += ':' + tag;
        }
        const request = {
            'currency': currency['id'],
            'address': address,
            'amount': amount,
        };
        if (network !== undefined) {
            request['chain'] = network;
            params = this.omit (params, [ 'network', 'chain' ]);
        }
        const response = await this.spot2PrivatePostAssetWithdraw (this.extend (request, params));
        //
        //     {
        //         "code":200,
        //         "data": {
        //             "withdrawId":"25fb2831fb6d4fc7aa4094612a26c81d"
        //         }
        //     }
        //
        const data = this.safeValue (response, 'data', {});
        return this.parseTransaction (data, currency);
    }

    async setPositionMode (hedged, symbol = undefined, params = {}) {
        const request = {
            'positionMode': hedged ? 1 : 2, // 1 Hedge, 2 One-way, before changing position mode make sure that there are no active orders, planned orders, or open positions, the risk limit level will be reset to 1
        };
        const response = await this.contractPrivatePostPositionChangePositionMode (this.extend (request, params));
        //
        //     {
        //         "success":true,
        //         "code":0
        //     }
        //
        return response;
    }

    async fetchPositionMode (symbol = undefined, params = {}) {
        const response = await this.contractPrivateGetPositionPositionMode (params);
        //
        //     {
        //         "success":true,
        //         "code":0,
        //         "data":2
        //     }
        //
        const positionMode = this.safeInteger (response, 'data');
        return {
            'info': response,
            'hedged': (positionMode === 1),
        };
    }

    async borrowMargin (code, amount, symbol = undefined, params = {}) {
        /**
         * @method
         * @name mexc3#borrowMargin
         * @description create a loan to borrow margin
         * @see https://mxcdevelop.github.io/apidocs/spot_v3_en/#loan
         * @param {string} code unified currency code of the currency to borrow
         * @param {float} amount the amount to borrow
         * @param {string} symbol unified market symbol
         * @param {object} params extra parameters specific to the mexc3 api endpoint
         * @returns {object} a [margin loan structure]{@link https://docs.ccxt.com/en/latest/manual.html#margin-loan-structure}
         */
        await this.loadMarkets ();
        if (symbol === undefined) {
            throw new ArgumentsRequired (this.id + ' borrowMargin() requires a symbol argument for isolated margin');
        }
        const market = this.market (symbol);
        const currency = this.currency (code);
        const request = {
            'asset': currency['id'],
            'amount': this.currencyToPrecision (code, amount),
            'symbol': market['id'],
        };
        const response = await this.spotPrivatePostMarginLoan (this.extend (request, params));
        //
        //     {
        //         "tranId": "762407666453712896"
        //     }
        //
        const transaction = this.parseMarginLoan (response, currency);
        return this.extend (transaction, {
            'amount': amount,
            'symbol': symbol,
        });
    }

    async repayMargin (code, amount, symbol = undefined, params = {}) {
        /**
         * @method
         * @name mexc3#repayMargin
         * @description repay borrowed margin and interest
         * @see https://mxcdevelop.github.io/apidocs/spot_v3_en/#repayment
         * @param {string} code unified currency code of the currency to repay
         * @param {float} amount the amount to repay
         * @param {string} symbol unified market symbol
         * @param {object} params extra parameters specific to the mexc3 api endpoint
         * @param {string} params.borrowId transaction id '762407666453712896'
         * @returns {object} a [margin loan structure]{@link https://docs.ccxt.com/en/latest/manual.html#margin-loan-structure}
         */
        await this.loadMarkets ();
        if (symbol === undefined) {
            throw new ArgumentsRequired (this.id + ' repayMargin() requires a symbol argument for isolated margin');
        }
        const id = this.safeString2 (params, 'id', 'borrowId');
        if (id === undefined) {
            throw new ArgumentsRequired (this.id + ' repayMargin() requires a borrowId argument in the params');
        }
        const market = this.market (symbol);
        const currency = this.currency (code);
        const request = {
            'asset': currency['id'],
            'amount': this.currencyToPrecision (code, amount),
            'borrowId': id,
            'symbol': market['id'],
        };
        const response = await this.spotPrivatePostMarginRepay (this.extend (request, params));
        //
        //     {
        //         "tranId": "762407666453712896"
        //     }
        //
        const transaction = this.parseMarginLoan (response, currency);
        return this.extend (transaction, {
            'amount': amount,
            'symbol': symbol,
        });
    }

    parseMarginLoan (info, currency = undefined) {
        //
        //     {
        //         "tranId": "762407666453712896"
        //     }
        //
        return {
            'id': this.safeString (info, 'tranId'),
            'currency': this.safeCurrencyCode (undefined, currency),
            'amount': undefined,
            'symbol': undefined,
            'timestamp': undefined,
            'datetime': undefined,
            'info': info,
        };
    }

    handleMarginModeAndParams (methodName, params = {}) {
        /**
         * @ignore
         * @method
         * @description marginMode specified by params["marginMode"], this.options["marginMode"], this.options["defaultMarginMode"], params["margin"] = true or this.options["defaultType"] = 'margin'
         * @param {object} params extra parameters specific to the exchange api endpoint
         * @param {bool|undefined} params.margin true for trading spot-margin
         * @returns {[string|undefined, object]} the marginMode in lowercase
         */
        const defaultType = this.safeString (this.options, 'defaultType');
        const isMargin = this.safeValue (params, 'margin', false);
        let marginMode = undefined;
        [ marginMode, params ] = super.handleMarginModeAndParams (methodName, params);
        if ((defaultType === 'margin') || (isMargin === true)) {
            marginMode = 'isolated';
        }
        return [ marginMode, params ];
    }

    sign (path, api = 'public', method = 'GET', params = {}, headers = undefined, body = undefined) {
        const [ section, access ] = api;
        [ path, params ] = this.resolvePath (path, params);
        let url = undefined;
        if (section === 'spot') {
            url = this.urls['api'][section][access] + '/api/' + this.version + '/' + path;
            let paramsEncoded = '';
            if (access === 'private') {
                params['timestamp'] = this.milliseconds ();
                params['recvWindow'] = this.safeInteger (this.options, 'recvWindow', 5000);
            }
            if (Object.keys (params).length) {
                paramsEncoded = this.urlencode (params);
                url += '?' + paramsEncoded;
            }
            if (access === 'private') {
                this.checkRequiredCredentials ();
                const signature = this.hmac (this.encode (paramsEncoded), this.encode (this.secret), 'sha256');
                url += '&' + 'signature=' + signature;
                headers = {
                    'X-MEXC-APIKEY': this.apiKey,
                };
            }
            if (method === 'POST') {
                headers['Content-Type'] = 'application/json';
            }
        } else if (section === 'contract' || section === 'spot2') {
            url = this.urls['api'][section][access] + '/' + this.implodeParams (path, params);
            params = this.omit (params, this.extractParams (path));
            if (access === 'public') {
                if (Object.keys (params).length) {
                    url += '?' + this.urlencode (params);
                }
            } else {
                this.checkRequiredCredentials ();
                const timestamp = this.milliseconds ().toString ();
                let auth = '';
                headers = {
                    'ApiKey': this.apiKey,
                    'Request-Time': timestamp,
                    'Content-Type': 'application/json',
                };
                if (method === 'POST') {
                    auth = this.json (params);
                    body = auth;
                } else {
                    params = this.keysort (params);
                    if (Object.keys (params).length) {
                        auth += this.urlencode (params);
                        url += '?' + auth;
                    }
                }
                auth = this.apiKey + timestamp + auth;
                const signature = this.hmac (this.encode (auth), this.encode (this.secret), 'sha256');
                headers['Signature'] = signature;
            }
        }
        return { 'url': url, 'method': method, 'body': body, 'headers': headers };
    }

    handleErrors (code, reason, url, method, headers, body, response, requestHeaders, requestBody) {
        if (response === undefined) {
            return;
        }
        // spot
        //     {"code":-1128,"msg":"Combination of optional parameters invalid.","_extend":null}
        //     {"success":false,"code":123456,"message":"Order quantity error...."}
        //
        // contract
        //
        //     {"code":10232,"msg":"The currency not exist"}
        //     {"code":10216,"msg":"No available deposit address"}
        //     {"success":true, "code":0, "data":1634095541710}
        //
        const success = this.safeValue (response, 'success', false); // v1
        if (success === true) {
            return;
        }
        const responseCode = this.safeString (response, 'code', undefined);
        if ((responseCode !== undefined) && (responseCode !== '200') && (responseCode !== '0')) {
            const feedback = this.id + ' ' + body;
            this.throwBroadlyMatchedException (this.exceptions['broad'], body, feedback);
            this.throwExactlyMatchedException (this.exceptions['exact'], responseCode, feedback);
            throw new ExchangeError (feedback);
        }
    }
};<|MERGE_RESOLUTION|>--- conflicted
+++ resolved
@@ -4151,7 +4151,12 @@
         //         "updateTime": "1648849076000"
         //     }
         //
-<<<<<<< HEAD
+        // transfer
+        //
+        //     {
+        //         "tranId": "ebb06123e6a64f4ab234b396c548d57e"
+        //     }
+        //
         // fetchTransfers
         //
         //     {
@@ -4169,17 +4174,6 @@
         const currencyId = this.safeString2 (transfer, 'currency', 'asset');
         const id = this.safeStringN (transfer, [ 'transact_id', 'txid', 'tranId' ]);
         const timestamp = this.safeInteger2 (transfer, 'createTime', 'timestamp');
-=======
-        // transfer
-        //
-        //     {
-        //         "tranId": "ebb06123e6a64f4ab234b396c548d57e"
-        //     }
-        //
-        const currencyId = this.safeString (transfer, 'currency');
-        const id = this.safeStringN (transfer, [ 'transact_id', 'txid', 'tranId' ]);
-        const timestamp = this.safeInteger (transfer, 'createTime');
->>>>>>> dcc382ee
         const datetime = (timestamp !== undefined) ? this.iso8601 (timestamp) : undefined;
         const direction = this.safeString (transfer, 'type');
         let accountFrom = undefined;
