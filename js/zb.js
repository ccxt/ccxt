'use strict';

//  ---------------------------------------------------------------------------

const Exchange = require ('./base/Exchange');
<<<<<<< HEAD
const { BadRequest, BadSymbol, ExchangeError, ArgumentsRequired, AuthenticationError, InsufficientFunds, OrderNotFound, ExchangeNotAvailable, RateLimitExceeded, PermissionDenied, InvalidOrder, InvalidAddress, OnMaintenance, RequestTimeout, AccountSuspended } = require ('./base/errors');
=======
const { BadRequest, ExchangeError, ArgumentsRequired, AuthenticationError, InsufficientFunds, OrderNotFound, ExchangeNotAvailable, RateLimitExceeded, PermissionDenied, InvalidOrder, InvalidAddress, OnMaintenance, RequestTimeout, AccountSuspended, BadSymbol } = require ('./base/errors');
>>>>>>> a3f42413

//  ---------------------------------------------------------------------------

module.exports = class zb extends Exchange {
    describe () {
        return this.deepExtend (super.describe (), {
            'id': 'zb',
            'name': 'ZB',
            'countries': [ 'CN' ],
            'rateLimit': 100,
            'version': 'v1',
            'certified': true,
            'pro': true,
            'has': {
                'CORS': undefined,
                'spot': true,
                'margin': undefined, // has but unimplemented
                'swap': undefined, // has but unimplemented
                'future': undefined,
                'option': undefined,
                'cancelOrder': true,
                'createMarketOrder': undefined,
                'createOrder': true,
                'fetchBalance': true,
                'fetchClosedOrders': true,
                'fetchCurrencies': true,
                'fetchDepositAddress': true,
                'fetchDepositAddresses': true,
                'fetchDeposits': true,
                'fetchFundingRate': true,
                'fetchFundingRateHistory': true,
                'fetchMarkets': true,
                'fetchOHLCV': true,
                'fetchOpenOrders': true,
                'fetchOrder': true,
                'fetchOrderBook': true,
                'fetchOrders': true,
                'fetchTicker': true,
                'fetchTickers': true,
                'fetchTrades': true,
                'fetchWithdrawals': true,
                'setLeverage': true,
                'withdraw': true,
            },
            'timeframes': {
                '1m': '1min',
                '3m': '3min',
                '5m': '5min',
                '15m': '15min',
                '30m': '30min',
                '1h': '1hour',
                '2h': '2hour',
                '4h': '4hour',
                '6h': '6hour',
                '12h': '12hour',
                '1d': '1day',
                '3d': '3day',
                '1w': '1week',
            },
            'exceptions': {
                'ws': {
                    //  '1000': ExchangeError, // The call is successful.
                    '1001': ExchangeError, // General error prompt
                    '1002': ExchangeError, // Internal Error
                    '1003': AuthenticationError, // Fail to verify
                    '1004': AuthenticationError, // The transaction password is locked
                    '1005': AuthenticationError, // Wrong transaction password, please check it and re-enter。
                    '1006': PermissionDenied, // Real-name authentication is pending approval or unapproved
                    '1007': ExchangeError, // Channel does not exist
                    '1009': OnMaintenance, // This interface is under maintenance
                    '1010': ExchangeNotAvailable, // Not available now
                    '1012': PermissionDenied, // Insufficient permissions
                    '1013': ExchangeError, // Cannot trade, please contact email: support@zb.cn for support.
                    '1014': ExchangeError, // Cannot sell during the pre-sale period
                    '2001': InsufficientFunds, // Insufficient CNY account balance
                    '2002': InsufficientFunds, // Insufficient BTC account balance
                    '2003': InsufficientFunds, // Insufficient LTC account balance
                    '2005': InsufficientFunds, // Insufficient ETH account balance
                    '2006': InsufficientFunds, // ETCInsufficient account balance
                    '2007': InsufficientFunds, // BTSInsufficient account balance
                    '2008': InsufficientFunds, // EOSInsufficient account balance
                    '2009': InsufficientFunds, // BCCInsufficient account balance
                    '3001': OrderNotFound, // Order not found or is completed
                    '3002': InvalidOrder, // Invalid amount
                    '3003': InvalidOrder, // Invalid quantity
                    '3004': AuthenticationError, // User does not exist
                    '3005': BadRequest, // Invalid parameter
                    '3006': PermissionDenied, // Invalid IP or not consistent with the bound IP
                    '3007': RequestTimeout, // The request time has expired
                    '3008': ExchangeError, // Transaction not found
                    '3009': InvalidOrder, // The price exceeds the limit
                    '3010': PermissionDenied, // It fails to place an order, due to you have set up to prohibit trading of this market.
                    '3011': InvalidOrder, // The entrusted price is abnormal, please modify it and place order again
                    '3012': InvalidOrder, // Duplicate custom customerOrderId
                    '4001': AccountSuspended, // APIThe interface is locked for one hour
                    '4002': RateLimitExceeded, // Request too frequently
                },
                'exact': {
                    // '1000': 'Successful operation',
                    '1001': ExchangeError, // 'General error message',
                    '1002': ExchangeError, // 'Internal error',
                    '1003': AuthenticationError, // 'Verification does not pass',
                    '1004': AuthenticationError, // 'Funding security password lock',
                    '1005': AuthenticationError, // 'Funds security password is incorrect, please confirm and re-enter.',
                    '1006': AuthenticationError, // 'Real-name certification pending approval or audit does not pass',
                    '1009': ExchangeNotAvailable, // 'This interface is under maintenance',
                    '1010': ExchangeNotAvailable, // Not available now
                    '1012': PermissionDenied, // Insufficient permissions
                    '1013': ExchangeError, // Cannot trade, please contact email: support@zb.cn for support.
                    '1014': ExchangeError, // Cannot sell during the pre-sale period
                    '2001': InsufficientFunds, // 'Insufficient CNY Balance',
                    '2002': InsufficientFunds, // 'Insufficient BTC Balance',
                    '2003': InsufficientFunds, // 'Insufficient LTC Balance',
                    '2005': InsufficientFunds, // 'Insufficient ETH Balance',
                    '2006': InsufficientFunds, // 'Insufficient ETC Balance',
                    '2007': InsufficientFunds, // 'Insufficient BTS Balance',
                    '2008': InsufficientFunds, // EOSInsufficient account balance
                    '2009': InsufficientFunds, // 'Account balance is not enough',
                    '3001': OrderNotFound, // 'Pending orders not found',
                    '3002': InvalidOrder, // 'Invalid price',
                    '3003': InvalidOrder, // 'Invalid amount',
                    '3004': AuthenticationError, // 'User does not exist',
                    '3005': BadRequest, // 'Invalid parameter',
                    '3006': AuthenticationError, // 'Invalid IP or inconsistent with the bound IP',
                    '3007': AuthenticationError, // 'The request time has expired',
                    '3008': OrderNotFound, // 'Transaction records not found',
                    '3009': InvalidOrder, // 'The price exceeds the limit',
                    '3010': PermissionDenied, // It fails to place an order, due to you have set up to prohibit trading of this market.
                    '3011': InvalidOrder, // 'The entrusted price is abnormal, please modify it and place order again',
                    '3012': InvalidOrder, // Duplicate custom customerOrderId
                    '4001': ExchangeNotAvailable, // 'API interface is locked or not enabled',
                    '4002': RateLimitExceeded, // 'Request too often',
                    '10017': PermissionDenied, // {"code":10017,"desc":"没有权限"} when contract trading is not enabled on the api key
                },
                'broad': {
                    '提币地址有误，请先添加提币地址。': InvalidAddress, // {"code":1001,"message":"提币地址有误，请先添加提币地址。"}
                    '资金不足,无法划账': InsufficientFunds, // {"code":1001,"message":"资金不足,无法划账"}
                    '响应超时': RequestTimeout, // {"code":1001,"message":"响应超时"}
                },
            },
            'urls': {
                'logo': 'https://user-images.githubusercontent.com/1294454/32859187-cd5214f0-ca5e-11e7-967d-96568e2e2bd1.jpg',
                'api': {
                    'spot': {
                        'v1': {
                            'public': 'https://api.zb.work/data',
                            'private': 'https://trade.zb.work/api',
                        },
                    },
                    'contract': {
                        'v1': {
                            'public': 'https://fapi.zb.com/api/public',
                        },
                        'v2': {
                            'public': 'https://fapi.zb.com/Server/api',
                            'private': 'https://fapi.zb.com/Server/api',
                        },
                    },
                },
                'www': 'https://www.zb.com',
                'doc': 'https://www.zb.com/i/developer',
                'fees': 'https://www.zb.com/i/rate',
                'referral': {
                    'url': 'https://www.zbex.club/en/register?ref=4301lera',
                    'discount': 0.16,
                },
            },
            'api': {
                'spot': {
                    'v1': {
                        'public': {
                            'get': [
                                'markets',
                                'ticker',
                                'allTicker',
                                'depth',
                                'trades',
                                'kline',
                                'getGroupMarkets',
                                'getFeeInfo',
                            ],
                        },
                        'private': {
                            'get': [
                                // spot API
                                'order',
                                'orderMoreV2',
                                'cancelOrder',
                                'getOrder',
                                'getOrders',
                                'getOrdersNew',
                                'getOrdersIgnoreTradeType',
                                'getUnfinishedOrdersIgnoreTradeType',
                                'getFinishedAndPartialOrders',
                                'getAccountInfo',
                                'getUserAddress',
                                'getPayinAddress',
                                'getWithdrawAddress',
                                'getWithdrawRecord',
                                'getChargeRecord',
                                'getCnyWithdrawRecord',
                                'getCnyChargeRecord',
                                'withdraw',
                                // sub accounts
                                'addSubUser',
                                'getSubUserList',
                                'doTransferFunds',
                                'createSubUserKey', // removed on 2021-03-16 according to the update log in the API doc
                                // leverage API
                                'getLeverAssetsInfo',
                                'getLeverBills',
                                'transferInLever',
                                'transferOutLever',
                                'loan',
                                'cancelLoan',
                                'getLoans',
                                'getLoanRecords',
                                'borrow',
                                'autoBorrow',
                                'repay',
                                'doAllRepay',
                                'getRepayments',
                                'getFinanceRecords',
                                'changeInvestMark',
                                'changeLoop',
                                // cross API
                                'getCrossAssets',
                                'getCrossBills',
                                'transferInCross',
                                'transferOutCross',
                                'doCrossLoan',
                                'doCrossRepay',
                                'getCrossRepayRecords',
                            ],
                        },
                    },
                },
                'contract': {
                    'v1': {
                        'public': {
                            'get': [
                                'depth',
                                'fundingRate',
                                'indexKline',
                                'indexPrice',
                                'kCline',
                                'markKline',
                                'markPrice',
                                'ticker',
                                'trade',
                            ],
                        },
                    },
                    'v2': {
                        'public': {
                            'get': [
                                'allForceOrders',
                                'config/marketList',
                                'topLongShortAccountRatio',
                                'topLongShortPositionRatio',
                                'fundingRate',
                                'premiumIndex',
                            ],
                        },
                        'private': {
                            'get': [
                                'Fund/balance',
                                'Fund/getAccount',
                                'Fund/getBill',
                                'Fund/getBillTypeList',
                                'Fund/marginHistory',
                                'Positions/getPositions',
                                'Positions/getNominalValue',
                                'Positions/marginInfo',
                                'setting/get',
                                'trade/getAllOrders',
                                'trade/getOrder',
                                'trade/getOrderAlgos',
                                'trade/getTradeList',
                                'trade/getUndoneOrders',
                                'trade/tradeHistory',
                            ],
                            'post': [
                                'activity/buyTicket',
                                'Fund/transferFund',
                                'Positions/setMarginCoins',
                                'Positions/updateAppendUSDValue',
                                'Positions/updateMargin',
                                'setting/setLeverage',
                                'trade/batchOrder',
                                'trade/batchCancelOrder',
                                'trade/cancelAlgos',
                                'trade/cancelAllOrders',
                                'trade/cancelOrder',
                                'trade/order',
                                'trade/orderAlgo',
                                'trade/updateOrderAlgo',
                            ],
                        },
                    },
                },
            },
            'fees': {
                'funding': {
                    'withdraw': {},
                },
                'trading': {
                    'maker': 0.2 / 100,
                    'taker': 0.2 / 100,
                },
            },
            'commonCurrencies': {
                'ANG': 'Anagram',
                'ENT': 'ENTCash',
                'BCHABC': 'BCHABC', // conflict with BCH / BCHA
                'BCHSV': 'BCHSV', // conflict with BCH / BSV
            },
        });
    }

    async fetchMarkets (params = {}) {
        const markets = await this.spotV1PublicGetMarkets (params);
        //
        //     {
        //         "zb_qc":{
        //             "amountScale":2,
        //             "minAmount":0.01,
        //             "minSize":5,
        //             "priceScale":4,
        //         },
        //     }
        //
        const contracts = await this.contractV2PublicGetConfigMarketList (params);
        //
        //     {
        //         BTC_USDT: {
        //             symbol: 'BTC_USDT',
        //             buyerCurrencyId: '6',
        //             contractType: '1',
        //             defaultMarginMode: '1',
        //             marketType: '2',
        //             historyDBName: 'trade_history_readonly.dbc',
        //             defaultLeverage: '20',
        //             id: '100',
        //             canCancelOrder: true,
        //             area: '1',
        //             mixMarginCoinName: 'usdt',
        //             fundingRateRatio: '0.25',
        //             marginCurrencyName: 'usdt',
        //             minTradeMoney: '0.0001',
        //             enableTime: '1638954000000',
        //             maxTradeMoney: '10000000',
        //             canTrade: true,
        //             maxLeverage: '125',
        //             defaultPositionsMode: '2',
        //             onlyWhitelistVisible: false,
        //             riskWarnRatio: '0.8',
        //             marginDecimal: '8',
        //             spot: false,
        //             status: '1',
        //             amountDecimal: '3',
        //             leverage: false,
        //             minAmount: '0.001',
        //             canOrder: true,
        //             duration: '1',
        //             feeDecimal: '8',
        //             sellerCurrencyId: '1',
        //             maxAmount: '1000',
        //             canOpenPosition: true,
        //             isSupportMixMargin: false,
        //             markPriceLimitRate: '0.05',
        //             marginCurrencyId: '6',
        //             stopFundingFee: false,
        //             priceDecimal: '2',
        //             lightenUpFeeRate: '0',
        //             futures: true,
        //             sellerCurrencyName: 'btc',
        //             marketPriceLimitRate: '0.05',
        //             canRebate: true,
        //             marketName: 'BTC_USDT',
        //             depth: [ 0.01, 0.1, 1 ],
        //             createTime: '1607590430094',
        //             mixMarginCoinIds: [ 6 ],
        //             buyerCurrencyName: 'usdt',
        //             stopService: false
        //         },
        //     }
        //
        const contractsData = this.safeValue (contracts, 'data', []);
        const contractsById = this.indexBy (contractsData, 'marketName');
        const dataById = this.deepExtend (contractsById, markets);
        const keys = Object.keys (dataById);
        const result = [];
        for (let i = 0; i < keys.length; i++) {
            const id = keys[i];
            const market = dataById[id];
            const [ baseId, quoteId ] = id.split ('_');
            const base = this.safeCurrencyCode (baseId);
            const quote = this.safeCurrencyCode (quoteId);
            const settleId = this.safeValue (market, 'marginCurrencyName');
            const settle = this.safeCurrencyCode (settleId);
            const spot = settle === undefined;
            const swap = this.safeValue (market, 'futures', false);
            const linear = swap ? true : undefined;
            let active = true;
            let symbol = base + '/' + quote;
            const amountPrecisionString = this.safeString2 (market, 'amountScale', 'amountDecimal');
            const pricePrecisionString = this.safeString2 (market, 'priceScale', 'priceDecimal');
            if (swap) {
                const status = this.safeString (market, 'status');
                active = (status === '1');
                symbol = base + '/' + quote + ':' + settle;
            }
            result.push ({
                'id': id,
                'symbol': symbol,
                'base': base,
                'quote': quote,
                'settle': settle,
                'baseId': baseId,
                'quoteId': quoteId,
                'settleId': settleId,
                'type': swap ? 'swap' : 'spot',
                'spot': spot,
                'margin': false,
                'swap': swap,
                'future': false,
                'option': false,
                'active': active,
                'contract': swap,
                'linear': linear,
                'inverse': swap ? !linear : undefined,
                'contractSize': undefined,
                'expiry': undefined,
                'expiryDatetime': undefined,
                'strike': undefined,
                'optionType': undefined,
                'precision': {
                    'amount': parseInt (amountPrecisionString),
                    'price': parseInt (pricePrecisionString),
                },
                'limits': {
                    'leverage': {
                        'min': undefined,
                        'max': this.safeNumber (market, 'maxLeverage'),
                    },
                    'amount': {
                        'min': this.safeNumber (market, 'minAmount'),
                        'max': this.safeNumber (market, 'maxAmount'),
                    },
                    'price': {
                        'min': undefined,
                        'max': undefined,
                    },
                    'cost': {
                        'min': this.safeNumber2 (market, 'minSize', 'minTradeMoney'),
                        'max': this.safeNumber (market, 'maxTradeMoney'),
                    },
                },
                'info': market,
            });
        }
        return result;
    }

    async fetchCurrencies (params = {}) {
        const response = await this.spotV1PublicGetGetFeeInfo (params);
        //
        //     {
        //         "code":1000,
        //         "message":"success",
        //         "result":{
        //             "USDT":[
        //                 {
        //                     "chainName":"TRC20",
        //                     "canWithdraw":true,
        //                     "fee":1.0,
        //                     "mainChainName":"TRX",
        //                     "canDeposit":true
        //                 },
        //                 {
        //                     "chainName":"OMNI",
        //                     "canWithdraw":true,
        //                     "fee":5.0,
        //                     "mainChainName":"BTC",
        //                     "canDeposit":true
        //                 },
        //                 {
        //                     "chainName":"ERC20",
        //                     "canWithdraw":true,
        //                     "fee":15.0,
        //                     "mainChainName":"ETH",
        //                     "canDeposit":true
        //                 }
        //             ],
        //         }
        //     }
        //
        const currencies = this.safeValue (response, 'result', {});
        const ids = Object.keys (currencies);
        const result = {};
        for (let i = 0; i < ids.length; i++) {
            const id = ids[i];
            const currency = currencies[id];
            const code = this.safeCurrencyCode (id);
            const precision = undefined;
            let isWithdrawEnabled = true;
            let isDepositEnabled = true;
            const fees = {};
            for (let j = 0; j < currency.length; j++) {
                const networkItem = currency[j];
                const network = this.safeString (networkItem, 'chainName');
                // const name = this.safeString (networkItem, 'name');
                const withdrawFee = this.safeNumber (networkItem, 'fee');
                const depositEnable = this.safeValue (networkItem, 'canDeposit');
                const withdrawEnable = this.safeValue (networkItem, 'canWithdraw');
                isDepositEnabled = isDepositEnabled || depositEnable;
                isWithdrawEnabled = isWithdrawEnabled || withdrawEnable;
                fees[network] = withdrawFee;
            }
            const active = (isWithdrawEnabled && isDepositEnabled);
            result[code] = {
                'id': id,
                'name': undefined,
                'code': code,
                'precision': precision,
                'info': currency,
                'active': active,
                'deposit': isDepositEnabled,
                'withdraw': isWithdrawEnabled,
                'fee': undefined,
                'fees': fees,
                'limits': this.limits,
            };
        }
        return result;
    }

    parseBalance (response) {
        const balances = this.safeValue (response['result'], 'coins');
        const result = {
            'info': response,
            'timestamp': undefined,
            'datetime': undefined,
        };
        for (let i = 0; i < balances.length; i++) {
            const balance = balances[i];
            //     {        enName: "BTC",
            //               freez: "0.00000000",
            //         unitDecimal:  8, // always 8
            //              cnName: "BTC",
            //       isCanRecharge:  true, // TODO: should use this
            //             unitTag: "฿",
            //       isCanWithdraw:  true,  // TODO: should use this
            //           available: "0.00000000",
            //                 key: "btc"         }
            const account = this.account ();
            const currencyId = this.safeString (balance, 'key');
            const code = this.safeCurrencyCode (currencyId);
            account['free'] = this.safeString (balance, 'available');
            account['used'] = this.safeString (balance, 'freez');
            result[code] = account;
        }
        return this.safeBalance (result);
    }

    async fetchBalance (params = {}) {
        await this.loadMarkets ();
        const response = await this.spotV1PrivateGetGetAccountInfo (params);
        // todo: use this somehow
        // let permissions = response['result']['base'];
        return this.parseBalance (response);
    }

    parseDepositAddress (depositAddress, currency = undefined) {
        //
        // fetchDepositAddress
        //
        //     {
        //         "key": "0x0af7f36b8f09410f3df62c81e5846da673d4d9a9"
        //     }
        //
        // fetchDepositAddresses
        //
        //     {
        //         "blockChain": "btc",
        //         "isUseMemo": false,
        //         "address": "1LL5ati6pXHZnTGzHSA3rWdqi4mGGXudwM",
        //         "canWithdraw": true,
        //         "canDeposit": true
        //     }
        //     {
        //         "blockChain": "bts",
        //         "isUseMemo": true,
        //         "account": "btstest",
        //         "memo": "123",
        //         "canWithdraw": true,
        //         "canDeposit": true
        //     }
        //
        let address = this.safeString2 (depositAddress, 'key', 'address');
        let tag = undefined;
        const memo = this.safeString (depositAddress, 'memo');
        if (memo !== undefined) {
            tag = memo;
        } else if (address.indexOf ('_') >= 0) {
            const parts = address.split ('_');
            address = parts[0];  // WARNING: MAY BE tag_address INSTEAD OF address_tag FOR SOME CURRENCIES!!
            tag = parts[1];
        }
        const currencyId = this.safeString (depositAddress, 'blockChain');
        const code = this.safeCurrencyCode (currencyId, currency);
        return {
            'currency': code,
            'address': address,
            'tag': tag,
            'network': undefined,
            'info': depositAddress,
        };
    }

    async fetchDepositAddresses (codes = undefined, params = {}) {
        await this.loadMarkets ();
        const response = await this.spotV1PrivateGetGetPayinAddress (params);
        //
        //     {
        //         "code": 1000,
        //         "message": {
        //             "des": "success",
        //             "isSuc": true,
        //             "datas": [
        //                 {
        //                     "blockChain": "btc",
        //                     "isUseMemo": false,
        //                     "address": "1LL5ati6pXHZnTGzHSA3rWdqi4mGGXudwM",
        //                     "canWithdraw": true,
        //                     "canDeposit": true
        //                 },
        //                 {
        //                     "blockChain": "bts",
        //                     "isUseMemo": true,
        //                     "account": "btstest",
        //                     "memo": "123",
        //                     "canWithdraw": true,
        //                     "canDeposit": true
        //                 },
        //             ]
        //         }
        //     }
        //
        const message = this.safeValue (response, 'message', {});
        const datas = this.safeValue (message, 'datas', []);
        return this.parseDepositAddresses (datas, codes);
    }

    async fetchDepositAddress (code, params = {}) {
        await this.loadMarkets ();
        const currency = this.currency (code);
        const request = {
            'currency': currency['id'],
        };
        const response = await this.spotV1PrivateGetGetUserAddress (this.extend (request, params));
        //
        //     {
        //         "code": 1000,
        //         "message": {
        //             "des": "success",
        //             "isSuc": true,
        //             "datas": {
        //                 "key": "0x0af7f36b8f09410f3df62c81e5846da673d4d9a9"
        //             }
        //         }
        //     }
        //
        const message = this.safeValue (response, 'message', {});
        const datas = this.safeValue (message, 'datas', {});
        return this.parseDepositAddress (datas, currency);
    }

    async fetchOrderBook (symbol, limit = undefined, params = {}) {
        await this.loadMarkets ();
        const market = this.market (symbol);
        const request = {
            // 'market': market['id'], // only applicable to SPOT
            // 'symbol': market['id'], // only applicable to SWAP
            // 'size': limit, // 1-50 applicable to SPOT and SWAP
            // 'merge': 5.0, // float default depth only applicable to SPOT
            // 'scale': 5, // int accuracy, only applicable to SWAP
        };
        const marketIdField = market['swap'] ? 'symbol' : 'market';
        request[marketIdField] = market['id'];
        const method = this.getSupportedMapping (market['type'], {
            'spot': 'spotV1PublicGetDepth',
            'swap': 'contractV1PublicGetDepth',
        });
        if (limit !== undefined) {
            request['size'] = limit;
        }
        const response = await this[method] (this.extend (request, params));
        //
        // Spot
        //
        //     {
        //         "asks":[
        //             [35000.0,0.2741],
        //             [34949.0,0.0173],
        //             [34900.0,0.5004],
        //         ],
        //         "bids":[
        //             [34119.32,0.0030],
        //             [34107.83,0.1500],
        //             [34104.42,0.1500],
        //         ],
        //         "timestamp":1624536510
        //     }
        //
        // Swap
        //
        //     {
        //         "code": 10000,
        //         "desc": "操作成功",
        //         "data": {
        //             "asks": [
        //                 [43416.6,0.02],
        //                 [43418.25,0.04],
        //                 [43425.82,0.02]
        //             ],
        //             "bids": [
        //                 [43414.61,0.1],
        //                 [43414.18,0.04],
        //                 [43413.03,0.05]
        //             ],
        //             "time": 1645087743071
        //         }
        //     }
        //
        let result = undefined;
        let timestamp = undefined;
        if (market['type'] === 'swap') {
            result = this.safeValue (response, 'data');
            timestamp = this.safeInteger (result, 'time');
        } else {
            result = response;
            timestamp = this.safeTimestamp (response, 'timestamp');
        }
        return this.parseOrderBook (result, symbol, timestamp);
    }

    async fetchTickers (symbols = undefined, params = {}) {
        await this.loadMarkets ();
        const response = await this.spotV1PublicGetAllTicker (params);
        const result = {};
        const marketsByIdWithoutUnderscore = {};
        const marketIds = Object.keys (this.markets_by_id);
        for (let i = 0; i < marketIds.length; i++) {
            const tickerId = marketIds[i].replace ('_', '');
            marketsByIdWithoutUnderscore[tickerId] = this.markets_by_id[marketIds[i]];
        }
        const ids = Object.keys (response);
        for (let i = 0; i < ids.length; i++) {
            const market = marketsByIdWithoutUnderscore[ids[i]];
            result[market['symbol']] = this.parseTicker (response[ids[i]], market);
        }
        return this.filterByArray (result, 'symbol', symbols);
    }

    async fetchTicker (symbol, params = {}) {
        await this.loadMarkets ();
        const market = this.market (symbol);
        const request = {
            // 'market': market['id'], // only applicable to SPOT
            // 'symbol': market['id'], // only applicable to SWAP
        };
        const marketIdField = market['swap'] ? 'symbol' : 'market';
        request[marketIdField] = market['id'];
        const method = this.getSupportedMapping (market['type'], {
            'spot': 'spotV1PublicGetTicker',
            'swap': 'contractV1PublicGetTicker',
        });
        const response = await this[method] (this.extend (request, params));
        //
        // Spot
        //
        //     {
        //         "date":"1624399623587",
        //         "ticker":{
        //             "high":"33298.38",
        //             "vol":"56152.9012",
        //             "last":"32578.55",
        //             "low":"28808.19",
        //             "buy":"32572.68",
        //             "sell":"32615.37",
        //             "turnover":"1764201303.6100",
        //             "open":"31664.85",
        //             "riseRate":"2.89"
        //         }
        //     }
        //
        // Swap
        //
        //     {
        //         "code": 10000,
        //         "desc": "操作成功",
        //         "data": {
        //             "BTC_USDT": [44053.47,44357.77,42911.54,43297.79,53471.264,-1.72,1645093002,302201.255084]
        //         }
        //     }
        //
        let ticker = undefined;
        if (market['type'] === 'swap') {
            ticker = {};
            const data = this.safeValue (response, 'data');
            const values = this.safeValue (data, market['id']);
            for (let i = 0; i < values.length; i++) {
                ticker['open'] = this.safeValue (values, 0);
                ticker['high'] = this.safeValue (values, 1);
                ticker['low'] = this.safeValue (values, 2);
                ticker['last'] = this.safeValue (values, 3);
                ticker['vol'] = this.safeValue (values, 4);
                ticker['riseRate'] = this.safeValue (values, 5);
            }
        } else {
            ticker = this.safeValue (response, 'ticker', {});
            ticker['date'] = this.safeValue (response, 'date');
        }
        return this.parseTicker (ticker, market);
    }

    parseTicker (ticker, market = undefined) {
        //
        // Spot
        //
        //     {
        //         "date":"1624399623587", // injected from outside
        //         "high":"33298.38",
        //         "vol":"56152.9012",
        //         "last":"32578.55",
        //         "low":"28808.19",
        //         "buy":"32572.68",
        //         "sell":"32615.37",
        //         "turnover":"1764201303.6100",
        //         "open":"31664.85",
        //         "riseRate":"2.89"
        //     }
        //
        // Swap
        //
        //     {
        //         open: 44083.82,
        //         high: 44357.77,
        //         low: 42911.54,
        //         last: 43097.87,
        //         vol: 53451.641,
        //         riseRate: -2.24
        //     }
        //
        const timestamp = this.safeInteger (ticker, 'date', this.milliseconds ());
        const last = this.safeString (ticker, 'last');
        return this.safeTicker ({
            'symbol': this.safeSymbol (undefined, market),
            'timestamp': timestamp,
            'datetime': this.iso8601 (timestamp),
            'high': this.safeString (ticker, 'high'),
            'low': this.safeString (ticker, 'low'),
            'bid': this.safeString (ticker, 'buy'),
            'bidVolume': undefined,
            'ask': this.safeString (ticker, 'sell'),
            'askVolume': undefined,
            'vwap': undefined,
            'open': this.safeString (ticker, 'open'),
            'close': last,
            'last': last,
            'previousClose': undefined,
            'change': undefined,
            'percentage': undefined,
            'average': undefined,
            'baseVolume': this.safeString (ticker, 'vol'),
            'quoteVolume': undefined,
            'info': ticker,
        }, market, false);
    }

    parseOHLCV (ohlcv, market = undefined) {
        return [
            this.safeInteger (ohlcv, 0),
            this.safeNumber (ohlcv, 1),
            this.safeNumber (ohlcv, 2),
            this.safeNumber (ohlcv, 3),
            this.safeNumber (ohlcv, 4),
            this.safeNumber (ohlcv, 5),
        ];
    }

    async fetchOHLCV (symbol, timeframe = '1m', since = undefined, limit = undefined, params = {}) {
        await this.loadMarkets ();
        const market = this.market (symbol);
        if (limit === undefined) {
            limit = 1000;
        }
        const request = {
            'market': market['id'],
            'type': this.timeframes[timeframe],
            'limit': limit,
        };
        if (since !== undefined) {
            request['since'] = since;
        }
        const response = await this.spotV1PublicGetKline (this.extend (request, params));
        const data = this.safeValue (response, 'data', []);
        return this.parseOHLCVs (data, market, timeframe, since, limit);
    }

    parseTrade (trade, market = undefined) {
        //
        //     {
        //         "date":1624537391,
        //         "amount":"0.0142",
        //         "price":"33936.42",
        //         "trade_type":"ask",
        //         "type":"sell",
        //         "tid":1718869018
        //     }
        //
        const timestamp = this.safeTimestamp (trade, 'date');
        let side = this.safeString (trade, 'trade_type');
        side = (side === 'bid') ? 'buy' : 'sell';
        const id = this.safeString (trade, 'tid');
        const price = this.safeString (trade, 'price');
        const amount = this.safeString (trade, 'amount');
        market = this.safeMarket (undefined, market);
        return this.safeTrade ({
            'info': trade,
            'id': id,
            'timestamp': timestamp,
            'datetime': this.iso8601 (timestamp),
            'symbol': market['symbol'],
            'type': undefined,
            'side': side,
            'order': undefined,
            'takerOrMaker': undefined,
            'price': price,
            'amount': amount,
            'cost': undefined,
            'fee': undefined,
        }, market);
    }

    async fetchTrades (symbol, since = undefined, limit = undefined, params = {}) {
        await this.loadMarkets ();
        const market = this.market (symbol);
        const request = {
            'market': market['id'],
        };
        const response = await this.spotV1PublicGetTrades (this.extend (request, params));
        //
        //     [
        //         {"date":1624537391,"amount":"0.0142","price":"33936.42","trade_type":"ask","type":"sell","tid":1718869018},
        //         {"date":1624537391,"amount":"0.0010","price":"33936.42","trade_type":"ask","type":"sell","tid":1718869020},
        //         {"date":1624537391,"amount":"0.0133","price":"33936.42","trade_type":"ask","type":"sell","tid":1718869021},
        //     ]
        //
        return this.parseTrades (response, market, since, limit);
    }

    async createOrder (symbol, type, side, amount, price = undefined, params = {}) {
        if (type !== 'limit') {
            throw new InvalidOrder (this.id + ' allows limit orders only');
        }
        await this.loadMarkets ();
        const request = {
            'price': this.priceToPrecision (symbol, price),
            'amount': this.amountToPrecision (symbol, amount),
            'tradeType': (side === 'buy') ? '1' : '0',
            'currency': this.marketId (symbol),
        };
        const response = await this.spotV1PrivateGetOrder (this.extend (request, params));
        return {
            'info': response,
            'id': response['id'],
        };
    }

    async cancelOrder (id, symbol = undefined, params = {}) {
        await this.loadMarkets ();
        const request = {
            'id': id.toString (),
            'currency': this.marketId (symbol),
        };
        return await this.spotV1PrivateGetCancelOrder (this.extend (request, params));
    }

    async fetchOrder (id, symbol = undefined, params = {}) {
        if (symbol === undefined) {
            throw new ArgumentsRequired (this.id + ' fetchOrder() requires a symbol argument');
        }
        await this.loadMarkets ();
        const request = {
            'id': id.toString (),
            'currency': this.marketId (symbol),
        };
        const response = await this.spotV1PrivateGetGetOrder (this.extend (request, params));
        //
        //     {
        //         'total_amount': 0.01,
        //         'id': '20180910244276459',
        //         'price': 180.0,
        //         'trade_date': 1536576744960,
        //         'status': 2,
        //         'trade_money': '1.96742',
        //         'trade_amount': 0.01,
        //         'type': 0,
        //         'currency': 'eth_usdt'
        //     }
        //
        return this.parseOrder (response, undefined);
    }

    async fetchOrders (symbol = undefined, since = undefined, limit = 50, params = {}) {
        if (symbol === undefined) {
            throw new ArgumentsRequired (this.id + 'fetchOrders() requires a symbol argument');
        }
        await this.loadMarkets ();
        const market = this.market (symbol);
        const request = {
            'currency': market['id'],
            'pageIndex': 1, // default pageIndex is 1
            'pageSize': limit, // default pageSize is 50
        };
        let method = 'spotV1PrivateGetGetOrdersIgnoreTradeType';
        // tradeType 交易类型1/0[buy/sell]
        if ('tradeType' in params) {
            method = 'spotV1PrivateGetGetOrdersNew';
        }
        let response = undefined;
        try {
            response = await this[method] (this.extend (request, params));
        } catch (e) {
            if (e instanceof OrderNotFound) {
                return [];
            }
            throw e;
        }
        return this.parseOrders (response, market, since, limit);
    }

    async fetchClosedOrders (symbol = undefined, since = undefined, limit = 10, params = {}) {
        if (symbol === undefined) {
            throw new ArgumentsRequired (this.id + 'fetchClosedOrders() requires a symbol argument');
        }
        await this.loadMarkets ();
        const market = this.market (symbol);
        const request = {
            'currency': market['id'],
            'pageIndex': 1, // default pageIndex is 1
            'pageSize': limit, // default pageSize is 10, doesn't work with other values now
        };
        const response = await this.spotV1PrivateGetGetFinishedAndPartialOrders (this.extend (request, params));
        return this.parseOrders (response, market, since, limit);
    }

    async fetchOpenOrders (symbol = undefined, since = undefined, limit = 10, params = {}) {
        if (symbol === undefined) {
            throw new ArgumentsRequired (this.id + 'fetchOpenOrders() requires a symbol argument');
        }
        await this.loadMarkets ();
        const market = this.market (symbol);
        const request = {
            'currency': market['id'],
            'pageIndex': 1, // default pageIndex is 1
            'pageSize': limit, // default pageSize is 10
        };
        let method = 'spotV1PrivateGetGetUnfinishedOrdersIgnoreTradeType';
        // tradeType 交易类型1/0[buy/sell]
        if ('tradeType' in params) {
            method = 'spotV1PrivateGetGetOrdersNew';
        }
        let response = undefined;
        try {
            response = await this[method] (this.extend (request, params));
        } catch (e) {
            if (e instanceof OrderNotFound) {
                return [];
            }
            throw e;
        }
        return this.parseOrders (response, market, since, limit);
    }

    parseOrder (order, market = undefined) {
        //
        //     {
        //         acctType: 0,
        //         currency: 'btc_usdt',
        //         fees: 3.6e-7,
        //         id: '202102282829772463',
        //         price: 45177.5,
        //         status: 2,
        //         total_amount: 0.0002,
        //         trade_amount: 0.0002,
        //         trade_date: 1614515104998,
        //         trade_money: 8.983712,
        //         type: 1,
        //         useZbFee: false
        //     },
        //
        let side = this.safeInteger (order, 'type');
        side = (side === 1) ? 'buy' : 'sell';
        const type = 'limit'; // market order is not availalbe in ZB
        const timestamp = this.safeInteger (order, 'trade_date');
        const marketId = this.safeString (order, 'currency');
        market = this.safeMarket (marketId, market, '_');
        const price = this.safeString (order, 'price');
        const filled = this.safeString (order, 'trade_amount');
        const amount = this.safeString (order, 'total_amount');
        const cost = this.safeString (order, 'trade_money');
        const status = this.parseOrderStatus (this.safeString (order, 'status'));
        const id = this.safeString (order, 'id');
        const feeCost = this.safeNumber (order, 'fees');
        let fee = undefined;
        if (feeCost !== undefined) {
            let feeCurrency = undefined;
            const zbFees = this.safeValue (order, 'useZbFee');
            if (zbFees === true) {
                feeCurrency = 'ZB';
            } else {
                feeCurrency = (side === 'sell') ? market['quote'] : market['base'];
            }
            fee = {
                'cost': feeCost,
                'currency': feeCurrency,
            };
        }
        return this.safeOrder ({
            'info': order,
            'id': id,
            'clientOrderId': undefined,
            'timestamp': timestamp,
            'datetime': this.iso8601 (timestamp),
            'lastTradeTimestamp': undefined,
            'symbol': market['symbol'],
            'type': type,
            'timeInForce': undefined,
            'postOnly': undefined,
            'side': side,
            'price': price,
            'stopPrice': undefined,
            'average': undefined,
            'cost': cost,
            'amount': amount,
            'filled': filled,
            'remaining': undefined,
            'status': status,
            'fee': fee,
            'trades': undefined,
        }, market);
    }

    parseOrderStatus (status) {
        const statuses = {
            '0': 'open',
            '1': 'canceled',
            '2': 'closed',
            '3': 'open', // partial
        };
        return this.safeString (statuses, status, status);
    }

    parseTransactionStatus (status) {
        const statuses = {
            '0': 'pending', // submitted, pending confirmation
            '1': 'failed',
            '2': 'ok',
            '3': 'canceled',
            '5': 'ok', // confirmed
        };
        return this.safeString (statuses, status, status);
    }

    parseTransaction (transaction, currency = undefined) {
        //
        // withdraw
        //
        //     {
        //         "code": 1000,
        //         "message": "success",
        //         "id": "withdrawalId"
        //     }
        //
        // fetchWithdrawals
        //
        //     {
        //         "amount": 0.01,
        //         "fees": 0.001,
        //         "id": 2016042556231,
        //         "manageTime": 1461579340000,
        //         "status": 3,
        //         "submitTime": 1461579288000,
        //         "toAddress": "14fxEPirL9fyfw1i9EF439Pq6gQ5xijUmp",
        //     }
        //
        // fetchDeposits
        //
        //     {
        //         "address": "1FKN1DZqCm8HaTujDioRL2Aezdh7Qj7xxx",
        //         "amount": "1.00000000",
        //         "confirmTimes": 1,
        //         "currency": "BTC",
        //         "description": "Successfully Confirm",
        //         "hash": "7ce842de187c379abafadd64a5fe66c5c61c8a21fb04edff9532234a1dae6xxx",
        //         "id": 558,
        //         "itransfer": 1,
        //         "status": 2,
        //         "submit_time": "2016-12-07 18:51:57",
        //     }
        //
        const id = this.safeString (transaction, 'id');
        const txid = this.safeString (transaction, 'hash');
        const amount = this.safeNumber (transaction, 'amount');
        let timestamp = this.parse8601 (this.safeString (transaction, 'submit_time'));
        timestamp = this.safeInteger (transaction, 'submitTime', timestamp);
        let address = this.safeString2 (transaction, 'toAddress', 'address');
        let tag = undefined;
        if (address !== undefined) {
            const parts = address.split ('_');
            address = this.safeString (parts, 0);
            tag = this.safeString (parts, 1);
        }
        const confirmTimes = this.safeInteger (transaction, 'confirmTimes');
        const updated = this.safeInteger (transaction, 'manageTime');
        let type = undefined;
        const currencyId = this.safeString (transaction, 'currency');
        const code = this.safeCurrencyCode (currencyId, currency);
        if (address !== undefined) {
            type = (confirmTimes === undefined) ? 'withdrawal' : 'deposit';
        }
        const status = this.parseTransactionStatus (this.safeString (transaction, 'status'));
        let fee = undefined;
        const feeCost = this.safeNumber (transaction, 'fees');
        if (feeCost !== undefined) {
            fee = {
                'cost': feeCost,
                'currency': code,
            };
        }
        return {
            'info': transaction,
            'id': id,
            'txid': txid,
            'timestamp': timestamp,
            'datetime': this.iso8601 (timestamp),
            'network': undefined,
            'addressFrom': undefined,
            'address': address,
            'addressTo': address,
            'tagFrom': undefined,
            'tag': tag,
            'tagTo': tag,
            'type': type,
            'amount': amount,
            'currency': code,
            'status': status,
            'updated': updated,
            'fee': fee,
        };
    }

<<<<<<< HEAD
    async setLeverage (leverage, symbol = undefined, params = {}) {
        await this.loadMarkets ();
        if (symbol === undefined) {
            throw new ArgumentsRequired (this.id + ' setLeverage() requires a symbol argument');
        }
        if ((leverage < 1) || (leverage > 125)) {
            throw new BadRequest (this.id + ' leverage should be between 1 and 125');
        }
        const market = this.market (symbol);
        let accountType = undefined;
        if (!market['swap']) {
            throw new BadSymbol (this.id + ' setLeverage() supports swap contracts only');
        } else {
            accountType = 1;
        }
        const request = {
            'symbol': market['id'],
            'leverage': leverage,
            'futuresAccountType': accountType, // 1: USDT perpetual swaps
        };
        return await this.contractV2PrivatePostSettingSetLeverage (this.extend (request, params));
=======
    async fetchFundingRateHistory (symbol = undefined, since = undefined, limit = undefined, params = {}) {
        await this.loadMarkets ();
        const request = {
            // 'symbol': market['id'],
            // 'startTime': since,
            // 'endTime': endTime, // current time by default
            // 'limit': limit, // default 100, max 1000
        };
        if (symbol !== undefined) {
            const market = this.market (symbol);
            request['symbol'] = market['id'];
        }
        if (since !== undefined) {
            request['startTime'] = since;
        }
        const till = this.safeInteger (params, 'till');
        const endTime = this.safeString (params, 'endTime');
        params = this.omit (params, [ 'endTime', 'till' ]);
        if (till !== undefined) {
            request['endTime'] = till;
        } else if (endTime !== undefined) {
            request['endTime'] = endTime;
        }
        if (limit !== undefined) {
            request['limit'] = limit;
        }
        const response = await this.contractV2PublicGetFundingRate (this.extend (request, params));
        //
        //     {
        //         "code": 10000,
        //         "data": [
        //             {
        //                 "symbol": "BTC_USDT",
        //                 "fundingRate": "0.0001",
        //                 "fundingTime": "1645171200000"
        //             },
        //         ],
        //         "desc": "操作成功"
        //     }
        //
        const data = this.safeValue (response, 'data');
        const rates = [];
        for (let i = 0; i < data.length; i++) {
            const entry = data[i];
            const marketId = this.safeString (entry, 'symbol');
            const symbol = this.safeSymbol (marketId);
            const timestamp = this.safeString (entry, 'fundingTime');
            rates.push ({
                'info': entry,
                'symbol': symbol,
                'fundingRate': this.safeNumber (entry, 'fundingRate'),
                'timestamp': timestamp,
                'datetime': this.iso8601 (timestamp),
            });
        }
        const sorted = this.sortBy (rates, 'timestamp');
        return this.filterBySymbolSinceLimit (sorted, symbol, since, limit);
    }

    async fetchFundingRate (symbol, params = {}) {
        await this.loadMarkets ();
        const market = this.market (symbol);
        if (!market['swap']) {
            throw new BadSymbol (this.id + ' fetchFundingRate() does not supports contracts only');
        }
        const request = {
            'symbol': market['id'],
        };
        const response = await this.contractV1PublicGetFundingRate (this.extend (request, params));
        //
        //     {
        //         "code": 10000,
        //         "desc": "操作成功",
        //         "data": {
        //             "fundingRate": "0.0001",
        //             "nextCalculateTime": "2022-02-19 00:00:00"
        //         }
        //     }
        //
        const data = this.safeValue (response, 'data');
        return this.parseFundingRate (data, market);
    }

    parseFundingRate (contract, market = undefined) {
        //
        //     {
        //         "fundingRate": "0.0001",
        //         "nextCalculateTime": "2022-02-19 00:00:00"
        //     }
        //
        const marketId = this.safeString (contract, 'symbol');
        const symbol = this.safeSymbol (marketId, market);
        const fundingRate = this.safeNumber (contract, 'fundingRate');
        const nextFundingDatetime = this.safeString (contract, 'nextCalculateTime');
        return {
            'info': contract,
            'symbol': symbol,
            'markPrice': undefined,
            'indexPrice': undefined,
            'interestRate': undefined,
            'estimatedSettlePrice': undefined,
            'timestamp': undefined,
            'datetime': undefined,
            'fundingRate': fundingRate,
            'fundingTimestamp': undefined,
            'fundingDatetime': undefined,
            'nextFundingRate': undefined,
            'nextFundingTimestamp': this.parse8601 (nextFundingDatetime),
            'nextFundingDatetime': nextFundingDatetime,
            'previousFundingRate': undefined,
            'previousFundingTimestamp': undefined,
            'previousFundingDatetime': undefined,
        };
>>>>>>> a3f42413
    }

    async withdraw (code, amount, address, tag = undefined, params = {}) {
        [ tag, params ] = this.handleWithdrawTagAndParams (tag, params);
        const password = this.safeString (params, 'safePwd', this.password);
        if (password === undefined) {
            throw new ArgumentsRequired (this.id + ' withdraw() requires exchange.password or a safePwd parameter');
        }
        const fees = this.safeNumber (params, 'fees');
        if (fees === undefined) {
            throw new ArgumentsRequired (this.id + ' withdraw() requires a fees parameter');
        }
        this.checkAddress (address);
        await this.loadMarkets ();
        const currency = this.currency (code);
        if (tag !== undefined) {
            address += '_' + tag;
        }
        const request = {
            'amount': this.currencyToPrecision (code, amount),
            'currency': currency['id'],
            'fees': this.currencyToPrecision (code, fees),
            // 'itransfer': 0, // agree for an internal transfer, 0 disagree, 1 agree, the default is to disagree
            'method': 'withdraw',
            'receiveAddr': address,
            'safePwd': password,
        };
        const response = await this.spotV1PrivateGetWithdraw (this.extend (request, params));
        //
        //     {
        //         "code": 1000,
        //         "message": "success",
        //         "id": "withdrawalId"
        //     }
        //
        const transaction = this.parseTransaction (response, currency);
        return this.extend (transaction, {
            'type': 'withdrawal',
            'address': address,
            'addressTo': address,
            'amount': amount,
        });
    }

    async fetchWithdrawals (code = undefined, since = undefined, limit = undefined, params = {}) {
        await this.loadMarkets ();
        const request = {
            // 'currency': currency['id'],
            // 'pageIndex': 1,
            // 'pageSize': limit,
        };
        let currency = undefined;
        if (code !== undefined) {
            currency = this.currency (code);
            request['currency'] = currency['id'];
        }
        if (limit !== undefined) {
            request['pageSize'] = limit;
        }
        const response = await this.spotV1PrivateGetGetWithdrawRecord (this.extend (request, params));
        //
        //     {
        //         "code": 1000,
        //         "message": {
        //             "des": "success",
        //             "isSuc": true,
        //             "datas": {
        //                 "list": [
        //                     {
        //                         "amount": 0.01,
        //                         "fees": 0.001,
        //                         "id": 2016042556231,
        //                         "manageTime": 1461579340000,
        //                         "status": 3,
        //                         "submitTime": 1461579288000,
        //                         "toAddress": "14fxEPirL9fyfw1i9EF439Pq6gQ5xijUmp",
        //                     },
        //                 ],
        //                 "pageIndex": 1,
        //                 "pageSize": 10,
        //                 "totalCount": 4,
        //                 "totalPage": 1
        //             }
        //         }
        //     }
        //
        const message = this.safeValue (response, 'message', {});
        const datas = this.safeValue (message, 'datas', {});
        const withdrawals = this.safeValue (datas, 'list', []);
        return this.parseTransactions (withdrawals, currency, since, limit);
    }

    async fetchDeposits (code = undefined, since = undefined, limit = undefined, params = {}) {
        await this.loadMarkets ();
        const request = {
            // 'currency': currency['id'],
            // 'pageIndex': 1,
            // 'pageSize': limit,
        };
        let currency = undefined;
        if (code !== undefined) {
            currency = this.currency (code);
            request['currency'] = currency['id'];
        }
        if (limit !== undefined) {
            request['pageSize'] = limit;
        }
        const response = await this.spotV1PrivateGetGetChargeRecord (this.extend (request, params));
        //
        //     {
        //         "code": 1000,
        //         "message": {
        //             "des": "success",
        //             "isSuc": true,
        //             "datas": {
        //                 "list": [
        //                     {
        //                         "address": "1FKN1DZqCm8HaTujDioRL2Aezdh7Qj7xxx",
        //                         "amount": "1.00000000",
        //                         "confirmTimes": 1,
        //                         "currency": "BTC",
        //                         "description": "Successfully Confirm",
        //                         "hash": "7ce842de187c379abafadd64a5fe66c5c61c8a21fb04edff9532234a1dae6xxx",
        //                         "id": 558,
        //                         "itransfer": 1,
        //                         "status": 2,
        //                         "submit_time": "2016-12-07 18:51:57",
        //                     },
        //                 ],
        //                 "pageIndex": 1,
        //                 "pageSize": 10,
        //                 "total": 8
        //             }
        //         }
        //     }
        //
        const message = this.safeValue (response, 'message', {});
        const datas = this.safeValue (message, 'datas', {});
        const deposits = this.safeValue (datas, 'list', []);
        return this.parseTransactions (deposits, currency, since, limit);
    }

    nonce () {
        return this.milliseconds ();
    }

    sign (path, api = 'public', method = 'GET', params = {}, headers = undefined, body = undefined) {
        const [ section, version, access ] = api;
        let url = this.urls['api'][section][version][access];
        if (access === 'public') {
            if (path === 'getFeeInfo') {
                url = this.urls['api'][section][version]['private'] + '/' + path;
            } else {
                url += '/' + version + '/' + path;
            }
            if (Object.keys (params).length) {
                url += '?' + this.urlencode (params);
            }
        } else if (section === 'contract') {
            const timestamp = this.milliseconds ();
            const iso8601 = this.iso8601 (timestamp);
            let signedString = iso8601 + method + '/Server/api/' + version + '/' + path;
            params = this.keysort (params);
            headers = {
                'ZB-APIKEY': this.apiKey,
                'ZB-TIMESTAMP': iso8601,
                // 'ZB-LAN': 'cn', // cn, en, kr
            };
            url += '/' + version + '/' + path;
            if (method === 'POST') {
                headers['Content-Type'] = 'application/json';
                body = this.json (params);
                signedString += this.urlencode (params);
            } else {
                if (Object.keys (params).length) {
                    const query = this.urlencode (params);
                    url += '?' + query;
                    signedString += query;
                }
            }
            const secret = this.hash (this.encode (this.secret), 'sha1');
            const signature = this.hmac (this.encode (signedString), this.encode (secret), 'sha256', 'base64');
            headers['ZB-SIGN'] = signature;
        } else {
            let query = this.keysort (this.extend ({
                'method': path,
                'accesskey': this.apiKey,
            }, params));
            const nonce = this.nonce ();
            query = this.keysort (query);
            const auth = this.rawencode (query);
            const secret = this.hash (this.encode (this.secret), 'sha1');
            const signature = this.hmac (this.encode (auth), this.encode (secret), 'md5');
            const suffix = 'sign=' + signature + '&reqTime=' + nonce.toString ();
            url += '/' + path + '?' + auth + '&' + suffix;
        }
        return { 'url': url, 'method': method, 'body': body, 'headers': headers };
    }

    handleErrors (httpCode, reason, url, method, headers, body, response, requestHeaders, requestBody) {
        if (response === undefined) {
            return; // fallback to default error handler
        }
        if (body[0] === '{') {
            const feedback = this.id + ' ' + body;
            this.throwBroadlyMatchedException (this.exceptions['broad'], body, feedback);
            if ('code' in response) {
                const code = this.safeString (response, 'code');
                this.throwExactlyMatchedException (this.exceptions['exact'], code, feedback);
                if ((code !== '1000') && (code !== '10000')) {
                    throw new ExchangeError (feedback);
                }
            }
            // special case for {"result":false,"message":"服务端忙碌"} (a "Busy Server" reply)
            const result = this.safeValue (response, 'result');
            if (result !== undefined) {
                if (!result) {
                    const message = this.safeString (response, 'message');
                    if (message === '服务端忙碌') {
                        throw new ExchangeNotAvailable (feedback);
                    } else {
                        throw new ExchangeError (feedback);
                    }
                }
            }
        }
    }
};<|MERGE_RESOLUTION|>--- conflicted
+++ resolved
@@ -3,11 +3,7 @@
 //  ---------------------------------------------------------------------------
 
 const Exchange = require ('./base/Exchange');
-<<<<<<< HEAD
 const { BadRequest, BadSymbol, ExchangeError, ArgumentsRequired, AuthenticationError, InsufficientFunds, OrderNotFound, ExchangeNotAvailable, RateLimitExceeded, PermissionDenied, InvalidOrder, InvalidAddress, OnMaintenance, RequestTimeout, AccountSuspended } = require ('./base/errors');
-=======
-const { BadRequest, ExchangeError, ArgumentsRequired, AuthenticationError, InsufficientFunds, OrderNotFound, ExchangeNotAvailable, RateLimitExceeded, PermissionDenied, InvalidOrder, InvalidAddress, OnMaintenance, RequestTimeout, AccountSuspended, BadSymbol } = require ('./base/errors');
->>>>>>> a3f42413
 
 //  ---------------------------------------------------------------------------
 
@@ -1274,7 +1270,6 @@
         };
     }
 
-<<<<<<< HEAD
     async setLeverage (leverage, symbol = undefined, params = {}) {
         await this.loadMarkets ();
         if (symbol === undefined) {
@@ -1296,7 +1291,8 @@
             'futuresAccountType': accountType, // 1: USDT perpetual swaps
         };
         return await this.contractV2PrivatePostSettingSetLeverage (this.extend (request, params));
-=======
+    }
+
     async fetchFundingRateHistory (symbol = undefined, since = undefined, limit = undefined, params = {}) {
         await this.loadMarkets ();
         const request = {
@@ -1410,7 +1406,6 @@
             'previousFundingTimestamp': undefined,
             'previousFundingDatetime': undefined,
         };
->>>>>>> a3f42413
     }
 
     async withdraw (code, amount, address, tag = undefined, params = {}) {
