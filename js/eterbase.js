'use strict';

// ----------------------------------------------------------------------------

const Exchange = require ('./base/Exchange');
const { ArgumentsRequired, InvalidOrder, ExchangeError, BadRequest } = require ('./base/errors');
const { TRUNCATE } = require ('./base/functions/number');

// ----------------------------------------------------------------------------

module.exports = class eterbase extends Exchange {
    describe () {
        return this.deepExtend (super.describe (), {
            'id': 'eterbase',
            'name': 'Eterbase',
            'countries': [ 'SK' ], // Slovakia
            'rateLimit': 500,
            'version': 'v1',
            'certified': true,
            'has': {
                'CORS': false,
                'publicAPI': true,
                'privateAPI': true,
                'cancelOrder': true,
                'createOrder': true,
                'deposit': false,
                'fetchBalance': true,
                'fetchClosedOrders': true,
                'fetchCurrencies': true,
                'fetchDepositAddress': false,
                'fetchMarkets': true,
                'fetchMyTrades': true,
                'fetchOHLCV': true,
                'fetchOpenOrders': true,
                'fetchOrder': true,
                'fetchOrderBook': true,
                'fetchOrders': false,
                'fetchOrderTrades': true,
                'fetchTicker': true,
                'fetchTickers': true,
                'fetchTime': true,
                'fetchTrades': true,
                'withdraw': true,
            },
            'timeframes': {
                '1m': '1',
                '5m': '5',
                '15m': '15',
                '1h': '60',
                '4h': '240',
                '1d': '1440',
                '1w': '10080',
            },
            'urls': {
                'logo': 'https://user-images.githubusercontent.com/1294454/82067900-faeb0f80-96d9-11ea-9f22-0071cfcb9871.jpg',
                'api': 'https://api.eterbase.exchange',
                'www': 'https://www.eterbase.com',
                'doc': 'https://developers.eterbase.exchange',
                'fees': 'https://www.eterbase.com/exchange/fees',
                'referral': 'https://eterbase.exchange/invite/1wjjh4Pe',
            },
            'api': {
                'markets': {
                    'get': [
                        '{id}/order-book',
                    ],
                },
                'public': {
                    'get': [
                        'ping',
                        'assets',
                        'markets',
                        'tickers',
                        'tickers/{id}/ticker',
                        'markets/{id}/trades',
                        'markets/{id}/ohlcv',
                        'wstoken',
                    ],
                },
                'private': {
                    'get': [
                        'accounts/{id}/balances',
                        'accounts/{id}/orders',
                        'accounts/{id}/fills',
                        'orders/{id}/fills',
                        'orders/{id}',
                    ],
                    'post': [
                        'orders',
                        'accounts/{id}/withdrawals',
                    ],
                    'delete': [
                        'orders/{id}',
                    ],
                },
                'feed': {
                    'get': [
                        'feed',
                    ],
                },
            },
            'fees': {
                'trading': {
                    'tierBased': true,
                    'percentage': true,
                    'taker': 0.35 / 100,
                    'maker': 0.35 / 100,
                },
            },
            'requiredCredentials': {
                'apiKey': true,
                'secret': true,
                'uid': true,
            },
            'options': {
                'createMarketBuyOrderRequiresPrice': true,
            },
            'exceptions': {
                'exact': {
                    'Invalid cost': InvalidOrder, // {"message":"Invalid cost","_links":{"self":{"href":"/orders","templated":false}}}
                    'Invalid order ID': InvalidOrder, // {"message":"Invalid order ID","_links":{"self":{"href":"/orders/4a151805-d594-4a96-9d64-e3984f2441f7","templated":false}}}
                },
                'broad': {
                    'Failed to convert argument': BadRequest,
                },
            },
        });
    }

    async fetchTime (params = {}) {
        const response = await this.publicGetPing (params);
        //
        //     { "pong": 1556354416582 }
        //
        return this.safeInteger (response, 'pong');
    }

    async fetchMarkets (params = {}) {
        const response = await this.publicGetMarkets (params);
        //
        //     [
        //         {
        //             "id":33,
        //             "symbol":"ETHUSDT",
        //             "base":"ETH",
        //             "quote":"USDT",
        //             "priceSigDigs":5,
        //             "qtySigDigs":8,
        //             "costSigDigs":8,
        //             "verificationLevelUser":1,
        //             "verificationLevelCorporate":11,
        //             "group":"USD",
        //             "tradingRules":[
        //                 {"attribute":"Qty","condition":"Min","value":0.006},
        //                 {"attribute":"Qty","condition":"Max","value":1000},
        //                 {"attribute":"Cost","condition":"Min","value":1},
        //                 {"attribute":"Cost","condition":"Max","value":210000}
        //             ],
        //             "allowedOrderTypes":[1,2,3,4],
        //             "state":"Trading"
        //         }
        //     ]
        //
        const result = [];
        for (let i = 0; i < response.length; i++) {
            const market = this.parseMarket (response[i]);
            result.push (market);
        }
        return result;
    }

    parseMarket (market) {
        //
        //     {
        //         "id":33,
        //         "symbol":"ETHUSDT",
        //         "base":"ETH",
        //         "quote":"USDT",
        //         "priceSigDigs":5,
        //         "qtySigDigs":8,
        //         "costSigDigs":8,
        //         "verificationLevelUser":1,
        //         "verificationLevelCorporate":11,
        //         "group":"USD",
        //         "tradingRules":[
        //             {"attribute":"Qty","condition":"Min","value":0.006},
        //             {"attribute":"Qty","condition":"Max","value":1000},
        //             {"attribute":"Cost","condition":"Min","value":1},
        //             {"attribute":"Cost","condition":"Max","value":210000}
        //         ],
        //         "allowedOrderTypes":[1,2,3,4],
        //         "state":"Trading"
        //     }
        //
        const id = this.safeString (market, 'id');
        // const numericId = this.safeString (market, 'id');
        const baseId = this.safeString (market, 'base');
        const quoteId = this.safeString (market, 'quote');
        const base = this.safeCurrencyCode (baseId);
        const quote = this.safeCurrencyCode (quoteId);
        const symbol = base + '/' + quote;
        const state = this.safeString (market, 'state');
        const active = (state === 'Trading');
        const precision = {
            'price': this.safeInteger (market, 'priceSigDigs'),
            'amount': this.safeInteger (market, 'qtySigDigs'),
            'cost': this.safeInteger (market, 'costSigDigs'),
        };
        const rules = this.safeValue (market, 'tradingRules', []);
        let minAmount = undefined;
        let maxAmount = undefined;
        let minCost = undefined;
        let maxCost = undefined;
        for (let i = 0; i < rules.length; i++) {
            const rule = rules[i];
            const attribute = this.safeString (rule, 'attribute');
            const condition = this.safeString (rule, 'condition');
            const value = this.safeFloat (rule, 'value');
            if ((attribute === 'Qty') && (condition === 'Min')) {
                minAmount = value;
            } else if ((attribute === 'Qty') && (condition === 'Max')) {
                maxAmount = value;
            } else if ((attribute === 'Cost') && (condition === 'Min')) {
                minCost = value;
            } else if ((attribute === 'Cost') && (condition === 'Max')) {
                maxCost = value;
            }
        }
        return {
            'id': id,
            'symbol': symbol,
            'base': base,
            'quote': quote,
            'baseId': baseId,
            'quoteId': quoteId,
            'info': market,
            'active': active,
            'precision': precision,
            'limits': {
                'amount': {
                    'min': minAmount,
                    'max': maxAmount,
                },
                'price': {
                    'min': undefined,
                    'max': undefined,
                },
                'cost': {
                    'min': minCost,
                    'max': maxCost,
                },
            },
        };
    }

    async fetchCurrencies (params = {}) {
        const response = await this.publicGetAssets (params);
        //
        //     [
        //         {
        //             "id":"LINK",
        //             "name":"ChainLink Token",
        //             "precisionDisplay":8,
        //             "precisionMax":18,
        //             "precisionBasis":1000000000000000000,
        //             "precisionStep":1,
        //             "verificationLevelMin":"null",
        //             "cmcId":"LINK",
        //             "txnUrl":"https://etherscan.io/tx/{txnId}",
        //             "state":"Active",
        //             "type":"Crypto",
        //             "isReference":false,
        //             "withdrawalMin":"0",
        //             "withdrawalMax":"50587",
        //             "withdrawalFee":"0.55",
        //             "depositEnabled":true,
        //             "withdrawalEnabled":true,
        //             "description":"",
        //             "coingeckoUrl":"https://www.coingecko.com/en/coins/chainlink",
        //             "coinmarketcapUrl":"https://coinmarketcap.com/currencies/chainlink",
        //             "eterbaseUrl":"https://www.eterbase.com/system-status/LINK",
        //             "explorerUrl":"https://etherscan.io/token/0x514910771af9ca656af840dff83e8264ecf986ca",
        //             "withdrawalMemoAllowed":false,
        //             "countries":[],
        //             "networks":[]
        //         }
        //     ]
        //
        const result = {};
        for (let i = 0; i < response.length; i++) {
            const currency = response[i];
            const id = this.safeString (currency, 'id');
            const precision = this.safeInteger (currency, 'precisionDisplay');
            const code = this.safeCurrencyCode (id);
            const depositEnabled = this.safeValue (currency, 'depositEnabled');
            const withdrawalEnabled = this.safeValue (currency, 'withdrawalEnabled');
            const state = this.safeString (currency, 'state');
            const active = depositEnabled && withdrawalEnabled && (state === 'Active');
            const type = this.safeStringLower (currency, 'type');
            const name = this.safeString (currency, 'name');
            result[code] = {
                'id': id,
                'info': currency,
                'code': code,
                'type': type,
                'name': name,
                'active': active,
                'fee': this.safeFloat (currency, 'withdrawalFee'),
                'precision': precision,
                'limits': {
                    'amount': {
                        'min': Math.pow (10, -precision),
                        'max': Math.pow (10, precision),
                    },
                    'price': {
                        'min': Math.pow (10, -precision),
                        'max': Math.pow (10, precision),
                    },
                    'cost': {
                        'min': undefined,
                        'max': undefined,
                    },
                    'withdraw': {
                        'min': this.safeFloat (currency, 'withdrawalMin'),
                        'max': this.safeFloat (currency, 'withdrawalMax'),
                    },
                },
            };
        }
        return result;
    }

    parseTicker (ticker, market = undefined) {
        //
        // fetchTicker
        //
        //     {
        //         "time":1588778516608,
        //         "marketId":250,
        //         "symbol": "ETHUSDT",
        //         "price":0.0,
        //         "change":0.0,
        //         "volumeBase":0.0,
        //         "volume":0.0,
        //         "low":0.0,
        //         "high":0.0,
        //     }
        //
        const marketId = this.safeString (ticker, 'marketId');
        if (marketId in this.markets_by_id) {
            market = this.markets_by_id[marketId];
        }
        let symbol = undefined;
        if ((symbol === undefined) && (market !== undefined)) {
            symbol = market['symbol'];
        }
        const timestamp = this.safeInteger (ticker, 'time');
        const last = this.safeFloat (ticker, 'price');
        const baseVolume = this.safeFloat (ticker, 'volumeBase');
        const quoteVolume = this.safeFloat (ticker, 'volume');
        let vwap = undefined;
        if ((quoteVolume !== undefined) && (baseVolume !== undefined) && baseVolume) {
            vwap = quoteVolume / baseVolume;
        }
        const percentage = this.safeFloat (ticker, 'change');
        const result = {
            'symbol': symbol,
            'timestamp': timestamp,
            'datetime': this.iso8601 (timestamp),
            'high': this.safeFloat (ticker, 'high'),
            'low': this.safeFloat (ticker, 'low'),
            'bid': undefined,
            'bidVolume': undefined,
            'ask': undefined,
            'askVolume': undefined,
            'vwap': vwap,
            'open': undefined,
            'close': last,
            'last': last,
            'previousClose': undefined, // previous day close
            'change': undefined,
            'percentage': percentage,
            'average': undefined,
            'baseVolume': baseVolume,
            'quoteVolume': quoteVolume,
            'info': ticker,
        };
        return result;
    }

    async fetchTicker (symbol, params = {}) {
        await this.loadMarkets ();
        const market = this.market (symbol);
        const request = {
            'id': market['id'],
        };
        const response = await this.publicGetTickersIdTicker (this.extend (request, params));
        //
        //     {
        //         "time":1588778516608,
        //         "marketId":250,
        //         "price":0.0,
        //         "change":0.0,
        //         "volumeBase":0.0,
        //         "volume":0.0,
        //         "low":0.0,
        //         "high":0.0,
        //     }
        //
        return this.parseTicker (response, market);
    }

    parseTickers (tickers, symbols = undefined) {
        const result = [];
        for (let i = 0; i < tickers.length; i++) {
            result.push (this.parseTicker (tickers[i]));
        }
        return this.filterByArray (result, 'symbol', symbols);
    }

    async fetchTickers (symbols = undefined, params = {}) {
        await this.loadMarkets ();
        const request = {
            // 'quote': 'USDT', // identifier of a quote asset to filter the markets
        };
        const response = await this.publicGetTickers (this.extend (request, params));
        //
        //     [
        //         {
        //             "time":1588831771698,
        //             "marketId":33,
        //             "price":204.54,
        //             "change":-1.03,
        //             "volumeBase":544.9801776699998,
        //             "volume":111550.433735,
        //             "low":200.33,
        //             "high":209.51
        //         },
        //     ]
        //
        return this.parseTickers (response, symbols);
    }

    parseTrade (trade, market) {
        //
        // fetchTrades (public)
        //
        //     {
        //         "id":251199246,
        //         "side":2,
        //         "price":0.022044,
        //         "executedAt":1588830682664,
        //         "qty":0.13545846,
        //         "makerId":"67ed6ef3-33d8-4389-ba70-5c68d9db9f6c",
        //         "takerId":"229ef0d6-fe67-4b5d-9733-824142fab8f3"
        //     }
        //
        // fetchMyTrades, fetchOrderTrades (private)
        //
        //     {
        //         "id": 123,
        //         "marketId": 123,
        //         "side": 1,
        //         "qty": "1.23456",
        //         "price": "1.23456",
        //         "cost": "1.23456",
        //         "fee": "1.23456",
        //         "feeAsset": "XBASE",
        //         "liquidity": 1,
        //         "orderId": "30a2b5d0-be2e-4d0a-93ed-a7c45fed1792",
        //         "tradeId": 123,
        //         "filledAt": 1556355722341
        //     }
        //
        const price = this.safeFloat (trade, 'price');
        const amount = this.safeFloat (trade, 'qty');
        let fee = undefined;
        const feeCost = this.safeFloat (trade, 'fee');
        if (feeCost !== undefined) {
            const feeCurrencyId = this.safeString (trade, 'feeAsset');
            const feeCurrencyCode = this.safeCurrencyCode (feeCurrencyId);
            fee = {
                'cost': feeCost,
                'currency': feeCurrencyCode,
            };
        }
        let cost = this.safeFloat (trade, 'qty');
        if ((cost === undefined) && (price !== undefined) && (amount !== undefined)) {
            cost = price * amount;
        }
        const timestamp = this.safeInteger2 (trade, 'executedAt', 'filledAt');
        const tradeSide = this.safeString (trade, 'side');
        const side = (tradeSide === '1') ? 'buy' : 'sell';
        const liquidity = this.safeString (trade, 'liquidity');
        let takerOrMaker = undefined;
        if (liquidity !== undefined) {
            takerOrMaker = (liquidity === '1') ? 'maker' : 'taker';
        }
        const orderId = this.safeString (trade, 'orderId');
        const id = this.safeString (trade, 'id');
        let symbol = undefined;
        const marketId = this.safeString (trade, 'marketId');
        if (marketId in this.markets_by_id) {
            market = this.markets_by_id[marketId];
        }
        if ((symbol === undefined) && (market !== undefined)) {
            symbol = market['symbol'];
        }
        return {
            'info': trade,
            'id': id,
            'symbol': symbol,
            'timestamp': timestamp,
            'datetime': this.iso8601 (timestamp),
            'order': orderId,
            'type': undefined,
            'side': side,
            'takerOrMaker': takerOrMaker,
            'price': price,
            'amount': amount,
            'cost': cost,
            'fee': fee,
        };
    }

    async fetchTrades (symbol, since = undefined, limit = undefined, params = {}) {
        await this.loadMarkets ();
        const market = this.market (symbol);
        const request = {
            'id': market['id'],
            // 'offset': 0 // the number of records to skip
        };
        if (limit !== undefined) {
            request['limit'] = limit;
        }
        const response = await this.publicGetMarketsIdTrades (this.extend (request, params));
        //
        //     [
        //         {
        //             "id":251199246,
        //             "side":2,
        //             "price":0.022044,
        //             "executedAt":1588830682664,
        //             "qty":0.13545846,
        //             "makerId":"67ed6ef3-33d8-4389-ba70-5c68d9db9f6c",
        //             "takerId":"229ef0d6-fe67-4b5d-9733-824142fab8f3"
        //         }
        //     ]
        //
        return this.parseTrades (response, market, since, limit);
    }

    async fetchOrderBook (symbol, limit = undefined, params = {}) {
        await this.loadMarkets ();
        const request = {
            'id': this.marketId (symbol),
        };
        const response = await this.marketsGetIdOrderBook (this.extend (request, params));
        //
        //     {
        //         "type":"ob_snapshot",
        //         "marketId":3,
        //         "timestamp":1588836429847,
        //         "bids":[
        //             [0.021694,8.8793688,1], // price, amount, count
        //             [0.01937,7.1340473,1],
        //             [0.020774,3.314881,1],
        //         ],
        //         "asks":[
        //             [0.02305,8.8793688,1],
        //             [0.028022,3.314881,1],
        //             [0.022598,3.314881,1],
        //         ]
        //     }
        //
        const timestamp = this.safeInteger (response, 'timestamp');
        return this.parseOrderBook (response, timestamp);
    }

    parseOHLCV (ohlcv, market = undefined) {
        //
        //     {
        //         "time":1588807500000,
        //         "open":0.022077,
        //         "high":0.022077,
        //         "low":0.022051,
        //         "close":0.022051,
        //         "volume":10.532025119999997
        //     }
        //
        return [
            this.safeInteger (ohlcv, 'time'),
            this.safeFloat (ohlcv, 'open'),
            this.safeFloat (ohlcv, 'high'),
            this.safeFloat (ohlcv, 'low'),
            this.safeFloat (ohlcv, 'close'),
            this.safeFloat (ohlcv, 'volume'),
        ];
    }

    async fetchOHLCV (symbol, timeframe = '1m', since = undefined, limit = undefined, params = {}) {
        const request = {
            // 'id': market['id'],
            'interval': this.timeframes[timeframe],
            // 'start': 1588830682664, // milliseconds
            // 'end': 1588830682664, // milliseconds
        };
        const duration = this.parseTimeframe (timeframe);
        const now = this.milliseconds ();
        if (since !== undefined) {
            request['start'] = since;
            if (limit === undefined) {
                request['end'] = now;
            } else {
                request['end'] = this.sum (since, duration * limit * 1000);
            }
        } else if (limit !== undefined) {
            request['start'] = now - duration * limit * 1000;
            request['end'] = now;
        } else {
            throw new ArgumentsRequired (this.id + ' fetchOHLCV requires a since argument, or a limit argument, or both');
        }
        await this.loadMarkets ();
        const market = this.market (symbol);
        request['id'] = market['id'];
        const response = await this.publicGetMarketsIdOhlcv (this.extend (request, params));
        //
        //     [
        //         {"time":1588807500000,"open":0.022077,"high":0.022077,"low":0.022051,"close":0.022051,"volume":10.532025119999997},
        //         {"time":1588807800000,"open":0.022051,"high":0.022051,"low":0.022044,"close":0.022044,"volume":0.655987},
        //         {"time":1588808400000,"open":0.022044,"high":0.022044,"low":0.022044,"close":0.022044,"volume":3.9615545499999993},
        //     ]
        //
        return this.parseOHLCVs (response, market, timeframe, since, limit);
    }

    async fetchBalance (params = {}) {
        await this.loadMarkets ();
        const request = {
            'id': this.uid,
        };
        const response = await this.privateGetAccountsIdBalances (this.extend (request, params));
        //
        //     [
        //         {
        //             "assetId":"USDT",
        //             "available":"25",
        //             "balance":"25",
        //             "reserved":"0",
        //             "balanceBtc":"0.0",
        //             "balanceRef":"0.0",
        //         }
        //     ]
        //
        const result = { 'info': response };
        for (let i = 0; i < response.length; i++) {
            const balance = response[i];
            const currencyId = this.safeString (balance, 'assetId');
            const code = this.safeCurrencyCode (currencyId);
            const account = {
                'free': this.safeFloat (balance, 'available'),
                'used': this.safeFloat (balance, 'reserved'),
                'total': this.safeFloat (balance, 'balance'),
            };
            result[code] = account;
        }
        return this.parseBalance (result);
    }

    async fetchOrder (id, symbol = undefined, params = {}) {
        await this.loadMarkets ();
        const request = {
            'id': id,
        };
        const response = await this.privateGetOrdersId (this.extend (request, params));
        //
        //     {
        //         "id": "30a2b5d0-be2e-4d0a-93ed-a7c45fed1792",
        //         "accountId": "30a2b5d0-be2e-4d0a-93ed-a7c45fed1792",
        //         "marketId": 123,
        //         "type": 1,
        //         "side": 1,
        //         "qty": "1.23456",
        //         "cost": "1.23456",
        //         "remainingQty": "1.23456",
        //         "remainingCost": "1.23456",
        //         "limitPrice": "1.23456",
        //         "stopPrice": "1.23456",
        //         "postOnly": false,
        //         "timeInForce": "GTC",
        //         "state": 1,
        //         "closeReason": "FILLED",
        //         "placedAt": 1556355722341,
        //         "closedAt": 1556355722341
        //     }
        //
        return this.parseOrder (response);
    }

    parseOrderStatus (status) {
        const statuses = {
            '1': undefined, // pending
            '2': 'open', // open
            '3': 'open', // partially filled
            '4': 'closed', // closed
            'FILLED': 'closed',
            'USER_REQUESTED_CANCEL': 'canceled',
            'ADMINISTRATIVE_CANCEL': 'canceled',
            'NOT_ENOUGH_LIQUIDITY': 'canceled',
            'EXPIRED': 'expired',
            'ONE_CANCELS_OTHER': 'canceled',
        };
        return this.safeString (statuses, status);
    }

    parseOrder (order, market = undefined) {
        //
        // fetchOrder, fetchOpenOrders, fetchClosedOrders
        //
        //     {
        //         "id": "30a2b5d0-be2e-4d0a-93ed-a7c45fed1792",
        //         "accountId": "30a2b5d0-be2e-4d0a-93ed-a7c45fed1792",
        //         "marketId": 123,
        //         "type": 1,
        //         "side": 1,
        //         "qty": "1.23456",
        //         "cost": "1.23456",
        //         "remainingQty": "1.23456",
        //         "remainingCost": "1.23456",
        //         "limitPrice": "1.23456",
        //         "stopPrice": "1.23456",
        //         "postOnly": false,
        //         "timeInForce": "GTC",
        //         "state": 1,
        //         "closeReason": "FILLED",
        //         "placedAt": 1556355722341,
        //         "closedAt": 1556355722341
        //     }
        //
        // createOrder
        //
        //     market buy
        //
        //     {
        //         "id":"ff81127c-8fd5-4846-b683-110639dcd322",
        //         "accountId":"6d445378-d8a3-4932-91cd-545d0a4ad2a2",
        //         "marketId":33,
        //         "type":1,
        //         "side":1,
        //         "cost":"25",
        //         "postOnly":false,
        //         "timeInForce":"GTC",
        //         "state":1,
        //         "placedAt":1589510846735
        //     }
        //
        //     market sell, limit buy, limit sell
        //
        //     {
        //         "id":"042a38b0-e369-4ad2-ae73-a18ff6b1dcf1",
        //         "accountId":"6d445378-d8a3-4932-91cd-545d0a4ad2a2",
        //         "marketId":33,
        //         "type":2,
        //         "side":1,
        //         "qty":"1000",
        //         "limitPrice":"100",
        //         "postOnly":false,
        //         "timeInForce":"GTC",
        //         "state":1,
        //         "placedAt":1589403938682,
        //     }
        //
        const id = this.safeString (order, 'id');
        const timestamp = this.safeInteger (order, 'placedAt');
        const marketId = this.safeInteger (order, 'marketId');
        if (marketId in this.markets_by_id) {
            market = this.markets_by_id[marketId];
        }
        let symbol = undefined;
        if (market !== undefined) {
            symbol = market['symbol'];
        }
        let status = this.parseOrderStatus (this.safeString (order, 'state'));
        if (status === 'closed') {
            status = this.parseOrderStatus (this.safeString (order, 'closeReason'));
        }
        const orderSide = this.safeString (order, 'side');
        const side = (orderSide === '1') ? 'buy' : 'sell';
        const orderType = this.safeString (order, 'type');
        let type = undefined;
        if (orderType === '1') {
            type = 'market';
        } else if (orderType === '2') {
            type = 'limit';
        } else if (orderType === '3') {
            type = 'stopmarket';
        } else {
            type = 'stoplimit';
        }
        let price = this.safeFloat (order, 'limitPrice');
        const amount = this.safeFloat (order, 'qty');
        let remaining = this.safeFloat (order, 'remainingQty');
        let filled = undefined;
        const remainingCost = this.safeFloat (order, 'remainingCost');
        if ((remainingCost !== undefined) && (remainingCost === 0.0)) {
            remaining = 0;
        }
        if ((amount !== undefined) && (remaining !== undefined)) {
            filled = Math.max (0, amount - remaining);
        }
        const cost = this.safeFloat (order, 'cost');
        if (type === 'market') {
            if (price === 0.0) {
                if ((cost !== undefined) && (filled !== undefined)) {
                    if ((cost > 0) && (filled > 0)) {
                        price = cost / filled;
                    }
                }
            }
        }
        let average = undefined;
        if (cost !== undefined) {
            if (filled) {
                average = cost / filled;
            }
        }
        return {
            'info': order,
            'id': id,
            'clientOrderId': undefined,
            'timestamp': timestamp,
            'datetime': this.iso8601 (timestamp),
            'lastTradeTimestamp': undefined,
            'symbol': symbol,
            'type': type,
            'side': side,
            'price': price,
            'amount': amount,
            'cost': cost,
            'average': average,
            'filled': filled,
            'remaining': remaining,
            'status': status,
            'fee': undefined,
            'trades': undefined,
        };
    }

    async fetchOrdersByState (state, symbol = undefined, since = undefined, limit = undefined, params = {}) {
        const now = this.milliseconds ();
        const ninetyDays = 90 * 24 * 60 * 60 * 1000; // 90 days timerange max
        const request = {
            'id': this.uid,
            'state': state,
            // 'side': Integer, // 1 = buy, 2 = sell
            // 'offset': 0, // the number of records to skip
        };
        if (since === undefined) {
            request['from'] = now - ninetyDays;
            request['to'] = now;
        } else {
            request['from'] = since;
            request['to'] = this.sum (since, ninetyDays);
        }
        await this.loadMarkets ();
        let market = undefined;
        if (symbol !== undefined) {
            market = this.market (symbol);
            request['marketId'] = market['id'];
        }
        if (limit !== undefined) {
            request['limit'] = limit; // default 50
        }
        const response = await this.privateGetAccountsIdOrders (this.extend (request, params));
        //
        //     [
        //         {
        //             "id": "30a2b5d0-be2e-4d0a-93ed-a7c45fed1792",
        //             "accountId": "30a2b5d0-be2e-4d0a-93ed-a7c45fed1792",
        //             "marketId": 123,
        //             "type": 1,
        //             "side": 1,
        //             "qty": "1.23456",
        //             "cost": "1.23456",
        //             "remainingQty": "1.23456",
        //             "remainingCost": "1.23456",
        //             "limitPrice": "1.23456",
        //             "stopPrice": "1.23456",
        //             "postOnly": false,
        //             "timeInForce": "GTC",
        //             "state": 1,
        //             "closeReason": "FILLED",
        //             "placedAt": 1556355722341,
        //             "closedAt": 1556355722341
        //         }
        //     ]
        //
        return this.parseOrders (response, market, since, limit);
    }

    async fetchClosedOrders (symbol = undefined, since = undefined, limit = undefined, params = {}) {
        return await this.fetchOrdersByState ('INACTIVE', symbol, since, limit, params);
    }

    async fetchOpenOrders (symbol = undefined, since = undefined, limit = undefined, params = {}) {
        return await this.fetchOrdersByState ('ACTIVE', symbol, since, limit, params);
    }

    async fetchMyTrades (symbol = undefined, since = undefined, limit = undefined, params = {}) {
        const now = this.milliseconds ();
        const ninetyDays = 90 * 24 * 60 * 60 * 1000; // 90 days timerange max
        const request = {
            'id': this.uid,
            // 'side': Integer, // 1 = buy, 2 = sell
            // 'offset': 0, // the number of records to skip
        };
        if (since === undefined) {
            request['from'] = now - ninetyDays;
            request['to'] = now;
        } else {
            request['from'] = since;
            request['to'] = this.sum (since, ninetyDays);
        }
        await this.loadMarkets ();
        let market = undefined;
        if (symbol !== undefined) {
            market = this.market (symbol);
            request['marketId'] = market['id'];
        }
        if (limit !== undefined) {
            request['limit'] = limit; // default 50, max 200
        }
        const response = await this.privateGetAccountsIdFills (this.extend (request, params));
        //
        //     [
        //         {
        //             "id": 123,
        //             "marketId": 123,
        //             "side": 1,
        //             "qty": "1.23456",
        //             "price": "1.23456",
        //             "cost": "1.23456",
        //             "fee": "1.23456",
        //             "feeAsset": "XBASE",
        //             "liquidity": 1,
        //             "orderId": "30a2b5d0-be2e-4d0a-93ed-a7c45fed1792",
        //             "tradeId": 123,
        //             "filledAt": 1556355722341
        //         }
        //     ]
        //
        return this.parseTrades (response, market, since, limit);
    }

    async fetchOrderTrades (id, symbol = undefined, since = undefined, limit = undefined, params = {}) {
        await this.loadMarkets ();
        const request = {
            'id': id,
        };
        const trades = await this.privateGetOrdersIdFills (this.extend (request, params));
        return this.parseTrades (trades);
    }

    async createOrder (symbol, type, side, amount, price = undefined, params = {}) {
        await this.loadMarkets ();
        const market = this.market (symbol);
        const uppercaseType = type.toUpperCase ();
        if (uppercaseType === 'MARKET') {
            type = 1;
        } else if (uppercaseType === 'LIMIT') {
            type = 2;
        } else if (uppercaseType === 'STOPMARKET') {
            type = 3;
        } else if (uppercaseType === 'STOPLIMIT') {
            type = 4;
        }
        const uppercaseSide = side.toUpperCase ();
        side = uppercaseSide === 'BUY' ? 1 : 2;
        const request = {
            'accountId': this.uid,
            'marketId': market['id'],
            'type': type,
            'side': side,
            // 'postOnly': false,
            // 'timeInForce': 'GTC',
        };
        const clientOrderId = this.safeValue2 (params, 'refId', 'clientOrderId');
        let query = params;
        if (clientOrderId !== undefined) {
            request['refId'] = clientOrderId;
            query = this.omit (params, [ 'refId', 'clientOrderId' ]);
        }
        if ((uppercaseType === 'MARKET') && (uppercaseSide === 'BUY')) {
            // for market buy it requires the amount of quote currency to spend
            let cost = this.safeFloat (params, 'cost');
            if (this.options['createMarketBuyOrderRequiresPrice']) {
                if (cost === undefined) {
                    if (price !== undefined) {
                        cost = amount * price;
                    } else {
                        throw new InvalidOrder (this.id + " createOrder() requires the price argument with market buy orders to calculate total order cost (amount to spend), where cost = amount * price. Supply a price argument to createOrder() call if you want the cost to be calculated for you from price and amount, or, alternatively, add .options['createMarketBuyOrderRequiresPrice'] = false to supply the cost in the amount argument (the exchange-specific behaviour)");
                    }
                }
            } else {
                cost = (cost === undefined) ? amount : cost;
            }
            const precision = market['precision']['price'];
            request['cost'] = this.decimalToPrecision (cost, TRUNCATE, precision, this.precisionMode);
        } else {
            request['qty'] = this.amountToPrecision (symbol, amount);
        }
        if (uppercaseType === 'LIMIT') {
            request['limitPrice'] = this.priceToPrecision (symbol, price);
        }
        const response = await this.privatePostOrders (this.extend (request, query));
        //
        // market buy
        //
        //     {
        //         "id":"ff81127c-8fd5-4846-b683-110639dcd322",
        //         "accountId":"6d445378-d8a3-4932-91cd-545d0a4ad2a2",
        //         "marketId":33,
        //         "type":1,
        //         "side":1,
        //         "cost":"25",
        //         "postOnly":false,
        //         "timeInForce":"GTC",
        //         "state":1,
        //         "placedAt":1589510846735
        //     }
        //
        // market sell, limit buy, limit sell
        //
        //     {
        //         "id":"042a38b0-e369-4ad2-ae73-a18ff6b1dcf1",
        //         "accountId":"6d445378-d8a3-4932-91cd-545d0a4ad2a2",
        //         "marketId":33,
        //         "type":2,
        //         "side":1,
        //         "qty":"1000",
        //         "limitPrice":"100",
        //         "postOnly":false,
        //         "timeInForce":"GTC",
        //         "state":1,
        //         "placedAt":1589403938682,
        //     }
        //
        return this.parseOrder (response, market);
    }

    async cancelOrder (id, symbol = undefined, params = {}) {
        const request = {
            'id': id,
        };
        return await this.privateDeleteOrdersId (this.extend (request, params));
    }

    async withdraw (code, amount, address, tag = undefined, params = {}) {
        this.checkAddress (address);
        await this.loadMarkets ();
        const currency = this.currency (code);
        const request = {
            'id': this.uid,
            'accountId': this.uid,
            'assetId': currency['id'],
            'amount': amount,
            // 'cryptoAddress': address,
            // 'accountNumber': 'IBAN', // IBAN account number
            // 'networkId': 'XBASE', // underlying network
        };
        if (address !== undefined) {
            request['cryptoAddress'] = address;
            if (tag !== undefined) {
                request['memo'] = tag;
            }
        }
        const response = await this.privatePostAccountsIdWithdrawals (this.extend (request, params));
        //
        //     {
        //         "id": "98b62dde-a87f-45f0-8db8-80ae2d312fa6"
        //     }
        //
        return {
            'info': response,
            'id': this.safeString (response, 'id'),
        };
    }

    sign (path, api = 'public', method = 'GET', params = {}, httpHeaders = undefined, body = undefined) {
        const query = this.omit (params, this.extractParams (path));
        let request = '/';
        if (api === 'public') {
            request += 'api/' + this.version;
        } else if (api === 'private') {
            request += 'api/' + this.version;
        } else if (api === 'markets') {
            request += 'api/' + api;
        }
        request += '/' + this.implodeParams (path, params);
        if (method === 'GET') {
            if (Object.keys (query).length) {
                request += '?' + this.urlencode (query);
            }
        }
        const url = this.urls['api'] + request;
        if (api === 'private') {
            this.checkRequiredCredentials ();
            let payload = '';
            if (method !== 'GET') {
                if (Object.keys (query).length) {
                    body = this.json (query);
                    payload = body;
                }
            }
            // construct signature
            const hasBody = (method === 'POST') || (method === 'PUT') || (method === 'PATCH');
            // const date = 'Mon, 30 Sep 2019 13:57:23 GMT';
            const date = this.rfc2616 (this.milliseconds ());
            let headersCSV = 'date' + ' ' + 'request-line';
            let message = 'date' + ':' + ' ' + date + "\n" + method + ' ' + request + ' HTTP/1.1'; // eslint-disable-line quotes
            let digest = '';
            if (hasBody) {
                digest = 'SHA-256=' + this.hash (payload, 'sha256', 'base64');
                message += "\ndigest" + ':' + ' ' + digest;  // eslint-disable-line quotes
                headersCSV += ' ' + 'digest';
            }
            const signature64 = this.hmac (this.encode (message), this.encode (this.secret), 'sha256', 'base64');
<<<<<<< HEAD
            const authorizationHeader = 'hmac username="' + this.apiKey + '",algorithm="hmac-sha256",headers="' + headersCSV + '",signature="' + signature64 + '"';
=======
            const signature = this.decode (signature64);
            const authorizationHeader = 'hmac username="' + this.apiKey + '",algorithm="hmac-sha256",headers="' + headersCSV + '",' + 'signature="' + signature + '"';
>>>>>>> fc6227d8
            httpHeaders = {
                'Date': date,
                'Authorization': authorizationHeader,
                'Content-Type': 'application/json',
            };
            if (hasBody) {
                httpHeaders['Digest'] = digest;
            }
        }
        return { 'url': url, 'method': method, 'body': body, 'headers': httpHeaders };
    }

    handleErrors (httpCode, reason, url, method, headers, body, response, requestHeaders, requestBody) {
        if (response === undefined) {
            return; // fallback to default error handler
        }
        //
        //     {"message":"Invalid cost","_links":{"self":{"href":"/orders","templated":false}}}
        //
        const message = this.safeString (response, 'message');
        if (message !== undefined) {
            const feedback = this.id + ' ' + body;
            this.throwExactlyMatchedException (this.exceptions['exact'], message, feedback);
            this.throwBroadlyMatchedException (this.exceptions['broad'], message, feedback);
            throw new ExchangeError (feedback); // unknown message
        }
    }
};<|MERGE_RESOLUTION|>--- conflicted
+++ resolved
@@ -1125,12 +1125,7 @@
                 headersCSV += ' ' + 'digest';
             }
             const signature64 = this.hmac (this.encode (message), this.encode (this.secret), 'sha256', 'base64');
-<<<<<<< HEAD
-            const authorizationHeader = 'hmac username="' + this.apiKey + '",algorithm="hmac-sha256",headers="' + headersCSV + '",signature="' + signature64 + '"';
-=======
-            const signature = this.decode (signature64);
-            const authorizationHeader = 'hmac username="' + this.apiKey + '",algorithm="hmac-sha256",headers="' + headersCSV + '",' + 'signature="' + signature + '"';
->>>>>>> fc6227d8
+            const authorizationHeader = 'hmac username="' + this.apiKey + '",algorithm="hmac-sha256",headers="' + headersCSV + '",' + 'signature="' + signature64 + '"';
             httpHeaders = {
                 'Date': date,
                 'Authorization': authorizationHeader,
