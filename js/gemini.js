'use strict';

//  ---------------------------------------------------------------------------

const Exchange = require ('./base/Exchange');
const { ExchangeError, ArgumentsRequired, BadRequest, OrderNotFound, InvalidOrder, InvalidNonce, InsufficientFunds, AuthenticationError, PermissionDenied, NotSupported, OnMaintenance, RateLimitExceeded } = require ('./base/errors');

//  ---------------------------------------------------------------------------

module.exports = class gemini extends Exchange {
    describe () {
        return this.deepExtend (super.describe (), {
            'id': 'gemini',
            'name': 'Gemini',
            'countries': [ 'US' ],
            'rateLimit': 1500, // 200 for private API
            'version': 'v1',
            'has': {
                'cancelOrder': true,
                'CORS': false,
                'createDepositAddress': true,
                'createMarketOrder': false,
                'createOrder': true,
                'fetchBalance': true,
                'fetchBidsAsks': false,
                'fetchClosedOrders': false,
                'fetchDepositAddress': false,
                'fetchDeposits': false,
                'fetchMarkets': true,
                'fetchMyTrades': true,
                'fetchOHLCV': true,
                'fetchOpenOrders': true,
                'fetchOrder': true,
                'fetchOrderBook': true,
                'fetchOrders': false,
                'fetchTicker': true,
                'fetchTickers': true,
                'fetchTrades': true,
                'fetchTransactions': true,
                'fetchWithdrawals': false,
                'withdraw': true,
            },
            'urls': {
                'logo': 'https://user-images.githubusercontent.com/1294454/27816857-ce7be644-6096-11e7-82d6-3c257263229c.jpg',
                'api': {
                    'public': 'https://api.gemini.com',
                    'private': 'https://api.gemini.com',
                    'web': 'https://docs.gemini.com',
                },
                'www': 'https://gemini.com/',
                'doc': [
                    'https://docs.gemini.com/rest-api',
                    'https://docs.sandbox.gemini.com',
                ],
                'test': {
                    'public': 'https://api.sandbox.gemini.com',
                    'private': 'https://api.sandbox.gemini.com',
                    'web': 'https://docs.sandbox.gemini.com',
                },
                'fees': [
                    'https://gemini.com/api-fee-schedule',
                    'https://gemini.com/trading-fees',
                    'https://gemini.com/transfer-fees',
                ],
            },
            'api': {
                'web': {
                    'get': [
                        'rest-api',
                    ],
                },
                'public': {
                    'get': [
                        'v1/symbols',
                        'v1/pricefeed',
                        'v1/pubticker/{symbol}',
                        'v1/book/{symbol}',
                        'v1/trades/{symbol}',
                        'v1/auction/{symbol}',
                        'v1/auction/{symbol}/history',
                        'v2/candles/{symbol}/{timeframe}',
                        'v2/ticker/{symbol}',
                    ],
                },
                'private': {
                    'post': [
                        'v1/order/new',
                        'v1/order/cancel',
                        'v1/order/cancel/session',
                        'v1/order/cancel/all',
                        'v1/order/status',
                        'v1/orders',
                        'v1/mytrades',
                        'v1/notionalvolume',
                        'v1/tradevolume',
                        'v1/transfers',
                        'v1/balances',
                        'v1/deposit/{currency}/newAddress',
                        'v1/withdraw/{currency}',
                        'v1/heartbeat',
                        'v1/transfers',
                    ],
                },
            },
            'fees': {
                'trading': {
                    'taker': 0.0035,
                    'maker': 0.001,
                },
            },
            'httpExceptions': {
                '400': BadRequest, // Auction not open or paused, ineligible timing, market not open, or the request was malformed, in the case of a private API request, missing or malformed Gemini private API authentication headers
                '403': PermissionDenied, // The API key is missing the role necessary to access this private API endpoint
                '404': OrderNotFound, // Unknown API entry point or Order not found
                '406': InsufficientFunds, // Insufficient Funds
                '429': RateLimitExceeded, // Rate Limiting was applied
                '500': ExchangeError, // The server encountered an error
                '502': ExchangeError, // Technical issues are preventing the request from being satisfied
                '503': OnMaintenance, // The exchange is down for maintenance
            },
            'timeframes': {
                '1m': '1m',
                '5m': '5m',
                '15m': '15m',
                '30m': '30m',
                '1h': '1hr',
                '6h': '6hr',
                '1d': '1day',
            },
            'exceptions': {
                'exact': {
                    'AuctionNotOpen': BadRequest, // Failed to place an auction-only order because there is no current auction open for this symbol
                    'ClientOrderIdTooLong': BadRequest, // The Client Order ID must be under 100 characters
                    'ClientOrderIdMustBeString': BadRequest, // The Client Order ID must be a string
                    'ConflictingOptions': BadRequest, // New orders using a combination of order execution options are not supported
                    'EndpointMismatch': BadRequest, // The request was submitted to an endpoint different than the one in the payload
                    'EndpointNotFound': BadRequest, // No endpoint was specified
                    'IneligibleTiming': BadRequest, // Failed to place an auction order for the current auction on this symbol because the timing is not eligible, new orders may only be placed before the auction begins.
                    'InsufficientFunds': InsufficientFunds, // The order was rejected because of insufficient funds
                    'InvalidJson': BadRequest, // The JSON provided is invalid
                    'InvalidNonce': InvalidNonce, // The nonce was not greater than the previously used nonce, or was not present
                    'InvalidOrderType': InvalidOrder, // An unknown order type was provided
                    'InvalidPrice': InvalidOrder, // For new orders, the price was invalid
                    'InvalidQuantity': InvalidOrder, // A negative or otherwise invalid quantity was specified
                    'InvalidSide': InvalidOrder, // For new orders, and invalid side was specified
                    'InvalidSignature': AuthenticationError, // The signature did not match the expected signature
                    'InvalidSymbol': BadRequest, // An invalid symbol was specified
                    'InvalidTimestampInPayload': BadRequest, // The JSON payload contained a timestamp parameter with an unsupported value.
                    'Maintenance': OnMaintenance, // The system is down for maintenance
                    'MarketNotOpen': InvalidOrder, // The order was rejected because the market is not accepting new orders
                    'MissingApikeyHeader': AuthenticationError, // The X-GEMINI-APIKEY header was missing
                    'MissingOrderField': InvalidOrder, // A required order_id field was not specified
                    'MissingRole': AuthenticationError, // The API key used to access this endpoint does not have the required role assigned to it
                    'MissingPayloadHeader': AuthenticationError, // The X-GEMINI-PAYLOAD header was missing
                    'MissingSignatureHeader': AuthenticationError, // The X-GEMINI-SIGNATURE header was missing
                    'NoSSL': AuthenticationError, // You must use HTTPS to access the API
                    'OptionsMustBeArray': BadRequest, // The options parameter must be an array.
                    'OrderNotFound': OrderNotFound, // The order specified was not found
                    'RateLimit': RateLimitExceeded, // Requests were made too frequently. See Rate Limits below.
                    'System': ExchangeError, // We are experiencing technical issues
                    'UnsupportedOption': BadRequest, // This order execution option is not supported.
                },
                'broad': {
                    'The Gemini Exchange is currently undergoing maintenance.': OnMaintenance, // The Gemini Exchange is currently undergoing maintenance. Please check https://status.gemini.com/ for more information.
                },
            },
            'options': {
                'fetchMarketsMethod': 'fetch_markets_from_web',
                'fetchTickerMethod': 'fetchTickerV1', // fetchTickerV1, fetchTickerV2, fetchTickerV1AndV2
            },
        });
    }

    async fetchMarkets (params = {}) {
        const method = this.safeValue (this.options, 'fetchMarketsMethod', 'fetch_markets_from_api');
        return await this[method] (params);
    }

    async fetchMarketsFromWeb (symbols = undefined, params = {}) {
        const response = await this.webGetRestApi (params);
        const sections = response.split ('<h1 id="symbols-and-minimums">Symbols and minimums</h1>');
        const numSections = sections.length;
        const error = this.id + ' the ' + this.name + ' API doc HTML markup has changed, breaking the parser of order limits and precision info for ' + this.name + ' markets.';
        if (numSections !== 2) {
            throw new NotSupported (error);
        }
        const tables = sections[1].split ('tbody>');
        const numTables = tables.length;
        if (numTables < 2) {
            throw new NotSupported (error);
        }
        const rows = tables[1].split ("\n<tr>\n"); // eslint-disable-line quotes
        const numRows = rows.length;
        if (numRows < 2) {
            throw new NotSupported (error);
        }
        const apiSymbols = await this.fetchMarketsFromAPI (params);
        const indexedSymbols = this.indexBy (apiSymbols, 'symbol');
        const result = [];
        // skip the first element (empty string)
        for (let i = 1; i < numRows; i++) {
            const row = rows[i];
            const cells = row.split ("</td>\n"); // eslint-disable-line quotes
            const numCells = cells.length;
            if (numCells < 9) {
                throw new NotSupported (error);
            }
            //     [
            //         '<td>BTC', // currency
            //         '<td>0.00001 BTC (1e-5)', // min order size
            //         '<td>0.00000001 BTC (1e-8)', // tick size
            //         '<td>0.01 USD', // usd price increment
            //         '<td>N/A', // btc price increment
            //         '<td>0.0001 ETH (1e-4)', // eth price increment
            //         '<td>0.0001 BCH (1e-4)', // bch price increment
            //         '<td>0.001 LTC (1e-3)', // ltc price increment
            //         '</tr>'
            //     ]
            //
            const uppercaseBaseId = cells[0].replace ('<td>', '');
            const baseId = uppercaseBaseId.toLowerCase ();
            const base = this.safeCurrencyCode (baseId);
            const quoteIds = [ 'usd', 'btc', 'eth', 'bch', 'ltc' ];
            const minAmountString = cells[1].replace ('<td>', '');
            const minAmountParts = minAmountString.split (' ');
            const minAmount = this.safeFloat (minAmountParts, 0);
            const amountPrecisionString = cells[2].replace ('<td>', '');
            const amountPrecisionParts = amountPrecisionString.split (' ');
            const amountPrecision = this.precisionFromString (amountPrecisionParts[0]);
            for (let j = 0; j < quoteIds.length; j++) {
                const quoteId = quoteIds[j];
                const quote = this.safeCurrencyCode (quoteId);
                const pricePrecisionIndex = this.sum (3, j);
                const pricePrecisionString = cells[pricePrecisionIndex].replace ('<td>', '');
                if (pricePrecisionString === 'N/A') {
                    continue;
                }
                const pricePrecisionParts = pricePrecisionString.split (' ');
                const pricePrecision = this.precisionFromString (pricePrecisionParts[0]);
                const symbol = base + '/' + quote;
                if (!(symbol in indexedSymbols)) {
                    continue;
                }
                const id = baseId + quoteId;
                const active = undefined;
                result.push ({
                    'id': id,
                    'info': row,
                    'symbol': symbol,
                    'base': base,
                    'quote': quote,
                    'baseId': baseId,
                    'quoteId': quoteId,
                    'active': active,
                    'precision': {
                        'amount': amountPrecision,
                        'price': pricePrecision,
                    },
                    'limits': {
                        'amount': {
                            'min': minAmount,
                            'max': undefined,
                        },
                        'price': {
                            'min': undefined,
                            'max': undefined,
                        },
                        'cost': {
                            'min': undefined,
                            'max': undefined,
                        },
                    },
                });
            }
        }
        return result;
    }

    async fetchMarketsFromAPI (params = {}) {
        const response = await this.publicGetV1Symbols (params);
        const result = [];
        for (let i = 0; i < response.length; i++) {
            const id = response[i];
            const market = id;
            const idLength = id.length - 0;
            let baseId = undefined;
            let quoteId = undefined;
            if (idLength === 7) {
                baseId = id.slice (0, 4);
                quoteId = id.slice (4, 7);
            } else {
                baseId = id.slice (0, 3);
                quoteId = id.slice (3, 6);
            }
            const base = this.safeCurrencyCode (baseId);
            const quote = this.safeCurrencyCode (quoteId);
            const symbol = base + '/' + quote;
            const precision = {
                'amount': undefined,
                'price': undefined,
            };
            result.push ({
                'id': id,
                'info': market,
                'symbol': symbol,
                'base': base,
                'quote': quote,
                'baseId': baseId,
                'quoteId': quoteId,
                'precision': precision,
                'limits': {
                    'amount': {
                        'min': undefined,
                        'max': undefined,
                    },
                    'price': {
                        'min': undefined,
                        'max': undefined,
                    },
                    'cost': {
                        'min': undefined,
                        'max': undefined,
                    },
                },
                'active': undefined,
            });
        }
        return result;
    }

    async fetchOrderBook (symbol, limit = undefined, params = {}) {
        await this.loadMarkets ();
        const request = {
            'symbol': this.marketId (symbol),
        };
        if (limit !== undefined) {
            request['limit_bids'] = limit;
            request['limit_asks'] = limit;
        }
        const response = await this.publicGetV1BookSymbol (this.extend (request, params));
        return this.parseOrderBook (response, undefined, 'bids', 'asks', 'price', 'amount');
    }

    async fetchTickerV1 (symbol, params = {}) {
        await this.loadMarkets ();
        const market = this.market (symbol);
        const request = {
            'symbol': market['id'],
        };
        const response = await this.publicGetV1PubtickerSymbol (this.extend (request, params));
        //
        //     {
        //         "bid":"9117.95",
        //         "ask":"9117.96",
        //         "volume":{
        //             "BTC":"1615.46861748",
        //             "USD":"14727307.57545006088",
        //             "timestamp":1594982700000
        //         },
        //         "last":"9115.23"
        //     }
        //
        return this.parseTicker (response, market);
    }

    async fetchTickerV2 (symbol, params = {}) {
        await this.loadMarkets ();
        const market = this.market (symbol);
        const request = {
            'symbol': market['id'],
        };
        const response = await this.publicGetV2TickerSymbol (this.extend (request, params));
        //
        //     {
        //         "symbol":"BTCUSD",
        //         "open":"9080.58",
        //         "high":"9184.53",
        //         "low":"9063.56",
        //         "close":"9116.08",
        //         // Hourly prices descending for past 24 hours
        //         "changes":["9117.33","9105.69","9106.23","9120.35","9098.57","9114.53","9113.55","9128.01","9113.63","9133.49","9133.49","9137.75","9126.73","9103.91","9119.33","9123.04","9124.44","9117.57","9114.22","9102.33","9076.67","9074.72","9074.97","9092.05"],
        //         "bid":"9115.86",
        //         "ask":"9115.87"
        //     }
        //
        return this.parseTicker (response, market);
    }

    async fetchTickerV1AndV2 (symbol, params = {}) {
        const tickerA = await this.fetchTickerV1 (symbol, params);
        const tickerB = await this.fetchTickerV2 (symbol, params);
        return this.deepExtend (tickerA, {
            'open': tickerB['open'],
            'high': tickerB['high'],
            'low': tickerB['low'],
            'change': tickerB['change'],
            'percentage': tickerB['percentage'],
            'average': tickerB['average'],
            'info': tickerB['info'],
        });
    }

    async fetchTicker (symbol, params = {}) {
        const method = this.safeValue (this.options, 'fetchTickerMethod', 'fetchTickerV1');
        return await this[method] (symbol, params);
    }

    parseTicker (ticker, market = undefined) {
        //
        // fetchTickers
        //
        //     {
        //         "pair": "BATUSD",
        //         "price": "0.20687",
        //         "percentChange24h": "0.0146"
        //     }
        //
        // fetchTickerV1
        //
        //     {
        //         "bid":"9117.95",
        //         "ask":"9117.96",
        //         "volume":{
        //             "BTC":"1615.46861748",
        //             "USD":"14727307.57545006088",
        //             "timestamp":1594982700000
        //         },
        //         "last":"9115.23"
        //     }
        //
        // fetchTickerV2
        //
        //     {
        //         "symbol":"BTCUSD",
        //         "open":"9080.58",
        //         "high":"9184.53",
        //         "low":"9063.56",
        //         "close":"9116.08",
        //         // Hourly prices descending for past 24 hours
        //         "changes":["9117.33","9105.69","9106.23","9120.35","9098.57","9114.53","9113.55","9128.01","9113.63","9133.49","9133.49","9137.75","9126.73","9103.91","9119.33","9123.04","9124.44","9117.57","9114.22","9102.33","9076.67","9074.72","9074.97","9092.05"],
        //         "bid":"9115.86",
        //         "ask":"9115.87"
        //     }
        //
        const volume = this.safeValue (ticker, 'volume', {});
        const timestamp = this.safeInteger (volume, 'timestamp');
        let symbol = undefined;
        const marketId = this.safeString (ticker, 'pair');
        let baseId = undefined;
        let quoteId = undefined;
        let base = undefined;
        let quote = undefined;
        if (marketId !== undefined) {
            if (marketId in this.markets_by_id) {
                market = this.markets_by_id[marketId];
            } else {
                const idLength = marketId.length - 0;
                if (idLength === 7) {
                    baseId = marketId.slice (0, 4);
                    quoteId = marketId.slice (4, 7);
                } else {
                    baseId = marketId.slice (0, 3);
                    quoteId = marketId.slice (3, 6);
                }
                base = this.safeCurrencyCode (baseId);
                quote = this.safeCurrencyCode (quoteId);
                symbol = base + '/' + quote;
            }
        }
        if ((symbol === undefined) && (market !== undefined)) {
            symbol = market['symbol'];
            baseId = market['baseId'].toUpperCase ();
            quoteId = market['quoteId'].toUpperCase ();
            base = market['base'];
            quote = market['quote'];
        }
        const price = this.safeFloat (ticker, 'price');
        const last = this.safeFloat2 (ticker, 'last', 'close', price);
        let percentage = this.safeFloat (ticker, 'percentChange24h');
        let change = undefined;
        let open = this.safeFloat (ticker, 'open');
        let average = undefined;
        if (last !== undefined) {
            if (open !== undefined) {
                change = last - open;
                if (open !== 0) {
                    percentage = change / open * 100;
                }
                average = this.sum (last, open) / 2;
            } else if (percentage !== undefined) {
                change = last * percentage;
                if (open === undefined) {
                    open = last - change;
                }
                average = this.sum (last, open) / 2;
            }
        }
        const baseVolume = this.safeFloat (volume, baseId);
        const quoteVolume = this.safeFloat (volume, quoteId);
        let vwap = undefined;
        if ((quoteVolume !== undefined) && (baseVolume !== undefined) && (baseVolume !== 0)) {
            vwap = quoteVolume / baseVolume;
        }
        return {
            'symbol': symbol,
            'timestamp': timestamp,
            'datetime': this.iso8601 (timestamp),
            'high': this.safeFloat (ticker, 'high'),
            'low': this.safeFloat (ticker, 'low'),
            'bid': this.safeFloat (ticker, 'bid'),
            'bidVolume': undefined,
            'ask': this.safeFloat (ticker, 'ask'),
            'askVolume': undefined,
            'vwap': vwap,
            'open': open,
            'close': last,
            'last': last,
            'previousClose': undefined, // previous day close
            'change': change,
            'percentage': percentage,
            'average': average,
            'baseVolume': baseVolume,
            'quoteVolume': quoteVolume,
            'info': ticker,
        };
    }

    parseTickers (tickers, symbols = undefined) {
        const result = [];
        for (let i = 0; i < tickers.length; i++) {
            result.push (this.parseTicker (tickers[i]));
        }
        return this.filterByArray (result, 'symbol', symbols);
    }

    async fetchTickers (symbols = undefined, params = {}) {
        await this.loadMarkets ();
        const response = await this.publicGetV1Pricefeed (params);
        //
        //     [
        //         {
        //             "pair": "BATUSD",
        //             "price": "0.20687",
        //             "percentChange24h": "0.0146"
        //         },
        //         {
        //             "pair": "LINKETH",
        //             "price": "0.018",
        //             "percentChange24h": "0.0000"
        //         },
        //     ]
        //
        return this.parseTickers (response, symbols);
    }

    parseTrade (trade, market = undefined) {
        const timestamp = this.safeInteger (trade, 'timestampms');
        const id = this.safeString (trade, 'tid');
        const orderId = this.safeString (trade, 'order_id');
        const feeCurrencyId = this.safeString (trade, 'fee_currency');
        const feeCurrencyCode = this.safeCurrencyCode (feeCurrencyId);
        const fee = {
            'cost': this.safeFloat (trade, 'fee_amount'),
            'currency': feeCurrencyCode,
        };
        const price = this.safeFloat (trade, 'price');
        const amount = this.safeFloat (trade, 'amount');
        let cost = undefined;
        if (price !== undefined) {
            if (amount !== undefined) {
                cost = price * amount;
            }
        }
        const type = undefined;
        const side = this.safeStringLower (trade, 'type');
        let symbol = undefined;
        if (market !== undefined) {
            symbol = market['symbol'];
        }
        return {
            'id': id,
            'order': orderId,
            'info': trade,
            'timestamp': timestamp,
            'datetime': this.iso8601 (timestamp),
            'symbol': symbol,
            'type': type,
            'side': side,
            'takerOrMaker': undefined,
            'price': price,
            'cost': cost,
            'amount': amount,
            'fee': fee,
        };
    }

    async fetchTrades (symbol, since = undefined, limit = undefined, params = {}) {
        await this.loadMarkets ();
        const market = this.market (symbol);
        const request = {
            'symbol': market['id'],
        };
        const response = await this.publicGetV1TradesSymbol (this.extend (request, params));
        return this.parseTrades (response, market, since, limit);
    }

    async fetchBalance (params = {}) {
        await this.loadMarkets ();
        const response = await this.privatePostV1Balances (params);
        const result = { 'info': response };
        for (let i = 0; i < response.length; i++) {
            const balance = response[i];
            const currencyId = this.safeString (balance, 'currency');
            const code = this.safeCurrencyCode (currencyId);
            const account = this.account ();
            account['free'] = this.safeFloat (balance, 'available');
            account['total'] = this.safeFloat (balance, 'amount');
            result[code] = account;
        }
        return this.parseBalance (result);
    }

    parseOrder (order, market = undefined) {
        const timestamp = this.safeInteger (order, 'timestampms');
        const amount = this.safeFloat (order, 'original_amount');
        const remaining = this.safeFloat (order, 'remaining_amount');
        const filled = this.safeFloat (order, 'executed_amount');
        let status = 'closed';
        if (order['is_live']) {
            status = 'open';
        }
        if (order['is_cancelled']) {
            status = 'canceled';
        }
        const price = this.safeFloat (order, 'price');
        const average = this.safeFloat (order, 'avg_execution_price');
        let cost = undefined;
        if (filled !== undefined) {
            if (average !== undefined) {
                cost = filled * average;
            }
        }
        let type = this.safeString (order, 'type');
        if (type === 'exchange limit') {
            type = 'limit';
        } else if (type === 'market buy' || type === 'market sell') {
            type = 'market';
        } else {
            type = order['type'];
        }
        const fee = undefined;
        let symbol = undefined;
        if (market === undefined) {
            const marketId = this.safeString (order, 'symbol');
            if (marketId in this.markets_by_id) {
                market = this.markets_by_id[marketId];
            }
        }
        if (market !== undefined) {
            symbol = market['symbol'];
        }
        const id = this.safeString (order, 'order_id');
        const side = this.safeStringLower (order, 'side');
        const clientOrderId = this.safeString (order, 'client_order_id');
        return {
            'id': id,
            'clientOrderId': clientOrderId,
            'info': order,
            'timestamp': timestamp,
            'datetime': this.iso8601 (timestamp),
            'lastTradeTimestamp': undefined,
            'status': status,
            'symbol': symbol,
            'type': type,
            'side': side,
            'price': price,
            'average': average,
            'cost': cost,
            'amount': amount,
            'filled': filled,
            'remaining': remaining,
            'fee': fee,
            'trades': undefined,
        };
    }

    async fetchOrder (id, symbol = undefined, params = {}) {
        await this.loadMarkets ();
        const request = {
            'order_id': id,
        };
        const response = await this.privatePostV1OrderStatus (this.extend (request, params));
        return this.parseOrder (response);
    }

    async fetchOpenOrders (symbol = undefined, since = undefined, limit = undefined, params = {}) {
        await this.loadMarkets ();
        const response = await this.privatePostV1Orders (params);
        let orders = this.parseOrders (response, undefined, since, limit);
        if (symbol !== undefined) {
            const market = this.market (symbol); // throws on non-existent symbol
            orders = this.filterBySymbol (orders, market['symbol']);
        }
        return orders;
    }

    async createOrder (symbol, type, side, amount, price = undefined, params = {}) {
        await this.loadMarkets ();
        if (type === 'market') {
            throw new ExchangeError (this.id + ' allows limit orders only');
        }
        const nonce = this.nonce ();
        const request = {
            'client_order_id': nonce.toString (),
            'symbol': this.marketId (symbol),
            'amount': amount.toString (),
            'price': price.toString (),
            'side': side,
            'type': 'exchange limit', // gemini allows limit orders only
        };
        const response = await this.privatePostV1OrderNew (this.extend (request, params));
        return {
            'info': response,
            'id': response['order_id'],
        };
    }

    async cancelOrder (id, symbol = undefined, params = {}) {
        await this.loadMarkets ();
        const request = {
            'order_id': id,
        };
        return await this.privatePostV1OrderCancel (this.extend (request, params));
    }

    async fetchMyTrades (symbol = undefined, since = undefined, limit = undefined, params = {}) {
        if (symbol === undefined) {
            throw new ArgumentsRequired (this.id + ' fetchMyTrades requires a symbol argument');
        }
        await this.loadMarkets ();
        const market = this.market (symbol);
        const request = {
            'symbol': market['id'],
        };
        if (limit !== undefined) {
            request['limit_trades'] = limit;
        }
        if (since !== undefined) {
            request['timestamp'] = parseInt (since / 1000);
        }
        const response = await this.privatePostV1Mytrades (this.extend (request, params));
        return this.parseTrades (response, market, since, limit);
    }

    async withdraw (code, amount, address, tag = undefined, params = {}) {
        this.checkAddress (address);
        await this.loadMarkets ();
        const currency = this.currency (code);
        const request = {
            'currency': currency['id'],
            'amount': amount,
            'address': address,
        };
        const response = await this.privatePostV1WithdrawCurrency (this.extend (request, params));
        return {
            'info': response,
            'id': this.safeString (response, 'txHash'),
        };
    }

    nonce () {
        return this.milliseconds ();
    }

    async fetchTransactions (code = undefined, since = undefined, limit = undefined, params = {}) {
        await this.loadMarkets ();
        const request = {};
        if (limit !== undefined) {
            request['limit_transfers'] = limit;
        }
        if (since !== undefined) {
            request['timestamp'] = since;
        }
        const response = await this.privatePostV1Transfers (this.extend (request, params));
        return this.parseTransactions (response);
    }

    parseTransaction (transaction, currency = undefined) {
        const timestamp = this.safeInteger (transaction, 'timestampms');
        const currencyId = this.safeString (transaction, 'currency');
        const code = this.safeCurrencyCode (currencyId, currency);
        const address = this.safeString (transaction, 'destination');
        const type = this.safeStringLower (transaction, 'type');
        let status = 'pending';
        // When deposits show as Advanced or Complete they are available for trading.
        if (transaction['status']) {
            status = 'ok';
        }
        let fee = undefined;
        const feeAmount = this.safeFloat (transaction, 'feeAmount');
        if (feeAmount !== undefined) {
            fee = {
                'cost': feeAmount,
                'currency': code,
            };
        }
        return {
            'info': transaction,
            'id': this.safeString (transaction, 'eid'),
            'txid': this.safeString (transaction, 'txHash'),
            'timestamp': timestamp,
            'datetime': this.iso8601 (timestamp),
            'address': address,
            'tag': undefined, // or is it defined?
            'type': type, // direction of the transaction, ('deposit' | 'withdraw')
            'amount': this.safeFloat (transaction, 'amount'),
            'currency': code,
            'status': status,
            'updated': undefined,
            'fee': fee,
        };
    }

    sign (path, api = 'public', method = 'GET', params = {}, headers = undefined, body = undefined) {
        let url = '/' + this.implodeParams (path, params);
        const query = this.omit (params, this.extractParams (path));
        if (api === 'private') {
            this.checkRequiredCredentials ();
            const nonce = this.nonce ();
            const request = this.extend ({
                'request': url,
                'nonce': nonce,
            }, query);
            let payload = this.json (request);
            payload = this.stringToBase64 (this.encode (payload));
            const signature = this.hmac (payload, this.encode (this.secret), 'sha384');
            headers = {
                'Content-Type': 'text/plain',
                'X-GEMINI-APIKEY': this.apiKey,
                'X-GEMINI-PAYLOAD': this.decode (payload),
                'X-GEMINI-SIGNATURE': signature,
            };
        } else {
            if (Object.keys (query).length) {
                url += '?' + this.urlencode (query);
            }
        }
        url = this.urls['api'][api] + url;
        return { 'url': url, 'method': method, 'body': body, 'headers': headers };
    }

    handleErrors (httpCode, reason, url, method, headers, body, response, requestHeaders, requestBody) {
        if (response === undefined) {
            if (typeof body === 'string') {
                const feedback = this.id + ' ' + body;
                this.throwBroadlyMatchedException (this.exceptions['broad'], body, feedback);
            }
            return; // fallback to default error handler
        }
        //
        //     {
        //         "result": "error",
        //         "reason": "BadNonce",
        //         "message": "Out-of-sequence nonce <1234> precedes previously used nonce <2345>"
        //     }
        //
        const result = this.safeString (response, 'result');
        if (result === 'error') {
            const reason = this.safeString (response, 'reason');
            const message = this.safeString (response, 'message');
            const feedback = this.id + ' ' + message;
            this.throwExactlyMatchedException (this.exceptions['exact'], reason, feedback);
            this.throwExactlyMatchedException (this.exceptions['exact'], message, feedback);
            this.throwBroadlyMatchedException (this.exceptions['broad'], message, feedback);
            throw new ExchangeError (feedback); // unknown message
        }
    }

    async createDepositAddress (code, params = {}) {
        await this.loadMarkets ();
        const currency = this.currency (code);
        const request = {
            'currency': currency['id'],
        };
        const response = await this.privatePostV1DepositCurrencyNewAddress (this.extend (request, params));
        const address = this.safeString (response, 'address');
        this.checkAddress (address);
        return {
            'currency': code,
            'address': address,
            'tag': undefined,
            'info': response,
        };
    }

    async fetchOHLCV (symbol, timeframe = '5m', since = undefined, limit = undefined, params = {}) {
        await this.loadMarkets ();
        const market = this.market (symbol);
        const request = {
            'timeframe': this.timeframes[timeframe],
            'symbol': market['id'],
        };
        const response = await this.publicGetV2CandlesSymbolTimeframe (this.extend (request, params));
        //
        //     [
        //         [1591515000000,0.02509,0.02509,0.02509,0.02509,0],
        //         [1591514700000,0.02503,0.02509,0.02503,0.02509,44.6405],
        //         [1591514400000,0.02503,0.02503,0.02503,0.02503,0],
        //     ]
        //
<<<<<<< HEAD
        return this.parseOHLCVs (response, market);
=======
        return this.parseOHLCVs (response, market, timeframe, since, limit);
>>>>>>> e73c37f7
    }
};<|MERGE_RESOLUTION|>--- conflicted
+++ resolved
@@ -908,10 +908,6 @@
         //         [1591514400000,0.02503,0.02503,0.02503,0.02503,0],
         //     ]
         //
-<<<<<<< HEAD
-        return this.parseOHLCVs (response, market);
-=======
         return this.parseOHLCVs (response, market, timeframe, since, limit);
->>>>>>> e73c37f7
     }
 };