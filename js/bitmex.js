'use strict';

//  ---------------------------------------------------------------------------

const Exchange = require ('./base/Exchange');
const { TICK_SIZE } = require ('./base/functions/number');
const { AuthenticationError, BadRequest, DDoSProtection, ExchangeError, ExchangeNotAvailable, InsufficientFunds, InvalidOrder, OrderNotFound, PermissionDenied, ArgumentsRequired, BadSymbol } = require ('./base/errors');
const Precise = require ('./base/Precise');

//  ---------------------------------------------------------------------------

module.exports = class bitmex extends Exchange {
    describe () {
        return this.deepExtend (super.describe (), {
            'id': 'bitmex',
            'name': 'BitMEX',
            'countries': [ 'SC' ], // Seychelles
            'version': 'v1',
            'userAgent': undefined,
            'rateLimit': 2000,
            'pro': true,
            'has': {
                'CORS': undefined,
                'spot': false,
                'margin': false,
                'swap': true,
                'future': true,
                'option': false,
                'addMargin': undefined,
                'cancelAllOrders': true,
                'cancelOrder': true,
                'cancelOrders': true,
                'createOrder': true,
                'createReduceOnlyOrder': true,
                'editOrder': true,
                'fetchBalance': true,
                'fetchClosedOrders': true,
                'fetchFundingHistory': false,
                'fetchFundingRate': false,
                'fetchFundingRateHistory': true,
                'fetchFundingRates': true,
                'fetchIndexOHLCV': false,
                'fetchLedger': true,
                'fetchLeverage': false,
                'fetchLeverageTiers': false,
                'fetchMarketLeverageTiers': false,
                'fetchMarkets': true,
                'fetchMarkOHLCV': false,
                'fetchMyTrades': true,
                'fetchOHLCV': true,
                'fetchOpenOrders': true,
                'fetchOrder': true,
                'fetchOrderBook': true,
                'fetchOrders': true,
                'fetchPosition': false,
                'fetchPositions': true,
                'fetchPositionsRisk': false,
                'fetchPremiumIndexOHLCV': false,
                'fetchTicker': true,
                'fetchTickers': true,
                'fetchTrades': true,
                'fetchTransactions': 'emulated',
                'fetchTransfer': false,
                'fetchTransfers': false,
                'reduceMargin': undefined,
                'setLeverage': true,
                'setMargin': undefined,
                'setMarginMode': true,
                'setPositionMode': false,
                'transfer': false,
                'withdraw': true,
            },
            'timeframes': {
                '1m': '1m',
                '5m': '5m',
                '1h': '1h',
                '1d': '1d',
            },
            'urls': {
                'test': {
                    'public': 'https://testnet.bitmex.com',
                    'private': 'https://testnet.bitmex.com',
                },
                'logo': 'https://user-images.githubusercontent.com/1294454/27766319-f653c6e6-5ed4-11e7-933d-f0bc3699ae8f.jpg',
                'api': {
                    'public': 'https://www.bitmex.com',
                    'private': 'https://www.bitmex.com',
                },
                'www': 'https://www.bitmex.com',
                'doc': [
                    'https://www.bitmex.com/app/apiOverview',
                    'https://github.com/BitMEX/api-connectors/tree/master/official-http',
                ],
                'fees': 'https://www.bitmex.com/app/fees',
                'referral': 'https://www.bitmex.com/register/upZpOX',
            },
            'api': {
                'public': {
                    'get': [
                        'announcement',
                        'announcement/urgent',
                        'funding',
                        'instrument',
                        'instrument/active',
                        'instrument/activeAndIndices',
                        'instrument/activeIntervals',
                        'instrument/compositeIndex',
                        'instrument/indices',
                        'insurance',
                        'leaderboard',
                        'liquidation',
                        'orderBook',
                        'orderBook/L2',
                        'quote',
                        'quote/bucketed',
                        'schema',
                        'schema/websocketHelp',
                        'settlement',
                        'stats',
                        'stats/history',
                        'trade',
                        'trade/bucketed',
                    ],
                },
                'private': {
                    'get': [
                        'apiKey',
                        'chat',
                        'chat/channels',
                        'chat/connected',
                        'execution',
                        'execution/tradeHistory',
                        'notification',
                        'order',
                        'position',
                        'user',
                        'user/affiliateStatus',
                        'user/checkReferralCode',
                        'user/commission',
                        'user/depositAddress',
                        'user/executionHistory',
                        'user/margin',
                        'user/minWithdrawalFee',
                        'user/wallet',
                        'user/walletHistory',
                        'user/walletSummary',
                    ],
                    'post': [
                        'apiKey',
                        'apiKey/disable',
                        'apiKey/enable',
                        'chat',
                        'order',
                        'order/bulk',
                        'order/cancelAllAfter',
                        'order/closePosition',
                        'position/isolate',
                        'position/leverage',
                        'position/riskLimit',
                        'position/transferMargin',
                        'user/cancelWithdrawal',
                        'user/confirmEmail',
                        'user/confirmEnableTFA',
                        'user/confirmWithdrawal',
                        'user/disableTFA',
                        'user/logout',
                        'user/logoutAll',
                        'user/preferences',
                        'user/requestEnableTFA',
                        'user/requestWithdrawal',
                    ],
                    'put': [
                        'order',
                        'order/bulk',
                        'user',
                    ],
                    'delete': [
                        'apiKey',
                        'order',
                        'order/all',
                    ],
                },
            },
            'exceptions': {
                'exact': {
                    'Invalid API Key.': AuthenticationError,
                    'This key is disabled.': PermissionDenied,
                    'Access Denied': PermissionDenied,
                    'Duplicate clOrdID': InvalidOrder,
                    'orderQty is invalid': InvalidOrder,
                    'Invalid price': InvalidOrder,
                    'Invalid stopPx for ordType': InvalidOrder,
                },
                'broad': {
                    'Signature not valid': AuthenticationError,
                    'overloaded': ExchangeNotAvailable,
                    'Account has insufficient Available Balance': InsufficientFunds,
                    'Service unavailable': ExchangeNotAvailable, // {"error":{"message":"Service unavailable","name":"HTTPError"}}
                    'Server Error': ExchangeError, // {"error":{"message":"Server Error","name":"HTTPError"}}
                    'Unable to cancel order due to existing state': InvalidOrder,
                    'We require all new traders to verify': PermissionDenied, // {"message":"We require all new traders to verify their identity before their first deposit. Please visit bitmex.com/verify to complete the process.","name":"HTTPError"}
                },
            },
            'precisionMode': TICK_SIZE,
            'options': {
                // https://blog.bitmex.com/api_announcement/deprecation-of-api-nonce-header/
                // https://github.com/ccxt/ccxt/issues/4789
                'api-expires': 5, // in seconds
                'fetchOHLCVOpenTimestamp': true,
            },
            'commonCurrencies': {
                'USDt': 'USDT',
                'XBt': 'BTC',
                'XBT': 'BTC',
            },
        });
    }

    async fetchMarkets (params = {}) {
        /**
         * @method
         * @name bitmex#fetchMarkets
         * @description retrieves data on all markets for bitmex
         * @param {object} params extra parameters specific to the exchange api endpoint
         * @returns {[object]} an array of objects representing market data
         */
        const response = await this.publicGetInstrumentActiveAndIndices (params);
        //
        //    {
        //        "symbol": "LTCUSDT",
        //        "rootSymbol": "LTC",
        //        "state": "Open",
        //        "typ": "FFWCSX",
        //        "listing": "2021-11-10T04:00:00.000Z",
        //        "front": "2021-11-10T04:00:00.000Z",
        //        "expiry": null,
        //        "settle": null,
        //        "listedSettle": null,
        //        "relistInterval": null,
        //        "inverseLeg": "",
        //        "sellLeg": "",
        //        "buyLeg": "",
        //        "optionStrikePcnt": null,
        //        "optionStrikeRound": null,
        //        "optionStrikePrice": null,
        //        "optionMultiplier": null,
        //        "positionCurrency": "LTC",
        //        "underlying": "LTC",
        //        "quoteCurrency": "USDT",
        //        "underlyingSymbol": "LTCT=",
        //        "reference": "BMEX",
        //        "referenceSymbol": ".BLTCT",
        //        "calcInterval": null,
        //        "publishInterval": null,
        //        "publishTime": null,
        //        "maxOrderQty": 1000000000,
        //        "maxPrice": 1000000,
        //        "lotSize": 1000,
        //        "tickSize": 0.01,
        //        "multiplier": 100,
        //        "settlCurrency": "USDt",
        //        "underlyingToPositionMultiplier": 10000,
        //        "underlyingToSettleMultiplier": null,
        //        "quoteToSettleMultiplier": 1000000,
        //        "isQuanto": false,
        //        "isInverse": false,
        //        "initMargin": 0.03,
        //        "maintMargin": 0.015,
        //        "riskLimit": 1000000000000,
        //        "riskStep": 1000000000000,
        //        "limit": null,
        //        "capped": false,
        //        "taxed": true,
        //        "deleverage": true,
        //        "makerFee": -0.0001,
        //        "takerFee": 0.0005,
        //        "settlementFee": 0,
        //        "insuranceFee": 0,
        //        "fundingBaseSymbol": ".LTCBON8H",
        //        "fundingQuoteSymbol": ".USDTBON8H",
        //        "fundingPremiumSymbol": ".LTCUSDTPI8H",
        //        "fundingTimestamp": "2022-01-14T20:00:00.000Z",
        //        "fundingInterval": "2000-01-01T08:00:00.000Z",
        //        "fundingRate": 0.0001,
        //        "indicativeFundingRate": 0.0001,
        //        "rebalanceTimestamp": null,
        //        "rebalanceInterval": null,
        //        "openingTimestamp": "2022-01-14T17:00:00.000Z",
        //        "closingTimestamp": "2022-01-14T18:00:00.000Z",
        //        "sessionInterval": "2000-01-01T01:00:00.000Z",
        //        "prevClosePrice": 138.511,
        //        "limitDownPrice": null,
        //        "limitUpPrice": null,
        //        "bankruptLimitDownPrice": null,
        //        "bankruptLimitUpPrice": null,
        //        "prevTotalVolume": 12699024000,
        //        "totalVolume": 12702160000,
        //        "volume": 3136000,
        //        "volume24h": 114251000,
        //        "prevTotalTurnover": 232418052349000,
        //        "totalTurnover": 232463353260000,
        //        "turnover": 45300911000,
        //        "turnover24h": 1604331340000,
        //        "homeNotional24h": 11425.1,
        //        "foreignNotional24h": 1604331.3400000003,
        //        "prevPrice24h": 135.48,
        //        "vwap": 140.42165,
        //        "highPrice": 146.42,
        //        "lowPrice": 135.08,
        //        "lastPrice": 144.36,
        //        "lastPriceProtected": 144.36,
        //        "lastTickDirection": "MinusTick",
        //        "lastChangePcnt": 0.0655,
        //        "bidPrice": 143.75,
        //        "midPrice": 143.855,
        //        "askPrice": 143.96,
        //        "impactBidPrice": 143.75,
        //        "impactMidPrice": 143.855,
        //        "impactAskPrice": 143.96,
        //        "hasLiquidity": true,
        //        "openInterest": 38103000,
        //        "openValue": 547963053300,
        //        "fairMethod": "FundingRate",
        //        "fairBasisRate": 0.1095,
        //        "fairBasis": 0.004,
        //        "fairPrice": 143.811,
        //        "markMethod": "FairPrice",
        //        "markPrice": 143.811,
        //        "indicativeTaxRate": null,
        //        "indicativeSettlePrice": 143.807,
        //        "optionUnderlyingPrice": null,
        //        "settledPriceAdjustmentRate": null,
        //        "settledPrice": null,
        //        "timestamp": "2022-01-14T17:49:55.000Z"
        //    }
        //
        const result = [];
        for (let i = 0; i < response.length; i++) {
            const market = response[i];
            const id = this.safeString (market, 'symbol');
            const baseId = this.safeString (market, 'underlying');
            const quoteId = this.safeString (market, 'quoteCurrency');
            const settleId = this.safeString (market, 'settlCurrency', '');
            const base = this.safeCurrencyCode (baseId);
            const quote = this.safeCurrencyCode (quoteId);
            const settle = this.safeCurrencyCode (settleId);
            const basequote = baseId + quoteId;
            const swap = (id === basequote);
            // 'positionCurrency' may be empty ("", as Bitmex currently returns for ETHUSD)
            // so let's take the settlCurrency first and then adjust if needed
            let type = undefined;
            let future = false;
            let prediction = false;
            let index = false;
            let symbol = base + '/' + quote + ':' + settle;
            const expiryDatetime = this.safeString (market, 'expiry');
            const expiry = this.parse8601 (expiryDatetime);
            const inverse = this.safeValue (market, 'isInverse');
            const status = this.safeString (market, 'state');
            let active = status !== 'Unlisted';
            if (swap) {
                type = 'swap';
            } else if (id.indexOf ('B_') >= 0) {
                prediction = true;
                type = 'prediction';
                symbol = id;
            } else if (expiry !== undefined) {
                future = true;
                type = 'future';
                symbol = symbol + '-' + this.yymmdd (expiry);
            } else {
                index = true;
                type = 'index';
                symbol = id;
                active = false;
            }
            const positionId = this.safeString2 (market, 'positionCurrency', 'underlying');
            const position = this.safeCurrencyCode (positionId);
            const positionIsQuote = (position === quote);
            const maxOrderQty = this.safeNumber (market, 'maxOrderQty');
            const contract = !index;
            const initMargin = this.safeString (market, 'initMargin', '1');
            const maxLeverage = this.parseNumber (Precise.stringDiv ('1', initMargin));
            result.push ({
                'id': id,
                'symbol': symbol,
                'base': base,
                'quote': quote,
                'settle': settle,
                'baseId': baseId,
                'quoteId': quoteId,
                'settleId': settleId,
                'type': type,
                'spot': false,
                'margin': false,
                'swap': swap,
                'future': future,
                'option': false,
                'prediction': prediction,
                'index': index,
                'active': active,
                'contract': contract,
                'linear': contract ? !inverse : undefined,
                'inverse': contract ? inverse : undefined,
                'taker': this.safeNumber (market, 'takerFee'),
                'maker': this.safeNumber (market, 'makerFee'),
                'contractSize': this.safeNumber (market, 'multiplier'),
                'expiry': expiry,
                'expiryDatetime': expiryDatetime,
                'strike': this.safeNumber (market, 'optionStrikePrice'),
                'optionType': undefined,
                'precision': {
                    'amount': this.safeNumber (market, 'lotSize'),
                    'price': this.safeNumber (market, 'tickSize'),
                },
                'limits': {
                    'leverage': {
                        'min': contract ? this.parseNumber ('1') : undefined,
                        'max': contract ? maxLeverage : undefined,
                    },
                    'amount': {
                        'min': undefined,
                        'max': positionIsQuote ? undefined : maxOrderQty,
                    },
                    'price': {
                        'min': undefined,
                        'max': this.safeNumber (market, 'maxPrice'),
                    },
                    'cost': {
                        'min': undefined,
                        'max': positionIsQuote ? maxOrderQty : undefined,
                    },
                },
                'info': market,
            });
        }
        return result;
    }

    parseBalance (response) {
        //
        //     [
        //         {
        //             "account":1455728,
        //             "currency":"XBt",
        //             "riskLimit":1000000000000,
        //             "prevState":"",
        //             "state":"",
        //             "action":"",
        //             "amount":263542,
        //             "pendingCredit":0,
        //             "pendingDebit":0,
        //             "confirmedDebit":0,
        //             "prevRealisedPnl":0,
        //             "prevUnrealisedPnl":0,
        //             "grossComm":0,
        //             "grossOpenCost":0,
        //             "grossOpenPremium":0,
        //             "grossExecCost":0,
        //             "grossMarkValue":0,
        //             "riskValue":0,
        //             "taxableMargin":0,
        //             "initMargin":0,
        //             "maintMargin":0,
        //             "sessionMargin":0,
        //             "targetExcessMargin":0,
        //             "varMargin":0,
        //             "realisedPnl":0,
        //             "unrealisedPnl":0,
        //             "indicativeTax":0,
        //             "unrealisedProfit":0,
        //             "syntheticMargin":null,
        //             "walletBalance":263542,
        //             "marginBalance":263542,
        //             "marginBalancePcnt":1,
        //             "marginLeverage":0,
        //             "marginUsedPcnt":0,
        //             "excessMargin":263542,
        //             "excessMarginPcnt":1,
        //             "availableMargin":263542,
        //             "withdrawableMargin":263542,
        //             "timestamp":"2020-08-03T12:01:01.246Z",
        //             "grossLastValue":0,
        //             "commission":null
        //         }
        //     ]
        //
        const result = { 'info': response };
        for (let i = 0; i < response.length; i++) {
            const balance = response[i];
            const currencyId = this.safeString (balance, 'currency');
            const code = this.safeCurrencyCode (currencyId);
            const account = this.account ();
            let free = this.safeString (balance, 'availableMargin');
            let total = this.safeString (balance, 'marginBalance');
            if (code !== 'USDT') {
                free = Precise.stringDiv (free, '1e8');
                total = Precise.stringDiv (total, '1e8');
            } else {
                free = Precise.stringDiv (free, '1e6');
                total = Precise.stringDiv (total, '1e6');
            }
            account['free'] = free;
            account['total'] = total;
            result[code] = account;
        }
        return this.safeBalance (result);
    }

    async fetchBalance (params = {}) {
        /**
         * @method
         * @name bitmex#fetchBalance
         * @description query for balance and get the amount of funds available for trading or funds locked in orders
         * @param {object} params extra parameters specific to the bitmex api endpoint
         * @returns {object} a [balance structure]{@link https://docs.ccxt.com/en/latest/manual.html?#balance-structure}
         */
        await this.loadMarkets ();
        const request = {
            'currency': 'all',
        };
        const response = await this.privateGetUserMargin (this.extend (request, params));
        //
        //     [
        //         {
        //             "account":1455728,
        //             "currency":"XBt",
        //             "riskLimit":1000000000000,
        //             "prevState":"",
        //             "state":"",
        //             "action":"",
        //             "amount":263542,
        //             "pendingCredit":0,
        //             "pendingDebit":0,
        //             "confirmedDebit":0,
        //             "prevRealisedPnl":0,
        //             "prevUnrealisedPnl":0,
        //             "grossComm":0,
        //             "grossOpenCost":0,
        //             "grossOpenPremium":0,
        //             "grossExecCost":0,
        //             "grossMarkValue":0,
        //             "riskValue":0,
        //             "taxableMargin":0,
        //             "initMargin":0,
        //             "maintMargin":0,
        //             "sessionMargin":0,
        //             "targetExcessMargin":0,
        //             "varMargin":0,
        //             "realisedPnl":0,
        //             "unrealisedPnl":0,
        //             "indicativeTax":0,
        //             "unrealisedProfit":0,
        //             "syntheticMargin":null,
        //             "walletBalance":263542,
        //             "marginBalance":263542,
        //             "marginBalancePcnt":1,
        //             "marginLeverage":0,
        //             "marginUsedPcnt":0,
        //             "excessMargin":263542,
        //             "excessMarginPcnt":1,
        //             "availableMargin":263542,
        //             "withdrawableMargin":263542,
        //             "timestamp":"2020-08-03T12:01:01.246Z",
        //             "grossLastValue":0,
        //             "commission":null
        //         }
        //     ]
        //
        return this.parseBalance (response);
    }

    async fetchOrderBook (symbol, limit = undefined, params = {}) {
        /**
         * @method
         * @name bitmex#fetchOrderBook
         * @description fetches information on open orders with bid (buy) and ask (sell) prices, volumes and other data
         * @param {string} symbol unified symbol of the market to fetch the order book for
         * @param {number|undefined} limit the maximum amount of order book entries to return
         * @param {object} params extra parameters specific to the bitmex api endpoint
         * @returns {object} A dictionary of [order book structures]{@link https://docs.ccxt.com/en/latest/manual.html#order-book-structure} indexed by market symbols
         */
        await this.loadMarkets ();
        const market = this.market (symbol);
        const request = {
            'symbol': market['id'],
        };
        if (limit !== undefined) {
            request['depth'] = limit;
        }
        const response = await this.publicGetOrderBookL2 (this.extend (request, params));
        const result = {
            'symbol': symbol,
            'bids': [],
            'asks': [],
            'timestamp': undefined,
            'datetime': undefined,
            'nonce': undefined,
        };
        for (let i = 0; i < response.length; i++) {
            const order = response[i];
            const side = (order['side'] === 'Sell') ? 'asks' : 'bids';
            const amount = this.safeNumber (order, 'size');
            const price = this.safeNumber (order, 'price');
            // https://github.com/ccxt/ccxt/issues/4926
            // https://github.com/ccxt/ccxt/issues/4927
            // the exchange sometimes returns null price in the orderbook
            if (price !== undefined) {
                result[side].push ([ price, amount ]);
            }
        }
        result['bids'] = this.sortBy (result['bids'], 0, true);
        result['asks'] = this.sortBy (result['asks'], 0);
        return result;
    }

    async fetchOrder (id, symbol = undefined, params = {}) {
        /**
         * @method
         * @name bitmex#fetchOrder
         * @description fetches information on an order made by the user
         * @param {string|undefined} symbol unified symbol of the market the order was made in
         * @param {object} params extra parameters specific to the bitmex api endpoint
         * @returns {object} An [order structure]{@link https://docs.ccxt.com/en/latest/manual.html#order-structure}
         */
        const filter = {
            'filter': {
                'orderID': id,
            },
        };
        const response = await this.fetchOrders (symbol, undefined, undefined, this.deepExtend (filter, params));
        const numResults = response.length;
        if (numResults === 1) {
            return response[0];
        }
        throw new OrderNotFound (this.id + ': The order ' + id + ' not found.');
    }

    async fetchOrders (symbol = undefined, since = undefined, limit = undefined, params = {}) {
        /**
         * @method
         * @name bitmex#fetchOrders
         * @description fetches information on multiple orders made by the user
<<<<<<< HEAD
         * @param {string|undefined} symbol unified market symbol of the market orders were made in
         * @param {number|undefined} since the earliest time in ms to fetch orders for
         * @param {number|undefined} limit the maximum number of  orde structures to retrieve
         * @param {object} params extra parameters specific to the bitmex api endpoint
         * @returns {[object]} a list of [order structures]{@link https://docs.ccxt.com/en/latest/manual.html#order-structure
=======
         * @param {str|undefined} symbol unified market symbol of the market orders were made in
         * @param {int|undefined} since the earliest time in ms to fetch orders for
         * @param {int|undefined} limit the maximum number of  orde structures to retrieve
         * @param {dict} params extra parameters specific to the bitmex api endpoint
         * @returns {[dict]} a list of [order structures]{@link https://docs.ccxt.com/en/latest/manual.html#order-structure}
>>>>>>> 315e9aba
         */
        await this.loadMarkets ();
        let market = undefined;
        let request = {};
        if (symbol !== undefined) {
            market = this.market (symbol);
            request['symbol'] = market['id'];
        }
        if (since !== undefined) {
            request['startTime'] = this.iso8601 (since);
        }
        if (limit !== undefined) {
            request['count'] = limit;
        }
        request = this.deepExtend (request, params);
        // why the hassle? urlencode in python is kinda broken for nested dicts.
        // E.g. self.urlencode({"filter": {"open": True}}) will return "filter={'open':+True}"
        // Bitmex doesn't like that. Hence resorting to this hack.
        if ('filter' in request) {
            request['filter'] = this.json (request['filter']);
        }
        const response = await this.privateGetOrder (request);
        return this.parseOrders (response, market, since, limit);
    }

    async fetchOpenOrders (symbol = undefined, since = undefined, limit = undefined, params = {}) {
        /**
         * @method
         * @name bitmex#fetchOpenOrders
         * @description fetch all unfilled currently open orders
         * @param {string|undefined} symbol unified market symbol
         * @param {number|undefined} since the earliest time in ms to fetch open orders for
         * @param {number|undefined} limit the maximum number of  open orders structures to retrieve
         * @param {object} params extra parameters specific to the bitmex api endpoint
         * @returns {[object]} a list of [order structures]{@link https://docs.ccxt.com/en/latest/manual.html#order-structure}
         */
        const request = {
            'filter': {
                'open': true,
            },
        };
        return await this.fetchOrders (symbol, since, limit, this.deepExtend (request, params));
    }

    async fetchClosedOrders (symbol = undefined, since = undefined, limit = undefined, params = {}) {
        /**
         * @method
         * @name bitmex#fetchClosedOrders
         * @description fetches information on multiple closed orders made by the user
<<<<<<< HEAD
         * @param {string|undefined} symbol unified market symbol of the market orders were made in
         * @param {number|undefined} since the earliest time in ms to fetch orders for
         * @param {number|undefined} limit the maximum number of  orde structures to retrieve
         * @param {object} params extra parameters specific to the bitmex api endpoint
         * @returns {[object]} a list of [order structures]{@link https://docs.ccxt.com/en/latest/manual.html#order-structure
=======
         * @param {str|undefined} symbol unified market symbol of the market orders were made in
         * @param {int|undefined} since the earliest time in ms to fetch orders for
         * @param {int|undefined} limit the maximum number of  orde structures to retrieve
         * @param {dict} params extra parameters specific to the bitmex api endpoint
         * @returns {[dict]} a list of [order structures]{@link https://docs.ccxt.com/en/latest/manual.html#order-structure}
>>>>>>> 315e9aba
         */
        // Bitmex barfs if you set 'open': false in the filter...
        const orders = await this.fetchOrders (symbol, since, limit, params);
        return this.filterBy (orders, 'status', 'closed');
    }

    async fetchMyTrades (symbol = undefined, since = undefined, limit = undefined, params = {}) {
        /**
         * @method
         * @name bitmex#fetchMyTrades
         * @description fetch all trades made by the user
         * @param {string|undefined} symbol unified market symbol
         * @param {number|undefined} since the earliest time in ms to fetch trades for
         * @param {number|undefined} limit the maximum number of trades structures to retrieve
         * @param {object} params extra parameters specific to the bitmex api endpoint
         * @returns {[object]} a list of [trade structures]{@link https://docs.ccxt.com/en/latest/manual.html#trade-structure}
         */
        await this.loadMarkets ();
        let market = undefined;
        let request = {};
        if (symbol !== undefined) {
            market = this.market (symbol);
            request['symbol'] = market['id'];
        }
        if (since !== undefined) {
            request['startTime'] = this.iso8601 (since);
        }
        if (limit !== undefined) {
            request['count'] = limit;
        }
        request = this.deepExtend (request, params);
        // why the hassle? urlencode in python is kinda broken for nested dicts.
        // E.g. self.urlencode({"filter": {"open": True}}) will return "filter={'open':+True}"
        // Bitmex doesn't like that. Hence resorting to this hack.
        if ('filter' in request) {
            request['filter'] = this.json (request['filter']);
        }
        const response = await this.privateGetExecutionTradeHistory (request);
        //
        //     [
        //         {
        //             "execID": "string",
        //             "orderID": "string",
        //             "clOrdID": "string",
        //             "clOrdLinkID": "string",
        //             "account": 0,
        //             "symbol": "string",
        //             "side": "string",
        //             "lastQty": 0,
        //             "lastPx": 0,
        //             "underlyingLastPx": 0,
        //             "lastMkt": "string",
        //             "lastLiquidityInd": "string",
        //             "simpleOrderQty": 0,
        //             "orderQty": 0,
        //             "price": 0,
        //             "displayQty": 0,
        //             "stopPx": 0,
        //             "pegOffsetValue": 0,
        //             "pegPriceType": "string",
        //             "currency": "string",
        //             "settlCurrency": "string",
        //             "execType": "string",
        //             "ordType": "string",
        //             "timeInForce": "string",
        //             "execInst": "string",
        //             "contingencyType": "string",
        //             "exDestination": "string",
        //             "ordStatus": "string",
        //             "triggered": "string",
        //             "workingIndicator": true,
        //             "ordRejReason": "string",
        //             "simpleLeavesQty": 0,
        //             "leavesQty": 0,
        //             "simpleCumQty": 0,
        //             "cumQty": 0,
        //             "avgPx": 0,
        //             "commission": 0,
        //             "tradePublishIndicator": "string",
        //             "multiLegReportingType": "string",
        //             "text": "string",
        //             "trdMatchID": "string",
        //             "execCost": 0,
        //             "execComm": 0,
        //             "homeNotional": 0,
        //             "foreignNotional": 0,
        //             "transactTime": "2019-03-05T12:47:02.762Z",
        //             "timestamp": "2019-03-05T12:47:02.762Z"
        //         }
        //     ]
        //
        return this.parseTrades (response, market, since, limit);
    }

    parseLedgerEntryType (type) {
        const types = {
            'Withdrawal': 'transaction',
            'RealisedPNL': 'margin',
            'UnrealisedPNL': 'margin',
            'Deposit': 'transaction',
            'Transfer': 'transfer',
            'AffiliatePayout': 'referral',
        };
        return this.safeString (types, type, type);
    }

    parseLedgerEntry (item, currency = undefined) {
        //
        //     {
        //         transactID: "69573da3-7744-5467-3207-89fd6efe7a47",
        //         account:  24321,
        //         currency: "XBt",
        //         transactType: "Withdrawal", // "AffiliatePayout", "Transfer", "Deposit", "RealisedPNL", ...
        //         amount:  -1000000,
        //         fee:  300000,
        //         transactStatus: "Completed", // "Canceled", ...
        //         address: "1Ex4fkF4NhQaQdRWNoYpqiPbDBbq18Kdd9",
        //         tx: "3BMEX91ZhhKoWtsH9QRb5dNXnmnGpiEetA",
        //         text: "",
        //         transactTime: "2017-03-21T20:05:14.388Z",
        //         walletBalance:  0, // balance after
        //         marginBalance:  null,
        //         timestamp: "2017-03-22T13:09:23.514Z"
        //     }
        //
        // ButMEX returns the unrealized pnl from the wallet history endpoint.
        // The unrealized pnl transaction has an empty timestamp.
        // It is not related to historical pnl it has status set to "Pending".
        // Therefore it's not a part of the history at all.
        // https://github.com/ccxt/ccxt/issues/6047
        //
        //     {
        //         "transactID":"00000000-0000-0000-0000-000000000000",
        //         "account":121210,
        //         "currency":"XBt",
        //         "transactType":"UnrealisedPNL",
        //         "amount":-5508,
        //         "fee":0,
        //         "transactStatus":"Pending",
        //         "address":"XBTUSD",
        //         "tx":"",
        //         "text":"",
        //         "transactTime":null,  # ←---------------------------- null
        //         "walletBalance":139198767,
        //         "marginBalance":139193259,
        //         "timestamp":null  # ←---------------------------- null
        //     }
        //
        const id = this.safeString (item, 'transactID');
        const account = this.safeString (item, 'account');
        const referenceId = this.safeString (item, 'tx');
        const referenceAccount = undefined;
        const type = this.parseLedgerEntryType (this.safeString (item, 'transactType'));
        const currencyId = this.safeString (item, 'currency');
        const code = this.safeCurrencyCode (currencyId, currency);
        let amount = this.safeNumber (item, 'amount');
        if (amount !== undefined) {
            amount = amount / 100000000;
        }
        let timestamp = this.parse8601 (this.safeString (item, 'transactTime'));
        if (timestamp === undefined) {
            // https://github.com/ccxt/ccxt/issues/6047
            // set the timestamp to zero, 1970 Jan 1 00:00:00
            // for unrealized pnl and other transactions without a timestamp
            timestamp = 0; // see comments above
        }
        let feeCost = this.safeNumber (item, 'fee', 0);
        if (feeCost !== undefined) {
            feeCost = feeCost / 100000000;
        }
        const fee = {
            'cost': feeCost,
            'currency': code,
        };
        let after = this.safeNumber (item, 'walletBalance');
        if (after !== undefined) {
            after = after / 100000000;
        }
        const before = this.sum (after, -amount);
        let direction = undefined;
        if (amount < 0) {
            direction = 'out';
            amount = Math.abs (amount);
        } else {
            direction = 'in';
        }
        const status = this.parseTransactionStatus (this.safeString (item, 'transactStatus'));
        return {
            'id': id,
            'info': item,
            'timestamp': timestamp,
            'datetime': this.iso8601 (timestamp),
            'direction': direction,
            'account': account,
            'referenceId': referenceId,
            'referenceAccount': referenceAccount,
            'type': type,
            'currency': code,
            'amount': amount,
            'before': before,
            'after': after,
            'status': status,
            'fee': fee,
        };
    }

    async fetchLedger (code = undefined, since = undefined, limit = undefined, params = {}) {
        /**
         * @method
         * @name bitmex#fetchLedger
         * @description fetch the history of changes, actions done by the user or operations that altered balance of the user
         * @param {string|undefined} code unified currency code, default is undefined
         * @param {number|undefined} since timestamp in ms of the earliest ledger entry, default is undefined
         * @param {number|undefined} limit max number of ledger entrys to return, default is undefined
         * @param {object} params extra parameters specific to the bitmex api endpoint
         * @returns {object} a [ledger structure]{@link https://docs.ccxt.com/en/latest/manual.html#ledger-structure}
         */
        await this.loadMarkets ();
        let currency = undefined;
        if (code !== undefined) {
            currency = this.currency (code);
        }
        const request = {
            // 'start': 123,
        };
        //
        //     if (since !== undefined) {
        //         // date-based pagination not supported
        //     }
        //
        if (limit !== undefined) {
            request['count'] = limit;
        }
        const response = await this.privateGetUserWalletHistory (this.extend (request, params));
        //
        //     [
        //         {
        //             transactID: "69573da3-7744-5467-3207-89fd6efe7a47",
        //             account:  24321,
        //             currency: "XBt",
        //             transactType: "Withdrawal", // "AffiliatePayout", "Transfer", "Deposit", "RealisedPNL", ...
        //             amount:  -1000000,
        //             fee:  300000,
        //             transactStatus: "Completed", // "Canceled", ...
        //             address: "1Ex4fkF4NhQaQdRWNoYpqiPbDBbq18Kdd9",
        //             tx: "3BMEX91ZhhKoWtsH9QRb5dNXnmnGpiEetA",
        //             text: "",
        //             transactTime: "2017-03-21T20:05:14.388Z",
        //             walletBalance:  0, // balance after
        //             marginBalance:  null,
        //             timestamp: "2017-03-22T13:09:23.514Z"
        //         }
        //     ]
        //
        return this.parseLedger (response, currency, since, limit);
    }

    async fetchTransactions (code = undefined, since = undefined, limit = undefined, params = {}) {
        /**
         * @method
         * @name bitmex#fetchTransactions
         * @description fetch history of deposits and withdrawals
         * @param {string|undefined} code unified currency code for the currency of the transactions, default is undefined
         * @param {number|undefined} since timestamp in ms of the earliest transaction, default is undefined
         * @param {number|undefined} limit max number of transactions to return, default is undefined
         * @param {object} params extra parameters specific to the bitmex api endpoint
         * @returns {object} a list of [transaction structure]{@link https://docs.ccxt.com/en/latest/manual.html#transaction-structure}
         */
        await this.loadMarkets ();
        const request = {
            // 'start': 123,
        };
        //
        //     if (since !== undefined) {
        //         // date-based pagination not supported
        //     }
        //
        if (limit !== undefined) {
            request['count'] = limit;
        }
        const response = await this.privateGetUserWalletHistory (this.extend (request, params));
        const transactions = this.filterByArray (response, 'transactType', [ 'Withdrawal', 'Deposit' ], false);
        let currency = undefined;
        if (code !== undefined) {
            currency = this.currency (code);
        }
        return this.parseTransactions (transactions, currency, since, limit);
    }

    parseTransactionStatus (status) {
        const statuses = {
            'Canceled': 'canceled',
            'Completed': 'ok',
            'Pending': 'pending',
        };
        return this.safeString (statuses, status, status);
    }

    parseTransaction (transaction, currency = undefined) {
        //
        //   {
        //      'transactID': 'ffe699c2-95ee-4c13-91f9-0faf41daec25',
        //      'account': 123456,
        //      'currency': 'XBt',
        //      'transactType': 'Withdrawal',
        //      'amount': -100100000,
        //      'fee': 100000,
        //      'transactStatus': 'Completed',
        //      'address': '385cR5DM96n1HvBDMzLHPYcw89fZAXULJP',
        //      'tx': '3BMEXabcdefghijklmnopqrstuvwxyz123',
        //      'text': '',
        //      'transactTime': '2019-01-02T01:00:00.000Z',
        //      'walletBalance': 99900000,
        //      'marginBalance': None,
        //      'timestamp': '2019-01-02T13:00:00.000Z'
        //   }
        //
        const id = this.safeString (transaction, 'transactID');
        // For deposits, transactTime == timestamp
        // For withdrawals, transactTime is submission, timestamp is processed
        const transactTime = this.parse8601 (this.safeString (transaction, 'transactTime'));
        const timestamp = this.parse8601 (this.safeString (transaction, 'timestamp'));
        const type = this.safeStringLower (transaction, 'transactType');
        // Deposits have no from address or to address, withdrawals have both
        let address = undefined;
        let addressFrom = undefined;
        let addressTo = undefined;
        if (type === 'withdrawal') {
            address = this.safeString (transaction, 'address');
            addressFrom = this.safeString (transaction, 'tx');
            addressTo = address;
        }
        let amountString = this.safeString (transaction, 'amount');
        amountString = Precise.stringDiv (Precise.stringAbs (amountString), '1e8');
        let feeCostString = this.safeString (transaction, 'fee');
        feeCostString = Precise.stringDiv (feeCostString, '1e8');
        const fee = {
            'cost': this.parseNumber (feeCostString),
            'currency': 'BTC',
        };
        let status = this.safeString (transaction, 'transactStatus');
        if (status !== undefined) {
            status = this.parseTransactionStatus (status);
        }
        return {
            'info': transaction,
            'id': id,
            'txid': undefined,
            'timestamp': transactTime,
            'datetime': this.iso8601 (transactTime),
            'network': undefined,
            'addressFrom': addressFrom,
            'address': address,
            'addressTo': addressTo,
            'tagFrom': undefined,
            'tag': undefined,
            'tagTo': undefined,
            'type': type,
            'amount': this.parseNumber (amountString),
            // BTC is the only currency on Bitmex
            'currency': 'BTC',
            'status': status,
            'updated': timestamp,
            'comment': undefined,
            'fee': fee,
        };
    }

    async fetchTicker (symbol, params = {}) {
        /**
         * @method
         * @name bitmex#fetchTicker
         * @description fetches a price ticker, a statistical calculation with the information calculated over the past 24 hours for a specific market
         * @param {string} symbol unified symbol of the market to fetch the ticker for
         * @param {object} params extra parameters specific to the bitmex api endpoint
         * @returns {object} a [ticker structure]{@link https://docs.ccxt.com/en/latest/manual.html#ticker-structure}
         */
        await this.loadMarkets ();
        const market = this.market (symbol);
        const tickers = await this.fetchTickers ([ market['symbol'] ], params);
        const ticker = this.safeValue (tickers, market['symbol']);
        if (ticker === undefined) {
            throw new BadSymbol (this.id + ' fetchTicker() symbol ' + symbol + ' not found');
        }
        return ticker;
    }

    async fetchTickers (symbols = undefined, params = {}) {
        /**
         * @method
         * @name bitmex#fetchTickers
         * @description fetches price tickers for multiple markets, statistical calculations with the information calculated over the past 24 hours each market
         * @param {[string]|undefined} symbols unified symbols of the markets to fetch the ticker for, all market tickers are returned if not assigned
         * @param {object} params extra parameters specific to the bitmex api endpoint
         * @returns {object} an array of [ticker structures]{@link https://docs.ccxt.com/en/latest/manual.html#ticker-structure}
         */
        await this.loadMarkets ();
        const response = await this.publicGetInstrumentActiveAndIndices (params);
        //
        //     [
        //         {
        //             "symbol":".EVOL7D",
        //             "rootSymbol":"EVOL",
        //             "state":"Unlisted",
        //             "typ":"MRIXXX",
        //             "listing":null,
        //             "front":null,
        //             "expiry":null,
        //             "settle":null,
        //             "listedSettle":null,
        //             "relistInterval":null,
        //             "inverseLeg":"",
        //             "sellLeg":"",
        //             "buyLeg":"",
        //             "optionStrikePcnt":null,
        //             "optionStrikeRound":null,
        //             "optionStrikePrice":null,
        //             "optionMultiplier":null,
        //             "positionCurrency":"",
        //             "underlying":"ETH",
        //             "quoteCurrency":"XXX",
        //             "underlyingSymbol":".EVOL7D",
        //             "reference":"BMI",
        //             "referenceSymbol":".BETHXBT",
        //             "calcInterval":"2000-01-08T00:00:00.000Z",
        //             "publishInterval":"2000-01-01T00:05:00.000Z",
        //             "publishTime":null,
        //             "maxOrderQty":null,
        //             "maxPrice":null,
        //             "lotSize":null,
        //             "tickSize":0.01,
        //             "multiplier":null,
        //             "settlCurrency":"",
        //             "underlyingToPositionMultiplier":null,
        //             "underlyingToSettleMultiplier":null,
        //             "quoteToSettleMultiplier":null,
        //             "isQuanto":false,
        //             "isInverse":false,
        //             "initMargin":null,
        //             "maintMargin":null,
        //             "riskLimit":null,
        //             "riskStep":null,
        //             "limit":null,
        //             "capped":false,
        //             "taxed":false,
        //             "deleverage":false,
        //             "makerFee":null,
        //             "takerFee":null,
        //             "settlementFee":null,
        //             "insuranceFee":null,
        //             "fundingBaseSymbol":"",
        //             "fundingQuoteSymbol":"",
        //             "fundingPremiumSymbol":"",
        //             "fundingTimestamp":null,
        //             "fundingInterval":null,
        //             "fundingRate":null,
        //             "indicativeFundingRate":null,
        //             "rebalanceTimestamp":null,
        //             "rebalanceInterval":null,
        //             "openingTimestamp":null,
        //             "closingTimestamp":null,
        //             "sessionInterval":null,
        //             "prevClosePrice":null,
        //             "limitDownPrice":null,
        //             "limitUpPrice":null,
        //             "bankruptLimitDownPrice":null,
        //             "bankruptLimitUpPrice":null,
        //             "prevTotalVolume":null,
        //             "totalVolume":null,
        //             "volume":null,
        //             "volume24h":null,
        //             "prevTotalTurnover":null,
        //             "totalTurnover":null,
        //             "turnover":null,
        //             "turnover24h":null,
        //             "homeNotional24h":null,
        //             "foreignNotional24h":null,
        //             "prevPrice24h":5.27,
        //             "vwap":null,
        //             "highPrice":null,
        //             "lowPrice":null,
        //             "lastPrice":4.72,
        //             "lastPriceProtected":null,
        //             "lastTickDirection":"ZeroMinusTick",
        //             "lastChangePcnt":-0.1044,
        //             "bidPrice":null,
        //             "midPrice":null,
        //             "askPrice":null,
        //             "impactBidPrice":null,
        //             "impactMidPrice":null,
        //             "impactAskPrice":null,
        //             "hasLiquidity":false,
        //             "openInterest":null,
        //             "openValue":0,
        //             "fairMethod":"",
        //             "fairBasisRate":null,
        //             "fairBasis":null,
        //             "fairPrice":null,
        //             "markMethod":"LastPrice",
        //             "markPrice":4.72,
        //             "indicativeTaxRate":null,
        //             "indicativeSettlePrice":null,
        //             "optionUnderlyingPrice":null,
        //             "settledPriceAdjustmentRate":null,
        //             "settledPrice":null,
        //             "timestamp":"2022-05-21T04:30:00.000Z"
        //         }
        //     ]
        //
        const result = {};
        for (let i = 0; i < response.length; i++) {
            const ticker = this.parseTicker (response[i]);
            const symbol = this.safeString (ticker, 'symbol');
            if (symbol !== undefined) {
                result[symbol] = ticker;
            }
        }
        const uniformSymbols = [];
        if (symbols !== undefined) {
            for (let i = 0; i < symbols.length; i++) {
                const symbol = symbols[i];
                const market = this.market (symbol);
                uniformSymbols.push (market['symbol']);
            }
            return this.filterByArray (result, 'symbol', uniformSymbols);
        }
        return result;
    }

    parseTicker (ticker, market = undefined) {
        //
        //     {                         symbol: "ETHH19",
        //                           rootSymbol: "ETH",
        //                                state: "Open",
        //                                  typ: "FFCCSX",
        //                              listing: "2018-12-17T04:00:00.000Z",
        //                                front: "2019-02-22T12:00:00.000Z",
        //                               expiry: "2019-03-29T12:00:00.000Z",
        //                               settle: "2019-03-29T12:00:00.000Z",
        //                       relistInterval:  null,
        //                           inverseLeg: "",
        //                              sellLeg: "",
        //                               buyLeg: "",
        //                     optionStrikePcnt:  null,
        //                    optionStrikeRound:  null,
        //                    optionStrikePrice:  null,
        //                     optionMultiplier:  null,
        //                     positionCurrency: "ETH",
        //                           underlying: "ETH",
        //                        quoteCurrency: "XBT",
        //                     underlyingSymbol: "ETHXBT=",
        //                            reference: "BMEX",
        //                      referenceSymbol: ".BETHXBT30M",
        //                         calcInterval:  null,
        //                      publishInterval:  null,
        //                          publishTime:  null,
        //                          maxOrderQty:  100000000,
        //                             maxPrice:  10,
        //                              lotSize:  1,
        //                             tickSize:  0.00001,
        //                           multiplier:  100000000,
        //                        settlCurrency: "XBt",
        //       underlyingToPositionMultiplier:  1,
        //         underlyingToSettleMultiplier:  null,
        //              quoteToSettleMultiplier:  100000000,
        //                             isQuanto:  false,
        //                            isInverse:  false,
        //                           initMargin:  0.02,
        //                          maintMargin:  0.01,
        //                            riskLimit:  5000000000,
        //                             riskStep:  5000000000,
        //                                limit:  null,
        //                               capped:  false,
        //                                taxed:  true,
        //                           deleverage:  true,
        //                             makerFee:  -0.0005,
        //                             takerFee:  0.0025,
        //                        settlementFee:  0,
        //                         insuranceFee:  0,
        //                    fundingBaseSymbol: "",
        //                   fundingQuoteSymbol: "",
        //                 fundingPremiumSymbol: "",
        //                     fundingTimestamp:  null,
        //                      fundingInterval:  null,
        //                          fundingRate:  null,
        //                indicativeFundingRate:  null,
        //                   rebalanceTimestamp:  null,
        //                    rebalanceInterval:  null,
        //                     openingTimestamp: "2019-02-13T08:00:00.000Z",
        //                     closingTimestamp: "2019-02-13T09:00:00.000Z",
        //                      sessionInterval: "2000-01-01T01:00:00.000Z",
        //                       prevClosePrice:  0.03347,
        //                       limitDownPrice:  null,
        //                         limitUpPrice:  null,
        //               bankruptLimitDownPrice:  null,
        //                 bankruptLimitUpPrice:  null,
        //                      prevTotalVolume:  1386531,
        //                          totalVolume:  1387062,
        //                               volume:  531,
        //                            volume24h:  17118,
        //                    prevTotalTurnover:  4741294246000,
        //                        totalTurnover:  4743103466000,
        //                             turnover:  1809220000,
        //                          turnover24h:  57919845000,
        //                      homeNotional24h:  17118,
        //                   foreignNotional24h:  579.19845,
        //                         prevPrice24h:  0.03349,
        //                                 vwap:  0.03383564,
        //                            highPrice:  0.03458,
        //                             lowPrice:  0.03329,
        //                            lastPrice:  0.03406,
        //                   lastPriceProtected:  0.03406,
        //                    lastTickDirection: "ZeroMinusTick",
        //                       lastChangePcnt:  0.017,
        //                             bidPrice:  0.03406,
        //                             midPrice:  0.034065,
        //                             askPrice:  0.03407,
        //                       impactBidPrice:  0.03406,
        //                       impactMidPrice:  0.034065,
        //                       impactAskPrice:  0.03407,
        //                         hasLiquidity:  true,
        //                         openInterest:  83679,
        //                            openValue:  285010674000,
        //                           fairMethod: "ImpactMidPrice",
        //                        fairBasisRate:  0,
        //                            fairBasis:  0,
        //                            fairPrice:  0.03406,
        //                           markMethod: "FairPrice",
        //                            markPrice:  0.03406,
        //                    indicativeTaxRate:  0,
        //                indicativeSettlePrice:  0.03406,
        //                optionUnderlyingPrice:  null,
        //                         settledPrice:  null,
        //                            timestamp: "2019-02-13T08:40:30.000Z",
        //     }
        //
        const marketId = this.safeString (ticker, 'symbol');
        const symbol = this.safeSymbol (marketId, market);
        const timestamp = this.parse8601 (this.safeString (ticker, 'timestamp'));
        const open = this.safeString (ticker, 'prevPrice24h');
        const last = this.safeString (ticker, 'lastPrice');
        return this.safeTicker ({
            'symbol': symbol,
            'timestamp': timestamp,
            'datetime': this.iso8601 (timestamp),
            'high': this.safeString (ticker, 'highPrice'),
            'low': this.safeString (ticker, 'lowPrice'),
            'bid': this.safeString (ticker, 'bidPrice'),
            'bidVolume': undefined,
            'ask': this.safeString (ticker, 'askPrice'),
            'askVolume': undefined,
            'vwap': this.safeString (ticker, 'vwap'),
            'open': open,
            'close': last,
            'last': last,
            'previousClose': undefined,
            'change': undefined,
            'percentage': undefined,
            'average': undefined,
            'baseVolume': this.safeString (ticker, 'homeNotional24h'),
            'quoteVolume': this.safeString (ticker, 'foreignNotional24h'),
            'info': ticker,
        }, market);
    }

    parseOHLCV (ohlcv, market = undefined) {
        //
        //     {
        //         "timestamp":"2015-09-25T13:38:00.000Z",
        //         "symbol":"XBTUSD",
        //         "open":237.45,
        //         "high":237.45,
        //         "low":237.45,
        //         "close":237.45,
        //         "trades":0,
        //         "volume":0,
        //         "vwap":null,
        //         "lastSize":null,
        //         "turnover":0,
        //         "homeNotional":0,
        //         "foreignNotional":0
        //     }
        //
        return [
            this.parse8601 (this.safeString (ohlcv, 'timestamp')),
            this.safeNumber (ohlcv, 'open'),
            this.safeNumber (ohlcv, 'high'),
            this.safeNumber (ohlcv, 'low'),
            this.safeNumber (ohlcv, 'close'),
            this.safeNumber (ohlcv, 'volume'),
        ];
    }

    async fetchOHLCV (symbol, timeframe = '1m', since = undefined, limit = undefined, params = {}) {
        /**
         * @method
         * @name bitmex#fetchOHLCV
         * @description fetches historical candlestick data containing the open, high, low, and close price, and the volume of a market
         * @param {string} symbol unified symbol of the market to fetch OHLCV data for
         * @param {string} timeframe the length of time each candle represents
         * @param {number|undefined} since timestamp in ms of the earliest candle to fetch
         * @param {number|undefined} limit the maximum amount of candles to fetch
         * @param {object} params extra parameters specific to the bitmex api endpoint
         * @returns {[[number]]} A list of candles ordered as timestamp, open, high, low, close, volume
         */
        await this.loadMarkets ();
        // send JSON key/value pairs, such as {"key": "value"}
        // filter by individual fields and do advanced queries on timestamps
        // let filter = { 'key': 'value' };
        // send a bare series (e.g. XBU) to nearest expiring contract in that series
        // you can also send a timeframe, e.g. XBU:monthly
        // timeframes: daily, weekly, monthly, quarterly, and biquarterly
        const market = this.market (symbol);
        const request = {
            'symbol': market['id'],
            'binSize': this.timeframes[timeframe],
            'partial': true,     // true == include yet-incomplete current bins
            // 'filter': filter, // filter by individual fields and do advanced queries
            // 'columns': [],    // will return all columns if omitted
            // 'start': 0,       // starting point for results (wtf?)
            // 'reverse': false, // true == newest first
            // 'endTime': '',    // ending date filter for results
        };
        if (limit !== undefined) {
            request['count'] = limit; // default 100, max 500
        }
        const duration = this.parseTimeframe (timeframe) * 1000;
        const fetchOHLCVOpenTimestamp = this.safeValue (this.options, 'fetchOHLCVOpenTimestamp', true);
        // if since is not set, they will return candles starting from 2017-01-01
        if (since !== undefined) {
            let timestamp = since;
            if (fetchOHLCVOpenTimestamp) {
                timestamp = this.sum (timestamp, duration);
            }
            const ymdhms = this.ymdhms (timestamp);
            request['startTime'] = ymdhms; // starting date filter for results
        } else {
            request['reverse'] = true;
        }
        const response = await this.publicGetTradeBucketed (this.extend (request, params));
        //
        //     [
        //         {"timestamp":"2015-09-25T13:38:00.000Z","symbol":"XBTUSD","open":237.45,"high":237.45,"low":237.45,"close":237.45,"trades":0,"volume":0,"vwap":null,"lastSize":null,"turnover":0,"homeNotional":0,"foreignNotional":0},
        //         {"timestamp":"2015-09-25T13:39:00.000Z","symbol":"XBTUSD","open":237.45,"high":237.45,"low":237.45,"close":237.45,"trades":0,"volume":0,"vwap":null,"lastSize":null,"turnover":0,"homeNotional":0,"foreignNotional":0},
        //         {"timestamp":"2015-09-25T13:40:00.000Z","symbol":"XBTUSD","open":237.45,"high":237.45,"low":237.45,"close":237.45,"trades":0,"volume":0,"vwap":null,"lastSize":null,"turnover":0,"homeNotional":0,"foreignNotional":0}
        //     ]
        //
        const result = this.parseOHLCVs (response, market, timeframe, since, limit);
        if (fetchOHLCVOpenTimestamp) {
            // bitmex returns the candle's close timestamp - https://github.com/ccxt/ccxt/issues/4446
            // we can emulate the open timestamp by shifting all the timestamps one place
            // so the previous close becomes the current open, and we drop the first candle
            for (let i = 0; i < result.length; i++) {
                result[i][0] = result[i][0] - duration;
            }
        }
        return result;
    }

    parseTrade (trade, market = undefined) {
        //
        // fetchTrades (public)
        //
        //     {
        //         timestamp: '2018-08-28T00:00:02.735Z',
        //         symbol: 'XBTUSD',
        //         side: 'Buy',
        //         size: 2000,
        //         price: 6906.5,
        //         tickDirection: 'PlusTick',
        //         trdMatchID: 'b9a42432-0a46-6a2f-5ecc-c32e9ca4baf8',
        //         grossValue: 28958000,
        //         homeNotional: 0.28958,
        //         foreignNotional: 2000
        //     }
        //
        // fetchMyTrades (private)
        //
        //     {
        //         "execID": "string",
        //         "orderID": "string",
        //         "clOrdID": "string",
        //         "clOrdLinkID": "string",
        //         "account": 0,
        //         "symbol": "string",
        //         "side": "string",
        //         "lastQty": 0,
        //         "lastPx": 0,
        //         "underlyingLastPx": 0,
        //         "lastMkt": "string",
        //         "lastLiquidityInd": "string",
        //         "simpleOrderQty": 0,
        //         "orderQty": 0,
        //         "price": 0,
        //         "displayQty": 0,
        //         "stopPx": 0,
        //         "pegOffsetValue": 0,
        //         "pegPriceType": "string",
        //         "currency": "string",
        //         "settlCurrency": "string",
        //         "execType": "string",
        //         "ordType": "string",
        //         "timeInForce": "string",
        //         "execInst": "string",
        //         "contingencyType": "string",
        //         "exDestination": "string",
        //         "ordStatus": "string",
        //         "triggered": "string",
        //         "workingIndicator": true,
        //         "ordRejReason": "string",
        //         "simpleLeavesQty": 0,
        //         "leavesQty": 0,
        //         "simpleCumQty": 0,
        //         "cumQty": 0,
        //         "avgPx": 0,
        //         "commission": 0,
        //         "tradePublishIndicator": "string",
        //         "multiLegReportingType": "string",
        //         "text": "string",
        //         "trdMatchID": "string",
        //         "execCost": 0,
        //         "execComm": 0,
        //         "homeNotional": 0,
        //         "foreignNotional": 0,
        //         "transactTime": "2019-03-05T12:47:02.762Z",
        //         "timestamp": "2019-03-05T12:47:02.762Z"
        //     }
        //
        const timestamp = this.parse8601 (this.safeString (trade, 'timestamp'));
        const priceString = this.safeString2 (trade, 'avgPx', 'price');
        const amountString = this.safeString2 (trade, 'size', 'lastQty');
        const execCost = this.safeString (trade, 'execCost');
        const costString = Precise.stringDiv (Precise.stringAbs (execCost), '1e8');
        const id = this.safeString (trade, 'trdMatchID');
        const order = this.safeString (trade, 'orderID');
        const side = this.safeStringLower (trade, 'side');
        // price * amount doesn't work for all symbols (e.g. XBT, ETH)
        let fee = undefined;
        const feeCostString = Precise.stringDiv (this.safeString (trade, 'execComm'), '1e8');
        if (feeCostString !== undefined) {
            const currencyId = this.safeString (trade, 'settlCurrency');
            const feeCurrencyCode = this.safeCurrencyCode (currencyId);
            const feeRateString = this.safeString (trade, 'commission');
            fee = {
                'cost': feeCostString,
                'currency': feeCurrencyCode,
                'rate': feeRateString,
            };
        }
        // Trade or Funding
        const execType = this.safeString (trade, 'execType');
        let takerOrMaker = undefined;
        if (feeCostString !== undefined && execType === 'Trade') {
            takerOrMaker = Precise.stringLt (feeCostString, '0') ? 'maker' : 'taker';
        }
        const marketId = this.safeString (trade, 'symbol');
        const symbol = this.safeSymbol (marketId, market);
        const type = this.safeStringLower (trade, 'ordType');
        return this.safeTrade ({
            'info': trade,
            'timestamp': timestamp,
            'datetime': this.iso8601 (timestamp),
            'symbol': symbol,
            'id': id,
            'order': order,
            'type': type,
            'takerOrMaker': takerOrMaker,
            'side': side,
            'price': priceString,
            'cost': costString,
            'amount': amountString,
            'fee': fee,
        }, market);
    }

    parseOrderStatus (status) {
        const statuses = {
            'New': 'open',
            'PartiallyFilled': 'open',
            'Filled': 'closed',
            'DoneForDay': 'open',
            'Canceled': 'canceled',
            'PendingCancel': 'open',
            'PendingNew': 'open',
            'Rejected': 'rejected',
            'Expired': 'expired',
            'Stopped': 'open',
            'Untriggered': 'open',
            'Triggered': 'open',
        };
        return this.safeString (statuses, status, status);
    }

    parseTimeInForce (timeInForce) {
        const timeInForces = {
            'Day': 'Day',
            'GoodTillCancel': 'GTC',
            'ImmediateOrCancel': 'IOC',
            'FillOrKill': 'FOK',
        };
        return this.safeString (timeInForces, timeInForce, timeInForce);
    }

    parseOrder (order, market = undefined) {
        //
        //     {
        //         "orderID":"56222c7a-9956-413a-82cf-99f4812c214b",
        //         "clOrdID":"",
        //         "clOrdLinkID":"",
        //         "account":1455728,
        //         "symbol":"XBTUSD",
        //         "side":"Sell",
        //         "simpleOrderQty":null,
        //         "orderQty":1,
        //         "price":40000,
        //         "displayQty":null,
        //         "stopPx":null,
        //         "pegOffsetValue":null,
        //         "pegPriceType":"",
        //         "currency":"USD",
        //         "settlCurrency":"XBt",
        //         "ordType":"Limit",
        //         "timeInForce":"GoodTillCancel",
        //         "execInst":"",
        //         "contingencyType":"",
        //         "exDestination":"XBME",
        //         "ordStatus":"New",
        //         "triggered":"",
        //         "workingIndicator":true,
        //         "ordRejReason":"",
        //         "simpleLeavesQty":null,
        //         "leavesQty":1,
        //         "simpleCumQty":null,
        //         "cumQty":0,
        //         "avgPx":null,
        //         "multiLegReportingType":"SingleSecurity",
        //         "text":"Submitted via API.",
        //         "transactTime":"2021-01-02T21:38:49.246Z",
        //         "timestamp":"2021-01-02T21:38:49.246Z"
        //     }
        //
        const status = this.parseOrderStatus (this.safeString (order, 'ordStatus'));
        const marketId = this.safeString (order, 'symbol');
        const symbol = this.safeSymbol (marketId, market);
        const timestamp = this.parse8601 (this.safeString (order, 'timestamp'));
        const lastTradeTimestamp = this.parse8601 (this.safeString (order, 'transactTime'));
        const price = this.safeString (order, 'price');
        const amount = this.safeString (order, 'orderQty');
        const filled = this.safeString (order, 'cumQty');
        const average = this.safeString (order, 'avgPx');
        const id = this.safeString (order, 'orderID');
        const type = this.safeStringLower (order, 'ordType');
        const side = this.safeStringLower (order, 'side');
        const clientOrderId = this.safeString (order, 'clOrdID');
        const timeInForce = this.parseTimeInForce (this.safeString (order, 'timeInForce'));
        const stopPrice = this.safeNumber (order, 'stopPx');
        const execInst = this.safeString (order, 'execInst');
        let postOnly = undefined;
        if (execInst !== undefined) {
            postOnly = (execInst === 'ParticipateDoNotInitiate');
        }
        return this.safeOrder ({
            'info': order,
            'id': id,
            'clientOrderId': clientOrderId,
            'timestamp': timestamp,
            'datetime': this.iso8601 (timestamp),
            'lastTradeTimestamp': lastTradeTimestamp,
            'symbol': symbol,
            'type': type,
            'timeInForce': timeInForce,
            'postOnly': postOnly,
            'side': side,
            'price': price,
            'stopPrice': stopPrice,
            'amount': amount,
            'cost': undefined,
            'average': average,
            'filled': filled,
            'remaining': undefined,
            'status': status,
            'fee': undefined,
            'trades': undefined,
        }, market);
    }

    async fetchTrades (symbol, since = undefined, limit = undefined, params = {}) {
        /**
         * @method
         * @name bitmex#fetchTrades
         * @description get the list of most recent trades for a particular symbol
         * @param {string} symbol unified symbol of the market to fetch trades for
         * @param {number|undefined} since timestamp in ms of the earliest trade to fetch
         * @param {number|undefined} limit the maximum amount of trades to fetch
         * @param {object} params extra parameters specific to the bitmex api endpoint
         * @returns {[object]} a list of [trade structures]{@link https://docs.ccxt.com/en/latest/manual.html?#public-trades}
         */
        await this.loadMarkets ();
        const market = this.market (symbol);
        const request = {
            'symbol': market['id'],
        };
        if (since !== undefined) {
            request['startTime'] = this.iso8601 (since);
        } else {
            // by default reverse=false, i.e. trades are fetched since the time of market inception (year 2015 for XBTUSD)
            request['reverse'] = true;
        }
        if (limit !== undefined) {
            request['count'] = limit;
        }
        const response = await this.publicGetTrade (this.extend (request, params));
        //
        //     [
        //         {
        //             timestamp: '2018-08-28T00:00:02.735Z',
        //             symbol: 'XBTUSD',
        //             side: 'Buy',
        //             size: 2000,
        //             price: 6906.5,
        //             tickDirection: 'PlusTick',
        //             trdMatchID: 'b9a42432-0a46-6a2f-5ecc-c32e9ca4baf8',
        //             grossValue: 28958000,
        //             homeNotional: 0.28958,
        //             foreignNotional: 2000
        //         },
        //         {
        //             timestamp: '2018-08-28T00:00:03.778Z',
        //             symbol: 'XBTUSD',
        //             side: 'Sell',
        //             size: 1000,
        //             price: 6906,
        //             tickDirection: 'MinusTick',
        //             trdMatchID: '0d4f1682-5270-a800-569b-4a0eb92db97c',
        //             grossValue: 14480000,
        //             homeNotional: 0.1448,
        //             foreignNotional: 1000
        //         },
        //     ]
        //
        return this.parseTrades (response, market, since, limit);
    }

    async createOrder (symbol, type, side, amount, price = undefined, params = {}) {
        /**
         * @method
         * @name bitmex#createOrder
         * @description create a trade order
         * @param {string} symbol unified symbol of the market to create an order in
         * @param {string} type 'market' or 'limit'
         * @param {string} side 'buy' or 'sell'
         * @param {number} amount how much of currency you want to trade in units of base currency
         * @param {number|undefined} price the price at which the order is to be fullfilled, in units of the quote currency, ignored in market orders
         * @param {object} params extra parameters specific to the bitmex api endpoint
         * @returns {object} an [order structure]{@link https://docs.ccxt.com/en/latest/manual.html#order-structure}
         */
        await this.loadMarkets ();
        const market = this.market (symbol);
        const orderType = this.capitalize (type);
        const reduceOnly = this.safeValue (params, 'reduceOnly');
        if (reduceOnly !== undefined) {
            if ((market['type'] !== 'swap') && (market['type'] !== 'future')) {
                throw new InvalidOrder (this.id + ' createOrder() does not support reduceOnly for ' + market['type'] + ' orders, reduceOnly orders are supported for swap and future markets only');
            }
        }
        const request = {
            'symbol': market['id'],
            'side': this.capitalize (side),
            'orderQty': parseFloat (this.amountToPrecision (symbol, amount)), // lot size multiplied by the number of contracts
            'ordType': orderType,
        };
        if (reduceOnly) {
            request['execInst'] = 'ReduceOnly';
        }
        if ((orderType === 'Stop') || (orderType === 'StopLimit') || (orderType === 'MarketIfTouched') || (orderType === 'LimitIfTouched')) {
            const stopPrice = this.safeNumber2 (params, 'stopPx', 'stopPrice');
            if (stopPrice === undefined) {
                throw new ArgumentsRequired (this.id + ' createOrder() requires a stopPx or stopPrice parameter for the ' + orderType + ' order type');
            } else {
                request['stopPx'] = parseFloat (this.priceToPrecision (symbol, stopPrice));
                params = this.omit (params, [ 'stopPx', 'stopPrice' ]);
            }
        }
        if ((orderType === 'Limit') || (orderType === 'StopLimit') || (orderType === 'LimitIfTouched')) {
            request['price'] = parseFloat (this.priceToPrecision (symbol, price));
        }
        const clientOrderId = this.safeString2 (params, 'clOrdID', 'clientOrderId');
        if (clientOrderId !== undefined) {
            request['clOrdID'] = clientOrderId;
            params = this.omit (params, [ 'clOrdID', 'clientOrderId' ]);
        }
        const response = await this.privatePostOrder (this.extend (request, params));
        return this.parseOrder (response, market);
    }

    async editOrder (id, symbol, type, side, amount = undefined, price = undefined, params = {}) {
        await this.loadMarkets ();
        const request = {};
        const origClOrdID = this.safeString2 (params, 'origClOrdID', 'clientOrderId');
        if (origClOrdID !== undefined) {
            request['origClOrdID'] = origClOrdID;
            const clientOrderId = this.safeString (params, 'clOrdID', 'clientOrderId');
            if (clientOrderId !== undefined) {
                request['clOrdID'] = clientOrderId;
            }
            params = this.omit (params, [ 'origClOrdID', 'clOrdID', 'clientOrderId' ]);
        } else {
            request['orderID'] = id;
        }
        if (amount !== undefined) {
            request['orderQty'] = amount;
        }
        if (price !== undefined) {
            request['price'] = price;
        }
        const response = await this.privatePutOrder (this.extend (request, params));
        return this.parseOrder (response);
    }

    async cancelOrder (id, symbol = undefined, params = {}) {
        /**
         * @method
         * @name bitmex#cancelOrder
         * @description cancels an open order
         * @param {string} id order id
         * @param {string|undefined} symbol not used by bitmex cancelOrder ()
         * @param {object} params extra parameters specific to the bitmex api endpoint
         * @returns {object} An [order structure]{@link https://docs.ccxt.com/en/latest/manual.html#order-structure}
         */
        await this.loadMarkets ();
        // https://github.com/ccxt/ccxt/issues/6507
        const clientOrderId = this.safeValue2 (params, 'clOrdID', 'clientOrderId');
        const request = {};
        if (clientOrderId === undefined) {
            request['orderID'] = id;
        } else {
            request['clOrdID'] = clientOrderId;
            params = this.omit (params, [ 'clOrdID', 'clientOrderId' ]);
        }
        const response = await this.privateDeleteOrder (this.extend (request, params));
        const order = this.safeValue (response, 0, {});
        const error = this.safeString (order, 'error');
        if (error !== undefined) {
            if (error.indexOf ('Unable to cancel order due to existing state') >= 0) {
                throw new OrderNotFound (this.id + ' cancelOrder() failed: ' + error);
            }
        }
        return this.parseOrder (order);
    }

    async cancelOrders (ids, symbol = undefined, params = {}) {
        /**
         * @method
         * @name bitmex#cancelOrders
         * @description cancel multiple orders
         * @param {[string]} ids order ids
         * @param {string|undefined} symbol not used by bitmex cancelOrders ()
         * @param {object} params extra parameters specific to the bitmex api endpoint
         * @returns {object} an list of [order structures]{@link https://docs.ccxt.com/en/latest/manual.html#order-structure}
         */
        // return await this.cancelOrder (ids, symbol, params);
        await this.loadMarkets ();
        // https://github.com/ccxt/ccxt/issues/6507
        const clientOrderId = this.safeValue2 (params, 'clOrdID', 'clientOrderId');
        const request = {};
        if (clientOrderId === undefined) {
            request['orderID'] = ids;
        } else {
            request['clOrdID'] = clientOrderId;
            params = this.omit (params, [ 'clOrdID', 'clientOrderId' ]);
        }
        const response = await this.privateDeleteOrder (this.extend (request, params));
        return this.parseOrders (response);
    }

    async cancelAllOrders (symbol = undefined, params = {}) {
        /**
         * @method
         * @name bitmex#cancelAllOrders
         * @description cancel all open orders
         * @param {string|undefined} symbol unified market symbol, only orders in the market of this symbol are cancelled when symbol is not undefined
         * @param {object} params extra parameters specific to the bitmex api endpoint
         * @returns {[object]} a list of [order structures]{@link https://docs.ccxt.com/en/latest/manual.html#order-structure}
         */
        await this.loadMarkets ();
        const request = {};
        let market = undefined;
        if (symbol !== undefined) {
            market = this.market (symbol);
            request['symbol'] = market['id'];
        }
        const response = await this.privateDeleteOrderAll (this.extend (request, params));
        //
        //     [
        //         {
        //             "orderID": "string",
        //             "clOrdID": "string",
        //             "clOrdLinkID": "string",
        //             "account": 0,
        //             "symbol": "string",
        //             "side": "string",
        //             "simpleOrderQty": 0,
        //             "orderQty": 0,
        //             "price": 0,
        //             "displayQty": 0,
        //             "stopPx": 0,
        //             "pegOffsetValue": 0,
        //             "pegPriceType": "string",
        //             "currency": "string",
        //             "settlCurrency": "string",
        //             "ordType": "string",
        //             "timeInForce": "string",
        //             "execInst": "string",
        //             "contingencyType": "string",
        //             "exDestination": "string",
        //             "ordStatus": "string",
        //             "triggered": "string",
        //             "workingIndicator": true,
        //             "ordRejReason": "string",
        //             "simpleLeavesQty": 0,
        //             "leavesQty": 0,
        //             "simpleCumQty": 0,
        //             "cumQty": 0,
        //             "avgPx": 0,
        //             "multiLegReportingType": "string",
        //             "text": "string",
        //             "transactTime": "2020-06-01T09:36:35.290Z",
        //             "timestamp": "2020-06-01T09:36:35.290Z"
        //         }
        //     ]
        //
        return this.parseOrders (response, market);
    }

    async fetchPositions (symbols = undefined, params = {}) {
        /**
         * @method
         * @name bitmex#fetchPositions
         * @description fetch all open positions
         * @param {[string]|undefined} symbols list of unified market symbols
         * @param {object} params extra parameters specific to the bitmex api endpoint
         * @returns {[object]} a list of [position structure]{@link https://docs.ccxt.com/en/latest/manual.html#position-structure}
         */
        await this.loadMarkets ();
        const response = await this.privateGetPosition (params);
        //
        //     [
        //         {
        //             "account": 0,
        //             "symbol": "string",
        //             "currency": "string",
        //             "underlying": "string",
        //             "quoteCurrency": "string",
        //             "commission": 0,
        //             "initMarginReq": 0,
        //             "maintMarginReq": 0,
        //             "riskLimit": 0,
        //             "leverage": 0,
        //             "crossMargin": true,
        //             "deleveragePercentile": 0,
        //             "rebalancedPnl": 0,
        //             "prevRealisedPnl": 0,
        //             "prevUnrealisedPnl": 0,
        //             "prevClosePrice": 0,
        //             "openingTimestamp": "2020-11-09T06:53:59.892Z",
        //             "openingQty": 0,
        //             "openingCost": 0,
        //             "openingComm": 0,
        //             "openOrderBuyQty": 0,
        //             "openOrderBuyCost": 0,
        //             "openOrderBuyPremium": 0,
        //             "openOrderSellQty": 0,
        //             "openOrderSellCost": 0,
        //             "openOrderSellPremium": 0,
        //             "execBuyQty": 0,
        //             "execBuyCost": 0,
        //             "execSellQty": 0,
        //             "execSellCost": 0,
        //             "execQty": 0,
        //             "execCost": 0,
        //             "execComm": 0,
        //             "currentTimestamp": "2020-11-09T06:53:59.893Z",
        //             "currentQty": 0,
        //             "currentCost": 0,
        //             "currentComm": 0,
        //             "realisedCost": 0,
        //             "unrealisedCost": 0,
        //             "grossOpenCost": 0,
        //             "grossOpenPremium": 0,
        //             "grossExecCost": 0,
        //             "isOpen": true,
        //             "markPrice": 0,
        //             "markValue": 0,
        //             "riskValue": 0,
        //             "homeNotional": 0,
        //             "foreignNotional": 0,
        //             "posState": "string",
        //             "posCost": 0,
        //             "posCost2": 0,
        //             "posCross": 0,
        //             "posInit": 0,
        //             "posComm": 0,
        //             "posLoss": 0,
        //             "posMargin": 0,
        //             "posMaint": 0,
        //             "posAllowance": 0,
        //             "taxableMargin": 0,
        //             "initMargin": 0,
        //             "maintMargin": 0,
        //             "sessionMargin": 0,
        //             "targetExcessMargin": 0,
        //             "varMargin": 0,
        //             "realisedGrossPnl": 0,
        //             "realisedTax": 0,
        //             "realisedPnl": 0,
        //             "unrealisedGrossPnl": 0,
        //             "longBankrupt": 0,
        //             "shortBankrupt": 0,
        //             "taxBase": 0,
        //             "indicativeTaxRate": 0,
        //             "indicativeTax": 0,
        //             "unrealisedTax": 0,
        //             "unrealisedPnl": 0,
        //             "unrealisedPnlPcnt": 0,
        //             "unrealisedRoePcnt": 0,
        //             "simpleQty": 0,
        //             "simpleCost": 0,
        //             "simpleValue": 0,
        //             "simplePnl": 0,
        //             "simplePnlPcnt": 0,
        //             "avgCostPrice": 0,
        //             "avgEntryPrice": 0,
        //             "breakEvenPrice": 0,
        //             "marginCallPrice": 0,
        //             "liquidationPrice": 0,
        //             "bankruptPrice": 0,
        //             "timestamp": "2020-11-09T06:53:59.894Z",
        //             "lastPrice": 0,
        //             "lastValue": 0
        //         }
        //     ]
        //
        return this.parsePositions (response, symbols);
    }

    parsePosition (position, market = undefined) {
        //
        //     {
        //         "account": 9371654,
        //         "symbol": "ETHUSDT",
        //         "currency": "USDt",
        //         "underlying": "ETH",
        //         "quoteCurrency": "USDT",
        //         "commission": 0.00075,
        //         "initMarginReq": 0.3333333333333333,
        //         "maintMarginReq": 0.01,
        //         "riskLimit": 1000000000000,
        //         "leverage": 3,
        //         "crossMargin": false,
        //         "deleveragePercentile": 1,
        //         "rebalancedPnl": 0,
        //         "prevRealisedPnl": 0,
        //         "prevUnrealisedPnl": 0,
        //         "prevClosePrice": 2053.738,
        //         "openingTimestamp": "2022-05-21T04:00:00.000Z",
        //         "openingQty": 0,
        //         "openingCost": 0,
        //         "openingComm": 0,
        //         "openOrderBuyQty": 0,
        //         "openOrderBuyCost": 0,
        //         "openOrderBuyPremium": 0,
        //         "openOrderSellQty": 0,
        //         "openOrderSellCost": 0,
        //         "openOrderSellPremium": 0,
        //         "execBuyQty": 2000,
        //         "execBuyCost": 39260000,
        //         "execSellQty": 0,
        //         "execSellCost": 0,
        //         "execQty": 2000,
        //         "execCost": 39260000,
        //         "execComm": 26500,
        //         "currentTimestamp": "2022-05-21T04:35:16.397Z",
        //         "currentQty": 2000,
        //         "currentCost": 39260000,
        //         "currentComm": 26500,
        //         "realisedCost": 0,
        //         "unrealisedCost": 39260000,
        //         "grossOpenCost": 0,
        //         "grossOpenPremium": 0,
        //         "grossExecCost": 39260000,
        //         "isOpen": true,
        //         "markPrice": 1964.195,
        //         "markValue": 39283900,
        //         "riskValue": 39283900,
        //         "homeNotional": 0.02,
        //         "foreignNotional": -39.2839,
        //         "posState": "",
        //         "posCost": 39260000,
        //         "posCost2": 39260000,
        //         "posCross": 0,
        //         "posInit": 13086667,
        //         "posComm": 39261,
        //         "posLoss": 0,
        //         "posMargin": 13125928,
        //         "posMaint": 435787,
        //         "posAllowance": 0,
        //         "taxableMargin": 0,
        //         "initMargin": 0,
        //         "maintMargin": 13149828,
        //         "sessionMargin": 0,
        //         "targetExcessMargin": 0,
        //         "varMargin": 0,
        //         "realisedGrossPnl": 0,
        //         "realisedTax": 0,
        //         "realisedPnl": -26500,
        //         "unrealisedGrossPnl": 23900,
        //         "longBankrupt": 0,
        //         "shortBankrupt": 0,
        //         "taxBase": 0,
        //         "indicativeTaxRate": null,
        //         "indicativeTax": 0,
        //         "unrealisedTax": 0,
        //         "unrealisedPnl": 23900,
        //         "unrealisedPnlPcnt": 0.0006,
        //         "unrealisedRoePcnt": 0.0018,
        //         "simpleQty": null,
        //         "simpleCost": null,
        //         "simpleValue": null,
        //         "simplePnl": null,
        //         "simplePnlPcnt": null,
        //         "avgCostPrice": 1963,
        //         "avgEntryPrice": 1963,
        //         "breakEvenPrice": 1964.35,
        //         "marginCallPrice": 1328.5,
        //         "liquidationPrice": 1328.5,
        //         "bankruptPrice": 1308.7,
        //         "timestamp": "2022-05-21T04:35:16.397Z",
        //         "lastPrice": 1964.195,
        //         "lastValue": 39283900
        //     }
        //
        market = this.safeMarket (this.safeString (position, 'symbol'), market);
        const symbol = market['symbol'];
        const datetime = this.safeString (position, 'timestamp');
        const crossMargin = this.safeValue (position, 'crossMargin');
        const marginMode = (crossMargin === true) ? 'cross' : 'isolated';
        let notional = undefined;
        if (market['quote'] === 'USDT') {
            notional = Precise.stringMul (this.safeString (position, 'foreignNotional'), '-1');
        }
        const maintenanceMargin = this.safeNumber (position, 'maintMargin');
        const unrealisedPnl = this.safeNumber (position, 'unrealisedPnl');
        const contracts = this.omitZero (this.safeNumber (position, 'currentQty'));
        return {
            'info': position,
            'id': this.safeString (position, 'account'),
            'symbol': symbol,
            'timestamp': this.parse8601 (datetime),
            'datetime': datetime,
            'hedged': undefined,
            'side': undefined,
            'contracts': this.convertValue (contracts, market),
            'contractSize': undefined,
            'entryPrice': this.safeNumber (position, 'avgEntryPrice'),
            'markPrice': this.safeNumber (position, 'markPrice'),
            'notional': notional,
            'leverage': this.safeNumber (position, 'leverage'),
            'collateral': undefined,
            'initialMargin': undefined,
            'initialMarginPercentage': this.safeNumber (position, 'initMarginReq'),
            'maintenanceMargin': this.convertValue (maintenanceMargin, market),
            'maintenanceMarginPercentage': undefined,
            'unrealizedPnl': this.convertValue (unrealisedPnl, market),
            'liquidationPrice': this.safeNumber (position, 'liquidationPrice'),
            'marginMode': marginMode,
            'marginRatio': undefined,
            'percentage': this.safeNumber (position, 'unrealisedPnlPcnt'),
        };
    }

    convertValue (value, market = undefined) {
        if ((value === undefined) || (market === undefined)) {
            return value;
        }
        let resultValue = undefined;
        value = this.numberToString (value);
        if ((market['quote'] === 'USD') || (market['quote'] === 'EUR')) {
            resultValue = Precise.stringMul (value, '0.00000001');
        }
        if (market['quote'] === 'USDT') {
            resultValue = Precise.stringMul (value, '0.000001');
        }
        return parseFloat (resultValue);
    }

    isFiat (currency) {
        if (currency === 'EUR') {
            return true;
        }
        if (currency === 'PLN') {
            return true;
        }
        return false;
    }

    async withdraw (code, amount, address, tag = undefined, params = {}) {
        /**
         * @method
         * @name bitmex#withdraw
         * @description make a withdrawal
         * @param {string} code unified currency code
         * @param {number} amount the amount to withdraw
         * @param {string} address the address to withdraw to
         * @param {string|undefined} tag
         * @param {object} params extra parameters specific to the bitmex api endpoint
         * @returns {object} a [transaction structure]{@link https://docs.ccxt.com/en/latest/manual.html#transaction-structure}
         */
        [ tag, params ] = this.handleWithdrawTagAndParams (tag, params);
        this.checkAddress (address);
        await this.loadMarkets ();
        // let currency = this.currency (code);
        if (code !== 'BTC') {
            throw new ExchangeError (this.id + ' supoprts BTC withdrawals only, other currencies coming soon...');
        }
        const currency = this.currency (code);
        const request = {
            'currency': 'XBt', // temporarily
            'amount': amount,
            'address': address,
            // 'otpToken': '123456', // requires if two-factor auth (OTP) is enabled
            // 'fee': 0.001, // bitcoin network fee
        };
        const response = await this.privatePostUserRequestWithdrawal (this.extend (request, params));
        return this.parseTransaction (response, currency);
    }

    async fetchFundingRates (symbols = undefined, params = {}) {
        /**
         * @method
         * @name bitmex#fetchFundingRates
         * @description fetch the funding rate for multiple markets
         * @param {[string]|undefined} symbols list of unified market symbols
         * @param {object} params extra parameters specific to the bitmex api endpoint
         * @returns {object} a dictionary of [funding rates structures]{@link https://docs.ccxt.com/en/latest/manual.html#funding-rates-structure}, indexe by market symbols
         */
        await this.loadMarkets ();
        const response = await this.publicGetInstrumentActiveAndIndices (params);
        //
        //    [
        //        {
        //            "symbol": "LTCUSDT",
        //            "rootSymbol": "LTC",
        //            "state": "Open",
        //            "typ": "FFWCSX",
        //            "listing": "2021-11-10T04:00:00.000Z",
        //            "front": "2021-11-10T04:00:00.000Z",
        //            "expiry": null,
        //            "settle": null,
        //            "listedSettle": null,
        //            "relistInterval": null,
        //            "inverseLeg": "",
        //            "sellLeg": "",
        //            "buyLeg": "",
        //            "optionStrikePcnt": null,
        //            "optionStrikeRound": null,
        //            "optionStrikePrice": null,
        //            "optionMultiplier": null,
        //            "positionCurrency": "LTC",
        //            "underlying": "LTC",
        //            "quoteCurrency": "USDT",
        //            "underlyingSymbol": "LTCT=",
        //            "reference": "BMEX",
        //            "referenceSymbol": ".BLTCT",
        //            "calcInterval": null,
        //            "publishInterval": null,
        //            "publishTime": null,
        //            "maxOrderQty": 1000000000,
        //            "maxPrice": 1000000,
        //            "lotSize": 1000,
        //            "tickSize": 0.01,
        //            "multiplier": 100,
        //            "settlCurrency": "USDt",
        //            "underlyingToPositionMultiplier": 10000,
        //            "underlyingToSettleMultiplier": null,
        //            "quoteToSettleMultiplier": 1000000,
        //            "isQuanto": false,
        //            "isInverse": false,
        //            "initMargin": 0.03,
        //            "maintMargin": 0.015,
        //            "riskLimit": 1000000000000,
        //            "riskStep": 1000000000000,
        //            "limit": null,
        //            "capped": false,
        //            "taxed": true,
        //            "deleverage": true,
        //            "makerFee": -0.0001,
        //            "takerFee": 0.0005,
        //            "settlementFee": 0,
        //            "insuranceFee": 0,
        //            "fundingBaseSymbol": ".LTCBON8H",
        //            "fundingQuoteSymbol": ".USDTBON8H",
        //            "fundingPremiumSymbol": ".LTCUSDTPI8H",
        //            "fundingTimestamp": "2022-01-14T20:00:00.000Z",
        //            "fundingInterval": "2000-01-01T08:00:00.000Z",
        //            "fundingRate": 0.0001,
        //            "indicativeFundingRate": 0.0001,
        //            "rebalanceTimestamp": null,
        //            "rebalanceInterval": null,
        //            "openingTimestamp": "2022-01-14T17:00:00.000Z",
        //            "closingTimestamp": "2022-01-14T18:00:00.000Z",
        //            "sessionInterval": "2000-01-01T01:00:00.000Z",
        //            "prevClosePrice": 138.511,
        //            "limitDownPrice": null,
        //            "limitUpPrice": null,
        //            "bankruptLimitDownPrice": null,
        //            "bankruptLimitUpPrice": null,
        //            "prevTotalVolume": 12699024000,
        //            "totalVolume": 12702160000,
        //            "volume": 3136000,
        //            "volume24h": 114251000,
        //            "prevTotalTurnover": 232418052349000,
        //            "totalTurnover": 232463353260000,
        //            "turnover": 45300911000,
        //            "turnover24h": 1604331340000,
        //            "homeNotional24h": 11425.1,
        //            "foreignNotional24h": 1604331.3400000003,
        //            "prevPrice24h": 135.48,
        //            "vwap": 140.42165,
        //            "highPrice": 146.42,
        //            "lowPrice": 135.08,
        //            "lastPrice": 144.36,
        //            "lastPriceProtected": 144.36,
        //            "lastTickDirection": "MinusTick",
        //            "lastChangePcnt": 0.0655,
        //            "bidPrice": 143.75,
        //            "midPrice": 143.855,
        //            "askPrice": 143.96,
        //            "impactBidPrice": 143.75,
        //            "impactMidPrice": 143.855,
        //            "impactAskPrice": 143.96,
        //            "hasLiquidity": true,
        //            "openInterest": 38103000,
        //            "openValue": 547963053300,
        //            "fairMethod": "FundingRate",
        //            "fairBasisRate": 0.1095,
        //            "fairBasis": 0.004,
        //            "fairPrice": 143.811,
        //            "markMethod": "FairPrice",
        //            "markPrice": 143.811,
        //            "indicativeTaxRate": null,
        //            "indicativeSettlePrice": 143.807,
        //            "optionUnderlyingPrice": null,
        //            "settledPriceAdjustmentRate": null,
        //            "settledPrice": null,
        //            "timestamp": "2022-01-14T17:49:55.000Z"
        //        }
        //    ]
        //
        const filteredResponse = [];
        for (let i = 0; i < response.length; i++) {
            const item = response[i];
            const marketId = this.safeString (item, 'symbol');
            const market = this.safeMarket (marketId);
            const swap = this.safeValue (market, 'swap', false);
            if (swap) {
                filteredResponse.push (item);
            }
        }
        return this.parseFundingRates (filteredResponse, symbols);
    }

    parseFundingRate (contract, market = undefined) {
        //
        //    {
        //        "symbol": "LTCUSDT",
        //        "rootSymbol": "LTC",
        //        "state": "Open",
        //        "typ": "FFWCSX",
        //        "listing": "2021-11-10T04:00:00.000Z",
        //        "front": "2021-11-10T04:00:00.000Z",
        //        "expiry": null,
        //        "settle": null,
        //        "listedSettle": null,
        //        "relistInterval": null,
        //        "inverseLeg": "",
        //        "sellLeg": "",
        //        "buyLeg": "",
        //        "optionStrikePcnt": null,
        //        "optionStrikeRound": null,
        //        "optionStrikePrice": null,
        //        "optionMultiplier": null,
        //        "positionCurrency": "LTC",
        //        "underlying": "LTC",
        //        "quoteCurrency": "USDT",
        //        "underlyingSymbol": "LTCT=",
        //        "reference": "BMEX",
        //        "referenceSymbol": ".BLTCT",
        //        "calcInterval": null,
        //        "publishInterval": null,
        //        "publishTime": null,
        //        "maxOrderQty": 1000000000,
        //        "maxPrice": 1000000,
        //        "lotSize": 1000,
        //        "tickSize": 0.01,
        //        "multiplier": 100,
        //        "settlCurrency": "USDt",
        //        "underlyingToPositionMultiplier": 10000,
        //        "underlyingToSettleMultiplier": null,
        //        "quoteToSettleMultiplier": 1000000,
        //        "isQuanto": false,
        //        "isInverse": false,
        //        "initMargin": 0.03,
        //        "maintMargin": 0.015,
        //        "riskLimit": 1000000000000,
        //        "riskStep": 1000000000000,
        //        "limit": null,
        //        "capped": false,
        //        "taxed": true,
        //        "deleverage": true,
        //        "makerFee": -0.0001,
        //        "takerFee": 0.0005,
        //        "settlementFee": 0,
        //        "insuranceFee": 0,
        //        "fundingBaseSymbol": ".LTCBON8H",
        //        "fundingQuoteSymbol": ".USDTBON8H",
        //        "fundingPremiumSymbol": ".LTCUSDTPI8H",
        //        "fundingTimestamp": "2022-01-14T20:00:00.000Z",
        //        "fundingInterval": "2000-01-01T08:00:00.000Z",
        //        "fundingRate": 0.0001,
        //        "indicativeFundingRate": 0.0001,
        //        "rebalanceTimestamp": null,
        //        "rebalanceInterval": null,
        //        "openingTimestamp": "2022-01-14T17:00:00.000Z",
        //        "closingTimestamp": "2022-01-14T18:00:00.000Z",
        //        "sessionInterval": "2000-01-01T01:00:00.000Z",
        //        "prevClosePrice": 138.511,
        //        "limitDownPrice": null,
        //        "limitUpPrice": null,
        //        "bankruptLimitDownPrice": null,
        //        "bankruptLimitUpPrice": null,
        //        "prevTotalVolume": 12699024000,
        //        "totalVolume": 12702160000,
        //        "volume": 3136000,
        //        "volume24h": 114251000,
        //        "prevTotalTurnover": 232418052349000,
        //        "totalTurnover": 232463353260000,
        //        "turnover": 45300911000,
        //        "turnover24h": 1604331340000,
        //        "homeNotional24h": 11425.1,
        //        "foreignNotional24h": 1604331.3400000003,
        //        "prevPrice24h": 135.48,
        //        "vwap": 140.42165,
        //        "highPrice": 146.42,
        //        "lowPrice": 135.08,
        //        "lastPrice": 144.36,
        //        "lastPriceProtected": 144.36,
        //        "lastTickDirection": "MinusTick",
        //        "lastChangePcnt": 0.0655,
        //        "bidPrice": 143.75,
        //        "midPrice": 143.855,
        //        "askPrice": 143.96,
        //        "impactBidPrice": 143.75,
        //        "impactMidPrice": 143.855,
        //        "impactAskPrice": 143.96,
        //        "hasLiquidity": true,
        //        "openInterest": 38103000,
        //        "openValue": 547963053300,
        //        "fairMethod": "FundingRate",
        //        "fairBasisRate": 0.1095,
        //        "fairBasis": 0.004,
        //        "fairPrice": 143.811,
        //        "markMethod": "FairPrice",
        //        "markPrice": 143.811,
        //        "indicativeTaxRate": null,
        //        "indicativeSettlePrice": 143.807,
        //        "optionUnderlyingPrice": null,
        //        "settledPriceAdjustmentRate": null,
        //        "settledPrice": null,
        //        "timestamp": "2022-01-14T17:49:55.000Z"
        //    }
        //
        const datetime = this.safeString (contract, 'timestamp');
        const marketId = this.safeString (contract, 'symbol');
        const fundingDatetime = this.safeString (contract, 'fundingTimestamp');
        return {
            'info': contract,
            'symbol': this.safeSymbol (marketId, market),
            'markPrice': this.safeNumber (contract, 'markPrice'),
            'indexPrice': undefined,
            'interestRate': undefined,
            'estimatedSettlePrice': this.safeNumber (contract, 'indicativeSettlePrice'),
            'timestamp': this.parse8601 (datetime),
            'datetime': datetime,
            'fundingRate': this.safeNumber (contract, 'fundingRate'),
            'fundingTimestamp': this.iso8601 (fundingDatetime),
            'fundingDatetime': fundingDatetime,
            'nextFundingRate': this.safeNumber (contract, 'indicativeFundingRate'),
            'nextFundingTimestamp': undefined,
            'nextFundingDatetime': undefined,
            'previousFundingRate': undefined,
            'previousFundingTimestamp': undefined,
            'previousFundingDatetime': undefined,
        };
    }

    async fetchFundingRateHistory (symbol = undefined, since = undefined, limit = undefined, params = {}) {
        /**
         * @method
         * @name bitmex#fetchFundingRateHistory
         * @description Fetches the history of funding rates
         * @param {string|undefined} symbol unified symbol of the market to fetch the funding rate history for
         * @param {number|undefined} since timestamp in ms of the earliest funding rate to fetch
         * @param {number|undefined} limit the maximum amount of [funding rate structures]{@link https://docs.ccxt.com/en/latest/manual.html?#funding-rate-history-structure} to fetch
         * @param {object} params extra parameters specific to the bitmex api endpoint
         * @param {number|undefined} params.until timestamp in ms for ending date filter
         * @param {bool|undefined} params.reverse if true, will sort results newest first
         * @param {number|undefined} params.start starting point for results
         * @param {string|undefined} params.columns array of column names to fetch in info, if omitted, will return all columns
         * @param {string|undefined} params.filter generic table filter, send json key/value pairs, such as {"key": "value"}, you can key on individual fields, and do more advanced querying on timestamps, see the [timestamp docs]{@link https://www.bitmex.com/app/restAPI#Timestamp-Filters} for more details
         * @returns {[object]} a list of [funding rate structures]{@link https://docs.ccxt.com/en/latest/manual.html?#funding-rate-history-structure}
         */
        await this.loadMarkets ();
        const request = {};
        let market = undefined;
        if (symbol in this.currencies) {
            const code = this.currency (symbol);
            request['symbol'] = code['id'];
        } else if (symbol !== undefined) {
            const splitSymbol = symbol.split (':');
            const splitSymbolLength = splitSymbol.length;
            const timeframes = [ 'nearest', 'daily', 'weekly', 'monthly', 'quarterly', 'biquarterly', 'perpetual' ];
            if ((splitSymbolLength > 1) && this.inArray (splitSymbol[1], timeframes)) {
                const code = this.currency (splitSymbol[0]);
                symbol = code['id'] + ':' + splitSymbol[1];
                request['symbol'] = symbol;
            } else {
                market = this.market (symbol);
                request['symbol'] = market['id'];
            }
        }
        if (since !== undefined) {
            request['startTime'] = this.iso8601 (since);
        }
        if (limit !== undefined) {
            request['count'] = limit;
        }
        const until = this.safeInteger2 (params, 'until', 'till');
        params = this.omit (params, [ 'until', 'till' ]);
        if (until !== undefined) {
            request['endTime'] = this.iso8601 (until);
        }
        const response = await this.publicGetFunding (this.extend (request, params));
        //
        //    [
        //        {
        //            "timestamp": "2016-05-07T12:00:00.000Z",
        //            "symbol": "ETHXBT",
        //            "fundingInterval": "2000-01-02T00:00:00.000Z",
        //            "fundingRate": 0.0010890000000000001,
        //            "fundingRateDaily": 0.0010890000000000001
        //        }
        //    ]
        //
        return this.parseFundingRateHistories (response, market, since, limit);
    }

    parseFundingRateHistory (info, market = undefined) {
        //
        //    {
        //        "timestamp": "2016-05-07T12:00:00.000Z",
        //        "symbol": "ETHXBT",
        //        "fundingInterval": "2000-01-02T00:00:00.000Z",
        //        "fundingRate": 0.0010890000000000001,
        //        "fundingRateDaily": 0.0010890000000000001
        //    }
        //
        const marketId = this.safeString (info, 'symbol');
        const datetime = this.safeString (info, 'timestamp');
        return {
            'info': info,
            'symbol': this.safeSymbol (marketId, market),
            'fundingRate': this.safeNumber (info, 'fundingRate'),
            'timestamp': this.parse8601 (datetime),
            'datetime': datetime,
        };
    }

    async setLeverage (leverage, symbol = undefined, params = {}) {
        /**
         * @method
         * @name bitmex#setLeverage
         * @description set the level of leverage for a market
         * @param {number} leverage the rate of leverage
         * @param {string} symbol unified market symbol
         * @param {object} params extra parameters specific to the bitmex api endpoint
         * @returns {object} response from the exchange
         */
        if (symbol === undefined) {
            throw new ArgumentsRequired (this.id + ' setLeverage() requires a symbol argument');
        }
        if ((leverage < 0.01) || (leverage > 100)) {
            throw new BadRequest (this.id + ' leverage should be between 0.01 and 100');
        }
        await this.loadMarkets ();
        const market = this.market (symbol);
        if (market['type'] !== 'swap' && market['type'] !== 'future') {
            throw new BadSymbol (this.id + ' setLeverage() supports future and swap contracts only');
        }
        const request = {
            'symbol': market['id'],
            'leverage': leverage,
        };
        return await this.privatePostPositionLeverage (this.extend (request, params));
    }

    async setMarginMode (marginMode, symbol = undefined, params = {}) {
        /**
         * @method
         * @name bitmex#setMarginMode
         * @description set margin mode to 'cross' or 'isolated'
         * @param {string} marginMode 'cross' or 'isolated'
         * @param {string} symbol unified market symbol
         * @param {object} params extra parameters specific to the bitmex api endpoint
         * @returns {object} response from the exchange
         */
        if (symbol === undefined) {
            throw new ArgumentsRequired (this.id + ' setMarginMode() requires a symbol argument');
        }
        marginMode = marginMode.toLowerCase ();
        if (marginMode !== 'isolated' && marginMode !== 'cross') {
            throw new BadRequest (this.id + ' setMarginMode() marginMode argument should be isolated or cross');
        }
        await this.loadMarkets ();
        const market = this.market (symbol);
        if ((market['type'] !== 'swap') && (market['type'] !== 'future')) {
            throw new BadSymbol (this.id + ' setMarginMode() supports swap and future contracts only');
        }
        const enabled = (marginMode === 'cross') ? false : true;
        const request = {
            'symbol': market['id'],
            'enabled': enabled,
        };
        return await this.privatePostPositionIsolate (this.extend (request, params));
    }

    handleErrors (code, reason, url, method, headers, body, response, requestHeaders, requestBody) {
        if (response === undefined) {
            return;
        }
        if (code === 429) {
            throw new DDoSProtection (this.id + ' ' + body);
        }
        if (code >= 400) {
            const error = this.safeValue (response, 'error', {});
            const message = this.safeString (error, 'message');
            const feedback = this.id + ' ' + body;
            this.throwExactlyMatchedException (this.exceptions['exact'], message, feedback);
            this.throwBroadlyMatchedException (this.exceptions['broad'], message, feedback);
            if (code === 400) {
                throw new BadRequest (feedback);
            }
            throw new ExchangeError (feedback); // unknown message
        }
    }

    nonce () {
        return this.milliseconds ();
    }

    sign (path, api = 'public', method = 'GET', params = {}, headers = undefined, body = undefined) {
        let query = '/api/' + this.version + '/' + path;
        if (method === 'GET') {
            if (Object.keys (params).length) {
                query += '?' + this.urlencode (params);
            }
        } else {
            const format = this.safeString (params, '_format');
            if (format !== undefined) {
                query += '?' + this.urlencode ({ '_format': format });
                params = this.omit (params, '_format');
            }
        }
        const url = this.urls['api'][api] + query;
        if (api === 'private') {
            this.checkRequiredCredentials ();
            let auth = method + query;
            let expires = this.safeInteger (this.options, 'api-expires');
            headers = {
                'Content-Type': 'application/json',
                'api-key': this.apiKey,
            };
            expires = this.sum (this.seconds (), expires);
            expires = expires.toString ();
            auth += expires;
            headers['api-expires'] = expires;
            if (method === 'POST' || method === 'PUT' || method === 'DELETE') {
                if (Object.keys (params).length) {
                    body = this.json (params);
                    auth += body;
                }
            }
            headers['api-signature'] = this.hmac (this.encode (auth), this.encode (this.secret));
        }
        return { 'url': url, 'method': method, 'body': body, 'headers': headers };
    }
};<|MERGE_RESOLUTION|>--- conflicted
+++ resolved
@@ -641,19 +641,11 @@
          * @method
          * @name bitmex#fetchOrders
          * @description fetches information on multiple orders made by the user
-<<<<<<< HEAD
-         * @param {string|undefined} symbol unified market symbol of the market orders were made in
-         * @param {number|undefined} since the earliest time in ms to fetch orders for
-         * @param {number|undefined} limit the maximum number of  orde structures to retrieve
-         * @param {object} params extra parameters specific to the bitmex api endpoint
-         * @returns {[object]} a list of [order structures]{@link https://docs.ccxt.com/en/latest/manual.html#order-structure
-=======
          * @param {str|undefined} symbol unified market symbol of the market orders were made in
          * @param {int|undefined} since the earliest time in ms to fetch orders for
          * @param {int|undefined} limit the maximum number of  orde structures to retrieve
          * @param {dict} params extra parameters specific to the bitmex api endpoint
          * @returns {[dict]} a list of [order structures]{@link https://docs.ccxt.com/en/latest/manual.html#order-structure}
->>>>>>> 315e9aba
          */
         await this.loadMarkets ();
         let market = undefined;
@@ -699,24 +691,24 @@
     }
 
     async fetchClosedOrders (symbol = undefined, since = undefined, limit = undefined, params = {}) {
-        /**
-         * @method
-         * @name bitmex#fetchClosedOrders
-         * @description fetches information on multiple closed orders made by the user
-<<<<<<< HEAD
-         * @param {string|undefined} symbol unified market symbol of the market orders were made in
-         * @param {number|undefined} since the earliest time in ms to fetch orders for
-         * @param {number|undefined} limit the maximum number of  orde structures to retrieve
-         * @param {object} params extra parameters specific to the bitmex api endpoint
-         * @returns {[object]} a list of [order structures]{@link https://docs.ccxt.com/en/latest/manual.html#order-structure
-=======
-         * @param {str|undefined} symbol unified market symbol of the market orders were made in
-         * @param {int|undefined} since the earliest time in ms to fetch orders for
-         * @param {int|undefined} limit the maximum number of  orde structures to retrieve
-         * @param {dict} params extra parameters specific to the bitmex api endpoint
-         * @returns {[dict]} a list of [order structures]{@link https://docs.ccxt.com/en/latest/manual.html#order-structure}
->>>>>>> 315e9aba
-         */
+        //
+        // @method
+        // @name bitmex#fetchClosedOrders
+        // @description fetches information on multiple closed orders made by the user
+        // <<<<<<< HEAD
+        // @param {string|undefined} symbol unified market symbol of the market orders were made in
+        // @param {number|undefined} since the earliest time in ms to fetch orders for
+        // @param {number|undefined} limit the maximum number of  orde structures to retrieve
+        // @param {object} params extra parameters specific to the bitmex api endpoint
+        // @returns {[object]} a list of [order structures]{@link https://docs.ccxt.com/en/latest/manual.html#order-structure
+        // =======
+        // @param {str|undefined} symbol unified market symbol of the market orders were made in
+        // @param {int|undefined} since the earliest time in ms to fetch orders for
+        // @param {int|undefined} limit the maximum number of  orde structures to retrieve
+        // @param {dict} params extra parameters specific to the bitmex api endpoint
+        // @returns {[dict]} a list of [order structures]{@link https://docs.ccxt.com/en/latest/manual.html#order-structure}
+        // >>>>>>> 315e9aba84a2acbeef9dbcb1b7afb5d9e42e72af
+        //
         // Bitmex barfs if you set 'open': false in the filter...
         const orders = await this.fetchOrders (symbol, since, limit, params);
         return this.filterBy (orders, 'status', 'closed');
