'use strict';

//  ---------------------------------------------------------------------------

const Exchange = require ('./base/Exchange');
const { TICK_SIZE } = require ('./base/functions/number');
const { AuthenticationError, BadRequest, DDoSProtection, ExchangeError, ExchangeNotAvailable, InsufficientFunds, InvalidOrder, OrderNotFound, PermissionDenied, ArgumentsRequired, BadSymbol } = require ('./base/errors');
const Precise = require ('./base/Precise');

//  ---------------------------------------------------------------------------

module.exports = class bitmex extends Exchange {
    describe () {
        return this.deepExtend (super.describe (), {
            'id': 'bitmex',
            'name': 'BitMEX',
            'countries': [ 'SC' ], // Seychelles
            'version': 'v1',
            'userAgent': undefined,
            'rateLimit': 2000,
            'pro': true,
            'has': {
                'CORS': undefined,
                'spot': false,
                'margin': false,
                'swap': undefined, // has but not fully implemented
                'future': undefined, // has but not fully implemented
                'option': undefined, // has but not fully implemented
                'cancelAllOrders': true,
                'cancelOrder': true,
                'cancelOrders': true,
                'createOrder': true,
                'editOrder': true,
                'fetchBalance': true,
                'fetchClosedOrders': true,
                'fetchFundingHistory': false,
                'fetchFundingRateHistory': true,
                'fetchIndexOHLCV': false,
                'fetchLedger': true,
                'fetchLeverageTiers': false,
                'fetchMarkets': true,
                'fetchMarkOHLCV': false,
                'fetchMyTrades': true,
                'fetchOHLCV': true,
                'fetchOpenOrders': true,
                'fetchOrder': true,
                'fetchOrderBook': true,
                'fetchOrders': true,
                'fetchPositions': true,
                'fetchPremiumIndexOHLCV': false,
                'fetchTicker': true,
                'fetchTickers': true,
                'fetchTrades': true,
                'fetchTransactions': 'emulated',
                'fetchTransfer': false,
                'fetchTransfers': false,
                'transfer': false,
                'withdraw': true,
            },
            'timeframes': {
                '1m': '1m',
                '5m': '5m',
                '1h': '1h',
                '1d': '1d',
            },
            'urls': {
                'test': {
                    'public': 'https://testnet.bitmex.com',
                    'private': 'https://testnet.bitmex.com',
                },
                'logo': 'https://user-images.githubusercontent.com/1294454/27766319-f653c6e6-5ed4-11e7-933d-f0bc3699ae8f.jpg',
                'api': {
                    'public': 'https://www.bitmex.com',
                    'private': 'https://www.bitmex.com',
                },
                'www': 'https://www.bitmex.com',
                'doc': [
                    'https://www.bitmex.com/app/apiOverview',
                    'https://github.com/BitMEX/api-connectors/tree/master/official-http',
                ],
                'fees': 'https://www.bitmex.com/app/fees',
                'referral': 'https://www.bitmex.com/register/upZpOX',
            },
            'api': {
                'public': {
                    'get': [
                        'announcement',
                        'announcement/urgent',
                        'funding',
                        'instrument',
                        'instrument/active',
                        'instrument/activeAndIndices',
                        'instrument/activeIntervals',
                        'instrument/compositeIndex',
                        'instrument/indices',
                        'insurance',
                        'leaderboard',
                        'liquidation',
                        'orderBook',
                        'orderBook/L2',
                        'quote',
                        'quote/bucketed',
                        'schema',
                        'schema/websocketHelp',
                        'settlement',
                        'stats',
                        'stats/history',
                        'trade',
                        'trade/bucketed',
                    ],
                },
                'private': {
                    'get': [
                        'apiKey',
                        'chat',
                        'chat/channels',
                        'chat/connected',
                        'execution',
                        'execution/tradeHistory',
                        'notification',
                        'order',
                        'position',
                        'user',
                        'user/affiliateStatus',
                        'user/checkReferralCode',
                        'user/commission',
                        'user/depositAddress',
                        'user/executionHistory',
                        'user/margin',
                        'user/minWithdrawalFee',
                        'user/wallet',
                        'user/walletHistory',
                        'user/walletSummary',
                    ],
                    'post': [
                        'apiKey',
                        'apiKey/disable',
                        'apiKey/enable',
                        'chat',
                        'order',
                        'order/bulk',
                        'order/cancelAllAfter',
                        'order/closePosition',
                        'position/isolate',
                        'position/leverage',
                        'position/riskLimit',
                        'position/transferMargin',
                        'user/cancelWithdrawal',
                        'user/confirmEmail',
                        'user/confirmEnableTFA',
                        'user/confirmWithdrawal',
                        'user/disableTFA',
                        'user/logout',
                        'user/logoutAll',
                        'user/preferences',
                        'user/requestEnableTFA',
                        'user/requestWithdrawal',
                    ],
                    'put': [
                        'order',
                        'order/bulk',
                        'user',
                    ],
                    'delete': [
                        'apiKey',
                        'order',
                        'order/all',
                    ],
                },
            },
            'exceptions': {
                'exact': {
                    'Invalid API Key.': AuthenticationError,
                    'This key is disabled.': PermissionDenied,
                    'Access Denied': PermissionDenied,
                    'Duplicate clOrdID': InvalidOrder,
                    'orderQty is invalid': InvalidOrder,
                    'Invalid price': InvalidOrder,
                    'Invalid stopPx for ordType': InvalidOrder,
                },
                'broad': {
                    'Signature not valid': AuthenticationError,
                    'overloaded': ExchangeNotAvailable,
                    'Account has insufficient Available Balance': InsufficientFunds,
                    'Service unavailable': ExchangeNotAvailable, // {"error":{"message":"Service unavailable","name":"HTTPError"}}
                    'Server Error': ExchangeError, // {"error":{"message":"Server Error","name":"HTTPError"}}
                    'Unable to cancel order due to existing state': InvalidOrder,
                },
            },
            'precisionMode': TICK_SIZE,
            'options': {
                // https://blog.bitmex.com/api_announcement/deprecation-of-api-nonce-header/
                // https://github.com/ccxt/ccxt/issues/4789
                'api-expires': 5, // in seconds
                'fetchOHLCVOpenTimestamp': true,
            },
            'commonCurrencies': {
                'USDt': 'USDT',
                'XBt': 'BTC',
                'XBT': 'BTC',
            },
        });
    }

    async fetchMarkets (params = {}) {
        const response = await this.publicGetInstrumentActiveAndIndices (params);
        //
        //    {
        //        "symbol": "LTCUSDT",
        //        "rootSymbol": "LTC",
        //        "state": "Open",
        //        "typ": "FFWCSX",
        //        "listing": "2021-11-10T04:00:00.000Z",
        //        "front": "2021-11-10T04:00:00.000Z",
        //        "expiry": null,
        //        "settle": null,
        //        "listedSettle": null,
        //        "relistInterval": null,
        //        "inverseLeg": "",
        //        "sellLeg": "",
        //        "buyLeg": "",
        //        "optionStrikePcnt": null,
        //        "optionStrikeRound": null,
        //        "optionStrikePrice": null,
        //        "optionMultiplier": null,
        //        "positionCurrency": "LTC",
        //        "underlying": "LTC",
        //        "quoteCurrency": "USDT",
        //        "underlyingSymbol": "LTCT=",
        //        "reference": "BMEX",
        //        "referenceSymbol": ".BLTCT",
        //        "calcInterval": null,
        //        "publishInterval": null,
        //        "publishTime": null,
        //        "maxOrderQty": 1000000000,
        //        "maxPrice": 1000000,
        //        "lotSize": 1000,
        //        "tickSize": 0.01,
        //        "multiplier": 100,
        //        "settlCurrency": "USDt",
        //        "underlyingToPositionMultiplier": 10000,
        //        "underlyingToSettleMultiplier": null,
        //        "quoteToSettleMultiplier": 1000000,
        //        "isQuanto": false,
        //        "isInverse": false,
        //        "initMargin": 0.03,
        //        "maintMargin": 0.015,
        //        "riskLimit": 1000000000000,
        //        "riskStep": 1000000000000,
        //        "limit": null,
        //        "capped": false,
        //        "taxed": true,
        //        "deleverage": true,
        //        "makerFee": -0.0001,
        //        "takerFee": 0.0005,
        //        "settlementFee": 0,
        //        "insuranceFee": 0,
        //        "fundingBaseSymbol": ".LTCBON8H",
        //        "fundingQuoteSymbol": ".USDTBON8H",
        //        "fundingPremiumSymbol": ".LTCUSDTPI8H",
        //        "fundingTimestamp": "2022-01-14T20:00:00.000Z",
        //        "fundingInterval": "2000-01-01T08:00:00.000Z",
        //        "fundingRate": 0.0001,
        //        "indicativeFundingRate": 0.0001,
        //        "rebalanceTimestamp": null,
        //        "rebalanceInterval": null,
        //        "openingTimestamp": "2022-01-14T17:00:00.000Z",
        //        "closingTimestamp": "2022-01-14T18:00:00.000Z",
        //        "sessionInterval": "2000-01-01T01:00:00.000Z",
        //        "prevClosePrice": 138.511,
        //        "limitDownPrice": null,
        //        "limitUpPrice": null,
        //        "bankruptLimitDownPrice": null,
        //        "bankruptLimitUpPrice": null,
        //        "prevTotalVolume": 12699024000,
        //        "totalVolume": 12702160000,
        //        "volume": 3136000,
        //        "volume24h": 114251000,
        //        "prevTotalTurnover": 232418052349000,
        //        "totalTurnover": 232463353260000,
        //        "turnover": 45300911000,
        //        "turnover24h": 1604331340000,
        //        "homeNotional24h": 11425.1,
        //        "foreignNotional24h": 1604331.3400000003,
        //        "prevPrice24h": 135.48,
        //        "vwap": 140.42165,
        //        "highPrice": 146.42,
        //        "lowPrice": 135.08,
        //        "lastPrice": 144.36,
        //        "lastPriceProtected": 144.36,
        //        "lastTickDirection": "MinusTick",
        //        "lastChangePcnt": 0.0655,
        //        "bidPrice": 143.75,
        //        "midPrice": 143.855,
        //        "askPrice": 143.96,
        //        "impactBidPrice": 143.75,
        //        "impactMidPrice": 143.855,
        //        "impactAskPrice": 143.96,
        //        "hasLiquidity": true,
        //        "openInterest": 38103000,
        //        "openValue": 547963053300,
        //        "fairMethod": "FundingRate",
        //        "fairBasisRate": 0.1095,
        //        "fairBasis": 0.004,
        //        "fairPrice": 143.811,
        //        "markMethod": "FairPrice",
        //        "markPrice": 143.811,
        //        "indicativeTaxRate": null,
        //        "indicativeSettlePrice": 143.807,
        //        "optionUnderlyingPrice": null,
        //        "settledPriceAdjustmentRate": null,
        //        "settledPrice": null,
        //        "timestamp": "2022-01-14T17:49:55.000Z"
        //    }
        //
        const result = [];
        for (let i = 0; i < response.length; i++) {
            const market = response[i];
            const id = this.safeString (market, 'symbol');
            const baseId = this.safeString (market, 'underlying');
            const quoteId = this.safeString (market, 'quoteCurrency');
            const settleId = this.safeString (market, 'settlCurrency');
            const base = this.safeCurrencyCode (baseId);
            const quote = this.safeCurrencyCode (quoteId);
            const settle = this.safeCurrencyCode (settleId);
            const basequote = baseId + quoteId;
            const swap = (id === basequote);
            // 'positionCurrency' may be empty ("", as Bitmex currently returns for ETHUSD)
            // so let's take the quote currency first and then adjust if needed
            let type = undefined;
            let future = false;
            let prediction = false;
            let index = false;
            let symbol = base + '/' + quote + ':' + settle;
            const expiryDatetime = this.safeString (market, 'expiry');
            const expiry = this.parse8601 (expiryDatetime);
            const inverse = this.safeValue (market, 'isInverse');
            const status = this.safeString (market, 'state');
            let active = status !== 'Unlisted';
            if (swap) {
                type = 'swap';
            } else if (id.indexOf ('B_') >= 0) {
                prediction = true;
                type = 'prediction';
                symbol = id;
            } else if (expiry !== undefined) {
                future = true;
                type = 'future';
                symbol = symbol + '-' + this.yymmdd (expiry);
            } else {
                index = true;
                type = 'index';
                symbol = id;
                active = false;
            }
            const positionId = this.safeString2 (market, 'positionCurrency', 'quoteCurrency');
            const position = this.safeCurrencyCode (positionId);
            const positionIsQuote = (position === quote);
            const maxOrderQty = this.safeNumber (market, 'maxOrderQty');
            const contract = !index;
            const initMargin = this.safeString (market, 'initMargin', '1');
            const maxLeverage = this.parseNumber (Precise.stringDiv ('1', initMargin));
            result.push ({
                'id': id,
                'symbol': symbol,
                'base': base,
                'quote': quote,
                'settle': settle,
                'baseId': baseId,
                'quoteId': quoteId,
                'settleId': settleId,
                'type': type,
                'spot': false,
                'margin': false,
                'swap': swap,
                'future': future,
                'option': false,
                'prediction': prediction,
                'index': index,
                'active': active,
                'contract': contract,
                'linear': contract ? !inverse : undefined,
                'inverse': contract ? inverse : undefined,
                'taker': this.safeNumber (market, 'takerFee'),
                'maker': this.safeNumber (market, 'makerFee'),
                'contractSize': this.safeNumber (market, 'multiplier'),
                'expiry': expiry,
                'expiryDatetime': expiryDatetime,
                'strike': this.safeNumber (market, 'optionStrikePrice'),
                'optionType': undefined,
                'precision': {
                    'amount': this.safeNumber (market, 'lotSize'),
                    'price': this.safeNumber (market, 'tickSize'),
                },
                'limits': {
                    'leverage': {
                        'min': contract ? this.parseNumber ('1') : undefined,
                        'max': contract ? maxLeverage : undefined,
                    },
                    'amount': {
                        'min': undefined,
                        'max': positionIsQuote ? undefined : maxOrderQty,
                    },
                    'price': {
                        'min': undefined,
                        'max': this.safeNumber (market, 'maxPrice'),
                    },
                    'cost': {
                        'min': undefined,
                        'max': positionIsQuote ? maxOrderQty : undefined,
                    },
                },
                'info': market,
            });
        }
        return result;
    }

    parseBalance (response) {
        //
        //     [
        //         {
        //             "account":1455728,
        //             "currency":"XBt",
        //             "riskLimit":1000000000000,
        //             "prevState":"",
        //             "state":"",
        //             "action":"",
        //             "amount":263542,
        //             "pendingCredit":0,
        //             "pendingDebit":0,
        //             "confirmedDebit":0,
        //             "prevRealisedPnl":0,
        //             "prevUnrealisedPnl":0,
        //             "grossComm":0,
        //             "grossOpenCost":0,
        //             "grossOpenPremium":0,
        //             "grossExecCost":0,
        //             "grossMarkValue":0,
        //             "riskValue":0,
        //             "taxableMargin":0,
        //             "initMargin":0,
        //             "maintMargin":0,
        //             "sessionMargin":0,
        //             "targetExcessMargin":0,
        //             "varMargin":0,
        //             "realisedPnl":0,
        //             "unrealisedPnl":0,
        //             "indicativeTax":0,
        //             "unrealisedProfit":0,
        //             "syntheticMargin":null,
        //             "walletBalance":263542,
        //             "marginBalance":263542,
        //             "marginBalancePcnt":1,
        //             "marginLeverage":0,
        //             "marginUsedPcnt":0,
        //             "excessMargin":263542,
        //             "excessMarginPcnt":1,
        //             "availableMargin":263542,
        //             "withdrawableMargin":263542,
        //             "timestamp":"2020-08-03T12:01:01.246Z",
        //             "grossLastValue":0,
        //             "commission":null
        //         }
        //     ]
        //
        const result = { 'info': response };
        for (let i = 0; i < response.length; i++) {
            const balance = response[i];
            const currencyId = this.safeString (balance, 'currency');
            const code = this.safeCurrencyCode (currencyId);
            const account = this.account ();
            let free = this.safeString (balance, 'availableMargin');
            let total = this.safeString (balance, 'marginBalance');
            if (code === 'BTC') {
                free = Precise.stringDiv (free, '1e8');
                total = Precise.stringDiv (total, '1e8');
            }
            account['free'] = free;
            account['total'] = total;
            result[code] = account;
        }
        return this.safeBalance (result);
    }

    async fetchBalance (params = {}) {
        await this.loadMarkets ();
        const request = {
            'currency': 'all',
        };
        const response = await this.privateGetUserMargin (this.extend (request, params));
        //
        //     [
        //         {
        //             "account":1455728,
        //             "currency":"XBt",
        //             "riskLimit":1000000000000,
        //             "prevState":"",
        //             "state":"",
        //             "action":"",
        //             "amount":263542,
        //             "pendingCredit":0,
        //             "pendingDebit":0,
        //             "confirmedDebit":0,
        //             "prevRealisedPnl":0,
        //             "prevUnrealisedPnl":0,
        //             "grossComm":0,
        //             "grossOpenCost":0,
        //             "grossOpenPremium":0,
        //             "grossExecCost":0,
        //             "grossMarkValue":0,
        //             "riskValue":0,
        //             "taxableMargin":0,
        //             "initMargin":0,
        //             "maintMargin":0,
        //             "sessionMargin":0,
        //             "targetExcessMargin":0,
        //             "varMargin":0,
        //             "realisedPnl":0,
        //             "unrealisedPnl":0,
        //             "indicativeTax":0,
        //             "unrealisedProfit":0,
        //             "syntheticMargin":null,
        //             "walletBalance":263542,
        //             "marginBalance":263542,
        //             "marginBalancePcnt":1,
        //             "marginLeverage":0,
        //             "marginUsedPcnt":0,
        //             "excessMargin":263542,
        //             "excessMarginPcnt":1,
        //             "availableMargin":263542,
        //             "withdrawableMargin":263542,
        //             "timestamp":"2020-08-03T12:01:01.246Z",
        //             "grossLastValue":0,
        //             "commission":null
        //         }
        //     ]
        //
        return this.parseBalance (response);
    }

    async fetchOrderBook (symbol, limit = undefined, params = {}) {
        await this.loadMarkets ();
        const market = this.market (symbol);
        const request = {
            'symbol': market['id'],
        };
        if (limit !== undefined) {
            request['depth'] = limit;
        }
        const response = await this.publicGetOrderBookL2 (this.extend (request, params));
        const result = {
            'symbol': symbol,
            'bids': [],
            'asks': [],
            'timestamp': undefined,
            'datetime': undefined,
            'nonce': undefined,
        };
        for (let i = 0; i < response.length; i++) {
            const order = response[i];
            const side = (order['side'] === 'Sell') ? 'asks' : 'bids';
            const amount = this.safeNumber (order, 'size');
            const price = this.safeNumber (order, 'price');
            // https://github.com/ccxt/ccxt/issues/4926
            // https://github.com/ccxt/ccxt/issues/4927
            // the exchange sometimes returns null price in the orderbook
            if (price !== undefined) {
                result[side].push ([ price, amount ]);
            }
        }
        result['bids'] = this.sortBy (result['bids'], 0, true);
        result['asks'] = this.sortBy (result['asks'], 0);
        return result;
    }

    async fetchOrder (id, symbol = undefined, params = {}) {
        const filter = {
            'filter': {
                'orderID': id,
            },
        };
        const response = await this.fetchOrders (symbol, undefined, undefined, this.deepExtend (filter, params));
        const numResults = response.length;
        if (numResults === 1) {
            return response[0];
        }
        throw new OrderNotFound (this.id + ': The order ' + id + ' not found.');
    }

    async fetchOrders (symbol = undefined, since = undefined, limit = undefined, params = {}) {
        await this.loadMarkets ();
        let market = undefined;
        let request = {};
        if (symbol !== undefined) {
            market = this.market (symbol);
            request['symbol'] = market['id'];
        }
        if (since !== undefined) {
            request['startTime'] = this.iso8601 (since);
        }
        if (limit !== undefined) {
            request['count'] = limit;
        }
        request = this.deepExtend (request, params);
        // why the hassle? urlencode in python is kinda broken for nested dicts.
        // E.g. self.urlencode({"filter": {"open": True}}) will return "filter={'open':+True}"
        // Bitmex doesn't like that. Hence resorting to this hack.
        if ('filter' in request) {
            request['filter'] = this.json (request['filter']);
        }
        const response = await this.privateGetOrder (request);
        return this.parseOrders (response, market, since, limit);
    }

    async fetchOpenOrders (symbol = undefined, since = undefined, limit = undefined, params = {}) {
        const request = {
            'filter': {
                'open': true,
            },
        };
        return await this.fetchOrders (symbol, since, limit, this.deepExtend (request, params));
    }

    async fetchClosedOrders (symbol = undefined, since = undefined, limit = undefined, params = {}) {
        // Bitmex barfs if you set 'open': false in the filter...
        const orders = await this.fetchOrders (symbol, since, limit, params);
        return this.filterBy (orders, 'status', 'closed');
    }

    async fetchMyTrades (symbol = undefined, since = undefined, limit = undefined, params = {}) {
        await this.loadMarkets ();
        let market = undefined;
        let request = {};
        if (symbol !== undefined) {
            market = this.market (symbol);
            request['symbol'] = market['id'];
        }
        if (since !== undefined) {
            request['startTime'] = this.iso8601 (since);
        }
        if (limit !== undefined) {
            request['count'] = limit;
        }
        request = this.deepExtend (request, params);
        // why the hassle? urlencode in python is kinda broken for nested dicts.
        // E.g. self.urlencode({"filter": {"open": True}}) will return "filter={'open':+True}"
        // Bitmex doesn't like that. Hence resorting to this hack.
        if ('filter' in request) {
            request['filter'] = this.json (request['filter']);
        }
        const response = await this.privateGetExecutionTradeHistory (request);
        //
        //     [
        //         {
        //             "execID": "string",
        //             "orderID": "string",
        //             "clOrdID": "string",
        //             "clOrdLinkID": "string",
        //             "account": 0,
        //             "symbol": "string",
        //             "side": "string",
        //             "lastQty": 0,
        //             "lastPx": 0,
        //             "underlyingLastPx": 0,
        //             "lastMkt": "string",
        //             "lastLiquidityInd": "string",
        //             "simpleOrderQty": 0,
        //             "orderQty": 0,
        //             "price": 0,
        //             "displayQty": 0,
        //             "stopPx": 0,
        //             "pegOffsetValue": 0,
        //             "pegPriceType": "string",
        //             "currency": "string",
        //             "settlCurrency": "string",
        //             "execType": "string",
        //             "ordType": "string",
        //             "timeInForce": "string",
        //             "execInst": "string",
        //             "contingencyType": "string",
        //             "exDestination": "string",
        //             "ordStatus": "string",
        //             "triggered": "string",
        //             "workingIndicator": true,
        //             "ordRejReason": "string",
        //             "simpleLeavesQty": 0,
        //             "leavesQty": 0,
        //             "simpleCumQty": 0,
        //             "cumQty": 0,
        //             "avgPx": 0,
        //             "commission": 0,
        //             "tradePublishIndicator": "string",
        //             "multiLegReportingType": "string",
        //             "text": "string",
        //             "trdMatchID": "string",
        //             "execCost": 0,
        //             "execComm": 0,
        //             "homeNotional": 0,
        //             "foreignNotional": 0,
        //             "transactTime": "2019-03-05T12:47:02.762Z",
        //             "timestamp": "2019-03-05T12:47:02.762Z"
        //         }
        //     ]
        //
        return this.parseTrades (response, market, since, limit);
    }

    parseLedgerEntryType (type) {
        const types = {
            'Withdrawal': 'transaction',
            'RealisedPNL': 'margin',
            'UnrealisedPNL': 'margin',
            'Deposit': 'transaction',
            'Transfer': 'transfer',
            'AffiliatePayout': 'referral',
        };
        return this.safeString (types, type, type);
    }

    parseLedgerEntry (item, currency = undefined) {
        //
        //     {
        //         transactID: "69573da3-7744-5467-3207-89fd6efe7a47",
        //         account:  24321,
        //         currency: "XBt",
        //         transactType: "Withdrawal", // "AffiliatePayout", "Transfer", "Deposit", "RealisedPNL", ...
        //         amount:  -1000000,
        //         fee:  300000,
        //         transactStatus: "Completed", // "Canceled", ...
        //         address: "1Ex4fkF4NhQaQdRWNoYpqiPbDBbq18Kdd9",
        //         tx: "3BMEX91ZhhKoWtsH9QRb5dNXnmnGpiEetA",
        //         text: "",
        //         transactTime: "2017-03-21T20:05:14.388Z",
        //         walletBalance:  0, // balance after
        //         marginBalance:  null,
        //         timestamp: "2017-03-22T13:09:23.514Z"
        //     }
        //
        // ButMEX returns the unrealized pnl from the wallet history endpoint.
        // The unrealized pnl transaction has an empty timestamp.
        // It is not related to historical pnl it has status set to "Pending".
        // Therefore it's not a part of the history at all.
        // https://github.com/ccxt/ccxt/issues/6047
        //
        //     {
        //         "transactID":"00000000-0000-0000-0000-000000000000",
        //         "account":121210,
        //         "currency":"XBt",
        //         "transactType":"UnrealisedPNL",
        //         "amount":-5508,
        //         "fee":0,
        //         "transactStatus":"Pending",
        //         "address":"XBTUSD",
        //         "tx":"",
        //         "text":"",
        //         "transactTime":null,  # ←---------------------------- null
        //         "walletBalance":139198767,
        //         "marginBalance":139193259,
        //         "timestamp":null  # ←---------------------------- null
        //     }
        //
        const id = this.safeString (item, 'transactID');
        const account = this.safeString (item, 'account');
        const referenceId = this.safeString (item, 'tx');
        const referenceAccount = undefined;
        const type = this.parseLedgerEntryType (this.safeString (item, 'transactType'));
        const currencyId = this.safeString (item, 'currency');
        const code = this.safeCurrencyCode (currencyId, currency);
        let amount = this.safeNumber (item, 'amount');
        if (amount !== undefined) {
            amount = amount / 100000000;
        }
        let timestamp = this.parse8601 (this.safeString (item, 'transactTime'));
        if (timestamp === undefined) {
            // https://github.com/ccxt/ccxt/issues/6047
            // set the timestamp to zero, 1970 Jan 1 00:00:00
            // for unrealized pnl and other transactions without a timestamp
            timestamp = 0; // see comments above
        }
        let feeCost = this.safeNumber (item, 'fee', 0);
        if (feeCost !== undefined) {
            feeCost = feeCost / 100000000;
        }
        const fee = {
            'cost': feeCost,
            'currency': code,
        };
        let after = this.safeNumber (item, 'walletBalance');
        if (after !== undefined) {
            after = after / 100000000;
        }
        const before = this.sum (after, -amount);
        let direction = undefined;
        if (amount < 0) {
            direction = 'out';
            amount = Math.abs (amount);
        } else {
            direction = 'in';
        }
        const status = this.parseTransactionStatus (this.safeString (item, 'transactStatus'));
        return {
            'id': id,
            'info': item,
            'timestamp': timestamp,
            'datetime': this.iso8601 (timestamp),
            'direction': direction,
            'account': account,
            'referenceId': referenceId,
            'referenceAccount': referenceAccount,
            'type': type,
            'currency': code,
            'amount': amount,
            'before': before,
            'after': after,
            'status': status,
            'fee': fee,
        };
    }

    async fetchLedger (code = undefined, since = undefined, limit = undefined, params = {}) {
        await this.loadMarkets ();
        let currency = undefined;
        if (code !== undefined) {
            currency = this.currency (code);
        }
        const request = {
            // 'start': 123,
        };
        //
        //     if (since !== undefined) {
        //         // date-based pagination not supported
        //     }
        //
        if (limit !== undefined) {
            request['count'] = limit;
        }
        const response = await this.privateGetUserWalletHistory (this.extend (request, params));
        //
        //     [
        //         {
        //             transactID: "69573da3-7744-5467-3207-89fd6efe7a47",
        //             account:  24321,
        //             currency: "XBt",
        //             transactType: "Withdrawal", // "AffiliatePayout", "Transfer", "Deposit", "RealisedPNL", ...
        //             amount:  -1000000,
        //             fee:  300000,
        //             transactStatus: "Completed", // "Canceled", ...
        //             address: "1Ex4fkF4NhQaQdRWNoYpqiPbDBbq18Kdd9",
        //             tx: "3BMEX91ZhhKoWtsH9QRb5dNXnmnGpiEetA",
        //             text: "",
        //             transactTime: "2017-03-21T20:05:14.388Z",
        //             walletBalance:  0, // balance after
        //             marginBalance:  null,
        //             timestamp: "2017-03-22T13:09:23.514Z"
        //         }
        //     ]
        //
        return this.parseLedger (response, currency, since, limit);
    }

    async fetchTransactions (code = undefined, since = undefined, limit = undefined, params = {}) {
        await this.loadMarkets ();
        const request = {
            // 'start': 123,
        };
        //
        //     if (since !== undefined) {
        //         // date-based pagination not supported
        //     }
        //
        if (limit !== undefined) {
            request['count'] = limit;
        }
        const response = await this.privateGetUserWalletHistory (this.extend (request, params));
        const transactions = this.filterByArray (response, 'transactType', [ 'Withdrawal', 'Deposit' ], false);
        let currency = undefined;
        if (code !== undefined) {
            currency = this.currency (code);
        }
        return this.parseTransactions (transactions, currency, since, limit);
    }

    parseTransactionStatus (status) {
        const statuses = {
            'Canceled': 'canceled',
            'Completed': 'ok',
            'Pending': 'pending',
        };
        return this.safeString (statuses, status, status);
    }

    parseTransaction (transaction, currency = undefined) {
        //
        //   {
        //      'transactID': 'ffe699c2-95ee-4c13-91f9-0faf41daec25',
        //      'account': 123456,
        //      'currency': 'XBt',
        //      'transactType': 'Withdrawal',
        //      'amount': -100100000,
        //      'fee': 100000,
        //      'transactStatus': 'Completed',
        //      'address': '385cR5DM96n1HvBDMzLHPYcw89fZAXULJP',
        //      'tx': '3BMEXabcdefghijklmnopqrstuvwxyz123',
        //      'text': '',
        //      'transactTime': '2019-01-02T01:00:00.000Z',
        //      'walletBalance': 99900000,
        //      'marginBalance': None,
        //      'timestamp': '2019-01-02T13:00:00.000Z'
        //   }
        //
        const id = this.safeString (transaction, 'transactID');
        // For deposits, transactTime == timestamp
        // For withdrawals, transactTime is submission, timestamp is processed
        const transactTime = this.parse8601 (this.safeString (transaction, 'transactTime'));
        const timestamp = this.parse8601 (this.safeString (transaction, 'timestamp'));
        const type = this.safeStringLower (transaction, 'transactType');
        // Deposits have no from address or to address, withdrawals have both
        let address = undefined;
        let addressFrom = undefined;
        let addressTo = undefined;
        if (type === 'withdrawal') {
            address = this.safeString (transaction, 'address');
            addressFrom = this.safeString (transaction, 'tx');
            addressTo = address;
        }
        let amountString = this.safeString (transaction, 'amount');
        amountString = Precise.stringDiv (Precise.stringAbs (amountString), '1e8');
        let feeCostString = this.safeString (transaction, 'fee');
        feeCostString = Precise.stringDiv (feeCostString, '1e8');
        const fee = {
            'cost': this.parseNumber (feeCostString),
            'currency': 'BTC',
        };
        let status = this.safeString (transaction, 'transactStatus');
        if (status !== undefined) {
            status = this.parseTransactionStatus (status);
        }
        return {
            'info': transaction,
            'id': id,
            'txid': undefined,
            'timestamp': transactTime,
            'datetime': this.iso8601 (transactTime),
            'network': undefined,
            'addressFrom': addressFrom,
            'address': address,
            'addressTo': addressTo,
            'tagFrom': undefined,
            'tag': undefined,
            'tagTo': undefined,
            'type': type,
            'amount': this.parseNumber (amountString),
            // BTC is the only currency on Bitmex
            'currency': 'BTC',
            'status': status,
            'updated': timestamp,
            'comment': undefined,
            'fee': fee,
        };
    }

    async fetchTicker (symbol, params = {}) {
        await this.loadMarkets ();
        const market = this.market (symbol);
        const tickers = await this.fetchTickers ([ market['symbol'] ], params);
        const ticker = this.safeValue (tickers, market['symbol']);
        if (ticker === undefined) {
            throw new BadSymbol (this.id + ' fetchTicker() symbol ' + symbol + ' not found');
        }
        return ticker;
    }

    async fetchTickers (symbols = undefined, params = {}) {
        await this.loadMarkets ();
        const response = await this.publicGetInstrumentActiveAndIndices (params);
        const result = {};
        for (let i = 0; i < response.length; i++) {
            const ticker = this.parseTicker (response[i]);
            const symbol = this.safeString (ticker, 'symbol');
            if (symbol !== undefined) {
                result[symbol] = ticker;
            }
        }
        const uniformSymbols = [];
        if (symbols !== undefined) {
            for (let i = 0; i < symbols.length; i++) {
                const symbol = symbols[i];
                const market = this.market (symbol);
                uniformSymbols.push (market['symbol']);
            }
        }
        return this.filterByArray (result, 'symbol', uniformSymbols);
    }

    parseTicker (ticker, market = undefined) {
        //
        //     {                         symbol: "ETHH19",
        //                           rootSymbol: "ETH",
        //                                state: "Open",
        //                                  typ: "FFCCSX",
        //                              listing: "2018-12-17T04:00:00.000Z",
        //                                front: "2019-02-22T12:00:00.000Z",
        //                               expiry: "2019-03-29T12:00:00.000Z",
        //                               settle: "2019-03-29T12:00:00.000Z",
        //                       relistInterval:  null,
        //                           inverseLeg: "",
        //                              sellLeg: "",
        //                               buyLeg: "",
        //                     optionStrikePcnt:  null,
        //                    optionStrikeRound:  null,
        //                    optionStrikePrice:  null,
        //                     optionMultiplier:  null,
        //                     positionCurrency: "ETH",
        //                           underlying: "ETH",
        //                        quoteCurrency: "XBT",
        //                     underlyingSymbol: "ETHXBT=",
        //                            reference: "BMEX",
        //                      referenceSymbol: ".BETHXBT30M",
        //                         calcInterval:  null,
        //                      publishInterval:  null,
        //                          publishTime:  null,
        //                          maxOrderQty:  100000000,
        //                             maxPrice:  10,
        //                              lotSize:  1,
        //                             tickSize:  0.00001,
        //                           multiplier:  100000000,
        //                        settlCurrency: "XBt",
        //       underlyingToPositionMultiplier:  1,
        //         underlyingToSettleMultiplier:  null,
        //              quoteToSettleMultiplier:  100000000,
        //                             isQuanto:  false,
        //                            isInverse:  false,
        //                           initMargin:  0.02,
        //                          maintMargin:  0.01,
        //                            riskLimit:  5000000000,
        //                             riskStep:  5000000000,
        //                                limit:  null,
        //                               capped:  false,
        //                                taxed:  true,
        //                           deleverage:  true,
        //                             makerFee:  -0.0005,
        //                             takerFee:  0.0025,
        //                        settlementFee:  0,
        //                         insuranceFee:  0,
        //                    fundingBaseSymbol: "",
        //                   fundingQuoteSymbol: "",
        //                 fundingPremiumSymbol: "",
        //                     fundingTimestamp:  null,
        //                      fundingInterval:  null,
        //                          fundingRate:  null,
        //                indicativeFundingRate:  null,
        //                   rebalanceTimestamp:  null,
        //                    rebalanceInterval:  null,
        //                     openingTimestamp: "2019-02-13T08:00:00.000Z",
        //                     closingTimestamp: "2019-02-13T09:00:00.000Z",
        //                      sessionInterval: "2000-01-01T01:00:00.000Z",
        //                       prevClosePrice:  0.03347,
        //                       limitDownPrice:  null,
        //                         limitUpPrice:  null,
        //               bankruptLimitDownPrice:  null,
        //                 bankruptLimitUpPrice:  null,
        //                      prevTotalVolume:  1386531,
        //                          totalVolume:  1387062,
        //                               volume:  531,
        //                            volume24h:  17118,
        //                    prevTotalTurnover:  4741294246000,
        //                        totalTurnover:  4743103466000,
        //                             turnover:  1809220000,
        //                          turnover24h:  57919845000,
        //                      homeNotional24h:  17118,
        //                   foreignNotional24h:  579.19845,
        //                         prevPrice24h:  0.03349,
        //                                 vwap:  0.03383564,
        //                            highPrice:  0.03458,
        //                             lowPrice:  0.03329,
        //                            lastPrice:  0.03406,
        //                   lastPriceProtected:  0.03406,
        //                    lastTickDirection: "ZeroMinusTick",
        //                       lastChangePcnt:  0.017,
        //                             bidPrice:  0.03406,
        //                             midPrice:  0.034065,
        //                             askPrice:  0.03407,
        //                       impactBidPrice:  0.03406,
        //                       impactMidPrice:  0.034065,
        //                       impactAskPrice:  0.03407,
        //                         hasLiquidity:  true,
        //                         openInterest:  83679,
        //                            openValue:  285010674000,
        //                           fairMethod: "ImpactMidPrice",
        //                        fairBasisRate:  0,
        //                            fairBasis:  0,
        //                            fairPrice:  0.03406,
        //                           markMethod: "FairPrice",
        //                            markPrice:  0.03406,
        //                    indicativeTaxRate:  0,
        //                indicativeSettlePrice:  0.03406,
        //                optionUnderlyingPrice:  null,
        //                         settledPrice:  null,
        //                            timestamp: "2019-02-13T08:40:30.000Z",
        //     }
        //
        const marketId = this.safeString (ticker, 'symbol');
        const symbol = this.safeSymbol (marketId, market);
        const timestamp = this.parse8601 (this.safeString (ticker, 'timestamp'));
        const open = this.safeString (ticker, 'prevPrice24h');
        const last = this.safeString (ticker, 'lastPrice');
        return this.safeTicker ({
            'symbol': symbol,
            'timestamp': timestamp,
            'datetime': this.iso8601 (timestamp),
            'high': this.safeString (ticker, 'highPrice'),
            'low': this.safeString (ticker, 'lowPrice'),
            'bid': this.safeString (ticker, 'bidPrice'),
            'bidVolume': undefined,
            'ask': this.safeString (ticker, 'askPrice'),
            'askVolume': undefined,
            'vwap': this.safeString (ticker, 'vwap'),
            'open': open,
            'close': last,
            'last': last,
            'previousClose': undefined,
            'change': undefined,
            'percentage': undefined,
            'average': undefined,
            'baseVolume': this.safeString (ticker, 'homeNotional24h'),
            'quoteVolume': this.safeString (ticker, 'foreignNotional24h'),
            'info': ticker,
        }, market, false);
    }

    parseOHLCV (ohlcv, market = undefined) {
        //
        //     {
        //         "timestamp":"2015-09-25T13:38:00.000Z",
        //         "symbol":"XBTUSD",
        //         "open":237.45,
        //         "high":237.45,
        //         "low":237.45,
        //         "close":237.45,
        //         "trades":0,
        //         "volume":0,
        //         "vwap":null,
        //         "lastSize":null,
        //         "turnover":0,
        //         "homeNotional":0,
        //         "foreignNotional":0
        //     }
        //
        return [
            this.parse8601 (this.safeString (ohlcv, 'timestamp')),
            this.safeNumber (ohlcv, 'open'),
            this.safeNumber (ohlcv, 'high'),
            this.safeNumber (ohlcv, 'low'),
            this.safeNumber (ohlcv, 'close'),
            this.safeNumber (ohlcv, 'volume'),
        ];
    }

    async fetchOHLCV (symbol, timeframe = '1m', since = undefined, limit = undefined, params = {}) {
        await this.loadMarkets ();
        // send JSON key/value pairs, such as {"key": "value"}
        // filter by individual fields and do advanced queries on timestamps
        // let filter = { 'key': 'value' };
        // send a bare series (e.g. XBU) to nearest expiring contract in that series
        // you can also send a timeframe, e.g. XBU:monthly
        // timeframes: daily, weekly, monthly, quarterly, and biquarterly
        const market = this.market (symbol);
        const request = {
            'symbol': market['id'],
            'binSize': this.timeframes[timeframe],
            'partial': true,     // true == include yet-incomplete current bins
            // 'filter': filter, // filter by individual fields and do advanced queries
            // 'columns': [],    // will return all columns if omitted
            // 'start': 0,       // starting point for results (wtf?)
            // 'reverse': false, // true == newest first
            // 'endTime': '',    // ending date filter for results
        };
        if (limit !== undefined) {
            request['count'] = limit; // default 100, max 500
        }
        const duration = this.parseTimeframe (timeframe) * 1000;
        const fetchOHLCVOpenTimestamp = this.safeValue (this.options, 'fetchOHLCVOpenTimestamp', true);
        // if since is not set, they will return candles starting from 2017-01-01
        if (since !== undefined) {
            let timestamp = since;
            if (fetchOHLCVOpenTimestamp) {
                timestamp = this.sum (timestamp, duration);
            }
            const ymdhms = this.ymdhms (timestamp);
            request['startTime'] = ymdhms; // starting date filter for results
        } else {
            request['reverse'] = true;
        }
        const response = await this.publicGetTradeBucketed (this.extend (request, params));
        //
        //     [
        //         {"timestamp":"2015-09-25T13:38:00.000Z","symbol":"XBTUSD","open":237.45,"high":237.45,"low":237.45,"close":237.45,"trades":0,"volume":0,"vwap":null,"lastSize":null,"turnover":0,"homeNotional":0,"foreignNotional":0},
        //         {"timestamp":"2015-09-25T13:39:00.000Z","symbol":"XBTUSD","open":237.45,"high":237.45,"low":237.45,"close":237.45,"trades":0,"volume":0,"vwap":null,"lastSize":null,"turnover":0,"homeNotional":0,"foreignNotional":0},
        //         {"timestamp":"2015-09-25T13:40:00.000Z","symbol":"XBTUSD","open":237.45,"high":237.45,"low":237.45,"close":237.45,"trades":0,"volume":0,"vwap":null,"lastSize":null,"turnover":0,"homeNotional":0,"foreignNotional":0}
        //     ]
        //
        const result = this.parseOHLCVs (response, market, timeframe, since, limit);
        if (fetchOHLCVOpenTimestamp) {
            // bitmex returns the candle's close timestamp - https://github.com/ccxt/ccxt/issues/4446
            // we can emulate the open timestamp by shifting all the timestamps one place
            // so the previous close becomes the current open, and we drop the first candle
            for (let i = 0; i < result.length; i++) {
                result[i][0] = result[i][0] - duration;
            }
        }
        return result;
    }

    parseTrade (trade, market = undefined) {
        //
        // fetchTrades (public)
        //
        //     {
        //         timestamp: '2018-08-28T00:00:02.735Z',
        //         symbol: 'XBTUSD',
        //         side: 'Buy',
        //         size: 2000,
        //         price: 6906.5,
        //         tickDirection: 'PlusTick',
        //         trdMatchID: 'b9a42432-0a46-6a2f-5ecc-c32e9ca4baf8',
        //         grossValue: 28958000,
        //         homeNotional: 0.28958,
        //         foreignNotional: 2000
        //     }
        //
        // fetchMyTrades (private)
        //
        //     {
        //         "execID": "string",
        //         "orderID": "string",
        //         "clOrdID": "string",
        //         "clOrdLinkID": "string",
        //         "account": 0,
        //         "symbol": "string",
        //         "side": "string",
        //         "lastQty": 0,
        //         "lastPx": 0,
        //         "underlyingLastPx": 0,
        //         "lastMkt": "string",
        //         "lastLiquidityInd": "string",
        //         "simpleOrderQty": 0,
        //         "orderQty": 0,
        //         "price": 0,
        //         "displayQty": 0,
        //         "stopPx": 0,
        //         "pegOffsetValue": 0,
        //         "pegPriceType": "string",
        //         "currency": "string",
        //         "settlCurrency": "string",
        //         "execType": "string",
        //         "ordType": "string",
        //         "timeInForce": "string",
        //         "execInst": "string",
        //         "contingencyType": "string",
        //         "exDestination": "string",
        //         "ordStatus": "string",
        //         "triggered": "string",
        //         "workingIndicator": true,
        //         "ordRejReason": "string",
        //         "simpleLeavesQty": 0,
        //         "leavesQty": 0,
        //         "simpleCumQty": 0,
        //         "cumQty": 0,
        //         "avgPx": 0,
        //         "commission": 0,
        //         "tradePublishIndicator": "string",
        //         "multiLegReportingType": "string",
        //         "text": "string",
        //         "trdMatchID": "string",
        //         "execCost": 0,
        //         "execComm": 0,
        //         "homeNotional": 0,
        //         "foreignNotional": 0,
        //         "transactTime": "2019-03-05T12:47:02.762Z",
        //         "timestamp": "2019-03-05T12:47:02.762Z"
        //     }
        //
        const timestamp = this.parse8601 (this.safeString (trade, 'timestamp'));
        const priceString = this.safeString2 (trade, 'avgPx', 'price');
        const amountString = this.safeString2 (trade, 'size', 'lastQty');
        const execCost = this.safeString (trade, 'execCost');
        const costString = Precise.stringDiv (Precise.stringAbs (execCost), '1e8');
        const id = this.safeString (trade, 'trdMatchID');
        const order = this.safeString (trade, 'orderID');
        const side = this.safeStringLower (trade, 'side');
        // price * amount doesn't work for all symbols (e.g. XBT, ETH)
        let fee = undefined;
        const feeCostString = Precise.stringDiv (this.safeString (trade, 'execComm'), '1e8');
        if (feeCostString !== undefined) {
            const currencyId = this.safeString (trade, 'settlCurrency');
            const feeCurrencyCode = this.safeCurrencyCode (currencyId);
            const feeRateString = this.safeString (trade, 'commission');
            fee = {
                'cost': feeCostString,
                'currency': feeCurrencyCode,
                'rate': feeRateString,
            };
        }
        // Trade or Funding
        const execType = this.safeString (trade, 'execType');
        let takerOrMaker = undefined;
        if (feeCostString !== undefined && execType === 'Trade') {
            takerOrMaker = Precise.stringLt (feeCostString, '0') ? 'maker' : 'taker';
        }
        const marketId = this.safeString (trade, 'symbol');
        const symbol = this.safeSymbol (marketId, market);
        const type = this.safeStringLower (trade, 'ordType');
        return this.safeTrade ({
            'info': trade,
            'timestamp': timestamp,
            'datetime': this.iso8601 (timestamp),
            'symbol': symbol,
            'id': id,
            'order': order,
            'type': type,
            'takerOrMaker': takerOrMaker,
            'side': side,
            'price': priceString,
            'cost': costString,
            'amount': amountString,
            'fee': fee,
        }, market);
    }

    parseOrderStatus (status) {
        const statuses = {
            'New': 'open',
            'PartiallyFilled': 'open',
            'Filled': 'closed',
            'DoneForDay': 'open',
            'Canceled': 'canceled',
            'PendingCancel': 'open',
            'PendingNew': 'open',
            'Rejected': 'rejected',
            'Expired': 'expired',
            'Stopped': 'open',
            'Untriggered': 'open',
            'Triggered': 'open',
        };
        return this.safeString (statuses, status, status);
    }

    parseTimeInForce (timeInForce) {
        const timeInForces = {
            'Day': 'Day',
            'GoodTillCancel': 'GTC',
            'ImmediateOrCancel': 'IOC',
            'FillOrKill': 'FOK',
        };
        return this.safeString (timeInForces, timeInForce, timeInForce);
    }

    parseOrder (order, market = undefined) {
        //
        //     {
        //         "orderID":"56222c7a-9956-413a-82cf-99f4812c214b",
        //         "clOrdID":"",
        //         "clOrdLinkID":"",
        //         "account":1455728,
        //         "symbol":"XBTUSD",
        //         "side":"Sell",
        //         "simpleOrderQty":null,
        //         "orderQty":1,
        //         "price":40000,
        //         "displayQty":null,
        //         "stopPx":null,
        //         "pegOffsetValue":null,
        //         "pegPriceType":"",
        //         "currency":"USD",
        //         "settlCurrency":"XBt",
        //         "ordType":"Limit",
        //         "timeInForce":"GoodTillCancel",
        //         "execInst":"",
        //         "contingencyType":"",
        //         "exDestination":"XBME",
        //         "ordStatus":"New",
        //         "triggered":"",
        //         "workingIndicator":true,
        //         "ordRejReason":"",
        //         "simpleLeavesQty":null,
        //         "leavesQty":1,
        //         "simpleCumQty":null,
        //         "cumQty":0,
        //         "avgPx":null,
        //         "multiLegReportingType":"SingleSecurity",
        //         "text":"Submitted via API.",
        //         "transactTime":"2021-01-02T21:38:49.246Z",
        //         "timestamp":"2021-01-02T21:38:49.246Z"
        //     }
        //
        const status = this.parseOrderStatus (this.safeString (order, 'ordStatus'));
        const marketId = this.safeString (order, 'symbol');
        const symbol = this.safeSymbol (marketId, market);
        const timestamp = this.parse8601 (this.safeString (order, 'timestamp'));
        const lastTradeTimestamp = this.parse8601 (this.safeString (order, 'transactTime'));
        const price = this.safeString (order, 'price');
        const amount = this.safeString (order, 'orderQty');
        const filled = this.safeString (order, 'cumQty', 0.0);
        const average = this.safeString (order, 'avgPx');
        const id = this.safeString (order, 'orderID');
        const type = this.safeStringLower (order, 'ordType');
        const side = this.safeStringLower (order, 'side');
        const clientOrderId = this.safeString (order, 'clOrdID');
        const timeInForce = this.parseTimeInForce (this.safeString (order, 'timeInForce'));
        const stopPrice = this.safeNumber (order, 'stopPx');
        const execInst = this.safeString (order, 'execInst');
        const postOnly = (execInst === 'ParticipateDoNotInitiate');
        return this.safeOrder ({
            'info': order,
            'id': id,
            'clientOrderId': clientOrderId,
            'timestamp': timestamp,
            'datetime': this.iso8601 (timestamp),
            'lastTradeTimestamp': lastTradeTimestamp,
            'symbol': symbol,
            'type': type,
            'timeInForce': timeInForce,
            'postOnly': postOnly,
            'side': side,
            'price': price,
            'stopPrice': stopPrice,
            'amount': amount,
            'cost': undefined,
            'average': average,
            'filled': filled,
            'remaining': undefined,
            'status': status,
            'fee': undefined,
            'trades': undefined,
        }, market);
    }

    async fetchTrades (symbol, since = undefined, limit = undefined, params = {}) {
        await this.loadMarkets ();
        const market = this.market (symbol);
        const request = {
            'symbol': market['id'],
        };
        if (since !== undefined) {
            request['startTime'] = this.iso8601 (since);
        } else {
            // by default reverse=false, i.e. trades are fetched since the time of market inception (year 2015 for XBTUSD)
            request['reverse'] = true;
        }
        if (limit !== undefined) {
            request['count'] = limit;
        }
        const response = await this.publicGetTrade (this.extend (request, params));
        //
        //     [
        //         {
        //             timestamp: '2018-08-28T00:00:02.735Z',
        //             symbol: 'XBTUSD',
        //             side: 'Buy',
        //             size: 2000,
        //             price: 6906.5,
        //             tickDirection: 'PlusTick',
        //             trdMatchID: 'b9a42432-0a46-6a2f-5ecc-c32e9ca4baf8',
        //             grossValue: 28958000,
        //             homeNotional: 0.28958,
        //             foreignNotional: 2000
        //         },
        //         {
        //             timestamp: '2018-08-28T00:00:03.778Z',
        //             symbol: 'XBTUSD',
        //             side: 'Sell',
        //             size: 1000,
        //             price: 6906,
        //             tickDirection: 'MinusTick',
        //             trdMatchID: '0d4f1682-5270-a800-569b-4a0eb92db97c',
        //             grossValue: 14480000,
        //             homeNotional: 0.1448,
        //             foreignNotional: 1000
        //         },
        //     ]
        //
        return this.parseTrades (response, market, since, limit);
    }

    async createOrder (symbol, type, side, amount, price = undefined, params = {}) {
        await this.loadMarkets ();
        const market = this.market (symbol);
        const orderType = this.capitalize (type);
        const request = {
            'symbol': market['id'],
            'side': this.capitalize (side),
            'orderQty': parseFloat (this.amountToPrecision (symbol, amount)),
            'ordType': orderType,
        };
        if ((orderType === 'Stop') || (orderType === 'StopLimit') || (orderType === 'MarketIfTouched') || (orderType === 'LimitIfTouched')) {
            const stopPrice = this.safeNumber2 (params, 'stopPx', 'stopPrice');
            if (stopPrice === undefined) {
                throw new ArgumentsRequired (this.id + ' createOrder() requires a stopPx or stopPrice parameter for the ' + orderType + ' order type');
            } else {
                request['stopPx'] = parseFloat (this.priceToPrecision (symbol, stopPrice));
                params = this.omit (params, [ 'stopPx', 'stopPrice' ]);
            }
        }
        if ((orderType === 'Limit') || (orderType === 'StopLimit') || (orderType === 'LimitIfTouched')) {
            request['price'] = parseFloat (this.priceToPrecision (symbol, price));
        }
        const clientOrderId = this.safeString2 (params, 'clOrdID', 'clientOrderId');
        if (clientOrderId !== undefined) {
            request['clOrdID'] = clientOrderId;
            params = this.omit (params, [ 'clOrdID', 'clientOrderId' ]);
        }
        const response = await this.privatePostOrder (this.extend (request, params));
        return this.parseOrder (response, market);
    }

    async editOrder (id, symbol, type, side, amount = undefined, price = undefined, params = {}) {
        await this.loadMarkets ();
        const request = {};
        const origClOrdID = this.safeString2 (params, 'origClOrdID', 'clientOrderId');
        if (origClOrdID !== undefined) {
            request['origClOrdID'] = origClOrdID;
            const clientOrderId = this.safeString (params, 'clOrdID', 'clientOrderId');
            if (clientOrderId !== undefined) {
                request['clOrdID'] = clientOrderId;
            }
            params = this.omit (params, [ 'origClOrdID', 'clOrdID', 'clientOrderId' ]);
        } else {
            request['orderID'] = id;
        }
        if (amount !== undefined) {
            request['orderQty'] = amount;
        }
        if (price !== undefined) {
            request['price'] = price;
        }
        const response = await this.privatePutOrder (this.extend (request, params));
        return this.parseOrder (response);
    }

    async cancelOrder (id, symbol = undefined, params = {}) {
        await this.loadMarkets ();
        // https://github.com/ccxt/ccxt/issues/6507
        const clientOrderId = this.safeValue2 (params, 'clOrdID', 'clientOrderId');
        const request = {};
        if (clientOrderId === undefined) {
            request['orderID'] = id;
        } else {
            request['clOrdID'] = clientOrderId;
            params = this.omit (params, [ 'clOrdID', 'clientOrderId' ]);
        }
        const response = await this.privateDeleteOrder (this.extend (request, params));
        const order = this.safeValue (response, 0, {});
        const error = this.safeString (order, 'error');
        if (error !== undefined) {
            if (error.indexOf ('Unable to cancel order due to existing state') >= 0) {
                throw new OrderNotFound (this.id + ' cancelOrder() failed: ' + error);
            }
        }
        return this.parseOrder (order);
    }

    async cancelOrders (ids, symbol = undefined, params = {}) {
        return await this.cancelOrder (ids, symbol, params);
    }

    async cancelAllOrders (symbol = undefined, params = {}) {
        await this.loadMarkets ();
        const request = {};
        let market = undefined;
        if (symbol !== undefined) {
            market = this.market (symbol);
            request['symbol'] = market['id'];
        }
        const response = await this.privateDeleteOrderAll (this.extend (request, params));
        //
        //     [
        //         {
        //             "orderID": "string",
        //             "clOrdID": "string",
        //             "clOrdLinkID": "string",
        //             "account": 0,
        //             "symbol": "string",
        //             "side": "string",
        //             "simpleOrderQty": 0,
        //             "orderQty": 0,
        //             "price": 0,
        //             "displayQty": 0,
        //             "stopPx": 0,
        //             "pegOffsetValue": 0,
        //             "pegPriceType": "string",
        //             "currency": "string",
        //             "settlCurrency": "string",
        //             "ordType": "string",
        //             "timeInForce": "string",
        //             "execInst": "string",
        //             "contingencyType": "string",
        //             "exDestination": "string",
        //             "ordStatus": "string",
        //             "triggered": "string",
        //             "workingIndicator": true,
        //             "ordRejReason": "string",
        //             "simpleLeavesQty": 0,
        //             "leavesQty": 0,
        //             "simpleCumQty": 0,
        //             "cumQty": 0,
        //             "avgPx": 0,
        //             "multiLegReportingType": "string",
        //             "text": "string",
        //             "transactTime": "2020-06-01T09:36:35.290Z",
        //             "timestamp": "2020-06-01T09:36:35.290Z"
        //         }
        //     ]
        //
        return this.parseOrders (response, market);
    }

    async fetchPositions (symbols = undefined, params = {}) {
        await this.loadMarkets ();
        const response = await this.privateGetPosition (params);
        //     [
        //         {
        //             "account": 0,
        //             "symbol": "string",
        //             "currency": "string",
        //             "underlying": "string",
        //             "quoteCurrency": "string",
        //             "commission": 0,
        //             "initMarginReq": 0,
        //             "maintMarginReq": 0,
        //             "riskLimit": 0,
        //             "leverage": 0,
        //             "crossMargin": true,
        //             "deleveragePercentile": 0,
        //             "rebalancedPnl": 0,
        //             "prevRealisedPnl": 0,
        //             "prevUnrealisedPnl": 0,
        //             "prevClosePrice": 0,
        //             "openingTimestamp": "2020-11-09T06:53:59.892Z",
        //             "openingQty": 0,
        //             "openingCost": 0,
        //             "openingComm": 0,
        //             "openOrderBuyQty": 0,
        //             "openOrderBuyCost": 0,
        //             "openOrderBuyPremium": 0,
        //             "openOrderSellQty": 0,
        //             "openOrderSellCost": 0,
        //             "openOrderSellPremium": 0,
        //             "execBuyQty": 0,
        //             "execBuyCost": 0,
        //             "execSellQty": 0,
        //             "execSellCost": 0,
        //             "execQty": 0,
        //             "execCost": 0,
        //             "execComm": 0,
        //             "currentTimestamp": "2020-11-09T06:53:59.893Z",
        //             "currentQty": 0,
        //             "currentCost": 0,
        //             "currentComm": 0,
        //             "realisedCost": 0,
        //             "unrealisedCost": 0,
        //             "grossOpenCost": 0,
        //             "grossOpenPremium": 0,
        //             "grossExecCost": 0,
        //             "isOpen": true,
        //             "markPrice": 0,
        //             "markValue": 0,
        //             "riskValue": 0,
        //             "homeNotional": 0,
        //             "foreignNotional": 0,
        //             "posState": "string",
        //             "posCost": 0,
        //             "posCost2": 0,
        //             "posCross": 0,
        //             "posInit": 0,
        //             "posComm": 0,
        //             "posLoss": 0,
        //             "posMargin": 0,
        //             "posMaint": 0,
        //             "posAllowance": 0,
        //             "taxableMargin": 0,
        //             "initMargin": 0,
        //             "maintMargin": 0,
        //             "sessionMargin": 0,
        //             "targetExcessMargin": 0,
        //             "varMargin": 0,
        //             "realisedGrossPnl": 0,
        //             "realisedTax": 0,
        //             "realisedPnl": 0,
        //             "unrealisedGrossPnl": 0,
        //             "longBankrupt": 0,
        //             "shortBankrupt": 0,
        //             "taxBase": 0,
        //             "indicativeTaxRate": 0,
        //             "indicativeTax": 0,
        //             "unrealisedTax": 0,
        //             "unrealisedPnl": 0,
        //             "unrealisedPnlPcnt": 0,
        //             "unrealisedRoePcnt": 0,
        //             "simpleQty": 0,
        //             "simpleCost": 0,
        //             "simpleValue": 0,
        //             "simplePnl": 0,
        //             "simplePnlPcnt": 0,
        //             "avgCostPrice": 0,
        //             "avgEntryPrice": 0,
        //             "breakEvenPrice": 0,
        //             "marginCallPrice": 0,
        //             "liquidationPrice": 0,
        //             "bankruptPrice": 0,
        //             "timestamp": "2020-11-09T06:53:59.894Z",
        //             "lastPrice": 0,
        //             "lastValue": 0
        //         }
        //     ]
        //
        // todo unify parsePosition/parsePositions
        return response;
    }

    isFiat (currency) {
        if (currency === 'EUR') {
            return true;
        }
        if (currency === 'PLN') {
            return true;
        }
        return false;
    }

    async withdraw (code, amount, address, tag = undefined, params = {}) {
        [ tag, params ] = this.handleWithdrawTagAndParams (tag, params);
        this.checkAddress (address);
        await this.loadMarkets ();
        // let currency = this.currency (code);
        if (code !== 'BTC') {
            throw new ExchangeError (this.id + ' supoprts BTC withdrawals only, other currencies coming soon...');
        }
        const currency = this.currency (code);
        const request = {
            'currency': 'XBt', // temporarily
            'amount': amount,
            'address': address,
            // 'otpToken': '123456', // requires if two-factor auth (OTP) is enabled
            // 'fee': 0.001, // bitcoin network fee
        };
        const response = await this.privatePostUserRequestWithdrawal (this.extend (request, params));
        return this.parseTransaction (response, currency);
    }

<<<<<<< HEAD
    async fetchFundingRates (symbols = undefined, params = {}) {
        await this.loadMarkets ();
        const response = await this.publicGetInstrumentActiveAndIndices (params);
        //
        //    [
        //        {
        //            "symbol": "LTCUSDT",
        //            "rootSymbol": "LTC",
        //            "state": "Open",
        //            "typ": "FFWCSX",
        //            "listing": "2021-11-10T04:00:00.000Z",
        //            "front": "2021-11-10T04:00:00.000Z",
        //            "expiry": null,
        //            "settle": null,
        //            "listedSettle": null,
        //            "relistInterval": null,
        //            "inverseLeg": "",
        //            "sellLeg": "",
        //            "buyLeg": "",
        //            "optionStrikePcnt": null,
        //            "optionStrikeRound": null,
        //            "optionStrikePrice": null,
        //            "optionMultiplier": null,
        //            "positionCurrency": "LTC",
        //            "underlying": "LTC",
        //            "quoteCurrency": "USDT",
        //            "underlyingSymbol": "LTCT=",
        //            "reference": "BMEX",
        //            "referenceSymbol": ".BLTCT",
        //            "calcInterval": null,
        //            "publishInterval": null,
        //            "publishTime": null,
        //            "maxOrderQty": 1000000000,
        //            "maxPrice": 1000000,
        //            "lotSize": 1000,
        //            "tickSize": 0.01,
        //            "multiplier": 100,
        //            "settlCurrency": "USDt",
        //            "underlyingToPositionMultiplier": 10000,
        //            "underlyingToSettleMultiplier": null,
        //            "quoteToSettleMultiplier": 1000000,
        //            "isQuanto": false,
        //            "isInverse": false,
        //            "initMargin": 0.03,
        //            "maintMargin": 0.015,
        //            "riskLimit": 1000000000000,
        //            "riskStep": 1000000000000,
        //            "limit": null,
        //            "capped": false,
        //            "taxed": true,
        //            "deleverage": true,
        //            "makerFee": -0.0001,
        //            "takerFee": 0.0005,
        //            "settlementFee": 0,
        //            "insuranceFee": 0,
        //            "fundingBaseSymbol": ".LTCBON8H",
        //            "fundingQuoteSymbol": ".USDTBON8H",
        //            "fundingPremiumSymbol": ".LTCUSDTPI8H",
        //            "fundingTimestamp": "2022-01-14T20:00:00.000Z",
        //            "fundingInterval": "2000-01-01T08:00:00.000Z",
        //            "fundingRate": 0.0001,
        //            "indicativeFundingRate": 0.0001,
        //            "rebalanceTimestamp": null,
        //            "rebalanceInterval": null,
        //            "openingTimestamp": "2022-01-14T17:00:00.000Z",
        //            "closingTimestamp": "2022-01-14T18:00:00.000Z",
        //            "sessionInterval": "2000-01-01T01:00:00.000Z",
        //            "prevClosePrice": 138.511,
        //            "limitDownPrice": null,
        //            "limitUpPrice": null,
        //            "bankruptLimitDownPrice": null,
        //            "bankruptLimitUpPrice": null,
        //            "prevTotalVolume": 12699024000,
        //            "totalVolume": 12702160000,
        //            "volume": 3136000,
        //            "volume24h": 114251000,
        //            "prevTotalTurnover": 232418052349000,
        //            "totalTurnover": 232463353260000,
        //            "turnover": 45300911000,
        //            "turnover24h": 1604331340000,
        //            "homeNotional24h": 11425.1,
        //            "foreignNotional24h": 1604331.3400000003,
        //            "prevPrice24h": 135.48,
        //            "vwap": 140.42165,
        //            "highPrice": 146.42,
        //            "lowPrice": 135.08,
        //            "lastPrice": 144.36,
        //            "lastPriceProtected": 144.36,
        //            "lastTickDirection": "MinusTick",
        //            "lastChangePcnt": 0.0655,
        //            "bidPrice": 143.75,
        //            "midPrice": 143.855,
        //            "askPrice": 143.96,
        //            "impactBidPrice": 143.75,
        //            "impactMidPrice": 143.855,
        //            "impactAskPrice": 143.96,
        //            "hasLiquidity": true,
        //            "openInterest": 38103000,
        //            "openValue": 547963053300,
        //            "fairMethod": "FundingRate",
        //            "fairBasisRate": 0.1095,
        //            "fairBasis": 0.004,
        //            "fairPrice": 143.811,
        //            "markMethod": "FairPrice",
        //            "markPrice": 143.811,
        //            "indicativeTaxRate": null,
        //            "indicativeSettlePrice": 143.807,
        //            "optionUnderlyingPrice": null,
        //            "settledPriceAdjustmentRate": null,
        //            "settledPrice": null,
        //            "timestamp": "2022-01-14T17:49:55.000Z"
        //        }
        //    ]
        //
        const filteredResponse = [];
        for (let i = 0; i < response.length; i++) {
            const item = response[i];
            const marketId = this.safeString (item, 'symbol');
            const market = this.safeMarket (marketId);
            const swap = this.safeValue (market, 'swap', false);
            if (swap) {
                filteredResponse.push (item);
            }
        }
        return this.parseFundingRates (filteredResponse, symbols);
    }

    parseFundingRate (premiumIndex, market = undefined) {
        //
        //    {
        //        "symbol": "LTCUSDT",
        //        "rootSymbol": "LTC",
        //        "state": "Open",
        //        "typ": "FFWCSX",
        //        "listing": "2021-11-10T04:00:00.000Z",
        //        "front": "2021-11-10T04:00:00.000Z",
        //        "expiry": null,
        //        "settle": null,
        //        "listedSettle": null,
        //        "relistInterval": null,
        //        "inverseLeg": "",
        //        "sellLeg": "",
        //        "buyLeg": "",
        //        "optionStrikePcnt": null,
        //        "optionStrikeRound": null,
        //        "optionStrikePrice": null,
        //        "optionMultiplier": null,
        //        "positionCurrency": "LTC",
        //        "underlying": "LTC",
        //        "quoteCurrency": "USDT",
        //        "underlyingSymbol": "LTCT=",
        //        "reference": "BMEX",
        //        "referenceSymbol": ".BLTCT",
        //        "calcInterval": null,
        //        "publishInterval": null,
        //        "publishTime": null,
        //        "maxOrderQty": 1000000000,
        //        "maxPrice": 1000000,
        //        "lotSize": 1000,
        //        "tickSize": 0.01,
        //        "multiplier": 100,
        //        "settlCurrency": "USDt",
        //        "underlyingToPositionMultiplier": 10000,
        //        "underlyingToSettleMultiplier": null,
        //        "quoteToSettleMultiplier": 1000000,
        //        "isQuanto": false,
        //        "isInverse": false,
        //        "initMargin": 0.03,
        //        "maintMargin": 0.015,
        //        "riskLimit": 1000000000000,
        //        "riskStep": 1000000000000,
        //        "limit": null,
        //        "capped": false,
        //        "taxed": true,
        //        "deleverage": true,
        //        "makerFee": -0.0001,
        //        "takerFee": 0.0005,
        //        "settlementFee": 0,
        //        "insuranceFee": 0,
        //        "fundingBaseSymbol": ".LTCBON8H",
        //        "fundingQuoteSymbol": ".USDTBON8H",
        //        "fundingPremiumSymbol": ".LTCUSDTPI8H",
        //        "fundingTimestamp": "2022-01-14T20:00:00.000Z",
        //        "fundingInterval": "2000-01-01T08:00:00.000Z",
        //        "fundingRate": 0.0001,
        //        "indicativeFundingRate": 0.0001,
        //        "rebalanceTimestamp": null,
        //        "rebalanceInterval": null,
        //        "openingTimestamp": "2022-01-14T17:00:00.000Z",
        //        "closingTimestamp": "2022-01-14T18:00:00.000Z",
        //        "sessionInterval": "2000-01-01T01:00:00.000Z",
        //        "prevClosePrice": 138.511,
        //        "limitDownPrice": null,
        //        "limitUpPrice": null,
        //        "bankruptLimitDownPrice": null,
        //        "bankruptLimitUpPrice": null,
        //        "prevTotalVolume": 12699024000,
        //        "totalVolume": 12702160000,
        //        "volume": 3136000,
        //        "volume24h": 114251000,
        //        "prevTotalTurnover": 232418052349000,
        //        "totalTurnover": 232463353260000,
        //        "turnover": 45300911000,
        //        "turnover24h": 1604331340000,
        //        "homeNotional24h": 11425.1,
        //        "foreignNotional24h": 1604331.3400000003,
        //        "prevPrice24h": 135.48,
        //        "vwap": 140.42165,
        //        "highPrice": 146.42,
        //        "lowPrice": 135.08,
        //        "lastPrice": 144.36,
        //        "lastPriceProtected": 144.36,
        //        "lastTickDirection": "MinusTick",
        //        "lastChangePcnt": 0.0655,
        //        "bidPrice": 143.75,
        //        "midPrice": 143.855,
        //        "askPrice": 143.96,
        //        "impactBidPrice": 143.75,
        //        "impactMidPrice": 143.855,
        //        "impactAskPrice": 143.96,
        //        "hasLiquidity": true,
        //        "openInterest": 38103000,
        //        "openValue": 547963053300,
        //        "fairMethod": "FundingRate",
        //        "fairBasisRate": 0.1095,
        //        "fairBasis": 0.004,
        //        "fairPrice": 143.811,
        //        "markMethod": "FairPrice",
        //        "markPrice": 143.811,
        //        "indicativeTaxRate": null,
        //        "indicativeSettlePrice": 143.807,
        //        "optionUnderlyingPrice": null,
        //        "settledPriceAdjustmentRate": null,
        //        "settledPrice": null,
        //        "timestamp": "2022-01-14T17:49:55.000Z"
        //    }
        //
        const datetime = this.safeString (premiumIndex, 'timestamp');
        const marketId = this.safeString (premiumIndex, 'symbol');
        const fundingDatetime = this.safeString (premiumIndex, 'fundingTimestamp');
        return {
            'info': premiumIndex,
            'symbol': this.safeSymbol (marketId, market),
            'markPrice': this.safeNumber (premiumIndex, 'markPrice'),
            'indexPrice': undefined,
            'interestRate': undefined,
            'estimatedSettlePrice': this.safeNumber (premiumIndex, 'indicativeSettlePrice'),
            'timestamp': this.parse8601 (datetime),
            'datetime': datetime,
            'fundingRate': this.safeNumber (premiumIndex, 'fundingRate'),
            'fundingTimestamp': this.iso8601 (fundingDatetime),
            'fundingDatetime': fundingDatetime,
            'nextFundingRate': this.safeNumber (premiumIndex, 'indicativeFundingRate'),
            'nextFundingTimestamp': undefined,
            'nextFundingDatetime': undefined,
            'previousFundingRate': undefined,
            'previousFundingTimestamp': undefined,
            'previousFundingDatetime': undefined,
=======
    async fetchFundingRateHistory (symbol = undefined, since = undefined, limit = undefined, params = {}) {
        /**
         * @method
         * @name bitmex#fetchFundingRateHistory
         * @description Fetches the history of funding rates
         * @param {str} symbol Unified market symbol, use currency code to get data for the nearest expiring contract in that series, can also send a timeframe, eg XBT:quarterly, Timeframes are nearest, daily, weekly, monthly, quarterly, biquarterly, and perpetual
         * @param {int} since timestamp in ms for starting date filter
         * @param {int} limit number of results to fetch
         * @param {dict} params exchange specific params
         * @param {int} params.till timestamp in ms for ending date filter
         * @param {bool} params.reverse if true, will sort results newest first
         * @param {int} params.start starting point for results
         * @param {str} params.columns array of column names to fetch in info, if omitted, will return all columns
         * @param {str} params.filter generic table filter, send json key/value pairs, such as {"key": "value"}, you can key on individual fields, and do more advanced querying on timestamps, see the [timestamp docs]{@link https://www.bitmex.com/app/restAPI#Timestamp-Filters} for more details
         * @returns A list of [funding rate history structures]{@link https://docs.ccxt.com/en/latest/manual.html#funding-rate-history-structure}
         */
        await this.loadMarkets ();
        const request = {};
        let market = undefined;
        if (symbol in this.currencies) {
            const code = this.currency (symbol);
            request['symbol'] = code['id'];
        } else if (symbol !== undefined) {
            const splitSymbol = symbol.split (':');
            const splitSymbolLength = splitSymbol.length;
            const timeframes = [ 'nearest', 'daily', 'weekly', 'monthly', 'quarterly', 'biquarterly', 'perpetual' ];
            if ((splitSymbolLength > 1) && this.inArray (splitSymbol[1], timeframes)) {
                const code = this.currency (splitSymbol[0]);
                symbol = code['id'] + ':' + splitSymbol[1];
                request['symbol'] = symbol;
            } else {
                market = this.market (symbol);
                request['symbol'] = market['id'];
            }
        }
        if (since !== undefined) {
            request['startTime'] = this.iso8601 (since);
        }
        if (limit !== undefined) {
            request['count'] = limit;
        }
        const till = this.safeInteger (params, 'till');
        params = this.omit (params, [ 'till' ]);
        if (till !== undefined) {
            request['endTime'] = this.iso8601 (till);
        }
        const response = await this.publicGetFunding (this.extend (request, params));
        //
        //    [
        //        {
        //            "timestamp": "2016-05-07T12:00:00.000Z",
        //            "symbol": "ETHXBT",
        //            "fundingInterval": "2000-01-02T00:00:00.000Z",
        //            "fundingRate": 0.0010890000000000001,
        //            "fundingRateDaily": 0.0010890000000000001
        //        }
        //    ]
        //
        return this.parseFundingRateHistories (response, market, since, limit);
    }

    parseFundingRateHistory (info, market = undefined) {
        //
        //    {
        //        "timestamp": "2016-05-07T12:00:00.000Z",
        //        "symbol": "ETHXBT",
        //        "fundingInterval": "2000-01-02T00:00:00.000Z",
        //        "fundingRate": 0.0010890000000000001,
        //        "fundingRateDaily": 0.0010890000000000001
        //    }
        //
        const marketId = this.safeString (info, 'symbol');
        const datetime = this.safeString (info, 'timestamp');
        return {
            'info': info,
            'symbol': this.safeSymbol (marketId, market),
            'fundingRate': this.safeNumber (info, 'fundingRate'),
            'timestamp': this.parse8601 (datetime),
            'datetime': datetime,
>>>>>>> 6dbaae00
        };
    }

    handleErrors (code, reason, url, method, headers, body, response, requestHeaders, requestBody) {
        if (response === undefined) {
            return;
        }
        if (code === 429) {
            throw new DDoSProtection (this.id + ' ' + body);
        }
        if (code >= 400) {
            const error = this.safeValue (response, 'error', {});
            const message = this.safeString (error, 'message');
            const feedback = this.id + ' ' + body;
            this.throwExactlyMatchedException (this.exceptions['exact'], message, feedback);
            this.throwBroadlyMatchedException (this.exceptions['broad'], message, feedback);
            if (code === 400) {
                throw new BadRequest (feedback);
            }
            throw new ExchangeError (feedback); // unknown message
        }
    }

    nonce () {
        return this.milliseconds ();
    }

    sign (path, api = 'public', method = 'GET', params = {}, headers = undefined, body = undefined) {
        let query = '/api/' + this.version + '/' + path;
        if (method === 'GET') {
            if (Object.keys (params).length) {
                query += '?' + this.urlencode (params);
            }
        } else {
            const format = this.safeString (params, '_format');
            if (format !== undefined) {
                query += '?' + this.urlencode ({ '_format': format });
                params = this.omit (params, '_format');
            }
        }
        const url = this.urls['api'][api] + query;
        if (api === 'private') {
            this.checkRequiredCredentials ();
            let auth = method + query;
            let expires = this.safeInteger (this.options, 'api-expires');
            headers = {
                'Content-Type': 'application/json',
                'api-key': this.apiKey,
            };
            expires = this.sum (this.seconds (), expires);
            expires = expires.toString ();
            auth += expires;
            headers['api-expires'] = expires;
            if (method === 'POST' || method === 'PUT' || method === 'DELETE') {
                if (Object.keys (params).length) {
                    body = this.json (params);
                    auth += body;
                }
            }
            headers['api-signature'] = this.hmac (this.encode (auth), this.encode (this.secret));
        }
        return { 'url': url, 'method': method, 'body': body, 'headers': headers };
    }
};<|MERGE_RESOLUTION|>--- conflicted
+++ resolved
@@ -1748,7 +1748,6 @@
         return this.parseTransaction (response, currency);
     }
 
-<<<<<<< HEAD
     async fetchFundingRates (symbols = undefined, params = {}) {
         await this.loadMarkets ();
         const response = await this.publicGetInstrumentActiveAndIndices (params);
@@ -2007,7 +2006,9 @@
             'previousFundingRate': undefined,
             'previousFundingTimestamp': undefined,
             'previousFundingDatetime': undefined,
-=======
+        };
+    }
+
     async fetchFundingRateHistory (symbol = undefined, since = undefined, limit = undefined, params = {}) {
         /**
          * @method
@@ -2087,7 +2088,6 @@
             'fundingRate': this.safeNumber (info, 'fundingRate'),
             'timestamp': this.parse8601 (datetime),
             'datetime': datetime,
->>>>>>> 6dbaae00
         };
     }
 
