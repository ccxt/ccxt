'use strict';

//  ---------------------------------------------------------------------------

const Exchange = require ('./base/Exchange');
const { TICK_SIZE } = require ('./base/functions/number');
const { AuthenticationError, ExchangeError, ArgumentsRequired, PermissionDenied, InvalidOrder, OrderNotFound, InsufficientFunds, BadRequest, RateLimitExceeded, InvalidNonce, NotSupported, InvalidAddress } = require ('./base/errors');
const Precise = require ('./base/Precise');

//  ---------------------------------------------------------------------------

module.exports = class bybit extends Exchange {
    describe () {
        return this.deepExtend (super.describe (), {
            'id': 'bybit',
            'name': 'Bybit',
            'countries': [ 'VG' ], // British Virgin Islands
            'version': 'v2',
            'userAgent': undefined,
            // 50 requests per second for GET requests, 1000ms / 50 = 20ms between requests
            // 20 requests per second for POST requests, cost = 50 / 20 = 2.5
            'rateLimit': 20,
            'hostname': 'bybit.com', // bybit.com, bytick.com
            'pro': true,
            'has': {
                'CORS': true,
                'spot': true,
                'margin': false,
                'swap': true,
                'future': true,
                'option': undefined,
                'cancelAllOrders': true,
                'cancelOrder': true,
                'createOrder': true,
                'createStopLimitOrder': true,
                'createStopMarketOrder': true,
                'createStopOrder': true,
                'editOrder': true,
                'fetchBalance': true,
                'fetchBorrowRate': false,
                'fetchBorrowRates': false,
                'fetchClosedOrders': true,
                'fetchCurrencies': true,
                'fetchDepositAddress': true,
                'fetchDepositAddresses': false,
                'fetchDepositAddressesByNetwork': true,
                'fetchDeposits': true,
                'fetchFundingRate': true,
                'fetchFundingRateHistory': false,
                'fetchIndexOHLCV': true,
                'fetchLedger': true,
                'fetchMarketLeverageTiers': true,
                'fetchMarkets': true,
                'fetchMarkOHLCV': true,
                'fetchMyTrades': true,
                'fetchOHLCV': true,
                'fetchOpenInterestHistory': true,
                'fetchOpenOrders': true,
                'fetchOrder': true,
                'fetchOrderBook': true,
                'fetchOrders': true,
                'fetchOrderTrades': true,
                'fetchPositions': true,
                'fetchPremiumIndexOHLCV': true,
                'fetchTicker': true,
                'fetchTickers': true,
                'fetchTime': true,
                'fetchTrades': true,
                'fetchTradingFee': false,
                'fetchTradingFees': false,
                'fetchTransactions': undefined,
                'fetchWithdrawals': true,
                'setLeverage': true,
                'setMarginMode': true,
                'setPositionMode': true,
                'withdraw': true,
            },
            'timeframes': {
                '1m': '1',
                '3m': '3',
                '5m': '5',
                '15m': '15',
                '30m': '30',
                '1h': '60',
                '2h': '120',
                '4h': '240',
                '6h': '360',
                '12h': '720',
                '1d': 'D',
                '1w': 'W',
                '1M': 'M',
                '1y': 'Y',
            },
            'urls': {
                'test': {
                    'spot': 'https://api-testnet.{hostname}',
                    'futures': 'https://api-testnet.{hostname}',
                    'v2': 'https://api-testnet.{hostname}',
                    'public': 'https://api-testnet.{hostname}',
                    'private': 'https://api-testnet.{hostname}',
                },
                'logo': 'https://user-images.githubusercontent.com/51840849/76547799-daff5b80-649e-11ea-87fb-3be9bac08954.jpg',
                'api': {
                    'spot': 'https://api.{hostname}',
                    'futures': 'https://api.{hostname}',
                    'v2': 'https://api.{hostname}',
                    'public': 'https://api.{hostname}',
                    'private': 'https://api.{hostname}',
                },
                'www': 'https://www.bybit.com',
                'doc': [
                    'https://bybit-exchange.github.io/docs/inverse/',
                    'https://bybit-exchange.github.io/docs/linear/',
                    'https://github.com/bybit-exchange',
                ],
                'fees': 'https://help.bybit.com/hc/en-us/articles/360039261154',
                'referral': 'https://partner.bybit.com/b/ccxt',
            },
            'api': {
                'public': {
                    'get': {
                        // inverse swap
                        'v2/public/orderBook/L2': 1,
                        'v2/public/kline/list': 3,
                        'v2/public/tickers': 1,
                        'v2/public/trading-records': 1,
                        'v2/public/symbols': 1,
                        'v2/public/mark-price-kline': 3,
                        'v2/public/index-price-kline': 3,
                        'v2/public/premium-index-kline': 2,
                        'v2/public/open-interest': 1,
                        'v2/public/big-deal': 1,
                        'v2/public/account-ratio': 1,
                        'v2/public/funding-rate': 1,
                        'v2/public/elite-ratio': 1,
                        'v2/public/funding/prev-funding-rate': 1,
                        'v2/public/risk-limit/list': 1,
                        // linear swap USDT
                        'public/linear/kline': 3,
                        'public/linear/recent-trading-records': 1,
                        'public/linear/risk-limit': 1,
                        'public/linear/funding/prev-funding-rate': 1,
                        'public/linear/mark-price-kline': 1,
                        'public/linear/index-price-kline': 1,
                        'public/linear/premium-index-kline': 1,
                        // spot
                        'spot/v1/time': 1,
                        'spot/v1/symbols': 1,
                        'spot/quote/v1/depth': 1,
                        'spot/quote/v1/depth/merged': 1,
                        'spot/quote/v1/trades': 1,
                        'spot/quote/v1/kline': 1,
                        'spot/quote/v1/ticker/24hr': 1,
                        'spot/quote/v1/ticker/price': 1,
                        'spot/quote/v1/ticker/book_ticker': 1,
                        // data
                        'v2/public/time': 1,
                        'v2/public/announcement': 1,
                        // USDC endpoints
                        // option USDC
                        'option/usdc/openapi/public/v1/order-book': 1,
                        'option/usdc/openapi/public/v1/symbols': 1,
                        'option/usdc/openapi/public/v1/tick': 1,
                        'option/usdc/openapi/public/v1/delivery-price': 1,
                        'option/usdc/openapi/public/v1/query-trade-latest': 1,
                        // perpetual swap USDC
                        'perpetual/usdc/openapi/public/v1/order-book': 1,
                        'perpetual/usdc/openapi/public/v1/symbols': 1,
                        'perpetual/usdc/openapi/public/v1/tick': 1,
                        'perpetual/usdc/openapi/public/v1/kline/list': 1,
                        'perpetual/usdc/openapi/public/v1/mark-price-kline': 1,
                        'perpetual/usdc/openapi/public/v1/index-price-kline': 1,
                        'perpetual/usdc/openapi/public/v1/premium-index-kline': 1,
                        'perpetual/usdc/openapi/public/v1/open-interest': 1,
                        'perpetual/usdc/openapi/public/v1/big-deal': 1,
                        'perpetual/usdc/openapi/public/v1/account-ratio': 1,
                        'perpetual/usdc/openapi/public/v1/prev-funding-rate': 1,
                        'perpetual/usdc/openapi/public/v1/risk-limit/list': 1,
                        // account
                        'asset/v1/public/deposit/allowed-deposit-list': 1,
                        'contract/v3/public/copytrading/symbol/list': 1,
                    },
                },
                'private': {
                    'get': {
                        // inverse swap
                        'v2/private/order/list': 5,
                        'v2/private/order': 5,
                        'v2/private/stop-order/list': 5,
                        'v2/private/stop-order': 1,
                        'v2/private/position/list': 25,
                        'v2/private/position/fee-rate': 40,
                        'v2/private/execution/list': 25,
                        'v2/private/trade/closed-pnl/list': 1,
                        'v2/public/risk-limit/list': 1, // TODO check
                        'v2/public/funding/prev-funding-rate': 25, // TODO check
                        'v2/private/funding/prev-funding': 25,
                        'v2/private/funding/predicted-funding': 25,
                        'v2/private/account/api-key': 5,
                        'v2/private/account/lcp': 1,
                        'v2/private/wallet/balance': 25, // 120 per minute = 2 per second => cost = 50 / 2 = 25
                        'v2/private/wallet/fund/records': 25,
                        'v2/private/wallet/withdraw/list': 25,
                        'v2/private/exchange-order/list': 1,
                        // linear swap USDT
                        'private/linear/order/list': 5, // 600 per minute = 10 per second => cost = 50 / 10 =  5
                        'private/linear/order/search': 5,
                        'private/linear/stop-order/list': 5,
                        'private/linear/stop-order/search': 5,
                        'private/linear/position/list': 25,
                        'private/linear/trade/execution/list': 25,
                        'private/linear/trade/closed-pnl/list': 25,
                        'public/linear/risk-limit': 1,
                        'private/linear/funding/predicted-funding': 25,
                        'private/linear/funding/prev-funding': 25,
                        // inverse futures
                        'futures/private/order/list': 5,
                        'futures/private/order': 5,
                        'futures/private/stop-order/list': 5,
                        'futures/private/stop-order': 5,
                        'futures/private/position/list': 25,
                        'futures/private/execution/list': 25,
                        'futures/private/trade/closed-pnl/list': 1,
                        // spot
                        'spot/v1/account': 2.5,
                        'spot/v1/order': 2.5,
                        'spot/v1/open-orders': 2.5,
                        'spot/v1/history-orders': 2.5,
                        'spot/v1/myTrades': 2.5,
                        'spot/v1/cross-margin/order': 10,
                        'spot/v1/cross-margin/accounts/balance': 10,
                        'spot/v1/cross-margin/loan-info': 10,
                        'spot/v1/cross-margin/repay/history': 10,
                        // account
                        'asset/v1/private/transfer/list': 50, // 60 per minute = 1 per second => cost = 50 / 1 = 50
                        'asset/v1/private/sub-member/transfer/list': 50,
                        'asset/v1/private/sub-member/member-ids': 50,
                        'asset/v1/private/deposit/record/query': 50,
                        'asset/v1/private/withdraw/record/query': 25,
                        'asset/v1/private/coin-info/query': 25,
                        'asset/v1/private/asset-info/query': 50,
                        'asset/v1/private/deposit/address': 100,
                        'contract/v3/private/copytrading/order/list': 1,
                        'contract/v3/private/copytrading/position/list': 1,
                        'contract/v3/private/copytrading/wallet/balance': 1,
                    },
                    'post': {
                        // inverse swap
                        'v2/private/order/create': 30,
                        'v2/private/order/cancel': 30,
                        'v2/private/order/cancelAll': 300, // 100 per minute + 'consumes 10 requests'
                        'v2/private/order/replace': 30,
                        'v2/private/stop-order/create': 30,
                        'v2/private/stop-order/cancel': 30,
                        'v2/private/stop-order/cancelAll': 300,
                        'v2/private/stop-order/replace': 30,
                        'v2/private/position/change-position-margin': 40,
                        'v2/private/position/trading-stop': 40,
                        'v2/private/position/leverage/save': 40,
                        'v2/private/tpsl/switch-mode': 40,
                        'v2/private/position/switch-isolated': 2.5,
                        'v2/private/position/risk-limit': 2.5,
                        'v2/private/position/switch-mode': 2.5,
                        // linear swap USDT
                        'private/linear/order/create': 30, // 100 per minute = 1.666 per second => cost = 50 / 1.6666 = 30
                        'private/linear/order/cancel': 30,
                        'private/linear/order/cancel-all': 300, // 100 per minute + 'consumes 10 requests'
                        'private/linear/order/replace': 30,
                        'private/linear/stop-order/create': 30,
                        'private/linear/stop-order/cancel': 30,
                        'private/linear/stop-order/cancel-all': 300,
                        'private/linear/stop-order/replace': 30,
                        'private/linear/position/set-auto-add-margin': 40,
                        'private/linear/position/switch-isolated': 40,
                        'private/linear/position/switch-mode': 40,
                        'private/linear/tpsl/switch-mode': 2.5,
                        'private/linear/position/add-margin': 40,
                        'private/linear/position/set-leverage': 40, // 75 per minute = 1.25 per second => cost = 50 / 1.25 = 40
                        'private/linear/position/trading-stop': 40,
                        'private/linear/position/set-risk': 2.5,
                        // inverse futures
                        'futures/private/order/create': 30,
                        'futures/private/order/cancel': 30,
                        'futures/private/order/cancelAll': 30,
                        'futures/private/order/replace': 30,
                        'futures/private/stop-order/create': 30,
                        'futures/private/stop-order/cancel': 30,
                        'futures/private/stop-order/cancelAll': 30,
                        'futures/private/stop-order/replace': 30,
                        'futures/private/position/change-position-margin': 40,
                        'futures/private/position/trading-stop': 40,
                        'futures/private/position/leverage/save': 40,
                        'futures/private/position/switch-mode': 40,
                        'futures/private/tpsl/switch-mode': 40,
                        'futures/private/position/switch-isolated': 40,
                        'futures/private/position/risk-limit': 2.5,
                        // spot
                        'spot/v1/order': 2.5,
                        'spot/v1/cross-margin/loan': 10,
                        'spot/v1/cross-margin/repay': 10,
                        // account
                        'asset/v1/private/transfer': 150, // 20 per minute = 0.333 per second => cost = 50 / 0.3333 = 150
                        'asset/v1/private/sub-member/transfer': 150,
                        'asset/v1/private/withdraw': 50,
                        'asset/v1/private/withdraw/cancel': 50,
                        // USDC endpoints
                        // option USDC
                        'option/usdc/openapi/private/v1/place-order': 2.5,
                        'option/usdc/openapi/private/v1/batch-place-order': 2.5,
                        'option/usdc/openapi/private/v1/replace-order': 2.5,
                        'option/usdc/openapi/private/v1/batch-replace-orders': 2.5,
                        'option/usdc/openapi/private/v1/cancel-order': 2.5,
                        'option/usdc/openapi/private/v1/batch-cancel-orders': 2.5,
                        'option/usdc/openapi/private/v1/cancel-all': 2.5,
                        'option/usdc/openapi/private/v1/query-active-orders': 2.5,
                        'option/usdc/openapi/private/v1/query-order-history': 2.5,
                        'option/usdc/openapi/private/v1/execution-list': 2.5,
                        'option/usdc/openapi/private/v1/query-transaction-log': 2.5,
                        'option/usdc/openapi/private/v1/query-wallet-balance': 2.5,
                        'option/usdc/openapi/private/v1/query-asset-info': 2.5,
                        'option/usdc/openapi/private/v1/query-margin-info': 2.5,
                        'option/usdc/openapi/private/v1/query-position': 2.5,
                        'option/usdc/openapi/private/v1/query-delivery-list': 2.5,
                        'option/usdc/openapi/private/v1/query-position-exp-date': 2.5,
                        'option/usdc/openapi/private/v1/mmp-modify': 2.5,
                        'option/usdc/openapi/private/v1/mmp-reset': 2.5,
                        // perpetual swap USDC
                        'perpetual/usdc/openapi/private/v1/place-order': 2.5,
                        'perpetual/usdc/openapi/private/v1/replace-order': 2.5,
                        'perpetual/usdc/openapi/private/v1/cancel-order': 2.5,
                        'perpetual/usdc/openapi/private/v1/cancel-all': 2.5,
                        'perpetual/usdc/openapi/private/v1/position/leverage/save': 2.5,
                        'option/usdc/openapi/private/v1/session-settlement': 2.5,
                        'perpetual/usdc/openapi/public/v1/risk-limit/list': 2.5,
                        'perpetual/usdc/openapi/private/v1/position/set-risk-limit': 2.5,
                        // 'perpetual/usdc/openapi/private/v1/predicted-funding': 2.5,
                        'contract/v3/private/copytrading/order/create': 2.5,
                        'contract/v3/private/copytrading/order/cancel': 2.5,
                        'contract/v3/private/copytrading/order/close': 2.5,
                        'contract/v3/private/copytrading/position/close': 2.5,
                        'contract/v3/private/copytrading/position/set-leverage': 2.5,
                        'contract/v3/private/copytrading/wallet/transfer': 2.5,
                    },
                    'delete': {
                        // spot
                        'spot/v1/order': 2.5,
                        'spot/v1/order/fast': 2.5,
                        'spot/order/batch-cancel': 2.5,
                        'spot/order/batch-fast-cancel': 2.5,
                        'spot/order/batch-cancel-by-ids': 2.5,
                    },
                },
            },
            'httpExceptions': {
                '403': RateLimitExceeded, // Forbidden -- You request too many times
            },
            'exceptions': {
                'exact': {
                    '-10009': BadRequest, // {"ret_code":-10009,"ret_msg":"Invalid period!","result":null,"token":null}
                    '-2013': InvalidOrder, // {"ret_code":-2013,"ret_msg":"Order does not exist.","ext_code":null,"ext_info":null,"result":null}
                    '-2015': AuthenticationError, // Invalid API-key, IP, or permissions for action.
                    '-1021': BadRequest, // {"ret_code":-1021,"ret_msg":"Timestamp for this request is outside of the recvWindow.","ext_code":null,"ext_info":null,"result":null}
                    '-1004': BadRequest, // {"ret_code":-1004,"ret_msg":"Missing required parameter \u0027symbol\u0027","ext_code":null,"ext_info":null,"result":null}
                    '7001': BadRequest, // {"retCode":7001,"retMsg":"request params type error"}
                    '10001': BadRequest, // parameter error
                    '10002': InvalidNonce, // request expired, check your timestamp and recv_window
                    '10003': AuthenticationError, // Invalid apikey
                    '10004': AuthenticationError, // invalid sign
                    '10005': PermissionDenied, // permission denied for current apikey
                    '10006': RateLimitExceeded, // too many requests
                    '10007': AuthenticationError, // api_key not found in your request parameters
                    '10010': PermissionDenied, // request ip mismatch
                    '10016': ExchangeError, // {"retCode":10016,"retMsg":"System error. Please try again later."}
                    '10017': BadRequest, // request path not found or request method is invalid
                    '10018': RateLimitExceeded, // exceed ip rate limit
                    '20001': OrderNotFound, // Order not exists
                    '20003': InvalidOrder, // missing parameter side
                    '20004': InvalidOrder, // invalid parameter side
                    '20005': InvalidOrder, // missing parameter symbol
                    '20006': InvalidOrder, // invalid parameter symbol
                    '20007': InvalidOrder, // missing parameter order_type
                    '20008': InvalidOrder, // invalid parameter order_type
                    '20009': InvalidOrder, // missing parameter qty
                    '20010': InvalidOrder, // qty must be greater than 0
                    '20011': InvalidOrder, // qty must be an integer
                    '20012': InvalidOrder, // qty must be greater than zero and less than 1 million
                    '20013': InvalidOrder, // missing parameter price
                    '20014': InvalidOrder, // price must be greater than 0
                    '20015': InvalidOrder, // missing parameter time_in_force
                    '20016': InvalidOrder, // invalid value for parameter time_in_force
                    '20017': InvalidOrder, // missing parameter order_id
                    '20018': InvalidOrder, // invalid date format
                    '20019': InvalidOrder, // missing parameter stop_px
                    '20020': InvalidOrder, // missing parameter base_price
                    '20021': InvalidOrder, // missing parameter stop_order_id
                    '20022': BadRequest, // missing parameter leverage
                    '20023': BadRequest, // leverage must be a number
                    '20031': BadRequest, // leverage must be greater than zero
                    '20070': BadRequest, // missing parameter margin
                    '20071': BadRequest, // margin must be greater than zero
                    '20084': BadRequest, // order_id or order_link_id is required
                    '30001': BadRequest, // order_link_id is repeated
                    '30003': InvalidOrder, // qty must be more than the minimum allowed
                    '30004': InvalidOrder, // qty must be less than the maximum allowed
                    '30005': InvalidOrder, // price exceeds maximum allowed
                    '30007': InvalidOrder, // price exceeds minimum allowed
                    '30008': InvalidOrder, // invalid order_type
                    '30009': ExchangeError, // no position found
                    '30010': InsufficientFunds, // insufficient wallet balance
                    '30011': PermissionDenied, // operation not allowed as position is undergoing liquidation
                    '30012': PermissionDenied, // operation not allowed as position is undergoing ADL
                    '30013': PermissionDenied, // position is in liq or adl status
                    '30014': InvalidOrder, // invalid closing order, qty should not greater than size
                    '30015': InvalidOrder, // invalid closing order, side should be opposite
                    '30016': ExchangeError, // TS and SL must be cancelled first while closing position
                    '30017': InvalidOrder, // estimated fill price cannot be lower than current Buy liq_price
                    '30018': InvalidOrder, // estimated fill price cannot be higher than current Sell liq_price
                    '30019': InvalidOrder, // cannot attach TP/SL params for non-zero position when placing non-opening position order
                    '30020': InvalidOrder, // position already has TP/SL params
                    '30021': InvalidOrder, // cannot afford estimated position_margin
                    '30022': InvalidOrder, // estimated buy liq_price cannot be higher than current mark_price
                    '30023': InvalidOrder, // estimated sell liq_price cannot be lower than current mark_price
                    '30024': InvalidOrder, // cannot set TP/SL/TS for zero-position
                    '30025': InvalidOrder, // trigger price should bigger than 10% of last price
                    '30026': InvalidOrder, // price too high
                    '30027': InvalidOrder, // price set for Take profit should be higher than Last Traded Price
                    '30028': InvalidOrder, // price set for Stop loss should be between Liquidation price and Last Traded Price
                    '30029': InvalidOrder, // price set for Stop loss should be between Last Traded Price and Liquidation price
                    '30030': InvalidOrder, // price set for Take profit should be lower than Last Traded Price
                    '30031': InsufficientFunds, // insufficient available balance for order cost
                    '30032': InvalidOrder, // order has been filled or cancelled
                    '30033': RateLimitExceeded, // The number of stop orders exceeds maximum limit allowed
                    '30034': OrderNotFound, // no order found
                    '30035': RateLimitExceeded, // too fast to cancel
                    '30036': ExchangeError, // the expected position value after order execution exceeds the current risk limit
                    '30037': InvalidOrder, // order already cancelled
                    '30041': ExchangeError, // no position found
                    '30042': InsufficientFunds, // insufficient wallet balance
                    '30043': InvalidOrder, // operation not allowed as position is undergoing liquidation
                    '30044': InvalidOrder, // operation not allowed as position is undergoing AD
                    '30045': InvalidOrder, // operation not allowed as position is not normal status
                    '30049': InsufficientFunds, // insufficient available balance
                    '30050': ExchangeError, // any adjustments made will trigger immediate liquidation
                    '30051': ExchangeError, // due to risk limit, cannot adjust leverage
                    '30052': ExchangeError, // leverage can not less than 1
                    '30054': ExchangeError, // position margin is invalid
                    '30057': ExchangeError, // requested quantity of contracts exceeds risk limit
                    '30063': ExchangeError, // reduce-only rule not satisfied
                    '30067': InsufficientFunds, // insufficient available balance
                    '30068': ExchangeError, // exit value must be positive
                    '30074': InvalidOrder, // can't create the stop order, because you expect the order will be triggered when the LastPrice(or IndexPrice、 MarkPrice, determined by trigger_by) is raising to stop_px, but the LastPrice(or IndexPrice、 MarkPrice) is already equal to or greater than stop_px, please adjust base_price or stop_px
                    '30075': InvalidOrder, // can't create the stop order, because you expect the order will be triggered when the LastPrice(or IndexPrice、 MarkPrice, determined by trigger_by) is falling to stop_px, but the LastPrice(or IndexPrice、 MarkPrice) is already equal to or less than stop_px, please adjust base_price or stop_px
                    '30078': ExchangeError, // {"ret_code":30078,"ret_msg":"","ext_code":"","ext_info":"","result":null,"time_now":"1644853040.916000","rate_limit_status":73,"rate_limit_reset_ms":1644853040912,"rate_limit":75}
                    // '30084': BadRequest, // Isolated not modified, see handleErrors below
                    '33004': AuthenticationError, // apikey already expired
                    '34026': ExchangeError, // the limit is no change
                    '34036': BadRequest, // {"ret_code":34036,"ret_msg":"leverage not modified","ext_code":"","ext_info":"","result":null,"time_now":"1652376449.258918","rate_limit_status":74,"rate_limit_reset_ms":1652376449255,"rate_limit":75}
                    '35015': BadRequest, // {"ret_code":35015,"ret_msg":"Qty not in range","ext_code":"","ext_info":"","result":null,"time_now":"1652277215.821362","rate_limit_status":99,"rate_limit_reset_ms":1652277215819,"rate_limit":100}
                    '130021': InsufficientFunds, // {"ret_code":130021,"ret_msg":"orderfix price failed for CannotAffordOrderCost.","ext_code":"","ext_info":"","result":null,"time_now":"1644588250.204878","rate_limit_status":98,"rate_limit_reset_ms":1644588250200,"rate_limit":100}
                    '130074': InvalidOrder, // {"ret_code":130074,"ret_msg":"expect Rising, but trigger_price[190000000] \u003c= current[211280000]??LastPrice","ext_code":"","ext_info":"","result":null,"time_now":"1655386638.067076","rate_limit_status":97,"rate_limit_reset_ms":1655386638065,"rate_limit":100}
                    '3100116': BadRequest, // {"retCode":3100116,"retMsg":"Order quantity below the lower limit 0.01.","result":null,"retExtMap":{"key0":"0.01"}}
                    '3100198': BadRequest, // {"retCode":3100198,"retMsg":"orderLinkId can not be empty.","result":null,"retExtMap":{}}
                    '3200300': InsufficientFunds, // {"retCode":3200300,"retMsg":"Insufficient margin balance.","result":null,"retExtMap":{}}
                },
                'broad': {
                    'unknown orderInfo': OrderNotFound, // {"ret_code":-1,"ret_msg":"unknown orderInfo","ext_code":"","ext_info":"","result":null,"time_now":"1584030414.005545","rate_limit_status":99,"rate_limit_reset_ms":1584030414003,"rate_limit":100}
                    'invalid api_key': AuthenticationError, // {"ret_code":10003,"ret_msg":"invalid api_key","ext_code":"","ext_info":"","result":null,"time_now":"1599547085.415797"}
                },
            },
            'precisionMode': TICK_SIZE,
            'options': {
                'createMarketBuyOrderRequiresPrice': true,
                'defaultType': 'swap',  // 'swap', 'future', 'option', 'spot'
                'defaultSubType': 'linear',  // 'linear', 'inverse'
                'defaultSettle': 'USDT', // USDC for USDC settled markets
                'code': 'BTC',
                'recvWindow': 5 * 1000, // 5 sec default
                'timeDifference': 0, // the difference between system clock and exchange server clock
                'adjustForTimeDifference': false, // controls the adjustment logic upon instantiation
                'brokerId': 'CCXT',
            },
            'fees': {
                'trading': {
                    'tierBased': false,
                    'percentage': true,
                    'taker': 0.00075,
                    'maker': -0.00025,
                },
                'funding': {
                    'tierBased': false,
                    'percentage': false,
                    'withdraw': {},
                    'deposit': {},
                },
            },
        });
    }

    nonce () {
        return this.milliseconds () - this.options['timeDifference'];
    }

    async fetchTime (params = {}) {
        /**
         * @method
         * @name bybit#fetchTime
         * @description fetches the current integer timestamp in milliseconds from the exchange server
         * @param {dict} params extra parameters specific to the bybit api endpoint
         * @returns {int} the current integer timestamp in milliseconds from the exchange server
         */
        const response = await this.publicGetV2PublicTime (params);
        //
        //     {
        //         ret_code: 0,
        //         ret_msg: 'OK',
        //         ext_code: '',
        //         ext_info: '',
        //         result: {},
        //         time_now: '1583933682.448826'
        //     }
        //
        return this.safeTimestamp (response, 'time_now');
    }

    safeNetwork (networkId) {
        const networksById = {
            'ETH': 'ERC20',
            'TRX': 'TRC20',
        };
        return this.safeString (networksById, networkId, networkId);
    }

    async fetchCurrencies (params = {}) {
        /**
         * @method
         * @name bybit#fetchCurrencies
         * @description fetches all available currencies on an exchange
         * @param {dict} params extra parameters specific to the bybit api endpoint
         * @returns {dict} an associative dictionary of currencies
         */
        if (!this.checkRequiredCredentials (false)) {
            return undefined;
        }
        const response = await this.privateGetAssetV1PrivateCoinInfoQuery (params);
        //
        //     {
        //         "ret_code":0,
        //         "ret_msg":"OK",
        //         "ext_code":"",
        //         "result":{
        //             "rows":[
        //                 {
        //                     "name":"BUSD",
        //                     "coin":"BUSD",
        //                     "remain_amount":"7500000",
        //                     "chains":[
        //                         {"chain_type":"BSC (BEP20)","confirmation":"20","withdraw_fee":"0.8","deposit_min":"0","withdraw_min":"1.6","chain":"BSC"},
        //                         {"chain_type":"ERC20","confirmation":"12","withdraw_fee":"30","deposit_min":"0","withdraw_min":"30","chain":"ETH"},
        //                     ],
        //                 },
        //                 {
        //                     "name":"USDT",
        //                     "coin":"USDT",
        //                     "remain_amount":"15000000",
        //                     "chains":[
        //                         {"chain_type":"ERC20","confirmation":"12","withdraw_fee":"10","deposit_min":"0","withdraw_min":"20","chain":"ETH"},
        //                         {"chain_type":"TRC20","confirmation":"100","withdraw_fee":"1","deposit_min":"0","withdraw_min":"10","chain":"TRX"},
        //                         {"chain_type":"Arbitrum One","confirmation":"12","withdraw_fee":"10","deposit_min":"0","withdraw_min":"20","chain":"ARBI"},
        //                         {"chain_type":"SOL","confirmation":"300","withdraw_fee":"1","deposit_min":"0","withdraw_min":"10","chain":"SOL"},
        //                         {"chain_type":"BSC (BEP20)","confirmation":"20","withdraw_fee":"2","deposit_min":"0","withdraw_min":"10","chain":"BSC"},
        //                         {"chain_type":"Zksync","confirmation":"1","withdraw_fee":"3","deposit_min":"0","withdraw_min":"3","chain":"ZKSYNC"},
        //                         {"chain_type":"MATIC","confirmation":"128","withdraw_fee":"0.3","deposit_min":"0","withdraw_min":"0.3","chain":"MATIC"},
        //                         {"chain_type":"OMNI","confirmation":"1","withdraw_fee":"","deposit_min":"0","withdraw_min":"","chain":"OMNI"},
        //                     ],
        //                 },
        //             ],
        //         },
        //         "ext_info":null,
        //         "time_now":1653312027278,
        //         "rate_limit_status":119,
        //         "rate_limit_reset_ms":1653312027278,
        //         "rate_limit":1,
        //     }
        //
        const data = this.safeValue (response, 'result', []);
        const rows = this.safeValue (data, 'rows', []);
        const result = {};
        for (let i = 0; i < rows.length; i++) {
            const currency = rows[i];
            const currencyId = this.safeString (currency, 'coin');
            const code = this.safeCurrencyCode (currencyId);
            const name = this.safeString (currency, 'name');
            const chains = this.safeValue (currency, 'chains', []);
            const networks = {};
            for (let j = 0; j < chains.length; j++) {
                const chain = chains[j];
                const networkId = this.safeString (chain, 'chain');
                const network = this.safeNetwork (networkId);
                networks[network] = {
                    'info': chain,
                    'id': networkId,
                    'network': network,
                    'active': undefined,
                    'deposit': undefined,
                    'withdraw': undefined,
                    'fee': this.safeNumber (chain, 'withdraw_fee'),
                    'precision': undefined,
                    'limits': {
                        'withdraw': {
                            'min': this.safeNumber (chain, 'withdraw_min'),
                            'max': undefined,
                        },
                        'deposit': {
                            'min': this.safeNumber (chain, 'deposit_min'),
                            'max': undefined,
                        },
                    },
                };
            }
            result[code] = {
                'info': currency,
                'code': code,
                'id': currencyId,
                'name': name,
                'active': undefined,
                'deposit': undefined,
                'withdraw': undefined,
                'fee': undefined,
                'precision': this.parseNumber ('0.00000001'),
                'limits': {
                    'amount': {
                        'min': undefined,
                        'max': undefined,
                    },
                },
                'networks': networks,
            };
        }
        return result;
    }

    async fetchMarkets (params = {}) {
        /**
         * @method
         * @name bybit#fetchMarkets
         * @description retrieves data on all markets for bybit
         * @param {dict} params extra parameters specific to the exchange api endpoint
         * @returns {[dict]} an array of objects representing market data
         */
        if (this.options['adjustForTimeDifference']) {
            await this.loadTimeDifference ();
        }
        let type = undefined;
        [ type, params ] = this.handleMarketTypeAndParams ('fetchMarkets', undefined, params);
        if (type === 'spot') {
            // spot and swap ids are equal
            // so they can't be loaded together
            const spotMarkets = await this.fetchSpotMarkets (params);
            return spotMarkets;
        }
        let promises = [ this.fetchSwapAndFutureMarkets (params), this.fetchUSDCMarkets (params) ];
        promises = await Promise.all (promises);
        const contractMarkets = promises[0];
        const usdcMarkets = promises[1];
        let markets = contractMarkets;
        markets = this.arrayConcat (markets, usdcMarkets);
        return markets;
    }

    async fetchSpotMarkets (params) {
        const response = await this.publicGetSpotV1Symbols (params);
        //
        //     {
        //         "ret_code":0,
        //         "ret_msg":"",
        //         "ext_code":null,
        //         "ext_info":null,
        //         "result":[
        //             {
        //                 "name":"BTCUSDT",
        //                 "alias":"BTCUSDT",
        //                 "baseCurrency":"BTC",
        //                 "quoteCurrency":"USDT",
        //                 "basePrecision":"0.000001",
        //                 "quotePrecision":"0.00000001",
        //                 "minTradeQuantity":"0.000158",
        //                 "minTradeAmount":"10",
        //                 "maxTradeQuantity":"4",
        //                 "maxTradeAmount":"100000",
        //                 "minPricePrecision":"0.01",
        //                 "category":1,
        //                 "showStatus":true
        //             },
        //         ]
        //     }
        const markets = this.safeValue (response, 'result', []);
        const result = [];
        for (let i = 0; i < markets.length; i++) {
            const market = markets[i];
            const id = this.safeString (market, 'name');
            const baseId = this.safeString (market, 'baseCurrency');
            const quoteId = this.safeString (market, 'quoteCurrency');
            const base = this.safeCurrencyCode (baseId);
            const quote = this.safeCurrencyCode (quoteId);
            const symbol = base + '/' + quote;
            const active = this.safeValue (market, 'showStatus');
            const quotePrecision = this.safeNumber (market, 'quotePrecision');
            result.push ({
                'id': id,
                'symbol': symbol,
                'base': base,
                'quote': quote,
                'settle': undefined,
                'baseId': baseId,
                'quoteId': quoteId,
                'settleId': undefined,
                'type': 'spot',
                'spot': true,
                'margin': undefined,
                'swap': false,
                'future': false,
                'option': false,
                'active': active,
                'contract': false,
                'linear': undefined,
                'inverse': undefined,
                'taker': undefined,
                'maker': undefined,
                'contractSize': undefined,
                'expiry': undefined,
                'expiryDatetime': undefined,
                'strike': undefined,
                'optionType': undefined,
                'precision': {
                    'amount': this.safeNumber (market, 'basePrecision'),
                    'price': this.safeNumber (market, 'minPricePrecision', quotePrecision),
                },
                'limits': {
                    'leverage': {
                        'min': this.parseNumber ('1'),
                        'max': undefined,
                    },
                    'amount': {
                        'min': this.safeNumber (market, 'minTradeQuantity'),
                        'max': this.safeNumber (market, 'maxTradeQuantity'),
                    },
                    'price': {
                        'min': undefined,
                        'max': undefined,
                    },
                    'cost': {
                        'min': this.safeNumber (market, 'minTradeAmount'),
                        'max': this.safeNumber (market, 'maxTradeAmount'),
                    },
                },
                'info': market,
            });
        }
        return result;
    }

    async fetchSwapAndFutureMarkets (params) {
        const response = await this.publicGetV2PublicSymbols (params);
        //     {
        //         "ret_code":0,
        //         "ret_msg":"OK",
        //         "ext_code":"",
        //         "ext_info":"",
        //         "result":[
        //             // inverse swap
        //             {
        //                 "name":"BTCUSD",
        //                 "alias":"BTCUSD",
        //                 "status":"Trading",
        //                 "base_currency":"BTC",
        //                 "quote_currency":"USD",
        //                 "price_scale":2,
        //                 "taker_fee":"0.00075",
        //                 "maker_fee":"-0.00025",
        //                 "leverage_filter":{"min_leverage":1,"max_leverage":100,"leverage_step":"0.01"},
        //                 "price_filter":{"min_price":"0.5","max_price":"999999","tick_size":"0.5"},
        //                 "lot_size_filter":{"max_trading_qty":1000000,"min_trading_qty":1,"qty_step":1}
        //             },
        //             // linear swap
        //             {
        //                 "name":"BTCUSDT",
        //                 "alias":"BTCUSDT",
        //                 "status":"Trading",
        //                 "base_currency":"BTC",
        //                 "quote_currency":"USDT",
        //                 "price_scale":2,
        //                 "taker_fee":"0.00075",
        //                 "maker_fee":"-0.00025",
        //                 "leverage_filter":{"min_leverage":1,"max_leverage":100,"leverage_step":"0.01"},
        //                 "price_filter":{"min_price":"0.5","max_price":"999999","tick_size":"0.5"},
        //                 "lot_size_filter":{"max_trading_qty":100,"min_trading_qty":0.001, "qty_step":0.001}
        //             },
        //  inverse futures
        //            {
        //                "name": "BTCUSDU22",
        //                "alias": "BTCUSD0930",
        //                "status": "Trading",
        //                "base_currency": "BTC",
        //                "quote_currency": "USD",
        //                "price_scale": "2",
        //                "taker_fee": "0.0006",
        //                "maker_fee": "0.0001",
        //                "funding_interval": "480",
        //                "leverage_filter": {
        //                    "min_leverage": "1",
        //                    "max_leverage": "100",
        //                    "leverage_step": "0.01"
        //                },
        //                "price_filter": {
        //                    "min_price": "0.5",
        //                    "max_price": "999999",
        //                    "tick_size": "0.5"
        //                },
        //                "lot_size_filter": {
        //                    "max_trading_qty": "1000000",
        //                    "min_trading_qty": "1",
        //                    "qty_step": "1",
        //                    "post_only_max_trading_qty": "5000000"
        //                }
        //            }
        //         ],
        //         "time_now":"1642369942.072113"
        //     }
        //
        const markets = this.safeValue (response, 'result', []);
        const result = [];
        const options = this.safeValue (this.options, 'fetchMarkets', {});
        const linearQuoteCurrencies = this.safeValue (options, 'linear', { 'USDT': true });
        for (let i = 0; i < markets.length; i++) {
            const market = markets[i];
            const id = this.safeString (market, 'name');
            const baseId = this.safeString (market, 'base_currency');
            const quoteId = this.safeString (market, 'quote_currency');
            const base = this.safeCurrencyCode (baseId);
            const quote = this.safeCurrencyCode (quoteId);
            const linear = (quote in linearQuoteCurrencies);
            let symbol = base + '/' + quote;
            const baseQuote = base + quote;
            let type = 'swap';
            if (baseQuote !== id) {
                type = 'future';
            }
            const lotSizeFilter = this.safeValue (market, 'lot_size_filter', {});
            const priceFilter = this.safeValue (market, 'price_filter', {});
            const leverage = this.safeValue (market, 'leverage_filter', {});
            const status = this.safeString (market, 'status');
            let active = undefined;
            if (status !== undefined) {
                active = (status === 'Trading');
            }
            const swap = (type === 'swap');
            const future = (type === 'future');
            let expiry = undefined;
            let expiryDatetime = undefined;
            const settleId = linear ? quoteId : baseId;
            const settle = this.safeCurrencyCode (settleId);
            symbol = symbol + ':' + settle;
            if (future) {
                // we have to do some gymnastics here because bybit
                // only provides the day and month regarding the contract expiration
                const alias = this.safeString (market, 'alias'); // BTCUSD0930
                const aliasDate = alias.slice (-4); // 0930
                const aliasMonth = aliasDate.slice (0, 2); // 09
                const aliasDay = aliasDate.slice (2, 4); // 30
                const dateNow = this.yyyymmdd (this.milliseconds ());
                const dateParts = dateNow.split ('-');
                const year = this.safeValue (dateParts, 0);
                const artificial8601Date = year + '-' + aliasMonth + '-' + aliasDay + 'T00:00:00.000Z';
                expiryDatetime = artificial8601Date;
                expiry = this.parse8601 (expiryDatetime);
                symbol = symbol + '-' + this.yymmdd (expiry);
            }
            const inverse = !linear;
            const contractSize = inverse ? this.safeNumber (lotSizeFilter, 'min_trading_qty') : this.parseNumber ('1');
            result.push ({
                'id': id,
                'symbol': symbol,
                'base': base,
                'quote': quote,
                'settle': settle,
                'baseId': baseId,
                'quoteId': quoteId,
                'settleId': settleId,
                'type': type,
                'spot': false,
                'margin': undefined,
                'swap': swap,
                'future': future,
                'option': false,
                'active': active,
                'contract': true,
                'linear': linear,
                'inverse': inverse,
                'taker': this.safeNumber (market, 'taker_fee'),
                'maker': this.safeNumber (market, 'maker_fee'),
                'contractSize': contractSize,
                'expiry': expiry,
                'expiryDatetime': expiryDatetime,
                'strike': undefined,
                'optionType': undefined,
                'precision': {
                    'amount': this.safeNumber (lotSizeFilter, 'qty_step'),
                    'price': this.safeNumber (priceFilter, 'tick_size'),
                },
                'limits': {
                    'leverage': {
                        'min': this.parseNumber ('1'),
                        'max': this.safeNumber (leverage, 'max_leverage', 1),
                    },
                    'amount': {
                        'min': this.safeNumber (lotSizeFilter, 'min_trading_qty'),
                        'max': this.safeNumber (lotSizeFilter, 'max_trading_qty'),
                    },
                    'price': {
                        'min': this.safeNumber (priceFilter, 'min_price'),
                        'max': this.safeNumber (priceFilter, 'max_price'),
                    },
                    'cost': {
                        'min': undefined,
                        'max': undefined,
                    },
                },
                'info': market,
            });
        }
        return result;
    }

    async fetchUSDCMarkets (params) {
        const linearOptionsResponse = await this.publicGetOptionUsdcOpenapiPublicV1Symbols (params);
        const usdcLinearPerpetualSwaps = await this.publicGetPerpetualUsdcOpenapiPublicV1Symbols (params);
        //
        // USDC linear options
        //     {
        //         "retCode":0,
        //         "retMsg":"success",
        //         "result":{
        //             "resultTotalSize":424,
        //             "cursor":"0%2C500",
        //             "dataList":[
        //                 {
        //                     "symbol":"BTC-24JUN22-300000-C",
        //                     "status":"ONLINE",
        //                     "baseCoin":"BTC",
        //                     "quoteCoin":"USD",
        //                     "settleCoin":"USDC",
        //                     "takerFee":"0.0003",
        //                     "makerFee":"0.0003",
        //                     "minLeverage":"",
        //                     "maxLeverage":"",
        //                     "leverageStep":"",
        //                     "minOrderPrice":"0.5",
        //                     "maxOrderPrice":"10000000",
        //                     "minOrderSize":"0.01",
        //                     "maxOrderSize":"200",
        //                     "tickSize":"0.5",
        //                     "minOrderSizeIncrement":"0.01",
        //                     "basicDeliveryFeeRate":"0.00015",
        //                     "deliveryTime":"1656057600000"
        //                 },
        //                 {
        //                     "symbol":"BTC-24JUN22-300000-P",
        //                     "status":"ONLINE",
        //                     "baseCoin":"BTC",
        //                     "quoteCoin":"USD",
        //                     "settleCoin":"USDC",
        //                     "takerFee":"0.0003",
        //                     "makerFee":"0.0003",
        //                     "minLeverage":"",
        //                     "maxLeverage":"",
        //                     "leverageStep":"",
        //                     "minOrderPrice":"0.5",
        //                     "maxOrderPrice":"10000000",
        //                     "minOrderSize":"0.01",
        //                     "maxOrderSize":"200",
        //                     "tickSize":"0.5",
        //                     "minOrderSizeIncrement":"0.01",
        //                     "basicDeliveryFeeRate":"0.00015",
        //                     "deliveryTime":"1656057600000"
        //                 },
        //             ]
        //         }
        //     }
        //
        // USDC linear perpetual swaps
        //
        //     {
        //         "retCode":0,
        //         "retMsg":"",
        //         "result":[
        //             {
        //                 "symbol":"BTCPERP",
        //                 "status":"ONLINE",
        //                 "baseCoin":"BTC",
        //                 "quoteCoin":"USD",
        //                 "takerFeeRate":"0.00075",
        //                 "makerFeeRate":"-0.00025",
        //                 "minLeverage":"1",
        //                 "maxLeverage":"100",
        //                 "leverageStep":"0.01",
        //                 "minPrice":"0.50",
        //                 "maxPrice":"999999.00",
        //                 "tickSize":"0.50",
        //                 "maxTradingQty":"5.000",
        //                 "minTradingQty":"0.001",
        //                 "qtyStep":"0.001",
        //                 "deliveryFeeRate":"",
        //                 "deliveryTime":"0"
        //             }
        //         ]
        //     }
        //
        const optionsResponse = this.safeValue (linearOptionsResponse, 'result', []);
        const options = this.safeValue (optionsResponse, 'dataList', []);
        const contractsResponse = this.safeValue (usdcLinearPerpetualSwaps, 'result', []);
        const markets = this.arrayConcat (options, contractsResponse);
        const result = [];
        // all markets fetched here are linear
        const linear = true;
        for (let i = 0; i < markets.length; i++) {
            const market = markets[i];
            const id = this.safeString (market, 'symbol');
            const baseId = this.safeString (market, 'baseCoin');
            const quoteId = this.safeString (market, 'quoteCoin');
            let settleId = this.safeString (market, 'settleCoin');
            const base = this.safeCurrencyCode (baseId);
            const quote = this.safeCurrencyCode (quoteId);
            let settle = this.safeCurrencyCode (settleId);
            let symbol = base + '/' + quote;
            let type = 'swap';
            if (settleId !== undefined) {
                type = 'option';
            }
            const swap = (type === 'swap');
            const option = (type === 'option');
            const leverage = this.safeValue (market, 'leverage_filter', {});
            const status = this.safeString (market, 'status');
            let active = undefined;
            if (status !== undefined) {
                active = (status === 'ONLINE');
            }
            let expiry = undefined;
            let expiryDatetime = undefined;
            let strike = undefined;
            let optionType = undefined;
            if (settle === undefined) {
                settleId = 'USDC';
                settle = 'USDC';
            }
            symbol = symbol + ':' + settle;
            if (option) {
                expiry = this.safeInteger (market, 'deliveryTime');
                expiryDatetime = this.iso8601 (expiry);
                const splitId = id.split ('-');
                strike = this.safeString (splitId, 2);
                const optionLetter = this.safeString (splitId, 3);
                symbol = symbol + '-' + this.yymmdd (expiry) + ':' + strike + ':' + optionLetter;
                if (optionLetter === 'P') {
                    optionType = 'put';
                } else if (optionLetter === 'C') {
                    optionType = 'call';
                }
            }
            result.push ({
                'id': id,
                'symbol': symbol,
                'base': base,
                'quote': quote,
                'settle': settle,
                'baseId': baseId,
                'quoteId': quoteId,
                'settleId': settleId,
                'type': type,
                'spot': false,
                'margin': undefined,
                'swap': swap,
                'future': false,
                'option': option,
                'active': active,
                'contract': true,
                'linear': linear,
                'inverse': !linear,
                'taker': this.safeNumber2 (market, 'taker_fee', 'takerFeeRate'),
                'maker': this.safeNumber2 (market, 'maker_fee', 'makerFeeRate'),
                'contractSize': this.parseNumber ('1'),
                'expiry': expiry,
                'expiryDatetime': expiryDatetime,
                'strike': strike,
                'optionType': optionType,
                'precision': {
                    'amount': this.safeNumber2 (market, 'minOrderSizeIncrement', 'qtyStep'),
                    'price': this.safeNumber (market, 'tickSize'),
                },
                'limits': {
                    'leverage': {
                        'min': this.safeNumber (leverage, 'minLeverage', 1),
                        'max': this.safeNumber (leverage, 'maxLeverage', 1),
                    },
                    'amount': {
                        'min': this.safeNumber2 (market, 'minOrderSize', 'minTradingQty'),
                        'max': this.safeNumber2 (market, 'maxOrderSize', 'maxTradingQty'),
                    },
                    'price': {
                        'min': this.safeNumber2 (market, 'minOrderPrice', 'minPrice'),
                        'max': this.safeNumber2 (market, 'maxOrderPrice', 'maxPrice'),
                    },
                    'cost': {
                        'min': undefined,
                        'max': undefined,
                    },
                },
                'info': market,
            });
        }
        return result;
    }

    parseTicker (ticker, market = undefined) {
        // spot
        //
        //    {
        //        "time": "1651743420061",
        //        "symbol": "BTCUSDT",
        //        "bestBidPrice": "39466.75",
        //        "bestAskPrice": "39466.83",
        //        "volume": "4396.082921",
        //        "quoteVolume": "172664909.03216557",
        //        "lastPrice": "39466.71",
        //        "highPrice": "40032.79",
        //        "lowPrice": "38602.39",
        //        "openPrice": "39031.53"
        //    }
        //
        // linear usdt/ inverse swap and future
        //     {
        //         "symbol": "BTCUSDT",
        //         "bid_price": "39458",
        //         "ask_price": "39458.5",
        //         "last_price": "39458.00",
        //         "last_tick_direction": "ZeroMinusTick",
        //         "prev_price_24h": "39059.50",
        //         "price_24h_pcnt": "0.010202",
        //         "high_price_24h": "40058.50",
        //         "low_price_24h": "38575.50",
        //         "prev_price_1h": "39534.00",
        //         "price_1h_pcnt": "-0.001922",
        //         "mark_price": "39472.49",
        //         "index_price": "39469.81",
        //         "open_interest": "28343.61",
        //         "open_value": "0.00",
        //         "total_turnover": "85303326477.54",
        //         "turnover_24h": "4221589085.06",
        //         "total_volume": "30628792.45",
        //         "volume_24h": "107569.75",
        //         "funding_rate": "0.0001",
        //         "predicted_funding_rate": "0.0001",
        //         "next_funding_time": "2022-05-05T16:00:00Z",
        //         "countdown_hour": "7",
        //         "delivery_fee_rate": "",
        //         "predicted_delivery_price": "",
        //         "delivery_time": ""
        //     }
        //
        // usdc option/ swap
        //     {
        //          "symbol": "BTC-30SEP22-400000-C",
        //          "bid": "0",
        //          "bidIv": "0",
        //          "bidSize": "0",
        //          "ask": "15",
        //          "askIv": "1.1234",
        //          "askSize": "0.01",
        //          "lastPrice": "5",
        //          "openInterest": "0.03",
        //          "indexPrice": "39458.6",
        //          "markPrice": "0.51901394",
        //          "markPriceIv": "0.9047",
        //          "change24h": "0",
        //          "high24h": "0",
        //          "low24h": "0",
        //          "volume24h": "0",
        //          "turnover24h": "0",
        //          "totalVolume": "1",
        //          "totalTurnover": "4",
        //          "predictedDeliveryPrice": "0",
        //          "underlyingPrice": "40129.73",
        //          "delta": "0.00010589",
        //          "gamma": "0.00000002",
        //          "vega": "0.10670892",
        //          "theta": "-0.03262827"
        //      }
        //
        const timestamp = this.safeInteger (ticker, 'time');
        const marketId = this.safeString (ticker, 'symbol');
        const symbol = this.safeSymbol (marketId, market);
        const last = this.safeString2 (ticker, 'last_price', 'lastPrice');
        const open = this.safeString2 (ticker, 'prev_price_24h', 'openPrice');
        let percentage = this.safeString2 (ticker, 'price_24h_pcnt', 'change24h');
        percentage = Precise.stringMul (percentage, '100');
        let baseVolume = this.safeString2 (ticker, 'turnover_24h', 'turnover24h');
        if (baseVolume === undefined) {
            baseVolume = this.safeString (ticker, 'volume');
        }
        let quoteVolume = this.safeString2 (ticker, 'volume_24h', 'volume24h');
        if (quoteVolume === undefined) {
            quoteVolume = this.safeString (ticker, 'quoteVolume');
        }
        let bid = this.safeString2 (ticker, 'bid_price', 'bid');
        if (bid === undefined) {
            bid = this.safeString (ticker, 'bestBidPrice');
        }
        let ask = this.safeString2 (ticker, 'ask_price', 'ask');
        if (ask === undefined) {
            ask = this.safeString (ticker, 'bestAskPrice');
        }
        let high = this.safeString2 (ticker, 'high_price_24h', 'high24h');
        if (high === undefined) {
            high = this.safeString (ticker, 'highPrice');
        }
        let low = this.safeString2 (ticker, 'low_price_24h', 'low24h');
        if (low === undefined) {
            low = this.safeString (ticker, 'lowPrice');
        }
        return this.safeTicker ({
            'symbol': symbol,
            'timestamp': timestamp,
            'datetime': this.iso8601 (timestamp),
            'high': high,
            'low': low,
            'bid': bid,
            'bidVolume': this.safeString (ticker, 'bidSize'),
            'ask': ask,
            'askVolume': this.safeString (ticker, 'askSize'),
            'vwap': undefined,
            'open': open,
            'close': last,
            'last': last,
            'previousClose': undefined,
            'change': undefined,
            'percentage': percentage,
            'average': undefined,
            'baseVolume': baseVolume,
            'quoteVolume': quoteVolume,
            'info': ticker,
        }, market);
    }

    async fetchTicker (symbol, params = {}) {
        /**
         * @method
         * @name bybit#fetchTicker
         * @description fetches a price ticker, a statistical calculation with the information calculated over the past 24 hours for a specific market
         * @param {str} symbol unified symbol of the market to fetch the ticker for
         * @param {dict} params extra parameters specific to the bybit api endpoint
         * @returns {dict} a [ticker structure]{@link https://docs.ccxt.com/en/latest/manual.html#ticker-structure}
         */
        await this.loadMarkets ();
        const market = this.market (symbol);
        let method = undefined;
        const isUsdcSettled = market['settle'] === 'USDC';
        if (market['spot']) {
            method = 'publicGetSpotQuoteV1Ticker24hr';
        } else if (!isUsdcSettled) {
            // inverse perpetual // usdt linear // inverse futures
            method = 'publicGetV2PublicTickers';
        } else if (market['option']) {
            // usdc option
            method = 'publicGetOptionUsdcOpenapiPublicV1Tick';
        } else {
            // usdc swap
            method = 'publicGetPerpetualUsdcOpenapiPublicV1Tick';
        }
        const request = {
            'symbol': market['id'],
        };
        const response = await this[method] (this.extend (request, params));
        //
        //     {
        //         ret_code: 0,
        //         ret_msg: 'OK',
        //         ext_code: '',
        //         ext_info: '',
        //         result: [
        //             {
        //                 symbol: 'BTCUSD',
        //                 bid_price: '7680',
        //                 ask_price: '7680.5',
        //                 last_price: '7680.00',
        //                 last_tick_direction: 'MinusTick',
        //                 prev_price_24h: '7870.50',
        //                 price_24h_pcnt: '-0.024204',
        //                 high_price_24h: '8035.00',
        //                 low_price_24h: '7671.00',
        //                 prev_price_1h: '7780.00',
        //                 price_1h_pcnt: '-0.012853',
        //                 mark_price: '7683.27',
        //                 index_price: '7682.74',
        //                 open_interest: 188829147,
        //                 open_value: '23670.06',
        //                 total_turnover: '25744224.90',
        //                 turnover_24h: '102997.83',
        //                 total_volume: 225448878806,
        //                 volume_24h: 809919408,
        //                 funding_rate: '0.0001',
        //                 predicted_funding_rate: '0.0001',
        //                 next_funding_time: '2020-03-12T00:00:00Z',
        //                 countdown_hour: 7
        //             }
        //         ],
        //         time_now: '1583948195.818255'
        //     }
        //  usdc ticker
        //     {
        //         "retCode": 0,
        //           "retMsg": "SUCCESS",
        //           "result": {
        //                  "symbol": "BTC-28JAN22-250000-C",
        //                    "bid": "0",
        //                    "bidIv": "0",
        //                    "bidSize": "0",
        //                    "ask": "0",
        //                    "askIv": "0",
        //                    "askSize": "0",
        //                    "lastPrice": "0",
        //                    "openInterest": "0",
        //                    "indexPrice": "56171.79000000",
        //                    "markPrice": "12.72021285",
        //                    "markPriceIv": "1.1701",
        //                    "change24h": "0",
        //                    "high24h": "0",
        //                    "low24h": "0",
        //                    "volume24h": "0",
        //                    "turnover24h": "0",
        //                    "totalVolume": "0",
        //                    "totalTurnover": "0",
        //                    "predictedDeliveryPrice": "0",
        //                    "underlyingPrice": "57039.61000000",
        //                    "delta": "0.00184380",
        //                    "gamma": "0.00000022",
        //                    "vega": "1.35132531",
        //                    "theta": "-1.33819821"
        //          }
        //     }
        //
        const result = this.safeValue (response, 'result', []);
        let rawTicker = undefined;
        if (Array.isArray (result)) {
            rawTicker = this.safeValue (result, 0);
        } else {
            rawTicker = result;
        }
        const ticker = this.parseTicker (rawTicker, market);
        return ticker;
    }

    async fetchTickers (symbols = undefined, params = {}) {
        /**
         * @method
         * @name bybit#fetchTickers
         * @description fetches price tickers for multiple markets, statistical calculations with the information calculated over the past 24 hours each market
         * @param {[str]|undefined} symbols unified symbols of the markets to fetch the ticker for, all market tickers are returned if not assigned
         * @param {dict} params extra parameters specific to the bybit api endpoint
         * @returns {dict} an array of [ticker structures]{@link https://docs.ccxt.com/en/latest/manual.html#ticker-structure}
         */
        await this.loadMarkets ();
        let type = undefined;
        let market = undefined;
        let isUsdcSettled = undefined;
        if (symbols !== undefined) {
            const symbol = this.safeValue (symbols, 0);
            market = this.market (symbol);
            type = market['type'];
            isUsdcSettled = market['settle'] === 'USDC';
        } else {
            [ type, params ] = this.handleMarketTypeAndParams ('fetchTickers', market, params);
            if (type !== 'spot') {
                let defaultSettle = this.safeString (this.options, 'defaultSettle', 'USDT');
                defaultSettle = this.safeString2 (params, 'settle', 'defaultSettle', isUsdcSettled);
                params = this.omit (params, [ 'settle', 'defaultSettle' ]);
                isUsdcSettled = defaultSettle === 'USDC';
            }
        }
        let method = undefined;
        if (type === 'spot') {
            method = 'publicGetSpotQuoteV1Ticker24hr';
        } else if (!isUsdcSettled) {
            // inverse perpetual // usdt linear // inverse futures
            method = 'publicGetV2PublicTickers';
        } else {
            throw new NotSupported (this.id + ' fetchTickers() is not supported for USDC markets');
        }
        const response = await this[method] (params);
        const result = this.safeValue (response, 'result', []);
        const tickers = {};
        for (let i = 0; i < result.length; i++) {
            const ticker = this.parseTicker (result[i]);
            const symbol = ticker['symbol'];
            tickers[symbol] = ticker;
        }
        return this.filterByArray (tickers, 'symbol', symbols);
    }

    parseOHLCV (ohlcv, market = undefined) {
        //
        // inverse perpetual BTC/USD
        //
        //     {
        //         symbol: 'BTCUSD',
        //         interval: '1',
        //         open_time: 1583952540,
        //         open: '7760.5',
        //         high: '7764',
        //         low: '7757',
        //         close: '7763.5',
        //         volume: '1259766',
        //         turnover: '162.32773718999994'
        //     }
        //
        // linear perpetual BTC/USDT
        //
        //     {
        //         "id":143536,
        //         "symbol":"BTCUSDT",
        //         "period":"15",
        //         "start_at":1587883500,
        //         "volume":1.035,
        //         "open":7540.5,
        //         "high":7541,
        //         "low":7540.5,
        //         "close":7541
        //     }
        //
        // usdc perpetual
        //     {
        //         "symbol":"BTCPERP",
        //         "volume":"0.01",
        //         "period":"1",
        //         "openTime":"1636358160",
        //         "open":"66001.50",
        //         "high":"66001.50",
        //         "low":"66001.50",
        //         "close":"66001.50",
        //         "turnover":"1188.02"
        //     }
        //
        // spot
        //     [
        //         1651837620000, // start tame
        //         "35831.5", // open
        //         "35831.5", // high
        //         "35801.93", // low
        //         "35817.11", // close
        //         "1.23453", // volume
        //         0, // end time
        //         "44213.97591627", // quote asset volume
        //         24, // number of trades
        //         "0", // taker base volume
        //         "0" // taker quote volume
        //     ]
        //
        if (Array.isArray (ohlcv)) {
            return [
                this.safeNumber (ohlcv, 0),
                this.safeNumber (ohlcv, 1),
                this.safeNumber (ohlcv, 2),
                this.safeNumber (ohlcv, 3),
                this.safeNumber (ohlcv, 4),
                this.safeNumber (ohlcv, 5),
            ];
        }
        let timestamp = this.safeTimestamp2 (ohlcv, 'open_time', 'openTime');
        if (timestamp === undefined) {
            timestamp = this.safeTimestamp (ohlcv, 'start_at');
        }
        return [
            timestamp,
            this.safeNumber (ohlcv, 'open'),
            this.safeNumber (ohlcv, 'high'),
            this.safeNumber (ohlcv, 'low'),
            this.safeNumber (ohlcv, 'close'),
            this.safeNumber2 (ohlcv, 'volume', 'turnover'),
        ];
    }

    async fetchOHLCV (symbol, timeframe = '1m', since = undefined, limit = undefined, params = {}) {
        /**
         * @method
         * @name bybit#fetchOHLCV
         * @description fetches historical candlestick data containing the open, high, low, and close price, and the volume of a market
         * @param {str} symbol unified symbol of the market to fetch OHLCV data for
         * @param {str} timeframe the length of time each candle represents
         * @param {int|undefined} since timestamp in ms of the earliest candle to fetch
         * @param {int|undefined} limit the maximum amount of candles to fetch
         * @param {dict} params extra parameters specific to the bybit api endpoint
         * @returns {[[int]]} A list of candles ordered as timestamp, open, high, low, close, volume
         */
        await this.loadMarkets ();
        const market = this.market (symbol);
        const price = this.safeString (params, 'price');
        params = this.omit (params, 'price');
        const request = {
            'symbol': market['id'],
        };
        const duration = this.parseTimeframe (timeframe);
        const now = this.seconds ();
        let sinceTimestamp = undefined;
        if (since === undefined) {
            if (limit === undefined) {
                throw new ArgumentsRequired (this.id + ' fetchOHLCV() requires a since argument or a limit argument');
            } else {
                sinceTimestamp = now - limit * duration;
            }
        } else {
            sinceTimestamp = parseInt (since / 1000);
        }
        if (limit !== undefined) {
            request['limit'] = limit; // max 200, default 200
        }
        let method = undefined;
        let intervalKey = 'interval';
        let sinceKey = 'from';
        const isUsdcSettled = market['settle'] === 'USDC';
        if (market['spot']) {
            method = 'publicGetSpotQuoteV1Kline';
        } else if (market['contract'] && !isUsdcSettled) {
            if (market['linear']) {
                // linear swaps/futures
                const methods = {
                    'mark': 'publicGetPublicLinearMarkPriceKline',
                    'index': 'publicGetPublicLinearIndexPriceKline',
                    'premium': 'publicGetPublicLinearPremiumIndexKline',
                };
                method = this.safeValue (methods, price, 'publicGetPublicLinearKline');
            } else {
                // inverse swaps/ futures
                const methods = {
                    'mark': 'publicGetV2PublicMarkPriceKline',
                    'index': 'publicGetV2PublicIndexPriceKline',
                    'premium': 'publicGetV2PublicPremiumPriceKline',
                };
                method = this.safeValue (methods, price, 'publicGetV2PublicKlineList');
            }
        } else {
            // usdc markets
            if (market['option']) {
                throw new NotSupported (this.id + ' fetchOHLCV() is not supported for USDC options markets');
            }
            intervalKey = 'period';
            sinceKey = 'startTime';
            const methods = {
                'mark': 'publicGetPerpetualUsdcOpenapiPublicV1MarkPriceKline',
                'index': 'publicGetPerpetualUsdcOpenapiPublicV1IndexPriceKline',
                'premium': 'publicGetPerpetualUsdcOpenapiPublicV1PremiumPriceKline',
            };
            method = this.safeValue (methods, price, 'publicGetPerpetualUsdcOpenapiPublicV1KlineList');
        }
        // spot markets use the same interval format as ccxt
        // so we don't need  to convert it
        request[intervalKey] = market['spot'] ? timeframe : this.timeframes[timeframe];
        request[sinceKey] = sinceTimestamp;
        const response = await this[method] (this.extend (request, params));
        //
        // inverse perpetual BTC/USD
        //
        //     {
        //         ret_code: 0,
        //         ret_msg: 'OK',
        //         ext_code: '',
        //         ext_info: '',
        //         result: [
        //             {
        //                 symbol: 'BTCUSD',
        //                 interval: '1',
        //                 open_time: 1583952540,
        //                 open: '7760.5',
        //                 high: '7764',
        //                 low: '7757',
        //                 close: '7763.5',
        //                 volume: '1259766',
        //                 turnover: '162.32773718999994'
        //             },
        //         ],
        //         time_now: '1583953082.397330'
        //     }
        //
        // linear perpetual BTC/USDT
        //
        //     {
        //         "ret_code":0,
        //         "ret_msg":"OK",
        //         "ext_code":"",
        //         "ext_info":"",
        //         "result":[
        //             {
        //                 "id":143536,
        //                 "symbol":"BTCUSDT",
        //                 "period":"15",
        //                 "start_at":1587883500,
        //                 "volume":1.035,
        //                 "open":7540.5,
        //                 "high":7541,
        //                 "low":7540.5,
        //                 "close":7541
        //             }
        //         ],
        //         "time_now":"1587884120.168077"
        //     }
        // spot
        //     {
        //    "ret_code": "0",
        //    "ret_msg": null,
        //     "result": [
        //         [
        //             1651837620000,
        //             "35831.5",
        //             "35831.5",
        //             "35801.93",
        //             "35817.11",
        //             "1.23453",
        //             0,
        //             "44213.97591627",
        //             24,
        //             "0",
        //             "0"
        //         ]
        //     ],
        //     "ext_code": null,
        //     "ext_info": null
        // }
        //
        const result = this.safeValue (response, 'result', {});
        return this.parseOHLCVs (result, market, timeframe, since, limit);
    }

    async fetchFundingRate (symbol, params = {}) {
        /**
         * @method
         * @name bybit#fetchFundingRate
         * @description fetch the current funding rate
         * @param {str} symbol unified market symbol
         * @param {dict} params extra parameters specific to the bybit api endpoint
         * @returns {dict} a [funding rate structure]{@link https://docs.ccxt.com/en/latest/manual.html#funding-rate-structure}
         */
        await this.loadMarkets ();
        const market = this.market (symbol);
        const request = {
            'symbol': market['id'],
        };
        const isUsdcSettled = market['settle'] === 'USDC';
        let method = undefined;
        let fundingRateFromTickerMethod = undefined;
        if (isUsdcSettled) {
            method = 'publicGetPerpetualUsdcOpenapiPublicV1PrevFundingRate';
            fundingRateFromTickerMethod = 'publicGetPerpetualUsdcOpenapiPublicV1Tick';
        } else {
            method = market['linear'] ? 'publicLinearGetFundingPrevFundingRate' : 'publicGetV2PublicFundingPrevFundingRate';
            fundingRateFromTickerMethod = 'publicGetV2PublicTickers';
        }
        const fetchFundingRateFromTicker = await this[fundingRateFromTickerMethod] (this.extend (request, params));
        const response = await this[method] (this.extend (request, params));
        //
        // fetchFundingRateFromTicker
        //     {
        //         ret_code: 0,
        //         ret_msg: 'OK',
        //         ext_code: '',
        //         ext_info: '',
        //         result: [
        //             {
        //                 symbol: 'BTCUSD',
        //                 bid_price: '7680',
        //                 ask_price: '7680.5',
        //                 last_price: '7680.00',
        //                 last_tick_direction: 'MinusTick',
        //                 prev_price_24h: '7870.50',
        //                 price_24h_pcnt: '-0.024204',
        //                 high_price_24h: '8035.00',
        //                 low_price_24h: '7671.00',
        //                 prev_price_1h: '7780.00',
        //                 price_1h_pcnt: '-0.012853',
        //                 mark_price: '7683.27',
        //                 index_price: '7682.74',
        //                 open_interest: 188829147,
        //                 open_value: '23670.06',
        //                 total_turnover: '25744224.90',
        //                 turnover_24h: '102997.83',
        //                 total_volume: 225448878806,
        //                 volume_24h: 809919408,
        //                 funding_rate: '0.0001',
        //                 predicted_funding_rate: '0.0001',
        //                 next_funding_time: '2020-03-12T00:00:00Z',
        //                 countdown_hour: 7
        //             }
        //         ],
        //         time_now: '1583948195.818255'
        //     }
        //
        // fetchFundingRateFromTicker USDC settled
        //     {
        //         "retCode": 0,
        //         "retMsg": "",
        //         "result": {
        //             "symbol": "BTCPERP",
        //             "bid": "30085",
        //             "bidIv": "",
        //             "bidSize": "2.3",
        //             "ask": "30245.5",
        //             "askIv": "",
        //             "askSize": "0.882",
        //             "lastPrice": "30245.00",
        //             "openInterest": "1080.03",
        //             "indexPrice": "30246.88",
        //             "markPrice": "30241.83",
        //             "markPriceIv": "",
        //             "change24h": "0.034211",
        //             "high24h": "30416.50",
        //             "low24h": "28400.00",
        //             "volume24h": "158.04",
        //             "turnover24h": "4656073.32",
        //             "totalVolume": "17728.56",
        //             "totalTurnover": "706887856.04",
        //             "fundingRate": "-0.000531",
        //             "predictedFundingRate": "-0.000156",
        //             "nextFundingTime": "2022-05-20T00:00:00Z",
        //             "countdownHour": "3",
        //             "predictedDeliveryPrice": "",
        //             "underlyingPrice": "",
        //             "delta": "",
        //             "gamma": "",
        //             "vega": "",
        //             "theta": ""
        //         }
        //     }
        //
        // linear
        //     {
        //         "ret_code":0,
        //         "ret_msg":"OK",
        //         "ext_code":"",
        //         "ext_info":"",
        //         "result":{
        //             "symbol":"BTCUSDT",
        //             "funding_rate":0.00006418,
        //             "funding_rate_timestamp":"2022-03-11T16:00:00.000Z"
        //         },
        //         "time_now":"1647040818.724895"
        //     }
        //
        // inverse
        //     {
        //         "ret_code":0,
        //         "ret_msg":"OK",
        //         "ext_code":"",
        //         "ext_info":"",
        //         "result":{
        //             "symbol":"BTCUSD",
        //             "funding_rate":"0.00009536",
        //             "funding_rate_timestamp":1647014400
        //         },
        //         "time_now":"1647040852.515724"
        //     }
        //
        // usdc
        //     {
        //         "retCode":0,
        //         "retMsg":"",
        //         "result":{
        //            "symbol":"BTCPERP",
        //            "fundingRate":"0.00010000",
        //            "fundingRateTimestamp":"1652112000000"
        //         }
        //     }
        //
        const result = this.safeValue (response, 'result');
        const fundingRate = this.safeNumber2 (result, 'funding_rate', 'fundingRate');
        let fundingTimestamp = this.parse8601 (this.safeString (result, 'funding_rate_timestamp'));
        if (fundingTimestamp === undefined) {
            fundingTimestamp = this.safeTimestamp2 (result, 'funding_rate_timestamp', fundingTimestamp);
            if (fundingTimestamp === undefined) {
                fundingTimestamp = this.safeInteger (result, 'fundingRateTimestamp');
            }
        }
        const currentTime = this.milliseconds ();
        const fetchTickerResult = isUsdcSettled ? this.safeValue (fetchFundingRateFromTicker, 'result', {}) : this.safeValue (fetchFundingRateFromTicker, 'result', []);
        const markPrice = isUsdcSettled ? this.safeNumber (fetchTickerResult, 'markPrice') : this.safeNumber (fetchTickerResult[0], 'mark_price');
        const indexPrice = isUsdcSettled ? this.safeNumber (fetchTickerResult, 'indexPrice') : this.safeNumber (fetchTickerResult[0], 'index_price');
        const nextFundingRate = isUsdcSettled ? this.safeNumber (fetchTickerResult, 'predictedFundingRate') : this.safeNumber (fetchTickerResult[0], 'predicted_funding_rate');
        const nextFundingDatetime = isUsdcSettled ? this.safeString (fetchTickerResult, 'nextFundingTime') : this.safeString (fetchTickerResult[0], 'next_funding_time');
        return {
            'info': result,
            'symbol': symbol,
            'markPrice': markPrice,
            'indexPrice': indexPrice,
            'interestRate': undefined,
            'estimatedSettlePrice': undefined,
            'timestamp': currentTime,
            'datetime': this.iso8601 (currentTime),
            'fundingRate': fundingRate,
            'fundingTimestamp': fundingTimestamp,
            'fundingDatetime': this.iso8601 (fundingTimestamp),
            'nextFundingRate': nextFundingRate,
            'nextFundingTimestamp': this.parse8601 (nextFundingDatetime),
            'nextFundingDatetime': nextFundingDatetime,
            'previousFundingRate': undefined,
            'previousFundingTimestamp': undefined,
            'previousFundingDatetime': undefined,
        };
    }

    async fetchIndexOHLCV (symbol, timeframe = '1m', since = undefined, limit = undefined, params = {}) {
        if (since === undefined && limit === undefined) {
            throw new ArgumentsRequired (this.id + ' fetchIndexOHLCV() requires a since argument or a limit argument');
        }
        const request = {
            'price': 'index',
        };
        return await this.fetchOHLCV (symbol, timeframe, since, limit, this.extend (request, params));
    }

    async fetchMarkOHLCV (symbol, timeframe = '1m', since = undefined, limit = undefined, params = {}) {
        if (since === undefined && limit === undefined) {
            throw new ArgumentsRequired (this.id + ' fetchMarkOHLCV() requires a since argument or a limit argument');
        }
        const request = {
            'price': 'mark',
        };
        return await this.fetchOHLCV (symbol, timeframe, since, limit, this.extend (request, params));
    }

    async fetchPremiumIndexOHLCV (symbol, timeframe = '1m', since = undefined, limit = undefined, params = {}) {
        if (since === undefined && limit === undefined) {
            throw new ArgumentsRequired (this.id + ' fetchPremiumIndexOHLCV() requires a since argument or a limit argument');
        }
        const request = {
            'price': 'premiumIndex',
        };
        return await this.fetchOHLCV (symbol, timeframe, since, limit, this.extend (request, params));
    }

    parseTrade (trade, market = undefined) {
        //
        //  public spot
        //
        //    {
        //        "price": "39548.68",
        //        "time": "1651748717850",
        //        "qty": "0.166872",
        //        "isBuyerMaker": true
        //    }
        //
        // public linear/inverse swap/future
        //
        //     {
        //         "id": "112348766532",
        //         "symbol": "BTCUSDT",
        //         "price": "39536",
        //         "qty": "0.011",
        //         "side": "Buy",
        //         "time": "2022-05-05T11:16:02.000Z",
        //         "trade_time_ms": "1651749362196"
        //     }
        //
        // public usdc market
        //
        //     {
        //         "symbol": "BTC-30SEP22-400000-C",
        //         "orderQty": "0.010",
        //         "orderPrice": "5.00",
        //         "time": "1651104300208"
        //     }
        //
        // private futures/swap
        //
        //      {
        //          "order_id": "b020b4bc-6fe2-45b5-adbc-dd07794f9746",
        //          "order_link_id": "",
        //          "side": "Buy",
        //          "symbol": "AAVEUSDT",
        //          "exec_id": "09abe8f0-aea6-514e-942b-7da8cb935120",
        //          "price": "269.3",
        //          "order_price": "269.3",
        //          "order_qty": "0.1",
        //          "order_type": "Market",
        //          "fee_rate": "0.00075",
        //          "exec_price": "256.35",
        //          "exec_type": "Trade",
        //          "exec_qty": "0.1",
        //          "exec_fee": "0.01922625",
        //          "exec_value": "25.635",
        //          "leaves_qty": "0",
        //          "closed_size": "0",
        //          "last_liquidity_ind": "RemovedLiquidity",
        //          "trade_time": "1638276374",
        //          "trade_time_ms": "1638276374312"
        //      }
        //
        // spot
        //    {
        //         "id": "1149467000412631552",
        //         "symbol": "LTCUSDT",
        //         "symbolName": "LTCUSDT",
        //         "orderId": "1149467000244912384",
        //         "ticketId": "2200000000002601358",
        //         "matchOrderId": "1149465793552007078",
        //         "price": "100.19",
        //         "qty": "0.09973",
        //         "commission": "0.0099919487",
        //         "commissionAsset": "USDT",
        //         "time": "1651763144465",
        //         "isBuyer": false,
        //         "isMaker": false,
        //         "fee": {
        //             "feeTokenId": "USDT",
        //             "feeTokenName": "USDT",
        //             "fee": "0.0099919487"
        //         },
        //         "feeTokenId": "USDT",
        //         "feeAmount": "0.0099919487",
        //         "makerRebate": "0"
        //     }
        //
        const id = this.safeString2 (trade, 'id', 'exec_id');
        const marketId = this.safeString (trade, 'symbol');
        market = this.safeMarket (marketId, market);
        const symbol = market['symbol'];
        let amountString = this.safeString2 (trade, 'qty', 'exec_qty');
        if (amountString === undefined) {
            amountString = this.safeString (trade, 'orderQty');
        }
        let priceString = this.safeString2 (trade, 'exec_price', 'price');
        if (priceString === undefined) {
            priceString = this.safeString (trade, 'orderPrice');
        }
        const costString = this.safeString (trade, 'exec_value');
        let timestamp = this.parse8601 (this.safeString (trade, 'time'));
        if (timestamp === undefined) {
            timestamp = this.safeInteger2 (trade, 'trade_time_ms', 'time');
        }
        let side = this.safeStringLower (trade, 'side');
        if (side === undefined) {
            const isBuyer = this.safeValue (trade, 'isBuyer');
            if (isBuyer !== undefined) {
                side = isBuyer ? 'buy' : 'sell';
            }
        }
        const isMaker = this.safeValue (trade, 'isMaker');
        let takerOrMaker = undefined;
        if (isMaker !== undefined) {
            takerOrMaker = isMaker ? 'maker' : 'taker';
        } else {
            const lastLiquidityInd = this.safeString (trade, 'last_liquidity_ind');
            takerOrMaker = (lastLiquidityInd === 'AddedLiquidity') ? 'maker' : 'taker';
        }
        const feeCostString = this.safeString (trade, 'exec_fee');
        let fee = undefined;
        if (feeCostString !== undefined) {
            const feeCurrencyCode = market['inverse'] ? market['base'] : market['quote'];
            fee = {
                'cost': feeCostString,
                'currency': feeCurrencyCode,
                'rate': this.safeString (trade, 'fee_rate'),
            };
        }
        return this.safeTrade ({
            'id': id,
            'info': trade,
            'timestamp': timestamp,
            'datetime': this.iso8601 (timestamp),
            'symbol': symbol,
            'order': this.safeString2 (trade, 'order_id', 'orderId'),
            'type': this.safeStringLower (trade, 'order_type'),
            'side': side,
            'takerOrMaker': takerOrMaker,
            'price': priceString,
            'amount': amountString,
            'cost': costString,
            'fee': fee,
        }, market);
    }

    async fetchTrades (symbol, since = undefined, limit = undefined, params = {}) {
        /**
         * @method
         * @name bybit#fetchTrades
         * @description get the list of most recent trades for a particular symbol
         * @param {str} symbol unified symbol of the market to fetch trades for
         * @param {int|undefined} since timestamp in ms of the earliest trade to fetch
         * @param {int|undefined} limit the maximum amount of trades to fetch
         * @param {dict} params extra parameters specific to the bybit api endpoint
         * @returns {[dict]} a list of [trade structures]{@link https://docs.ccxt.com/en/latest/manual.html?#public-trades}
         */
        await this.loadMarkets ();
        const market = this.market (symbol);
        let method = undefined;
        const request = {
            'symbol': market['id'],
        };
        const isUsdcSettled = market['settle'] === 'USDC';
        if (market['type'] === 'spot') {
            method = 'publicGetSpotQuoteV1Trades';
        } else if (!isUsdcSettled) {
            // inverse perpetual // usdt linear // inverse futures
            method = market['linear'] ? 'publicGetPublicLinearRecentTradingRecords' : 'publicGetV2PublicTradingRecords';
        } else {
            // usdc option/ swap
            method = 'publicGetOptionUsdcOpenapiPublicV1QueryTradeLatest';
            request['category'] = market['option'] ? 'OPTION' : 'PERPETUAL';
        }
        if (limit !== undefined) {
            request['limit'] = limit; // default 500, max 1000
        }
        const response = await this[method] (this.extend (request, params));
        //
        //     {
        //         ret_code: 0,
        //         ret_msg: 'OK',
        //         ext_code: '',
        //         ext_info: '',
        //         result: [
        //             {
        //                 id: 43785688,
        //                 symbol: 'BTCUSD',
        //                 price: 7786,
        //                 qty: 67,
        //                 side: 'Sell',
        //                 time: '2020-03-11T19:18:30.123Z'
        //             },
        //         ],
        //         time_now: '1583954313.393362'
        //     }
        //
        // usdc trades
        //     {
        //         "retCode": 0,
        //           "retMsg": "Success.",
        //           "result": {
        //           "resultTotalSize": 2,
        //             "cursor": "",
        //             "dataList": [
        //                  {
        //                    "id": "3caaa0ca",
        //                    "symbol": "BTCPERP",
        //                    "orderPrice": "58445.00",
        //                    "orderQty": "0.010",
        //                    "side": "Buy",
        //                    "time": "1638275679673"
        //                  }
        //              ]
        //         }
        //     }
        //
        let trades = this.safeValue (response, 'result', {});
        if (!Array.isArray (trades)) {
            trades = this.safeValue (trades, 'dataList', []);
        }
        return this.parseTrades (trades, market, since, limit);
    }

    parseOrderBook (orderbook, symbol, timestamp = undefined, bidsKey = 'bids', asksKey = 'asks', priceKey = 0, amountKey = 1) {
        const market = this.market (symbol);
        if (market['spot']) {
            return super.parseOrderBook (orderbook, symbol, timestamp, bidsKey, asksKey, priceKey, amountKey);
        }
        const bids = [];
        const asks = [];
        for (let i = 0; i < orderbook.length; i++) {
            const bidask = orderbook[i];
            const side = this.safeString (bidask, 'side');
            if (side === 'Buy') {
                bids.push (this.parseBidAsk (bidask, priceKey, amountKey));
            } else if (side === 'Sell') {
                asks.push (this.parseBidAsk (bidask, priceKey, amountKey));
            } else {
                throw new ExchangeError (this.id + ' parseOrderBook() encountered an unrecognized bidask format: ' + this.json (bidask));
            }
        }
        return {
            'symbol': symbol,
            'bids': this.sortBy (bids, 0, true),
            'asks': this.sortBy (asks, 0),
            'timestamp': timestamp,
            'datetime': this.iso8601 (timestamp),
            'nonce': undefined,
        };
    }

    async fetchOrderBook (symbol, limit = undefined, params = {}) {
        /**
         * @method
         * @name bybit#fetchOrderBook
         * @description fetches information on open orders with bid (buy) and ask (sell) prices, volumes and other data
         * @param {str} symbol unified symbol of the market to fetch the order book for
         * @param {int|undefined} limit the maximum amount of order book entries to return
         * @param {dict} params extra parameters specific to the bybit api endpoint
         * @returns {dict} A dictionary of [order book structures]{@link https://docs.ccxt.com/en/latest/manual.html#order-book-structure} indexed by market symbols
         */
        await this.loadMarkets ();
        const market = this.market (symbol);
        const request = {
            'symbol': market['id'],
        };
        const isUsdcSettled = market['settle'] === 'USDC';
        let method = undefined;
        if (market['spot']) {
            method = 'publicGetSpotQuoteV1Depth';
        } else if (!isUsdcSettled) {
            // inverse perpetual // usdt linear // inverse futures
            method = 'publicGetV2PublicOrderBookL2';
        } else {
            // usdc option/ swap
            method = market['option'] ? 'publicGetOptionUsdcOpenapiPublicV1OrderBook' : 'publicGetPerpetualUsdcOpenapiPublicV1OrderBook';
        }
        if (limit !== undefined) {
            request['limit'] = limit;
        }
        const response = await this[method] (this.extend (request, params));
        //
        // spot
        //     {
        //         "ret_code": 0,
        //         "ret_msg": null,
        //         "result": {
        //             "time": 1620886105740,
        //             "bids": [
        //                 ["50005.12","403.0416"]
        //             ],
        //             "asks": [
        //                 ["50006.34", "0.2297" ]
        //             ]
        //         },
        //         "ext_code": null,
        //         "ext_info": null
        //     }
        //
        // linear/inverse swap/futures
        //
        //     {
        //         ret_code: 0,
        //         ret_msg: 'OK',
        //         ext_code: '',
        //         ext_info: '',
        //         result: [
        //             { symbol: 'BTCUSD', price: '7767.5', size: 677956, side: 'Buy' },
        //             { symbol: 'BTCUSD', price: '7767', size: 580690, side: 'Buy' },
        //             { symbol: 'BTCUSD', price: '7766.5', size: 475252, side: 'Buy' },
        //         ],
        //         time_now: '1583954829.874823'
        //     }
        //
        // usdc markets
        //
        //     {
        //         "retCode": 0,
        //           "retMsg": "SUCCESS",
        //           "result": [
        //           {
        //             "price": "5000.00000000",
        //             "size": "2.0000",
        //             "side": "Buy" // bids
        //           },
        //           {
        //             "price": "5900.00000000",
        //             "size": "0.9000",
        //             "side": "Sell" // asks
        //           }
        //         ]
        //    }
        //
        const result = this.safeValue (response, 'result', []);
        let timestamp = this.safeTimestamp (response, 'time_now');
        if (timestamp === undefined) {
            timestamp = this.safeInteger (response, 'time');
        }
        const bidsKey = market['spot'] ? 'bids' : 'Buy';
        const asksKey = market['spot'] ? 'asks' : 'Sell';
        const priceKey = market['spot'] ? 0 : 'price';
        const sizeKey = market['spot'] ? 1 : 'size';
        return this.parseOrderBook (result, symbol, timestamp, bidsKey, asksKey, priceKey, sizeKey);
    }

    parseBalance (response) {
        //
        // spot balance
        //    {
        //        "ret_code": "0",
        //        "ret_msg": "",
        //        "ext_code": null,
        //        "ext_info": null,
        //        "result": {
        //            "balances": [
        //                {
        //                    "coin": "LTC",
        //                    "coinId": "LTC",
        //                    "coinName": "LTC",
        //                    "total": "0.00000783",
        //                    "free": "0.00000783",
        //                    "locked": "0"
        //                }
        //            ]
        //        }
        //    }
        //
        // linear/inverse swap/futures
        //    {
        //        "ret_code": "0",
        //        "ret_msg": "OK",
        //        "ext_code": "",
        //        "ext_info": "",
        //        "result": {
        //            "ADA": {
        //                "equity": "0",
        //                "available_balance": "0",
        //                "used_margin": "0",
        //                "order_margin": "0",
        //                "position_margin": "0",
        //                "occ_closing_fee": "0",
        //                "occ_funding_fee": "0",
        //                "wallet_balance": "0",
        //                "realised_pnl": "0",
        //                "unrealised_pnl": "0",
        //                "cum_realised_pnl": "0",
        //                "given_cash": "0",
        //                "service_cash": "0"
        //            },
        //        },
        //        "time_now": "1651772170.050566",
        //        "rate_limit_status": "119",
        //        "rate_limit_reset_ms": "1651772170042",
        //        "rate_limit": "120"
        //    }
        //
        // usdc wallet
        //    {
        //      "result": {
        //           "walletBalance": "10.0000",
        //           "accountMM": "0.0000",
        //           "bonus": "0.0000",
        //           "accountIM": "0.0000",
        //           "totalSessionRPL": "0.0000",
        //           "equity": "10.0000",
        //           "totalRPL": "0.0000",
        //           "marginBalance": "10.0000",
        //           "availableBalance": "10.0000",
        //           "totalSessionUPL": "0.0000"
        //       },
        //       "retCode": "0",
        //       "retMsg": "Success."
        //    }
        //
        const result = {
            'info': response,
        };
        const data = this.safeValue (response, 'result', {});
        const balances = this.safeValue (data, 'balances');
        if (Array.isArray (balances)) {
            // spot balances
            for (let i = 0; i < balances.length; i++) {
                const balance = balances[i];
                const currencyId = this.safeString (balance, 'coin');
                const code = this.safeCurrencyCode (currencyId);
                const account = this.account ();
                account['free'] = this.safeString (balance, 'availableBalance');
                account['used'] = this.safeString (balance, 'locked');
                account['total'] = this.safeString (balance, 'total');
                result[code] = account;
            }
        } else {
            if ('walletBalance' in data) {
                // usdc wallet
                const code = 'USDC';
                const account = this.account ();
                account['free'] = this.safeString (data, 'availableBalance');
                account['total'] = this.safeString (data, 'walletBalance');
                result[code] = account;
            } else {
                // linear/inverse swap/futures
                const currencyIds = Object.keys (data);
                for (let i = 0; i < currencyIds.length; i++) {
                    const currencyId = currencyIds[i];
                    const balance = data[currencyId];
                    const code = this.safeCurrencyCode (currencyId);
                    const account = this.account ();
                    account['free'] = this.safeString (balance, 'available_balance');
                    account['total'] = this.safeString (balance, 'wallet_balance');
                    result[code] = account;
                }
            }
        }
        return this.safeBalance (result);
    }

    async fetchBalance (params = {}) {
        /**
         * @method
         * @name bybit#fetchBalance
         * @description query for balance and get the amount of funds available for trading or funds locked in orders
         * @param {dict} params extra parameters specific to the bybit api endpoint
         * @returns {dict} a [balance structure]{@link https://docs.ccxt.com/en/latest/manual.html?#balance-structure}
         */
        const request = {};
        let type = undefined;
        [ type, params ] = this.handleMarketTypeAndParams ('fetchBalance', undefined, params);
        let method = undefined;
        if (type === 'spot') {
            method = 'privateGetSpotV1Account';
        } else {
            let settle = this.safeString (this.options, 'defaultSettle');
            settle = this.safeString2 (params, 'settle', 'defaultSettle', settle);
            params = this.omit (params, [ 'settle', 'defaultSettle' ]);
            const isUsdcSettled = settle === 'USDC';
            if (!isUsdcSettled) {
                // linear/inverse future/swap
                method = 'privateGetV2PrivateWalletBalance';
                const coin = this.safeString2 (params, 'coin', 'code');
                params = this.omit (params, [ 'coin', 'code' ]);
                if (coin !== undefined) {
                    const currency = this.currency (coin);
                    request['coin'] = currency['id'];
                }
            } else {
                // usdc account
                method = 'privatePostOptionUsdcOpenapiPrivateV1QueryWalletBalance';
            }
        }
        await this.loadMarkets ();
        const response = await this[method] (this.extend (request, params));
        //
        //     {
        //         ret_code: 0,
        //         ret_msg: 'OK',
        //         ext_code: '',
        //         ext_info: '',
        //         result: {
        //             BTC: {
        //                 equity: 0,
        //                 available_balance: 0,
        //                 used_margin: 0,
        //                 order_margin: 0,
        //                 position_margin: 0,
        //                 occ_closing_fee: 0,
        //                 occ_funding_fee: 0,
        //                 wallet_balance: 0,
        //                 realised_pnl: 0,
        //                 unrealised_pnl: 0,
        //                 cum_realised_pnl: 0,
        //                 given_cash: 0,
        //                 service_cash: 0
        //             }
        //         },
        //         time_now: '1583937810.370020',
        //         rate_limit_status: 119,
        //         rate_limit_reset_ms: 1583937810367,
        //         rate_limit: 120
        //     }
        //
        return this.parseBalance (response);
    }

    parseOrderStatus (status) {
        const statuses = {
            // basic orders
            'Created': 'open',
            'Rejected': 'rejected', // order is triggered but failed upon being placed
            'New': 'open',
            'Partiallyfilled': 'open',
            'Filled': 'closed',
            'Cancelled': 'canceled',
            'Pendingcancel': 'canceling', // the engine has received the cancellation but there is no guarantee that it will be successful
            'CREATED': 'open',
            'REJECTED': 'rejected',
            'NEW': 'open',
            'PENDING_NEW': 'open',
            'PARTIALLYFILLED': 'open',
            'PARTIALLY_FILLED': 'open',
            'FILLED': 'closed',
            'CANCELED': 'canceled',
            'PENDINGCANCEL': 'canceling',
            'PENDING_CANCEL': 'canceling',
            // conditional orders
            'Active': 'open', // order is triggered and placed successfully
            'Untriggered': 'open', // order waits to be triggered
            'Triggered': 'closed', // order is triggered
            // 'Cancelled': 'canceled', // order is cancelled
            // 'Rejected': 'rejected', // order is triggered but fail to be placed
            'Deactivated': 'canceled', // conditional order was cancelled before triggering
        };
        return this.safeString (statuses, status, status);
    }

    parseTimeInForce (timeInForce) {
        const timeInForces = {
            'GoodTillCancel': 'GTC',
            'ImmediateOrCancel': 'IOC',
            'FillOrKill': 'FOK',
            'PostOnly': 'PO',
        };
        return this.safeString (timeInForces, timeInForce, timeInForce);
    }

    parseOrder (order, market = undefined) {
        //
        // createOrder
        //
        //     {
        //         "user_id": 1,
        //         "order_id": "335fd977-e5a5-4781-b6d0-c772d5bfb95b",
        //         "symbol": "BTCUSD",
        //         "side": "Buy",
        //         "order_type": "Limit",
        //         "price": 8800,
        //         "qty": 1,
        //         "time_in_force": "GoodTillCancel",
        //         "order_status": "Created",
        //         "last_exec_time": 0,
        //         "last_exec_price": 0,
        //         "leaves_qty": 1,
        //         "cum_exec_qty": 0, // in contracts, where 1 contract = 1 quote currency unit (USD for inverse contracts)
        //         "cum_exec_value": 0, // in contract's underlying currency (BTC for inverse contracts)
        //         "cum_exec_fee": 0,
        //         "reject_reason": "",
        //         "order_link_id": "",
        //         "created_at": "2019-11-30T11:03:43.452Z",
        //         "updated_at": "2019-11-30T11:03:43.455Z"
        //     }
        //
        // fetchOrder
        //
        //     {
        //         "user_id" : 599946,
        //         "symbol" : "BTCUSD",
        //         "side" : "Buy",
        //         "order_type" : "Limit",
        //         "price" : "7948",
        //         "qty" : 10,
        //         "time_in_force" : "GoodTillCancel",
        //         "order_status" : "Filled",
        //         "ext_fields" : {
        //             "o_req_num" : -1600687220498,
        //             "xreq_type" : "x_create"
        //         },
        //         "last_exec_time" : "1588150113.968422",
        //         "last_exec_price" : "7948",
        //         "leaves_qty" : 0,
        //         "leaves_value" : "0",
        //         "cum_exec_qty" : 10,
        //         "cum_exec_value" : "0.00125817",
        //         "cum_exec_fee" : "-0.00000031",
        //         "reject_reason" : "",
        //         "cancel_type" : "",
        //         "order_link_id" : "",
        //         "created_at" : "2020-04-29T08:45:24.399146Z",
        //         "updated_at" : "2020-04-29T08:48:33.968422Z",
        //         "order_id" : "dd2504b9-0157-406a-99e1-efa522373944"
        //     }
        //
        // fetchOrders linear swaps
        //
        //     {
        //         "order_id":"7917bd70-e7c3-4af5-8147-3285cd99c509",
        //         "user_id":22919890,
        //         "symbol":"GMTUSDT",
        //         "side":"Buy",
        //         "order_type":"Limit",
        //         "price":2.9262,
        //         "qty":50,
        //         "time_in_force":"GoodTillCancel",
        //         "order_status":"Filled",
        //         "last_exec_price":2.9219,
        //         "cum_exec_qty":50,
        //         "cum_exec_value":146.095,
        //         "cum_exec_fee":0.087657,
        //         "reduce_only":false,
        //         "close_on_trigger":false,
        //         "order_link_id":"",
        //         "created_time":"2022-04-18T17:09:54Z",
        //         "updated_time":"2022-04-18T17:09:54Z",
        //         "take_profit":0,
        //         "stop_loss":0,
        //         "tp_trigger_by":"UNKNOWN",
        //         "sl_trigger_by":"UNKNOWN"
        //     }
        //
        // conditional order
        //
        //    {
        //        "user_id":"24478789",
        //        "stop_order_id":"68e996af-fa55-4ca1-830e-4bf68ffbff3e",
        //        "symbol":"LTCUSDT",
        //        "side":"Buy",
        //        "order_type":"Limit",
        //        "price":"86",
        //        "qty":"0.1",
        //        "time_in_force":"GoodTillCancel",
        //        "order_status":"Filled",
        //        "trigger_price":"86",
        //        "order_link_id":"",
        //        "created_time":"2022-05-09T14:36:36Z",
        //        "updated_time":"2022-05-09T14:39:25Z",
        //        "take_profit":"0",
        //        "stop_loss":"0",
        //        "trigger_by":"LastPrice",
        //        "base_price":"86.96",
        //        "tp_trigger_by":"UNKNOWN",
        //        "sl_trigger_by":"UNKNOWN",
        //        "reduce_only":false,
        //        "close_on_trigger":false
        //    }
        // future
        //    {
        //        "user_id":24478789,
        //        "position_idx":0,
        //        "order_status":"Filled",
        //        "symbol":"ETHUSDM22",
        //        "side":"Buy",
        //        "order_type":"Market",
        //        "price":"2523.35",
        //        "qty":"10",
        //        "time_in_force":"ImmediateOrCancel",
        //        "order_link_id":"",
        //        "order_id":"54feb0e2-ece7-484f-b870-47910609b5ac",
        //        "created_at":"2022-05-09T14:46:42.346Z",
        //        "updated_at":"2022-05-09T14:46:42.350Z",
        //        "leaves_qty":"0",
        //        "leaves_value":"0",
        //        "cum_exec_qty":"10",
        //        "cum_exec_value":"0.00416111",
        //        "cum_exec_fee":"0.0000025",
        //        "reject_reason":"EC_NoError",
        //        "take_profit":"0.0000",
        //        "stop_loss":"0.0000",
        //        "tp_trigger_by":"UNKNOWN",
        //        "sl_trigger_by":"UNKNOWN"
        //    }
        //
        // fetchOpenOrder spot
        //     {
        //        "accountId":"24478790",
        //        "exchangeId":"301",
        //        "symbol":"LTCUSDT",
        //        "symbolName":"LTCUSDT",
        //        "orderLinkId":"1652115972506",
        //        "orderId":"1152426740986003968",
        //        "price":"50",
        //        "origQty":"0.2",
        //        "executedQty":"0",
        //        "cummulativeQuoteQty":"0",
        //        "avgPrice":"0",
        //        "status":"NEW",
        //        "timeInForce":"GTC",
        //        "type":"LIMIT",
        //        "side":"BUY",
        //        "stopPrice":"0.0",
        //        "icebergQty":"0.0",
        //        "time":"1652115973053",
        //        "updateTime":"1652115973063",
        //        "isWorking":true
        //     }
        //
        // create order usdc
        //      {
        //            "orderId":"34450a59-325e-4296-8af0-63c7c524ae33",
        //            "orderLinkId":"",
        //            "mmp":false,
        //            "symbol":"BTCPERP",
        //            "orderType":"Limit",
        //            "side":"Buy",
        //            "orderQty":"0.00100000",
        //            "orderPrice":"20000.00",
        //            "iv":"0",
        //            "timeInForce":"GoodTillCancel",
        //            "orderStatus":"Created",
        //            "createdAt":"1652261746007873",
        //            "basePrice":"0.00",
        //            "triggerPrice":"0.00",
        //            "takeProfit":"0.00",
        //            "stopLoss":"0.00",
        //            "slTriggerBy":"UNKNOWN",
        //            "tpTriggerBy":"UNKNOWN"
        //     }
        //
        const marketId = this.safeString (order, 'symbol');
        market = this.safeMarket (marketId, market);
        const symbol = market['symbol'];
        let timestamp = this.parse8601 (this.safeStringN (order, [ 'created_at', 'created_time', 'create_time', 'timestamp' ]));
        if (timestamp === undefined) {
            timestamp = this.safeNumber2 (order, 'time', 'transactTime');
            if (timestamp === undefined) {
                timestamp = this.safeIntegerProduct (order, 'createdAt', 0.001);
            }
        }
        const id = this.safeStringN (order, [ 'order_id', 'stop_order_id', 'orderId' ]);
        const type = this.safeStringLowerN (order, [ 'order_type', 'type', 'orderType' ]);
        const price = this.safeString2 (order, 'price', 'orderPrice');
        const average = this.safeString2 (order, 'average_price', 'avgPrice');
        const amount = this.safeStringN (order, [ 'qty', 'origQty', 'orderQty' ]);
        const cost = this.safeString2 (order, 'cum_exec_value', 'cumExecValue');
        const filled = this.safeStringN (order, [ 'cum_exec_qty', 'executedQty', 'cumExecQty' ]);
        const remaining = this.safeString2 (order, 'leaves_qty', 'leavesQty');
        let lastTradeTimestamp = this.safeTimestamp (order, 'last_exec_time');
        if (lastTradeTimestamp === 0) {
            lastTradeTimestamp = undefined;
        } else if (lastTradeTimestamp === undefined) {
            lastTradeTimestamp = this.parse8601 (this.safeStringN (order, [ 'updated_time', 'updated_at', 'update_time' ]));
            if (lastTradeTimestamp === undefined) {
                lastTradeTimestamp = this.safeNumber (order, 'updateTime');
            }
        }
        const raw_status = this.safeStringN (order, [ 'order_status', 'stop_order_status', 'status', 'orderStatus' ]);
        const status = this.parseOrderStatus (raw_status);
        const side = this.safeStringLower (order, 'side');
        let fee = undefined;
        const isContract = this.safeValue (market, 'contract');
        if (isContract) {
            const feeCostString = this.safeString2 (order, 'cum_exec_fee', 'cumExecFee');
            if (feeCostString !== undefined) {
                const feeCurrency = market['linear'] ? market['quote'] : market['base'];
                fee = {
                    'cost': feeCostString,
                    'currency': feeCurrency,
                };
            }
        }
        let clientOrderId = this.safeString2 (order, 'order_link_id', 'orderLinkId');
        if ((clientOrderId !== undefined) && (clientOrderId.length < 1)) {
            clientOrderId = undefined;
        }
        const timeInForce = this.parseTimeInForce (this.safeString2 (order, 'time_in_force', 'timeInForce'));
        const stopPrice = this.safeStringN (order, [ 'trigger_price', 'stop_px', 'stopPrice', 'triggerPrice' ]);
        const postOnly = (timeInForce === 'PO');
        return this.safeOrder ({
            'info': order,
            'id': id,
            'clientOrderId': clientOrderId,
            'timestamp': timestamp,
            'datetime': this.iso8601 (timestamp),
            'lastTradeTimestamp': lastTradeTimestamp,
            'symbol': symbol,
            'type': type,
            'timeInForce': timeInForce,
            'postOnly': postOnly,
            'side': side,
            'price': price,
            'stopPrice': stopPrice,
            'amount': amount,
            'cost': cost,
            'average': average,
            'filled': filled,
            'remaining': remaining,
            'status': status,
            'fee': fee,
            'trades': undefined,
        }, market);
    }

    async fetchOrder (id, symbol = undefined, params = {}) {
        /**
         * @method
         * @name bybit#fetchOrder
         * @description fetches information on an order made by the user
         * @param {str|undefined} symbol unified symbol of the market the order was made in
         * @param {dict} params extra parameters specific to the bybit api endpoint
         * @returns {dict} An [order structure]{@link https://docs.ccxt.com/en/latest/manual.html#order-structure}
         */
        await this.loadMarkets ();
        let market = undefined;
        if (symbol !== undefined) {
            market = this.market (symbol);
        }
        let type = undefined;
        [ type, params ] = this.handleMarketTypeAndParams ('fetchOrder', market, params);
        if (type !== 'spot' && symbol === undefined) {
            throw new ArgumentsRequired (this.id + ' fetchOrder() requires a symbol argument for ' + type + ' markets');
        }
        if (type === 'spot') {
            // only spot markets have a dedicated endpoint for fetching a order
            const request = {
                'orderId': id,
            };
            const response = await this.privateGetSpotV1Order (this.extend (params, request));
            const result = this.safeValue (response, 'result', {});
            return this.parseOrder (result);
        }
        const isUsdcSettled = (market['settle'] === 'USDC');
        const stopOrderId = this.safeString (params, 'stop_order_id');
        const stop = this.safeValue (params, 'stop', false);
        const orderType = this.safeStringLower (params, 'orderType');
        const isConditional = stop || (stopOrderId !== undefined) || (orderType === 'stop' || orderType === 'conditional');
        if (stopOrderId === undefined) {
            let orderKey = undefined;
            if (isConditional) {
                orderKey = 'stop_order_id';
            } else {
                orderKey = isUsdcSettled ? 'orderId' : 'order_id';
            }
            params[orderKey] = id;
        }
        if (isUsdcSettled || market['future'] || market['inverse']) {
            throw new NotSupported (this.id + ' fetchOrder() supports spot markets and linear non-USDC perpetual swap markets only');
        } else {
            // only linear swap markets allow using all purpose
            // fetchOrders endpoint filtering by id
            const orders = await this.fetchOrders (symbol, undefined, undefined, params);
            const order = this.safeValue (orders, 0);
            if (order === undefined) {
                throw new OrderNotFound (this.id + ' fetchOrder() order ' + id + ' not found');
            }
            return order;
        }
    }

    async createOrder (symbol, type, side, amount, price = undefined, params = {}) {
        /**
         * @method
         * @name bybit#createOrder
         * @description create a trade order
         * @param {str} symbol unified symbol of the market to create an order in
         * @param {str} type 'market' or 'limit'
         * @param {str} side 'buy' or 'sell'
         * @param {float} amount how much of currency you want to trade in units of base currency
         * @param {float|undefined} price the price at which the order is to be fullfilled, in units of the quote currency, ignored in market orders
         * @param {dict} params extra parameters specific to the bybit api endpoint
         * @returns {dict} an [order structure]{@link https://docs.ccxt.com/en/latest/manual.html#order-structure}
         */
        await this.loadMarkets ();
        const market = this.market (symbol);
        symbol = market['symbol'];
        const isUsdcSettled = (market['settle'] === 'USDC');
        if (market['spot']) {
            return await this.createSpotOrder (symbol, type, side, amount, price, params);
        } else if (isUsdcSettled) {
            return await this.createUsdcOrder (symbol, type, side, amount, price, params);
        } else {
            return await this.createContractOrder (symbol, type, side, amount, price, params);
        }
    }

    async createSpotOrder (symbol, type, side, amount, price = undefined, params = {}) {
        await this.loadMarkets ();
        const market = this.market (symbol);
        if (type === 'market' && side === 'buy') {
            // for market buy it requires the amount of quote currency to spend
            if (this.options['createMarketBuyOrderRequiresPrice']) {
                const cost = this.safeNumber (params, 'cost');
                params = this.omit (params, 'cost');
                if (price === undefined && cost === undefined) {
                    throw new InvalidOrder (this.id + " createOrder() requires the price argument with market buy orders to calculate total order cost (amount to spend), where cost = amount * price. Supply a price argument to createOrder() call if you want the cost to be calculated for you from price and amount, or, alternatively, add .options['createMarketBuyOrderRequiresPrice'] = false to supply the cost in the amount argument (the exchange-specific behaviour)");
                } else {
                    amount = (cost !== undefined) ? cost : amount * price;
                }
            }
        }
        const upperCaseType = type.toUpperCase ();
        const request = {
            'symbol': market['id'],
            'side': this.capitalize (side),
            'type': upperCaseType, // limit, market or limit_maker
            'timeInForce': 'GTC', // FOK, IOC
            'qty': this.amountToPrecision (symbol, amount),
            // 'orderLinkId': 'string', // unique client order id, max 36 characters
        };
        if ((upperCaseType === 'LIMIT') || (upperCaseType === 'LIMIT_MAKER')) {
            if (price === undefined) {
                throw new InvalidOrder (this.id + ' createOrder requires a price argument for a ' + type + ' order');
            }
            request['price'] = parseFloat (this.priceToPrecision (symbol, price));
        }
        const isPostOnly = this.isPostOnly (upperCaseType === 'MARKET', type === 'LIMIT_MAKER', params);
        if (isPostOnly) {
            request['type'] = 'LIMIT_MAKER';
        }
        const clientOrderId = this.safeString2 (params, 'clientOrderId', 'orderLinkId');
        if (clientOrderId !== undefined) {
            request['orderLinkId'] = clientOrderId;
        }
        params = this.omit (params, [ 'clientOrderId', 'orderLinkId', 'postOnly' ]);
        const brokerId = this.safeString (this.options, 'brokerId');
        if (brokerId !== undefined) {
            request['agentSource'] = brokerId;
        }
        const response = await this.privatePostSpotV1Order (this.extend (request, params));
        //    {
        //        "ret_code":0,
        //        "ret_msg":"",
        //        "ext_code":null,
        //        "ext_info":null,
        //        "result":{
        //           "accountId":"24478790",
        //           "symbol":"ETHUSDT",
        //           "symbolName":"ETHUSDT",
        //           "orderLinkId":"1652266305358517",
        //           "orderId":"1153687819821127168",
        //           "transactTime":"1652266305365",
        //           "price":"80",
        //           "origQty":"0.05",
        //           "executedQty":"0",
        //           "status":"NEW",
        //           "timeInForce":"GTC",
        //           "type":"LIMIT",
        //           "side":"BUY"
        //        }
        //    }
        const order = this.safeValue (response, 'result', {});
        return this.parseOrder (order);
    }

    async createUsdcOrder (symbol, type, side, amount, price = undefined, params = {}) {
        await this.loadMarkets ();
        const market = this.market (symbol);
        if (type === 'market') {
            throw new NotSupported (this.id + 'createOrder does not allow market orders for ' + symbol + ' markets');
        }
        if (price === undefined && type === 'limit') {
            throw new ArgumentsRequired (this.id + ' createOrder requires a price argument for limit orders');
        }
        const lowerCaseType = type.toLowerCase ();
        const request = {
            'symbol': market['id'],
            'side': this.capitalize (side),
            'orderType': this.capitalize (lowerCaseType), // limit or market
            'timeInForce': 'GoodTillCancel', // ImmediateOrCancel, FillOrKill, PostOnly
            'orderQty': this.amountToPrecision (symbol, amount),
            // 'takeProfit': 123.45, // take profit price, only take effect upon opening the position
            // 'stopLoss': 123.45, // stop loss price, only take effect upon opening the position
            // 'reduceOnly': false, // reduce only, required for linear orders
            // when creating a closing order, bybit recommends a True value for
            //  closeOnTrigger to avoid failing due to insufficient available margin
            // 'closeOnTrigger': false, required for linear orders
            // 'orderLinkId': 'string', // unique client order id, max 36 characters
            // 'triggerPrice': 123.45, // trigger price, required for conditional orders
            // 'trigger_by': 'MarkPrice', // IndexPrice, MarkPrice
            // 'tptriggerby': 'MarkPrice', // IndexPrice, MarkPrice
            // 'slTriggerBy': 'MarkPrice', // IndexPrice, MarkPrice
            // 'orderFilter': 'Order' or 'StopOrder'
            // 'mmp': false // market maker protection
        };
        const isMarket = lowerCaseType === 'market';
        const isLimit = lowerCaseType === 'limit';
        if (isLimit !== undefined) {
            request['orderPrice'] = this.priceToPrecision (symbol, price);
        }
        const exchangeSpecificParam = this.safeString (params, 'time_in_force');
        const timeInForce = this.safeStringLower (params, 'timeInForce');
        const postOnly = this.isPostOnly (isMarket, exchangeSpecificParam === 'PostOnly', params);
        if (postOnly) {
            request['time_in_force'] = 'PostOnly';
        } else if (timeInForce === 'gtc') {
            request['time_in_force'] = 'GoodTillCancel';
        } else if (timeInForce === 'fok') {
            request['time_in_force'] = 'FillOrKill';
        } else if (timeInForce === 'ioc') {
            request['time_in_force'] = 'ImmediateOrCancel';
        }
        if (market['swap']) {
            const triggerPrice = this.safeValue2 (params, 'stopPrice', 'triggerPrice');
            const stopLossPrice = this.safeValue (params, 'stopLossPrice', triggerPrice);
            const isStopLossOrder = stopLossPrice !== undefined;
            const takeProfitPrice = this.safeValue (params, 'takeProfitPrice');
            const isTakeProfitOrder = takeProfitPrice !== undefined;
            const isStopOrder = isStopLossOrder || isTakeProfitOrder;
            if (isStopOrder) {
                request['orderFilter'] = 'StopOrder';
                request['trigger_by'] = 'LastPrice';
                const stopPx = isStopLossOrder ? stopLossPrice : takeProfitPrice;
                const preciseStopPrice = this.priceToPrecision (symbol, stopPx);
                request['triggerPrice'] = preciseStopPrice;
                const delta = this.numberToString (market['precision']['price']);
                request['basePrice'] = isStopLossOrder ? Precise.stringSub (preciseStopPrice, delta) : Precise.stringAdd (preciseStopPrice, delta);
            } else {
                request['orderFilter'] = 'Order';
            }
        }
        const clientOrderId = this.safeString (params, 'clientOrderId');
        if (clientOrderId !== undefined) {
            request['orderLinkId'] = clientOrderId;
        } else if (market['option']) {
            // mandatory field for options
            request['orderLinkId'] = this.uuid16 ();
        }
        params = this.omit (params, [ 'stopPrice', 'timeInForce', 'triggerPrice', 'stopLossPrice', 'takeProfitPrice', 'postOnly', 'clientOrderId' ]);
        const method = market['option'] ? 'privatePostOptionUsdcOpenapiPrivateV1PlaceOrder' : 'privatePostPerpetualUsdcOpenapiPrivateV1PlaceOrder';
        const response = await this[method] (this.extend (request, params));
        //
        //     {
        //         "retCode":0,
        //         "retMsg":"",
        //         "result":{
        //            "orderId":"34450a59-325e-4296-8af0-63c7c524ae33",
        //            "orderLinkId":"",
        //            "mmp":false,
        //            "symbol":"BTCPERP",
        //            "orderType":"Limit",
        //            "side":"Buy",
        //            "orderQty":"0.00100000",
        //            "orderPrice":"20000.00",
        //            "iv":"0",
        //            "timeInForce":"GoodTillCancel",
        //            "orderStatus":"Created",
        //            "createdAt":"1652261746007873",
        //            "basePrice":"0.00",
        //            "triggerPrice":"0.00",
        //            "takeProfit":"0.00",
        //            "stopLoss":"0.00",
        //            "slTriggerBy":"UNKNOWN",
        //            "tpTriggerBy":"UNKNOWN"
        //     }
        //
        const order = this.safeValue (response, 'result', {});
        return this.parseOrder (order);
    }

    async createContractOrder (symbol, type, side, amount, price = undefined, params = {}) {
        await this.loadMarkets ();
        const market = this.market (symbol);
        if (price === undefined && type === 'limit') {
            throw new ArgumentsRequired (this.id + ' createOrder requires a price argument for limit orders');
        }
        amount = this.amountToPrecision (symbol, amount);
        amount = market['linear'] ? parseFloat (amount) : parseInt (amount);
        const lowerCaseType = type.toLowerCase ();
        const request = {
            'symbol': market['id'],
            'side': this.capitalize (side),
            'order_type': this.capitalize (lowerCaseType), // limit
            'time_in_force': 'GoodTillCancel', // ImmediateOrCancel, FillOrKill, PostOnly
            'qty': amount,
            // 'take_profit': 123.45, // take profit price, only take effect upon opening the position
            // 'stop_loss': 123.45, // stop loss price, only take effect upon opening the position
            // 'reduce_only': false, // reduce only, required for linear orders
            // when creating a closing order, bybit recommends a True value for
            //  close_on_trigger to avoid failing due to insufficient available margin
            // 'close_on_trigger': false, required for linear orders
            // 'order_link_id': 'string', // unique client order id, max 36 characters
            // 'tp_trigger_by': 'LastPrice', // IndexPrice, MarkPrice
            // 'sl_trigger_by': 'LastPrice', // IndexPrice, MarkPrice
            // conditional orders ---------------------------------------------
            // base_price is used to compare with the value of stop_px, to decide
            // whether your conditional order will be triggered by crossing trigger
            // price from upper side or lower side, mainly used to identify the
            // expected direction of the current conditional order
            // 'base_price': 123.45, // required for conditional orders
            // 'stop_px': 123.45, // trigger price, required for conditional orders
            // 'trigger_by': 'LastPrice', // IndexPrice, MarkPrice
        };
        if (market['future']) {
            const positionIdx = this.safeInteger (params, 'position_idx', 0); // 0 One-Way Mode, 1 Buy-side, 2 Sell-side
            request['position_idx'] = positionIdx;
            params = this.omit (params, 'position_idx');
        }
        if (market['linear']) {
            request['reduce_only'] = this.safeValue2 (params, 'reduce_only', 'reduceOnly', false);
            request['close_on_trigger'] = false;
        }
        const isMarket = lowerCaseType === 'market';
        const isLimit = lowerCaseType === 'limit';
        if (isLimit) {
            if (price === undefined) {
                throw new ExchangeError (this.id + ' createOrder() requires price argument for limit orders');
            }
            request['price'] = parseFloat (this.priceToPrecision (symbol, price));
        }
        const exchangeSpecificParam = this.safeString (params, 'time_in_force');
        const timeInForce = this.safeStringLower (params, 'timeInForce');
        const postOnly = this.isPostOnly (isMarket, exchangeSpecificParam === 'PostOnly', params);
        if (postOnly) {
            request['time_in_force'] = 'PostOnly';
        } else if (timeInForce === 'gtc') {
            request['time_in_force'] = 'GoodTillCancel';
        } else if (timeInForce === 'fok') {
            request['time_in_force'] = 'FillOrKill';
        } else if (timeInForce === 'ioc') {
            request['time_in_force'] = 'ImmediateOrCancel';
        }
        const triggerPrice = this.safeValue2 (params, 'stopPrice', 'triggerPrice');
        const stopLossPrice = this.safeValue (params, 'stopLossPrice', triggerPrice);
        const isStopLossOrder = stopLossPrice !== undefined;
        const takeProfitPrice = this.safeValue (params, 'takeProfitPrice');
        const isTakeProfitOrder = takeProfitPrice !== undefined;
        const isStopOrder = isStopLossOrder || isTakeProfitOrder;
        if (isStopOrder) {
            request['trigger_by'] = 'LastPrice';
            const stopPx = isStopLossOrder ? stopLossPrice : takeProfitPrice;
            const preciseStopPrice = this.priceToPrecision (symbol, stopPx);
            request['stop_px'] = parseFloat (preciseStopPrice);
            const delta = this.numberToString (market['precision']['price']);
            const basePriceString = isStopLossOrder ? Precise.stringSub (preciseStopPrice, delta) : Precise.stringAdd (preciseStopPrice, delta);
            request['base_price'] = parseFloat (basePriceString);
        }
        const clientOrderId = this.safeString (params, 'clientOrderId');
        if (clientOrderId !== undefined) {
            request['order_link_id'] = clientOrderId;
        }
        params = this.omit (params, [ 'stop_px', 'stopPrice', 'timeInForce', 'triggerPrice', 'stopLossPrice', 'takeProfitPrice', 'postOnly', 'reduceOnly', 'clientOrderId' ]);
        let method = undefined;
        if (market['future']) {
            method = isStopOrder ? 'privatePostFuturesPrivateStopOrderCreate' : 'privatePostFuturesPrivateOrderCreate';
        } else if (market['linear']) {
            method = isStopOrder ? 'privatePostPrivateLinearStopOrderCreate' : 'privatePostPrivateLinearOrderCreate';
        } else {
            // inverse swaps
            method = isStopOrder ? 'privatePostV2PrivateStopOrderCreate' : 'privatePostV2PrivateOrderCreate';
        }
        const response = await this[method] (this.extend (request, params));
        //
        //    {
        //        "ret_code":0,
        //        "ret_msg":"OK",
        //        "ext_code":"",
        //        "ext_info":"",
        //        "result":{
        //           "order_id":"f016f912-68c2-4da9-a289-1bb9b62b5c3b",
        //           "user_id":24478789,
        //           "symbol":"LTCUSDT",
        //           "side":"Buy",
        //           "order_type":"Market",
        //           "price":79.72,
        //           "qty":1,
        //           "time_in_force":"ImmediateOrCancel",
        //           "order_status":"Created",
        //           "last_exec_price":0,
        //           "cum_exec_qty":0,
        //           "cum_exec_value":0,
        //           "cum_exec_fee":0,
        //           "reduce_only":false,
        //           "close_on_trigger":false,
        //           "order_link_id":"",
        //           "created_time":"2022-05-11T13:56:29Z",
        //           "updated_time":"2022-05-11T13:56:29Z",
        //           "take_profit":0,
        //           "stop_loss":0,
        //           "tp_trigger_by":"UNKNOWN",
        //           "sl_trigger_by":"UNKNOWN",
        //           "position_idx":1
        //        },
        //        "time_now":"1652277389.122038",
        //        "rate_limit_status":98,
        //        "rate_limit_reset_ms":1652277389119,
        //        "rate_limit":100
        //    }
        //
        const order = this.safeValue (response, 'result', {});
        return this.parseOrder (order, market);
    }

    async editUsdcOrder (id, symbol, type, side, amount = undefined, price = undefined, params = {}) {
        await this.loadMarkets ();
        const market = this.market (symbol);
        const request = {
            'symbol': market['id'],
            'orderId': id,
        };
        if (amount !== undefined) {
            request['orderQty'] = this.amountToPrecision (symbol, amount);
        }
        if (price !== undefined) {
            request['orderPrice'] = this.priceToPrecision (symbol, price);
        }
        const method = market['option'] ? 'privatePostOptionUsdcOpenApiPrivateV1ReplaceOrder' : 'privatePostPerpetualUsdcOpenApiPrivateV1ReplaceOrder';
        const response = await this[method] (this.extend (request, params));
        //
        //    {
        //        "retCode": 0,
        //        "retMsg": "OK",
        //        "result": {
        //            "outRequestId": "",
        //            "symbol": "BTC-13MAY22-40000-C",
        //            "orderId": "8c65df91-91fc-461d-9b14-786379ef138c",
        //            "orderLinkId": "AAAAA41133"
        //        },
        //        "retExtMap": {}
        //   }
        //
        return {
            'info': response,
            'id': id,
        };
    }

    async editContractOrder (id, symbol, type, side, amount = undefined, price = undefined, params = {}) {
        if (symbol === undefined) {
            throw new ArgumentsRequired (this.id + ' editOrder() requires an symbol argument');
        }
        await this.loadMarkets ();
        const market = this.market (symbol);
        const request = {
            // 'order_id': id, // only for non-conditional orders
            'symbol': market['id'],
            // 'p_r_qty': this.amountToPrecision (symbol, amount), // new order quantity, optional
            // 'p_r_price' this.priceToprecision (symbol, price), // new order price, optional
            // ----------------------------------------------------------------
            // conditional orders
            // 'stop_order_id': id, // only for conditional orders
            // 'p_r_trigger_price': 123.45, // new trigger price also known as stop_px
        };
        const orderType = this.safeString (params, 'orderType');
        const isStop = this.safeValue (params, 'stop', false);
        const isConditionalOrder = isStop || (orderType === 'stop' || orderType === 'conditional');
        params = this.omit (params, [ 'orderType', 'stop' ]);
        const idKey = isConditionalOrder ? 'stop_order_id' : 'order_id';
        request[idKey] = id;
        if (amount !== undefined) {
            request['p_r_qty'] = this.amountToPrecision (symbol, amount);
        }
        if (price !== undefined) {
            request['p_r_price'] = this.priceToPrecision (symbol, price);
        }
        let method = undefined;
        if (market['linear']) {
            method = isConditionalOrder ? 'privatePostPrivateLinearStopOrderReplace' : 'privatePostPrivateLinearOrderReplace';
        } else if (market['future']) {
            method = isConditionalOrder ? 'privatePostFuturesPrivateStopOrderReplace' : 'privatePostFuturesPrivateOrderReplace';
        } else {
            // inverse swaps
            method = isConditionalOrder ? 'privatePostV2PrivateSpotOrderReplace' : 'privatePostV2PrivateOrderReplace';
        }
        const response = await this[method] (this.extend (request, params));
        //
        //     {
        //         "ret_code": 0,
        //         "ret_msg": "ok",
        //         "ext_code": "",
        //         "result": { "order_id": "efa44157-c355-4a98-b6d6-1d846a936b93" },
        //         "time_now": "1539778407.210858",
        //         "rate_limit_status": 99, // remaining number of accesses in one minute
        //         "rate_limit_reset_ms": 1580885703683,
        //         "rate_limit": 100
        //     }
        //
        // conditional orders
        //
        //     {
        //         "ret_code": 0,
        //         "ret_msg": "ok",
        //         "ext_code": "",
        //         "result": { "stop_order_id": "378a1bbc-a93a-4e75-87f4-502ea754ba36" },
        //         "ext_info": null,
        //         "time_now": "1577475760.604942",
        //         "rate_limit_status": 96,
        //         "rate_limit_reset_ms": 1577475760612,
        //         "rate_limit": "100"
        //     }
        //
        const result = this.safeValue (response, 'result', {});
        return {
            'info': response,
            'id': this.safeString2 (result, 'order_id', 'stop_order_id'),
            'order_id': this.safeString (result, 'order_id'),
            'stop_order_id': this.safeString (result, 'stop_order_id'),
        };
    }

    async editOrder (id, symbol, type, side, amount = undefined, price = undefined, params = {}) {
        if (symbol === undefined) {
            throw new ArgumentsRequired (this.id + ' editOrder() requires an symbol argument');
        }
        await this.loadMarkets ();
        const market = this.market (symbol);
        const isUsdcSettled = (market['settle'] === 'USDC');
        if (market['spot']) {
            throw new NotSupported (this.id + ' editOrder() does not support spot markets');
        } else if (isUsdcSettled) {
            return await this.editUsdcOrder (id, symbol, type, side, amount, price, params);
        } else {
            return await this.editContractOrder (id, symbol, type, side, amount, price, params);
        }
    }

    async cancelOrder (id, symbol = undefined, params = {}) {
        /**
         * @method
         * @name bybit#cancelOrder
         * @description cancels an open order
         * @param {str} id order id
         * @param {str} symbol unified symbol of the market the order was made in
         * @param {dict} params extra parameters specific to the bybit api endpoint
         * @returns {dict} An [order structure]{@link https://docs.ccxt.com/en/latest/manual.html#order-structure}
         */
        if (symbol === undefined) {
            throw new ArgumentsRequired (this.id + ' cancelOrder() requires a symbol argument');
        }
        await this.loadMarkets ();
        const market = this.market (symbol);
        const request = {
            'symbol': market['id'],
            // 'order_link_id': 'string', // one of order_id, stop_order_id or order_link_id is required
            // regular orders ---------------------------------------------
            // 'order_id': id, // one of order_id or order_link_id is required for regular orders
            // conditional orders ---------------------------------------------
            // 'stop_order_id': id, // one of stop_order_id or order_link_id is required for conditional orders
            // spot orders
            // 'orderId': id
        };
        const orderType = this.safeStringLower (params, 'orderType');
        const isStop = this.safeValue (params, 'stop', false);
        const isConditional = isStop || (orderType === 'stop') || (orderType === 'conditional');
        params = this.omit (params, [ 'orderType', 'stop' ]);
        const isUsdcSettled = market['settle'] === 'USDC';
        let method = undefined;
        if (market['spot']) {
            method = 'privateDeleteSpotV1Order';
            request['orderId'] = id;
        } else if (isUsdcSettled) {
            request['orderId'] = id;
            if (market['option']) {
                method = 'privatePostOptionUsdcOpenapiPrivateV1CancelOrder';
            } else {
                method = 'privatePostPerpetualUsdcOpenapiPrivateV1CancelOrder';
                request['orderFilter'] = isConditional ? 'StopOrder' : 'Order';
            }
        } else if (market['linear']) {
            // linear futures and linear swaps
            method = isConditional ? 'privatePostPrivateLinearStopOrderCancel' : 'privatePostPrivateLinearOrderCancel';
        } else if (market['swap']) {
            // inverse swaps
            method = isConditional ? 'privatePostV2PrivateStopOrderCancel' : 'privatePostV2PrivateOrderCancel';
        } else {
            // inverse futures
            method = isConditional ? 'privatePostFuturesPrivateStopOrderCancel' : 'privatePostFuturesPrivateOrderCancel';
        }
        if (market['contract'] && !isUsdcSettled) {
            if (!isConditional) {
                request['order_id'] = id;
            } else {
                request['stop_order_id'] = id;
            }
        }
        const response = await this[method] (this.extend (request, params));
        // spot order
        //    {
        //        "ret_code":0,
        //        "ret_msg":"",
        //        "ext_code":null,
        //        "ext_info":null,
        //        "result":{
        //           "accountId":"24478790",
        //           "symbol":"LTCUSDT",
        //           "orderLinkId":"1652192399682",
        //           "orderId":"1153067855569315072",
        //           "transactTime":"1652192399866",
        //           "price":"50",
        //           "origQty":"0.2",
        //           "executedQty":"0",
        //           "status":"NEW",
        //           "timeInForce":"GTC",
        //           "type":"LIMIT",
        //           "side":"BUY"
        //        }
        //    }
        // linear
        //    {
        //        "ret_code":0,
        //        "ret_msg":"OK",
        //        "ext_code":"",
        //        "ext_info":"",
        //        "result":{
        //           "order_id":"f5103487-f7f9-48d3-a26d-b74a3a53d3d3"
        //        },
        //        "time_now":"1652192814.880473",
        //        "rate_limit_status":99,
        //        "rate_limit_reset_ms":1652192814876,
        //        "rate_limit":100
        //     }
        const result = this.safeValue (response, 'result', {});
        return this.parseOrder (result, market);
    }

    async cancelAllOrders (symbol = undefined, params = {}) {
        /**
         * @method
         * @name bybit#cancelAllOrders
         * @description cancel all open orders
         * @param {str|undefined} symbol unified market symbol, only orders in the market of this symbol are cancelled when symbol is not undefined
         * @param {dict} params extra parameters specific to the bybit api endpoint
         * @returns {[dict]} a list of [order structures]{@link https://docs.ccxt.com/en/latest/manual.html#order-structure}
         */
        await this.loadMarkets ();
        let market = undefined;
        let isUsdcSettled = undefined;
        if (symbol !== undefined) {
            market = this.market (symbol);
            isUsdcSettled = market['settle'] === 'USDC';
        } else {
            let settle = this.safeString (this.options, 'defaultSettle');
            settle = this.safeString2 (params, 'settle', 'defaultSettle', settle);
            params = this.omit (params, [ 'settle', 'defaultSettle' ]);
            isUsdcSettled = (settle === 'USDC');
        }
        let type = undefined;
        [ type, params ] = this.handleMarketTypeAndParams ('cancelAllOrders', market, params);
        if (!isUsdcSettled && symbol === undefined) {
            throw new ArgumentsRequired (this.id + ' cancelAllOrders() requires a symbol argument for ' + type + ' markets');
        }
        const request = {};
        if (!isUsdcSettled) {
            request['symbol'] = market['id'];
        }
        const orderType = this.safeStringLower (params, 'orderType');
        const isStop = this.safeValue (params, 'stop', false);
        const isConditional = isStop || (orderType === 'stop') || (orderType === 'conditional');
        params = this.omit (params, [ 'stop', 'orderType' ]);
        let method = undefined;
        if (type === 'spot') {
            method = 'privateDeleteSpotOrderBatchCancel';
        } else if (isUsdcSettled) {
            method = (type === 'option') ? 'privatePostOptionUsdcOpenapiPrivateV1CancelAll' : 'privatePostPerpetualUsdcOpenapiPrivateV1CancelAll';
        } else if (type === 'future') {
            method = isConditional ? 'privatePostFuturesPrivateStopOrderCancelAll' : 'privatePostFuturesPrivateOrderCancelAll';
        } else if (market['linear']) {
            // linear swap
            method = isConditional ? 'privatePostPrivateLinearStopOrderCancelAll' : 'privatePostPrivateLinearOrderCancelAll';
        } else {
            // inverse swap
            method = isConditional ? 'privatePostV2PrivateStopOrderCancelAll' : 'privatePostV2PrivateOrderCancelAll';
        }
        const response = await this[method] (this.extend (request, params));
        // spot
        //    {
        //        "ret_code": 0,
        //        "ret_msg": "",
        //        "ext_code": null,
        //        "ext_info": null,
        //        "result": {
        //            "success": true
        //        }
        //    }
        //
        // linear swap
        //   {
        //       "ret_code":0,
        //       "ret_msg":"OK",
        //       "ext_code":"",
        //       "ext_info":"",
        //       "result":[
        //          "49d9ee94-303b-4bcf-959b-9e5d215e4973"
        //       ],
        //       "time_now":"1652182444.015560",
        //       "rate_limit_status":90,
        //       "rate_limit_reset_ms":1652182444010,
        //       "rate_limit":100
        //    }
        //
        // conditional futures
        //    {
        //        "ret_code":0,
        //        "ret_msg":"OK",
        //        "ext_code":"",
        //        "ext_info":"",
        //        "result":[
        //           {
        //              "clOrdID":"a14aea1e-9148-4a34-871a-f935f7cdb654",
        //              "user_id":24478789,
        //              "symbol":"ETHUSDM22",
        //              "side":"Buy",
        //              "order_type":"Limit",
        //              "price":"2001",
        //              "qty":10,
        //              "time_in_force":"GoodTillCancel",
        //              "create_type":"CreateByStopOrder",
        //              "cancel_type":"CancelByUser",
        //              "order_status":"",
        //              "leaves_value":"0",
        //              "created_at":"2022-05-10T11:43:29.705138839Z",
        //              "updated_at":"2022-05-10T11:43:37.988493739Z",
        //              "cross_status":"Deactivated",
        //              "cross_seq":-1,
        //              "stop_order_type":"Stop",
        //              "trigger_by":"LastPrice",
        //              "base_price":"2410.65",
        //              "trail_value":"0",
        //              "expected_direction":"Falling"
        //           }
        //        ],
        //        "time_now":"1652183017.988764",
        //        "rate_limit_status":97,
        //        "rate_limit_reset_ms":1652183017986,
        //        "rate_limit":100
        //    }
        //
        const result = this.safeValue (response, 'result', []);
        if (!Array.isArray (result)) {
            return response;
        }
        return this.parseOrders (result, market);
    }

    async fetchOrders (symbol = undefined, since = undefined, limit = undefined, params = {}) {
        /**
         * @method
         * @name bybit#fetchOrders
         * @description fetches information on multiple orders made by the user
         * @param {str} symbol unified market symbol of the market orders were made in
         * @param {int|undefined} since the earliest time in ms to fetch orders for
         * @param {int|undefined} limit the maximum number of  orde structures to retrieve
         * @param {dict} params extra parameters specific to the bybit api endpoint
         * @returns {[dict]} a list of [order structures]{@link https://docs.ccxt.com/en/latest/manual.html#order-structure
         */
        if (symbol === undefined) {
            throw new ArgumentsRequired (this.id + ' fetchOrders() requires a symbol argument');
        }
        await this.loadMarkets ();
        const market = this.market (symbol);
        if (market['spot'] || (market['settle'] === 'USDC')) {
            throw new NotSupported (this.id + ' fetchOrders() does not support ' + market['type'] + ' markets or USDC markets, use exchange.fetchOpenOrders () and exchange.fetchClosedOrders () instead');
        }
        let method = undefined;
        const isStop = this.safeValue (params, 'stop', false);
        const orderType = this.safeStringLower (params, 'orderType');
        const stopOrderId = this.safeString (params, 'stop_order_id'); // might want to filter by id
        const isConditionalOrder = isStop || (stopOrderId !== undefined) || (orderType === 'stop' || orderType === 'conditional');
        params = this.omit (params, [ 'orderType', 'stop', 'orderType' ]);
        if (market['linear']) {
            method = isConditionalOrder ? 'privateGetPrivateLinearStopOrderList' : 'privateGetPrivateLinearOrderList';
        } else if (market['future']) {
            method = isConditionalOrder ? 'privateGetFuturesPrivateStopOrderList' : 'privateGetFuturesPrivateOrderList';
        } else {
            // inverse swap
            method = isConditionalOrder ? 'privateGetV2PrivateStopOrderList' : 'privateGetV2PrivateOrderList';
        }
        const request = {
            'symbol': market['id'],
            // 'order_id': 'string'
            // 'order_link_id': 'string', // unique client order id, max 36 characters
            // 'symbol': market['id'], // default BTCUSD
            // 'order': 'desc', // asc
            // 'page': 1,
            // 'limit': 20, // max 50
            // 'order_status': 'Created,New'
            // conditional orders ---------------------------------------------
            // 'stop_order_id': 'string',
            // 'stop_order_status': 'Untriggered',
        };
        if (limit !== undefined) {
            request['limit'] = limit;
        }
        const response = await this[method] (this.extend (request, params));
        //
        // linear swap
        //
        //     {
        //         "ret_code":"0",
        //         "ret_msg":"OK",
        //         "ext_code":"",
        //         "ext_info":"",
        //         "result":{
        //            "current_page":"1",
        //            "data":[
        //               {
        //                  "order_id":"68ab115d-cdbc-4c38-adc0-b2fbc60136ab",
        //                  "user_id":"24478789",
        //                  "symbol":"LTCUSDT",
        //                  "side":"Sell",
        //                  "order_type":"Market",
        //                  "price":"94.72",
        //                  "qty":"0.1",
        //                  "time_in_force":"ImmediateOrCancel",
        //                  "order_status":"Filled",
        //                  "last_exec_price":"99.65",
        //                  "cum_exec_qty":"0.1",
        //                  "cum_exec_value":"9.965",
        //                  "cum_exec_fee":"0.005979",
        //                  "reduce_only":true,
        //                  "close_on_trigger":true,
        //                  "order_link_id":"",
        //                  "created_time":"2022-05-05T15:15:34Z",
        //                  "updated_time":"2022-05-05T15:15:34Z",
        //                  "take_profit":"0",
        //                  "stop_loss":"0",
        //                  "tp_trigger_by":"UNKNOWN",
        //                  "sl_trigger_by":"UNKNOWN"
        //               }
        //            ]
        //         },
        //         "time_now":"1652106664.857572",
        //         "rate_limit_status":"598",
        //         "rate_limit_reset_ms":"1652106664856",
        //         "rate_limit":"600"
        //     }
        //
        //
        // conditional orders
        //
        //     {
        //         "ret_code":"0",
        //         "ret_msg":"OK",
        //         "ext_code":"",
        //         "ext_info":"",
        //         "result":{
        //            "current_page":"1",
        //            "last_page":"0",
        //            "data":[
        //               {
        //                  "user_id":"24478789",
        //                  "stop_order_id":"68e996af-fa55-4ca1-830e-4bf68ffbff3e",
        //                  "symbol":"LTCUSDT",
        //                  "side":"Buy",
        //                  "order_type":"Limit",
        //                  "price":"86",
        //                  "qty":"0.1",
        //                  "time_in_force":"GoodTillCancel",
        //                  "order_status":"Untriggered",
        //                  "trigger_price":"86",
        //                  "order_link_id":"",
        //                  "created_time":"2022-05-09T14:36:36Z",
        //                  "updated_time":"2022-05-09T14:36:36Z",
        //                  "take_profit":"0",
        //                  "stop_loss":"0",
        //                  "trigger_by":"LastPrice",
        //                  "base_price":"86.96",
        //                  "tp_trigger_by":"UNKNOWN",
        //                  "sl_trigger_by":"UNKNOWN",
        //                  "reduce_only":false,
        //                  "close_on_trigger":false
        //               }
        //            ]
        //         },
        //         "time_now":"1652107028.148177",
        //         "rate_limit_status":"598",
        //         "rate_limit_reset_ms":"1652107028146",
        //         "rate_limit":"600"
        //     }
        //
        const result = this.safeValue (response, 'result', {});
        const data = this.safeValue (result, 'data', []);
        return this.parseOrders (data, market, since, limit);
    }

    async fetchClosedOrders (symbol = undefined, since = undefined, limit = undefined, params = {}) {
        /**
         * @method
         * @name bybit#fetchClosedOrders
         * @description fetches information on multiple closed orders made by the user
         * @param {str|undefined} symbol unified market symbol of the market orders were made in
         * @param {int|undefined} since the earliest time in ms to fetch orders for
         * @param {int|undefined} limit the maximum number of  orde structures to retrieve
         * @param {dict} params extra parameters specific to the bybit api endpoint
         * @returns {[dict]} a list of [order structures]{@link https://docs.ccxt.com/en/latest/manual.html#order-structure
         */
        let market = undefined;
        let isUsdcSettled = undefined;
        if (symbol !== undefined) {
            market = this.market (symbol);
            isUsdcSettled = market['settle'] === 'USDC';
        } else {
            let settle = this.safeString (this.options, 'defaultSettle');
            settle = this.safeString2 (params, 'settle', 'defaultSettle', settle);
            params = this.omit (params, [ 'settle', 'defaultSettle' ]);
            isUsdcSettled = settle === 'USDC';
        }
        let type = undefined;
        [ type, params ] = this.handleMarketTypeAndParams ('fetchClosedOrders', market, params);
        if ((type === 'swap' || type === 'future') && !isUsdcSettled) {
            if (symbol === undefined) {
                throw new ArgumentsRequired (this.id + ' fetchClosedOrders requires a symbol argument for ' + symbol + ' markets');
            }
            const type = this.safeStringLower (params, 'orderType');
            const isStop = this.safeValue (params, 'stop', false);
            const isConditional = isStop || (type === 'stop') || (type === 'conditional');
            params = this.omit (params, [ 'orderType', 'stop' ]);
            let defaultStatuses = undefined;
            if (!isConditional) {
                defaultStatuses = [
                    'Rejected',
                    'Filled',
                    'Cancelled',
                ];
            } else {
                // conditional orders
                defaultStatuses = [
                    'Active',
                    'Triggered',
                    'Cancelled',
                    'Rejected',
                    'Deactivated',
                ];
            }
            const closeStatus = defaultStatuses.join (',');
            const status = this.safeString2 (params, 'order_status', 'status', closeStatus);
            params = this.omit (params, [ 'order_status', 'status' ]);
            params['order_status'] = status;
            return await this.fetchOrders (symbol, since, limit, params);
        }
        const request = {};
        let method = undefined;
        if (type === 'spot') {
            method = 'privateGetSpotV1HistoryOrders';
        } else {
            // usdc
            method = 'privatePostOptionUsdcOpenapiPrivateV1QueryOrderHistory';
            request['category'] = (type === 'swap') ? 'perpetual' : 'option';
        }
        const orders = await this[method] (this.extend (request, params));
        let result = this.safeValue (orders, 'result', []);
        if (!Array.isArray (result)) {
            result = this.safeValue (result, 'dataList', []);
        }
        return this.parseOrders (result, market, since, limit);
    }

    async fetchOpenOrders (symbol = undefined, since = undefined, limit = undefined, params = {}) {
        /**
         * @method
         * @name bybit#fetchOpenOrders
         * @description fetch all unfilled currently open orders
         * @param {str|undefined} symbol unified market symbol
         * @param {int|undefined} since the earliest time in ms to fetch open orders for
         * @param {int|undefined} limit the maximum number of  open orders structures to retrieve
         * @param {dict} params extra parameters specific to the bybit api endpoint
         * @returns {[dict]} a list of [order structures]{@link https://docs.ccxt.com/en/latest/manual.html#order-structure}
         */
        let market = undefined;
        let isUsdcSettled = undefined;
        if (symbol !== undefined) {
            market = this.market (symbol);
            isUsdcSettled = market['settle'] === 'USDC';
        } else {
            let settle = this.safeString (this.options, 'defaultSettle');
            settle = this.safeString2 (params, 'settle', 'defaultSettle', settle);
            params = this.omit (params, [ 'settle', 'defaultSettle' ]);
            isUsdcSettled = settle === 'USDC';
        }
        let type = undefined;
        [ type, params ] = this.handleMarketTypeAndParams ('fetchOpenOrders', market, params);
        const request = {};
        let method = undefined;
        if ((type === 'swap' || type === 'future') && !isUsdcSettled) {
            if (symbol === undefined) {
                throw new ArgumentsRequired (this.id + ' fetchOpenOrders requires a symbol argument for ' + symbol + ' markets');
            }
            request['symbol'] = market['id'];
            const type = this.safeStringLower (params, 'orderType');
            const isStop = this.safeValue (params, 'stop', false);
            const isConditional = isStop || (type === 'stop') || (type === 'conditional');
            params = this.omit (params, [ 'stop', 'orderType' ]);
            if (market['future']) {
                method = isConditional ? 'privateGetFuturesPrivateStopOrder' : 'privateGetFuturesPrivateOrder';
            } else if (market['linear']) {
                method = isConditional ? 'privateGetPrivateLinearStopOrderSearch' : 'privateGetPrivateLinearOrderSearch';
            } else {
                // inverse swap
                method = isConditional ? 'privateGetV2PrivateStopOrder' : 'privateGetV2PrivateOrder';
            }
        } else if (type === 'spot') {
            method = 'privateGetSpotV1OpenOrders';
        } else {
            // usdc
            method = 'privatePostOptionUsdcOpenapiPrivateV1QueryActiveOrders';
            request['category'] = (type === 'swap') ? 'perpetual' : 'option';
        }
        const orders = await this[method] (this.extend (request, params));
        let result = this.safeValue (orders, 'result', []);
        if (!Array.isArray (result)) {
            const dataList = this.safeValue (result, 'dataList');
            if (dataList === undefined) {
                return this.parseOrder (result, market);
            }
            result = dataList;
        }
        // {
        //     "ret_code":0,
        //     "ret_msg":"",
        //     "ext_code":null,
        //     "ext_info":null,
        //     "result":[
        //        {
        //           "accountId":"24478790",
        //           "exchangeId":"301",
        //           "symbol":"LTCUSDT",
        //           "symbolName":"LTCUSDT",
        //           "orderLinkId":"1652115972506",
        //           "orderId":"1152426740986003968",
        //           "price":"50",
        //           "origQty":"0.2",
        //           "executedQty":"0",
        //           "cummulativeQuoteQty":"0",
        //           "avgPrice":"0",
        //           "status":"NEW",
        //           "timeInForce":"GTC",
        //           "type":"LIMIT",
        //           "side":"BUY",
        //           "stopPrice":"0.0",
        //           "icebergQty":"0.0",
        //           "time":"1652115973053",
        //           "updateTime":"1652115973063",
        //           "isWorking":true
        //        }
        //     ]
        //  }
        return this.parseOrders (result, market, since, limit);
    }

    async fetchOrderTrades (id, symbol = undefined, since = undefined, limit = undefined, params = {}) {
        /**
         * @method
         * @name bybit#fetchOrderTrades
         * @description fetch all the trades made from a single order
         * @param {str} id order id
         * @param {str|undefined} symbol unified market symbol
         * @param {int|undefined} since the earliest time in ms to fetch trades for
         * @param {int|undefined} limit the maximum number of trades to retrieve
         * @param {dict} params extra parameters specific to the bybit api endpoint
         * @returns {[dict]} a list of [trade structures]{@link https://docs.ccxt.com/en/latest/manual.html#trade-structure}
         */
        const request = {
            'order_id': id,
        };
        return await this.fetchMyTrades (symbol, since, limit, this.extend (request, params));
    }

    async fetchMyTrades (symbol = undefined, since = undefined, limit = undefined, params = {}) {
        /**
         * @method
         * @name bybit#fetchMyTrades
         * @description fetch all trades made by the user
         * @param {str} symbol unified market symbol
         * @param {int|undefined} since the earliest time in ms to fetch trades for
         * @param {int|undefined} limit the maximum number of trades structures to retrieve
         * @param {dict} params extra parameters specific to the bybit api endpoint
         * @returns {[dict]} a list of [trade structures]{@link https://docs.ccxt.com/en/latest/manual.html#trade-structure}
         */
        if (symbol === undefined) {
            throw new ArgumentsRequired (this.id + ' fetchMyTrades() requires a symbol argument');
        }
        await this.loadMarkets ();
        const request = {
            // 'order_id': 'f185806b-b801-40ff-adec-52289370ed62', // if not provided will return user's trading records
            // 'symbol': market['id'],
            // 'start_time': parseInt (since / 1000),
            // 'page': 1,
            // 'limit' 20, // max 50
        };
        let market = undefined;
        const orderId = this.safeString (params, 'order_id');
        if (orderId !== undefined) {
            request['order_id'] = orderId;
            params = this.omit (params, 'order_id');
        }
        market = this.market (symbol);
        const isUsdcSettled = market['settle'] === 'USDC';
        if (isUsdcSettled) {
            throw new NotSupported (this.id + ' fetchMyTrades() is not supported for market ' + symbol);
        }
        request['symbol'] = market['id'];
        if (since !== undefined) {
            request['start_time'] = since;
        }
        if (limit !== undefined) {
            request['limit'] = limit; // default 20, max 50
        }
        let method = undefined;
        if (market['spot']) {
            method = 'privateGetSpotV1MyTrades';
        } else if (market['future']) {
            method = 'privateGetFuturesPrivateExecutionList';
        } else {
            // linear and inverse swaps
            method = market['linear'] ? 'privateGetPrivateLinearTradeExecutionList' : 'privateGetV2PrivateExecutionList';
        }
        const response = await this[method] (this.extend (request, params));
        //
        // spot
        //     {
        //         "ret_code": 0,
        //         "ret_msg": "",
        //         "ext_code": null,
        //         "ext_info": null,
        //         "result": [
        //            {
        //                 "id": "931975237315196160",
        //                 "symbol": "BTCUSDT",
        //                 "symbolName": "BTCUSDT",
        //                 "orderId": "931975236946097408",
        //                 "ticketId": "1057753175328833537",
        //                 "matchOrderId": "931975113180558592",
        //                 "price": "20000.00001",
        //                 "qty": "0.01",
        //                 "commission": "0.02000000001",
        //                 "commissionAsset": "USDT",
        //                 "time": "1625836105890",
        //                 "isBuyer": false,
        //                 "isMaker": false,
        //                 "fee": {
        //                     "feeTokenId": "USDT",
        //                     "feeTokenName": "USDT",
        //                     "fee": "0.02000000001"
        //                 },
        //                 "feeTokenId": "USDT",
        //                 "feeAmount": "0.02000000001",
        //                 "makerRebate": "0"
        //            }
        //         ]
        //     }
        //
        // inverse
        //
        //     {
        //         "ret_code": 0,
        //         "ret_msg": "OK",
        //         "ext_code": "",
        //         "ext_info": "",
        //         "result": {
        //             "order_id": "Abandoned!!", // Abandoned!!
        //             "trade_list": [
        //                 {
        //                     "closed_size": 0,
        //                     "cross_seq": 277136382,
        //                     "exec_fee": "0.0000001",
        //                     "exec_id": "256e5ef8-abfe-5772-971b-f944e15e0d68",
        //                     "exec_price": "8178.5",
        //                     "exec_qty": 1,
        //                     "exec_time": "1571676941.70682",
        //                     "exec_type": "Trade", //Exec Type Enum
        //                     "exec_value": "0.00012227",
        //                     "fee_rate": "0.00075",
        //                     "last_liquidity_ind": "RemovedLiquidity", //Liquidity Enum
        //                     "leaves_qty": 0,
        //                     "nth_fill": 2,
        //                     "order_id": "7ad50cb1-9ad0-4f74-804b-d82a516e1029",
        //                     "order_link_id": "",
        //                     "order_price": "8178",
        //                     "order_qty": 1,
        //                     "order_type": "Market", //Order Type Enum
        //                     "side": "Buy", //Side Enum
        //                     "symbol": "BTCUSD", //Symbol Enum
        //                     "user_id": 1
        //                 }
        //             ]
        //         },
        //         "time_now": "1577483699.281488",
        //         "rate_limit_status": 118,
        //         "rate_limit_reset_ms": 1577483699244737,
        //         "rate_limit": 120
        //     }
        //
        // linear
        //
        //     {
        //         "ret_code":0,
        //         "ret_msg":"OK",
        //         "ext_code":"",
        //         "ext_info":"",
        //         "result":{
        //             "current_page":1,
        //             "data":[
        //                 {
        //                     "order_id":"b59418ec-14d4-4ef9-b9f4-721d5d576974",
        //                     "order_link_id":"",
        //                     "side":"Sell",
        //                     "symbol":"BTCUSDT",
        //                     "exec_id":"0327284d-faec-5191-bd89-acc5b4fafda9",
        //                     "price":0.5,
        //                     "order_price":0.5,
        //                     "order_qty":0.01,
        //                     "order_type":"Market",
        //                     "fee_rate":0.00075,
        //                     "exec_price":9709.5,
        //                     "exec_type":"Trade",
        //                     "exec_qty":0.01,
        //                     "exec_fee":0.07282125,
        //                     "exec_value":97.095,
        //                     "leaves_qty":0,
        //                     "closed_size":0.01,
        //                     "last_liquidity_ind":"RemovedLiquidity",
        //                     "trade_time":1591648052,
        //                     "trade_time_ms":1591648052861
        //                 }
        //             ]
        //         },
        //         "time_now":"1591736501.979264",
        //         "rate_limit_status":119,
        //         "rate_limit_reset_ms":1591736501974,
        //         "rate_limit":120
        //     }
        //
        let result = this.safeValue (response, 'result', {});
        if (!Array.isArray (result)) {
            result = this.safeValue2 (result, 'trade_list', 'data', []);
        }
        return this.parseTrades (result, market, since, limit);
    }

    parseDepositAddress (depositAddress, currency = undefined) {
        //
        //     {
        //         chain_type: 'Arbitrum One',
        //         address_deposit: '0x83a127952d266A6eA306c40Ac62A4a70668FE3BE',
        //         tag_deposit: '',
        //         chain: 'ARBI'
        //     }
        //
        const address = this.safeString (depositAddress, 'address_deposit');
        const tag = this.safeString (depositAddress, 'tag_deposit');
        const code = this.safeString (currency, 'code');
        const chain = this.safeString (depositAddress, 'chain');
        this.checkAddress (address);
        return {
            'currency': code,
            'address': address,
            'tag': tag,
            'network': chain,
            'info': depositAddress,
        };
    }

    async fetchDepositAddressesByNetwork (code, params = {}) {
        /**
         * @method
         * @name bybit#fetchDepositAddressesByNetwork
         * @description fetch a dictionary of addresses for a currency, indexed by network
         * @param {str} code unified currency code of the currency for the deposit address
         * @param {dict} params extra parameters specific to the bybit api endpoint
         * @returns {dict} a dictionary of [address structures]{@link https://docs.ccxt.com/en/latest/manual.html#address-structure} indexed by the network
         */
        await this.loadMarkets ();
        let currency = this.currency (code);
        const request = {
            'coin': currency['id'],
        };
        const response = await this.privateGetAssetV1PrivateDepositAddress (this.extend (request, params));
        //
        //     {
        //         ret_code: '0',
        //         ret_msg: 'OK',
        //         ext_code: '',
        //         result: {
        //             coin: 'ETH',
        //             chains: [
        //                 {
        //                     chain_type: 'Arbitrum One',
        //                     address_deposit: 'bybitisthebest',
        //                     tag_deposit: '',
        //                     chain: 'ARBI'
        //                 }
        //             ]
        //         },
        //         ext_info: null,
        //         time_now: '1653141635426'
        //     }
        //
        const result = this.safeValue (response, 'result', []);
        const chains = this.safeValue (result, 'chains', []);
        const coin = this.safeString (result, 'coin');
        currency = this.currency (coin);
        const parsed = this.parseDepositAddresses (chains, [ code ], false, {
            'currency': currency['id'],
        });
        return this.indexBy (parsed, 'network');
    }

    async fetchDepositAddress (code, params = {}) {
        /**
         * @method
         * @name bybit#fetchDepositAddress
         * @description fetch the deposit address for a currency associated with this account
         * @param {str} code unified currency code
         * @param {dict} params extra parameters specific to the bybit api endpoint
         * @returns {dict} an [address structure]{@link https://docs.ccxt.com/en/latest/manual.html#address-structure}
         */
        const rawNetwork = this.safeStringUpper (params, 'network');
        const networks = this.safeValue (this.options, 'networks', {});
        const network = this.safeString (networks, rawNetwork, rawNetwork);
        params = this.omit (params, 'network');
        const response = await this.fetchDepositAddressesByNetwork (code, params);
        let result = undefined;
        if (network === undefined) {
            result = this.safeValue (response, code);
            if (result === undefined) {
                const alias = this.safeString (networks, code, code);
                result = this.safeValue (response, alias);
                if (result === undefined) {
                    const defaultNetwork = this.safeString (this.options, 'defaultNetwork', 'ERC20');
                    result = this.safeValue (response, defaultNetwork);
                    if (result === undefined) {
                        const values = Object.values (response);
                        result = this.safeValue (values, 0);
                        if (result === undefined) {
                            throw new InvalidAddress (this.id + ' fetchDepositAddress() cannot find deposit address for ' + code);
                        }
                    }
                }
            }
            return result;
        }
        result = this.safeValue (response, network);
        if (result === undefined) {
            throw new InvalidAddress (this.id + ' fetchDepositAddress() cannot find ' + network + ' deposit address for ' + code);
        }
        return result;
    }

    async fetchDeposits (code = undefined, since = undefined, limit = undefined, params = {}) {
        /**
         * @method
         * @name bybit#fetchDeposits
         * @description fetch all deposits made to an account
         * @param {str|undefined} code unified currency code
         * @param {int|undefined} since the earliest time in ms to fetch deposits for
         * @param {int|undefined} limit the maximum number of deposits structures to retrieve
         * @param {dict} params extra parameters specific to the bybit api endpoint
         * @returns {[dict]} a list of [transaction structures]{@link https://docs.ccxt.com/en/latest/manual.html#transaction-structure}
         */
        await this.loadMarkets ();
        const request = {
            // 'coin': currency['id'],
            // 'currency': currency['id'], // alias
            // 'start_date': this.iso8601 (since),
            // 'end_date': this.iso8601 (till),
            'wallet_fund_type': 'Deposit', // Deposit, Withdraw, RealisedPNL, Commission, Refund, Prize, ExchangeOrderWithdraw, ExchangeOrderDeposit
            // 'page': 1,
            // 'limit': 20, // max 50
        };
        let currency = undefined;
        if (code !== undefined) {
            currency = this.currency (code);
            request['coin'] = currency['id'];
        }
        if (since !== undefined) {
            request['start_date'] = this.yyyymmdd (since);
        }
        if (limit !== undefined) {
            request['limit'] = limit;
        }
        // Currently only works for deposits prior to 2021-07-15
        // will be updated soon
        const response = await this.privateGetV2PrivateWalletFundRecords (this.extend (request, params));
        //
        //     {
        //         "ret_code": 0,
        //         "ret_msg": "ok",
        //         "ext_code": "",
        //         "result": {
        //             "data": [
        //                 {
        //                     "id": 234467,
        //                     "user_id": 1,
        //                     "coin": "BTC",
        //                     "wallet_id": 27913,
        //                     "type": "Realized P&L",
        //                     "amount": "-0.00000006",
        //                     "tx_id": "",
        //                     "address": "BTCUSD",
        //                     "wallet_balance": "0.03000330",
        //                     "exec_time": "2019-12-09T00:00:25.000Z",
        //                     "cross_seq": 0
        //                 }
        //             ]
        //         },
        //         "ext_info": null,
        //         "time_now": "1577481867.115552",
        //         "rate_limit_status": 119,
        //         "rate_limit_reset_ms": 1577481867122,
        //         "rate_limit": 120
        //     }
        //
        const result = this.safeValue (response, 'result', {});
        const data = this.safeValue (result, 'data', []);
        return this.parseTransactions (data, currency, since, limit, { 'type': 'deposit' });
    }

    async fetchWithdrawals (code = undefined, since = undefined, limit = undefined, params = {}) {
        /**
         * @method
         * @name bybit#fetchWithdrawals
         * @description fetch all withdrawals made from an account
         * @param {str} code unified currency code
         * @param {int|undefined} since the earliest time in ms to fetch withdrawals for
         * @param {int|undefined} limit the maximum number of withdrawals structures to retrieve
         * @param {dict} params extra parameters specific to the bybit api endpoint
         * @returns {[dict]} a list of [transaction structures]{@link https://docs.ccxt.com/en/latest/manual.html#transaction-structure}
         */
        await this.loadMarkets ();
        const request = {
            // 'coin': currency['id'],
            // 'start_date': this.iso8601 (since),
            // 'end_date': this.iso8601 (till),
            // 'status': 'Pending', // ToBeConfirmed, UnderReview, Pending, Success, CancelByUser, Reject, Expire
            // 'page': 1,
            // 'limit': 20, // max 50
        };
        let currency = undefined;
        if (code !== undefined) {
            currency = this.currency (code);
            request['coin'] = currency['id'];
        }
        if (since !== undefined) {
            request['start_date'] = this.yyyymmdd (since);
        }
        if (limit !== undefined) {
            request['limit'] = limit;
        }
        const response = await this.privateGetV2PrivateWalletWithdrawList (this.extend (request, params));
        //
        //     {
        //         "ret_code": 0,
        //         "ret_msg": "ok",
        //         "ext_code": "",
        //         "result": {
        //             "data": [
        //                 {
        //                     "id": 137,
        //                     "user_id": 1,
        //                     "coin": "XRP", // Coin Enum
        //                     "status": "Pending", // Withdraw Status Enum
        //                     "amount": "20.00000000",
        //                     "fee": "0.25000000",
        //                     "address": "rH7H595XYEVTEHU2FySYsWnmfACBnZS9zM",
        //                     "tx_id": "",
        //                     "submited_at": "2019-06-11T02:20:24.000Z",
        //                     "updated_at": "2019-06-11T02:20:24.000Z"
        //                 },
        //             ],
        //             "current_page": 1,
        //             "last_page": 1
        //         },
        //         "ext_info": null,
        //         "time_now": "1577482295.125488",
        //         "rate_limit_status": 119,
        //         "rate_limit_reset_ms": 1577482295132,
        //         "rate_limit": 120
        //     }
        //
        const result = this.safeValue (response, 'result', {});
        const data = this.safeValue (result, 'data', []);
        return this.parseTransactions (data, currency, since, limit, { 'type': 'withdrawal' });
    }

    parseTransactionStatus (status) {
        const statuses = {
            'ToBeConfirmed': 'pending',
            'UnderReview': 'pending',
            'Pending': 'pending',
            'Success': 'ok',
            'CancelByUser': 'canceled',
            'Reject': 'rejected',
            'Expire': 'expired',
        };
        return this.safeString (statuses, status, status);
    }

    parseTransaction (transaction, currency = undefined) {
        //
        // fetchWithdrawals
        //
        //     {
        //         "id": 137,
        //         "user_id": 1,
        //         "coin": "XRP", // Coin Enum
        //         "status": "Pending", // Withdraw Status Enum
        //         "amount": "20.00000000",
        //         "fee": "0.25000000",
        //         "address": "rH7H595XYEVTEHU2FySYsWnmfACBnZS9zM",
        //         "tx_id": "",
        //         "submited_at": "2019-06-11T02:20:24.000Z",
        //         "updated_at": "2019-06-11T02:20:24.000Z"
        //     }
        //
        // fetchDeposits ledger entries
        //
        //     {
        //         "id": 234467,
        //         "user_id": 1,
        //         "coin": "BTC",
        //         "wallet_id": 27913,
        //         "type": "Realized P&L",
        //         "amount": "-0.00000006",
        //         "tx_id": "",
        //         "address": "BTCUSD",
        //         "wallet_balance": "0.03000330",
        //         "exec_time": "2019-12-09T00:00:25.000Z",
        //         "cross_seq": 0
        //     }
        //
        const currencyId = this.safeString (transaction, 'coin');
        const code = this.safeCurrencyCode (currencyId, currency);
        const timestamp = this.parse8601 (this.safeString2 (transaction, 'submited_at', 'exec_time'));
        const updated = this.parse8601 (this.safeString (transaction, 'updated_at'));
        const status = this.parseTransactionStatus (this.safeString (transaction, 'status'));
        const address = this.safeString (transaction, 'address');
        const feeCost = this.safeNumber (transaction, 'fee');
        const type = this.safeStringLower (transaction, 'type');
        let fee = undefined;
        if (feeCost !== undefined) {
            fee = {
                'cost': feeCost,
                'currency': code,
            };
        }
        return {
            'info': transaction,
            'id': this.safeString (transaction, 'id'),
            'txid': this.safeString (transaction, 'tx_id'),
            'timestamp': timestamp,
            'datetime': this.iso8601 (timestamp),
            'network': undefined,
            'address': address,
            'addressTo': undefined,
            'addressFrom': undefined,
            'tag': undefined,
            'tagTo': undefined,
            'tagFrom': undefined,
            'type': type,
            'amount': this.safeNumber (transaction, 'amount'),
            'currency': code,
            'status': status,
            'updated': updated,
            'fee': fee,
        };
    }

    async fetchLedger (code = undefined, since = undefined, limit = undefined, params = {}) {
        /**
         * @method
         * @name bybit#fetchLedger
         * @description fetch the history of changes, actions done by the user or operations that altered balance of the user
         * @param {str|undefined} code unified currency code, default is undefined
         * @param {int|undefined} since timestamp in ms of the earliest ledger entry, default is undefined
         * @param {int|undefined} limit max number of ledger entrys to return, default is undefined
         * @param {dict} params extra parameters specific to the bybit api endpoint
         * @returns {dict} a [ledger structure]{@link https://docs.ccxt.com/en/latest/manual.html#ledger-structure}
         */
        await this.loadMarkets ();
        const request = {
            // 'coin': currency['id'],
            // 'currency': currency['id'], // alias
            // 'start_date': this.iso8601 (since),
            // 'end_date': this.iso8601 (till),
            // 'wallet_fund_type': 'Deposit', // Withdraw, RealisedPNL, Commission, Refund, Prize, ExchangeOrderWithdraw, ExchangeOrderDeposit
            // 'page': 1,
            // 'limit': 20, // max 50
        };
        let currency = undefined;
        if (code !== undefined) {
            currency = this.currency (code);
            request['coin'] = currency['id'];
        }
        if (since !== undefined) {
            request['start_date'] = this.yyyymmdd (since);
        }
        if (limit !== undefined) {
            request['limit'] = limit;
        }
        const response = await this.privateGetV2PrivateWalletFundRecords (this.extend (request, params));
        //
        //     {
        //         "ret_code": 0,
        //         "ret_msg": "ok",
        //         "ext_code": "",
        //         "result": {
        //             "data": [
        //                 {
        //                     "id": 234467,
        //                     "user_id": 1,
        //                     "coin": "BTC",
        //                     "wallet_id": 27913,
        //                     "type": "Realized P&L",
        //                     "amount": "-0.00000006",
        //                     "tx_id": "",
        //                     "address": "BTCUSD",
        //                     "wallet_balance": "0.03000330",
        //                     "exec_time": "2019-12-09T00:00:25.000Z",
        //                     "cross_seq": 0
        //                 }
        //             ]
        //         },
        //         "ext_info": null,
        //         "time_now": "1577481867.115552",
        //         "rate_limit_status": 119,
        //         "rate_limit_reset_ms": 1577481867122,
        //         "rate_limit": 120
        //     }
        //
        const result = this.safeValue (response, 'result', {});
        const data = this.safeValue (result, 'data', []);
        return this.parseLedger (data, currency, since, limit);
    }

    parseLedgerEntry (item, currency = undefined) {
        //
        //     {
        //         "id": 234467,
        //         "user_id": 1,
        //         "coin": "BTC",
        //         "wallet_id": 27913,
        //         "type": "Realized P&L",
        //         "amount": "-0.00000006",
        //         "tx_id": "",
        //         "address": "BTCUSD",
        //         "wallet_balance": "0.03000330",
        //         "exec_time": "2019-12-09T00:00:25.000Z",
        //         "cross_seq": 0
        //     }
        //
        const currencyId = this.safeString (item, 'coin');
        const code = this.safeCurrencyCode (currencyId, currency);
        const amount = this.safeNumber (item, 'amount');
        const after = this.safeNumber (item, 'wallet_balance');
        const direction = (amount < 0) ? 'out' : 'in';
        let before = undefined;
        if (after !== undefined && amount !== undefined) {
            const difference = (direction === 'out') ? amount : -amount;
            before = this.sum (after, difference);
        }
        const timestamp = this.parse8601 (this.safeString (item, 'exec_time'));
        const type = this.parseLedgerEntryType (this.safeString (item, 'type'));
        const id = this.safeString (item, 'id');
        const referenceId = this.safeString (item, 'tx_id');
        return {
            'id': id,
            'currency': code,
            'account': this.safeString (item, 'wallet_id'),
            'referenceAccount': undefined,
            'referenceId': referenceId,
            'status': undefined,
            'amount': amount,
            'before': before,
            'after': after,
            'fee': undefined,
            'direction': direction,
            'timestamp': timestamp,
            'datetime': this.iso8601 (timestamp),
            'type': type,
            'info': item,
        };
    }

    parseLedgerEntryType (type) {
        const types = {
            'Deposit': 'transaction',
            'Withdraw': 'transaction',
            'RealisedPNL': 'trade',
            'Commission': 'fee',
            'Refund': 'cashback',
            'Prize': 'prize', // ?
            'ExchangeOrderWithdraw': 'transaction',
            'ExchangeOrderDeposit': 'transaction',
        };
        return this.safeString (types, type, type);
    }

    async withdraw (code, amount, address, tag = undefined, params = {}) {
        /**
         * @method
         * @name bybit#withdraw
         * @description make a withdrawal
         * @param {str} code unified currency code
         * @param {float} amount the amount to withdraw
         * @param {str} address the address to withdraw to
         * @param {str|undefined} tag
         * @param {dict} params extra parameters specific to the bybit api endpoint
         * @returns {dict} a [transaction structure]{@link https://docs.ccxt.com/en/latest/manual.html#transaction-structure}
         */
        [ tag, params ] = this.handleWithdrawTagAndParams (tag, params);
        await this.loadMarkets ();
        this.checkAddress (address);
        const currency = this.currency (code);
        const request = {
            'coin': currency['id'],
            'amount': this.numberToString (amount),
            'address': address,
        };
        if (tag !== undefined) {
            request['tag'] = tag;
        }
        const networks = this.safeValue (this.options, 'networks', {});
        let network = this.safeStringUpper (params, 'network'); // this line allows the user to specify either ERC20 or ETH
        network = this.safeStringUpper (networks, network, network); // handle ERC20>ETH alias
        if (network !== undefined) {
            request['chain'] = network;
            params = this.omit (params, 'network');
        }
        const response = await this.privatePostAssetV1PrivateWithdraw (this.extend (request, params));
        //
        //     {
        //         "ret_code":0,
        //         "ret_msg":"OK"
        //         "ext_code":"",
        //         "result":{
        //             "id":"bybitistheone"
        //         },
        //         "ext_info":null,
        //         "time_now":1653149296617
        //     }
        //
        const result = this.safeValue (response, 'result', {});
        return this.parseTransaction (result, currency);
    }

    async fetchPositions (symbols = undefined, params = {}) {
        /**
         * @method
         * @name bybit#fetchPositions
         * @description fetch all open positions
         * @param {[str]|undefined} symbols list of unified market symbols
         * @param {dict} params extra parameters specific to the bybit api endpoint
         * @returns {[dict]} a list of [position structure]{@link https://docs.ccxt.com/en/latest/manual.html#position-structure}
         */
        await this.loadMarkets ();
        const request = {};
        let market = undefined;
        let type = undefined;
        let isLinear = undefined;
        let isUsdcSettled = undefined;
        if (Array.isArray (symbols)) {
            const length = symbols.length;
            if (length !== 1) {
                throw new ArgumentsRequired (this.id + ' fetchPositions() takes an array with exactly one symbol');
            }
            const symbol = this.safeString (symbols, 0);
            market = this.market (symbol);
            type = market['type'];
            isLinear = market['linear'];
            isUsdcSettled = market['settle'] === 'USDC';
            request['symbol'] = market['id'];
        } else {
            // market undefined
            [ type, params ] = this.handleMarketTypeAndParams ('fetchPositions', undefined, params);
            const options = this.safeValue (this.options, 'fetchPositions', {});
            const defaultSubType = this.safeString (this.options, 'defaultSubType', 'linear');
            let subType = this.safeString (options, 'subType', defaultSubType);
            subType = this.safeString (params, 'subType', subType);
            isLinear = (subType === 'linear');
            let defaultSettle = this.safeString (this.options, 'defaultSettle');
            defaultSettle = this.safeString2 (params, 'settle', 'defaultSettle', defaultSettle);
            isUsdcSettled = (defaultSettle === 'USDC');
        }
        params = this.omit (params, [ 'settle', 'defaultSettle', 'subType' ]);
        let method = undefined;
        if (isUsdcSettled) {
            method = 'privatePostOptionUsdcOpenapiPrivateV1QueryPosition';
            request['category'] = (type === 'option') ? 'OPTION' : 'PERPETUAL';
        } else if (type === 'future') {
            method = 'privateGetFuturesPrivatePositionList';
        } else if (isLinear) {
            method = 'privateGetPrivateLinearPositionList';
        } else {
            // inverse swaps
            method = 'privateGetV2PrivatePositionList';
        }
        let response = await this[method] (this.extend (request, params));
        if ((typeof response === 'string') && this.isJsonEncodedObject (response)) {
            response = JSON.parse (response);
        }
        //
        //     {
        //         ret_code: 0,
        //         ret_msg: 'OK',
        //         ext_code: '',
        //         ext_info: '',
        //         result: [] or {} depending on the request
        //     }
        //
        let result = this.safeValue (response, 'result', {});
        // usdc contracts
        if ('dataList' in result) {
            result = this.safeValue (result, 'dataList', []);
        }
        let positions = undefined;
        if (!Array.isArray (result)) {
            positions = [ result ];
        } else {
            positions = result;
        }
        const results = [];
        for (let i = 0; i < positions.length; i++) {
            let rawPosition = positions[i];
            if (('data' in rawPosition) && ('is_valid' in rawPosition)) {
                // futures only
                rawPosition = this.safeValue (rawPosition, 'data');
            }
            results.push (this.parsePosition (rawPosition, market));
        }
        return this.filterByArray (results, 'symbol', symbols, false);
    }

    parsePosition (position, market = undefined) {
        //
        // linear swap
        //
        //    {
        //        "user_id":"24478789",
        //        "symbol":"LTCUSDT",
        //        "side":"Buy",
        //        "size":"0.1",
        //        "position_value":"7.083",
        //        "entry_price":"70.83",
        //        "liq_price":"0.01",
        //        "bust_price":"0.01",
        //        "leverage":"1",
        //        "auto_add_margin":"0",
        //        "is_isolated":false,
        //        "position_margin":"13.8407674",
        //        "occ_closing_fee":"6e-07",
        //        "realised_pnl":"-0.0042498",
        //        "cum_realised_pnl":"-0.159232",
        //        "free_qty":"-0.1",
        //        "tp_sl_mode":"Full",
        //        "unrealised_pnl":"0.008",
        //        "deleverage_indicator":"2",
        //        "risk_id":"71",
        //        "stop_loss":"0",
        //        "take_profit":"0",
        //        "trailing_stop":"0",
        //        "position_idx":"1",
        //        "mode":"BothSide"
        //    }
        //
        // inverse swap / future
        //    {
        //        "id":0,
        //        "position_idx":0,
        //        "mode":0,
        //        "user_id":24478789,
        //        "risk_id":11,
        //        "symbol":"ETHUSD",
        //        "side":"Buy",
        //        "size":10, // USD amount
        //        "position_value":"0.0047808",
        //        "entry_price":"2091.70013387",
        //        "is_isolated":false,
        //        "auto_add_margin":1,
        //        "leverage":"10",
        //        "effective_leverage":"0.9",
        //        "position_margin":"0.00048124",
        //        "liq_price":"992.75",
        //        "bust_price":"990.4",
        //        "occ_closing_fee":"0.00000606",
        //        "occ_funding_fee":"0",
        //        "take_profit":"0",
        //        "stop_loss":"0",
        //        "trailing_stop":"0",
        //        "position_status":"Normal",
        //        "deleverage_indicator":3,
        //        "oc_calc_data":"{\"blq\":0,\"slq\":0,\"bmp\":0,\"smp\":0,\"fq\":-10,\"bv2c\":0.10126,\"sv2c\":0.10114}",
        //        "order_margin":"0",
        //        "wallet_balance":"0.0053223",
        //        "realised_pnl":"-0.00000287",
        //        "unrealised_pnl":0.00001847,
        //        "cum_realised_pnl":"-0.00001611",
        //        "cross_seq":8301155878,
        //        "position_seq":0,
        //        "created_at":"2022-05-05T15:06:17.949997224Z",
        //        "updated_at":"2022-05-13T13:40:29.793570924Z",
        //        "tp_sl_mode":"Full"
        //    }
        //
        // usdc
        //    {
        //       "symbol":"BTCPERP",
        //       "leverage":"1.00",
        //       "occClosingFee":"0.0000",
        //       "liqPrice":"",
        //       "positionValue":"30.8100",
        //       "takeProfit":"0.0",
        //       "riskId":"10001",
        //       "trailingStop":"0.0000",
        //       "unrealisedPnl":"0.0000",
        //       "createdAt":"1652451795305",
        //       "markPrice":"30809.41",
        //       "cumRealisedPnl":"0.0000",
        //       "positionMM":"0.1541",
        //       "positionIM":"30.8100",
        //       "updatedAt":"1652451795305",
        //       "tpSLMode":"UNKNOWN",
        //       "side":"Buy",
        //       "bustPrice":"",
        //       "deleverageIndicator":"0",
        //       "entryPrice":"30810.0",
        //       "size":"0.001",
        //       "sessionRPL":"0.0000",
        //       "positionStatus":"NORMAL",
        //       "sessionUPL":"-0.0006",
        //       "stopLoss":"0.0",
        //       "orderMargin":"0.0000",
        //       "sessionAvgPrice":"30810.0"
        //    }
        //
        const contract = this.safeString (position, 'symbol');
        market = this.safeMarket (contract, market);
        const size = this.safeString (position, 'size');
        let side = this.safeString (position, 'side');
        side = (side === 'Buy') ? 'long' : 'short';
        const notional = this.safeString2 (position, 'position_value', 'positionValue');
        const unrealisedPnl = this.omitZero (this.safeString2 (position, 'unrealised_pnl', 'unrealisedPnl'));
        let initialMarginString = this.safeString (position, 'positionIM');
        const maintenanceMarginString = this.safeString (position, 'positionMM');
        let timestamp = this.parse8601 (this.safeString (position, 'updated_at'));
        if (timestamp === undefined) {
            timestamp = this.safeInteger (position, 'createdAt');
        }
        const isIsolated = this.safeValue (position, 'is_isolated', false); // if not present it is cross
        const marginMode = isIsolated ? 'isolated' : 'cross';
        let collateralString = this.safeString (position, 'position_margin');
        const entryPrice = this.omitZero (this.safeString2 (position, 'entry_price', 'entryPrice'));
        const liquidationPrice = this.omitZero (this.safeString2 (position, 'liq_price', 'liqPrice'));
        const leverage = this.safeString (position, 'leverage');
        if (market['settle'] === 'USDT') {
            // Initial Margin = Contract size x Entry Price / Leverage
            initialMarginString = Precise.stringDiv (Precise.stringMul (size, entryPrice), leverage);
        } else if (market['inverse']) {
            // Initial Margin = Contracts / ( Entry Price x Leverage )
            initialMarginString = Precise.stringDiv (size, Precise.stringMul (entryPrice, leverage));
            if (!isIsolated) {
                collateralString = this.safeString (position, 'wallet_balance');
            }
        }
        const percentage = Precise.stringMul (Precise.stringDiv (unrealisedPnl, initialMarginString), '100');
        return {
            'info': position,
            'symbol': market['symbol'],
            'timestamp': timestamp,
            'datetime': this.iso8601 (timestamp),
            'initialMargin': this.parseNumber (initialMarginString),
            'initialMarginPercentage': this.parseNumber (Precise.stringDiv (initialMarginString, notional)),
            'maintenanceMargin': maintenanceMarginString,
            'maintenanceMarginPercentage': undefined,
            'entryPrice': this.parseNumber (entryPrice),
            'notional': this.parseNumber (notional),
            'leverage': this.parseNumber (leverage),
            'unrealizedPnl': this.parseNumber (unrealisedPnl),
            'contracts': this.parseNumber (size), // in USD for inverse swaps
            'contractSize': this.safeNumber (market, 'contractSize'),
            'marginRatio': undefined,
            'liquidationPrice': this.parseNumber (liquidationPrice),
            'markPrice': this.safeNumber (position, 'markPrice'),
            'collateral': this.parseNumber (collateralString),
            'marginMode': marginMode,
            'side': side,
            'percentage': this.parseNumber (percentage),
        };
    }

    async setMarginMode (marginMode, symbol = undefined, params = {}) {
        /**
         * @method
         * @name bybit#setMarginMode
         * @description set margin mode to 'cross' or 'isolated'
         * @param {str} marginMode 'cross' or 'isolated'
         * @param {str} symbol unified market symbol
         * @param {dict} params extra parameters specific to the bybit api endpoint
         * @returns {dict} response from the exchange
         */
        if (symbol === undefined) {
            throw new ArgumentsRequired (this.id + ' setMarginMode() requires a symbol argument');
        }
        await this.loadMarkets ();
        const market = this.market (symbol);
        if (market['settle'] === 'USDC') {
            throw new NotSupported (this.id + ' setMarginMode() does not support market ' + symbol + '');
        }
        marginMode = marginMode.toUpperCase ();
        if ((marginMode !== 'ISOLATED') && (marginMode !== 'CROSS')) {
            throw new BadRequest (this.id + ' setMarginMode() marginMode must be either isolated or cross');
        }
        const leverage = this.safeNumber (params, 'leverage');
        let sellLeverage = undefined;
        let buyLeverage = undefined;
        if (leverage === undefined) {
            sellLeverage = this.safeNumber2 (params, 'sell_leverage', 'sellLeverage');
            buyLeverage = this.safeNumber2 (params, 'buy_leverage', 'buyLeverage');
            if (sellLeverage === undefined || buyLeverage === undefined) {
                throw new ArgumentsRequired (this.id + ' setMarginMode() requires a leverage parameter or sell_leverage and buy_leverage parameters');
            }
            params = this.omit (params, [ 'buy_leverage', 'sell_leverage', 'sellLeverage', 'buyLeverage' ]);
        } else {
            params = this.omit (params, 'leverage');
            sellLeverage = leverage;
            buyLeverage = leverage;
        }
        const isIsolated = (marginMode === 'ISOLATED');
        const request = {
            'symbol': market['id'],
            'is_isolated': isIsolated,
            'buy_leverage': leverage,
            'sell_leverage': leverage,
        };
        let method = undefined;
        if (market['future']) {
            method = 'privatePostFuturesPrivatePositionSwitchIsolated';
        } else if (market['inverse']) {
            method = 'privatePostV2PrivatePositionSwitchIsolated';
        } else {
            // linear
            method = 'privatePostPrivateLinearPositionSwitchIsolated';
        }
        const response = await this[method] (this.extend (request, params));
        //
        //     {
        //         "ret_code": 0,
        //         "ret_msg": "OK",
        //         "ext_code": "",
        //         "ext_info": "",
        //         "result": null,
        //         "time_now": "1585881597.006026",
        //         "rate_limit_status": 74,
        //         "rate_limit_reset_ms": 1585881597004,
        //         "rate_limit": 75
        //     }
        //
        return response;
    }

    async setLeverage (leverage, symbol = undefined, params = {}) {
        /**
         * @method
         * @name bybit#setLeverage
         * @description set the level of leverage for a market
         * @param {float} leverage the rate of leverage
         * @param {str} symbol unified market symbol
         * @param {dict} params extra parameters specific to the bybit api endpoint
         * @returns {dict} response from the exchange
         */
        if (symbol === undefined) {
            throw new ArgumentsRequired (this.id + ' setLeverage() requires a symbol argument');
        }
        await this.loadMarkets ();
        const market = this.market (symbol);
        // WARNING: THIS WILL INCREASE LIQUIDATION PRICE FOR OPEN ISOLATED LONG POSITIONS
        // AND DECREASE LIQUIDATION PRICE FOR OPEN ISOLATED SHORT POSITIONS
        const isUsdcSettled = market['settle'] === 'USDC';
        let method = undefined;
        if (isUsdcSettled) {
            method = 'privatePostPerpetualUsdcOpenapiPrivateV1PositionLeverageSave';
        } else if (market['future']) {
            method = 'privatePostFuturesPrivatePositionLeverageSave';
        } else if (market['linear']) {
            method = 'privatePostPrivateLinearPositionSetLeverage';
        } else {
            // inverse swaps
            method = 'privatePostV2PrivatePositionLeverageSave';
        }
        const request = {
            'symbol': market['id'],
        };
        leverage = isUsdcSettled ? leverage.toString () : parseInt (leverage);
        const isLinearSwap = market['swap'] && market['linear'];
        const requiresBuyAndSellLeverage = !isUsdcSettled && (isLinearSwap || market['future']);
        if (requiresBuyAndSellLeverage) {
            const buyLeverage = this.safeNumber (params, 'buy_leverage');
            const sellLeverage = this.safeNumber (params, 'sell_leverage');
            if (buyLeverage !== undefined && sellLeverage !== undefined) {
                if ((buyLeverage < 1) || (buyLeverage > 100) || (sellLeverage < 1) || (sellLeverage > 100)) {
                    throw new BadRequest (this.id + ' setLeverage() leverage should be between 1 and 100');
                }
            } else {
                request['buy_leverage'] = leverage;
                request['sell_leverage'] = leverage;
            }
        } else {
            // requires leverage
            request['leverage'] = leverage;
        }
        if ((leverage < 1) || (leverage > 100)) {
            throw new BadRequest (this.id + ' setLeverage() leverage should be between 1 and 100');
        }
        return await this[method] (this.extend (request, params));
    }

<<<<<<< HEAD
    async setPositionMode (hedged, symbol = undefined, params = {}) {
        if (symbol === undefined) {
            throw new ArgumentsRequired (this.id + ' setPositionMode() requires a symbol argument');
        }
        await this.loadMarkets ();
        const market = this.market (symbol);
        if (market['settle'] === 'USDC') {
            throw new NotSupported (this.id + ' setPositionMode() does not support market ' + symbol);
        }
        if (market['inverse'] && !market['future']) {
            throw new BadRequest (this.id + ' setPositionMode() must be inverse future');
        }
        let method = undefined;
        let mode = undefined;
        if (market['future']) {
            method = 'privatePostFuturesPrivatePositionSwitchMode';
            if (hedged) {
                mode = '3';
            } else {
                mode = '0';
            }
        } else {
            // linear
            method = 'privatePostPrivateLinearPositionSwitchMode';
            if (hedged) {
                mode = 'BothSide';
            } else {
                mode = 'MergedSingle';
            }
        }
        const request = {
            'symbol': market['id'],
            'mode': mode,
        };
        const response = await this[method] (this.extend (request, params));
        //
        //     {
        //         "ret_code": 0,
        //         "ret_msg": "ok",
        //         "ext_code": "",
        //         "result": null,
        //         "ext_info": null,
        //         "time_now": "1577477968.175013",
        //         "rate_limit_status": 74,
        //         "rate_limit_reset_ms": 1577477968183,
        //         "rate_limit": 75
        //     }
        //
        return response;
=======
    async fetchOpenInterestHistory (symbol, timeframe = '1h', since = undefined, limit = undefined, params = {}) {
        /**
         * @method
         * @name bybit#fetchOpenInterestHistory
         * @description Gets the total amount of unsettled contracts. In other words, the total number of contracts held in open positions
         * @param {str} symbol Unified market symbol
         * @param {str} timeframe "5m", 15m, 30m, 1h, 4h, 1d
         * @param {int} since Not used by Bybit
         * @param {int} limit The number of open interest structures to return. Max 200, default 50
         * @param {dict} params Exchange specific parameters
         * @returns An array of open interest structures
         */
        if (timeframe === '1m') {
            throw new BadRequest (this.id + 'fetchOpenInterestHistory cannot use the 1m timeframe');
        }
        await this.loadMarkets ();
        const market = this.market (symbol);
        const request = {
            'symbol': market['id'],
            'period': timeframe,
        };
        if (limit !== undefined) {
            request['limit'] = limit;
        }
        const response = await this.publicGetV2PublicOpenInterest (this.extend (request, params));
        //
        //    {
        //        "ret_code": 0,
        //        "ret_msg": "OK",
        //        "ext_code": "",
        //        "ext_info": "",
        //        "result": [
        //            {
        //                "open_interest": 805604444,
        //                "timestamp": 1645056000,
        //                "symbol": "BTCUSD"
        //            },
        //            ...
        //        ],
        //        "time_now": "1645085118.727358"
        //    }
        //
        const result = this.safeValue (response, 'result');
        return this.parseOpenInterests (result, market, since, limit);
    }

    parseOpenInterest (interest, market = undefined) {
        //
        //    {
        //        "open_interest": 805604444,
        //        "timestamp": 1645056000,
        //        "symbol": "BTCUSD"
        //    }
        //
        const id = this.safeString (interest, 'symbol');
        market = this.safeMarket (id, market);
        const timestamp = this.safeTimestamp (interest, 'timestamp');
        const numContracts = this.safeString (interest, 'open_interest');
        const contractSize = this.safeString (market, 'contractSize');
        return {
            'symbol': this.safeSymbol (id),
            'baseVolume': Precise.stringMul (numContracts, contractSize),
            'quoteVolume': undefined,
            'timestamp': timestamp,
            'datetime': this.iso8601 (timestamp),
            'info': interest,
        };
>>>>>>> 44b287e6
    }

    sign (path, api = 'public', method = 'GET', params = {}, headers = undefined, body = undefined) {
        let url = this.implodeHostname (this.urls['api'][api]) + '/' + path;
        if (api === 'public') {
            if (Object.keys (params).length) {
                url += '?' + this.rawencode (params);
            }
        } else if (api === 'private') {
            this.checkRequiredCredentials ();
            const isOpenapi = url.indexOf ('openapi') >= 0;
            const timestamp = this.milliseconds ().toString ();
            if (isOpenapi) {
                if (Object.keys (params).length) {
                    body = this.json (params);
                } else {
                    // this fix for PHP is required otherwise it generates
                    // '[]' on empty arrays even when forced to use objects
                    body = '{}';
                }
                const payload = timestamp + this.apiKey + body;
                const signature = this.hmac (this.encode (payload), this.encode (this.secret), 'sha256', 'hex');
                headers = {
                    'Content-Type': 'application/json',
                    'X-BAPI-API-KEY': this.apiKey,
                    'X-BAPI-TIMESTAMP': timestamp,
                    'X-BAPI-SIGN': signature,
                };
            } else {
                const query = this.extend (params, {
                    'api_key': this.apiKey,
                    'recv_window': this.options['recvWindow'],
                    'timestamp': timestamp,
                });
                const sortedQuery = this.keysort (query);
                const auth = this.rawencode (sortedQuery);
                const signature = this.hmac (this.encode (auth), this.encode (this.secret));
                if (method === 'POST') {
                    const isSpot = url.indexOf ('spot') >= 0;
                    const extendedQuery = this.extend (query, {
                        'sign': signature,
                    });
                    if (isSpot) {
                        body = this.urlencode (extendedQuery);
                        headers = {
                            'Content-Type': 'application/x-www-form-urlencoded',
                        };
                    } else {
                        body = this.json (extendedQuery);
                        headers = {
                            'Content-Type': 'application/json',
                        };
                        const brokerId = this.safeString (this.options, 'brokerId');
                        if (brokerId !== undefined) {
                            headers['Referer'] = brokerId;
                        }
                    }
                } else {
                    url += '?' + this.urlencode (sortedQuery) + '&sign=' + signature;
                }
            }
        }
        return { 'url': url, 'method': method, 'body': body, 'headers': headers };
    }

    handleErrors (httpCode, reason, url, method, headers, body, response, requestHeaders, requestBody) {
        if (!response) {
            return; // fallback to default error handler
        }
        //
        //     {
        //         ret_code: 10001,
        //         ret_msg: 'ReadMapCB: expect { or n, but found \u0000, error ' +
        //         'found in #0 byte of ...||..., bigger context ' +
        //         '...||...',
        //         ext_code: '',
        //         ext_info: '',
        //         result: null,
        //         time_now: '1583934106.590436'
        //     }
        //
        //     {
        //         "retCode":10001,
        //         "retMsg":"symbol params err",
        //         "result":{"symbol":"","bid":"","bidIv":"","bidSize":"","ask":"","askIv":"","askSize":"","lastPrice":"","openInterest":"","indexPrice":"","markPrice":"","markPriceIv":"","change24h":"","high24h":"","low24h":"","volume24h":"","turnover24h":"","totalVolume":"","totalTurnover":"","fundingRate":"","predictedFundingRate":"","nextFundingTime":"","countdownHour":"0","predictedDeliveryPrice":"","underlyingPrice":"","delta":"","gamma":"","vega":"","theta":""}
        //     }
        //
        const errorCode = this.safeString2 (response, 'ret_code', 'retCode');
        if (errorCode !== '0') {
            if (errorCode === '30084') {
                // not an error
                // https://github.com/ccxt/ccxt/issues/11268
                // https://github.com/ccxt/ccxt/pull/11624
                // POST https://api.bybit.com/v2/private/position/switch-isolated 200 OK
                // {"ret_code":30084,"ret_msg":"Isolated not modified","ext_code":"","ext_info":"","result":null,"time_now":"1642005219.937988","rate_limit_status":73,"rate_limit_reset_ms":1642005219894,"rate_limit":75}
                return undefined;
            }
            const feedback = this.id + ' ' + body;
            this.throwExactlyMatchedException (this.exceptions['exact'], errorCode, feedback);
            this.throwBroadlyMatchedException (this.exceptions['broad'], body, feedback);
            throw new ExchangeError (feedback); // unknown message
        }
    }

    async fetchMarketLeverageTiers (symbol, params = {}) {
        /**
         * @method
         * @name bybit#fetchMarketLeverageTiers
         * @description retrieve information on the maximum leverage, and maintenance margin for trades of varying trade sizes for a single market
         * @param {str} symbol unified market symbol
         * @param {dict} params extra parameters specific to the bybit api endpoint
         * @returns {dict} a [leverage tiers structure]{@link https://docs.ccxt.com/en/latest/manual.html#leverage-tiers-structure}
         */
        await this.loadMarkets ();
        const request = {};
        let market = undefined;
        market = this.market (symbol);
        if (market['spot'] || market['option']) {
            throw new BadRequest (this.id + ' fetchMarketLeverageTiers() symbol does not support market ' + symbol);
        }
        request['symbol'] = market['id'];
        const isUsdcSettled = market['settle'] === 'USDC';
        let method = undefined;
        if (isUsdcSettled) {
            method = 'publicGetPerpetualUsdcOpenapiPublicV1RiskLimitList';
        } else if (market['linear']) {
            method = 'publicGetPublicLinearRiskLimit';
        } else {
            method = 'publicGetV2PublicRiskLimitList';
        }
        const response = await this[method] (this.extend (request, params));
        //
        //  publicLinearGetRiskLimit
        //    {
        //        ret_code: '0',
        //        ret_msg: 'OK',
        //        ext_code: '',
        //        ext_info: '',
        //        result: [
        //            {
        //                id: '11',
        //                symbol: 'ETHUSDT',
        //                limit: '800000',
        //                maintain_margin: '0.01',
        //                starting_margin: '0.02',
        //                section: [
        //                    '1',  '2',  '3',
        //                    '5',  '10', '15',
        //                    '25'
        //                ],
        //                is_lowest_risk: '1',
        //                created_at: '2022-02-04 23:30:33.555252',
        //                updated_at: '2022-02-04 23:30:33.555254',
        //                max_leverage: '50'
        //            },
        //            ...
        //        ]
        //    }
        //
        //  v2PublicGetRiskLimitList
        //    {
        //        ret_code: '0',
        //        ret_msg: 'OK',
        //        ext_code: '',
        //        ext_info: '',
        //        result: [
        //            {
        //                id: '180',
        //                is_lowest_risk: '0',
        //                section: [
        //                  '1', '2', '3',
        //                  '4', '5', '7',
        //                  '8', '9'
        //                ],
        //                symbol: 'ETHUSDH22',
        //                limit: '30000',
        //                max_leverage: '9',
        //                starting_margin: '11',
        //                maintain_margin: '5.5',
        //                coin: 'ETH',
        //                created_at: '2021-04-22T15:00:00Z',
        //                updated_at: '2021-04-22T15:00:00Z'
        //            },
        //        ],
        //        time_now: '1644017569.683191'
        //    }
        //
        const result = this.safeValue (response, 'result');
        return this.parseMarketLeverageTiers (result, market);
    }

    parseMarketLeverageTiers (info, market) {
        //
        //    Linear
        //    [
        //        {
        //            id: '11',
        //            symbol: 'ETHUSDT',
        //            limit: '800000',
        //            maintain_margin: '0.01',
        //            starting_margin: '0.02',
        //            section: [
        //                '1',  '2',  '3',
        //                '5',  '10', '15',
        //                '25'
        //            ],
        //            is_lowest_risk: '1',
        //            created_at: '2022-02-04 23:30:33.555252',
        //            updated_at: '2022-02-04 23:30:33.555254',
        //            max_leverage: '50'
        //        },
        //        ...
        //    ]
        //
        //    Inverse
        //    [
        //        {
        //            id: '180',
        //            is_lowest_risk: '0',
        //            section: [
        //                '1', '2', '3',
        //                '4', '5', '7',
        //                '8', '9'
        //            ],
        //            symbol: 'ETHUSDH22',
        //            limit: '30000',
        //            max_leverage: '9',
        //            starting_margin: '11',
        //            maintain_margin: '5.5',
        //            coin: 'ETH',
        //            created_at: '2021-04-22T15:00:00Z',
        //            updated_at: '2021-04-22T15:00:00Z'
        //        }
        //        ...
        //    ]
        //
        // usdc swap
        //
        //    {
        //        "riskId":"10001",
        //        "symbol":"BTCPERP",
        //        "limit":"1000000",
        //        "startingMargin":"0.0100",
        //        "maintainMargin":"0.0050",
        //        "isLowestRisk":true,
        //        "section":[
        //           "1",
        //           "2",
        //           "3",
        //           "5",
        //           "10",
        //           "25",
        //           "50",
        //           "100"
        //        ],
        //        "maxLeverage":"100.00"
        //    }
        //
        let minNotional = 0;
        const tiers = [];
        for (let i = 0; i < info.length; i++) {
            const item = info[i];
            const maxNotional = this.safeNumber (item, 'limit');
            tiers.push ({
                'tier': this.sum (i, 1),
                'currency': market['base'],
                'minNotional': minNotional,
                'maxNotional': maxNotional,
                'maintenanceMarginRate': this.safeNumber2 (item, 'maintain_margin', 'maintainMargin'),
                'maxLeverage': this.safeNumber2 (item, 'max_leverage', 'maxLeverage'),
                'info': item,
            });
            minNotional = maxNotional;
        }
        return tiers;
    }
};<|MERGE_RESOLUTION|>--- conflicted
+++ resolved
@@ -4758,7 +4758,6 @@
         return await this[method] (this.extend (request, params));
     }
 
-<<<<<<< HEAD
     async setPositionMode (hedged, symbol = undefined, params = {}) {
         if (symbol === undefined) {
             throw new ArgumentsRequired (this.id + ' setPositionMode() requires a symbol argument');
@@ -4808,7 +4807,8 @@
         //     }
         //
         return response;
-=======
+    }
+
     async fetchOpenInterestHistory (symbol, timeframe = '1h', since = undefined, limit = undefined, params = {}) {
         /**
          * @method
@@ -4876,7 +4876,6 @@
             'datetime': this.iso8601 (timestamp),
             'info': interest,
         };
->>>>>>> 44b287e6
     }
 
     sign (path, api = 'public', method = 'GET', params = {}, headers = undefined, body = undefined) {
