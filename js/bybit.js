--- conflicted
+++ resolved
@@ -1653,7 +1653,7 @@
     async fetchSpotTickers (symbols = undefined, params = {}) {
         await this.loadMarkets ();
         symbols = this.marketSymbols (symbols);
-        const response = await this.publicGetSpotQuoteV1Ticker24hr (params);
+        const response = await this.publicGetSpotV3PublicQuoteTicker24hr (params);
         //
         //     {
         //         "ret_code":0,
@@ -1836,53 +1836,14 @@
         }
         const enableUnifiedMargin = this.safeValue (this.options, 'enableUnifiedMargin');
         if (type === 'spot') {
-<<<<<<< HEAD
             return await this.fetchSpotTickers (symbols, params);
         } else if (enableUnifiedMargin) {
             return await this.fetchDerivativesTickers (symbols, params);
-=======
-            method = 'publicGetSpotV3PublicQuoteTicker24hr';
->>>>>>> fe632100
         } else if (!isUsdcSettled) {
             return await this.fetchV2DerivativesTickers (symbols, params);
         } else {
             throw new NotSupported (this.id + ' fetchTickers() is not supported for USDC markets');
         }
-<<<<<<< HEAD
-=======
-        const response = await this[method] (params);
-        //
-        // spot
-        //
-        //    {
-        //         "retCode": "0",
-        //         "retMsg": "OK",
-        //         "result": {
-        //             "list": [
-        //                 {
-        //                     "t": "1666772160002",
-        //                     "s": "XDCUSDT",
-        //                     "lp": "0.03109",
-        //                     "h": "0.03116",
-        //                     "l": "0.03001",
-        //                     "o": "0.03044",
-        //                     "bp": "0.03105",
-        //                     "ap": "0.03109",
-        //                     "v": "1362796.9",
-        //                     "qv": "41423.411932"
-        //                 },
-        //             ]
-        //         },
-        //         "retExtInfo": {},
-        //         "time": "1666772209124"
-        //     }
-        //
-        let result = this.safeValue (response, 'result', []);
-        if (!Array.isArray (result)) {
-            result = this.safeValue (result, 'list', []);
-        }
-        return this.parseTickers (result, symbols, params);
->>>>>>> fe632100
     }
 
     parseOHLCV (ohlcv, market = undefined) {
@@ -1960,22 +1921,6 @@
         //         "turnover":"1188.02"
         //     }
         //
-<<<<<<< HEAD
-        // spot
-        //     [
-        //         1651837620000, // start tame
-        //         "35831.5", // open
-        //         "35831.5", // high
-        //         "35801.93", // low
-        //         "35817.11", // close
-        //         "1.23453", // volume
-        //         0, // end time
-        //         "44213.97591627", // quote asset volume
-        //         24, // number of trades
-        //         "0", // taker base volume
-        //         "0" // taker quote volume
-        //     ]
-        //
         // Unified Margin
         //
         //     [
@@ -1988,8 +1933,6 @@
         //         "2.4343353100000003"
         //     ]
         //
-=======
->>>>>>> fe632100
         if (Array.isArray (ohlcv)) {
             return [
                 this.safeNumber (ohlcv, 0),
@@ -2034,10 +1977,9 @@
         if (limit !== undefined) {
             request['limit'] = limit; // max 200, default 200
         }
-<<<<<<< HEAD
         request['interval'] = timeframe;
         request['from'] = sinceTimestamp;
-        const response = await this.publicGetSpotQuoteV1Kline (this.extend (request, params));
+        const response = await this.publicGetSpotV3PublicQuoteKline (this.extend (request, params));
         //
         //     {
         //         "ret_code": "0",
@@ -2079,32 +2021,6 @@
         }
         if (since === undefined) {
             sinceTimestamp = now - limit * duration;
-=======
-        let method = undefined;
-        let intervalKey = 'interval';
-        let sinceKey = 'from';
-        const isUsdcSettled = market['settle'] === 'USDC';
-        if (market['spot']) {
-            method = 'publicGetSpotV3PublicQuoteKline';
-        } else if (market['contract'] && !isUsdcSettled) {
-            if (market['linear']) {
-                // linear swaps/futures
-                const methods = {
-                    'mark': 'publicGetPublicLinearMarkPriceKline',
-                    'index': 'publicGetPublicLinearIndexPriceKline',
-                    'premiumIndex': 'publicGetPublicLinearPremiumIndexKline',
-                };
-                method = this.safeValue (methods, price, 'publicGetPublicLinearKline');
-            } else {
-                // inverse swaps/ futures
-                const methods = {
-                    'mark': 'publicGetV2PublicMarkPriceKline',
-                    'index': 'publicGetV2PublicIndexPriceKline',
-                    'premiumIndex': 'publicGetV2PublicPremiumPriceKline',
-                };
-                method = this.safeValue (methods, price, 'publicGetV2PublicKlineList');
-            }
->>>>>>> fe632100
         } else {
             sinceTimestamp = parseInt (since / 1000);
         }
@@ -2225,41 +2141,9 @@
         //         ],
         //         "time_now":"1587884120.168077"
         //     }
-<<<<<<< HEAD
         //
         const ohlcvs = this.safeValue (response, 'result');
         return this.parseOHLCVs (ohlcvs, market, timeframe, since, limit);
-=======
-        //
-        // spot
-        //
-        //    {
-        //         "retCode": "0",
-        //         "retMsg": "OK",
-        //         "result": {
-        //             "list": [
-        //                 {
-        //                     "t": "1666759020000",
-        //                     "s": "AAVEUSDT",
-        //                     "sn": "AAVEUSDT",
-        //                     "c": "83",
-        //                     "h": "83.4",
-        //                     "l": "82.9",
-        //                     "o": "83.4",
-        //                     "v": "149.368"
-        //                 },
-        //             ]
-        //         },
-        //         "retExtInfo": {},
-        //         "time": "1666771001212"
-        //     }
-        //
-        let result = this.safeValue (response, 'result', {});
-        if ('list' in result) {
-            result = this.safeValue (result, 'list', {});
-        }
-        return this.parseOHLCVs (result, market, timeframe, since, limit);
->>>>>>> fe632100
     }
 
     async fetchUSDCOHLCV (symbol, timeframe = '1m', since = undefined, limit = undefined, params = {}) {
@@ -2737,24 +2621,10 @@
         const request = {
             'symbol': market['id'],
         };
-<<<<<<< HEAD
-=======
-        const isUsdcSettled = market['settle'] === 'USDC';
-        if (market['type'] === 'spot') {
-            method = 'publicGetSpotV3PublicQuoteTrades';
-        } else if (!isUsdcSettled) {
-            // inverse perpetual // usdt linear // inverse futures
-            method = market['linear'] ? 'publicGetPublicLinearRecentTradingRecords' : 'publicGetV2PublicTradingRecords';
-        } else {
-            // usdc option/ swap
-            method = 'publicGetOptionUsdcOpenapiPublicV1QueryTradeLatest';
-            request['category'] = market['option'] ? 'OPTION' : 'PERPETUAL';
-        }
->>>>>>> fe632100
         if (limit !== undefined) {
             request['limit'] = limit; // Default value is 60, max 60
         }
-        const response = await this.publicGetSpotQuoteV1Trades (this.extend (request, params));
+        const response = await this.publicGetSpotV3PublicQuoteTrades (this.extend (request, params));
         //
         // spot
         //
@@ -2899,15 +2769,8 @@
         //         }
         //     }
         //
-<<<<<<< HEAD
         const result = this.safeValue (response, 'result', {});
         const trades = this.safeValue (result, 'dataList', []);
-=======
-        let trades = this.safeValue (response, 'result', {});
-        if (!Array.isArray (trades)) {
-            trades = this.safeValue2 (trades, 'dataList', 'list', []);
-        }
->>>>>>> fe632100
         return this.parseTrades (trades, market, since, limit);
     }
 
@@ -2978,36 +2841,16 @@
         const request = {
             'symbol': market['id'],
         };
-<<<<<<< HEAD
-=======
-        const isUsdcSettled = market['settle'] === 'USDC';
-        let method = undefined;
-        if (market['spot']) {
-            method = 'publicGetSpotV3PublicQuoteDepth';
-        } else if (!isUsdcSettled) {
-            // inverse perpetual // usdt linear // inverse futures
-            method = 'publicGetV2PublicOrderBookL2';
-        } else {
-            // usdc option/ swap
-            method = market['option'] ? 'publicGetOptionUsdcOpenapiPublicV1OrderBook' : 'publicGetPerpetualUsdcOpenapiPublicV1OrderBook';
-        }
->>>>>>> fe632100
         if (limit !== undefined) {
             request['limit'] = limit;
         }
-        const response = await this.publicGetSpotQuoteV1Depth (this.extend (request, params));
-        //
-<<<<<<< HEAD
-        //     {
-        //         "ret_code": 0,
-        //         "ret_msg": null,
-=======
+        const response = await this.publicGetSpotV3PublicQuoteDepth (this.extend (request, params));
+        //
         // spot
         //
         //    {
         //         "retCode": "0",
         //         "retMsg": "OK",
->>>>>>> fe632100
         //         "result": {
         //             "time": "1620886105740",
         //             "bids": [
@@ -3323,36 +3166,7 @@
 
     async fetchSpotBalance (params = {}) {
         await this.loadMarkets ();
-<<<<<<< HEAD
-        const response = await this.privateGetSpotV1Account (params);
-=======
-        const request = {};
-        let type = undefined;
-        [ type, params ] = this.handleMarketTypeAndParams ('fetchBalance', undefined, params);
-        let method = undefined;
-        if (type === 'spot') {
-            method = 'privateGetSpotV3PrivateAccount';
-        } else {
-            let settle = this.safeString (this.options, 'defaultSettle');
-            settle = this.safeString2 (params, 'settle', 'defaultSettle', settle);
-            params = this.omit (params, [ 'settle', 'defaultSettle' ]);
-            const isUsdcSettled = settle === 'USDC';
-            if (!isUsdcSettled) {
-                // linear/inverse future/swap
-                method = 'privateGetV2PrivateWalletBalance';
-                const coin = this.safeString2 (params, 'coin', 'code');
-                params = this.omit (params, [ 'coin', 'code' ]);
-                if (coin !== undefined) {
-                    const currency = this.currency (coin);
-                    request['coin'] = currency['id'];
-                }
-            } else {
-                // usdc account
-                method = 'privatePostOptionUsdcOpenapiPrivateV1QueryWalletBalance';
-            }
-        }
-        const response = await this[method] (this.extend (request, params));
->>>>>>> fe632100
+        const response = await this.privateGetSpotV3PrivateAccount (params);
         //
         //     {
         //         ret_code: 0,
@@ -4553,7 +4367,6 @@
         }
     }
 
-<<<<<<< HEAD
     async cancelSpotOrder (id, symbol = undefined, params = {}) {
         await this.loadMarkets ();
         const market = this.market (symbol);
@@ -4564,211 +4377,7 @@
         if (id !== undefined) { // The user can also use argument params["order_link_id"]
             request['orderId'] = id;
         }
-        const response = await this.privateDeleteSpotV1Order (this.extend (request, params));
-        //
-        //    {
-        //        "ret_code":0,
-        //        "ret_msg":"",
-        //        "ext_code":null,
-        //        "ext_info":null,
-        //        "result":{
-        //           "accountId":"24478790",
-        //           "symbol":"LTCUSDT",
-        //           "orderLinkId":"1652192399682",
-        //           "orderId":"1153067855569315072",
-        //           "transactTime":"1652192399866",
-        //           "price":"50",
-        //           "origQty":"0.2",
-        //           "executedQty":"0",
-        //           "status":"NEW",
-        //           "timeInForce":"GTC",
-        //           "type":"LIMIT",
-        //           "side":"BUY"
-        //        }
-        //    }
-        //
-        const result = this.safeValue (response, 'result', {});
-        return this.parseOrder (result, market);
-    }
-
-    async cancelUnifiedMarginOrder (id, symbol = undefined, params = {}) {
-        if (symbol === undefined) {
-            throw new ArgumentsRequired (this.id + ' cancelUnifiedMarginOrder() requires a symbol argument');
-        }
-        await this.loadMarkets ();
-        const market = this.market (symbol);
-        const request = {
-            'symbol': market['id'],
-            // 'orderLinkId': 'string',
-            // 'orderId': id,
-            // conditional orders
-            // 'orderFilter': '',
-            // 'category': '',
-        };
-        const orderType = this.safeStringLower (params, 'orderType');
-        const isStop = this.safeValue (params, 'stop', false);
-        const isConditional = isStop || (orderType === 'stop') || (orderType === 'conditional');
-        params = this.omit (params, [ 'orderType', 'stop' ]);
-        request['orderFilter'] = isConditional ? 'StopOrder' : 'Order';
-        if (id !== undefined) { // The user can also use argument params["orderLinkId"]
-            request['orderId'] = id;
-        }
-        if (market['option']) {
-            request['category'] = 'option';
-        } else if (market['linear']) {
-            request['category'] = 'linear';
-        } else {
-            throw new NotSupported (this.id + ' cancelUnifiedMarginOrder() does not allow inverse market orders for ' + symbol + ' markets');
-        }
-        const response = await this.privatePostUnifiedV3PrivateOrderCancel (this.extend (request, params));
-        //
-        //     {
-        //         "retCode": 0,
-        //         "retMsg": "OK",
-        //         "result": {
-        //             "orderId": "42c86d66331e41998d12c2440ce90c1a",
-        //             "orderLinkId": "e80d558e-ed"
-        //         }
-        //     }
-        //
-        const result = this.safeValue (response, 'result', {});
-        return this.parseOrder (result, market);
-    }
-
-    async cancelUSDCOrder (id, symbol = undefined, params = {}) {
-        if (symbol === undefined) {
-            throw new ArgumentsRequired (this.id + ' cancelUSDCOrder() requires a symbol argument');
-        }
-        await this.loadMarkets ();
-        const market = this.market (symbol);
-        const request = {
-            'symbol': market['id'],
-            // 'orderLinkId': 'string', // one of order_id, stop_order_id or order_link_id is required
-            // 'orderId': id,
-        };
-        const orderType = this.safeStringLower (params, 'orderType');
-        const isStop = this.safeValue (params, 'stop', false);
-        const isConditional = isStop || (orderType === 'stop') || (orderType === 'conditional');
-        params = this.omit (params, [ 'orderType', 'stop' ]);
-        let method = undefined;
-        if (id !== undefined) { // The user can also use argument params["order_link_id"]
-            request['orderId'] = id;
-        }
-        if (market['option']) {
-            method = 'privatePostOptionUsdcOpenapiPrivateV1CancelOrder';
-        } else {
-            method = 'privatePostPerpetualUsdcOpenapiPrivateV1CancelOrder';
-            request['orderFilter'] = isConditional ? 'StopOrder' : 'Order';
-        }
-        const response = await this[method] (this.extend (request, params));
-        //
-        //     {
-        //         "retCode": 0,
-        //         "retMsg": "OK",
-        //         "result": {
-        //             "outRequestId": "",
-        //             "symbol": "BTC-13MAY22-40000-C",
-        //             "orderId": "8c65df91-91fc-461d-9b14-786379ef138c",
-        //             "orderLinkId": ""
-        //         },
-        //         "retExtMap": {}
-        //     }
-        //
-        const result = this.safeValue (response, 'result', {});
-        return this.parseOrder (result, market);
-    }
-
-    async cancelDerivativesOrder (id, symbol = undefined, params = {}) {
-        if (symbol === undefined) {
-            throw new ArgumentsRequired (this.id + ' cancelDerivativesOrder() requires a symbol argument');
-=======
-    async cancelOrder (id, symbol = undefined, params = {}) {
-        /**
-         * @method
-         * @name bybit#cancelOrder
-         * @description cancels an open order
-         * @param {string} id order id
-         * @param {string} symbol unified symbol of the market the order was made in
-         * @param {object} params extra parameters specific to the bybit api endpoint
-         * @returns {object} An [order structure]{@link https://docs.ccxt.com/en/latest/manual.html#order-structure}
-         */
-        let market = undefined;
-        const symbolDefined = (market !== undefined);
-        if (symbolDefined) {
-            market = this.market (symbol);
-        }
-        let marketType = undefined;
-        [ marketType, params ] = this.handleMarketTypeAndParams ('cancelOrder', market, params);
-        if (!symbolDefined) {
-            if (marketType !== 'spot') {
-                throw new ArgumentsRequired (this.id + ' cancelOrder() requires a symbol argument');
-            }
->>>>>>> fe632100
-        }
-        await this.loadMarkets ();
-        const request = {
-            // 'order_link_id': 'string', // one of order_id, stop_order_id or order_link_id is required
-            // regular orders ---------------------------------------------
-            // 'order_id': id, // one of order_id or order_link_id is required for regular orders
-            // conditional orders ---------------------------------------------
-            // 'stop_order_id': id, // one of stop_order_id or order_link_id is required for conditional orders
-        };
-        if (symbolDefined) {
-            request['symbol'] = market['id'];
-        }
-        const isSpotMarket = (symbolDefined && market['spot']) || (!symbolDefined && (marketType === 'spot'));
-        const orderType = this.safeStringLower (params, 'orderType');
-        const isStop = this.safeValue (params, 'stop', false);
-        const isConditional = isStop || (orderType === 'stop') || (orderType === 'conditional');
-        params = this.omit (params, [ 'orderType', 'stop' ]);
-<<<<<<< HEAD
-        let method = undefined;
-        if (market['linear']) {
-=======
-        const isUsdcSettled = symbolDefined && (market['settle'] === 'USDC');
-        let method = undefined;
-        if (isSpotMarket) {
-            method = 'privatePostSpotV3PrivateCancelOrder';
-            if (id !== undefined) { // The user can also use argument params["order_link_id"]
-                request['orderId'] = id;
-            }
-        } else if (isUsdcSettled) {
-            if (id !== undefined) { // The user can also use argument params["order_link_id"]
-                request['orderId'] = id;
-            }
-            if (market['option']) {
-                method = 'privatePostOptionUsdcOpenapiPrivateV1CancelOrder';
-            } else {
-                method = 'privatePostPerpetualUsdcOpenapiPrivateV1CancelOrder';
-                request['orderFilter'] = isConditional ? 'StopOrder' : 'Order';
-            }
-        } else if (market['linear']) {
->>>>>>> fe632100
-            // linear futures and linear swaps
-            method = isConditional ? 'privatePostPrivateLinearStopOrderCancel' : 'privatePostPrivateLinearOrderCancel';
-        } else if (market['swap']) {
-            // inverse swaps
-            method = isConditional ? 'privatePostV2PrivateStopOrderCancel' : 'privatePostV2PrivateOrderCancel';
-        } else {
-            // inverse futures
-            method = isConditional ? 'privatePostFuturesPrivateStopOrderCancel' : 'privatePostFuturesPrivateOrderCancel';
-        }
-<<<<<<< HEAD
-        if (market['contract'] && (id !== undefined)) { // id === undefined check because the user can also use argument params["order_link_id"]
-=======
-        if (symbolDefined && market['contract'] && !isUsdcSettled && (id !== undefined)) { // id === undefined check because the user can also use argument params["order_link_id"]
->>>>>>> fe632100
-            if (!isConditional) {
-                request['order_id'] = id;
-            } else {
-                request['stop_order_id'] = id;
-            }
-        }
-        const response = await this[method] (this.extend (request, params));
-        //
-<<<<<<< HEAD
-=======
-        // spot
+        const response = await this.privatePostSpotV3PrivateCancelOrder (this.extend (request, params));
         //
         //     {
         //         "retCode": "0",
@@ -4793,9 +4402,134 @@
         //         "time": "1666733839493"
         //     }
         //
-        //
-        // linear
->>>>>>> fe632100
+        const result = this.safeValue (response, 'result', {});
+        return this.parseOrder (result, market);
+    }
+
+    async cancelUnifiedMarginOrder (id, symbol = undefined, params = {}) {
+        if (symbol === undefined) {
+            throw new ArgumentsRequired (this.id + ' cancelUnifiedMarginOrder() requires a symbol argument');
+        }
+        await this.loadMarkets ();
+        const market = this.market (symbol);
+        const request = {
+            'symbol': market['id'],
+            // 'orderLinkId': 'string',
+            // 'orderId': id,
+            // conditional orders
+            // 'orderFilter': '',
+            // 'category': '',
+        };
+        const orderType = this.safeStringLower (params, 'orderType');
+        const isStop = this.safeValue (params, 'stop', false);
+        const isConditional = isStop || (orderType === 'stop') || (orderType === 'conditional');
+        params = this.omit (params, [ 'orderType', 'stop' ]);
+        request['orderFilter'] = isConditional ? 'StopOrder' : 'Order';
+        if (id !== undefined) { // The user can also use argument params["orderLinkId"]
+            request['orderId'] = id;
+        }
+        if (market['option']) {
+            request['category'] = 'option';
+        } else if (market['linear']) {
+            request['category'] = 'linear';
+        } else {
+            throw new NotSupported (this.id + ' cancelUnifiedMarginOrder() does not allow inverse market orders for ' + symbol + ' markets');
+        }
+        const response = await this.privatePostUnifiedV3PrivateOrderCancel (this.extend (request, params));
+        //
+        //     {
+        //         "retCode": 0,
+        //         "retMsg": "OK",
+        //         "result": {
+        //             "orderId": "42c86d66331e41998d12c2440ce90c1a",
+        //             "orderLinkId": "e80d558e-ed"
+        //         }
+        //     }
+        //
+        const result = this.safeValue (response, 'result', {});
+        return this.parseOrder (result, market);
+    }
+
+    async cancelUSDCOrder (id, symbol = undefined, params = {}) {
+        if (symbol === undefined) {
+            throw new ArgumentsRequired (this.id + ' cancelUSDCOrder() requires a symbol argument');
+        }
+        await this.loadMarkets ();
+        const market = this.market (symbol);
+        const request = {
+            'symbol': market['id'],
+            // 'orderLinkId': 'string', // one of order_id, stop_order_id or order_link_id is required
+            // 'orderId': id,
+        };
+        const orderType = this.safeStringLower (params, 'orderType');
+        const isStop = this.safeValue (params, 'stop', false);
+        const isConditional = isStop || (orderType === 'stop') || (orderType === 'conditional');
+        params = this.omit (params, [ 'orderType', 'stop' ]);
+        let method = undefined;
+        if (id !== undefined) { // The user can also use argument params["order_link_id"]
+            request['orderId'] = id;
+        }
+        if (market['option']) {
+            method = 'privatePostOptionUsdcOpenapiPrivateV1CancelOrder';
+        } else {
+            method = 'privatePostPerpetualUsdcOpenapiPrivateV1CancelOrder';
+            request['orderFilter'] = isConditional ? 'StopOrder' : 'Order';
+        }
+        const response = await this[method] (this.extend (request, params));
+        //
+        //     {
+        //         "retCode": 0,
+        //         "retMsg": "OK",
+        //         "result": {
+        //             "outRequestId": "",
+        //             "symbol": "BTC-13MAY22-40000-C",
+        //             "orderId": "8c65df91-91fc-461d-9b14-786379ef138c",
+        //             "orderLinkId": ""
+        //         },
+        //         "retExtMap": {}
+        //     }
+        //
+        const result = this.safeValue (response, 'result', {});
+        return this.parseOrder (result, market);
+    }
+
+    async cancelDerivativesOrder (id, symbol = undefined, params = {}) {
+        if (symbol === undefined) {
+            throw new ArgumentsRequired (this.id + ' cancelDerivativesOrder() requires a symbol argument');
+        }
+        await this.loadMarkets ();
+        const request = {
+            'symbol': market['id'],
+            // 'order_link_id': 'string', // one of order_id, stop_order_id or order_link_id is required
+            // regular orders ---------------------------------------------
+            // 'order_id': id, // one of order_id or order_link_id is required for regular orders
+            // conditional orders ---------------------------------------------
+            // 'stop_order_id': id, // one of stop_order_id or order_link_id is required for conditional orders
+        };
+        const orderType = this.safeStringLower (params, 'orderType');
+        const isStop = this.safeValue (params, 'stop', false);
+        const isConditional = isStop || (orderType === 'stop') || (orderType === 'conditional');
+        params = this.omit (params, [ 'orderType', 'stop' ]);
+        let method = undefined;
+        if (market['linear']) {
+            // linear futures and linear swaps
+            method = isConditional ? 'privatePostPrivateLinearStopOrderCancel' : 'privatePostPrivateLinearOrderCancel';
+        } else if (market['swap']) {
+            // inverse swaps
+            method = isConditional ? 'privatePostV2PrivateStopOrderCancel' : 'privatePostV2PrivateOrderCancel';
+        } else {
+            // inverse futures
+            method = isConditional ? 'privatePostFuturesPrivateStopOrderCancel' : 'privatePostFuturesPrivateOrderCancel';
+        }
+        if (market['contract'] && (id !== undefined)) { // id === undefined check because the user can also use argument params["order_link_id"]
+            if (!isConditional) {
+                request['order_id'] = id;
+            } else {
+                request['stop_order_id'] = id;
+            }
+        }
+        const response = await this[method] (this.extend (request, params));
+        //
         //    {
         //        "ret_code":0,
         //        "ret_msg":"OK",
@@ -5345,41 +5079,43 @@
         if (since !== undefined) {
             request['startTime'] = since;
         }
-        const orders = await this.privateGetSpotV1HistoryOrders (this.extend (request, params));
-        const result = this.safeValue (orders, 'result', []);
-        //
-        //     {
-        //         "ret_code": 0,
-        //         "ret_msg": "",
-        //         "ext_code": null,
-        //         "ext_info": null,
-        //         "result": [
-        //             {
-        //                 "accountId": "10054",
-        //                 "exchangeId": "301",
-        //                 "symbol": "ETHUSDT",
-        //                 "symbolName": "ETHUSDT",
-        //                 "orderLinkId": "1620615771764",
-        //                 "orderId": "888183901021893120",
-        //                 "price": "5000",
-        //                 "origQty": "1",
-        //                 "executedQty": "0",
-        //                 "cummulativeQuoteQty": "0",
-        //                 "avgPrice": "0",
-        //                 "status": "CANCELED",
-        //                 "timeInForce": "GTC",
-        //                 "type": "LIMIT",
-        //                 "side": "BUY",
-        //                 "stopPrice": "0.0",
-        //                 "icebergQty": "0.0",
-        //                 "time": "1620615771836",
-        //                 "updateTime": "1620617056334",
-        //                 "isWorking": true
-        //             }
-        //         ]
-        //     }
-        //
-        return this.parseOrders (result, market, since, limit);
+        const response = await this.privateGetSpotV3PrivateHistoryOrders (this.extend (request, params));
+        const result = this.safeValue (response, 'result', {});
+        //
+        //    {
+        //        "retCode": "0",
+        //        "retMsg": "OK",
+        //        "result": {
+        //            "list": [
+        //                {
+        //                    "accountId": "13380434",
+        //                    "symbol": "AAVEUSDT",
+        //                    "orderLinkId": "1666697847966604",
+        //                    "orderId": "1274748373594828288",
+        //                    "orderPrice": "80",
+        //                    "orderQty": "0.11",
+        //                    "execQty": "0",
+        //                    "cummulativeQuoteQty": "0",
+        //                    "avgPrice": "0",
+        //                    "status": "CANCELED",
+        //                    "timeInForce": "GTC",
+        //                    "orderType": "LIMIT",
+        //                    "side": "BUY",
+        //                    "stopPrice": "0.0",
+        //                    "icebergQty": "0.0",
+        //                    "createTime": "1666697847972",
+        //                    "updateTime": "1666697865809",
+        //                    "isWorking": "1",
+        //                    "orderCategory": "0"
+        //                },
+        //            ]
+        //        },
+        //        "retExtInfo": null,
+        //        "time": "1666732287588"
+        //    }
+        //
+        const orders = this.safeValue (result, 'list', []);
+        return this.parseOrders (orders, market, since, limit);
     }
 
     async fetchUSDCClosedOrders (symbol = undefined, since = undefined, limit = undefined, params = {}) {
@@ -5515,7 +5251,6 @@
     async fetchSpotOpenOrders (symbol = undefined, since = undefined, limit = undefined, params = {}) {
         await this.loadMarkets ();
         const request = {};
-<<<<<<< HEAD
         let market = undefined;
         if (symbol !== undefined) {
             market = this.market (symbol);
@@ -5523,90 +5258,43 @@
         }
         if (limit !== undefined) {
             request['limit'] = limit;
-=======
-        let method = undefined;
-        if (type === 'spot') {
-            method = 'privateGetSpotV3PrivateHistoryOrders';
-        } else {
-            // usdc
-            method = 'privatePostOptionUsdcOpenapiPrivateV1QueryOrderHistory';
-            request['category'] = (type === 'swap') ? 'perpetual' : 'option';
-        }
-        const orders = await this[method] (this.extend (request, params));
-        let result = this.safeValue (orders, 'result', []);
-        //
-        // spot
+        }
+        const response = await this.privateGetSpotV3PrivateOpenOrders (this.extend (request, params));
         //
         //    {
-        //        "retCode": "0",
-        //        "retMsg": "OK",
-        //        "result": {
-        //            "list": [
-        //                {
-        //                    "accountId": "13380434",
-        //                    "symbol": "AAVEUSDT",
-        //                    "orderLinkId": "1666697847966604",
-        //                    "orderId": "1274748373594828288",
-        //                    "orderPrice": "80",
-        //                    "orderQty": "0.11",
-        //                    "execQty": "0",
-        //                    "cummulativeQuoteQty": "0",
-        //                    "avgPrice": "0",
-        //                    "status": "CANCELED",
-        //                    "timeInForce": "GTC",
-        //                    "orderType": "LIMIT",
-        //                    "side": "BUY",
-        //                    "stopPrice": "0.0",
-        //                    "icebergQty": "0.0",
-        //                    "createTime": "1666697847972",
-        //                    "updateTime": "1666697865809",
-        //                    "isWorking": "1",
-        //                    "orderCategory": "0"
-        //                },
-        //            ]
-        //        },
-        //        "retExtInfo": null,
-        //        "time": "1666732287588"
-        //    }
-        //
-        if (!Array.isArray (result)) {
-            result = this.safeValue2 (result, 'list', 'dataList', []);
->>>>>>> fe632100
-        }
-        const response = await this.privateGetSpotV1OpenOrders (this.extend (request, params));
-        //
-        //     {
-        //         "ret_code": 0,
-        //         "ret_msg": "",
-        //         "ext_code": null,
-        //         "ext_info": null,
-        //         "result": [
-        //             {
-        //                 "accountId": "10054",
-        //                 "exchangeId": "301",
-        //                 "symbol": "ETHUSDT",
-        //                 "symbolName": "ETHUSDT",
-        //                 "orderLinkId": "162080709527252",
-        //                 "orderId": "889788838461927936",
-        //                 "price": "20000",
-        //                 "origQty": "10",
-        //                 "executedQty": "0",
-        //                 "cummulativeQuoteQty": "0",
-        //                 "avgPrice": "0",
-        //                 "status": "NEW",
-        //                 "timeInForce": "GTC",
-        //                 "type": "LIMIT",
-        //                 "side": "BUY",
-        //                 "stopPrice": "0.0",
-        //                 "icebergQty": "0.0",
-        //                 "time": "1620807095287",
-        //                 "updateTime": "1620807095307",
-        //                 "isWorking": true
-        //             }
-        //         ]
-        //     }
-        //
-        const result = this.safeValue (response, 'response', []);
+        //         "retCode": "0",
+        //         "retMsg": "OK",
+        //         "result": {
+        //             "list": [
+        //                 {
+        //                     "accountId": "13380434",
+        //                     "symbol": "AAVEUSDT",
+        //                     "orderLinkId": "1666734005300717",
+        //                     "orderId": "1275051683279281664",
+        //                     "orderPrice": "80",
+        //                     "orderQty": "0.11",
+        //                     "execQty": "0",
+        //                     "cummulativeQuoteQty": "0",
+        //                     "avgPrice": "0",
+        //                     "status": "NEW",
+        //                     "timeInForce": "GTC",
+        //                     "orderType": "LIMIT",
+        //                     "side": "BUY",
+        //                     "stopPrice": "0.0",
+        //                     "icebergQty": "0.0",
+        //                     "createTime": "1666734005304",
+        //                     "updateTime": "1666734005309",
+        //                     "isWorking": "1",
+        //                     "orderCategory": "0"
+        //                 }
+        //             ]
+        //         },
+        //         "retExtInfo": null,
+        //         "time": "1666734031592"
+        //     }
+        //
+        const result = this.safeValue (response, 'response', {});
+        const orders = this.safeValue (result, 'list', []);
         return this.parseOrders (result, market, since, limit);
     }
 
@@ -5693,7 +5381,6 @@
         const market = this.market (symbol);
         const request = {};
         let method = undefined;
-<<<<<<< HEAD
         const type = this.safeStringLower (params, 'orderType');
         const isStop = this.safeValue (params, 'stop', false);
         const isConditional = isStop || (type === 'stop') || (type === 'conditional');
@@ -5702,80 +5389,15 @@
             method = isConditional ? 'privateGetFuturesPrivateStopOrder' : 'privateGetFuturesPrivateOrder';
         } else if (market['linear']) {
             method = isConditional ? 'privateGetPrivateLinearStopOrderSearch' : 'privateGetPrivateLinearOrderSearch';
-=======
-        if ((type === 'swap' || type === 'future') && !isUsdcSettled) {
-            if (symbol === undefined) {
-                throw new ArgumentsRequired (this.id + ' fetchOpenOrders requires a symbol argument for ' + symbol + ' markets');
-            }
-            request['symbol'] = market['id'];
-            const type = this.safeStringLower (params, 'orderType');
-            const isStop = this.safeValue (params, 'stop', false);
-            const isConditional = isStop || (type === 'stop') || (type === 'conditional');
-            params = this.omit (params, [ 'stop', 'orderType' ]);
-            if (market['future']) {
-                method = isConditional ? 'privateGetFuturesPrivateStopOrder' : 'privateGetFuturesPrivateOrder';
-            } else if (market['linear']) {
-                method = isConditional ? 'privateGetPrivateLinearStopOrderSearch' : 'privateGetPrivateLinearOrderSearch';
-            } else {
-                // inverse swap
-                method = isConditional ? 'privateGetV2PrivateStopOrder' : 'privateGetV2PrivateOrder';
-            }
-        } else if (type === 'spot') {
-            if (symbol !== undefined) {
-                request['symbol'] = market['id'];
-            }
-            method = 'privateGetSpotV3PrivateOpenOrders';
->>>>>>> fe632100
         } else {
             // inverse swap
             method = isConditional ? 'privateGetV2PrivateStopOrder' : 'privateGetV2PrivateOrder';
         }
         request['symbol'] = market['id'];
-        const orders = await this[method] (this.extend (request, params));
-<<<<<<< HEAD
-        let result = this.safeValue (orders, 'result', []);
+        const response = await this[method] (this.extend (request, params));
+        let orders = this.safeValue (response, 'result', []);
         //
         // {
-=======
-        //
-        // spot
-        //
-        //    {
-        //         "retCode": "0",
-        //         "retMsg": "OK",
-        //         "result": {
-        //             "list": [
-        //                 {
-        //                     "accountId": "13380434",
-        //                     "symbol": "AAVEUSDT",
-        //                     "orderLinkId": "1666734005300717",
-        //                     "orderId": "1275051683279281664",
-        //                     "orderPrice": "80",
-        //                     "orderQty": "0.11",
-        //                     "execQty": "0",
-        //                     "cummulativeQuoteQty": "0",
-        //                     "avgPrice": "0",
-        //                     "status": "NEW",
-        //                     "timeInForce": "GTC",
-        //                     "orderType": "LIMIT",
-        //                     "side": "BUY",
-        //                     "stopPrice": "0.0",
-        //                     "icebergQty": "0.0",
-        //                     "createTime": "1666734005304",
-        //                     "updateTime": "1666734005309",
-        //                     "isWorking": "1",
-        //                     "orderCategory": "0"
-        //                 }
-        //             ]
-        //         },
-        //         "retExtInfo": null,
-        //         "time": "1666734031592"
-        //     }
-        //
-        // others
-        //
-        //    {
->>>>>>> fe632100
         //     "ret_code":0,
         //     "ret_msg":"",
         //     "ext_code":null,
@@ -5804,32 +5426,16 @@
         //           "isWorking":true
         //        }
         //     ]
-<<<<<<< HEAD
         //  }
         //
-        if (!Array.isArray (result)) {
-            const dataList = this.safeValue2 (result, 'dataList', 'list');
+        if (!Array.isArray (orders)) {
+            const dataList = this.safeValue2 (orders, 'dataList', 'list');
             if (dataList === undefined) {
-                return this.parseOrder (result, market);
+                return this.parseOrder (orders, market);
             }
-            result = dataList;
-=======
-        //    }
-        //
-        let result = this.safeValue (orders, 'result', []);
-        if (type === 'spot') {
-            result = this.safeValue (result, 'list', []);
-        } else {
-            if (!Array.isArray (result)) {
-                const dataList = this.safeValue (result, 'dataList');
-                if (dataList === undefined) {
-                    return this.parseOrder (result, market);
-                }
-                result = dataList;
-            }
->>>>>>> fe632100
-        }
-        return this.parseOrders (result, market, since, limit);
+            orders = dataList;
+        }
+        return this.parseOrders (orders, market, since, limit);
     }
 
     async fetchUSDCOpenOrders (symbol = undefined, since = undefined, limit = undefined, params = {}) {
