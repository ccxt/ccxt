'use strict';

//  ---------------------------------------------------------------------------

const Exchange = require ('./base/Exchange');
const { TICK_SIZE } = require ('./base/functions/number');
const { AuthenticationError, ExchangeError, ArgumentsRequired, PermissionDenied, InvalidOrder, OrderNotFound, InsufficientFunds, BadRequest, RateLimitExceeded, InvalidNonce } = require ('./base/errors');
const Precise = require ('./base/Precise');

//  ---------------------------------------------------------------------------

module.exports = class bybit extends Exchange {
    describe () {
        return this.deepExtend (super.describe (), {
            'id': 'bybit',
            'name': 'Bybit',
            'countries': [ 'VG' ], // British Virgin Islands
            'version': 'v2',
            'userAgent': undefined,
            'rateLimit': 100,
            'hostname': 'bybit.com', // bybit.com, bytick.com
            'has': {
                'margin': false,
                'swap': true,
                'future': true,
                'cancelAllOrders': true,
                'cancelOrder': true,
                'CORS': true,
                'createOrder': true,
                'editOrder': true,
                'fetchBalance': true,
                'fetchBorrowRate': false,
                'fetchBorrowRates': false,
                'fetchClosedOrders': true,
                'fetchDeposits': true,
                'fetchFundingRate': true,
                'fetchFundingRateHistory': false,
                'fetchIndexOHLCV': true,
                'fetchLedger': true,
                'fetchMarkets': true,
                'fetchMarkOHLCV': true,
                'fetchMyTrades': true,
                'fetchOHLCV': true,
                'fetchOpenOrders': true,
                'fetchOrder': true,
                'fetchOrderBook': true,
                'fetchOrders': true,
                'fetchOrderTrades': true,
                'fetchPositions': true,
                'fetchPremiumIndexOHLCV': true,
                'fetchTicker': true,
                'fetchTickers': true,
                'fetchTime': true,
                'fetchTrades': true,
                'fetchTransactions': undefined,
                'fetchWithdrawals': true,
                'setLeverage': true,
                'setMarginMode': true,
            },
            'timeframes': {
                '1m': '1',
                '3m': '3',
                '5m': '5',
                '15m': '15',
                '30m': '30',
                '1h': '60',
                '2h': '120',
                '4h': '240',
                '6h': '360',
                '12h': '720',
                '1d': 'D',
                '1w': 'W',
                '1M': 'M',
                '1y': 'Y',
            },
            'urls': {
                'test': {
                    'spot': 'https://api-testnet.{hostname}',
                    'futures': 'https://api-testnet.{hostname}',
                    'v2': 'https://api-testnet.{hostname}',
                    'public': 'https://api-testnet.{hostname}',
                    'private': 'https://api-testnet.{hostname}',
                },
                'logo': 'https://user-images.githubusercontent.com/51840849/76547799-daff5b80-649e-11ea-87fb-3be9bac08954.jpg',
                'api': {
                    'spot': 'https://api.{hostname}',
                    'futures': 'https://api.{hostname}',
                    'v2': 'https://api.{hostname}',
                    'public': 'https://api.{hostname}',
                    'private': 'https://api.{hostname}',
                },
                'www': 'https://www.bybit.com',
                'doc': [
                    'https://bybit-exchange.github.io/docs/inverse/',
                    'https://bybit-exchange.github.io/docs/linear/',
                    'https://github.com/bybit-exchange',
                ],
                'fees': 'https://help.bybit.com/hc/en-us/articles/360039261154',
                'referral': 'https://www.bybit.com/app/register?ref=X7Prm',
            },
            'api': {
                // outdated endpoints -----------------------------------------
                'spot': {
                    'public': {
                        'get': [
                            'symbols',
                        ],
                    },
                    'quote': {
                        'get': [
                            'depth',
                            'depth/merged',
                            'trades',
                            'kline',
                            'ticker/24hr',
                            'ticker/price',
                            'ticker/book_ticker',
                        ],
                    },
                    'private': {
                        'get': [
                            'order',
                            'open-orders',
                            'history-orders',
                            'myTrades',
                            'account',
                            'time',
                        ],
                        'post': [
                            'order',
                        ],
                        'delete': [
                            'order',
                            'order/fast',
                        ],
                    },
                    'order': {
                        'delete': [
                            'batch-cancel',
                            'batch-fast-cancel',
                            'batch-cancel-by-ids',
                        ],
                    },
                },
                'futures': {
                    'private': {
                        'get': [
                            'order/list',
                            'order',
                            'stop-order/list',
                            'stop-order',
                            'position/list',
                            'execution/list',
                            'trade/closed-pnl/list',
                        ],
                        'post': [
                            'order/create',
                            'order/cancel',
                            'order/cancelAll',
                            'order/replace',
                            'stop-order/create',
                            'stop-order/cancel',
                            'stop-order/cancelAll',
                            'stop-order/replace',
                            'position/change-position-margin',
                            'position/trading-stop',
                            'position/leverage/save',
                            'position/switch-mode',
                            'position/switch-isolated',
                            'position/risk-limit',
                        ],
                    },
                },
                'v2': {
                    'public': {
                        'get': [
                            'orderBook/L2',
                            'kline/list',
                            'tickers',
                            'trading-records',
                            'symbols',
                            'liq-records',
                            'mark-price-kline',
                            'index-price-kline',
                            'premium-index-kline',
                            'open-interest',
                            'big-deal',
                            'account-ratio',
                            'time',
                            'announcement',
                            'funding/prev-funding-rate',
                            'risk-limit/list',
                        ],
                    },
                    'private': {
                        'get': [
                            'order/list',
                            'order',
                            'stop-order/list',
                            'stop-order',
                            'position/list',
                            'execution/list',
                            'trade/closed-pnl/list',
                            'funding/prev-funding-rate',
                            'funding/prev-funding',
                            'funding/predicted-funding',
                            'account/api-key',
                            'account/lcp',
                            'wallet/balance',
                            'wallet/fund/records',
                            'wallet/withdraw/list',
                            'exchange-order/list',
                        ],
                        'post': [
                            'order/create',
                            'order/cancel',
                            'order/cancelAll',
                            'order/replace',
                            'stop-order/create',
                            'stop-order/cancel',
                            'stop-order/cancelAll',
                            'stop-order/replace',
                            'position/change-position-margin',
                            'position/trading-stop',
                            'position/leverage/save',
                            'position/switch-mode',
                            'position/switch-isolated',
                            'position/risk-limit',
                        ],
                    },
                },
                // new endpoints ------------------------------------------
                'public': {
                    'get': {
                        // inverse swap
                        'v2/public/orderBook/L2': 1,
                        'v2/public/kline/list': 1,
                        'v2/public/tickers': 1,
                        'v2/public/trading-records': 1,
                        'v2/public/symbols': 1,
                        'v2/public/mark-price-kline': 1,
                        'v2/public/index-price-kline': 1,
                        'v2/public/premium-index-kline': 1,
                        'v2/public/open-interest': 1,
                        'v2/public/big-deal': 1,
                        'v2/public/account-ratio': 1,
                        'v2/public/funding-rate': 1,
                        'v2/public/elite-ratio': 1,
                        // linear swap USDT
                        'public/linear/kline': 1,
                        'public/linear/recent-trading-records': 1,
                        'public/linear/funding/prev-funding-rate': 1,
                        'public/linear/mark-price-kline': 1,
                        'public/linear/index-price-kline': 1,
                        'public/linear/premium-index-kline': 1,
                        'public/linear/symbols': 1,
                        // spot
                        'spot/v1/time': 1,
                        'spot/v1/symbols': 1,
                        'spot/quote/v1/depth': 1,
                        'spot/quote/v1/depth/merged': 1,
                        'spot/quote/v1/trades': 1,
                        'spot/quote/v1/kline': 1,
                        'spot/quote/v1/ticker/24hr': 1,
                        'spot/quote/v1/ticker/price': 1,
                        'spot/quote/v1/ticker/book_ticker': 1,
                        // data
                        'v2/public/time': 1,
                        'v2/public/announcement': 1,
                        // USDC endpoints are testnet only as of 2022 Jan 11 ----------
                        // option USDC (testnet only)
                        'option/usdc/openapi/public/v1/order-book': 1,
                        'option/usdc/openapi/public/v1/symbols': 1,
                        'option/usdc/openapi/public/v1/tick': 1,
                        'option/usdc/openapi/public/v1/delivery-price': 1,
                        'option/usdc/openapi/public/v1/query-trade-latest': 1,
                        // perpetual swap USDC (testnet only)
                        'perpetual/usdc/openapi/public/v1/order-book': 1,
                        'perpetual/usdc/openapi/public/v1/symbols': 1,
                        'perpetual/usdc/openapi/public/v1/tick': 1,
                        'perpetual/usdc/openapi/public/v1/kline/list': 1,
                        'perpetual/usdc/openapi/public/v1/mark-price-kline': 1,
                        'perpetual/usdc/openapi/public/v1/index-price-kline': 1,
                        'perpetual/usdc/openapi/public/v1/premium-index-kline': 1,
                        'perpetual/usdc/openapi/public/v1/open-interest': 1,
                        'perpetual/usdc/openapi/public/v1/big-deal': 1,
                        'perpetual/usdc/openapi/public/v1/account-ratio': 1,
                    },
                    // outdated endpoints--------------------------------------
                    'linear': {
                        'get': [
                            'kline',
                            'recent-trading-records',
                            'funding/prev-funding-rate',
                            'mark-price-kline',
                            'index-price-kline',
                            'premium-index-kline',
                            'risk-limit',
                        ],
                    },
                },
                'private': {
                    'get': {
                        // inverse swap
                        'v2/private/order/list': 1,
                        'v2/private/order': 1,
                        'v2/private/stop-order/list': 1,
                        'v2/private/stop-order': 1,
                        'v2/private/position/list': 1,
                        'v2/private/execution/list': 1,
                        'v2/private/trade/closed-pnl/list': 1,
                        'v2/public/risk-limit/list': 1,
                        'v2/public/funding/prev-funding-rate': 1,
                        'v2/private/funding/prev-funding': 1,
                        'v2/private/funding/predicted-funding': 1,
                        'v2/private/account/api-key': 1,
                        'v2/private/account/lcp': 1,
                        'v2/private/wallet/balance': 1,
                        'v2/private/wallet/fund/records': 1,
                        'v2/private/wallet/withdraw/list': 1,
                        'v2/private/exchange-order/list': 1,
                        // linear swap USDT
                        'private/linear/order/list': 1,
                        'private/linear/order/search': 1,
                        'private/linear/stop-order/list': 1,
                        'private/linear/stop-order/search': 1,
                        'private/linear/position/list': 1,
                        'private/linear/trade/execution/list': 1,
                        'private/linear/trade/closed-pnl/list': 1,
                        'public/linear/risk-limit': 1,
                        'private/linear/funding/predicted-funding': 1,
                        'private/linear/funding/prev-funding': 1,
                        // inverse futures
                        'futures/private/order/list': 1,
                        'futures/private/order': 1,
                        'futures/private/stop-order/list': 1,
                        'futures/private/stop-order': 1,
                        'futures/private/position/list': 1,
                        'futures/private/execution/list': 1,
                        'futures/private/trade/closed-pnl/list': 1,
                        // spot
                        'spot/v1/account': 1,
                        'spot/v1/order': 1,
                        'spot/v1/open-orders': 1,
                        'spot/v1/history-orders': 1,
                        'spot/v1/myTrades': 1,
                        // account
                        'asset/v1/private/transfer/list': 1,
                        'asset/v1/private/sub-member/transfer/list': 1,
                        'asset/v1/private/sub-member/member-ids': 1,
                    },
                    'post': {
                        // inverse swap
                        'v2/private/order/create': 1,
                        'v2/private/order/cancel': 1,
                        'v2/private/order/cancelAll': 1,
                        'v2/private/order/replace': 1,
                        'v2/private/stop-order/create': 1,
                        'v2/private/stop-order/cancel': 1,
                        'v2/private/stop-order/cancelAll': 1,
                        'v2/private/stop-order/replace': 1,
                        'v2/private/position/change-position-margin': 1,
                        'v2/private/position/trading-stop': 1,
                        'v2/private/position/leverage/save': 1,
                        'v2/private/tpsl/switch-mode': 1,
                        'v2/private/position/switch-isolated': 1,
                        'v2/private/position/risk-limit': 1,
                        'v2/private/position/switch-mode': 1,
                        // linear swap USDT
                        'private/linear/order/create': 1,
                        'private/linear/order/cancel': 1,
                        'private/linear/order/cancel-all': 1,
                        'private/linear/order/replace': 1,
                        'private/linear/stop-order/create': 1,
                        'private/linear/stop-order/cancel': 1,
                        'private/linear/stop-order/cancel-all': 1,
                        'private/linear/stop-order/replace': 1,
                        'private/linear/position/set-auto-add-margin': 1,
                        'private/linear/position/switch-isolated': 1,
                        'private/linear/position/switch-mode': 1,
                        'private/linear/tpsl/switch-mode': 1,
                        'private/linear/position/add-margin': 1,
                        'private/linear/position/set-leverage': 1,
                        'private/linear/position/trading-stop': 1,
                        'private/linear/position/set-risk': 1,
                        // inverse futures
                        'futures/private/order/create': 1,
                        'futures/private/order/cancel': 1,
                        'futures/private/order/cancelAll': 1,
                        'futures/private/order/replace': 1,
                        'futures/private/stop-order/create': 1,
                        'futures/private/stop-order/cancel': 1,
                        'futures/private/stop-order/cancelAll': 1,
                        'futures/private/stop-order/replace': 1,
                        'futures/private/position/change-position-margin': 1,
                        'futures/private/position/trading-stop': 1,
                        'futures/private/position/leverage/save': 1,
                        'futures/private/position/switch-mode': 1,
                        'futures/private/tpsl/switch-mode': 1,
                        'futures/private/position/switch-isolated': 1,
                        'futures/private/position/risk-limit': 1,
                        // spot
                        'spot/v1/order': 1,
                        // account
                        'asset/v1/private/transfer': 1,
                        'asset/v1/private/sub-member/transfer': 1,
                        // USDC endpoints are testnet only as of 2022 Jan 11 ----------
                        // option USDC (testnet only)
                        'option/usdc/openapi/private/v1/place-order': 1,
                        'option/usdc/openapi/private/v1/batch-place-order': 1,
                        'option/usdc/openapi/private/v1/replace-order': 1,
                        'option/usdc/openapi/private/v1/batch-replace-orders': 1,
                        'option/usdc/openapi/private/v1/cancel-order': 1,
                        'option/usdc/openapi/private/v1/batch-cancel-orders': 1,
                        'option/usdc/openapi/private/v1/cancel-all': 1,
                        'option/usdc/openapi/private/v1/query-active-orders': 1,
                        'option/usdc/openapi/private/v1/query-order-history': 1,
                        'option/usdc/openapi/private/v1/execution-list': 1,
                        'option/usdc/openapi/private/v1/query-transaction-log': 1,
                        'option/usdc/openapi/private/v1/query-wallet-balance': 1,
                        'option/usdc/openapi/private/v1/query-asset-info': 1,
                        'option/usdc/openapi/private/v1/query-margin-info': 1,
                        'option/usdc/openapi/private/v1/query-position': 1,
                        'option/usdc/openapi/private/v1/query-delivery-list': 1,
                        'option/usdc/openapi/private/v1/query-position-exp-date': 1,
                        'option/usdc/openapi/private/v1/mmp-modify': 1,
                        'option/usdc/openapi/private/v1/mmp-reset': 1,
                        // perpetual swap USDC (testnet only)
                        'perpetual/usdc/openapi/private/v1/place-order': 1,
                        'perpetual/usdc/openapi/private/v1/replace-order': 1,
                        'perpetual/usdc/openapi/private/v1/cancel-order': 1,
                        'perpetual/usdc/openapi/private/v1/cancel-all': 1,
                        'perpetual/usdc/openapi/private/v1/position/leverage/save': 1,
                        'option/usdc/openapi/private/v1/session-settlement': 1,
                        'perpetual/usdc/openapi/public/v1/risk-limit/list': 1,
                        'perpetual/usdc/openapi/private/v1/position/set-risk-limit': 1,
                    },
                    'delete': {
                        // spot
                        'spot/v1/order': 1,
                        'spot/v1/order/fast': 1,
                        'spot/order/batch-cancel': 1,
                        'spot/order/batch-fast-cancel': 1,
                        'spot/order/batch-cancel-by-ids': 1,
                    },
                    // outdated endpoints -------------------------------------
                    'linear': {
                        'get': [
                            'order/list',
                            'order/search',
                            'stop-order/list',
                            'stop-order/search',
                            'position/list',
                            'trade/execution/list',
                            'trade/closed-pnl/list',
                            'funding/predicted-funding',
                            'funding/prev-funding',
                        ],
                        'post': [
                            'order/create',
                            'order/cancel',
                            'order/cancel-all',
                            'order/replace',
                            'stop-order/create',
                            'stop-order/cancel',
                            'stop-order/cancel-all',
                            'stop-order/replace',
                            'position/set-auto-add-margin',
                            'position/switch-isolated',
                            'position/switch-mode',
                            'tpsl/switch-mode',
                            'position/add-margin',
                            'position/set-leverage',
                            'position/trading-stop',
                            'position/set-risk',
                        ],
                    },
                },
            },
            'httpExceptions': {
                '403': RateLimitExceeded, // Forbidden -- You request too many times
            },
            'exceptions': {
                'exact': {
                    '-2015': AuthenticationError, // Invalid API-key, IP, or permissions for action.
                    '10001': BadRequest, // parameter error
                    '10002': InvalidNonce, // request expired, check your timestamp and recv_window
                    '10003': AuthenticationError, // Invalid apikey
                    '10004': AuthenticationError, // invalid sign
                    '10005': PermissionDenied, // permission denied for current apikey
                    '10006': RateLimitExceeded, // too many requests
                    '10007': AuthenticationError, // api_key not found in your request parameters
                    '10010': PermissionDenied, // request ip mismatch
                    '10017': BadRequest, // request path not found or request method is invalid
                    '10018': RateLimitExceeded, // exceed ip rate limit
                    '20001': OrderNotFound, // Order not exists
                    '20003': InvalidOrder, // missing parameter side
                    '20004': InvalidOrder, // invalid parameter side
                    '20005': InvalidOrder, // missing parameter symbol
                    '20006': InvalidOrder, // invalid parameter symbol
                    '20007': InvalidOrder, // missing parameter order_type
                    '20008': InvalidOrder, // invalid parameter order_type
                    '20009': InvalidOrder, // missing parameter qty
                    '20010': InvalidOrder, // qty must be greater than 0
                    '20011': InvalidOrder, // qty must be an integer
                    '20012': InvalidOrder, // qty must be greater than zero and less than 1 million
                    '20013': InvalidOrder, // missing parameter price
                    '20014': InvalidOrder, // price must be greater than 0
                    '20015': InvalidOrder, // missing parameter time_in_force
                    '20016': InvalidOrder, // invalid value for parameter time_in_force
                    '20017': InvalidOrder, // missing parameter order_id
                    '20018': InvalidOrder, // invalid date format
                    '20019': InvalidOrder, // missing parameter stop_px
                    '20020': InvalidOrder, // missing parameter base_price
                    '20021': InvalidOrder, // missing parameter stop_order_id
                    '20022': BadRequest, // missing parameter leverage
                    '20023': BadRequest, // leverage must be a number
                    '20031': BadRequest, // leverage must be greater than zero
                    '20070': BadRequest, // missing parameter margin
                    '20071': BadRequest, // margin must be greater than zero
                    '20084': BadRequest, // order_id or order_link_id is required
                    '30001': BadRequest, // order_link_id is repeated
                    '30003': InvalidOrder, // qty must be more than the minimum allowed
                    '30004': InvalidOrder, // qty must be less than the maximum allowed
                    '30005': InvalidOrder, // price exceeds maximum allowed
                    '30007': InvalidOrder, // price exceeds minimum allowed
                    '30008': InvalidOrder, // invalid order_type
                    '30009': ExchangeError, // no position found
                    '30010': InsufficientFunds, // insufficient wallet balance
                    '30011': PermissionDenied, // operation not allowed as position is undergoing liquidation
                    '30012': PermissionDenied, // operation not allowed as position is undergoing ADL
                    '30013': PermissionDenied, // position is in liq or adl status
                    '30014': InvalidOrder, // invalid closing order, qty should not greater than size
                    '30015': InvalidOrder, // invalid closing order, side should be opposite
                    '30016': ExchangeError, // TS and SL must be cancelled first while closing position
                    '30017': InvalidOrder, // estimated fill price cannot be lower than current Buy liq_price
                    '30018': InvalidOrder, // estimated fill price cannot be higher than current Sell liq_price
                    '30019': InvalidOrder, // cannot attach TP/SL params for non-zero position when placing non-opening position order
                    '30020': InvalidOrder, // position already has TP/SL params
                    '30021': InvalidOrder, // cannot afford estimated position_margin
                    '30022': InvalidOrder, // estimated buy liq_price cannot be higher than current mark_price
                    '30023': InvalidOrder, // estimated sell liq_price cannot be lower than current mark_price
                    '30024': InvalidOrder, // cannot set TP/SL/TS for zero-position
                    '30025': InvalidOrder, // trigger price should bigger than 10% of last price
                    '30026': InvalidOrder, // price too high
                    '30027': InvalidOrder, // price set for Take profit should be higher than Last Traded Price
                    '30028': InvalidOrder, // price set for Stop loss should be between Liquidation price and Last Traded Price
                    '30029': InvalidOrder, // price set for Stop loss should be between Last Traded Price and Liquidation price
                    '30030': InvalidOrder, // price set for Take profit should be lower than Last Traded Price
                    '30031': InsufficientFunds, // insufficient available balance for order cost
                    '30032': InvalidOrder, // order has been filled or cancelled
                    '30033': RateLimitExceeded, // The number of stop orders exceeds maximum limit allowed
                    '30034': OrderNotFound, // no order found
                    '30035': RateLimitExceeded, // too fast to cancel
                    '30036': ExchangeError, // the expected position value after order execution exceeds the current risk limit
                    '30037': InvalidOrder, // order already cancelled
                    '30041': ExchangeError, // no position found
                    '30042': InsufficientFunds, // insufficient wallet balance
                    '30043': InvalidOrder, // operation not allowed as position is undergoing liquidation
                    '30044': InvalidOrder, // operation not allowed as position is undergoing AD
                    '30045': InvalidOrder, // operation not allowed as position is not normal status
                    '30049': InsufficientFunds, // insufficient available balance
                    '30050': ExchangeError, // any adjustments made will trigger immediate liquidation
                    '30051': ExchangeError, // due to risk limit, cannot adjust leverage
                    '30052': ExchangeError, // leverage can not less than 1
                    '30054': ExchangeError, // position margin is invalid
                    '30057': ExchangeError, // requested quantity of contracts exceeds risk limit
                    '30063': ExchangeError, // reduce-only rule not satisfied
                    '30067': InsufficientFunds, // insufficient available balance
                    '30068': ExchangeError, // exit value must be positive
                    '30074': InvalidOrder, // can't create the stop order, because you expect the order will be triggered when the LastPrice(or IndexPrice、 MarkPrice, determined by trigger_by) is raising to stop_px, but the LastPrice(or IndexPrice、 MarkPrice) is already equal to or greater than stop_px, please adjust base_price or stop_px
                    '30075': InvalidOrder, // can't create the stop order, because you expect the order will be triggered when the LastPrice(or IndexPrice、 MarkPrice, determined by trigger_by) is falling to stop_px, but the LastPrice(or IndexPrice、 MarkPrice) is already equal to or less than stop_px, please adjust base_price or stop_px
                    '33004': AuthenticationError, // apikey already expired
                    '34026': ExchangeError, // the limit is no change
                },
                'broad': {
                    'unknown orderInfo': OrderNotFound, // {"ret_code":-1,"ret_msg":"unknown orderInfo","ext_code":"","ext_info":"","result":null,"time_now":"1584030414.005545","rate_limit_status":99,"rate_limit_reset_ms":1584030414003,"rate_limit":100}
                    'invalid api_key': AuthenticationError, // {"ret_code":10003,"ret_msg":"invalid api_key","ext_code":"","ext_info":"","result":null,"time_now":"1599547085.415797"}
                },
            },
            'precisionMode': TICK_SIZE,
            'options': {
                'marketTypes': {
                    'BTC/USDT': 'linear',
                    'ETH/USDT': 'linear',
                    'BNB/USDT': 'linear',
                    'ADA/USDT': 'linear',
                    'DOGE/USDT': 'linear',
                    'XRP/USDT': 'linear',
                    'DOT/USDT': 'linear',
                    'UNI/USDT': 'linear',
                    'BCH/USDT': 'linear',
                    'LTC/USDT': 'linear',
                    'SOL/USDT': 'linear',
                    'LINK/USDT': 'linear',
                    'MATIC/USDT': 'linear',
                    'ETC/USDT': 'linear',
                    'FIL/USDT': 'linear',
                    'EOS/USDT': 'linear',
                    'AAVE/USDT': 'linear',
                    'XTZ/USDT': 'linear',
                    'SUSHI/USDT': 'linear',
                    'XEM/USDT': 'linear',
                    'BTC/USD': 'inverse',
                    'ETH/USD': 'inverse',
                    'EOS/USD': 'inverse',
                    'XRP/USD': 'inverse',
                },
                'defaultType': 'linear',  // linear, inverse, futures
                'code': 'BTC',
                'cancelAllOrders': {
                    // 'method': 'v2PrivatePostOrderCancelAll', // v2PrivatePostStopOrderCancelAll
                },
                'recvWindow': 5 * 1000, // 5 sec default
                'timeDifference': 0, // the difference between system clock and exchange server clock
                'adjustForTimeDifference': false, // controls the adjustment logic upon instantiation
            },
            'fees': {
                'trading': {
                    'tierBased': false,
                    'percentage': true,
                    'taker': 0.00075,
                    'maker': -0.00025,
                },
                'funding': {
                    'tierBased': false,
                    'percentage': false,
                    'withdraw': {},
                    'deposit': {},
                },
            },
        });
    }

    nonce () {
        return this.milliseconds () - this.options['timeDifference'];
    }

    async fetchTime (params = {}) {
        const response = await this.v2PublicGetTime (params);
        //
        //     {
        //         ret_code: 0,
        //         ret_msg: 'OK',
        //         ext_code: '',
        //         ext_info: '',
        //         result: {},
        //         time_now: '1583933682.448826'
        //     }
        //
        return this.safeTimestamp (response, 'time_now');
    }

    async fetchMarkets (params = {}) {
        if (this.options['adjustForTimeDifference']) {
            await this.loadTimeDifference ();
        }
        const response = await this.v2PublicGetSymbols (params);
        //
        //     {
        //         "ret_code":0,
        //         "ret_msg":"OK",
        //         "ext_code":"",
        //         "ext_info":"",
        //         "result":[
        //             {
        //                 "name":"BTCUSD",
        //                 "alias":"BTCUSD",
        //                 "status":"Trading",
        //                 "base_currency":"BTC",
        //                 "quote_currency":"USD",
        //                 "price_scale":2,
        //                 "taker_fee":"0.00075",
        //                 "maker_fee":"-0.00025",
        //                 "leverage_filter":{"min_leverage":1,"max_leverage":100,"leverage_step":"0.01"},
        //                 "price_filter":{"min_price":"0.5","max_price":"999999.5","tick_size":"0.5"},
        //                 "lot_size_filter":{"max_trading_qty":1000000,"min_trading_qty":1,"qty_step":1}
        //             },
        //             {
        //                 "name":"BTCUSDT",
        //                 "alias":"BTCUSDT",
        //                 "status":"Trading",
        //                 "base_currency":"BTC",
        //                 "quote_currency":"USDT",
        //                 "price_scale":2,
        //                 "taker_fee":"0.00075",
        //                 "maker_fee":"-0.00025",
        //                 "leverage_filter":{"min_leverage":1,"max_leverage":100,"leverage_step":"0.01"},
        //                 "price_filter":{"min_price":"0.5","max_price":"999999.5","tick_size":"0.5"},
        //                 "lot_size_filter":{"max_trading_qty":100,"min_trading_qty":0.001,"qty_step":0.001}
        //             },
        //         ],
        //         "time_now":"1610539664.818033"
        //     }
        //
        const markets = this.safeValue (response, 'result', []);
        const options = this.safeValue (this.options, 'fetchMarkets', {});
        const linearQuoteCurrencies = this.safeValue (options, 'linear', { 'USDT': true });
        const result = [];
        for (let i = 0; i < markets.length; i++) {
            const market = markets[i];
            const id = this.safeString2 (market, 'name', 'symbol');
            const baseId = this.safeString (market, 'base_currency');
            const quoteId = this.safeString (market, 'quote_currency');
            const base = this.safeCurrencyCode (baseId);
            const quote = this.safeCurrencyCode (quoteId);
            const linear = (quote in linearQuoteCurrencies);
            const inverse = !linear;
            let symbol = base + '/' + quote;
            const baseQuote = base + quote;
            let type = 'swap';
            if (baseQuote !== id) {
                symbol = id;
                type = 'futures';
            }
            const lotSizeFilter = this.safeValue (market, 'lot_size_filter', {});
            const priceFilter = this.safeValue (market, 'price_filter', {});
            const precision = {
                'amount': this.safeNumber (lotSizeFilter, 'qty_step'),
                'price': this.safeNumber (priceFilter, 'tick_size'),
            };
            const leverage = this.safeValue (market, 'leverage_filter', {});
            const status = this.safeString (market, 'status');
            let active = undefined;
            if (status !== undefined) {
                active = (status === 'Trading');
            }
            const spot = (type === 'spot');
            const swap = (type === 'swap');
            const futures = (type === 'futures');
            const option = (type === 'option');
            result.push ({
                'id': id,
                'symbol': symbol,
                'base': base,
                'quote': quote,
                'active': active,
                'precision': precision,
                'taker': this.safeNumber (market, 'taker_fee'),
                'maker': this.safeNumber (market, 'maker_fee'),
                'type': type,
                'spot': spot,
                'swap': swap,
                'futures': futures,
                'option': option,
                'linear': linear,
                'inverse': inverse,
                'limits': {
                    'amount': {
                        'min': this.safeNumber (lotSizeFilter, 'min_trading_qty'),
                        'max': this.safeNumber (lotSizeFilter, 'max_trading_qty'),
                    },
                    'price': {
                        'min': this.safeNumber (priceFilter, 'min_price'),
                        'max': this.safeNumber (priceFilter, 'max_price'),
                    },
                    'cost': {
                        'min': undefined,
                        'max': undefined,
                    },
                    'leverage': {
                        'max': this.safeNumber (leverage, 'max_leverage', 1),
                    },
                },
                'info': market,
            });
        }
        return result;
    }

    parseTicker (ticker, market = undefined) {
        //
        // fetchTicker
        //
        //     {
        //         symbol: 'BTCUSD',
        //         bid_price: '7680',
        //         ask_price: '7680.5',
        //         last_price: '7680.00',
        //         last_tick_direction: 'MinusTick',
        //         prev_price_24h: '7870.50',
        //         price_24h_pcnt: '-0.024204',
        //         high_price_24h: '8035.00',
        //         low_price_24h: '7671.00',
        //         prev_price_1h: '7780.00',
        //         price_1h_pcnt: '-0.012853',
        //         mark_price: '7683.27',
        //         index_price: '7682.74',
        //         open_interest: 188829147,
        //         open_value: '23670.06',
        //         total_turnover: '25744224.90',
        //         turnover_24h: '102997.83',
        //         total_volume: 225448878806,
        //         volume_24h: 809919408,
        //         funding_rate: '0.0001',
        //         predicted_funding_rate: '0.0001',
        //         next_funding_time: '2020-03-12T00:00:00Z',
        //         countdown_hour: 7
        //     }
        //
        const timestamp = undefined;
        const marketId = this.safeString (ticker, 'symbol');
        const symbol = this.safeSymbol (marketId, market);
        const last = this.safeNumber (ticker, 'last_price');
        const open = this.safeNumber (ticker, 'prev_price_24h');
        let percentage = this.safeNumber (ticker, 'price_24h_pcnt');
        if (percentage !== undefined) {
            percentage *= 100;
        }
        const baseVolume = this.safeNumber (ticker, 'turnover_24h');
        const quoteVolume = this.safeNumber (ticker, 'volume_24h');
        const vwap = this.vwap (baseVolume, quoteVolume);
        return this.safeTicker ({
            'symbol': symbol,
            'timestamp': timestamp,
            'datetime': this.iso8601 (timestamp),
            'high': this.safeNumber (ticker, 'high_price_24h'),
            'low': this.safeNumber (ticker, 'low_price_24h'),
            'bid': this.safeNumber (ticker, 'bid_price'),
            'bidVolume': undefined,
            'ask': this.safeNumber (ticker, 'ask_price'),
            'askVolume': undefined,
            'vwap': vwap,
            'open': open,
            'close': last,
            'last': last,
            'previousClose': undefined,
            'change': undefined,
            'percentage': percentage,
            'average': undefined,
            'baseVolume': baseVolume,
            'quoteVolume': quoteVolume,
            'info': ticker,
<<<<<<< HEAD
        });
=======
        }, market);
>>>>>>> a802aceb
    }

    async fetchTicker (symbol, params = {}) {
        await this.loadMarkets ();
        const market = this.market (symbol);
        const request = {
            'symbol': market['id'],
        };
        const response = await this.v2PublicGetTickers (this.extend (request, params));
        //
        //     {
        //         ret_code: 0,
        //         ret_msg: 'OK',
        //         ext_code: '',
        //         ext_info: '',
        //         result: [
        //             {
        //                 symbol: 'BTCUSD',
        //                 bid_price: '7680',
        //                 ask_price: '7680.5',
        //                 last_price: '7680.00',
        //                 last_tick_direction: 'MinusTick',
        //                 prev_price_24h: '7870.50',
        //                 price_24h_pcnt: '-0.024204',
        //                 high_price_24h: '8035.00',
        //                 low_price_24h: '7671.00',
        //                 prev_price_1h: '7780.00',
        //                 price_1h_pcnt: '-0.012853',
        //                 mark_price: '7683.27',
        //                 index_price: '7682.74',
        //                 open_interest: 188829147,
        //                 open_value: '23670.06',
        //                 total_turnover: '25744224.90',
        //                 turnover_24h: '102997.83',
        //                 total_volume: 225448878806,
        //                 volume_24h: 809919408,
        //                 funding_rate: '0.0001',
        //                 predicted_funding_rate: '0.0001',
        //                 next_funding_time: '2020-03-12T00:00:00Z',
        //                 countdown_hour: 7
        //             }
        //         ],
        //         time_now: '1583948195.818255'
        //     }
        //
        const result = this.safeValue (response, 'result', []);
        const first = this.safeValue (result, 0);
        const timestamp = this.safeTimestamp (response, 'time_now');
        const ticker = this.parseTicker (first, market);
        ticker['timestamp'] = timestamp;
        ticker['datetime'] = this.iso8601 (timestamp);
        return ticker;
    }

    async fetchTickers (symbols = undefined, params = {}) {
        await this.loadMarkets ();
        const response = await this.v2PublicGetTickers (params);
        //
        //     {
        //         ret_code: 0,
        //         ret_msg: 'OK',
        //         ext_code: '',
        //         ext_info: '',
        //         result: [
        //             {
        //                 symbol: 'BTCUSD',
        //                 bid_price: '7680',
        //                 ask_price: '7680.5',
        //                 last_price: '7680.00',
        //                 last_tick_direction: 'MinusTick',
        //                 prev_price_24h: '7870.50',
        //                 price_24h_pcnt: '-0.024204',
        //                 high_price_24h: '8035.00',
        //                 low_price_24h: '7671.00',
        //                 prev_price_1h: '7780.00',
        //                 price_1h_pcnt: '-0.012853',
        //                 mark_price: '7683.27',
        //                 index_price: '7682.74',
        //                 open_interest: 188829147,
        //                 open_value: '23670.06',
        //                 total_turnover: '25744224.90',
        //                 turnover_24h: '102997.83',
        //                 total_volume: 225448878806,
        //                 volume_24h: 809919408,
        //                 funding_rate: '0.0001',
        //                 predicted_funding_rate: '0.0001',
        //                 next_funding_time: '2020-03-12T00:00:00Z',
        //                 countdown_hour: 7
        //             }
        //         ],
        //         time_now: '1583948195.818255'
        //     }
        //
        const result = this.safeValue (response, 'result', []);
        const tickers = {};
        for (let i = 0; i < result.length; i++) {
            const ticker = this.parseTicker (result[i]);
            const symbol = ticker['symbol'];
            tickers[symbol] = ticker;
        }
        return this.filterByArray (tickers, 'symbol', symbols);
    }

    parseOHLCV (ohlcv, market = undefined) {
        //
        // inverse perpetual BTC/USD
        //
        //     {
        //         symbol: 'BTCUSD',
        //         interval: '1',
        //         open_time: 1583952540,
        //         open: '7760.5',
        //         high: '7764',
        //         low: '7757',
        //         close: '7763.5',
        //         volume: '1259766',
        //         turnover: '162.32773718999994'
        //     }
        //
        // linear perpetual BTC/USDT
        //
        //     {
        //         "id":143536,
        //         "symbol":"BTCUSDT",
        //         "period":"15",
        //         "start_at":1587883500,
        //         "volume":1.035,
        //         "open":7540.5,
        //         "high":7541,
        //         "low":7540.5,
        //         "close":7541
        //     }
        //
        return [
            this.safeTimestamp2 (ohlcv, 'open_time', 'start_at'),
            this.safeNumber (ohlcv, 'open'),
            this.safeNumber (ohlcv, 'high'),
            this.safeNumber (ohlcv, 'low'),
            this.safeNumber (ohlcv, 'close'),
            this.safeNumber2 (ohlcv, 'volume', 'turnover'),
        ];
    }

    async fetchOHLCV (symbol, timeframe = '1m', since = undefined, limit = undefined, params = {}) {
        await this.loadMarkets ();
        const market = this.market (symbol);
        const price = this.safeString (params, 'price');
        params = this.omit (params, 'price');
        const request = {
            'symbol': market['id'],
            'interval': this.timeframes[timeframe],
        };
        const duration = this.parseTimeframe (timeframe);
        const now = this.seconds ();
        if (since === undefined) {
            if (limit === undefined) {
                throw new ArgumentsRequired (this.id + ' fetchOHLCV() requires a since argument or a limit argument');
            } else {
                request['from'] = now - limit * duration;
            }
        } else {
            request['from'] = parseInt (since / 1000);
        }
        if (limit !== undefined) {
            request['limit'] = limit; // max 200, default 200
        }
        let method = 'v2PublicGetKlineList';
        if (price === 'mark') {
            method = 'v2PublicGetMarkPriceKline';
        } else if (price === 'index') {
            method = 'v2PublicGetIndexPriceKline';
        } else if (price === 'premiumIndex') {
            method = 'v2PublicGetPremiumIndexKline';
        } else if (market['linear']) {
            method = 'publicLinearGetKline';
        }
        const response = await this[method] (this.extend (request, params));
        //
        // inverse perpetual BTC/USD
        //
        //     {
        //         ret_code: 0,
        //         ret_msg: 'OK',
        //         ext_code: '',
        //         ext_info: '',
        //         result: [
        //             {
        //                 symbol: 'BTCUSD',
        //                 interval: '1',
        //                 open_time: 1583952540,
        //                 open: '7760.5',
        //                 high: '7764',
        //                 low: '7757',
        //                 close: '7763.5',
        //                 volume: '1259766',
        //                 turnover: '162.32773718999994'
        //             },
        //         ],
        //         time_now: '1583953082.397330'
        //     }
        //
        // linear perpetual BTC/USDT
        //
        //     {
        //         "ret_code":0,
        //         "ret_msg":"OK",
        //         "ext_code":"",
        //         "ext_info":"",
        //         "result":[
        //             {
        //                 "id":143536,
        //                 "symbol":"BTCUSDT",
        //                 "period":"15",
        //                 "start_at":1587883500,
        //                 "volume":1.035,
        //                 "open":7540.5,
        //                 "high":7541,
        //                 "low":7540.5,
        //                 "close":7541
        //             }
        //         ],
        //         "time_now":"1587884120.168077"
        //     }
        //
        const result = this.safeValue (response, 'result', {});
        return this.parseOHLCVs (result, market, timeframe, since, limit);
    }

    async fetchFundingRate (symbol, params = {}) {
        await this.loadMarkets ();
        const market = this.market (symbol);
        const request = {
            'symbol': market['id'],
        };
        const method = market['linear'] ? 'publicLinearGetFundingPrevFundingRate' : 'v2PublicGetFundingPrevFundingRate';
        const response = await this[method] (this.extend (request, params));
        //
        // {
        //     "ret_code": 0,
        //     "ret_msg": "ok",
        //     "ext_code": "",
        //     "result": {
        //         "symbol": "BTCUSD",
        //         "funding_rate": "0.00010000",
        //         "funding_rate_timestamp": 1577433600
        //     },
        //     "ext_info": null,
        //     "time_now": "1577445586.446797",
        //     "rate_limit_status": 119,
        //     "rate_limit_reset_ms": 1577445586454,
        //     "rate_limit": 120
        // }
        //
        const result = this.safeValue (response, 'result');
        const nextFundingRate = this.safeNumber (result, 'funding_rate');
        const previousFundingTime = this.safeInteger (result, 'funding_rate_timestamp') * 1000;
        const nextFundingTime = previousFundingTime + (8 * 3600000);
        const currentTime = this.milliseconds ();
        return {
            'info': result,
            'symbol': symbol,
            'markPrice': undefined,
            'indexPrice': undefined,
            'interestRate': undefined,
            'estimatedSettlePrice': undefined,
            'timestamp': currentTime,
            'datetime': this.iso8601 (currentTime),
            'previousFundingRate': undefined,
            'nextFundingRate': nextFundingRate,
            'previousFundingTimestamp': previousFundingTime,
            'nextFundingTimestamp': nextFundingTime,
            'previousFundingDatetime': this.iso8601 (previousFundingTime),
            'nextFundingDatetime': this.iso8601 (nextFundingTime),
        };
    }

    async fetchIndexOHLCV (symbol, timeframe = '1m', since = undefined, limit = undefined, params = {}) {
        if (since === undefined && limit === undefined) {
            throw new ArgumentsRequired (this.id + ' fetchIndexOHLCV() requires a since argument or a limit argument');
        }
        const request = {
            'price': 'index',
        };
        return await this.fetchOHLCV (symbol, timeframe, since, limit, this.extend (request, params));
    }

    async fetchMarkOHLCV (symbol, timeframe = '1m', since = undefined, limit = undefined, params = {}) {
        if (since === undefined && limit === undefined) {
            throw new ArgumentsRequired (this.id + ' fetchMarkOHLCV() requires a since argument or a limit argument');
        }
        const request = {
            'price': 'mark',
        };
        return await this.fetchOHLCV (symbol, timeframe, since, limit, this.extend (request, params));
    }

    async fetchPremiumIndexOHLCV (symbol, timeframe = '1m', since = undefined, limit = undefined, params = {}) {
        if (since === undefined && limit === undefined) {
            throw new ArgumentsRequired (this.id + ' fetchPremiumIndexOHLCV() requires a since argument or a limit argument');
        }
        const request = {
            'price': 'premiumIndex',
        };
        return await this.fetchOHLCV (symbol, timeframe, since, limit, this.extend (request, params));
    }

    parseTrade (trade, market = undefined) {
        //
        // fetchTrades (public)
        //
        //      {
        //          "id": "44275042152",
        //          "symbol": "AAVEUSDT",
        //          "price": "256.35",
        //          "qty": "0.1",
        //          "side": "Buy",
        //          "time": "2021-11-30T12:46:14.000Z",
        //          "trade_time_ms": "1638276374312"
        //      }
        //
        // fetchMyTrades, fetchOrderTrades (private)
        //
        //      {
        //          "order_id": "b020b4bc-6fe2-45b5-adbc-dd07794f9746",
        //          "order_link_id": "",
        //          "side": "Buy",
        //          "symbol": "AAVEUSDT",
        //          "exec_id": "09abe8f0-aea6-514e-942b-7da8cb935120",
        //          "price": "269.3",
        //          "order_price": "269.3",
        //          "order_qty": "0.1",
        //          "order_type": "Market",
        //          "fee_rate": "0.00075",
        //          "exec_price": "256.35",
        //          "exec_type": "Trade",
        //          "exec_qty": "0.1",
        //          "exec_fee": "0.01922625",
        //          "exec_value": "25.635",
        //          "leaves_qty": "0",
        //          "closed_size": "0",
        //          "last_liquidity_ind": "RemovedLiquidity",
        //          "trade_time": "1638276374",
        //          "trade_time_ms": "1638276374312"
        //      }
        //
        const id = this.safeString2 (trade, 'id', 'exec_id');
        const marketId = this.safeString (trade, 'symbol');
        market = this.safeMarket (marketId, market);
        const symbol = market['symbol'];
        const amountString = this.safeString2 (trade, 'qty', 'exec_qty');
        const priceString = this.safeString2 (trade, 'exec_price', 'price');
        const costString = this.safeString (trade, 'exec_value');
        let timestamp = this.parse8601 (this.safeString (trade, 'time'));
        if (timestamp === undefined) {
            timestamp = this.safeInteger (trade, 'trade_time_ms');
        }
        const side = this.safeStringLower (trade, 'side');
        const lastLiquidityInd = this.safeString (trade, 'last_liquidity_ind');
        const takerOrMaker = (lastLiquidityInd === 'AddedLiquidity') ? 'maker' : 'taker';
        const feeCostString = this.safeString (trade, 'exec_fee');
        let fee = undefined;
        if (feeCostString !== undefined) {
            const feeCurrencyCode = market['inverse'] ? market['base'] : market['quote'];
            fee = {
                'cost': feeCostString,
                'currency': feeCurrencyCode,
                'rate': this.safeString (trade, 'fee_rate'),
            };
        }
        return this.safeTrade ({
            'id': id,
            'info': trade,
            'timestamp': timestamp,
            'datetime': this.iso8601 (timestamp),
            'symbol': symbol,
            'order': this.safeString (trade, 'order_id'),
            'type': this.safeStringLower (trade, 'order_type'),
            'side': side,
            'takerOrMaker': takerOrMaker,
            'price': priceString,
            'amount': amountString,
            'cost': costString,
            'fee': fee,
        }, market);
    }

    async fetchTrades (symbol, since = undefined, limit = undefined, params = {}) {
        await this.loadMarkets ();
        const market = this.market (symbol);
        const request = {
            'symbol': market['id'],
            // 'from': 123, // from id
        };
        if (limit !== undefined) {
            request['count'] = limit; // default 500, max 1000
        }
        const method = market['linear'] ? 'publicLinearGetRecentTradingRecords' : 'v2PublicGetTradingRecords';
        const response = await this[method] (this.extend (request, params));
        //
        //     {
        //         ret_code: 0,
        //         ret_msg: 'OK',
        //         ext_code: '',
        //         ext_info: '',
        //         result: [
        //             {
        //                 id: 43785688,
        //                 symbol: 'BTCUSD',
        //                 price: 7786,
        //                 qty: 67,
        //                 side: 'Sell',
        //                 time: '2020-03-11T19:18:30.123Z'
        //             },
        //         ],
        //         time_now: '1583954313.393362'
        //     }
        //
        const result = this.safeValue (response, 'result', {});
        return this.parseTrades (result, market, since, limit);
    }

    parseOrderBook (orderbook, symbol, timestamp = undefined, bidsKey = 'Buy', asksKey = 'Sell', priceKey = 'price', amountKey = 'size') {
        const bids = [];
        const asks = [];
        for (let i = 0; i < orderbook.length; i++) {
            const bidask = orderbook[i];
            const side = this.safeString (bidask, 'side');
            if (side === 'Buy') {
                bids.push (this.parseBidAsk (bidask, priceKey, amountKey));
            } else if (side === 'Sell') {
                asks.push (this.parseBidAsk (bidask, priceKey, amountKey));
            } else {
                throw new ExchangeError (this.id + ' parseOrderBook encountered an unrecognized bidask format: ' + this.json (bidask));
            }
        }
        return {
            'symbol': symbol,
            'bids': this.sortBy (bids, 0, true),
            'asks': this.sortBy (asks, 0),
            'timestamp': timestamp,
            'datetime': this.iso8601 (timestamp),
            'nonce': undefined,
        };
    }

    async fetchOrderBook (symbol, limit = undefined, params = {}) {
        await this.loadMarkets ();
        const market = this.market (symbol);
        const request = {
            'symbol': market['id'],
        };
        const response = await this.v2PublicGetOrderBookL2 (this.extend (request, params));
        //
        //     {
        //         ret_code: 0,
        //         ret_msg: 'OK',
        //         ext_code: '',
        //         ext_info: '',
        //         result: [
        //             { symbol: 'BTCUSD', price: '7767.5', size: 677956, side: 'Buy' },
        //             { symbol: 'BTCUSD', price: '7767', size: 580690, side: 'Buy' },
        //             { symbol: 'BTCUSD', price: '7766.5', size: 475252, side: 'Buy' },
        //             { symbol: 'BTCUSD', price: '7768', size: 330847, side: 'Sell' },
        //             { symbol: 'BTCUSD', price: '7768.5', size: 97159, side: 'Sell' },
        //             { symbol: 'BTCUSD', price: '7769', size: 6508, side: 'Sell' },
        //         ],
        //         time_now: '1583954829.874823'
        //     }
        //
        const result = this.safeValue (response, 'result', []);
        const timestamp = this.safeTimestamp (response, 'time_now');
        return this.parseOrderBook (result, symbol, timestamp, 'Buy', 'Sell', 'price', 'size');
    }

    parseBalance (response) {
        const result = {
            'info': response,
        };
        const balances = this.safeValue (response, 'result', {});
        const currencyIds = Object.keys (balances);
        for (let i = 0; i < currencyIds.length; i++) {
            const currencyId = currencyIds[i];
            const balance = balances[currencyId];
            const code = this.safeCurrencyCode (currencyId);
            const account = this.account ();
            account['free'] = this.safeString (balance, 'available_balance');
            account['used'] = this.safeString (balance, 'used_margin');
            account['total'] = this.safeString (balance, 'equity');
            result[code] = account;
        }
        return this.safeBalance (result);
    }

    async fetchBalance (params = {}) {
        // note: any funds in the 'spot' account will not be returned or visible from this endpoint
        await this.loadMarkets ();
        const request = {};
        const coin = this.safeString (params, 'coin');
        const code = this.safeString (params, 'code');
        if (coin !== undefined) {
            request['coin'] = coin;
        } else if (code !== undefined) {
            const currency = this.currency (code);
            request['coin'] = currency['id'];
        }
        const response = await this.v2PrivateGetWalletBalance (this.extend (request, params));
        //
        //     {
        //         ret_code: 0,
        //         ret_msg: 'OK',
        //         ext_code: '',
        //         ext_info: '',
        //         result: {
        //             BTC: {
        //                 equity: 0,
        //                 available_balance: 0,
        //                 used_margin: 0,
        //                 order_margin: 0,
        //                 position_margin: 0,
        //                 occ_closing_fee: 0,
        //                 occ_funding_fee: 0,
        //                 wallet_balance: 0,
        //                 realised_pnl: 0,
        //                 unrealised_pnl: 0,
        //                 cum_realised_pnl: 0,
        //                 given_cash: 0,
        //                 service_cash: 0
        //             }
        //         },
        //         time_now: '1583937810.370020',
        //         rate_limit_status: 119,
        //         rate_limit_reset_ms: 1583937810367,
        //         rate_limit: 120
        //     }
        //
        return this.parseBalance (response);
    }

    parseOrderStatus (status) {
        const statuses = {
            // basic orders
            'Created': 'open',
            'Rejected': 'rejected', // order is triggered but failed upon being placed
            'New': 'open',
            'PartiallyFilled': 'open',
            'Filled': 'closed',
            'Cancelled': 'canceled',
            'PendingCancel': 'canceling', // the engine has received the cancellation but there is no guarantee that it will be successful
            // conditional orders
            'Active': 'open', // order is triggered and placed successfully
            'Untriggered': 'open', // order waits to be triggered
            'Triggered': 'closed', // order is triggered
            // 'Cancelled': 'canceled', // order is cancelled
            // 'Rejected': 'rejected', // order is triggered but fail to be placed
            'Deactivated': 'canceled', // conditional order was cancelled before triggering
        };
        return this.safeString (statuses, status, status);
    }

    parseTimeInForce (timeInForce) {
        const timeInForces = {
            'GoodTillCancel': 'GTC',
            'ImmediateOrCancel': 'IOC',
            'FillOrKill': 'FOK',
            'PostOnly': 'PO',
        };
        return this.safeString (timeInForces, timeInForce, timeInForce);
    }

    parseOrder (order, market = undefined) {
        //
        // createOrder
        //
        //     {
        //         "user_id": 1,
        //         "order_id": "335fd977-e5a5-4781-b6d0-c772d5bfb95b",
        //         "symbol": "BTCUSD",
        //         "side": "Buy",
        //         "order_type": "Limit",
        //         "price": 8800,
        //         "qty": 1,
        //         "time_in_force": "GoodTillCancel",
        //         "order_status": "Created",
        //         "last_exec_time": 0,
        //         "last_exec_price": 0,
        //         "leaves_qty": 1,
        //         "cum_exec_qty": 0, // in contracts, where 1 contract = 1 quote currency unit (USD for inverse contracts)
        //         "cum_exec_value": 0, // in contract's underlying currency (BTC for inverse contracts)
        //         "cum_exec_fee": 0,
        //         "reject_reason": "",
        //         "order_link_id": "",
        //         "created_at": "2019-11-30T11:03:43.452Z",
        //         "updated_at": "2019-11-30T11:03:43.455Z"
        //     }
        //
        // fetchOrder
        //
        //     {
        //         "user_id" : 599946,
        //         "symbol" : "BTCUSD",
        //         "side" : "Buy",
        //         "order_type" : "Limit",
        //         "price" : "7948",
        //         "qty" : 10,
        //         "time_in_force" : "GoodTillCancel",
        //         "order_status" : "Filled",
        //         "ext_fields" : {
        //             "o_req_num" : -1600687220498,
        //             "xreq_type" : "x_create"
        //         },
        //         "last_exec_time" : "1588150113.968422",
        //         "last_exec_price" : "7948",
        //         "leaves_qty" : 0,
        //         "leaves_value" : "0",
        //         "cum_exec_qty" : 10,
        //         "cum_exec_value" : "0.00125817",
        //         "cum_exec_fee" : "-0.00000031",
        //         "reject_reason" : "",
        //         "cancel_type" : "",
        //         "order_link_id" : "",
        //         "created_at" : "2020-04-29T08:45:24.399146Z",
        //         "updated_at" : "2020-04-29T08:48:33.968422Z",
        //         "order_id" : "dd2504b9-0157-406a-99e1-efa522373944"
        //     }
        //
        // conditional order
        //
        //     {
        //         "user_id":##,
        //         "symbol":"BTCUSD",
        //         "side":"Buy",
        //         "order_type":"Market",
        //         "price":0,
        //         "qty":10,
        //         "time_in_force":"GoodTillCancel",
        //         "stop_order_type":"Stop",
        //         "trigger_by":"LastPrice",
        //         "base_price":11833,
        //         "order_status":"Untriggered",
        //         "ext_fields":{
        //             "stop_order_type":"Stop",
        //             "trigger_by":"LastPrice",
        //             "base_price":11833,
        //             "expected_direction":"Rising",
        //             "trigger_price":12400,
        //             "close_on_trigger":true,
        //             "op_from":"api",
        //             "remark":"x.x.x.x",
        //             "o_req_num":0
        //         },
        //         "leaves_qty":10,
        //         "leaves_value":0.00080645,
        //         "reject_reason":null,
        //         "cross_seq":-1,
        //         "created_at":"2020-08-21T09:18:48.000Z",
        //         "updated_at":"2020-08-21T09:18:48.000Z",
        //         "trigger_price":12400,
        //         "stop_order_id":"3f3b54b1-3379-42c7-8510-44f4d9915be0"
        //     }
        //
        const marketId = this.safeString (order, 'symbol');
        market = this.safeMarket (marketId, market);
        const symbol = market['symbol'];
        let feeCurrency = undefined;
        const timestamp = this.parse8601 (this.safeString (order, 'created_at'));
        const id = this.safeString2 (order, 'order_id', 'stop_order_id');
        const type = this.safeStringLower (order, 'order_type');
        const price = this.safeString (order, 'price');
        const average = this.safeString (order, 'average_price');
        const amount = this.safeString (order, 'qty');
        const cost = this.safeString (order, 'cum_exec_value');
        const filled = this.safeString (order, 'cum_exec_qty');
        const remaining = this.safeString (order, 'leaves_qty');
        const marketTypes = this.safeValue (this.options, 'marketTypes', {});
        const marketType = this.safeString (marketTypes, symbol);
        if (market !== undefined) {
            if (marketType === 'linear') {
                feeCurrency = market['quote'];
            } else {
                feeCurrency = market['base'];
            }
        }
        let lastTradeTimestamp = this.safeTimestamp (order, 'last_exec_time');
        if (lastTradeTimestamp === 0) {
            lastTradeTimestamp = undefined;
        }
        const status = this.parseOrderStatus (this.safeString2 (order, 'order_status', 'stop_order_status'));
        const side = this.safeStringLower (order, 'side');
        const feeCostString = Precise.stringAbs (this.safeString (order, 'cum_exec_fee'));
        let fee = undefined;
        if (feeCostString !== undefined) {
            fee = {
                'cost': feeCostString,
                'currency': feeCurrency,
            };
        }
        let clientOrderId = this.safeString (order, 'order_link_id');
        if ((clientOrderId !== undefined) && (clientOrderId.length < 1)) {
            clientOrderId = undefined;
        }
        const timeInForce = this.parseTimeInForce (this.safeString (order, 'time_in_force'));
        const stopPrice = this.safeNumber2 (order, 'trigger_price', 'stop_px');
        const postOnly = (timeInForce === 'PO');
        return this.safeOrder ({
            'info': order,
            'id': id,
            'clientOrderId': clientOrderId,
            'timestamp': timestamp,
            'datetime': this.iso8601 (timestamp),
            'lastTradeTimestamp': lastTradeTimestamp,
            'symbol': symbol,
            'type': type,
            'timeInForce': timeInForce,
            'postOnly': postOnly,
            'side': side,
            'price': price,
            'stopPrice': stopPrice,
            'amount': amount,
            'cost': cost,
            'average': average,
            'filled': filled,
            'remaining': remaining,
            'status': status,
            'fee': fee,
            'trades': undefined,
        }, market);
    }

    async fetchOrder (id, symbol = undefined, params = {}) {
        if (symbol === undefined) {
            throw new ArgumentsRequired (this.id + ' fetchOrder() requires a symbol argument');
        }
        await this.loadMarkets ();
        const market = this.market (symbol);
        const request = {
            'symbol': market['id'],
            // 'order_link_id': 'string', // one of order_id, stop_order_id or order_link_id is required
            // regular orders ---------------------------------------------
            // 'order_id': id, // one of order_id or order_link_id is required for regular orders
            // conditional orders ---------------------------------------------
            // 'stop_order_id': id, // one of stop_order_id or order_link_id is required for conditional orders
        };
        let method = undefined;
        if (market['swap']) {
            if (market['linear']) {
                method = 'privateLinearGetOrderSearch';
            } else if (market['inverse']) {
                method = 'v2PrivateGetOrder';
            }
        } else if (market['futures']) {
            method = 'futuresPrivateGetOrder';
        }
        const stopOrderId = this.safeString (params, 'stop_order_id');
        if (stopOrderId === undefined) {
            const orderLinkId = this.safeString (params, 'order_link_id');
            if (orderLinkId === undefined) {
                request['order_id'] = id;
            }
        } else {
            if (market['swap']) {
                if (market['linear']) {
                    method = 'privateLinearGetStopOrderSearch';
                } else if (market['inverse']) {
                    method = 'v2PrivateGetStopOrder';
                }
            } else if (market['futures']) {
                method = 'futuresPrivateGetStopOrder';
            }
        }
        const response = await this[method] (this.extend (request, params));
        //
        //     {
        //         "ret_code": 0,
        //         "ret_msg": "OK",
        //         "ext_code": "",
        //         "ext_info": "",
        //         "result": {
        //             "user_id": 1,
        //             "symbol": "BTCUSD",
        //             "side": "Sell",
        //             "order_type": "Limit",
        //             "price": "8083",
        //             "qty": 10,
        //             "time_in_force": "GoodTillCancel",
        //             "order_status": "New",
        //             "ext_fields": { "o_req_num": -308787, "xreq_type": "x_create", "xreq_offset": 4154640 },
        //             "leaves_qty": 10,
        //             "leaves_value": "0.00123716",
        //             "cum_exec_qty": 0,
        //             "reject_reason": "",
        //             "order_link_id": "",
        //             "created_at": "2019-10-21T07:28:19.396246Z",
        //             "updated_at": "2019-10-21T07:28:19.396246Z",
        //             "order_id": "efa44157-c355-4a98-b6d6-1d846a936b93"
        //         },
        //         "time_now": "1571651135.291930",
        //         "rate_limit_status": 99, // The remaining number of accesses in one minute
        //         "rate_limit_reset_ms": 1580885703683,
        //         "rate_limit": 100
        //     }
        //
        // conditional orders
        //
        //     {
        //         "ret_code": 0,
        //         "ret_msg": "OK",
        //         "ext_code": "",
        //         "ext_info": "",
        //         "result": {
        //             "user_id": 1,
        //             "symbol": "BTCUSD",
        //             "side": "Buy",
        //             "order_type": "Limit",
        //             "price": "8000",
        //             "qty": 1,
        //             "time_in_force": "GoodTillCancel",
        //             "order_status": "Untriggered",
        //             "ext_fields": {},
        //             "leaves_qty": 1,
        //             "leaves_value": "0.00013333",
        //             "cum_exec_qty": 0,
        //             "cum_exec_value": null,
        //             "cum_exec_fee": null,
        //             "reject_reason": "",
        //             "order_link_id": "",
        //             "created_at": "2019-12-27T19:56:24.052194Z",
        //             "updated_at": "2019-12-27T19:56:24.052194Z",
        //             "order_id": "378a1bbc-a93a-4e75-87f4-502ea754ba36"
        //         },
        //         "time_now": "1577476584.386958",
        //         "rate_limit_status": 99,
        //         "rate_limit_reset_ms": 1580885703683,
        //         "rate_limit": 100
        //     }
        //
        const result = this.safeValue (response, 'result');
        return this.parseOrder (result, market);
    }

    async createOrder (symbol, type, side, amount, price = undefined, params = {}) {
        await this.loadMarkets ();
        const market = this.market (symbol);
        let qty = this.amountToPrecision (symbol, amount);
        if (market['inverse']) {
            qty = parseInt (qty);
        } else {
            qty = parseFloat (qty);
        }
        const request = {
            // orders ---------------------------------------------------------
            'side': this.capitalize (side),
            'symbol': market['id'],
            'order_type': this.capitalize (type),
            'qty': qty, // order quantity in USD, integer only
            // 'price': parseFloat (this.priceToPrecision (symbol, price)), // required for limit orders
            'time_in_force': 'GoodTillCancel', // ImmediateOrCancel, FillOrKill, PostOnly
            // 'take_profit': 123.45, // take profit price, only take effect upon opening the position
            // 'stop_loss': 123.45, // stop loss price, only take effect upon opening the position
            // 'reduce_only': false, // reduce only, required for linear orders
            // when creating a closing order, bybit recommends a True value for
            // close_on_trigger to avoid failing due to insufficient available margin
            // 'close_on_trigger': false, required for linear orders
            // 'order_link_id': 'string', // unique client order id, max 36 characters
            // conditional orders ---------------------------------------------
            // base_price is used to compare with the value of stop_px, to decide
            // whether your conditional order will be triggered by crossing trigger
            // price from upper side or lower side, mainly used to identify the
            // expected direction of the current conditional order
            // 'base_price': 123.45, // required for conditional orders
            // 'stop_px': 123.45, // trigger price, required for conditional orders
            // 'trigger_by': 'LastPrice', // IndexPrice, MarkPrice
        };
        let priceIsRequired = false;
        if (type === 'limit') {
            priceIsRequired = true;
        }
        if (priceIsRequired) {
            if (price !== undefined) {
                request['price'] = parseFloat (this.priceToPrecision (symbol, price));
            } else {
                throw new ArgumentsRequired (this.id + ' createOrder() requires a price argument for a ' + type + ' order');
            }
        }
        const clientOrderId = this.safeString2 (params, 'order_link_id', 'clientOrderId');
        if (clientOrderId !== undefined) {
            request['order_link_id'] = clientOrderId;
            params = this.omit (params, [ 'order_link_id', 'clientOrderId' ]);
        }
        const stopPx = this.safeValue2 (params, 'stop_px', 'stopPrice');
        const basePrice = this.safeValue (params, 'base_price');
        let method = undefined;
        if (market['swap']) {
            if (market['linear']) {
                method = 'privateLinearPostOrderCreate';
                request['reduce_only'] = false;
                request['close_on_trigger'] = false;
            } else if (market['inverse']) {
                method = 'v2PrivatePostOrderCreate';
            }
        } else if (market['futures']) {
            method = 'futuresPrivatePostOrderCreate';
        }
        if (stopPx !== undefined) {
            if (basePrice === undefined) {
                throw new ArgumentsRequired (this.id + ' createOrder() requires both the stop_px and base_price params for a conditional ' + type + ' order');
            } else {
                if (market['swap']) {
                    if (market['linear']) {
                        method = 'privateLinearPostStopOrderCreate';
                    } else if (market['inverse']) {
                        method = 'v2PrivatePostStopOrderCreate';
                    }
                } else if (market['futures']) {
                    method = 'futuresPrivatePostStopOrderCreate';
                }
                request['stop_px'] = parseFloat (this.priceToPrecision (symbol, stopPx));
                request['base_price'] = parseFloat (this.priceToPrecision (symbol, basePrice));
                request['trigger_by'] = 'LastPrice';
                params = this.omit (params, [ 'stop_px', 'stopPrice', 'base_price', 'trigger_by' ]);
            }
        } else if (basePrice !== undefined) {
            throw new ArgumentsRequired (this.id + ' createOrder() requires both the stop_px and base_price params for a conditional ' + type + ' order');
        }
        const response = await this[method] (this.extend (request, params));
        //
        //     {
        //         "ret_code": 0,
        //         "ret_msg": "OK",
        //         "ext_code": "",
        //         "ext_info": "",
        //         "result": {
        //             "user_id": 1,
        //             "order_id": "335fd977-e5a5-4781-b6d0-c772d5bfb95b",
        //             "symbol": "BTCUSD",
        //             "side": "Buy",
        //             "order_type": "Limit",
        //             "price": 8800,
        //             "qty": 1,
        //             "time_in_force": "GoodTillCancel",
        //             "order_status": "Created",
        //             "last_exec_time": 0,
        //             "last_exec_price": 0,
        //             "leaves_qty": 1,
        //             "cum_exec_qty": 0,
        //             "cum_exec_value": 0,
        //             "cum_exec_fee": 0,
        //             "reject_reason": "",
        //             "order_link_id": "",
        //             "created_at": "2019-11-30T11:03:43.452Z",
        //             "updated_at": "2019-11-30T11:03:43.455Z"
        //         },
        //         "time_now": "1575111823.458705",
        //         "rate_limit_status": 98,
        //         "rate_limit_reset_ms": 1580885703683,
        //         "rate_limit": 100
        //     }
        //
        // conditional orders
        //
        //     {
        //         "ret_code": 0,
        //         "ret_msg": "ok",
        //         "ext_code": "",
        //         "result": {
        //             "user_id": 1,
        //             "symbol": "BTCUSD",
        //             "side": "Buy",
        //             "order_type": "Limit",
        //             "price": 8000,
        //             "qty": 1,
        //             "time_in_force": "GoodTillCancel",
        //             "stop_order_type": "Stop",
        //             "trigger_by": "LastPrice",
        //             "base_price": 7000,
        //             "order_status": "Untriggered",
        //             "ext_fields": {
        //                 "stop_order_type": "Stop",
        //                 "trigger_by": "LastPrice",
        //                 "base_price": 7000,
        //                 "expected_direction": "Rising",
        //                 "trigger_price": 7500,
        //                 "op_from": "api",
        //                 "remark": "127.0.01",
        //                 "o_req_num": 0
        //             },
        //             "leaves_qty": 1,
        //             "leaves_value": 0.00013333,
        //             "reject_reason": null,
        //             "cross_seq": -1,
        //             "created_at": "2019-12-27T12:48:24.000Z",
        //             "updated_at": "2019-12-27T12:48:24.000Z",
        //             "stop_px": 7500,
        //             "stop_order_id": "a85cd1c0-a9a4-49d3-a1bd-bab5ebe946d5"
        //         },
        //         "ext_info": null,
        //         "time_now": "1577450904.327654",
        //         "rate_limit_status": 99,
        //         "rate_limit_reset_ms": 1577450904335,
        //         "rate_limit": "100"
        //     }
        //
        const result = this.safeValue (response, 'result');
        return this.parseOrder (result, market);
    }

    async editOrder (id, symbol, type, side, amount = undefined, price = undefined, params = {}) {
        if (symbol === undefined) {
            throw new ArgumentsRequired (this.id + ' editOrder() requires an symbol argument');
        }
        await this.loadMarkets ();
        const market = this.market (symbol);
        const request = {
            // 'order_id': id, // only for non-conditional orders
            'symbol': market['id'],
            // 'p_r_qty': this.amountToPrecision (symbol, amount), // new order quantity, optional
            // 'p_r_price' this.priceToprecision (symbol, price), // new order price, optional
            // ----------------------------------------------------------------
            // conditional orders
            // 'stop_order_id': id, // only for conditional orders
            // 'p_r_trigger_price': 123.45, // new trigger price also known as stop_px
        };
        let method = undefined;
        if (market['swap']) {
            if (market['linear']) {
                method = 'privateLinearPostOrderReplace';
            } else if (market['inverse']) {
                method = 'v2PrivatePostOrderReplace';
            }
        } else if (market['futures']) {
            method = 'futuresPrivatePostOrderReplace';
        }
        const stopOrderId = this.safeString (params, 'stop_order_id');
        if (stopOrderId !== undefined) {
            if (market['swap']) {
                if (market['linear']) {
                    method = 'privateLinearPostStopOrderReplace';
                } else if (market['inverse']) {
                    method = 'v2PrivatePostStopOrderReplace';
                }
            } else if (market['futures']) {
                method = 'futuresPrivatePostStopOrderReplace';
            }
            request['stop_order_id'] = stopOrderId;
            params = this.omit (params, [ 'stop_order_id' ]);
        } else {
            request['order_id'] = id;
        }
        if (amount !== undefined) {
            let qty = this.amountToPrecision (symbol, amount);
            if (market['inverse']) {
                qty = parseInt (qty);
            } else {
                qty = parseFloat (qty);
            }
            request['p_r_qty'] = qty;
        }
        if (price !== undefined) {
            request['p_r_price'] = parseFloat (this.priceToPrecision (symbol, price));
        }
        const response = await this[method] (this.extend (request, params));
        //
        //     {
        //         "ret_code": 0,
        //         "ret_msg": "ok",
        //         "ext_code": "",
        //         "result": { "order_id": "efa44157-c355-4a98-b6d6-1d846a936b93" },
        //         "time_now": "1539778407.210858",
        //         "rate_limit_status": 99, // remaining number of accesses in one minute
        //         "rate_limit_reset_ms": 1580885703683,
        //         "rate_limit": 100
        //     }
        //
        // conditional orders
        //
        //     {
        //         "ret_code": 0,
        //         "ret_msg": "ok",
        //         "ext_code": "",
        //         "result": { "stop_order_id": "378a1bbc-a93a-4e75-87f4-502ea754ba36" },
        //         "ext_info": null,
        //         "time_now": "1577475760.604942",
        //         "rate_limit_status": 96,
        //         "rate_limit_reset_ms": 1577475760612,
        //         "rate_limit": "100"
        //     }
        //
        const result = this.safeValue (response, 'result', {});
        return {
            'info': response,
            'id': this.safeString2 (result, 'order_id', 'stop_order_id'),
            'order_id': this.safeString (result, 'order_id'),
            'stop_order_id': this.safeString (result, 'stop_order_id'),
        };
    }

    async cancelOrder (id, symbol = undefined, params = {}) {
        if (symbol === undefined) {
            throw new ArgumentsRequired (this.id + ' cancelOrder() requires a symbol argument');
        }
        await this.loadMarkets ();
        const market = this.market (symbol);
        const request = {
            'symbol': market['id'],
            // 'order_link_id': 'string', // one of order_id, stop_order_id or order_link_id is required
            // regular orders ---------------------------------------------
            // 'order_id': id, // one of order_id or order_link_id is required for regular orders
            // conditional orders ---------------------------------------------
            // 'stop_order_id': id, // one of stop_order_id or order_link_id is required for conditional orders
        };
        let method = undefined;
        if (market['swap']) {
            if (market['linear']) {
                method = 'privateLinearPostOrderCancel';
            } else if (market['inverse']) {
                method = 'v2PrivatePostOrderCancel';
            }
        } else if (market['futures']) {
            method = 'futuresPrivatePostOrderCancel';
        }
        const stopOrderId = this.safeString (params, 'stop_order_id');
        if (stopOrderId === undefined) {
            const orderLinkId = this.safeString (params, 'order_link_id');
            if (orderLinkId === undefined) {
                request['order_id'] = id;
            }
        } else {
            if (market['swap']) {
                if (market['linear']) {
                    method = 'privateLinearPostStopOrderCancel';
                } else if (market['inverse']) {
                    method = 'v2PrivatePostStopOrderCancel';
                }
            } else if (market['futures']) {
                method = 'futuresPrivatePostStopOrderCancel';
            }
        }
        const response = await this[method] (this.extend (request, params));
        const result = this.safeValue (response, 'result', {});
        return this.parseOrder (result, market);
    }

    async cancelAllOrders (symbol = undefined, params = {}) {
        if (symbol === undefined) {
            throw new ArgumentsRequired (this.id + ' cancelAllOrders() requires a symbol argument');
        }
        await this.loadMarkets ();
        const market = this.market (symbol);
        const request = {
            'symbol': market['id'],
        };
        const options = this.safeValue (this.options, 'cancelAllOrders', {});
        let defaultMethod = undefined;
        if (market['swap']) {
            if (market['linear']) {
                defaultMethod = 'privateLinearPostOrderCancelAll';
            } else if (market['inverse']) {
                defaultMethod = 'v2PrivatePostOrderCancelAll';
            }
        } else if (market['futures']) {
            defaultMethod = 'futuresPrivatePostOrderCancelAll';
        }
        const method = this.safeString (options, 'method', defaultMethod);
        const response = await this[method] (this.extend (request, params));
        const result = this.safeValue (response, 'result', []);
        return this.parseOrders (result, market);
    }

    async fetchOrders (symbol = undefined, since = undefined, limit = undefined, params = {}) {
        await this.loadMarkets ();
        const request = {
            // 'order_id': 'string'
            // 'order_link_id': 'string', // unique client order id, max 36 characters
            // 'symbol': market['id'], // default BTCUSD
            // 'order': 'desc', // asc
            // 'page': 1,
            // 'limit': 20, // max 50
            // 'order_status': 'Created,New'
            // conditional orders ---------------------------------------------
            // 'stop_order_id': 'string',
            // 'stop_order_status': 'Untriggered',
        };
        let market = undefined;
        if (symbol !== undefined) {
            market = this.market (symbol);
            request['symbol'] = market['id'];
        }
        if (limit !== undefined) {
            request['limit'] = limit;
        }
        const options = this.safeValue (this.options, 'fetchOrders', {});
        const defaultType = this.safeString (this.options, 'defaultType', 'linear');
        const marketTypes = this.safeValue (this.options, 'marketTypes', {});
        const marketType = this.safeString (marketTypes, symbol, defaultType);
        let defaultMethod = undefined;
        const marketDefined = (market !== undefined);
        const linear = (marketDefined && market['linear']) || (marketType === 'linear');
        const inverse = (marketDefined && market['swap'] && market['inverse']) || (marketType === 'inverse');
        const futures = (marketDefined && market['futures']) || (marketType === 'futures');
        if (linear) {
            defaultMethod = 'privateLinearGetOrderList';
        } else if (inverse) {
            defaultMethod = 'v2PrivateGetOrderList';
        } else if (futures) {
            defaultMethod = 'futuresPrivateGetOrderList';
        }
        let query = params;
        if (('stop_order_id' in params) || ('stop_order_status' in params)) {
            let stopOrderStatus = this.safeValue (params, 'stop_order_status');
            if (stopOrderStatus !== undefined) {
                if (Array.isArray (stopOrderStatus)) {
                    stopOrderStatus = stopOrderStatus.join (',');
                }
                request['stop_order_status'] = stopOrderStatus;
                query = this.omit (params, 'stop_order_status');
            }
            if (linear) {
                defaultMethod = 'privateLinearGetStopOrderList';
            } else if (inverse) {
                defaultMethod = 'v2PrivateGetStopOrderList';
            } else if (futures) {
                defaultMethod = 'futuresPrivateGetStopOrderList';
            }
        }
        const method = this.safeString (options, 'method', defaultMethod);
        const response = await this[method] (this.extend (request, query));
        //
        //     {
        //         "ret_code": 0,
        //         "ret_msg": "ok",
        //         "ext_code": "",
        //         "result": {
        //             "current_page": 1,
        //             "last_page": 6,
        //             "data": [
        //                 {
        //                     "user_id": 1,
        //                     "symbol": "BTCUSD",
        //                     "side": "Sell",
        //                     "order_type": "Market",
        //                     "price": 7074,
        //                     "qty": 2,
        //                     "time_in_force": "ImmediateOrCancel",
        //                     "order_status": "Filled",
        //                     "ext_fields": {
        //                         "close_on_trigger": true,
        //                         "orig_order_type": "BLimit",
        //                         "prior_x_req_price": 5898.5,
        //                         "op_from": "pc",
        //                         "remark": "127.0.0.1",
        //                         "o_req_num": -34799032763,
        //                         "xreq_type": "x_create"
        //                     },
        //                     "last_exec_time": "1577448481.696421",
        //                     "last_exec_price": 7070.5,
        //                     "leaves_qty": 0,
        //                     "leaves_value": 0,
        //                     "cum_exec_qty": 2,
        //                     "cum_exec_value": 0.00028283,
        //                     "cum_exec_fee": 0.00002,
        //                     "reject_reason": "NoError",
        //                     "order_link_id": "",
        //                     "created_at": "2019-12-27T12:08:01.000Z",
        //                     "updated_at": "2019-12-27T12:08:01.000Z",
        //                     "order_id": "f185806b-b801-40ff-adec-52289370ed62"
        //                 }
        //             ]
        //         },
        //         "ext_info": null,
        //         "time_now": "1577448922.437871",
        //         "rate_limit_status": 98,
        //         "rate_limit_reset_ms": 1580885703683,
        //         "rate_limit": 100
        //     }
        //
        // conditional orders
        //
        //     {
        //         "ret_code": 0,
        //         "ret_msg": "ok",
        //         "ext_code": "",
        //         "result": {
        //             "current_page": 1,
        //             "last_page": 1,
        //             "data": [
        //                 {
        //                     "user_id": 1,
        //                     "stop_order_status": "Untriggered",
        //                     "symbol": "BTCUSD",
        //                     "side": "Buy",
        //                     "order_type": "Limit",
        //                     "price": 8000,
        //                     "qty": 1,
        //                     "time_in_force": "GoodTillCancel",
        //                     "stop_order_type": "Stop",
        //                     "trigger_by": "LastPrice",
        //                     "base_price": 7000,
        //                     "order_link_id": "",
        //                     "created_at": "2019-12-27T12:48:24.000Z",
        //                     "updated_at": "2019-12-27T12:48:24.000Z",
        //                     "stop_px": 7500,
        //                     "stop_order_id": "a85cd1c0-a9a4-49d3-a1bd-bab5ebe946d5"
        //                 },
        //             ]
        //         },
        //         "ext_info": null,
        //         "time_now": "1577451658.755468",
        //         "rate_limit_status": 599,
        //         "rate_limit_reset_ms": 1577451658762,
        //         "rate_limit": 600
        //     }
        //
        const result = this.safeValue (response, 'result', {});
        const data = this.safeValue (result, 'data', []);
        return this.parseOrders (data, market, since, limit);
    }

    async fetchClosedOrders (symbol = undefined, since = undefined, limit = undefined, params = {}) {
        const defaultStatuses = [
            'Rejected',
            'Filled',
            'Cancelled',
            // conditional orders
            // 'Active',
            // 'Triggered',
            // 'Cancelled',
            // 'Rejected',
            // 'Deactivated',
        ];
        const options = this.safeValue (this.options, 'fetchClosedOrders', {});
        let status = this.safeValue (options, 'order_status', defaultStatuses);
        if (Array.isArray (status)) {
            status = status.join (',');
        }
        const request = {};
        const stopOrderStatus = this.safeValue (params, 'stop_order_status');
        if (stopOrderStatus === undefined) {
            request['order_status'] = status;
        } else {
            request['stop_order_status'] = stopOrderStatus;
        }
        return await this.fetchOrders (symbol, since, limit, this.extend (request, params));
    }

    async fetchOpenOrders (symbol = undefined, since = undefined, limit = undefined, params = {}) {
        const defaultStatuses = [
            'Created',
            'New',
            'PartiallyFilled',
            'PendingCancel',
            // conditional orders
            // 'Untriggered',
        ];
        const options = this.safeValue (this.options, 'fetchOpenOrders', {});
        let status = this.safeValue (options, 'order_status', defaultStatuses);
        if (Array.isArray (status)) {
            status = status.join (',');
        }
        const request = {};
        const stopOrderStatus = this.safeValue (params, 'stop_order_status');
        if (stopOrderStatus === undefined) {
            request['order_status'] = status;
        } else {
            request['stop_order_status'] = stopOrderStatus;
        }
        return await this.fetchOrders (symbol, since, limit, this.extend (request, params));
    }

    async fetchOrderTrades (id, symbol = undefined, since = undefined, limit = undefined, params = {}) {
        const request = {
            'order_id': id,
        };
        return await this.fetchMyTrades (symbol, since, limit, this.extend (request, params));
    }

    async fetchMyTrades (symbol = undefined, since = undefined, limit = undefined, params = {}) {
        if (symbol === undefined) {
            throw new ArgumentsRequired (this.id + ' fetchMyTrades() requires a symbol argument');
        }
        await this.loadMarkets ();
        const request = {
            // 'order_id': 'f185806b-b801-40ff-adec-52289370ed62', // if not provided will return user's trading records
            // 'symbol': market['id'],
            // 'start_time': parseInt (since / 1000),
            // 'page': 1,
            // 'limit' 20, // max 50
        };
        let market = undefined;
        const orderId = this.safeString (params, 'order_id');
        if (orderId !== undefined) {
            request['order_id'] = orderId;
            params = this.omit (params, 'order_id');
        }
        market = this.market (symbol);
        request['symbol'] = market['id'];
        if (since !== undefined) {
            request['start_time'] = since;
        }
        if (limit !== undefined) {
            request['limit'] = limit; // default 20, max 50
        }
        const defaultType = this.safeString (this.options, 'defaultType', 'linear');
        const marketTypes = this.safeValue (this.options, 'marketTypes', {});
        const marketType = this.safeString (marketTypes, symbol, defaultType);
        const marketDefined = (market !== undefined);
        const linear = (marketDefined && market['linear']) || (marketType === 'linear');
        const inverse = (marketDefined && market['swap'] && market['inverse']) || (marketType === 'inverse');
        const futures = (marketDefined && market['futures']) || (marketType === 'futures');
        let method = undefined;
        if (linear) {
            method = 'privateLinearGetTradeExecutionList';
        } else if (inverse) {
            method = 'v2PrivateGetExecutionList';
        } else if (futures) {
            method = 'futuresPrivateGetExecutionList';
        }
        const response = await this[method] (this.extend (request, params));
        //
        // inverse
        //
        //     {
        //         "ret_code": 0,
        //         "ret_msg": "OK",
        //         "ext_code": "",
        //         "ext_info": "",
        //         "result": {
        //             "order_id": "Abandoned!!", // Abandoned!!
        //             "trade_list": [
        //                 {
        //                     "closed_size": 0,
        //                     "cross_seq": 277136382,
        //                     "exec_fee": "0.0000001",
        //                     "exec_id": "256e5ef8-abfe-5772-971b-f944e15e0d68",
        //                     "exec_price": "8178.5",
        //                     "exec_qty": 1,
        //                     "exec_time": "1571676941.70682",
        //                     "exec_type": "Trade", //Exec Type Enum
        //                     "exec_value": "0.00012227",
        //                     "fee_rate": "0.00075",
        //                     "last_liquidity_ind": "RemovedLiquidity", //Liquidity Enum
        //                     "leaves_qty": 0,
        //                     "nth_fill": 2,
        //                     "order_id": "7ad50cb1-9ad0-4f74-804b-d82a516e1029",
        //                     "order_link_id": "",
        //                     "order_price": "8178",
        //                     "order_qty": 1,
        //                     "order_type": "Market", //Order Type Enum
        //                     "side": "Buy", //Side Enum
        //                     "symbol": "BTCUSD", //Symbol Enum
        //                     "user_id": 1
        //                 }
        //             ]
        //         },
        //         "time_now": "1577483699.281488",
        //         "rate_limit_status": 118,
        //         "rate_limit_reset_ms": 1577483699244737,
        //         "rate_limit": 120
        //     }
        //
        // linear
        //
        //     {
        //         "ret_code":0,
        //         "ret_msg":"OK",
        //         "ext_code":"",
        //         "ext_info":"",
        //         "result":{
        //             "current_page":1,
        //             "data":[
        //                 {
        //                     "order_id":"b59418ec-14d4-4ef9-b9f4-721d5d576974",
        //                     "order_link_id":"",
        //                     "side":"Sell",
        //                     "symbol":"BTCUSDT",
        //                     "exec_id":"0327284d-faec-5191-bd89-acc5b4fafda9",
        //                     "price":0.5,
        //                     "order_price":0.5,
        //                     "order_qty":0.01,
        //                     "order_type":"Market",
        //                     "fee_rate":0.00075,
        //                     "exec_price":9709.5,
        //                     "exec_type":"Trade",
        //                     "exec_qty":0.01,
        //                     "exec_fee":0.07282125,
        //                     "exec_value":97.095,
        //                     "leaves_qty":0,
        //                     "closed_size":0.01,
        //                     "last_liquidity_ind":"RemovedLiquidity",
        //                     "trade_time":1591648052,
        //                     "trade_time_ms":1591648052861
        //                 }
        //             ]
        //         },
        //         "time_now":"1591736501.979264",
        //         "rate_limit_status":119,
        //         "rate_limit_reset_ms":1591736501974,
        //         "rate_limit":120
        //     }
        //
        const result = this.safeValue (response, 'result', {});
        const trades = this.safeValue2 (result, 'trade_list', 'data', []);
        return this.parseTrades (trades, market, since, limit);
    }

    async fetchDeposits (code = undefined, since = undefined, limit = undefined, params = {}) {
        await this.loadMarkets ();
        const request = {
            // 'coin': currency['id'],
            // 'currency': currency['id'], // alias
            // 'start_date': this.iso8601 (since),
            // 'end_date': this.iso8601 (till),
            'wallet_fund_type': 'Deposit', // Deposit, Withdraw, RealisedPNL, Commission, Refund, Prize, ExchangeOrderWithdraw, ExchangeOrderDeposit
            // 'page': 1,
            // 'limit': 20, // max 50
        };
        let currency = undefined;
        if (code !== undefined) {
            currency = this.currency (code);
            request['coin'] = currency['id'];
        }
        if (since !== undefined) {
            request['start_date'] = this.yyyymmdd (since);
        }
        if (limit !== undefined) {
            request['limit'] = limit;
        }
        const response = await this.v2PrivateGetWalletFundRecords (this.extend (request, params));
        //
        //     {
        //         "ret_code": 0,
        //         "ret_msg": "ok",
        //         "ext_code": "",
        //         "result": {
        //             "data": [
        //                 {
        //                     "id": 234467,
        //                     "user_id": 1,
        //                     "coin": "BTC",
        //                     "wallet_id": 27913,
        //                     "type": "Realized P&L",
        //                     "amount": "-0.00000006",
        //                     "tx_id": "",
        //                     "address": "BTCUSD",
        //                     "wallet_balance": "0.03000330",
        //                     "exec_time": "2019-12-09T00:00:25.000Z",
        //                     "cross_seq": 0
        //                 }
        //             ]
        //         },
        //         "ext_info": null,
        //         "time_now": "1577481867.115552",
        //         "rate_limit_status": 119,
        //         "rate_limit_reset_ms": 1577481867122,
        //         "rate_limit": 120
        //     }
        //
        const result = this.safeValue (response, 'result', {});
        const data = this.safeValue (result, 'data', []);
        return this.parseTransactions (data, currency, since, limit, { 'type': 'deposit' });
    }

    async fetchWithdrawals (code = undefined, since = undefined, limit = undefined, params = {}) {
        await this.loadMarkets ();
        const request = {
            // 'coin': currency['id'],
            // 'start_date': this.iso8601 (since),
            // 'end_date': this.iso8601 (till),
            // 'status': 'Pending', // ToBeConfirmed, UnderReview, Pending, Success, CancelByUser, Reject, Expire
            // 'page': 1,
            // 'limit': 20, // max 50
        };
        let currency = undefined;
        if (code !== undefined) {
            currency = this.currency (code);
            request['coin'] = currency['id'];
        }
        if (since !== undefined) {
            request['start_date'] = this.yyyymmdd (since);
        }
        if (limit !== undefined) {
            request['limit'] = limit;
        }
        const response = await this.v2PrivateGetWalletWithdrawList (this.extend (request, params));
        //
        //     {
        //         "ret_code": 0,
        //         "ret_msg": "ok",
        //         "ext_code": "",
        //         "result": {
        //             "data": [
        //                 {
        //                     "id": 137,
        //                     "user_id": 1,
        //                     "coin": "XRP", // Coin Enum
        //                     "status": "Pending", // Withdraw Status Enum
        //                     "amount": "20.00000000",
        //                     "fee": "0.25000000",
        //                     "address": "rH7H595XYEVTEHU2FySYsWnmfACBnZS9zM",
        //                     "tx_id": "",
        //                     "submited_at": "2019-06-11T02:20:24.000Z",
        //                     "updated_at": "2019-06-11T02:20:24.000Z"
        //                 },
        //             ],
        //             "current_page": 1,
        //             "last_page": 1
        //         },
        //         "ext_info": null,
        //         "time_now": "1577482295.125488",
        //         "rate_limit_status": 119,
        //         "rate_limit_reset_ms": 1577482295132,
        //         "rate_limit": 120
        //     }
        //
        const result = this.safeValue (response, 'result', {});
        const data = this.safeValue (result, 'data', []);
        return this.parseTransactions (data, currency, since, limit, { 'type': 'withdrawal' });
    }

    parseTransactionStatus (status) {
        const statuses = {
            'ToBeConfirmed': 'pending',
            'UnderReview': 'pending',
            'Pending': 'pending',
            'Success': 'ok',
            'CancelByUser': 'canceled',
            'Reject': 'rejected',
            'Expire': 'expired',
        };
        return this.safeString (statuses, status, status);
    }

    parseTransaction (transaction, currency = undefined) {
        //
        // fetchWithdrawals
        //
        //     {
        //         "id": 137,
        //         "user_id": 1,
        //         "coin": "XRP", // Coin Enum
        //         "status": "Pending", // Withdraw Status Enum
        //         "amount": "20.00000000",
        //         "fee": "0.25000000",
        //         "address": "rH7H595XYEVTEHU2FySYsWnmfACBnZS9zM",
        //         "tx_id": "",
        //         "submited_at": "2019-06-11T02:20:24.000Z",
        //         "updated_at": "2019-06-11T02:20:24.000Z"
        //     }
        //
        // fetchDeposits ledger entries
        //
        //     {
        //         "id": 234467,
        //         "user_id": 1,
        //         "coin": "BTC",
        //         "wallet_id": 27913,
        //         "type": "Realized P&L",
        //         "amount": "-0.00000006",
        //         "tx_id": "",
        //         "address": "BTCUSD",
        //         "wallet_balance": "0.03000330",
        //         "exec_time": "2019-12-09T00:00:25.000Z",
        //         "cross_seq": 0
        //     }
        //
        const currencyId = this.safeString (transaction, 'coin');
        const code = this.safeCurrencyCode (currencyId, currency);
        const timestamp = this.parse8601 (this.safeString2 (transaction, 'submited_at', 'exec_time'));
        const updated = this.parse8601 (this.safeString (transaction, 'updated_at'));
        const status = this.parseTransactionStatus (this.safeString (transaction, 'status'));
        const address = this.safeString (transaction, 'address');
        const feeCost = this.safeNumber (transaction, 'fee');
        const type = this.safeStringLower (transaction, 'type');
        let fee = undefined;
        if (feeCost !== undefined) {
            fee = {
                'cost': feeCost,
                'currency': code,
            };
        }
        return {
            'info': transaction,
            'id': this.safeString (transaction, 'id'),
            'txid': this.safeString (transaction, 'tx_id'),
            'timestamp': timestamp,
            'datetime': this.iso8601 (timestamp),
            'network': undefined,
            'address': address,
            'addressTo': undefined,
            'addressFrom': undefined,
            'tag': undefined,
            'tagTo': undefined,
            'tagFrom': undefined,
            'type': type,
            'amount': this.safeNumber (transaction, 'amount'),
            'currency': code,
            'status': status,
            'updated': updated,
            'fee': fee,
        };
    }

    async fetchLedger (code = undefined, since = undefined, limit = undefined, params = {}) {
        await this.loadMarkets ();
        const request = {
            // 'coin': currency['id'],
            // 'currency': currency['id'], // alias
            // 'start_date': this.iso8601 (since),
            // 'end_date': this.iso8601 (till),
            // 'wallet_fund_type': 'Deposit', // Withdraw, RealisedPNL, Commission, Refund, Prize, ExchangeOrderWithdraw, ExchangeOrderDeposit
            // 'page': 1,
            // 'limit': 20, // max 50
        };
        let currency = undefined;
        if (code !== undefined) {
            currency = this.currency (code);
            request['coin'] = currency['id'];
        }
        if (since !== undefined) {
            request['start_date'] = this.yyyymmdd (since);
        }
        if (limit !== undefined) {
            request['limit'] = limit;
        }
        const response = await this.v2PrivateGetWalletFundRecords (this.extend (request, params));
        //
        //     {
        //         "ret_code": 0,
        //         "ret_msg": "ok",
        //         "ext_code": "",
        //         "result": {
        //             "data": [
        //                 {
        //                     "id": 234467,
        //                     "user_id": 1,
        //                     "coin": "BTC",
        //                     "wallet_id": 27913,
        //                     "type": "Realized P&L",
        //                     "amount": "-0.00000006",
        //                     "tx_id": "",
        //                     "address": "BTCUSD",
        //                     "wallet_balance": "0.03000330",
        //                     "exec_time": "2019-12-09T00:00:25.000Z",
        //                     "cross_seq": 0
        //                 }
        //             ]
        //         },
        //         "ext_info": null,
        //         "time_now": "1577481867.115552",
        //         "rate_limit_status": 119,
        //         "rate_limit_reset_ms": 1577481867122,
        //         "rate_limit": 120
        //     }
        //
        const result = this.safeValue (response, 'result', {});
        const data = this.safeValue (result, 'data', []);
        return this.parseLedger (data, currency, since, limit);
    }

    parseLedgerEntry (item, currency = undefined) {
        //
        //     {
        //         "id": 234467,
        //         "user_id": 1,
        //         "coin": "BTC",
        //         "wallet_id": 27913,
        //         "type": "Realized P&L",
        //         "amount": "-0.00000006",
        //         "tx_id": "",
        //         "address": "BTCUSD",
        //         "wallet_balance": "0.03000330",
        //         "exec_time": "2019-12-09T00:00:25.000Z",
        //         "cross_seq": 0
        //     }
        //
        const currencyId = this.safeString (item, 'coin');
        const code = this.safeCurrencyCode (currencyId, currency);
        const amount = this.safeNumber (item, 'amount');
        const after = this.safeNumber (item, 'wallet_balance');
        const direction = (amount < 0) ? 'out' : 'in';
        let before = undefined;
        if (after !== undefined && amount !== undefined) {
            const difference = (direction === 'out') ? amount : -amount;
            before = this.sum (after, difference);
        }
        const timestamp = this.parse8601 (this.safeString (item, 'exec_time'));
        const type = this.parseLedgerEntryType (this.safeString (item, 'type'));
        const id = this.safeString (item, 'id');
        const referenceId = this.safeString (item, 'tx_id');
        return {
            'id': id,
            'currency': code,
            'account': this.safeString (item, 'wallet_id'),
            'referenceAccount': undefined,
            'referenceId': referenceId,
            'status': undefined,
            'amount': amount,
            'before': before,
            'after': after,
            'fee': undefined,
            'direction': direction,
            'timestamp': timestamp,
            'datetime': this.iso8601 (timestamp),
            'type': type,
            'info': item,
        };
    }

    parseLedgerEntryType (type) {
        const types = {
            'Deposit': 'transaction',
            'Withdraw': 'transaction',
            'RealisedPNL': 'trade',
            'Commission': 'fee',
            'Refund': 'cashback',
            'Prize': 'prize', // ?
            'ExchangeOrderWithdraw': 'transaction',
            'ExchangeOrderDeposit': 'transaction',
        };
        return this.safeString (types, type, type);
    }

    async fetchPositions (symbols = undefined, params = {}) {
        await this.loadMarkets ();
        const request = {};
        if (Array.isArray (symbols)) {
            const length = symbols.length;
            if (length !== 1) {
                throw new ArgumentsRequired (this.id + ' fetchPositions takes an array with exactly one symbol');
            }
            request['symbol'] = this.marketId (symbols[0]);
        }
        const defaultType = this.safeString (this.options, 'defaultType', 'linear');
        const type = this.safeString (params, 'type', defaultType);
        params = this.omit (params, 'type');
        let response = undefined;
        if (type === 'linear') {
            response = await this.privateLinearGetPositionList (this.extend (request, params));
        } else if (type === 'inverse') {
            response = await this.v2PrivateGetPositionList (this.extend (request, params));
        } else if (type === 'inverseFuture') {
            response = await this.futuresPrivateGetPositionList (this.extend (request, params));
        }
        if ((typeof response === 'string') && this.isJsonEncodedObject (response)) {
            response = JSON.parse (response);
        }
        //
        //     {
        //         ret_code: 0,
        //         ret_msg: 'OK',
        //         ext_code: '',
        //         ext_info: '',
        //         result: [] or {} depending on the request
        //     }
        //
        return this.safeValue (response, 'result');
    }

    async setMarginMode (marginType, symbol = undefined, params = {}) {
        //
        // {
        //     "ret_code": 0,
        //     "ret_msg": "ok",
        //     "ext_code": "",
        //     "result": null,
        //     "ext_info": null,
        //     "time_now": "1577477968.175013",
        //     "rate_limit_status": 74,
        //     "rate_limit_reset_ms": 1577477968183,
        //     "rate_limit": 75
        // }
        //
        const leverage = this.safeValue (params, 'leverage');
        if (leverage === undefined) {
            throw new ArgumentsRequired (this.id + '.setMarginMode requires a leverage parameter');
        }
        marginType = marginType.toUpperCase ();
        if ((marginType !== 'ISOLATED') && (marginType !== 'CROSSED')) {
            throw new BadRequest (this.id + ' marginType must be either isolated or crossed');
        }
        await this.loadMarkets ();
        const market = this.market (symbol);
        let method = undefined;
        const defaultType = this.safeString (this.options, 'defaultType', 'linear');
        const marketTypes = this.safeValue (this.options, 'marketTypes', {});
        const marketType = this.safeString (marketTypes, symbol, defaultType);
        const linear = market['linear'] || (marketType === 'linear');
        const inverse = (market['swap'] && market['inverse']) || (marketType === 'inverse');
        const futures = market['futures'] || (marketType === 'futures');
        if (linear) {
            method = 'privateLinearPostPositionSwitchIsolated';
        } else if (inverse) {
            method = 'v2PrivatePostPositionSwitchIsolated';
        } else if (futures) {
            method = 'privateFuturesPostPositionSwitchIsolated';
        }
        const isIsolated = (marginType === 'ISOLATED');
        const request = {
            'symbol': market['id'],
            'is_isolated': isIsolated,
            'buy_leverage': leverage,
            'sell_leverage': leverage,
        };
        return await this[method] (this.extend (request, params));
    }

    async setLeverage (leverage, symbol = undefined, params = {}) {
        if (symbol === undefined) {
            throw new ArgumentsRequired (this.id + ' setLeverage() requires a symbol argument');
        }
        await this.loadMarkets ();
        const market = this.market (symbol);
        // WARNING: THIS WILL INCREASE LIQUIDATION PRICE FOR OPEN ISOLATED LONG POSITIONS
        // AND DECREASE LIQUIDATION PRICE FOR OPEN ISOLATED SHORT POSITIONS
        const defaultType = this.safeString (this.options, 'defaultType', 'linear');
        const marketTypes = this.safeValue (this.options, 'marketTypes', {});
        const marketType = this.safeString (marketTypes, symbol, defaultType);
        const linear = market['linear'] || (marketType === 'linear');
        const inverse = (market['swap'] && market['inverse']) || (marketType === 'inverse');
        const futures = market['futures'] || (marketType === 'futures');
        let method = undefined;
        if (linear) {
            method = 'privateLinearPostPositionSetLeverage';
        } else if (inverse) {
            method = 'v2PrivatePostPositionLeverageSave';
        } else if (futures) {
            method = 'privateFuturesPostPositionLeverageSave';
        }
        let buy_leverage = leverage;
        let sell_leverage = leverage;
        if (params['buy_leverage'] && params['sell_leverage'] && linear) {
            buy_leverage = params['buy_leverage'];
            sell_leverage = params['sell_leverage'];
        } else if (!leverage) {
            if (linear) {
                throw new ArgumentsRequired (this.id + ' setLeverage() requires either the parameter leverage or params["buy_leverage"] and params["sell_leverage"] for linear contracts');
            } else {
                throw new ArgumentsRequired (this.id + ' setLeverage() requires parameter leverage for inverse and futures contracts');
            }
        }
        if ((buy_leverage < 1) || (buy_leverage > 100) || (sell_leverage < 1) || (sell_leverage > 100)) {
            throw new BadRequest (this.id + ' leverage should be between 1 and 100');
        }
        const request = {
            'symbol': market['id'],
            'leverage_only': true,
        };
        if (!linear) {
            request['leverage'] = buy_leverage;
        } else {
            request['buy_leverage'] = buy_leverage;
            request['sell_leverage'] = sell_leverage;
        }
        return await this[method] (this.extend (request, params));
    }

    sign (path, api = 'public', method = 'GET', params = {}, headers = undefined, body = undefined) {
        let url = undefined;
        if (Array.isArray (api)) {
            const type = this.safeString (api, 0);
            let section = this.safeString (api, 1);
            if (type === 'spot') {
                if (section === 'public') {
                    section = 'v1';
                } else {
                    section += '/v1';
                }
            }
            url = this.implodeHostname (this.urls['api'][type]);
            let request = '/' + type + '/' + section + '/' + path;
            if ((type === 'spot') || (type === 'quote')) {
                if (Object.keys (params).length) {
                    request += '?' + this.rawencode (params);
                }
            } else if (section === 'public') {
                if (Object.keys (params).length) {
                    request += '?' + this.rawencode (params);
                }
            } else if (type === 'public') {
                if (Object.keys (params).length) {
                    request += '?' + this.rawencode (params);
                }
            } else {
                this.checkRequiredCredentials ();
                const timestamp = this.nonce ();
                const query = this.extend (params, {
                    'api_key': this.apiKey,
                    'recv_window': this.options['recvWindow'],
                    'timestamp': timestamp,
                });
                const sortedQuery = this.keysort (query);
                const auth = this.rawencode (sortedQuery);
                const signature = this.hmac (this.encode (auth), this.encode (this.secret));
                if (method === 'POST') {
                    body = this.json (this.extend (query, {
                        'sign': signature,
                    }));
                    headers = {
                        'Content-Type': 'application/json',
                    };
                } else {
                    request += '?' + this.urlencode (sortedQuery) + '&sign=' + signature;
                }
            }
            url += request;
        } else {
            url = this.implodeHostname (this.urls['api'][api]) + '/' + path;
            if (api === 'public') {
                if (Object.keys (params).length) {
                    url += '?' + this.rawencode (params);
                }
            } else if (api === 'private') {
                this.checkRequiredCredentials ();
                const timestamp = this.nonce ();
                const query = this.extend (params, {
                    'api_key': this.apiKey,
                    'recv_window': this.options['recvWindow'],
                    'timestamp': timestamp,
                });
                const sortedQuery = this.keysort (query);
                const auth = this.rawencode (sortedQuery);
                const signature = this.hmac (this.encode (auth), this.encode (this.secret));
                if (method === 'POST') {
                    body = this.json (this.extend (query, {
                        'sign': signature,
                    }));
                    headers = {
                        'Content-Type': 'application/json',
                    };
                } else {
                    url += '?' + this.urlencode (sortedQuery) + '&sign=' + signature;
                }
            }
        }
        return { 'url': url, 'method': method, 'body': body, 'headers': headers };
    }

    handleErrors (httpCode, reason, url, method, headers, body, response, requestHeaders, requestBody) {
        if (!response) {
            return; // fallback to default error handler
        }
        //
        //     {
        //         ret_code: 10001,
        //         ret_msg: 'ReadMapCB: expect { or n, but found \u0000, error ' +
        //         'found in #0 byte of ...||..., bigger context ' +
        //         '...||...',
        //         ext_code: '',
        //         ext_info: '',
        //         result: null,
        //         time_now: '1583934106.590436'
        //     }
        //
        const errorCode = this.safeString (response, 'ret_code');
        if (errorCode !== '0') {
            const feedback = this.id + ' ' + body;
            this.throwExactlyMatchedException (this.exceptions['exact'], errorCode, feedback);
            this.throwBroadlyMatchedException (this.exceptions['broad'], body, feedback);
            throw new ExchangeError (feedback); // unknown message
        }
    }
};<|MERGE_RESOLUTION|>--- conflicted
+++ resolved
@@ -831,11 +831,7 @@
             'baseVolume': baseVolume,
             'quoteVolume': quoteVolume,
             'info': ticker,
-<<<<<<< HEAD
-        });
-=======
         }, market);
->>>>>>> a802aceb
     }
 
     async fetchTicker (symbol, params = {}) {
