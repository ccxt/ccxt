'use strict';

// ---------------------------------------------------------------------------

const liqui = require ('./liqui.js');
const { ExchangeError, InsufficientFunds, OrderNotFound, DDoSProtection } = require ('./base/errors');

// ---------------------------------------------------------------------------

module.exports = class wex extends liqui {
    describe () {
        return this.deepExtend (super.describe (), {
            'id': 'wex',
            'name': 'WEX',
            'countries': 'NZ', // New Zealand
            'version': '3',
            'has': {
                'CORS': false,
                'fetchTickers': true,
                'fetchDepositAddress': true,
            },
            'urls': {
                'logo': 'https://user-images.githubusercontent.com/1294454/30652751-d74ec8f8-9e31-11e7-98c5-71469fcef03e.jpg',
                'api': {
                    'public': 'https://wex.nz/api',
                    'private': 'https://wex.nz/tapi',
                },
                'www': 'https://wex.nz',
                'doc': [
                    'https://wex.nz/api/3/docs',
                    'https://wex.nz/tapi/docs',
                ],
                'fees': 'https://wex.nz/fees',
            },
            'api': {
                'public': {
                    'get': [
                        'info',
                        'ticker/{pair}',
                        'depth/{pair}',
                        'trades/{pair}',
                    ],
                },
                'private': {
                    'post': [
                        'getInfo',
                        'Trade',
                        'ActiveOrders',
                        'OrderInfo',
                        'CancelOrder',
                        'TradeHistory',
                        'TransHistory',
                        'CoinDepositAddress',
                        'WithdrawCoin',
                        'CreateCoupon',
                        'RedeemCoupon',
                    ],
                },
            },
            'fees': {
                'trading': {
                    'maker': 0.2 / 100,
                    'taker': 0.2 / 100,
                },
                'funding': {
                    'withdraw': {
                        'BTC': 0.001,
                        'LTC': 0.001,
                        'NMC': 0.1,
                        'NVC': 0.1,
                        'PPC': 0.1,
                        'DASH': 0.001,
                        'ETH': 0.003,
                        'BCH': 0.001,
                        'ZEC': 0.001,
                    },
                },
            },
            'exceptions': {
                'messages': {
                    'bad status': OrderNotFound,
                    'Requests too often': DDoSProtection,
                    'not available': DDoSProtection,
                    'external service unavailable': DDoSProtection,
                },
            },
            'commonCurrencies': {
                'RUR': 'RUB',
            },
        });
    }

    parseTicker (ticker, market = undefined) {
        let timestamp = ticker['updated'] * 1000;
        let symbol = undefined;
        if (market)
            symbol = market['symbol'];
        let last = this.safeFloat (ticker, 'last');
        return {
            'symbol': symbol,
            'timestamp': timestamp,
            'datetime': this.iso8601 (timestamp),
            'high': this.safeFloat (ticker, 'high'),
            'low': this.safeFloat (ticker, 'low'),
            'bid': this.safeFloat (ticker, 'sell'),
            'bidVolume': undefined,
            'ask': this.safeFloat (ticker, 'buy'),
            'askVolume': undefined,
            'vwap': undefined,
            'open': undefined,
            'close': last,
            'last': last,
            'previousClose': undefined,
            'change': undefined,
            'percentage': undefined,
            'average': this.safeFloat (ticker, 'avg'),
            'baseVolume': this.safeFloat (ticker, 'vol_cur'),
            'quoteVolume': this.safeFloat (ticker, 'vol'),
            'info': ticker,
        };
    }

<<<<<<< HEAD
    handleErrors (code, reason, url, method, headers, body, response) {
=======
    async fetchDepositAddress (code, params = {}) {
        let request = { 'coinName': this.commonCurrencyCode (code) };
        let response = await this.privatePostCoinDepositAddress (this.extend (request, params));
        return {
            'currency': code,
            'address': response['return']['address'],
            'tag': undefined,
            'status': 'ok',
            'info': response,
        };
    }

    handleErrors (code, reason, url, method, headers, body) {
>>>>>>> b82bdf2f
        if (code === 200) {
            if (body[0] !== '{') {
                // response is not JSON -> resort to default error handler
                return;
            }
            if ('success' in response) {
                if (!response['success']) {
                    const error = this.safeString (response, 'error');
                    if (!error) {
                        throw new ExchangeError (this.id + ' returned a malformed error: ' + body);
                    }
                    if (error === 'no orders') {
                        // returned by fetchOpenOrders if no open orders (fix for #489) -> not an error
                        return;
                    }
                    const feedback = this.id + ' ' + this.json (response);
                    const messages = this.exceptions.messages;
                    if (error in messages) {
                        throw new messages[error] (feedback);
                    }
                    if (error.indexOf ('It is not enough') >= 0) {
                        throw new InsufficientFunds (feedback);
                    } else {
                        throw new ExchangeError (feedback);
                    }
                }
            }
        }
    }
};<|MERGE_RESOLUTION|>--- conflicted
+++ resolved
@@ -120,9 +120,6 @@
         };
     }
 
-<<<<<<< HEAD
-    handleErrors (code, reason, url, method, headers, body, response) {
-=======
     async fetchDepositAddress (code, params = {}) {
         let request = { 'coinName': this.commonCurrencyCode (code) };
         let response = await this.privatePostCoinDepositAddress (this.extend (request, params));
@@ -135,8 +132,7 @@
         };
     }
 
-    handleErrors (code, reason, url, method, headers, body) {
->>>>>>> b82bdf2f
+    handleErrors (code, reason, url, method, headers, body, response) {
         if (code === 200) {
             if (body[0] !== '{') {
                 // response is not JSON -> resort to default error handler
