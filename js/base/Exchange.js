<<<<<<< HEAD
=======
'use strict';

>>>>>>> 65b66468
// ----------------------------------------------------------------------------
/* eslint-disable */

<<<<<<< HEAD
=======
const functions = require ('./functions');
>>>>>>> 65b66468

import * as functions from './functions.js'
const {
    isNode
    , clone
    , unCamelCase
    , throttle
    , timeout
    , TimedOut
    , defaultFetch
    , safeValue
    , safeValue2
    , safeString
    , safeString2
    , seconds
    , milliseconds
    , binaryToBase16
    , numberToBE
    , base16ToBinary
    , stringToBinary
    , iso8601
    , omit
    , isJsonEncodedObject
    , safeInteger
    , sum
    , omitZero
    , implodeParams
    , extractParams
    , json
    , vwap
    , merge
    , binaryConcat
    , hash
    , ecdsa
    , totp
    , arrayConcat
    , encode
    , urlencode
    , hmac
    , numberToString
    , parseTimeframe
    , safeInteger2
    , safeStringLower
    , parse8601
    , yyyymmdd
    , safeStringUpper
    , safeTimestamp
    , binaryConcatArray
    , uuidv1
    , numberToLE
    , ymdhms
    , stringToBase64
    , decode
    , uuid22
    , safeIntegerProduct2
    , safeIntegerProduct
    , safeStringLower2
    , yymmdd
    , base58ToBinary
    , eddsa
    , safeTimestamp2
    , rawencode
    , keysort
    , inArray
    , isEmpty
    , ordered
    , jwt
    , filterBy
    , uuid16
    , safeFloat
    , base64ToBinary
    , safeStringUpper2
    , urlencodeWithArrayRepeat
    , microseconds
    , binaryToBase64
    , rsa
    , strip
    , TRUNCATE
    , ROUND
    , DECIMAL_PLACES
    , NO_PADDING
} = functions

// import exceptions from "./errors.js"

 import { // eslint-disable-line object-curly-newline
    ExchangeError
    , BadSymbol
    , NullResponse
    , InvalidAddress
    , InvalidOrder
    , NotSupported
    , AuthenticationError
    , DDoSProtection
    , RequestTimeout
    , ExchangeNotAvailable
<<<<<<< HEAD
    , RateLimitExceeded } from "./errors.js"
=======
    , RateLimitExceeded
    , ArgumentsRequired } = require ('./errors')

const { TRUNCATE, ROUND, DECIMAL_PLACES, NO_PADDING, TICK_SIZE } = functions.precisionConstants

const BN = require ('../static_dependencies/BN/bn')
const Precise = require ('./Precise')
>>>>>>> 65b66468

import BN from '../static_dependencies/BN/bn.cjs'
import { Precise } from './Precise.js'
// ----------------------------------------------------------------------------

export class Exchange {

    describe () {
        return {
            'id': undefined,
            'name': undefined,
            'countries': undefined,
            'enableRateLimit': true,
            'rateLimit': 2000, // milliseconds = seconds * 1000
            'certified': false, // if certified by the CCXT dev team
            'pro': false, // if it is integrated with CCXT Pro for WebSocket support
            'alias': false, // whether this exchange is an alias to another exchange
            'has': {
                'publicAPI': true,
                'privateAPI': true,
                'CORS': undefined,
                'spot': undefined,
                'margin': undefined,
                'swap': undefined,
                'future': undefined,
                'option': undefined,
                'addMargin': undefined,
                'cancelAllOrders': undefined,
                'cancelOrder': true,
                'cancelOrders': undefined,
                'createDepositAddress': undefined,
                'createLimitOrder': true,
                'createMarketOrder': true,
                'createOrder': true,
                'createPostOnlyOrder': undefined,
                'createReduceOnlyOrder': undefined,
                'createStopOrder': undefined,
                'createStopLimitOrder': undefined,
                'createStopMarketOrder': undefined,
                'editOrder': 'emulated',
                'fetchAccounts': undefined,
                'fetchBalance': true,
                'fetchBidsAsks': undefined,
                'fetchBorrowInterest': undefined,
                'fetchBorrowRate': undefined,
                'fetchBorrowRateHistory': undefined,
                'fetchBorrowRatesPerSymbol': undefined,
                'fetchBorrowRates': undefined,
                'fetchCanceledOrders': undefined,
                'fetchClosedOrder': undefined,
                'fetchClosedOrders': undefined,
                'fetchCurrencies': 'emulated',
                'fetchDeposit': undefined,
                'fetchDepositAddress': undefined,
                'fetchDepositAddresses': undefined,
                'fetchDepositAddressesByNetwork': undefined,
                'fetchDeposits': undefined,
                'fetchTransactionFee': undefined,
                'fetchTransactionFees': undefined,
                'fetchFundingHistory': undefined,
                'fetchFundingRate': undefined,
                'fetchFundingRateHistory': undefined,
                'fetchFundingRates': undefined,
                'fetchIndexOHLCV': undefined,
                'fetchL2OrderBook': true,
                'fetchLedger': undefined,
                'fetchLedgerEntry': undefined,
                'fetchLeverageTiers': undefined,
                'fetchMarketLeverageTiers': undefined,
                'fetchMarkets': true,
                'fetchMarkOHLCV': undefined,
                'fetchMyTrades': undefined,
                'fetchOHLCV': 'emulated',
                'fetchOpenOrder': undefined,
                'fetchOpenOrders': undefined,
                'fetchOrder': undefined,
                'fetchOrderBook': true,
                'fetchOrderBooks': undefined,
                'fetchOrders': undefined,
                'fetchOrderTrades': undefined,
                'fetchPermissions': undefined,
                'fetchPosition': undefined,
                'fetchPositions': undefined,
                'fetchPositionsRisk': undefined,
                'fetchPremiumIndexOHLCV': undefined,
                'fetchStatus': 'emulated',
                'fetchTicker': true,
                'fetchTickers': undefined,
                'fetchTime': undefined,
                'fetchTrades': true,
                'fetchTradingFee': undefined,
                'fetchTradingFees': undefined,
                'fetchTradingLimits': undefined,
                'fetchTransactions': undefined,
                'fetchTransfers': undefined,
                'fetchWithdrawal': undefined,
                'fetchWithdrawals': undefined,
                'loadMarkets': true,
                'reduceMargin': undefined,
                'setLeverage': undefined,
                'setMargin': undefined,
                'setMarginMode': undefined,
                'setPositionMode': undefined,
                'signIn': undefined,
                'transfer': undefined,
                'withdraw': undefined,
            },
            'urls': {
                'logo': undefined,
                'api': undefined,
                'www': undefined,
                'doc': undefined,
                'fees': undefined,
            },
            'api': undefined,
            'requiredCredentials': {
                'apiKey':     true,
                'secret':     true,
                'uid':        false,
                'login':      false,
                'password':   false,
                'twofa':      false, // 2-factor authentication (one-time password key)
                'privateKey': false, // a "0x"-prefixed hexstring private key for a wallet
                'walletAddress': false, // the wallet address "0x"-prefixed hexstring
                'token':      false, // reserved for HTTP auth in some cases
            },
            'markets': undefined, // to be filled manually or by fetchMarkets
            'currencies': {}, // to be filled manually or by fetchMarkets
            'timeframes': undefined, // redefine if the exchange has.fetchOHLCV
            'fees': {
                'trading': {
                    'tierBased': undefined,
                    'percentage': undefined,
                    'taker': undefined,
                    'maker': undefined,
                },
                'funding': {
                    'tierBased': undefined,
                    'percentage': undefined,
                    'withdraw': {},
                    'deposit': {},
                },
            },
            'status': {
                'status': 'ok',
                'updated': undefined,
                'eta': undefined,
                'url': undefined,
            },
            'exceptions': undefined,
            'httpExceptions': {
                '422': ExchangeError,
                '418': DDoSProtection,
                '429': RateLimitExceeded,
                '404': ExchangeNotAvailable,
                '409': ExchangeNotAvailable,
                '410': ExchangeNotAvailable,
                '500': ExchangeNotAvailable,
                '501': ExchangeNotAvailable,
                '502': ExchangeNotAvailable,
                '520': ExchangeNotAvailable,
                '521': ExchangeNotAvailable,
                '522': ExchangeNotAvailable,
                '525': ExchangeNotAvailable,
                '526': ExchangeNotAvailable,
                '400': ExchangeNotAvailable,
                '403': ExchangeNotAvailable,
                '405': ExchangeNotAvailable,
                '503': ExchangeNotAvailable,
                '530': ExchangeNotAvailable,
                '408': RequestTimeout,
                '504': RequestTimeout,
                '401': AuthenticationError,
                '511': AuthenticationError,
            },
            'commonCurrencies': { // gets extended/overwritten in subclasses
                'XBT': 'BTC',
                'BCC': 'BCH',
                'BCHABC': 'BCH',
                'BCHSV': 'BSV',
            },
            'precisionMode': DECIMAL_PLACES,
            'paddingMode': NO_PADDING,
            'limits': {
                'leverage': { 'min': undefined, 'max': undefined },
                'amount': { 'min': undefined, 'max': undefined },
                'price': { 'min': undefined, 'max': undefined },
                'cost': { 'min': undefined, 'max': undefined },
            },
        } // return
    } // describe ()

    constructor (userConfig = {}) {
        Object.assign (this, functions)
        //
        //     if (isNode) {
        //         this.nodeVersion = process.version.match (/\d+\.\d+\.\d+/)[0]
        //         this.userAgent = {
        //             'User-Agent': 'ccxt/' + Exchange.ccxtVersion +
        //                 ' (+https://github.com/ccxt/ccxt)' +
        //                 ' Node.js/' + this.nodeVersion + ' (JavaScript)'
        //         }
        //     }
        //
        this.options = {} // exchange-specific options, if any
        // fetch implementation options (JS only)
        this.fetchOptions = {
            // keepalive: true, // does not work in Chrome, https://github.com/ccxt/ccxt/issues/6368
        }
        // http properties
        this.userAgents = {
            'chrome': 'Mozilla/5.0 (Windows NT 10.0; Win64; x64) AppleWebKit/537.36 (KHTML, like Gecko) Chrome/62.0.3202.94 Safari/537.36',
            'chrome39': 'Mozilla/5.0 (Windows NT 6.1; WOW64) AppleWebKit/537.36 (KHTML, like Gecko) Chrome/39.0.2171.71 Safari/537.36',
            'chrome100': 'Mozilla/5.0 (Macintosh; Intel Mac OS X 10_15_7) AppleWebKit/537.36 (KHTML, like Gecko) Chrome/100.0.4896.75 Safari/537.36',
        }
        this.headers = {}
        // prepended to URL, like https://proxy.com/https://exchange.com/api...
        this.proxy = ''
        this.origin = '*' // CORS origin
        // underlying properties
        this.minFundingAddressLength = 1 // used in checkAddress
        this.substituteCommonCurrencyCodes = true  // reserved
        this.quoteJsonNumbers = true // treat numbers in json as quoted precise strings
        this.number = Number // or String (a pointer to a function)
        this.handleContentTypeApplicationZip = false
        // whether fees should be summed by currency code
        this.reduceFees = true
        // do not delete this line, it is needed for users to be able to define their own fetchImplementation
        this.fetchImplementation = defaultFetch
        this.validateServerSsl = true
        this.validateClientSsl = false
        // default property values
        this.timeout       = 10000 // milliseconds
        this.verbose       = false
        this.debug         = false
        this.userAgent     = undefined
        this.twofa         = undefined // two-factor authentication (2FA)
        // default credentials
        this.apiKey        = undefined
        this.secret        = undefined
        this.uid           = undefined
        this.login         = undefined
        this.password      = undefined
        this.privateKey    = undefined // a "0x"-prefixed hexstring private key for a wallet
        this.walletAddress = undefined // a wallet address "0x"-prefixed hexstring
        this.token         = undefined // reserved for HTTP auth in some cases
        // placeholders for cached data
        this.balance      = {}
        this.orderbooks   = {}
        this.tickers      = {}
        this.orders       = undefined
        this.trades       = {}
        this.transactions = {}
        this.ohlcvs       = {}
        this.myTrades     = undefined
        this.positions    = {}
        // web3 and cryptography flags
        this.requiresWeb3 = false
        this.requiresEddsa = false
        this.precision = {}
        // response handling flags and properties
        this.enableLastJsonResponse = true
        this.enableLastHttpResponse = true
        this.enableLastResponseHeaders = true
        this.last_http_response    = undefined
        this.last_json_response    = undefined
        this.last_response_headers = undefined
        // camelCase and snake_notation support
        const unCamelCaseProperties = (obj = this) => {
            if (obj !== null) {
                const ownPropertyNames = Object.getOwnPropertyNames (obj)
                for (let i = 0; i < ownPropertyNames.length; i++) {
                    const k = ownPropertyNames[i]
                    this[unCamelCase (k)] = this[k]
                }
                unCamelCaseProperties (Object.getPrototypeOf (obj))
            }
        }
        unCamelCaseProperties ()
        // merge constructor overrides to this instance
        const configEntries = Object.entries (this.describe ()).concat (Object.entries (userConfig))
        for (let i = 0; i < configEntries.length; i++) {
            const [property, value] = configEntries[i]
            if (value && Object.getPrototypeOf (value) === Object.prototype) {
                this[property] = this.deepExtend (this[property], value)
            } else {
                this[property] = value
            }
        }
        // http client options
        const agentOptions = {
            'keepAlive': true,
        }
        // ssl options
        if (!this.validateServerSsl) {
            agentOptions['rejectUnauthorized'] = false;
        }
        // js-specific http options
        if (!this.httpAgent && defaultFetch.http && isNode) {
            this.httpAgent = new defaultFetch.http.Agent (agentOptions)
        }
        if (!this.httpsAgent && defaultFetch.https && isNode) {
            this.httpsAgent = new defaultFetch.https.Agent (agentOptions)
        }
        // generate old metainfo interface
        const hasKeys = Object.keys (this.has)
        for (let i = 0; i < hasKeys.length; i++) {
            const k = hasKeys[i]
            this['has' + this.capitalize (k)] = !!this.has[k] // converts 'emulated' to true
        }
        // generate implicit api
        if (this.api) {
            this.defineRestApi (this.api, 'request')
        }
        // init the request rate limiter
        this.initRestRateLimiter ()
        // init predefined markets if any
        if (this.markets) {
            this.setMarkets (this.markets)
        }
    }

    encodeURIComponent (...args) {
        return encodeURIComponent (...args)
    }

    checkRequiredVersion (requiredVersion, error = true) {
        let result = true
        const [ major1, minor1, patch1 ] = requiredVersion.split ('.')
            , [ major2, minor2, patch2 ] = Exchange.ccxtVersion.split ('.')
            , intMajor1 = parseInt (major1)
            , intMinor1 = parseInt (minor1)
            , intPatch1 = parseInt (patch1)
            , intMajor2 = parseInt (major2)
            , intMinor2 = parseInt (minor2)
            , intPatch2 = parseInt (patch2)
        if (intMajor1 > intMajor2) {
            result = false
        }
        if (intMajor1 === intMajor2) {
            if (intMinor1 > intMinor2) {
                result = false
            } else if (intMinor1 === intMinor2 && intPatch1 > intPatch2) {
                result = false
            }
        }
        if (!result) {
            if (error) {
                throw new NotSupported ('Your current version of CCXT is ' + Exchange.ccxtVersion + ', a newer version ' + requiredVersion + ' is required, please, upgrade your version of CCXT')
            } else {
                return error
            }
        }
        return result
    }

    checkAddress (address) {
        if (address === undefined) {
            throw new InvalidAddress (this.id + ' address is undefined')
        }
        // check the address is not the same letter like 'aaaaa' nor too short nor has a space
        if ((this.unique (address).length === 1) || address.length < this.minFundingAddressLength || address.includes (' ')) {
            throw new InvalidAddress (this.id + ' address is invalid or has less than ' + this.minFundingAddressLength.toString () + ' characters: "' + this.json (address) + '"')
        }
        return address
    }

    initRestRateLimiter () {
        if (this.rateLimit === undefined) {
            throw new Error (this.id + '.rateLimit property is not configured');
        }
        this.tokenBucket = this.extend ({
            delay: 0.001,
            capacity: 1,
            cost: 1,
            maxCapacity: 1000,
            refillRate: (this.rateLimit > 0) ? 1 / this.rateLimit : Number.MAX_VALUE,
        }, this.tokenBucket);
        this.throttle = throttle (this.tokenBucket);
        this.executeRestRequest = (url, method = 'GET', headers = undefined, body = undefined) => {
            // fetchImplementation cannot be called on this. in browsers:
            // TypeError Failed to execute 'fetch' on 'Window': Illegal invocation
            const fetchImplementation = this.fetchImplementation;
            const params = { method, headers, body, timeout: this.timeout };
            if (this.agent) {
                params['agent'] = this.agent;
            } else if (this.httpAgent && url.indexOf ('http://') === 0) {
                params['agent'] = this.httpAgent;
            } else if (this.httpsAgent && url.indexOf ('https://') === 0) {
                params['agent'] = this.httpsAgent;
            }
            const promise =
                fetchImplementation (url, this.extend (params, this.fetchOptions))
                    .catch ((e) => {
                        if (isNode) {
                            throw new ExchangeNotAvailable ([ this.id, method, url, e.type, e.message ].join (' '));
                        }
                        throw e; // rethrow all unknown errors
                    })
                    .then ((response) => this.handleRestResponse (response, url, method, headers, body));
            return timeout (this.timeout, promise).catch ((e) => {
                if (e instanceof TimedOut) {
                    throw new RequestTimeout (this.id + ' ' + method + ' ' + url + ' request timed out (' + this.timeout + ' ms)');
                }
                throw e;
            })
        };
    }

    setSandboxMode (enabled) {
        if (!!enabled) { // eslint-disable-line no-extra-boolean-cast
            if ('test' in this.urls) {
                if (typeof this.urls['api'] === 'string') {
                    this.urls['apiBackup'] = this.urls['api']
                    this.urls['api'] = this.urls['test']
                } else {
                    this.urls['apiBackup'] = clone (this.urls['api'])
                    this.urls['api'] = clone (this.urls['test'])
                }
            } else {
                throw new NotSupported (this.id + ' does not have a sandbox URL')
            }
        } else if ('apiBackup' in this.urls) {
            if (typeof this.urls['api'] === 'string') {
                this.urls['api'] = this.urls['apiBackup']
            } else {
                this.urls['api'] = clone (this.urls['apiBackup'])
            }
        }
    }

    defineRestApiEndpoint (methodName, uppercaseMethod, lowercaseMethod, camelcaseMethod, path, paths, config = {}) {
        const splitPath = path.split (/[^a-zA-Z0-9]/)
        const camelcaseSuffix  = splitPath.map (this.capitalize).join ('')
        const underscoreSuffix = splitPath.map ((x) => x.trim ().toLowerCase ()).filter ((x) => x.length > 0).join ('_')
        const camelcasePrefix = [ paths[0] ].concat (paths.slice (1).map (this.capitalize)).join ('')
        const underscorePrefix = [ paths[0] ].concat (paths.slice (1).map ((x) => x.trim ()).filter ((x) => x.length > 0)).join ('_')
        const camelcase  = camelcasePrefix + camelcaseMethod + this.capitalize (camelcaseSuffix)
        const underscore = underscorePrefix + '_' + lowercaseMethod + '_' + underscoreSuffix
        const typeArgument = (paths.length > 1) ? paths : paths[0]
        // handle call costs here
        const partial = async (params = {}, context = {}) => this[methodName] (path, typeArgument, uppercaseMethod, params, undefined, undefined, config, context)
        // const partial = async (params) => this[methodName] (path, typeArgument, uppercaseMethod, params || {})
        this[camelcase]  = partial
        this[underscore] = partial
    }

    defineRestApi (api, methodName, paths = []) {
        const keys = Object.keys (api)
        for (let i = 0; i < keys.length; i++) {
            const key = keys[i]
            const value = api[key]
            const uppercaseMethod = key.toUpperCase ()
            const lowercaseMethod = key.toLowerCase ()
            const camelcaseMethod = this.capitalize (lowercaseMethod)
            if (Array.isArray (value)) {
                for (let k = 0; k < value.length; k++) {
                    const path = value[k].trim ()
                    this.defineRestApiEndpoint (methodName, uppercaseMethod, lowercaseMethod, camelcaseMethod, path, paths)
                }
            // the options HTTP method conflicts with the 'options' API url path
            // } else if (key.match (/^(?:get|post|put|delete|options|head|patch)$/i)) {
            } else if (key.match (/^(?:get|post|put|delete|head|patch)$/i)) {
                const endpoints = Object.keys (value);
                for (let j = 0; j < endpoints.length; j++) {
                    const endpoint = endpoints[j]
                    const path = endpoint.trim ()
                    const config = value[endpoint]
                    if (typeof config === 'object') {
                        this.defineRestApiEndpoint (methodName, uppercaseMethod, lowercaseMethod, camelcaseMethod, path, paths, config)
                    } else if (typeof config === 'number') {
                        this.defineRestApiEndpoint (methodName, uppercaseMethod, lowercaseMethod, camelcaseMethod, path, paths, { cost: config })
                    } else {
                        throw new NotSupported (this.id + ' defineRestApi() API format is not supported, API leafs must strings, objects or numbers');
                    }
                }
            } else {
                this.defineRestApi (value, methodName, paths.concat ([ key ]))
            }
        }
    }

    log (... args) {
        console.log (... args)
    }

    fetch (url, method = 'GET', headers = undefined, body = undefined) {
        if (isNode && this.userAgent) {
            if (typeof this.userAgent === 'string') {
                headers = this.extend ({ 'User-Agent': this.userAgent }, headers)
            } else if ((typeof this.userAgent === 'object') && ('User-Agent' in this.userAgent)) {
                headers = this.extend (this.userAgent, headers)
            }
        }
        if (typeof this.proxy === 'function') {
            url = this.proxy (url)
            if (isNode) {
                headers = this.extend ({ 'Origin': this.origin }, headers)
            }
        } else if (typeof this.proxy === 'string') {
            if (this.proxy.length && isNode) {
                headers = this.extend ({ 'Origin': this.origin }, headers)
            }
            url = this.proxy + url
        }
        headers = this.extend (this.headers, headers)
        headers = this.setHeaders (headers)
        if (this.verbose) {
            this.log ("fetch Request:\n", this.id, method, url, "\nRequestHeaders:\n", headers, "\nRequestBody:\n", body, "\n")
        }
        return this.executeRestRequest (url, method, headers, body)
    }

    parseJson (jsonString) {
        try {
            if (this.isJsonEncodedObject (jsonString)) {
                return JSON.parse (this.onJsonResponse (jsonString))
            }
        } catch (e) {
            // SyntaxError
            return undefined
        }
    }

    getResponseHeaders (response) {
        const result = {}
        response.headers.forEach ((value, key) => {
            key = key.split ('-').map ((word) => this.capitalize (word)).join ('-')
            result[key] = value
        })
        return result
    }

    handleRestResponse (response, url, method = 'GET', requestHeaders = undefined, requestBody = undefined) {
        const responseHeaders = this.getResponseHeaders (response)
        if (this.handleContentTypeApplicationZip && (responseHeaders['Content-Type'] === 'application/zip')) {
            const responseBuffer = response.buffer ();
            if (this.enableLastResponseHeaders) {
                this.last_response_headers = responseHeaders
            }
            if (this.enableLastHttpResponse) {
                this.last_http_response = responseBuffer
            }
            if (this.verbose) {
                this.log ("handleRestResponse:\n", this.id, method, url, response.status, response.statusText, "\nResponseHeaders:\n", responseHeaders, "ZIP redacted", "\n")
            }
            // no error handler needed, because it would not be a zip response in case of an error
            return responseBuffer;
        }
        return response.text ().then ((responseBody) => {
            const bodyText = this.onRestResponse (response.status, response.statusText, url, method, responseHeaders, responseBody, requestHeaders, requestBody);
            const json = this.parseJson (bodyText)
            if (this.enableLastResponseHeaders) {
                this.last_response_headers = responseHeaders
            }
            if (this.enableLastHttpResponse) {
                this.last_http_response = responseBody
            }
            if (this.enableLastJsonResponse) {
                this.last_json_response = json
            }
            if (this.verbose) {
                this.log ("handleRestResponse:\n", this.id, method, url, response.status, response.statusText, "\nResponseHeaders:\n", responseHeaders, "\nResponseBody:\n", responseBody, "\n")
            }
            const skipFurtherErrorHandling = this.handleErrors (response.status, response.statusText, url, method, responseHeaders, responseBody, json, requestHeaders, requestBody)
            if (!skipFurtherErrorHandling) {
                this.handleHttpStatusCode (response.status, response.statusText, url, method, responseBody)
            }
            return json || responseBody
        })
    }

    onRestResponse (statusCode, statusText, url, method, responseHeaders, responseBody, requestHeaders, requestBody) {
        return responseBody.trim ()
    }

    onJsonResponse (responseBody) {
        return this.quoteJsonNumbers ? responseBody.replace (/":([+.0-9eE-]+)([,}])/g, '":"$1"$2') : responseBody;
    }

    async loadMarketsHelper (reload = false, params = {}) {
        if (!reload && this.markets) {
            if (!this.markets_by_id) {
                return this.setMarkets (this.markets)
            }
            return this.markets
        }
        let currencies = undefined
        // only call if exchange API provides endpoint (true), thus avoid emulated versions ('emulated')
        if (this.has.fetchCurrencies === true) {
            currencies = await this.fetchCurrencies ()
        }
        const markets = await this.fetchMarkets (params)
        return this.setMarkets (markets, currencies)
    }

    loadMarkets (reload = false, params = {}) {
        // this method is async, it returns a promise
        if ((reload && !this.reloadingMarkets) || !this.marketsLoading) {
            this.reloadingMarkets = true
            this.marketsLoading = this.loadMarketsHelper (reload, params).then ((resolved) => {
                this.reloadingMarkets = false
                return resolved
            }, (error) => {
                this.reloadingMarkets = false
                throw error
            })
        }
        return this.marketsLoading
    }

    fetchCurrencies (params = {}) {
        // markets are returned as a list
        // currencies are returned as a dict
        // this is for historical reasons
        // and may be changed for consistency later
        return new Promise ((resolve, reject) => resolve (this.currencies));
    }

    fetchMarkets (params = {}) {
        // markets are returned as a list
        // currencies are returned as a dict
        // this is for historical reasons
        // and may be changed for consistency later
        return new Promise ((resolve, reject) => resolve (Object.values (this.markets)))
    }

    filterBySinceLimit (array, since = undefined, limit = undefined, key = 'timestamp', tail = false) {
        const sinceIsDefined = (since !== undefined && since !== null)
        if (sinceIsDefined) {
            array = array.filter ((entry) => entry[key] >= since)
        }
        if (limit !== undefined && limit !== null) {
            array = tail ? array.slice (-limit) : array.slice (0, limit)
        }
        return array
    }

    filterByValueSinceLimit (array, field, value = undefined, since = undefined, limit = undefined, key = 'timestamp', tail = false) {
        const valueIsDefined = value !== undefined && value !== null
        const sinceIsDefined = since !== undefined && since !== null
        // single-pass filter for both symbol and since
        if (valueIsDefined || sinceIsDefined) {
            array = array.filter ((entry) =>
                ((valueIsDefined ? (entry[field] === value) : true) &&
                 (sinceIsDefined ? (entry[key] >= since) : true)))
        }
        if (limit !== undefined && limit !== null) {
            array = tail ? array.slice (-limit) : array.slice (0, limit)
        }
        return array
    }

    checkRequiredDependencies () {
        return
    }

    remove0xPrefix (hexData) {
        if (hexData.slice (0, 2) === '0x') {
            return hexData.slice (2)
        } else {
            return hexData
        }
    }

    hashMessage (message) {
        // takes a hex encoded message
        const binaryMessage = this.base16ToBinary (this.remove0xPrefix (message))
        const prefix = this.stringToBinary ('\x19Ethereum Signed Message:\n' + binaryMessage.sigBytes)
        return '0x' + this.hash (this.binaryConcat (prefix, binaryMessage), 'keccak', 'hex')
    }

    signHash (hash, privateKey) {
        const signature = this.ecdsa (hash.slice (-64), privateKey.slice (-64), 'secp256k1', undefined)
        return {
            'r': '0x' + signature['r'],
            's': '0x' + signature['s'],
            'v': 27 + signature['v'],
        }
    }

    signMessage (message, privateKey) {
        return this.signHash (this.hashMessage (message), privateKey.slice (-64))
    }

    signMessageString (message, privateKey) {
        // still takes the input as a hex string
        // same as above but returns a string instead of an object
        const signature = this.signMessage (message, privateKey)
        return signature['r'] + this.remove0xPrefix (signature['s']) + this.binaryToBase16 (this.numberToBE (signature['v']))
    }

    parseNumber (value, d = undefined) {
        if (value === undefined) {
            return d
        } else {
            try {
                return this.number (value)
            } catch (e) {
                return d
            }
        }
    }

    checkOrderArguments (market, type, side, amount, price, params) {
        if (price === undefined) {
            if (type === 'limit') {
                  throw new ArgumentsRequired (this.id + ' createOrder() requires a price argument for a limit order');
            }
        }
        if (amount <= 0) {
            throw new ArgumentsRequired (this.id + ' createOrder() amount should be above 0');
        }
    }

    handleHttpStatusCode (code, reason, url, method, body) {
        const codeAsString = code.toString ();
        if (codeAsString in this.httpExceptions) {
            const ErrorClass = this.httpExceptions[codeAsString];
            throw new ErrorClass (this.id + ' ' + method + ' ' + url + ' ' + codeAsString + ' ' + reason + ' ' + body);
        }
    }

    /* eslint-enable */
    // ------------------------------------------------------------------------

    // ########################################################################
    // ########################################################################
    // ########################################################################
    // ########################################################################
    // ########                        ########                        ########
    // ########                        ########                        ########
    // ########                        ########                        ########
    // ########                        ########                        ########
    // ########        ########################        ########################
    // ########        ########################        ########################
    // ########        ########################        ########################
    // ########        ########################        ########################
    // ########                        ########                        ########
    // ########                        ########                        ########
    // ########                        ########                        ########
    // ########                        ########                        ########
    // ########################################################################
    // ########################################################################
    // ########################################################################
    // ########################################################################
    // ########        ########        ########                        ########
    // ########        ########        ########                        ########
    // ########        ########        ########                        ########
    // ########        ########        ########                        ########
    // ################        ########################        ################
    // ################        ########################        ################
    // ################        ########################        ################
    // ################        ########################        ################
    // ########        ########        ################        ################
    // ########        ########        ################        ################
    // ########        ########        ################        ################
    // ########        ########        ################        ################
    // ########################################################################
    // ########################################################################
    // ########################################################################
    // ########################################################################

    // ------------------------------------------------------------------------
    // METHODS BELOW THIS LINE ARE TRANSPILED FROM JAVASCRIPT TO PYTHON AND PHP

    setMarkets (markets, currencies = undefined) {
        const values = [];
        const marketValues = this.toArray (markets);
        for (let i = 0; i < marketValues.length; i++) {
            const market = this.deepExtend (this.safeMarket (), {
                'precision': this.precision,
                'limits': this.limits,
            }, this.fees['trading'], marketValues[i]);
            values.push (market);
        }
        this.markets = this.indexBy (values, 'symbol');
        this.markets_by_id = this.indexBy (markets, 'id');
        const marketsSortedBySymbol = this.keysort (this.markets);
        const marketsSortedById = this.keysort (this.markets_by_id);
        this.symbols = Object.keys (marketsSortedBySymbol);
        this.ids = Object.keys (marketsSortedById);
        if (currencies !== undefined) {
            this.currencies = this.deepExtend (this.currencies, currencies);
        } else {
            let baseCurrencies = [];
            let quoteCurrencies = [];
            for (let i = 0; i < values.length; i++) {
                const market = values[i];
                const defaultCurrencyPrecision = (this.precisionMode === DECIMAL_PLACES) ? 8 : this.parseNumber ('0.00000001');
                const marketPrecision = this.safeValue (market, 'precision', {});
                if ('base' in market) {
                    const currencyPrecision = this.safeValue2 (marketPrecision, 'base', 'amount', defaultCurrencyPrecision);
                    const currency = {
                        'id': this.safeString2 (market, 'baseId', 'base'),
                        'numericId': this.safeString (market, 'baseNumericId'),
                        'code': this.safeString (market, 'base'),
                        'precision': currencyPrecision,
                    };
                    baseCurrencies.push (currency);
                }
                if ('quote' in market) {
                    const currencyPrecision = this.safeValue2 (marketPrecision, 'quote', 'amount', defaultCurrencyPrecision);
                    const currency = {
                        'id': this.safeString2 (market, 'quoteId', 'quote'),
                        'numericId': this.safeString (market, 'quoteNumericId'),
                        'code': this.safeString (market, 'quote'),
                        'precision': currencyPrecision,
                    };
                    quoteCurrencies.push (currency);
                }
            }
            baseCurrencies = this.sortBy (baseCurrencies, 'code');
            quoteCurrencies = this.sortBy (quoteCurrencies, 'code');
            this.baseCurrencies = this.indexBy (baseCurrencies, 'code');
            this.quoteCurrencies = this.indexBy (quoteCurrencies, 'code');
            const allCurrencies = this.arrayConcat (baseCurrencies, quoteCurrencies);
            const groupedCurrencies = this.groupBy (allCurrencies, 'code');
            const codes = Object.keys (groupedCurrencies);
            const resultingCurrencies = [];
            for (let i = 0; i < codes.length; i++) {
                const code = codes[i];
                const groupedCurrenciesCode = this.safeValue (groupedCurrencies, code, []);
                let highestPrecisionCurrency = this.safeValue (groupedCurrenciesCode, 0);
                for (let j = 1; j < groupedCurrenciesCode.length; j++) {
                    const currentCurrency = groupedCurrenciesCode[j];
                    if (this.precisionMode === TICK_SIZE) {
                        highestPrecisionCurrency = (currentCurrency['precision'] < highestPrecisionCurrency['precision']) ? currentCurrency : highestPrecisionCurrency;
                    } else {
                        highestPrecisionCurrency = (currentCurrency['precision'] > highestPrecisionCurrency['precision']) ? currentCurrency : highestPrecisionCurrency;
                    }
                }
                resultingCurrencies.push (highestPrecisionCurrency);
            }
            const sortedCurrencies = this.sortBy (resultingCurrencies, 'code');
            this.currencies = this.deepExtend (this.currencies, this.indexBy (sortedCurrencies, 'code'));
        }
        this.currencies_by_id = this.indexBy (this.currencies, 'id');
        const currenciesSortedByCode = this.keysort (this.currencies);
        this.codes = Object.keys (currenciesSortedByCode);
        return this.markets;
    }

    safeBalance (balance) {
        const balances = this.omit (balance, [ 'info', 'timestamp', 'datetime', 'free', 'used', 'total' ]);
        const codes = Object.keys (balances);
        balance['free'] = {};
        balance['used'] = {};
        balance['total'] = {};
        for (let i = 0; i < codes.length; i++) {
            const code = codes[i];
            let total = this.safeString (balance[code], 'total');
            let free = this.safeString (balance[code], 'free');
            let used = this.safeString (balance[code], 'used');
            if (total === undefined) {
                total = Precise.stringAdd (free, used);
            }
            if (free === undefined) {
                free = Precise.stringSub (total, used);
            }
            if (used === undefined) {
                used = Precise.stringSub (total, free);
            }
            balance[code]['free'] = this.parseNumber (free);
            balance[code]['used'] = this.parseNumber (used);
            balance[code]['total'] = this.parseNumber (total);
            balance['free'][code] = balance[code]['free'];
            balance['used'][code] = balance[code]['used'];
            balance['total'][code] = balance[code]['total'];
        }
        return balance;
    }

    safeOrder (order, market = undefined) {
        // parses numbers as strings
        // it is important pass the trades as unparsed rawTrades
        let amount = this.omitZero (this.safeString (order, 'amount'));
        let remaining = this.safeString (order, 'remaining');
        let filled = this.safeString (order, 'filled');
        let cost = this.safeString (order, 'cost');
        let average = this.omitZero (this.safeString (order, 'average'));
        let price = this.omitZero (this.safeString (order, 'price'));
        let lastTradeTimeTimestamp = this.safeInteger (order, 'lastTradeTimestamp');
        const parseFilled = (filled === undefined);
        const parseCost = (cost === undefined);
        const parseLastTradeTimeTimestamp = (lastTradeTimeTimestamp === undefined);
        const fee = this.safeValue (order, 'fee');
        const parseFee = (fee === undefined);
        const parseFees = this.safeValue (order, 'fees') === undefined;
        const shouldParseFees = parseFee || parseFees;
        const fees = this.safeValue (order, 'fees', []);
        let trades = [];
        if (parseFilled || parseCost || shouldParseFees) {
            const rawTrades = this.safeValue (order, 'trades', trades);
            const oldNumber = this.number;
            // we parse trades as strings here!
            this.number = String;
            trades = this.parseTrades (rawTrades, market, undefined, undefined, {
                'symbol': order['symbol'],
                'side': order['side'],
                'type': order['type'],
                'order': order['id'],
            });
            this.number = oldNumber;
            let tradesLength = 0;
            const isArray = Array.isArray (trades);
            if (isArray) {
                tradesLength = trades.length;
            }
            if (isArray && (tradesLength > 0)) {
                // move properties that are defined in trades up into the order
                if (order['symbol'] === undefined) {
                    order['symbol'] = trades[0]['symbol'];
                }
                if (order['side'] === undefined) {
                    order['side'] = trades[0]['side'];
                }
                if (order['type'] === undefined) {
                    order['type'] = trades[0]['type'];
                }
                if (order['id'] === undefined) {
                    order['id'] = trades[0]['order'];
                }
                if (parseFilled) {
                    filled = '0';
                }
                if (parseCost) {
                    cost = '0';
                }
                for (let i = 0; i < trades.length; i++) {
                    const trade = trades[i];
                    const tradeAmount = this.safeString (trade, 'amount');
                    if (parseFilled && (tradeAmount !== undefined)) {
                        filled = Precise.stringAdd (filled, tradeAmount);
                    }
                    const tradeCost = this.safeString (trade, 'cost');
                    if (parseCost && (tradeCost !== undefined)) {
                        cost = Precise.stringAdd (cost, tradeCost);
                    }
                    const tradeTimestamp = this.safeValue (trade, 'timestamp');
                    if (parseLastTradeTimeTimestamp && (tradeTimestamp !== undefined)) {
                        if (lastTradeTimeTimestamp === undefined) {
                            lastTradeTimeTimestamp = tradeTimestamp;
                        } else {
                            lastTradeTimeTimestamp = Math.max (lastTradeTimeTimestamp, tradeTimestamp);
                        }
                    }
                    if (shouldParseFees) {
                        const tradeFees = this.safeValue (trade, 'fees');
                        if (tradeFees !== undefined) {
                            for (let j = 0; j < tradeFees.length; j++) {
                                const tradeFee = tradeFees[j];
                                fees.push (this.extend ({}, tradeFee));
                            }
                        } else {
                            const tradeFee = this.safeValue (trade, 'fee');
                            if (tradeFee !== undefined) {
                                fees.push (this.extend ({}, tradeFee));
                            }
                        }
                    }
                }
            }
        }
        if (shouldParseFees) {
            const reducedFees = this.reduceFees ? this.reduceFeesByCurrency (fees, true) : fees;
            const reducedLength = reducedFees.length;
            for (let i = 0; i < reducedLength; i++) {
                reducedFees[i]['cost'] = this.safeNumber (reducedFees[i], 'cost');
                if ('rate' in reducedFees[i]) {
                    reducedFees[i]['rate'] = this.safeNumber (reducedFees[i], 'rate');
                }
            }
            if (!parseFee && (reducedLength === 0)) {
                fee['cost'] = this.safeNumber (fee, 'cost');
                if ('rate' in fee) {
                    fee['rate'] = this.safeNumber (fee, 'rate');
                }
                reducedFees.push (fee);
            }
            if (parseFees) {
                order['fees'] = reducedFees;
            }
            if (parseFee && (reducedLength === 1)) {
                order['fee'] = reducedFees[0];
            }
        }
        if (amount === undefined) {
            // ensure amount = filled + remaining
            if (filled !== undefined && remaining !== undefined) {
                amount = Precise.stringAdd (filled, remaining);
            } else if (this.safeString (order, 'status') === 'closed') {
                amount = filled;
            }
        }
        if (filled === undefined) {
            if (amount !== undefined && remaining !== undefined) {
                filled = Precise.stringSub (amount, remaining);
            }
        }
        if (remaining === undefined) {
            if (amount !== undefined && filled !== undefined) {
                remaining = Precise.stringSub (amount, filled);
            }
        }
        // ensure that the average field is calculated correctly
        if (average === undefined) {
            if ((filled !== undefined) && (cost !== undefined) && Precise.stringGt (filled, '0')) {
                average = Precise.stringDiv (cost, filled);
            }
        }
        // also ensure the cost field is calculated correctly
        const costPriceExists = (average !== undefined) || (price !== undefined);
        if (parseCost && (filled !== undefined) && costPriceExists) {
            let multiplyPrice = undefined;
            if (average === undefined) {
                multiplyPrice = price;
            } else {
                multiplyPrice = average;
            }
            // contract trading
            const contractSize = this.safeString (market, 'contractSize');
            if (contractSize !== undefined) {
                const inverse = this.safeValue (market, 'inverse', false);
                if (inverse) {
                    multiplyPrice = Precise.stringDiv ('1', multiplyPrice);
                }
                multiplyPrice = Precise.stringMul (multiplyPrice, contractSize);
            }
            cost = Precise.stringMul (multiplyPrice, filled);
        }
        // support for market orders
        const orderType = this.safeValue (order, 'type');
        const emptyPrice = (price === undefined) || Precise.stringEquals (price, '0');
        if (emptyPrice && (orderType === 'market')) {
            price = average;
        }
        // we have trades with string values at this point so we will mutate them
        for (let i = 0; i < trades.length; i++) {
            const entry = trades[i];
            entry['amount'] = this.safeNumber (entry, 'amount');
            entry['price'] = this.safeNumber (entry, 'price');
            entry['cost'] = this.safeNumber (entry, 'cost');
            const fee = this.safeValue (entry, 'fee', {});
            fee['cost'] = this.safeNumber (fee, 'cost');
            if ('rate' in fee) {
                fee['rate'] = this.safeNumber (fee, 'rate');
            }
            entry['fee'] = fee;
        }
        // timeInForceHandling
        let timeInForce = this.safeString (order, 'timeInForce');
        if (timeInForce === undefined) {
            if (this.safeString (order, 'type') === 'market') {
                timeInForce = 'IOC';
            }
            // allow postOnly override
            if (this.safeValue (order, 'postOnly', false)) {
                timeInForce = 'PO';
            }
        }
        return this.extend (order, {
            'lastTradeTimestamp': lastTradeTimeTimestamp,
            'price': this.parseNumber (price),
            'amount': this.parseNumber (amount),
            'cost': this.parseNumber (cost),
            'average': this.parseNumber (average),
            'filled': this.parseNumber (filled),
            'remaining': this.parseNumber (remaining),
            'timeInForce': timeInForce,
            'trades': trades,
        });
    }

    parseOrders (orders, market = undefined, since = undefined, limit = undefined, params = {}) {
        //
        // the value of orders is either a dict or a list
        //
        // dict
        //
        //     {
        //         'id1': { ... },
        //         'id2': { ... },
        //         'id3': { ... },
        //         ...
        //     }
        //
        // list
        //
        //     [
        //         { 'id': 'id1', ... },
        //         { 'id': 'id2', ... },
        //         { 'id': 'id3', ... },
        //         ...
        //     ]
        //
        let results = [];
        if (Array.isArray (orders)) {
            for (let i = 0; i < orders.length; i++) {
                const order = this.extend (this.parseOrder (orders[i], market), params);
                results.push (order);
            }
        } else {
            const ids = Object.keys (orders);
            for (let i = 0; i < ids.length; i++) {
                const id = ids[i];
                const order = this.extend (this.parseOrder (this.extend ({ 'id': id }, orders[id]), market), params);
                results.push (order);
            }
        }
        results = this.sortBy (results, 'timestamp');
        const symbol = (market !== undefined) ? market['symbol'] : undefined;
        const tail = since === undefined;
        return this.filterBySymbolSinceLimit (results, symbol, since, limit, tail);
    }

    calculateFee (symbol, type, side, amount, price, takerOrMaker = 'taker', params = {}) {
        const market = this.markets[symbol];
        const feeSide = this.safeString (market, 'feeSide', 'quote');
        let key = 'quote';
        let cost = undefined;
        if (feeSide === 'quote') {
            // the fee is always in quote currency
            cost = amount * price;
        } else if (feeSide === 'base') {
            // the fee is always in base currency
            cost = amount;
        } else if (feeSide === 'get') {
            // the fee is always in the currency you get
            cost = amount;
            if (side === 'sell') {
                cost *= price;
            } else {
                key = 'base';
            }
        } else if (feeSide === 'give') {
            // the fee is always in the currency you give
            cost = amount;
            if (side === 'buy') {
                cost *= price;
            } else {
                key = 'base';
            }
        }
        const rate = market[takerOrMaker];
        if (cost !== undefined) {
            cost *= rate;
        }
        return {
            'type': takerOrMaker,
            'currency': market[key],
            'rate': rate,
            'cost': cost,
        };
    }

    safeTrade (trade, market = undefined) {
        const amount = this.safeString (trade, 'amount');
        const price = this.safeString (trade, 'price');
        let cost = this.safeString (trade, 'cost');
        if (cost === undefined) {
            // contract trading
            const contractSize = this.safeString (market, 'contractSize');
            let multiplyPrice = price;
            if (contractSize !== undefined) {
                const inverse = this.safeValue (market, 'inverse', false);
                if (inverse) {
                    multiplyPrice = Precise.stringDiv ('1', price);
                }
                multiplyPrice = Precise.stringMul (multiplyPrice, contractSize);
            }
            cost = Precise.stringMul (multiplyPrice, amount);
        }
        const parseFee = this.safeValue (trade, 'fee') === undefined;
        const parseFees = this.safeValue (trade, 'fees') === undefined;
        const shouldParseFees = parseFee || parseFees;
        const fees = [];
        if (shouldParseFees) {
            const tradeFees = this.safeValue (trade, 'fees');
            if (tradeFees !== undefined) {
                for (let j = 0; j < tradeFees.length; j++) {
                    const tradeFee = tradeFees[j];
                    fees.push (this.extend ({}, tradeFee));
                }
            } else {
                const tradeFee = this.safeValue (trade, 'fee');
                if (tradeFee !== undefined) {
                    fees.push (this.extend ({}, tradeFee));
                }
            }
        }
        const fee = this.safeValue (trade, 'fee');
        if (shouldParseFees) {
            const reducedFees = this.reduceFees ? this.reduceFeesByCurrency (fees, true) : fees;
            const reducedLength = reducedFees.length;
            for (let i = 0; i < reducedLength; i++) {
                reducedFees[i]['cost'] = this.safeNumber (reducedFees[i], 'cost');
                if ('rate' in reducedFees[i]) {
                    reducedFees[i]['rate'] = this.safeNumber (reducedFees[i], 'rate');
                }
            }
            if (!parseFee && (reducedLength === 0)) {
                fee['cost'] = this.safeNumber (fee, 'cost');
                if ('rate' in fee) {
                    fee['rate'] = this.safeNumber (fee, 'rate');
                }
                reducedFees.push (fee);
            }
            if (parseFees) {
                trade['fees'] = reducedFees;
            }
            if (parseFee && (reducedLength === 1)) {
                trade['fee'] = reducedFees[0];
            }
            const tradeFee = this.safeValue (trade, 'fee');
            if (tradeFee !== undefined) {
                tradeFee['cost'] = this.safeNumber (tradeFee, 'cost');
                if ('rate' in tradeFee) {
                    tradeFee['rate'] = this.safeNumber (tradeFee, 'rate');
                }
                trade['fee'] = tradeFee;
            }
        }
        trade['amount'] = this.parseNumber (amount);
        trade['price'] = this.parseNumber (price);
        trade['cost'] = this.parseNumber (cost);
        return trade;
    }

    reduceFeesByCurrency (fees, string = false) {
        //
        // this function takes a list of fee structures having the following format
        //
        //     string = true
        //
        //     [
        //         { 'currency': 'BTC', 'cost': '0.1' },
        //         { 'currency': 'BTC', 'cost': '0.2'  },
        //         { 'currency': 'BTC', 'cost': '0.2', 'rate': '0.00123' },
        //         { 'currency': 'BTC', 'cost': '0.4', 'rate': '0.00123' },
        //         { 'currency': 'BTC', 'cost': '0.5', 'rate': '0.00456' },
        //         { 'currency': 'USDT', 'cost': '12.3456' },
        //     ]
        //
        //     string = false
        //
        //     [
        //         { 'currency': 'BTC', 'cost': 0.1 },
        //         { 'currency': 'BTC', 'cost': 0.2 },
        //         { 'currency': 'BTC', 'cost': 0.2, 'rate': 0.00123 },
        //         { 'currency': 'BTC', 'cost': 0.4, 'rate': 0.00123 },
        //         { 'currency': 'BTC', 'cost': 0.5, 'rate': 0.00456 },
        //         { 'currency': 'USDT', 'cost': 12.3456 },
        //     ]
        //
        // and returns a reduced fee list, where fees are summed per currency and rate (if any)
        //
        //     string = true
        //
        //     [
        //         { 'currency': 'BTC', 'cost': '0.3'  },
        //         { 'currency': 'BTC', 'cost': '0.6', 'rate': '0.00123' },
        //         { 'currency': 'BTC', 'cost': '0.5', 'rate': '0.00456' },
        //         { 'currency': 'USDT', 'cost': '12.3456' },
        //     ]
        //
        //     string  = false
        //
        //     [
        //         { 'currency': 'BTC', 'cost': 0.3  },
        //         { 'currency': 'BTC', 'cost': 0.6, 'rate': 0.00123 },
        //         { 'currency': 'BTC', 'cost': 0.5, 'rate': 0.00456 },
        //         { 'currency': 'USDT', 'cost': 12.3456 },
        //     ]
        //
        const reduced = {};
        for (let i = 0; i < fees.length; i++) {
            const fee = fees[i];
            const feeCurrencyCode = this.safeString (fee, 'currency');
            if (feeCurrencyCode !== undefined) {
                const rate = this.safeString (fee, 'rate');
                const cost = this.safeValue (fee, 'cost');
                if (!(feeCurrencyCode in reduced)) {
                    reduced[feeCurrencyCode] = {};
                }
                const rateKey = (rate === undefined) ? '' : rate;
                if (rateKey in reduced[feeCurrencyCode]) {
                    if (string) {
                        reduced[feeCurrencyCode][rateKey]['cost'] = Precise.stringAdd (reduced[feeCurrencyCode][rateKey]['cost'], cost);
                    } else {
                        reduced[feeCurrencyCode][rateKey]['cost'] = this.sum (reduced[feeCurrencyCode][rateKey]['cost'], cost);
                    }
                } else {
                    reduced[feeCurrencyCode][rateKey] = {
                        'currency': feeCurrencyCode,
                        'cost': string ? cost : this.parseNumber (cost),
                    };
                    if (rate !== undefined) {
                        reduced[feeCurrencyCode][rateKey]['rate'] = string ? rate : this.parseNumber (rate);
                    }
                }
            }
        }
        let result = [];
        const feeValues = Object.values (reduced);
        for (let i = 0; i < feeValues.length; i++) {
            const reducedFeeValues = Object.values (feeValues[i]);
            result = this.arrayConcat (result, reducedFeeValues);
        }
        return result;
    }

    safeTicker (ticker, market = undefined) {
        let open = this.safeValue (ticker, 'open');
        let close = this.safeValue (ticker, 'close');
        let last = this.safeValue (ticker, 'last');
        let change = this.safeValue (ticker, 'change');
        let percentage = this.safeValue (ticker, 'percentage');
        let average = this.safeValue (ticker, 'average');
        let vwap = this.safeValue (ticker, 'vwap');
        const baseVolume = this.safeValue (ticker, 'baseVolume');
        const quoteVolume = this.safeValue (ticker, 'quoteVolume');
        if (vwap === undefined) {
            vwap = Precise.stringDiv (quoteVolume, baseVolume);
        }
        if ((last !== undefined) && (close === undefined)) {
            close = last;
        } else if ((last === undefined) && (close !== undefined)) {
            last = close;
        }
        if ((last !== undefined) && (open !== undefined)) {
            if (change === undefined) {
                change = Precise.stringSub (last, open);
            }
            if (average === undefined) {
                average = Precise.stringDiv (Precise.stringAdd (last, open), '2');
            }
        }
        if ((percentage === undefined) && (change !== undefined) && (open !== undefined) && Precise.stringGt (open, '0')) {
            percentage = Precise.stringMul (Precise.stringDiv (change, open), '100');
        }
        if ((change === undefined) && (percentage !== undefined) && (open !== undefined)) {
            change = Precise.stringDiv (Precise.stringMul (percentage, open), '100');
        }
        if ((open === undefined) && (last !== undefined) && (change !== undefined)) {
            open = Precise.stringSub (last, change);
        }
        // timestamp and symbol operations don't belong in safeTicker
        // they should be done in the derived classes
        return this.extend (ticker, {
            'bid': this.safeNumber (ticker, 'bid'),
            'bidVolume': this.safeNumber (ticker, 'bidVolume'),
            'ask': this.safeNumber (ticker, 'ask'),
            'askVolume': this.safeNumber (ticker, 'askVolume'),
            'high': this.safeNumber (ticker, 'high'),
            'low': this.safeNumber (ticker, 'low'),
            'open': this.parseNumber (open),
            'close': this.parseNumber (close),
            'last': this.parseNumber (last),
            'change': this.parseNumber (change),
            'percentage': this.parseNumber (percentage),
            'average': this.parseNumber (average),
            'vwap': this.parseNumber (vwap),
            'baseVolume': this.parseNumber (baseVolume),
            'quoteVolume': this.parseNumber (quoteVolume),
            'previousClose': this.safeNumber (ticker, 'previousClose'),
        });
    }

    async fetchOHLCV (symbol, timeframe = '1m', since = undefined, limit = undefined, params = {}) {
        if (!this.has['fetchTrades']) {
            throw new NotSupported (this.id + ' fetchOHLCV() is not supported yet');
        }
        await this.loadMarkets ();
        const trades = await this.fetchTrades (symbol, since, limit, params);
        const ohlcvc = this.buildOHLCVC (trades, timeframe, since, limit);
        const result = [];
        for (let i = 0; i < ohlcvc.length; i++) {
            result.push ([
                this.safeInteger (ohlcvc[i], 0),
                this.safeNumber (ohlcvc[i], 1),
                this.safeNumber (ohlcvc[i], 2),
                this.safeNumber (ohlcvc[i], 3),
                this.safeNumber (ohlcvc[i], 4),
                this.safeNumber (ohlcvc[i], 5),
            ]);
        }
        return result;
    }

    convertTradingViewToOHLCV (ohlcvs, timestamp = 't', open = 'o', high = 'h', low = 'l', close = 'c', volume = 'v', ms = false) {
        const result = [];
        const timestamps = this.safeValue (ohlcvs, timestamp, []);
        const opens = this.safeValue (ohlcvs, open, []);
        const highs = this.safeValue (ohlcvs, high, []);
        const lows = this.safeValue (ohlcvs, low, []);
        const closes = this.safeValue (ohlcvs, close, []);
        const volumes = this.safeValue (ohlcvs, volume, []);
        for (let i = 0; i < timestamps.length; i++) {
            result.push ([
                ms ? this.safeInteger (timestamps, i) : this.safeTimestamp (timestamps, i),
                this.safeValue (opens, i),
                this.safeValue (highs, i),
                this.safeValue (lows, i),
                this.safeValue (closes, i),
                this.safeValue (volumes, i),
            ]);
        }
        return result;
    }

    convertOHLCVToTradingView (ohlcvs, timestamp = 't', open = 'o', high = 'h', low = 'l', close = 'c', volume = 'v', ms = false) {
        const result = {};
        result[timestamp] = [];
        result[open] = [];
        result[high] = [];
        result[low] = [];
        result[close] = [];
        result[volume] = [];
        for (let i = 0; i < ohlcvs.length; i++) {
            const ts = ms ? ohlcvs[i][0] : parseInt (ohlcvs[i][0] / 1000);
            result[timestamp].push (ts);
            result[open].push (ohlcvs[i][1]);
            result[high].push (ohlcvs[i][2]);
            result[low].push (ohlcvs[i][3]);
            result[close].push (ohlcvs[i][4]);
            result[volume].push (ohlcvs[i][5]);
        }
        return result;
    }

    marketIds (symbols) {
        const result = [];
        for (let i = 0; i < symbols.length; i++) {
            result.push (this.marketId (symbols[i]));
        }
        return result;
    }

    marketSymbols (symbols) {
        if (symbols === undefined) {
            return symbols;
        }
        const result = [];
        for (let i = 0; i < symbols.length; i++) {
            result.push (this.symbol (symbols[i]));
        }
        return result;
    }

    parseBidsAsks (bidasks, priceKey = 0, amountKey = 1) {
        bidasks = this.toArray (bidasks);
        const result = [];
        for (let i = 0; i < bidasks.length; i++) {
            result.push (this.parseBidAsk (bidasks[i], priceKey, amountKey));
        }
        return result;
    }

    async fetchL2OrderBook (symbol, limit = undefined, params = {}) {
        const orderbook = await this.fetchOrderBook (symbol, limit, params);
        return this.extend (orderbook, {
            'asks': this.sortBy (this.aggregate (orderbook['asks']), 0),
            'bids': this.sortBy (this.aggregate (orderbook['bids']), 0, true),
        });
    }

    filterBySymbol (objects, symbol = undefined) {
        if (symbol === undefined) {
            return objects;
        }
        const result = [];
        for (let i = 0; i < objects.length; i++) {
            const objectSymbol = this.safeString (objects[i], 'symbol');
            if (objectSymbol === symbol) {
                result.push (objects[i]);
            }
        }
        return result;
    }

    parseOHLCV (ohlcv, market = undefined) {
        if (Array.isArray (ohlcv)) {
            return [
                this.safeInteger (ohlcv, 0), // timestamp
                this.safeNumber (ohlcv, 1), // open
                this.safeNumber (ohlcv, 2), // high
                this.safeNumber (ohlcv, 3), // low
                this.safeNumber (ohlcv, 4), // close
                this.safeNumber (ohlcv, 5), // volume
            ];
        }
        return ohlcv;
    }

    getNetwork (network, code) {
        network = network.toUpperCase ();
        const aliases = {
            'ETHEREUM': 'ETH',
            'ETHER': 'ETH',
            'ERC20': 'ETH',
            'ETH': 'ETH',
            'TRC20': 'TRX',
            'TRON': 'TRX',
            'TRX': 'TRX',
            'BEP20': 'BSC',
            'BSC': 'BSC',
            'HRC20': 'HT',
            'HECO': 'HT',
            'SPL': 'SOL',
            'SOL': 'SOL',
            'TERRA': 'LUNA',
            'LUNA': 'LUNA',
            'POLYGON': 'MATIC',
            'MATIC': 'MATIC',
            'EOS': 'EOS',
            'WAVES': 'WAVES',
            'AVALANCHE': 'AVAX',
            'AVAX': 'AVAX',
            'QTUM': 'QTUM',
            'CHZ': 'CHZ',
            'NEO': 'NEO',
            'ONT': 'ONT',
            'RON': 'RON',
        };
        if (network === code) {
            return network;
        } else if (network in aliases) {
            return aliases[network];
        } else {
            throw new NotSupported (this.id + ' network ' + network + ' is not yet supported');
        }
    }

    safeNumber2 (dictionary, key1, key2, d = undefined) {
        const value = this.safeString2 (dictionary, key1, key2);
        return this.parseNumber (value, d);
    }

    parseOrderBook (orderbook, symbol, timestamp = undefined, bidsKey = 'bids', asksKey = 'asks', priceKey = 0, amountKey = 1) {
        const bids = this.parseBidsAsks (this.safeValue (orderbook, bidsKey, []), priceKey, amountKey);
        const asks = this.parseBidsAsks (this.safeValue (orderbook, asksKey, []), priceKey, amountKey);
        return {
            'symbol': symbol,
            'bids': this.sortBy (bids, 0, true),
            'asks': this.sortBy (asks, 0),
            'timestamp': timestamp,
            'datetime': this.iso8601 (timestamp),
            'nonce': undefined,
        };
    }

    parseOHLCVs (ohlcvs, market = undefined, timeframe = '1m', since = undefined, limit = undefined) {
        const results = [];
        for (let i = 0; i < ohlcvs.length; i++) {
            results.push (this.parseOHLCV (ohlcvs[i], market));
        }
        const sorted = this.sortBy (results, 0);
        const tail = (since === undefined);
        return this.filterBySinceLimit (sorted, since, limit, 0, tail);
    }

    parseLeverageTiers (response, symbols = undefined, marketIdKey = undefined) {
        // marketIdKey should only be undefined when response is a dictionary
        symbols = this.marketSymbols (symbols);
        const tiers = {};
        for (let i = 0; i < response.length; i++) {
            const item = response[i];
            const id = this.safeString (item, marketIdKey);
            const market = this.safeMarket (id);
            const symbol = market['symbol'];
            const contract = this.safeValue (market, 'contract', false);
            if (contract && ((symbols === undefined) || this.inArray (symbol, symbols))) {
                tiers[symbol] = this.parseMarketLeverageTiers (item, market);
            }
        }
        return tiers;
    }

    async loadTradingLimits (symbols = undefined, reload = false, params = {}) {
        if (this.has['fetchTradingLimits']) {
            if (reload || !('limitsLoaded' in this.options)) {
                const response = await this.fetchTradingLimits (symbols);
                for (let i = 0; i < symbols.length; i++) {
                    const symbol = symbols[i];
                    this.markets[symbol] = this.deepExtend (this.markets[symbol], response[symbol]);
                }
                this.options['limitsLoaded'] = this.milliseconds ();
            }
        }
        return this.markets;
    }

    parsePositions (positions, symbols = undefined, params = {}) {
        symbols = this.marketSymbols (symbols);
        positions = this.toArray (positions);
        const result = [];
        for (let i = 0; i < positions.length; i++) {
            const position = this.extend (this.parsePosition (positions[i], undefined), params);
            result.push (position);
        }
        return this.filterByArray (result, 'symbol', symbols, false);
    }

    parseAccounts (accounts, params = {}) {
        accounts = this.toArray (accounts);
        const result = [];
        for (let i = 0; i < accounts.length; i++) {
            const account = this.extend (this.parseAccount (accounts[i]), params);
            result.push (account);
        }
        return result;
    }

    parseTrades (trades, market = undefined, since = undefined, limit = undefined, params = {}) {
        trades = this.toArray (trades);
        let result = [];
        for (let i = 0; i < trades.length; i++) {
            const trade = this.extend (this.parseTrade (trades[i], market), params);
            result.push (trade);
        }
        result = this.sortBy2 (result, 'timestamp', 'id');
        const symbol = (market !== undefined) ? market['symbol'] : undefined;
        const tail = (since === undefined);
        return this.filterBySymbolSinceLimit (result, symbol, since, limit, tail);
    }

    parseTransactions (transactions, currency = undefined, since = undefined, limit = undefined, params = {}) {
        transactions = this.toArray (transactions);
        let result = [];
        for (let i = 0; i < transactions.length; i++) {
            const transaction = this.extend (this.parseTransaction (transactions[i], currency), params);
            result.push (transaction);
        }
        result = this.sortBy (result, 'timestamp');
        const code = (currency !== undefined) ? currency['code'] : undefined;
        const tail = (since === undefined);
        return this.filterByCurrencySinceLimit (result, code, since, limit, tail);
    }

    parseTransfers (transfers, currency = undefined, since = undefined, limit = undefined, params = {}) {
        transfers = this.toArray (transfers);
        let result = [];
        for (let i = 0; i < transfers.length; i++) {
            const transfer = this.extend (this.parseTransfer (transfers[i], currency), params);
            result.push (transfer);
        }
        result = this.sortBy (result, 'timestamp');
        const code = (currency !== undefined) ? currency['code'] : undefined;
        const tail = (since === undefined);
        return this.filterByCurrencySinceLimit (result, code, since, limit, tail);
    }

    parseLedger (data, currency = undefined, since = undefined, limit = undefined, params = {}) {
        let result = [];
        const array = this.toArray (data);
        for (let i = 0; i < array.length; i++) {
            const itemOrItems = this.parseLedgerEntry (array[i], currency);
            if (Array.isArray (itemOrItems)) {
                for (let j = 0; j < itemOrItems.length; j++) {
                    result.push (this.extend (itemOrItems[j], params));
                }
            } else {
                result.push (this.extend (itemOrItems, params));
            }
        }
        result = this.sortBy (result, 'timestamp');
        const code = (currency !== undefined) ? currency['code'] : undefined;
        const tail = (since === undefined);
        return this.filterByCurrencySinceLimit (result, code, since, limit, tail);
    }

    nonce () {
        return this.seconds ();
    }

    setHeaders (headers) {
        return headers;
    }

    marketId (symbol) {
        const market = this.market (symbol);
        if (market !== undefined) {
            return market['id'];
        }
        return symbol;
    }

    symbol (symbol) {
        const market = this.market (symbol);
        return this.safeString (market, 'symbol', symbol);
    }

    resolvePath (path, params) {
        return [
            this.implodeParams (path, params),
            this.omit (params, this.extractParams (path)),
        ];
    }

    filterByArray (objects, key, values = undefined, indexed = true) {
        objects = this.toArray (objects);
        // return all of them if no values were passed
        if (values === undefined || !values) {
            return indexed ? this.indexBy (objects, key) : objects;
        }
        const results = [];
        for (let i = 0; i < objects.length; i++) {
            if (this.inArray (objects[i][key], values)) {
                results.push (objects[i]);
            }
        }
        return indexed ? this.indexBy (results, key) : results;
    }

    async fetch2 (path, api = 'public', method = 'GET', params = {}, headers = undefined, body = undefined, config = {}, context = {}) {
        if (this.enableRateLimit) {
            const cost = this.calculateRateLimiterCost (api, method, path, params, config, context);
            await this.throttle (cost);
        }
        const request = this.sign (path, api, method, params, headers, body);
        return await this.fetch (request['url'], request['method'], request['headers'], request['body']);
    }

    async request (path, api = 'public', method = 'GET', params = {}, headers = undefined, body = undefined, config = {}, context = {}) {
        return await this.fetch2 (path, api, method, params, headers, body, config, context);
    }

    async loadAccounts (reload = false, params = {}) {
        if (reload) {
            this.accounts = await this.fetchAccounts (params);
        } else {
            if (this.accounts) {
                return this.accounts;
            } else {
                this.accounts = await this.fetchAccounts (params);
            }
        }
        this.accountsById = this.indexBy (this.accounts, 'id');
        return this.accounts;
    }

    async fetchOHLCVC (symbol, timeframe = '1m', since = undefined, limit = undefined, params = {}) {
        if (!this.has['fetchTrades']) {
            throw new NotSupported (this.id + ' fetchOHLCV() is not supported yet');
        }
        await this.loadMarkets ();
        const trades = await this.fetchTrades (symbol, since, limit, params);
        return this.buildOHLCVC (trades, timeframe, since, limit);
    }

    parseTradingViewOHLCV (ohlcvs, market = undefined, timeframe = '1m', since = undefined, limit = undefined) {
        const result = this.convertTradingViewToOHLCV (ohlcvs);
        return this.parseOHLCVs (result, market, timeframe, since, limit);
    }

    async editLimitBuyOrder (id, symbol, amount, price = undefined, params = {}) {
        return await this.editLimitOrder (id, symbol, 'buy', amount, price, params);
    }

    async editLimitSellOrder (id, symbol, amount, price = undefined, params = {}) {
        return await this.editLimitOrder (id, symbol, 'sell', amount, price, params);
    }

    async editLimitOrder (id, symbol, side, amount, price = undefined, params = {}) {
        return await this.editOrder (id, symbol, 'limit', side, amount, price, params);
    }

    async editOrder (id, symbol, type, side, amount, price = undefined, params = {}) {
        await this.cancelOrder (id, symbol);
        return await this.createOrder (symbol, type, side, amount, price, params);
    }

    async fetchPermissions (params = {}) {
        throw new NotSupported (this.id + ' fetchPermissions() is not supported yet');
    }

    async fetchBidsAsks (symbols = undefined, params = {}) {
        throw new NotSupported (this.id + ' fetchBidsAsks() is not supported yet');
    }

    parseBidAsk (bidask, priceKey = 0, amountKey = 1) {
        const price = this.safeNumber (bidask, priceKey);
        const amount = this.safeNumber (bidask, amountKey);
        return [ price, amount ];
    }

    safeCurrency (currencyId, currency = undefined) {
        if ((currencyId === undefined) && (currency !== undefined)) {
            return currency;
        }
        if ((this.currencies_by_id !== undefined) && (currencyId in this.currencies_by_id)) {
            return this.currencies_by_id[currencyId];
        }
        let code = currencyId;
        if (currencyId !== undefined) {
            code = this.commonCurrencyCode (currencyId.toUpperCase ());
        }
        return {
            'id': currencyId,
            'code': code,
        };
    }

    safeMarket (marketId = undefined, market = undefined, delimiter = undefined) {
        const result = {
            'id': marketId,
            'symbol': marketId,
            'base': undefined,
            'quote': undefined,
            'baseId': undefined,
            'quoteId': undefined,
            'active': undefined,
            'type': undefined,
            'linear': undefined,
            'inverse': undefined,
            'spot': false,
            'swap': false,
            'future': false,
            'option': false,
            'margin': false,
            'contract': false,
            'contractSize': undefined,
            'expiry': undefined,
            'expiryDatetime': undefined,
            'optionType': undefined,
            'strike': undefined,
            'settle': undefined,
            'settleId': undefined,
            'precision': {
                'amount': undefined,
                'price': undefined,
            },
            'limits': {
                'amount': {
                    'min': undefined,
                    'max': undefined,
                },
                'price': {
                    'min': undefined,
                    'max': undefined,
                },
                'cost': {
                    'min': undefined,
                    'max': undefined,
                },
            },
            'info': undefined,
        };
        if (marketId !== undefined) {
            if ((this.markets_by_id !== undefined) && (marketId in this.markets_by_id)) {
                market = this.markets_by_id[marketId];
            } else if (delimiter !== undefined) {
                const parts = marketId.split (delimiter);
                const partsLength = parts.length;
                if (partsLength === 2) {
                    result['baseId'] = this.safeString (parts, 0);
                    result['quoteId'] = this.safeString (parts, 1);
                    result['base'] = this.safeCurrencyCode (result['baseId']);
                    result['quote'] = this.safeCurrencyCode (result['quoteId']);
                    result['symbol'] = result['base'] + '/' + result['quote'];
                    return result;
                } else {
                    return result;
                }
            }
        }
        if (market !== undefined) {
            return market;
        }
        return result;
    }

    checkRequiredCredentials (error = true) {
        const keys = Object.keys (this.requiredCredentials);
        for (let i = 0; i < keys.length; i++) {
            const key = keys[i];
            if (this.requiredCredentials[key] && !this[key]) {
                if (error) {
                    throw new AuthenticationError (this.id + ' requires "' + key + '" credential');
                } else {
                    return error;
                }
            }
        }
        return true;
    }

    oath () {
        if (this.twofa !== undefined) {
            return this.totp (this.twofa);
        } else {
            throw new ExchangeError (this.id + ' exchange.twofa has not been set for 2FA Two-Factor Authentication');
        }
    }

    async fetchBalance (params = {}) {
        throw new NotSupported (this.id + ' fetchBalance() is not supported yet');
    }

    async fetchPartialBalance (part, params = {}) {
        const balance = await this.fetchBalance (params);
        return balance[part];
    }

    async fetchFreeBalance (params = {}) {
        return await this.fetchPartialBalance ('free', params);
    }

    async fetchUsedBalance (params = {}) {
        return await this.fetchPartialBalance ('used', params);
    }

    async fetchTotalBalance (params = {}) {
        return await this.fetchPartialBalance ('total', params);
    }

    async fetchStatus (params = {}) {
        if (this.has['fetchTime']) {
            const time = await this.fetchTime (params);
            this.status = this.extend (this.status, {
                'updated': time,
            });
        }
        return this.status;
    }

    async fetchFundingFee (code, params = {}) {
        const warnOnFetchFundingFee = this.safeValue (this.options, 'warnOnFetchFundingFee', true);
        if (warnOnFetchFundingFee) {
            throw new NotSupported (this.id + ' fetchFundingFee() method is deprecated, it will be removed in July 2022, please, use fetchTransactionFee() or set exchange.options["warnOnFetchFundingFee"] = false to suppress this warning');
        }
        return this.fetchTransactionFee (code, params);
    }

    async fetchFundingFees (codes = undefined, params = {}) {
        const warnOnFetchFundingFees = this.safeValue (this.options, 'warnOnFetchFundingFees', true);
        if (warnOnFetchFundingFees) {
            throw new NotSupported (this.id + ' fetchFundingFees() method is deprecated, it will be removed in July 2022. Please, use fetchTransactionFees() or set exchange.options["warnOnFetchFundingFees"] = false to suppress this warning');
        }
        return this.fetchTransactionFees (codes, params);
    }

    async fetchTransactionFee (code, params = {}) {
        if (!this.has['fetchTransactionFees']) {
            throw new NotSupported (this.id + ' fetchTransactionFee() is not supported yet');
        }
        return this.fetchTransactionFees ([ code ], params);
    }

    async fetchTransactionFees (codes = undefined, params = {}) {
        throw new NotSupported (this.id + ' fetchTransactionFees() is not supported yet');
    }

    getSupportedMapping (key, mapping = {}) {
        if (key in mapping) {
            return mapping[key];
        } else {
            throw new NotSupported (this.id + ' ' + key + ' does not have a value in mapping');
        }
    }

    async fetchBorrowRate (code, params = {}) {
        await this.loadMarkets ();
        if (!this.has['fetchBorrowRates']) {
            throw new NotSupported (this.id + ' fetchBorrowRate() is not supported yet');
        }
        const borrowRates = await this.fetchBorrowRates (params);
        const rate = this.safeValue (borrowRates, code);
        if (rate === undefined) {
            throw new ExchangeError (this.id + ' fetchBorrowRate() could not find the borrow rate for currency code ' + code);
        }
        return rate;
    }

    handleMarketTypeAndParams (methodName, market = undefined, params = {}) {
        const defaultType = this.safeString2 (this.options, 'defaultType', 'type', 'spot');
        const methodOptions = this.safeValue (this.options, methodName);
        let methodType = defaultType;
        if (methodOptions !== undefined) {
            if (typeof methodOptions === 'string') {
                methodType = methodOptions;
            } else {
                methodType = this.safeString2 (methodOptions, 'defaultType', 'type', methodType);
            }
        }
        const marketType = (market === undefined) ? methodType : market['type'];
        const type = this.safeString2 (params, 'defaultType', 'type', marketType);
        params = this.omit (params, [ 'defaultType', 'type' ]);
        return [ type, params ];
    }

    throwExactlyMatchedException (exact, string, message) {
        if (string in exact) {
            throw new exact[string] (message);
        }
    }

    throwBroadlyMatchedException (broad, string, message) {
        const broadKey = this.findBroadlyMatchedKey (broad, string);
        if (broadKey !== undefined) {
            throw new broad[broadKey] (message);
        }
    }

    findBroadlyMatchedKey (broad, string) {
        // a helper for matching error strings exactly vs broadly
        const keys = Object.keys (broad);
        for (let i = 0; i < keys.length; i++) {
            const key = keys[i];
            if (string.indexOf (key) >= 0) {
                return key;
            }
        }
        return undefined;
    }

    handleErrors (statusCode, statusText, url, method, responseHeaders, responseBody, response, requestHeaders, requestBody) {
        // it is a stub method that must be overrided in the derived exchange classes
        // throw new NotSupported (this.id + ' handleErrors() not implemented yet');
    }

    calculateRateLimiterCost (api, method, path, params, config = {}, context = {}) {
        return this.safeValue (config, 'cost', 1);
    }

    async fetchTicker (symbol, params = {}) {
        if (this.has['fetchTickers']) {
            const tickers = await this.fetchTickers ([ symbol ], params);
            const ticker = this.safeValue (tickers, symbol);
            if (ticker === undefined) {
                throw new NullResponse (this.id + ' fetchTickers() could not find a ticker for ' + symbol);
            } else {
                return ticker;
            }
        } else {
            throw new NotSupported (this.id + ' fetchTicker() is not supported yet');
        }
    }

    async fetchTickers (symbols = undefined, params = {}) {
        throw new NotSupported (this.id + ' fetchTickers() is not supported yet');
    }

    async fetchOrder (id, symbol = undefined, params = {}) {
        throw new NotSupported (this.id + ' fetchOrder() is not supported yet');
    }

    async fetchOrderStatus (id, symbol = undefined, params = {}) {
        const order = await this.fetchOrder (id, symbol, params);
        return order['status'];
    }

    async fetchUnifiedOrder (order, params = {}) {
        return await this.fetchOrder (this.safeValue (order, 'id'), this.safeValue (order, 'symbol'), params);
    }

    async createOrder (symbol, type, side, amount, price = undefined, params = {}) {
        throw new NotSupported (this.id + ' createOrder() is not supported yet');
    }

    async cancelOrder (id, symbol = undefined, params = {}) {
        throw new NotSupported (this.id + ' cancelOrder() is not supported yet');
    }

    async cancelUnifiedOrder (order, params = {}) {
        return this.cancelOrder (this.safeValue (order, 'id'), this.safeValue (order, 'symbol'), params);
    }

    async fetchOrders (symbol = undefined, since = undefined, limit = undefined, params = {}) {
        throw new NotSupported (this.id + ' fetchOrders() is not supported yet');
    }

    async fetchOpenOrders (symbol = undefined, since = undefined, limit = undefined, params = {}) {
        throw new NotSupported (this.id + ' fetchOpenOrders() is not supported yet');
    }

    async fetchClosedOrders (symbol = undefined, since = undefined, limit = undefined, params = {}) {
        throw new NotSupported (this.id + ' fetchClosedOrders() is not supported yet');
    }

    async fetchMyTrades (symbol = undefined, since = undefined, limit = undefined, params = {}) {
        throw new NotSupported (this.id + ' fetchMyTrades() is not supported yet');
    }

    async fetchTransactions (symbol = undefined, since = undefined, limit = undefined, params = {}) {
        throw new NotSupported (this.id + ' fetchTransactions() is not supported yet');
    }

    async fetchDeposits (symbol = undefined, since = undefined, limit = undefined, params = {}) {
        throw new NotSupported (this.id + ' fetchDeposits() is not supported yet');
    }

    async fetchWithdrawals (symbol = undefined, since = undefined, limit = undefined, params = {}) {
        throw new NotSupported (this.id + ' fetchWithdrawals() is not supported yet');
    }

    async fetchDepositAddress (code, params = {}) {
        if (this.has['fetchDepositAddresses']) {
            const depositAddresses = await this.fetchDepositAddresses ([ code ], params);
            const depositAddress = this.safeValue (depositAddresses, code);
            if (depositAddress === undefined) {
                throw new InvalidAddress (this.id + ' fetchDepositAddress() could not find a deposit address for ' + code + ', make sure you have created a corresponding deposit address in your wallet on the exchange website');
            } else {
                return depositAddress;
            }
        } else {
            throw new NotSupported (this.id + ' fetchDepositAddress() is not supported yet');
        }
    }

    account () {
        return {
            'free': undefined,
            'used': undefined,
            'total': undefined,
        };
    }

    commonCurrencyCode (currency) {
        if (!this.substituteCommonCurrencyCodes) {
            return currency;
        }
        return this.safeString (this.commonCurrencies, currency, currency);
    }

    currency (code) {
        if (this.currencies === undefined) {
            throw new ExchangeError (this.id + ' currencies not loaded');
        }
        if (typeof code === 'string') {
            if (code in this.currencies) {
                return this.currencies[code];
            } else if (code in this.currencies_by_id) {
                return this.currencies_by_id[code];
            }
        }
        throw new ExchangeError (this.id + ' does not have currency code ' + code);
    }

    market (symbol) {
        if (this.markets === undefined) {
            throw new ExchangeError (this.id + ' markets not loaded');
        }
        if (this.markets_by_id === undefined) {
            throw new ExchangeError (this.id + ' markets not loaded');
        }
        if (typeof symbol === 'string') {
            if (symbol in this.markets) {
                return this.markets[symbol];
            } else if (symbol in this.markets_by_id) {
                return this.markets_by_id[symbol];
            }
        }
        throw new BadSymbol (this.id + ' does not have market symbol ' + symbol);
    }

    handleWithdrawTagAndParams (tag, params) {
        if (typeof tag === 'object') {
            params = this.extend (tag, params);
            tag = undefined;
        }
        if (tag === undefined) {
            tag = this.safeString (params, 'tag');
            if (tag !== undefined) {
                params = this.omit (params, 'tag');
            }
        }
        return [ tag, params ];
    }

    async createLimitOrder (symbol, side, amount, price, params = {}) {
        return await this.createOrder (symbol, 'limit', side, amount, price, params);
    }

    async createMarketOrder (symbol, side, amount, price, params = {}) {
        return await this.createOrder (symbol, 'market', side, amount, price, params);
    }

    async createLimitBuyOrder (symbol, amount, price, params = {}) {
        return await this.createOrder (symbol, 'limit', 'buy', amount, price, params);
    }

    async createLimitSellOrder (symbol, amount, price, params = {}) {
        return await this.createOrder (symbol, 'limit', 'sell', amount, price, params);
    }

    async createMarketBuyOrder (symbol, amount, params = {}) {
        return await this.createOrder (symbol, 'market', 'buy', amount, undefined, params);
    }

    async createMarketSellOrder (symbol, amount, params = {}) {
        return await this.createOrder (symbol, 'market', 'sell', amount, undefined, params);
    }

    costToPrecision (symbol, cost) {
        const market = this.market (symbol);
        return this.decimalToPrecision (cost, TRUNCATE, market['precision']['price'], this.precisionMode, this.paddingMode);
    }

    priceToPrecision (symbol, price) {
        const market = this.market (symbol);
        return this.decimalToPrecision (price, ROUND, market['precision']['price'], this.precisionMode, this.paddingMode);
    }

    amountToPrecision (symbol, amount) {
        const market = this.market (symbol);
        return this.decimalToPrecision (amount, TRUNCATE, market['precision']['amount'], this.precisionMode, this.paddingMode);
    }

    feeToPrecision (symbol, fee) {
        const market = this.market (symbol);
        return this.decimalToPrecision (fee, ROUND, market['precision']['price'], this.precisionMode, this.paddingMode);
    }

    currencyToPrecision (code, fee, networkCode = undefined) {
        const currency = this.currencies[code];
        let precision = this.safeValue (currency, 'precision');
        if (networkCode !== undefined) {
            const networks = this.safeValue (currency, 'networks', {});
            const networkItem = this.safeValue (networks, networkCode, {});
            precision = this.safeValue (networkItem, 'precision', precision);
        }
        if (precision === undefined) {
            return fee;
        } else {
            return this.decimalToPrecision (fee, ROUND, precision, this.precisionMode, this.paddingMode);
        }
    }

    safeNumber (object, key, d = undefined) {
        const value = this.safeString (object, key);
        return this.parseNumber (value, d);
    }

    safeNumberN (object, arr, d = undefined) {
        const value = this.safeStringN (object, arr);
        return this.parseNumber (value, d);
    }

    parsePrecision (precision) {
        if (precision === undefined) {
            return undefined;
        }
        return '1e' + Precise.stringNeg (precision);
    }

    async loadTimeDifference (params = {}) {
        const serverTime = await this.fetchTime (params);
        const after = this.milliseconds ();
        this.options['timeDifference'] = after - serverTime;
        return this.options['timeDifference'];
    }

    implodeHostname (url) {
        return this.implodeParams (url, { 'hostname': this.hostname });
    }

    async fetchMarketLeverageTiers (symbol, params = {}) {
        if (this.has['fetchLeverageTiers']) {
            const market = await this.market (symbol);
            if (!market['contract']) {
                throw new BadSymbol (this.id + ' fetchMarketLeverageTiers() supports contract markets only');
            }
            const tiers = await this.fetchLeverageTiers ([ symbol ]);
            return this.safeValue (tiers, symbol);
        } else {
            throw new NotSupported (this.id + ' fetchMarketLeverageTiers() is not supported yet');
        }
    }

    async createPostOnlyOrder (symbol, type, side, amount, price, params = {}) {
        if (!this.has['createPostOnlyOrder']) {
            throw new NotSupported (this.id + 'createPostOnlyOrder() is not supported yet');
        }
        const query = this.extend (params, { 'postOnly': true });
        return await this.createOrder (symbol, type, side, amount, price, query);
    }

    async createReduceOnlyOrder (symbol, type, side, amount, price, params = {}) {
        if (!this.has['createReduceOnlyOrder']) {
            throw new NotSupported (this.id + 'createReduceOnlyOrder() is not supported yet');
        }
        const query = this.extend (params, { 'reduceOnly': true });
        return await this.createOrder (symbol, type, side, amount, price, query);
    }

    async createStopOrder (symbol, type, side, amount, price = undefined, stopPrice = undefined, params = {}) {
        if (!this.has['createStopOrder']) {
            throw new NotSupported (this.id + ' createStopOrder() is not supported yet');
        }
        if (stopPrice === undefined) {
            throw new ArgumentsRequired (this.id + ' create_stop_order() requires a stopPrice argument');
        }
        const query = this.extend (params, { 'stopPrice': stopPrice });
        return await this.createOrder (symbol, type, side, amount, price, query);
    }

    async createStopLimitOrder (symbol, side, amount, price, stopPrice, params = {}) {
        if (!this.has['createStopLimitOrder']) {
            throw new NotSupported (this.id + ' createStopLimitOrder() is not supported yet');
        }
        const query = this.extend (params, { 'stopPrice': stopPrice });
        return await this.createOrder (symbol, 'limit', side, amount, price, query);
    }

    async createStopMarketOrder (symbol, side, amount, stopPrice, params = {}) {
        if (!this.has['createStopMarketOrder']) {
            throw new NotSupported (this.id + ' createStopMarketOrder() is not supported yet');
        }
        const query = this.extend (params, { 'stopPrice': stopPrice });
        return await this.createOrder (symbol, 'market', side, amount, undefined, query);
    }

    safeCurrencyCode (currencyId, currency = undefined) {
        currency = this.safeCurrency (currencyId, currency);
        return currency['code'];
    }

    filterBySymbolSinceLimit (array, symbol = undefined, since = undefined, limit = undefined, tail = false) {
        return this.filterByValueSinceLimit (array, 'symbol', symbol, since, limit, 'timestamp', tail);
    }

    filterByCurrencySinceLimit (array, code = undefined, since = undefined, limit = undefined, tail = false) {
        return this.filterByValueSinceLimit (array, 'currency', code, since, limit, 'timestamp', tail);
    }

    parseTickers (tickers, symbols = undefined, params = {}) {
        //
        // the value of tickers is either a dict or a list
        //
        // dict
        //
        //     {
        //         'marketId1': { ... },
        //         'marketId2': { ... },
        //         'marketId3': { ... },
        //         ...
        //     }
        //
        // list
        //
        //     [
        //         { 'market': 'marketId1', ... },
        //         { 'market': 'marketId2', ... },
        //         { 'market': 'marketId3', ... },
        //         ...
        //     ]
        //
        const results = [];
        if (Array.isArray (tickers)) {
            for (let i = 0; i < tickers.length; i++) {
                const ticker = this.extend (this.parseTicker (tickers[i]), params);
                results.push (ticker);
            }
        } else {
            const marketIds = Object.keys (tickers);
            for (let i = 0; i < marketIds.length; i++) {
                const marketId = marketIds[i];
                const market = this.safeMarket (marketId);
                const ticker = this.extend (this.parseTicker (tickers[marketId], market), params);
                results.push (ticker);
            }
        }
        symbols = this.marketSymbols (symbols);
        return this.filterByArray (results, 'symbol', symbols);
    }

    parseDepositAddresses (addresses, codes = undefined, indexed = true, params = {}) {
        let result = [];
        for (let i = 0; i < addresses.length; i++) {
            const address = this.extend (this.parseDepositAddress (addresses[i]), params);
            result.push (address);
        }
        if (codes !== undefined) {
            result = this.filterByArray (result, 'currency', codes, false);
        }
        result = indexed ? this.indexBy (result, 'currency') : result;
        return result;
    }

    parseBorrowInterests (response, market = undefined) {
        const interests = [];
        for (let i = 0; i < response.length; i++) {
            const row = response[i];
            interests.push (this.parseBorrowInterest (row, market));
        }
        return interests;
    }

    parseFundingRateHistories (response, market = undefined, since = undefined, limit = undefined) {
        const rates = [];
        for (let i = 0; i < response.length; i++) {
            const entry = response[i];
            rates.push (this.parseFundingRateHistory (entry, market));
        }
        const sorted = this.sortBy (rates, 'timestamp');
        const symbol = (market === undefined) ? undefined : market['symbol'];
        return this.filterBySymbolSinceLimit (sorted, symbol, since, limit);
    }

    safeSymbol (marketId, market = undefined, delimiter = undefined) {
        market = this.safeMarket (marketId, market, delimiter);
        return market['symbol'];
    }

    parseFundingRate (contract, market = undefined) {
        throw new NotSupported (this.id + ' parseFundingRate() is not supported yet');
    }

    parseFundingRates (response, market = undefined) {
        const result = {};
        for (let i = 0; i < response.length; i++) {
            const parsed = this.parseFundingRate (response[i], market);
            result[parsed['symbol']] = parsed;
        }
        return result;
    }

    isPostOnly (isMarketOrder, exchangeSpecificParam, params = {}) {
        /**
         * @ignore
         * @method
         * @param {string} type Order type
         * @param {boolean} exchangeSpecificParam exchange specific postOnly
         * @param {dict} params exchange specific params
         * @returns {boolean} true if a post only order, false otherwise
         */
        const timeInForce = this.safeStringUpper (params, 'timeInForce');
        let postOnly = this.safeValue2 (params, 'postOnly', 'post_only', false);
        // we assume timeInForce is uppercase from safeStringUpper (params, 'timeInForce')
        const ioc = timeInForce === 'IOC';
        const fok = timeInForce === 'FOK';
        const timeInForcePostOnly = timeInForce === 'PO';
        postOnly = postOnly || timeInForcePostOnly || exchangeSpecificParam;
        if (postOnly) {
            if (ioc || fok) {
                throw new InvalidOrder (this.id + ' postOnly orders cannot have timeInForce equal to ' + timeInForce);
            } else if (isMarketOrder) {
                throw new InvalidOrder (this.id + ' market orders cannot be postOnly');
            } else {
                return true;
            }
        } else {
            return false;
        }
    }

    async fetchTradingFees (params = {}) {
        throw new NotSupported (this.id + ' fetchTradingFees() is not supported yet');
    }

    async fetchTradingFee (symbol, params = {}) {
        if (!this.has['fetchTradingFees']) {
            throw new NotSupported (this.id + ' fetchTradingFee() is not supported yet');
        }
        return await this.fetchTradingFees (params);
    }

    parseOpenInterest (interest, market = undefined) {
        throw new NotSupported (this.id + ' parseOpenInterest () is not supported yet');
    }

    parseOpenInterests (response, market = undefined, since = undefined, limit = undefined) {
        const interests = [];
        for (let i = 0; i < response.length; i++) {
            const entry = response[i];
            const interest = this.parseOpenInterest (entry, market);
            interests.push (interest);
        }
        const sorted = this.sortBy (interests, 'timestamp');
        const symbol = this.safeString (market, 'symbol');
        return this.filterBySymbolSinceLimit (sorted, symbol, since, limit);
    }

    async fetchFundingRate (symbol, params = {}) {
        if (this.has['fetchFundingRates']) {
            const market = await this.market (symbol);
            if (!market['contract']) {
                throw new BadSymbol (this.id + ' fetchFundingRate() supports contract markets only');
            }
            const rates = await this.fetchFundingRates ([ symbol ], params);
            const rate = this.safeValue (rates, symbol);
            if (rate === undefined) {
                throw new NullResponse (this.id + ' fetchFundingRate () returned no data for ' + symbol);
            } else {
                return rate;
            }
        } else {
            throw new NotSupported (this.id + ' fetchFundingRate () is not supported yet');
        }
    }

    async fetchMarkOHLCV (symbol, timeframe = '1m', since = undefined, limit = undefined, params = {}) {
        /**
         * @method
         * @name exchange#fetchMarkOHLCV
         * @description fetches historical mark price candlestick data containing the open, high, low, and close price of a market
         * @param {str} symbol unified symbol of the market to fetch OHLCV data for
         * @param {str} timeframe the length of time each candle represents
         * @param {int|undefined} since timestamp in ms of the earliest candle to fetch
         * @param {int|undefined} limit the maximum amount of candles to fetch
         * @param {dict} params extra parameters specific to the exchange api endpoint
         * @returns {[[int|float]]} A list of candles ordered as timestamp, open, high, low, close, undefined
         */
        if (this.has['fetchMarkOHLCV']) {
            const request = {
                'price': 'mark',
            };
            return await this.fetchOHLCV (symbol, timeframe, since, limit, this.extend (request, params));
        } else {
            throw new NotSupported (this.id + ' fetchMarkOHLCV () is not supported yet');
        }
    }

    async fetchIndexOHLCV (symbol, timeframe = '1m', since = undefined, limit = undefined, params = {}) {
        /**
         * @method
         * @name exchange#fetchIndexOHLCV
         * @description fetches historical index price candlestick data containing the open, high, low, and close price of a market
         * @param {str} symbol unified symbol of the market to fetch OHLCV data for
         * @param {str} timeframe the length of time each candle represents
         * @param {int|undefined} since timestamp in ms of the earliest candle to fetch
         * @param {int|undefined} limit the maximum amount of candles to fetch
         * @param {dict} params extra parameters specific to the exchange api endpoint
         * @returns {[[int|float]]} A list of candles ordered as timestamp, open, high, low, close, undefined
         */
        if (this.has['fetchIndexOHLCV']) {
            const request = {
                'price': 'index',
            };
            return await this.fetchOHLCV (symbol, timeframe, since, limit, this.extend (request, params));
        } else {
            throw new NotSupported (this.id + ' fetchIndexOHLCV () is not supported yet');
        }
    }

    async fetchPremiumIndexOHLCV (symbol, timeframe = '1m', since = undefined, limit = undefined, params = {}) {
        /**
         * @method
         * @name exchange#fetchPremiumIndexOHLCV
         * @description fetches historical premium index price candlestick data containing the open, high, low, and close price of a market
         * @param {str} symbol unified symbol of the market to fetch OHLCV data for
         * @param {str} timeframe the length of time each candle represents
         * @param {int|undefined} since timestamp in ms of the earliest candle to fetch
         * @param {int|undefined} limit the maximum amount of candles to fetch
         * @param {dict} params extra parameters specific to the exchange api endpoint
         * @returns {[[int|float]]} A list of candles ordered as timestamp, open, high, low, close, undefined
         */
        if (this.has['fetchPremiumIndexOHLCV']) {
            const request = {
                'price': 'premiumIndex',
            };
            return await this.fetchOHLCV (symbol, timeframe, since, limit, this.extend (request, params));
        } else {
            throw new NotSupported (this.id + ' fetchPremiumIndexOHLCV () is not supported yet');
        }
    }
};<|MERGE_RESOLUTION|>--- conflicted
+++ resolved
@@ -1,15 +1,6 @@
-<<<<<<< HEAD
-=======
-'use strict';
-
->>>>>>> 65b66468
 // ----------------------------------------------------------------------------
 /* eslint-disable */
 
-<<<<<<< HEAD
-=======
-const functions = require ('./functions');
->>>>>>> 65b66468
 
 import * as functions from './functions.js'
 const {
@@ -106,17 +97,8 @@
     , DDoSProtection
     , RequestTimeout
     , ExchangeNotAvailable
-<<<<<<< HEAD
+    , ArgumentsRequired
     , RateLimitExceeded } from "./errors.js"
-=======
-    , RateLimitExceeded
-    , ArgumentsRequired } = require ('./errors')
-
-const { TRUNCATE, ROUND, DECIMAL_PLACES, NO_PADDING, TICK_SIZE } = functions.precisionConstants
-
-const BN = require ('../static_dependencies/BN/bn')
-const Precise = require ('./Precise')
->>>>>>> 65b66468
 
 import BN from '../static_dependencies/BN/bn.cjs'
 import { Precise } from './Precise.js'
@@ -2675,4 +2657,4 @@
             throw new NotSupported (this.id + ' fetchPremiumIndexOHLCV () is not supported yet');
         }
     }
-};+}