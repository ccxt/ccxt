--- conflicted
+++ resolved
@@ -1410,19 +1410,21 @@
         return this.filterByCurrencySinceLimit (result, code, since, limit, tail);
     }
 
-<<<<<<< HEAD
-    safeTransfer (transfer) {
-        return this.extend({
+    safeTransfer (transfer, currency = undefined) {
+        currency = this.safeCurrency (undefined, currency);
+        return this.extend ({
             'id': undefined,
             'timestamp': undefined,
             'datetime': undefined,
-            'currency': undefined,
+            'currency': currency['code'],
             'amount': undefined,
             'fromAccount': undefined,
             'toAccount': undefined,
             'status': undefined,
-            'info': {},
-=======
+            'info': undefined,
+        }, transfer);
+    }
+
     safeTransaction (transaction, currency = undefined) {
         currency = this.safeCurrency (undefined, currency);
         return this.extend ({
@@ -1444,7 +1446,6 @@
             'datetime': undefined,
             'fee': undefined,
             'info': undefined,
->>>>>>> cef10877
         }, transaction);
     }
 
