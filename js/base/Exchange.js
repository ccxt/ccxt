"use strict";

// ----------------------------------------------------------------------------

const functions = require ('./functions')

const baseFunctions = require('./common/ExchangeCommon')

const {
    isNode
    , keys
    , values
    , deepExtend
    , extend
    , clone
    , flatten
    , unique
    , indexBy
    , sortBy
    , sortBy2
    , groupBy
    , aggregate
    , uuid
    , unCamelCase
    , precisionFromString
    , throttle
    , capitalize
    , now
    , timeout
    , TimedOut
    , buildOHLCVC
    , decimalToPrecision
    , defaultFetch
} = functions

const { // eslint-disable-line object-curly-newline
    ExchangeError
    , BadSymbol
    , NullResponse
    , InvalidAddress
    , InvalidOrder
    , NotSupported
    , AuthenticationError
    , DDoSProtection
    , RequestTimeout
    , ExchangeNotAvailable
    , RateLimitExceeded } = require ('./errors')

const { TRUNCATE, ROUND, DECIMAL_PLACES, NO_PADDING } = functions.precisionConstants

const BN = require ('../static_dependencies/BN/bn')
const Precise = require ('./Precise')

// ----------------------------------------------------------------------------

module.exports = class Exchange {

    describe () {
        return {
            'id': undefined,
            'name': undefined,
            'countries': undefined,
            'enableRateLimit': true,
            'rateLimit': 2000, // milliseconds = seconds * 1000
            'certified': false, // if certified by the CCXT dev team
            'pro': false, // if it is integrated with CCXT Pro for WebSocket support
            'alias': false, // whether this exchange is an alias to another exchange
            'has': {
                'publicAPI': true,
                'privateAPI': true,
                'CORS': undefined,
                'spot': undefined,
                'margin': undefined,
                'swap': undefined,
                'future': undefined,
                'option': undefined,
                'addMargin': undefined,
                'cancelAllOrders': undefined,
                'cancelOrder': true,
                'cancelOrders': undefined,
                'createDepositAddress': undefined,
                'createLimitOrder': true,
                'createMarketOrder': true,
                'createOrder': true,
                'createPostOnlyOrder': undefined,
                'createReduceOnlyOrder': undefined,
                'createStopOrder': undefined,
                'createStopLimitOrder': undefined,
                'createStopMarketOrder': undefined,
                'editOrder': 'emulated',
                'fetchAccounts': undefined,
                'fetchBalance': true,
                'fetchBidsAsks': undefined,
                'fetchBorrowInterest': undefined,
                'fetchBorrowRate': undefined,
                'fetchBorrowRateHistory': undefined,
                'fetchBorrowRatesPerSymbol': undefined,
                'fetchBorrowRates': undefined,
                'fetchCanceledOrders': undefined,
                'fetchClosedOrder': undefined,
                'fetchClosedOrders': undefined,
                'fetchCurrencies': 'emulated',
                'fetchDeposit': undefined,
                'fetchDepositAddress': undefined,
                'fetchDepositAddresses': undefined,
                'fetchDepositAddressesByNetwork': undefined,
                'fetchDeposits': undefined,
                'fetchTransactionFee': undefined,
                'fetchTransactionFees': undefined,
                'fetchFundingHistory': undefined,
                'fetchFundingRate': undefined,
                'fetchFundingRateHistory': undefined,
                'fetchFundingRates': undefined,
                'fetchIndexOHLCV': undefined,
                'fetchL2OrderBook': true,
                'fetchLedger': undefined,
                'fetchLedgerEntry': undefined,
                'fetchLeverageTiers': undefined,
                'fetchMarketLeverageTiers': undefined,
                'fetchMarkets': true,
                'fetchMarkOHLCV': undefined,
                'fetchMyTrades': undefined,
                'fetchOHLCV': 'emulated',
                'fetchOpenOrder': undefined,
                'fetchOpenOrders': undefined,
                'fetchOrder': undefined,
                'fetchOrderBook': true,
                'fetchOrderBooks': undefined,
                'fetchOrders': undefined,
                'fetchOrderTrades': undefined,
                'fetchPermissions': undefined,
                'fetchPosition': undefined,
                'fetchPositions': undefined,
                'fetchPositionsRisk': undefined,
                'fetchPremiumIndexOHLCV': undefined,
                'fetchStatus': 'emulated',
                'fetchTicker': true,
                'fetchTickers': undefined,
                'fetchTime': undefined,
                'fetchTrades': true,
                'fetchTradingFee': undefined,
                'fetchTradingFees': undefined,
                'fetchTradingLimits': undefined,
                'fetchTransactions': undefined,
                'fetchTransfers': undefined,
                'fetchWithdrawal': undefined,
                'fetchWithdrawals': undefined,
                'loadMarkets': true,
                'reduceMargin': undefined,
                'setLeverage': undefined,
                'setMargin': undefined,
                'setMarginMode': undefined,
                'setPositionMode': undefined,
                'signIn': undefined,
                'transfer': undefined,
                'withdraw': undefined,
            },
            'urls': {
                'logo': undefined,
                'api': undefined,
                'www': undefined,
                'doc': undefined,
                'fees': undefined,
            },
            'api': undefined,
            'requiredCredentials': {
                'apiKey':     true,
                'secret':     true,
                'uid':        false,
                'login':      false,
                'password':   false,
                'twofa':      false, // 2-factor authentication (one-time password key)
                'privateKey': false, // a "0x"-prefixed hexstring private key for a wallet
                'walletAddress': false, // the wallet address "0x"-prefixed hexstring
                'token':      false, // reserved for HTTP auth in some cases
            },
            'markets': undefined, // to be filled manually or by fetchMarkets
            'currencies': {}, // to be filled manually or by fetchMarkets
            'timeframes': undefined, // redefine if the exchange has.fetchOHLCV
            'fees': {
                'trading': {
                    'tierBased': undefined,
                    'percentage': undefined,
                    'taker': undefined,
                    'maker': undefined,
                },
                'funding': {
                    'tierBased': undefined,
                    'percentage': undefined,
                    'withdraw': {},
                    'deposit': {},
                },
            },
            'status': {
                'status': 'ok',
                'updated': undefined,
                'eta': undefined,
                'url': undefined,
            },
            'exceptions': undefined,
            'httpExceptions': {
                '422': ExchangeError,
                '418': DDoSProtection,
                '429': RateLimitExceeded,
                '404': ExchangeNotAvailable,
                '409': ExchangeNotAvailable,
                '410': ExchangeNotAvailable,
                '500': ExchangeNotAvailable,
                '501': ExchangeNotAvailable,
                '502': ExchangeNotAvailable,
                '520': ExchangeNotAvailable,
                '521': ExchangeNotAvailable,
                '522': ExchangeNotAvailable,
                '525': ExchangeNotAvailable,
                '526': ExchangeNotAvailable,
                '400': ExchangeNotAvailable,
                '403': ExchangeNotAvailable,
                '405': ExchangeNotAvailable,
                '503': ExchangeNotAvailable,
                '530': ExchangeNotAvailable,
                '408': RequestTimeout,
                '504': RequestTimeout,
                '401': AuthenticationError,
                '511': AuthenticationError,
            },
            'commonCurrencies': { // gets extended/overwritten in subclasses
                'XBT': 'BTC',
                'BCC': 'BCH',
                'BCHABC': 'BCH',
                'BCHSV': 'BSV',
            },
            'precisionMode': DECIMAL_PLACES,
            'paddingMode': NO_PADDING,
            'limits': {
                'leverage': { 'min': undefined, 'max': undefined },
                'amount': { 'min': undefined, 'max': undefined },
                'price': { 'min': undefined, 'max': undefined },
                'cost': { 'min': undefined, 'max': undefined },
            },
        } // return
    } // describe ()

    constructor (userConfig = {}) {
        Object.assign (this, functions)
<<<<<<< HEAD
        Object.assign (this, baseFunctions)
        // if (isNode) {
        //     this.nodeVersion = process.version.match (/\d+\.\d+\.\d+/)[0]
        //     this.userAgent = {
        //         'User-Agent': 'ccxt/' + Exchange.ccxtVersion +
        //             ' (+https://github.com/ccxt/ccxt)' +
        //             ' Node.js/' + this.nodeVersion + ' (JavaScript)'
=======
        //
        //     if (isNode) {
        //         this.nodeVersion = process.version.match (/\d+\.\d+\.\d+/)[0]
        //         this.userAgent = {
        //             'User-Agent': 'ccxt/' + Exchange.ccxtVersion +
        //                 ' (+https://github.com/ccxt/ccxt)' +
        //                 ' Node.js/' + this.nodeVersion + ' (JavaScript)'
        //         }
>>>>>>> b2592c43
        //     }
        //
        this.options = {} // exchange-specific options, if any
        // fetch implementation options (JS only)
        this.fetchOptions = {
            // keepalive: true, // does not work in Chrome, https://github.com/ccxt/ccxt/issues/6368
        }
        // http properties
        this.userAgents = {
            'chrome': 'Mozilla/5.0 (Windows NT 10.0; Win64; x64) AppleWebKit/537.36 (KHTML, like Gecko) Chrome/62.0.3202.94 Safari/537.36',
            'chrome39': 'Mozilla/5.0 (Windows NT 6.1; WOW64) AppleWebKit/537.36 (KHTML, like Gecko) Chrome/39.0.2171.71 Safari/537.36',
            'chrome100': 'Mozilla/5.0 (Macintosh; Intel Mac OS X 10_15_7) AppleWebKit/537.36 (KHTML, like Gecko) Chrome/100.0.4896.75 Safari/537.36',
        }
        this.headers = {}
        // prepended to URL, like https://proxy.com/https://exchange.com/api...
        this.proxy = ''
        this.origin = '*' // CORS origin
        // underlying properties
        this.minFundingAddressLength = 1 // used in checkAddress
        this.substituteCommonCurrencyCodes = true  // reserved
        this.quoteJsonNumbers = true // treat numbers in json as quoted precise strings
        this.number = Number // or String (a pointer to a function)
        this.handleContentTypeApplicationZip = false
        // whether fees should be summed by currency code
        this.reduceFees = true
        // do not delete this line, it is needed for users to be able to define their own fetchImplementation
        this.fetchImplementation = defaultFetch
        this.validateServerSsl = true
        this.validateClientSsl = false
        // default property values
        this.timeout       = 10000 // milliseconds
        this.verbose       = false
        this.debug         = false
        this.userAgent     = undefined
        this.twofa         = undefined // two-factor authentication (2FA)
        // default credentials
        this.apiKey        = undefined
        this.secret        = undefined
        this.uid           = undefined
        this.login         = undefined
        this.password      = undefined
        this.privateKey    = undefined // a "0x"-prefixed hexstring private key for a wallet
        this.walletAddress = undefined // a wallet address "0x"-prefixed hexstring
        this.token         = undefined // reserved for HTTP auth in some cases
        // placeholders for cached data
        this.balance      = {}
        this.orderbooks   = {}
        this.tickers      = {}
        this.orders       = undefined
        this.trades       = {}
        this.transactions = {}
        this.ohlcvs       = {}
        this.myTrades     = undefined
        this.positions    = {}
        // web3 and cryptography flags
        this.requiresWeb3 = false
        this.requiresEddsa = false
        this.precision = {}
        // response handling flags and properties
        this.enableLastJsonResponse = true
        this.enableLastHttpResponse = true
        this.enableLastResponseHeaders = true
        this.last_http_response    = undefined
        this.last_json_response    = undefined
        this.last_response_headers = undefined
        // camelCase and snake_notation support
        const unCamelCaseProperties = (obj = this) => {
            if (obj !== null) {
                const ownPropertyNames = Object.getOwnPropertyNames (obj)
                for (let i = 0; i < ownPropertyNames.length; i++) {
                    const k = ownPropertyNames[i]
                    this[unCamelCase (k)] = this[k]
                }
                unCamelCaseProperties (Object.getPrototypeOf (obj))
            }
        }
        unCamelCaseProperties ()
        // merge constructor overrides to this instance
        const configEntries = Object.entries (this.describe ()).concat (Object.entries (userConfig))
        for (let i = 0; i < configEntries.length; i++) {
            const [property, value] = configEntries[i]
            if (value && Object.getPrototypeOf (value) === Object.prototype) {
                this[property] = deepExtend (this[property], value)
            } else {
                this[property] = value
            }
        }
        // http client options
        const agentOptions = {
            'keepAlive': true,
        }
        // ssl options
        if (!this.validateServerSsl) {
            agentOptions['rejectUnauthorized'] = false;
        }
        // js-specific http options
        if (!this.httpAgent && defaultFetch.http && isNode) {
            this.httpAgent = new defaultFetch.http.Agent (agentOptions)
        }
        if (!this.httpsAgent && defaultFetch.https && isNode) {
            this.httpsAgent = new defaultFetch.https.Agent (agentOptions)
        }
        // generate old metainfo interface
        const hasKeys = Object.keys (this.has)
        for (let i = 0; i < hasKeys.length; i++) {
            const k = hasKeys[i]
            this['has' + capitalize (k)] = !!this.has[k] // converts 'emulated' to true
        }
        // generate implicit api
        if (this.api) {
            this.defineRestApi (this.api, 'request')
        }
        // init the request rate limiter
        this.initRestRateLimiter ()
        // init predefined markets if any
        if (this.markets) {
            this.setMarkets (this.markets)
        }
    }

    defaults () {
        return { /* override me */ }
    }

    nonce () {
        return this.seconds ()
    }

    encodeURIComponent (...args) {
        return encodeURIComponent (...args)
    }

    checkRequiredVersion (requiredVersion, error = true) {
        let result = true
        const [ major1, minor1, patch1 ] = requiredVersion.split ('.')
            , [ major2, minor2, patch2 ] = Exchange.ccxtVersion.split ('.')
            , intMajor1 = parseInt (major1)
            , intMinor1 = parseInt (minor1)
            , intPatch1 = parseInt (patch1)
            , intMajor2 = parseInt (major2)
            , intMinor2 = parseInt (minor2)
            , intPatch2 = parseInt (patch2)
        if (intMajor1 > intMajor2) {
            result = false
        }
        if (intMajor1 === intMajor2) {
            if (intMinor1 > intMinor2) {
                result = false
            } else if (intMinor1 === intMinor2 && intPatch1 > intPatch2) {
                result = false
            }
        }
        if (!result) {
            if (error) {
                throw new NotSupported ('Your current version of CCXT is ' + Exchange.ccxtVersion + ', a newer version ' + requiredVersion + ' is required, please, upgrade your version of CCXT')
            } else {
                return error
            }
        }
        return result
    }

    checkRequiredCredentials (error = true) {
        const keys = Object.keys (this.requiredCredentials)
        for (let i = 0; i < keys.length; i++) {
            const key = keys[i]
            if (this.requiredCredentials[key] && !this[key]) {
                if (error) {
                    throw new AuthenticationError (this.id + ' requires `' + key + '` credential')
                } else {
                    return error
                }
            }
        }
        return true
    }

    checkAddress (address) {
        if (address === undefined) {
            throw new InvalidAddress (this.id + ' address is undefined')
        }
        // check the address is not the same letter like 'aaaaa' nor too short nor has a space
        if ((unique (address).length === 1) || address.length < this.minFundingAddressLength || address.includes (' ')) {
            throw new InvalidAddress (this.id + ' address is invalid or has less than ' + this.minFundingAddressLength.toString () + ' characters: "' + this.json (address) + '"')
        }
        return address
    }

    initRestRateLimiter () {
        if (this.rateLimit === undefined) {
            throw new Error (this.id + '.rateLimit property is not configured')
        }
        this.tokenBucket = this.extend ({
            delay:       0.001,
            capacity:    1,
            cost: 1,
            maxCapacity: 1000,
            refillRate: (this.rateLimit > 0) ? 1 / this.rateLimit : Number.MAX_VALUE
        }, this.tokenBucket)
        this.throttle = throttle (this.tokenBucket)
        this.executeRestRequest = (url, method = 'GET', headers = undefined, body = undefined) => {
            // fetchImplementation cannot be called on this. in browsers:
            // TypeError Failed to execute 'fetch' on 'Window': Illegal invocation
            const fetchImplementation = this.fetchImplementation
            const params = { method, headers, body, timeout: this.timeout }
            if (this.agent) {
                params['agent'] = this.agent
            } else if (this.httpAgent && url.indexOf ('http://') === 0) {
                params['agent'] = this.httpAgent
            } else if (this.httpsAgent && url.indexOf ('https://') === 0) {
                params['agent'] = this.httpsAgent
            }
            const promise =
                fetchImplementation (url, this.extend (params, this.fetchOptions))
                    .catch ((e) => {
                        if (isNode) {
                            throw new ExchangeNotAvailable ([ this.id, method, url, e.type, e.message ].join (' '))
                        }
                        throw e // rethrow all unknown errors
                    })
                    .then ((response) => this.handleRestResponse (response, url, method, headers, body))

            return timeout (this.timeout, promise).catch ((e) => {
                if (e instanceof TimedOut) {
                    throw new RequestTimeout (this.id + ' ' + method + ' ' + url + ' request timed out (' + this.timeout + ' ms)')
                }
                throw e
            })
        }
    }

    setSandboxMode (enabled) {
        if (!!enabled) { // eslint-disable-line no-extra-boolean-cast
            if ('test' in this.urls) {
                if (typeof this.urls['api'] === 'string') {
                    this.urls['apiBackup'] = this.urls['api']
                    this.urls['api'] = this.urls['test']
                } else {
                    this.urls['apiBackup'] = clone (this.urls['api'])
                    this.urls['api'] = clone (this.urls['test'])
                }
            } else {
                throw new NotSupported (this.id + ' does not have a sandbox URL')
            }
        } else if ('apiBackup' in this.urls) {
            if (typeof this.urls['api'] === 'string') {
                this.urls['api'] = this.urls['apiBackup']
            } else {
                this.urls['api'] = clone (this.urls['apiBackup'])
            }
        }
    }

    defineRestApiEndpoint (methodName, uppercaseMethod, lowercaseMethod, camelcaseMethod, path, paths, config = {}) {
        const splitPath = path.split (/[^a-zA-Z0-9]/)
        const camelcaseSuffix  = splitPath.map (this.capitalize).join ('')
        const underscoreSuffix = splitPath.map ((x) => x.trim ().toLowerCase ()).filter ((x) => x.length > 0).join ('_')
        const camelcasePrefix = [ paths[0] ].concat (paths.slice (1).map (this.capitalize)).join ('')
        const underscorePrefix = [ paths[0] ].concat (paths.slice (1).map ((x) => x.trim ()).filter ((x) => x.length > 0)).join ('_')
        const camelcase  = camelcasePrefix + camelcaseMethod + this.capitalize (camelcaseSuffix)
        const underscore = underscorePrefix + '_' + lowercaseMethod + '_' + underscoreSuffix
        const typeArgument = (paths.length > 1) ? paths : paths[0]
        // handle call costs here
        const partial = async (params = {}, context = {}) => this[methodName] (path, typeArgument, uppercaseMethod, params, undefined, undefined, config, context)
        // const partial = async (params) => this[methodName] (path, typeArgument, uppercaseMethod, params || {})
        this[camelcase]  = partial
        this[underscore] = partial
    }

    defineRestApi (api, methodName, paths = []) {
        const keys = Object.keys (api)
        for (let i = 0; i < keys.length; i++) {
            const key = keys[i]
            const value = api[key]
            const uppercaseMethod = key.toUpperCase ()
            const lowercaseMethod = key.toLowerCase ()
            const camelcaseMethod = this.capitalize (lowercaseMethod)
            if (Array.isArray (value)) {
                for (let k = 0; k < value.length; k++) {
                    const path = value[k].trim ()
                    this.defineRestApiEndpoint (methodName, uppercaseMethod, lowercaseMethod, camelcaseMethod, path, paths)
                }
            // the options HTTP method conflicts with the 'options' API url path
            // } else if (key.match (/^(?:get|post|put|delete|options|head|patch)$/i)) {
            } else if (key.match (/^(?:get|post|put|delete|head|patch)$/i)) {
                const endpoints = Object.keys (value);
                for (let j = 0; j < endpoints.length; j++) {
                    const endpoint = endpoints[j]
                    const path = endpoint.trim ()
                    const config = value[endpoint]
                    if (typeof config === 'object') {
                        this.defineRestApiEndpoint (methodName, uppercaseMethod, lowercaseMethod, camelcaseMethod, path, paths, config)
                    } else if (typeof config === 'number') {
                        this.defineRestApiEndpoint (methodName, uppercaseMethod, lowercaseMethod, camelcaseMethod, path, paths, { cost: config })
                    } else {
                        throw new NotSupported (this.id + ' defineRestApi() API format is not supported, API leafs must strings, objects or numbers');
                    }
                }
            } else {
                this.defineRestApi (value, methodName, paths.concat ([ key ]))
            }
        }
    }

    log (... args) {
        console.log (... args)
    }

    setHeaders (headers) {
        return headers;
    }

    fetch (url, method = 'GET', headers = undefined, body = undefined) {
        if (isNode && this.userAgent) {
            if (typeof this.userAgent === 'string') {
                headers = extend ({ 'User-Agent': this.userAgent }, headers)
            } else if ((typeof this.userAgent === 'object') && ('User-Agent' in this.userAgent)) {
                headers = extend (this.userAgent, headers)
            }
        }
        if (typeof this.proxy === 'function') {
            url = this.proxy (url)
            if (isNode) {
                headers = extend ({ 'Origin': this.origin }, headers)
            }
        } else if (typeof this.proxy === 'string') {
            if (this.proxy.length && isNode) {
                headers = extend ({ 'Origin': this.origin }, headers)
            }
            url = this.proxy + url
        }
        headers = extend (this.headers, headers)
        headers = this.setHeaders (headers)
        if (this.verbose) {
            this.log ("fetch Request:\n", this.id, method, url, "\nRequestHeaders:\n", headers, "\nRequestBody:\n", body, "\n")
        }
        return this.executeRestRequest (url, method, headers, body)
    }

    // eslint-disable-next-line no-unused-vars
    calculateRateLimiterCost (api, method, path, params, config = {}, context = {}) {
        return this.safeValue (config, 'cost', 1);
    }

    async fetch2 (path, type = 'public', method = 'GET', params = {}, headers = undefined, body = undefined, config = {}, context = {}) {
        if (this.enableRateLimit) {
            const cost = this.calculateRateLimiterCost (type, method, path, params, config, context)
            await this.throttle (cost)
        }
        const request = this.sign (path, type, method, params, headers, body)
        return this.fetch (request.url, request.method, request.headers, request.body)
    }

    request (path, type = 'public', method = 'GET', params = {}, headers = undefined, body = undefined, config = {}, context = {}) {
        return this.fetch2 (path, type, method, params, headers, body, config, context)
    }

    parseJson (jsonString) {
        try {
            if (this.isJsonEncodedObject (jsonString)) {
                return JSON.parse (this.onJsonResponse (jsonString))
            }
        } catch (e) {
            // SyntaxError
            return undefined
        }
    }

    throwExactlyMatchedException (exact, string, message) {
        if (string in exact) {
            throw new exact[string] (message)
        }
    }

    throwBroadlyMatchedException (broad, string, message) {
        const broadKey = this.findBroadlyMatchedKey (broad, string)
        if (broadKey !== undefined) {
            throw new broad[broadKey] (message)
        }
    }

    // a helper for matching error strings exactly vs broadly
    findBroadlyMatchedKey (broad, string) {
        const keys = Object.keys (broad)
        for (let i = 0; i < keys.length; i++) {
            const key = keys[i]
            if (string.indexOf (key) >= 0) {
                return key
            }
        }
        return undefined
    }

    handleErrors (statusCode, statusText, url, method, responseHeaders, responseBody, response, requestHeaders, requestBody) {
        // override me
    }

    handleHttpStatusCode (code, reason, url, method, body) {
        const codeAsString = code.toString ()
        if (codeAsString in this.httpExceptions) {
            const ErrorClass = this.httpExceptions[codeAsString]
            throw new ErrorClass ([ this.id, method, url, code, reason, body ].join (' '))
        }
    }

    getResponseHeaders (response) {
        const result = {}
        response.headers.forEach ((value, key) => {
            key = key.split ('-').map ((word) => capitalize (word)).join ('-')
            result[key] = value
        })
        return result
    }

    handleRestResponse (response, url, method = 'GET', requestHeaders = undefined, requestBody = undefined) {
        const responseHeaders = this.getResponseHeaders (response)
        if (this.handleContentTypeApplicationZip && (responseHeaders['Content-Type'] === 'application/zip')) {
            const responseBuffer = response.buffer ();
            if (this.enableLastResponseHeaders) {
                this.last_response_headers = responseHeaders
            }
            if (this.enableLastHttpResponse) {
                this.last_http_response = responseBuffer
            }
            if (this.verbose) {
                this.log ("handleRestResponse:\n", this.id, method, url, response.status, response.statusText, "\nResponseHeaders:\n", responseHeaders, "ZIP redacted", "\n")
            }
            // no error handler needed, because it would not be a zip response in case of an error
            return responseBuffer;
        }
        return response.text ().then ((responseBody) => {
            const bodyText = this.onRestResponse (response.status, response.statusText, url, method, responseHeaders, responseBody, requestHeaders, requestBody);
            const json = this.parseJson (bodyText)
            if (this.enableLastResponseHeaders) {
                this.last_response_headers = responseHeaders
            }
            if (this.enableLastHttpResponse) {
                this.last_http_response = responseBody
            }
            if (this.enableLastJsonResponse) {
                this.last_json_response = json
            }
            if (this.verbose) {
                this.log ("handleRestResponse:\n", this.id, method, url, response.status, response.statusText, "\nResponseHeaders:\n", responseHeaders, "\nResponseBody:\n", responseBody, "\n")
            }
            const skipFurtherErrorHandling = this.handleErrors (response.status, response.statusText, url, method, responseHeaders, responseBody, json, requestHeaders, requestBody)
            if (!skipFurtherErrorHandling) {
                this.handleHttpStatusCode (response.status, response.statusText, url, method, responseBody)
            }
            return json || responseBody
        })
    }

    onRestResponse (statusCode, statusText, url, method, responseHeaders, responseBody, requestHeaders, requestBody) {
        return responseBody.trim ()
    }

    onJsonResponse (responseBody) {
        return this.quoteJsonNumbers ? responseBody.replace (/":([+.0-9eE-]+)([,}])/g, '":"$1"$2') : responseBody;
    }

    setMarkets (markets, currencies = undefined) {
        const values = Object.values (markets).map ((market) => deepExtend ({
            'id': undefined,
            'symbol': undefined,
            'base': undefined,
            'quote': undefined,
            'baseId': undefined,
            'quoteId': undefined,
            'active': undefined,
            'type': undefined,
            'linear': undefined,
            'inverse': undefined,
            'spot': false,
            'swap': false,
            'future': false,
            'option': false,
            'margin': false,
            'contract': false,
            'contractSize': undefined,
            'expiry': undefined,
            'expiryDatetime': undefined,
            'optionType': undefined,
            'strike': undefined,
            'settle': undefined,
            'settleId': undefined,
            'precision': this.precision,
            'limits': this.limits,
            'info': undefined,
        }, this.fees['trading'], market))
        this.markets = indexBy (values, 'symbol')
        this.markets_by_id = indexBy (markets, 'id')
        this.symbols = Object.keys (this.markets).sort ()
        this.ids = Object.keys (this.markets_by_id).sort ()
        if (currencies) {
            this.currencies = deepExtend (this.currencies, currencies)
        } else {
            let baseCurrencies =
                values.filter ((market) => 'base' in market)
                    .map ((market) => ({
                        id: market.baseId || market.base,
                        numericId: (market.baseNumericId !== undefined) ? market.baseNumericId : undefined,
                        code: market.base,
                        precision: market.precision ? (market.precision.base || market.precision.amount) : 8,
                    }))
            let quoteCurrencies =
                values.filter ((market) => 'quote' in market)
                    .map ((market) => ({
                        id: market.quoteId || market.quote,
                        numericId: (market.quoteNumericId !== undefined) ? market.quoteNumericId : undefined,
                        code: market.quote,
                        precision: market.precision ? (market.precision.quote || market.precision.price) : 8,
                    }))
            baseCurrencies = sortBy (baseCurrencies, 'code')
            quoteCurrencies = sortBy (quoteCurrencies, 'code')
            this.baseCurrencies = indexBy (baseCurrencies, 'code')
            this.quoteCurrencies = indexBy (quoteCurrencies, 'code')
            const allCurrencies = baseCurrencies.concat (quoteCurrencies)
            const groupedCurrencies = groupBy (allCurrencies, 'code')
            const currencies = Object.keys (groupedCurrencies).map ((code) =>
                groupedCurrencies[code].reduce ((previous, current) => // eslint-disable-line implicit-arrow-linebreak
                    ((previous.precision > current.precision) ? previous : current), groupedCurrencies[code][0])) // eslint-disable-line implicit-arrow-linebreak
            const sortedCurrencies = sortBy (flatten (currencies), 'code')
            this.currencies = deepExtend (this.currencies, indexBy (sortedCurrencies, 'code'))
        }
        this.currencies_by_id = indexBy (this.currencies, 'id')
        this.codes = Object.keys (this.currencies).sort ()
        return this.markets
    }

    async loadMarketsHelper (reload = false, params = {}) {
        if (!reload && this.markets) {
            if (!this.markets_by_id) {
                return this.setMarkets (this.markets)
            }
            return this.markets
        }
        let currencies = undefined
        // only call if exchange API provides endpoint (true), thus avoid emulated versions ('emulated')
        if (this.has.fetchCurrencies === true) {
            currencies = await this.fetchCurrencies ()
        }
        const markets = await this.fetchMarkets (params)
        return this.setMarkets (markets, currencies)
    }

    async fetchPermissions (params = {}) {
        throw new NotSupported (this.id + ' fetchPermissions() is not supported yet')
    }

    // is async (returns a promise)
    loadMarkets (reload = false, params = {}) {
        if ((reload && !this.reloadingMarkets) || !this.marketsLoading) {
            this.reloadingMarkets = true
            this.marketsLoading = this.loadMarketsHelper (reload, params).then ((resolved) => {
                this.reloadingMarkets = false
                return resolved
            }, (error) => {
                this.reloadingMarkets = false
                throw error
            })
        }
        return this.marketsLoading
    }

    async loadAccounts (reload = false, params = {}) {
        if (reload) {
            this.accounts = await this.fetchAccounts (params)
        } else {
            if (this.accounts) {
                return this.accounts
            } else {
                this.accounts = await this.fetchAccounts (params)
            }
        }
        this.accountsById = this.indexBy (this.accounts, 'id')
        return this.accounts
    }

    fetchBidsAsks (symbols = undefined, params = {}) {
        throw new NotSupported (this.id + ' fetchBidsAsks() is not supported yet')
    }

    async fetchOHLCVC (symbol, timeframe = '1m', since = undefined, limit = undefined, params = {}) {
        if (!this.has['fetchTrades']) {
            throw new NotSupported (this.id + ' fetchOHLCV() is not supported yet')
        }
        await this.loadMarkets ()
        const trades = await this.fetchTrades (symbol, since, limit, params)
        const ohlcvc = buildOHLCVC (trades, timeframe, since, limit)
        return ohlcvc
    }

    async fetchOHLCV (symbol, timeframe = '1m', since = undefined, limit = undefined, params = {}) {
        if (!this.has['fetchTrades']) {
            throw new NotSupported (this.id + ' fetchOHLCV() is not supported yet')
        }
        await this.loadMarkets ()
        const trades = await this.fetchTrades (symbol, since, limit, params)
        const ohlcvc = buildOHLCVC (trades, timeframe, since, limit)
        return ohlcvc.map ((c) => c.slice (0, -1))
    }

    parseTradingViewOHLCV (ohlcvs, market = undefined, timeframe = '1m', since = undefined, limit = undefined) {
        const result = this.convertTradingViewToOHLCV (ohlcvs)
        return this.parseOHLCVs (result, market, timeframe, since, limit)
    }

    convertTradingViewToOHLCV (ohlcvs, t = 't', o = 'o', h = 'h', l = 'l', c = 'c', v = 'v', ms = false) {
        const result = [];
        for (let i = 0; i < ohlcvs[t].length; i++) {
            result.push ([
                ms ? ohlcvs[t][i] : (ohlcvs[t][i] * 1000),
                ohlcvs[o][i],
                ohlcvs[h][i],
                ohlcvs[l][i],
                ohlcvs[c][i],
                ohlcvs[v][i],
            ])
        }
        return result
    }

    convertOHLCVToTradingView (ohlcvs, t = 't', o = 'o', h = 'h', l = 'l', c = 'c', v = 'v', ms = false) {
        const result = {}
        result[t] = []
        result[o] = []
        result[h] = []
        result[l] = []
        result[c] = []
        result[v] = []
        for (let i = 0; i < ohlcvs.length; i++) {
            result[t].push (ms ? ohlcvs[i][0] : parseInt (ohlcvs[i][0] / 1000))
            result[o].push (ohlcvs[i][1])
            result[h].push (ohlcvs[i][2])
            result[l].push (ohlcvs[i][3])
            result[c].push (ohlcvs[i][4])
            result[v].push (ohlcvs[i][5])
        }
        return result
    }

    async fetchTicker (symbol, params = {}) {
        if (this.has['fetchTickers']) {
            const tickers = await this.fetchTickers ([ symbol ], params);
            const ticker = this.safeValue (tickers, symbol);
            if (ticker === undefined) {
                throw new NullResponse (this.id + ' fetchTickers() could not find a ticker for ' + symbol);
            } else {
                return ticker;
            }
        } else {
            throw new NotSupported (this.id + ' fetchTicker() is not supported yet');
        }
    }

    fetchTickers (symbols = undefined, params = {}) {
        throw new NotSupported (this.id + ' fetchTickers() is not supported yet')
    }

    fetchOrder (id, symbol = undefined, params = {}) {
        throw new NotSupported (this.id + ' fetchOrder() is not supported yet');
    }

    fetchUnifiedOrder (order, params = {}) {
        return this.fetchOrder (this.safeValue (order, 'id'), this.safeValue (order, 'symbol'), params);
    }

    createOrder (symbol, type, side, amount, price = undefined, params = {}) {
        throw new NotSupported (this.id + ' createOrder() is not supported yet');
    }

    cancelOrder (id, symbol = undefined, params = {}) {
        throw new NotSupported (this.id + ' cancelOrder() is not supported yet');
    }

    cancelUnifiedOrder (order, params = {}) {
        return this.cancelOrder (this.safeValue (order, 'id'), this.safeValue (order, 'symbol'), params);
    }

    fetchOrders (symbol = undefined, since = undefined, limit = undefined, params = {}) {
        throw new NotSupported (this.id + ' fetchOrders() is not supported yet');
    }

    fetchOpenOrders (symbol = undefined, since = undefined, limit = undefined, params = {}) {
        throw new NotSupported (this.id + ' fetchOpenOrders() is not supported yet');
    }

    fetchClosedOrders (symbol = undefined, since = undefined, limit = undefined, params = {}) {
        throw new NotSupported (this.id + ' fetchClosedOrders() is not supported yet');
    }

    fetchMyTrades (symbol = undefined, since = undefined, limit = undefined, params = {}) {
        throw new NotSupported (this.id + ' fetchMyTrades() is not supported yet');
    }

    fetchTransactions (symbol = undefined, since = undefined, limit = undefined, params = {}) {
        throw new NotSupported (this.id + ' fetchTransactions() is not supported yet');
    }

    fetchDeposits (symbol = undefined, since = undefined, limit = undefined, params = {}) {
        throw new NotSupported (this.id + ' fetchDeposits() is not supported yet');
    }

    fetchWithdrawals (symbol = undefined, since = undefined, limit = undefined, params = {}) {
        throw new NotSupported (this.id + ' fetchWithdrawals() is not supported yet');
    }

    async fetchDepositAddress (code, params = {}) {
        if (this.has['fetchDepositAddresses']) {
            const depositAddresses = await this.fetchDepositAddresses ([ code ], params);
            const depositAddress = this.safeValue (depositAddresses, code);
            if (depositAddress === undefined) {
                throw new InvalidAddress (this.id + ' fetchDepositAddress() could not find a deposit address for ' + code + ', make sure you have created a corresponding deposit address in your wallet on the exchange website');
            } else {
                return depositAddress;
            }
        } else {
            throw new NotSupported (this.id + ' fetchDepositAddress() is not supported yet');
        }
    }

    fetchCurrencies (params = {}) {
        // markets are returned as a list
        // currencies are returned as a dict
        // this is for historical reasons
        // and may be changed for consistency later
        return new Promise ((resolve, reject) => resolve (this.currencies));
    }

    fetchMarkets (params = {}) {
        // markets are returned as a list
        // currencies are returned as a dict
        // this is for historical reasons
        // and may be changed for consistency later
        return new Promise ((resolve, reject) => resolve (Object.values (this.markets)))
    }

    async fetchOrderStatus (id, symbol = undefined, params = {}) {
        const order = await this.fetchOrder (id, symbol, params);
        return order['status'];
    }

    account () {
        return {
            'free': undefined,
            'used': undefined,
            'total': undefined,
        }
    }

    commonCurrencyCode (currency) {
        if (!this.substituteCommonCurrencyCodes) {
            return currency
        }
        return this.safeString (this.commonCurrencies, currency, currency)
    }

    currency (code) {
        if (this.currencies === undefined) {
            throw new ExchangeError (this.id + ' currencies not loaded')
        }
        if (typeof code === 'string') {
            if (code in this.currencies) {
                return this.currencies[code];
            } else if (code in this.currencies_by_id) {
                return this.currencies_by_id[code];
            }
        }
        throw new ExchangeError (this.id + ' does not have currency code ' + code)
    }

    market (symbol) {
        if (this.markets === undefined) {
            throw new ExchangeError (this.id + ' markets not loaded')
        }
        if (this.markets_by_id === undefined) {
            throw new ExchangeError (this.id + ' markets not loaded')
        }
        if (typeof symbol === 'string') {
            if (symbol in this.markets) {
                return this.markets[symbol]
            } else if (symbol in this.markets_by_id) {
                return this.markets_by_id[symbol]
            }
        }
        throw new BadSymbol (this.id + ' does not have market symbol ' + symbol)
    }

    marketId (symbol) {
        const market = this.market (symbol)
        return (market !== undefined ? market['id'] : symbol)
    }

    marketIds (symbols) {
        return symbols.map ((symbol) => this.marketId (symbol))
    }

    marketSymbols (symbols) {
        return (symbols === undefined) ? symbols : symbols.map ((symbol) => this.symbol (symbol))
    }

    symbol (symbol) {
        return this.market (symbol).symbol || symbol
    }

    implodeHostname (url) {
        return this.implodeParams (url, { 'hostname': this.hostname })
    }

    resolvePath (path, params) {
        return [
            this.implodeParams (path, params),
            this.omit (params, this.extractParams (path))
        ];
    }

    parseBidAsk (bidask, priceKey = 0, amountKey = 1) {
        const price = this.safeNumber (bidask, priceKey)
        const amount = this.safeNumber (bidask, amountKey)
        return [ price, amount ]
    }

    parseBidsAsks (bidasks, priceKey = 0, amountKey = 1) {
        return Object.values (bidasks || []).map ((bidask) => this.parseBidAsk (bidask, priceKey, amountKey))
    }

    async fetchL2OrderBook (symbol, limit = undefined, params = {}) {
        const orderbook = await this.fetchOrderBook (symbol, limit, params)
        return extend (orderbook, {
            'bids': sortBy (aggregate (orderbook.bids), 0, true),
            'asks': sortBy (aggregate (orderbook.asks), 0),
        })
    }

    parseOrderBook (orderbook, symbol, timestamp = undefined, bidsKey = 'bids', asksKey = 'asks', priceKey = 0, amountKey = 1) {
        return {
            'symbol': symbol,
            'bids': sortBy ((bidsKey in orderbook) ? this.parseBidsAsks (orderbook[bidsKey], priceKey, amountKey) : [], 0, true),
            'asks': sortBy ((asksKey in orderbook) ? this.parseBidsAsks (orderbook[asksKey], priceKey, amountKey) : [], 0),
            'timestamp': timestamp,
            'datetime': this.iso8601 (timestamp),
            'nonce': undefined,
        }
    }

    safeBalance (balance) {

        const codes = Object.keys (this.omit (balance, [ 'info', 'timestamp', 'datetime', 'free', 'used', 'total' ]));

        balance['free'] = {}
        balance['used'] = {}
        balance['total'] = {}

        for (let i = 0; i < codes.length; i++) {
            const code = codes[i]
            if (balance[code].total === undefined) {
                if (balance[code].free !== undefined && balance[code].used !== undefined) {
                    balance[code].total = Precise.stringAdd (balance[code].free, balance[code].used)
                }
            }
            if (balance[code].free === undefined) {
                if (balance[code].total !== undefined && balance[code].used !== undefined) {
                    balance[code].free = Precise.stringSub (balance[code].total, balance[code].used)
                }
            }
            if (balance[code].used === undefined) {
                if (balance[code].total !== undefined && balance[code].free !== undefined) {
                    balance[code].used = Precise.stringSub (balance[code].total, balance[code].free)
                }
            }
            balance[code].free = this.parseNumber (balance[code].free)
            balance[code].used = this.parseNumber (balance[code].used)
            balance[code].total = this.parseNumber (balance[code].total)
            balance.free[code] = balance[code].free
            balance.used[code] = balance[code].used
            balance.total[code] = balance[code].total
        }
        return balance
    }

    async fetchBalance (params = {}) {
        throw new NotSupported (this.id + ' fetchBalance() is not supported yet')
    }

    async fetchPartialBalance (part, params = {}) {
        const balance = await this.fetchBalance (params)
        return balance[part]
    }

    fetchFreeBalance (params = {}) {
        return this.fetchPartialBalance ('free', params)
    }

    fetchUsedBalance (params = {}) {
        return this.fetchPartialBalance ('used', params)
    }

    fetchTotalBalance (params = {}) {
        return this.fetchPartialBalance ('total', params)
    }

    async fetchStatus (params = {}) {
        if (this.has['fetchTime']) {
            const time = await this.fetchTime (params)
            this.status = this.extend (this.status, {
                'updated': time,
            })
        }
        return this.status
    }

    async fetchTradingFees (params = {}) {
        throw new NotSupported (this.id + ' fetchTradingFees() is not supported yet')
    }

    async fetchTradingFee (symbol, params = {}) {
        if (!this.has['fetchTradingFees']) {
            throw new NotSupported (this.id + ' fetchTradingFee() is not supported yet')
        }
        return await this.fetchTradingFees (params)
    }

    async fetchFundingFee (code, params = {}) {
        const warnOnFetchFundingFee = this.safeValue (this.options, 'warnOnFetchFundingFee', true);
        if (warnOnFetchFundingFee) {
            throw new NotSupported (this.id + ' fetchFundingFee() method is deprecated, it will be removed in July 2022, please, use fetchTransactionFee() or set exchange.options["warnOnFetchFundingFee"] = false to suppress this warning');
        }
        return this.fetchTransactionFee (code, params);
    }

    async fetchFundingFees (codes = undefined, params = {}) {
        const warnOnFetchFundingFees = this.safeValue (this.options, 'warnOnFetchFundingFees', true);
        if (warnOnFetchFundingFees) {
            throw new NotSupported (this.id + ' fetchFundingFees() method is deprecated, it will be removed in July 2022. Please, use fetchTransactionFees() or set exchange.options["warnOnFetchFundingFees"] = false to suppress this warning');
        }
        return this.fetchTransactionFees (codes, params);
    }

    async fetchTransactionFee (code, params = {}) {
        if (!this.has['fetchTransactionFees']) {
            throw new NotSupported (this.id + ' fetchTransactionFee() is not supported yet');
        }
        return this.fetchTransactionFees ([code], params);
    }

    async fetchTransactionFees (codes = undefined, params = {}) {
        throw new NotSupported (this.id + ' fetchTransactionFees() is not supported yet');
    }

    async loadTradingLimits (symbols = undefined, reload = false, params = {}) {
        if (this.has['fetchTradingLimits']) {
            if (reload || !('limitsLoaded' in this.options)) {
                const response = await this.fetchTradingLimits (symbols);
                for (let i = 0; i < symbols.length; i++) {
                    const symbol = symbols[i];
                    this.markets[symbol] = this.deepExtend (this.markets[symbol], response[symbol]);
                }
                this.options['limitsLoaded'] = this.milliseconds ();
            }
        }
        return this.markets;
    }

    filterBySinceLimit (array, since = undefined, limit = undefined, key = 'timestamp', tail = false) {
        const sinceIsDefined = (since !== undefined && since !== null)
        if (sinceIsDefined) {
            array = array.filter ((entry) => entry[key] >= since)
        }
        if (limit !== undefined && limit !== null) {
            array = tail ? array.slice (-limit) : array.slice (0, limit)
        }
        return array
    }

    filterByValueSinceLimit (array, field, value = undefined, since = undefined, limit = undefined, key = 'timestamp', tail = false) {
        const valueIsDefined = value !== undefined && value !== null
        const sinceIsDefined = since !== undefined && since !== null
        // single-pass filter for both symbol and since
        if (valueIsDefined || sinceIsDefined) {
            array = array.filter ((entry) =>
                ((valueIsDefined ? (entry[field] === value) : true) &&
                 (sinceIsDefined ? (entry[key] >= since) : true)))
        }
        if (limit !== undefined && limit !== null) {
            array = tail ? array.slice (-limit) : array.slice (0, limit)
        }
        return array
    }

    filterBySymbolSinceLimit (array, symbol = undefined, since = undefined, limit = undefined, tail = false) {
        return this.filterByValueSinceLimit (array, 'symbol', symbol, since, limit, 'timestamp', tail)
    }

    filterByCurrencySinceLimit (array, code = undefined, since = undefined, limit = undefined, tail = false) {
        return this.filterByValueSinceLimit (array, 'currency', code, since, limit, 'timestamp', tail)
    }

    filterByArray (objects, key, values = undefined, indexed = true) {
        objects = Object.values (objects)
        // return all of them if no values were passed
        if (values === undefined || values === null) {
            return indexed ? indexBy (objects, key) : objects
        }
        const result = []
        for (let i = 0; i < objects.length; i++) {
            if (values.includes (objects[i][key])) {
                result.push (objects[i])
            }
        }
        return indexed ? indexBy (result, key) : result
    }

    safeTicker (ticker, market = undefined) {
        let open = this.safeValue (ticker, 'open');
        let close = this.safeValue (ticker, 'close');
        let last = this.safeValue (ticker, 'last');
        let change = this.safeValue (ticker, 'change');
        let percentage = this.safeValue (ticker, 'percentage');
        let average = this.safeValue (ticker, 'average');
        let vwap = this.safeValue (ticker, 'vwap');
        const baseVolume = this.safeValue (ticker, 'baseVolume');
        const quoteVolume = this.safeValue (ticker, 'quoteVolume');
        if (vwap === undefined) {
            vwap = Precise.stringDiv (quoteVolume, baseVolume);
        }
        if ((last !== undefined) && (close === undefined)) {
            close = last;
        } else if ((last === undefined) && (close !== undefined)) {
            last = close;
        }
        if ((last !== undefined) && (open !== undefined)) {
            if (change === undefined) {
                change = Precise.stringSub (last, open);
            }
            if (average === undefined) {
                average = Precise.stringDiv (Precise.stringAdd (last, open), '2');
            }
        }
        if ((percentage === undefined) && (change !== undefined) && (open !== undefined) && (Precise.stringGt (open, '0'))) {
            percentage = Precise.stringMul (Precise.stringDiv (change, open), '100');
        }
        if ((change === undefined) && (percentage !== undefined) && (open !== undefined)) {
            change = Precise.stringDiv (Precise.stringMul (percentage, open), '100');
        }
        if ((open === undefined) && (last !== undefined) && (change !== undefined)) {
            open = Precise.stringSub (last, change);
        }
        // timestamp and symbol operations don't belong in safeTicker
        // they should be done in the derived classes
        return this.extend (ticker, {
            'bid': this.safeNumber (ticker, 'bid'),
            'bidVolume': this.safeNumber (ticker, 'bidVolume'),
            'ask': this.safeNumber (ticker, 'ask'),
            'askVolume': this.safeNumber (ticker, 'askVolume'),
            'high': this.safeNumber (ticker, 'high'),
            'low': this.safeNumber (ticker, 'low'),
            'open': this.parseNumber (open),
            'close': this.parseNumber (close),
            'last': this.parseNumber (last),
            'change': this.parseNumber (change),
            'percentage': this.parseNumber (percentage),
            'average': this.parseNumber (average),
            'vwap': this.parseNumber (vwap),
            'baseVolume': this.parseNumber (baseVolume),
            'quoteVolume': this.parseNumber (quoteVolume),
            'previousClose': this.safeNumber (ticker, 'previousClose'),
        });
    }

    parseAccounts (accounts, params = {}) {
        const array = Object.values (accounts || [])
        return array.map ((account) => this.extend (this.parseAccount (account, undefined), params))
    }

    parseTickers (tickers, symbols = undefined, params = {}) {
        const result = [];
        const values = Object.values (tickers || []);
        for (let i = 0; i < values.length; i++) {
            result.push (this.extend (this.parseTicker (values[i]), params));
        }
        return this.filterByArray (result, 'symbol', symbols);
    }

    parseDepositAddresses (addresses, codes = undefined, indexed = true, params = {}) {
        let result = [];
        for (let i = 0; i < addresses.length; i++) {
            const address = this.extend (this.parseDepositAddress (addresses[i]), params);
            result.push (address);
        }
        if (codes) {
            result = this.filterByArray (result, 'currency', codes, false);
        }
        return indexed ? this.indexBy (result, 'currency') : result;
    }

    parseTrades (trades, market = undefined, since = undefined, limit = undefined, params = {}) {
        let result = Object.values (trades || []).map ((trade) => this.merge (this.parseTrade (trade, market), params))
        result = sortBy2 (result, 'timestamp', 'id')
        const symbol = (market !== undefined) ? market['symbol'] : undefined
        const tail = since === undefined
        return this.filterBySymbolSinceLimit (result, symbol, since, limit, tail)
    }

    parseTransactions (transactions, currency = undefined, since = undefined, limit = undefined, params = {}) {
        let result = Object.values (transactions || []).map ((transaction) => this.extend (this.parseTransaction (transaction, currency), params))
        result = this.sortBy (result, 'timestamp');
        const code = (currency !== undefined) ? currency['code'] : undefined;
        const tail = since === undefined;
        return this.filterByCurrencySinceLimit (result, code, since, limit, tail);
    }

    parseTransfers (transfers, currency = undefined, since = undefined, limit = undefined, params = {}) {
        let result = Object.values (transfers || []).map ((transfer) => this.extend (this.parseTransfer (transfer, currency), params))
        result = this.sortBy (result, 'timestamp');
        const code = (currency !== undefined) ? currency['code'] : undefined;
        const tail = since === undefined;
        return this.filterByCurrencySinceLimit (result, code, since, limit, tail);
    }

    parseLedger (data, currency = undefined, since = undefined, limit = undefined, params = {}) {
        let result = [];
        const array = Object.values (data || []);
        for (let i = 0; i < array.length; i++) {
            const itemOrItems = this.parseLedgerEntry (array[i], currency);
            if (Array.isArray (itemOrItems)) {
                for (let j = 0; j < itemOrItems.length; j++) {
                    result.push (this.extend (itemOrItems[j], params));
                }
            } else {
                result.push (this.extend (itemOrItems, params));
            }
        }
        result = this.sortBy (result, 'timestamp');
        const code = (currency !== undefined) ? currency['code'] : undefined;
        const tail = since === undefined;
        return this.filterByCurrencySinceLimit (result, code, since, limit, tail);
    }

    safeLedgerEntry (entry, currency = undefined) {
        currency = this.safeCurrency (undefined, currency);
        let direction = this.safeString (entry, 'direction');
        let before = this.safeString (entry, 'before');
        let after = this.safeString (entry, 'after');
        let amount = this.safeString (entry, 'amount');
        let fee = this.safeString (entry, 'fee');
        if (amount !== undefined && fee !== undefined) {
            if (before === undefined && after !== undefined) {
                const amountAndFee = Precise.stringAdd (amount, fee);
                before = Precise.stringSub (after, amountAndFee);
            } else if (before !== undefined && after === undefined) {
                const amountAndFee = Precise.stringAdd (amount, fee);
                after = Precise.stringAdd (before, amountAndFee);
            }
        }
        if (before !== undefined && after !== undefined) {
            if (direction === undefined) {
                if (Precise.stringGt (before, after)) {
                    direction = 'out';
                }
                if (Precise.stringGt (after, before)) {
                    direction = 'in';
                }
            }
            if (amount === undefined && fee !== undefined) {
                const betweenAfterBefore = Precise.stringSub (after, before);
                amount = Precise.stringSub (betweenAfterBefore, fee);
            }
            if (amount !== undefined && fee === undefined) {
                const betweenAfterBefore = Precise.stringSub (after, before);
                fee = Precise.stringSub (betweenAfterBefore, amount);
            }
        }
        return this.extend ({
            'id': undefined,
            'timestamp': undefined,
            'datetime': undefined,
            'direction': undefined,
            'account': undefined,
            'referenceId': undefined,
            'referenceAccount': undefined,
            'type': undefined,
            'currency': currency['code'],
            'amount': amount,
            'before': before,
            'after': after,
            'status': undefined,
            'fee': fee,
            'info': undefined,
        }, entry);
    }

    parseOrders (orders, market = undefined, since = undefined, limit = undefined, params = {}) {
        //
        // the value of orders is either a dict or a list
        //
        // dict
        //
        //     {
        //         'id1': { ... },
        //         'id2': { ... },
        //         'id3': { ... },
        //         ...
        //     }
        //
        // list
        //
        //     [
        //         { 'id': 'id1', ... },
        //         { 'id': 'id2', ... },
        //         { 'id': 'id3', ... },
        //         ...
        //     ]
        //
        let result = Array.isArray (orders) ?
            Object.values (orders).map ((order) => this.extend (this.parseOrder (order, market), params)) :
            Object.entries (orders).map (([ id, order ]) => this.extend (this.parseOrder (this.extend ({ 'id': id }, order), market), params))
        result = sortBy (result, 'timestamp')
        const symbol = (market !== undefined) ? market['symbol'] : undefined
        const tail = since === undefined
        return this.filterBySymbolSinceLimit (result, symbol, since, limit, tail)
    }

    safeCurrency (currencyId, currency = undefined) {
        if ((currencyId === undefined) && (currency !== undefined)) {
            return currency
        }
        if ((this.currencies_by_id !== undefined) && (currencyId in this.currencies_by_id)) {
            return this.currencies_by_id[currencyId]
        }
        return {
            'id': currencyId,
            'code': (currencyId === undefined) ? currencyId : this.commonCurrencyCode (currencyId.toUpperCase ()),
        }
    }

    safeCurrencyCode (currencyId, currency = undefined) {
        currency = this.safeCurrency (currencyId, currency)
        return currency['code']
    }

    safeMarket (marketId, market = undefined, delimiter = undefined) {
        if (marketId !== undefined) {
            if (this.markets_by_id !== undefined && marketId in this.markets_by_id) {
                market = this.markets_by_id[marketId]
            } else if (delimiter !== undefined) {
                const parts = marketId.split (delimiter)
                if (parts.length === 2) {
                    const baseId = this.safeString (parts, 0);
                    const quoteId = this.safeString (parts, 1);
                    const base = this.safeCurrencyCode (baseId)
                    const quote = this.safeCurrencyCode (quoteId)
                    const symbol = base + '/' + quote
                    return {
                        'id': marketId,
                        'symbol': symbol,
                        'base': base,
                        'quote': quote,
                        'baseId': baseId,
                        'quoteId': quoteId,
                    }
                } else {
                    return {
                        'id': marketId,
                        'symbol': marketId,
                        'base': undefined,
                        'quote': undefined,
                        'baseId': undefined,
                        'quoteId': undefined,
                    }
                }
            }
        }
        if (market !== undefined) {
            return market
        }
        return {
            'id': marketId,
            'symbol': marketId,
            'base': undefined,
            'quote': undefined,
            'baseId': undefined,
            'quoteId': undefined,
        }
    }

    safeSymbol (marketId, market = undefined, delimiter = undefined) {
        market = this.safeMarket (marketId, market, delimiter)
        return market['symbol'];
    }

    filterBySymbol (array, symbol = undefined) {
        return ((symbol !== undefined) ? array.filter ((entry) => entry.symbol === symbol) : array)
    }

    parseFundingRate (contract, market = undefined) {
        throw new NotSupported (this.id + ' parseFundingRate() is not supported yet')
    }

    parseFundingRates (response, market = undefined) {
        const result = {};
        for (let i = 0; i < response.length; i++) {
            const parsed = this.parseFundingRate (response[i], market);
            result[parsed['symbol']] = parsed;
        }
        return result;
    }

    parseOHLCV (ohlcv, market = undefined) {
        return Array.isArray (ohlcv) ? ohlcv.slice (0, 6) : ohlcv
    }

    parseOHLCVs (ohlcvs, market = undefined, timeframe = '1m', since = undefined, limit = undefined) {
        // this code is commented out temporarily to catch for exchange-specific errors
        // if (!this.isArray (ohlcvs)) {
        //     throw new ExchangeError (this.id + ' parseOHLCVs() expected an array in the ohlcvs argument, but got ' + typeof ohlcvs);
        // }
        const parsed = ohlcvs.map ((ohlcv) => this.parseOHLCV (ohlcv, market))
        const sorted = this.sortBy (parsed, 0)
        const tail = since === undefined
        return this.filterBySinceLimit (sorted, since, limit, 0, tail)
    }

    costToPrecision (symbol, cost) {
        const market = this.market (symbol)
        return decimalToPrecision (cost, TRUNCATE, market.precision.price, this.precisionMode, this.paddingMode)
    }

    priceToPrecision (symbol, price) {
        const market = this.market (symbol)
        return decimalToPrecision (price, ROUND, market.precision.price, this.precisionMode, this.paddingMode)
    }

    amountToPrecision (symbol, amount) {
        const market = this.market (symbol)
        return decimalToPrecision (amount, TRUNCATE, market.precision.amount, this.precisionMode, this.paddingMode)
    }

    feeToPrecision (symbol, fee) {
        const market = this.market (symbol)
        return decimalToPrecision (fee, ROUND, market.precision.price, this.precisionMode, this.paddingMode)
    }

    currencyToPrecision (code, fee, networkCode = undefined) {
        const currency = this.currencies[code];
        let precision = this.safeValue (currency, 'precision');
        if (networkCode !== undefined) {
            const networks = this.safeValue (currency, 'networks', {});
            const networkItem = this.safeValue (networks, networkCode, {});
            precision = this.safeValue (networkItem, 'precision', precision);
        }
        if (precision === undefined) {
            return fee;
        } else {
            return decimalToPrecision (fee, ROUND, precision, this.precisionMode, this.paddingMode);
        }
    }

    calculateFee (symbol, type, side, amount, price, takerOrMaker = 'taker', params = {}) {
        const market = this.markets[symbol];
        const feeSide = this.safeString (market, 'feeSide', 'quote');
        let key = 'quote';
        let cost = undefined;
        if (feeSide === 'quote') {
            // the fee is always in quote currency
            cost = amount * price;
        } else if (feeSide === 'base') {
            // the fee is always in base currency
            cost = amount;
        } else if (feeSide === 'get') {
            // the fee is always in the currency you get
            cost = amount;
            if (side === 'sell') {
                cost *= price;
            } else {
                key = 'base';
            }
        } else if (feeSide === 'give') {
            // the fee is always in the currency you give
            cost = amount;
            if (side === 'buy') {
                cost *= price;
            } else {
                key = 'base';
            }
        }
        const rate = market[takerOrMaker];
        if (cost !== undefined) {
            cost *= rate;
        }
        return {
            'type': takerOrMaker,
            'currency': market[key],
            'rate': rate,
            'cost': cost,
        };
    }

    checkRequiredDependencies () {
        return
    }

    remove0xPrefix (hexData) {
        if (hexData.slice (0, 2) === '0x') {
            return hexData.slice (2)
        } else {
            return hexData
        }
    }

    hashMessage (message) {
        // takes a hex encoded message
        const binaryMessage = this.base16ToBinary (this.remove0xPrefix (message))
        const prefix = this.stringToBinary ('\x19Ethereum Signed Message:\n' + binaryMessage.sigBytes)
        return '0x' + this.hash (this.binaryConcat (prefix, binaryMessage), 'keccak', 'hex')
    }

    signHash (hash, privateKey) {
        const signature = this.ecdsa (hash.slice (-64), privateKey.slice (-64), 'secp256k1', undefined)
        return {
            'r': '0x' + signature['r'],
            's': '0x' + signature['s'],
            'v': 27 + signature['v'],
        }
    }

    signMessage (message, privateKey) {
        return this.signHash (this.hashMessage (message), privateKey.slice (-64))
    }

    signMessageString (message, privateKey) {
        // still takes the input as a hex string
        // same as above but returns a string instead of an object
        const signature = this.signMessage (message, privateKey)
        return signature['r'] + this.remove0xPrefix (signature['s']) + this.binaryToBase16 (this.numberToBE (signature['v']))
    }

    oath () {
        if (typeof this.twofa !== 'undefined') {
            return this.totp (this.twofa)
        } else {
            throw new ExchangeError (this.id + ' this.twofa has not been set')
        }
    }

    getNetwork (network, code) {
        network = network.toUpperCase ();
        const aliases = {
            'ETHEREUM': 'ETH',
            'ETHER': 'ETH',
            'ERC20': 'ETH',
            'ETH': 'ETH',
            'TRC20': 'TRX',
            'TRON': 'TRX',
            'TRX': 'TRX',
            'BEP20': 'BSC',
            'BSC': 'BSC',
            'HRC20': 'HT',
            'HECO': 'HT',
            'SPL': 'SOL',
            'SOL': 'SOL',
            'TERRA': 'LUNA',
            'LUNA': 'LUNA',
            'POLYGON': 'MATIC',
            'MATIC': 'MATIC',
            'EOS': 'EOS',
            'WAVES': 'WAVES',
            'AVALANCHE': 'AVAX',
            'AVAX': 'AVAX',
            'QTUM': 'QTUM',
            'CHZ': 'CHZ',
            'NEO': 'NEO',
            'ONT': 'ONT',
            'RON': 'RON',
        };
        if (network === code) {
            return network;
        } else if (network in aliases) {
            return aliases[network];
        } else {
            throw new NotSupported (this.id + ' network ' + network + ' is not yet supported');
        }
    }

    reduceFeesByCurrency (fees, string = false) {
        //
        // this function takes a list of fee structures having the following format
        //
        //     string = true
        //
        //     [
        //         { 'currency': 'BTC', 'cost': '0.1' },
        //         { 'currency': 'BTC', 'cost': '0.2'  },
        //         { 'currency': 'BTC', 'cost': '0.2', 'rate': '0.00123' },
        //         { 'currency': 'BTC', 'cost': '0.4', 'rate': '0.00123' },
        //         { 'currency': 'BTC', 'cost': '0.5', 'rate': '0.00456' },
        //         { 'currency': 'USDT', 'cost': '12.3456' },
        //     ]
        //
        //     string = false
        //
        //     [
        //         { 'currency': 'BTC', 'cost': 0.1 },
        //         { 'currency': 'BTC', 'cost': 0.2 },
        //         { 'currency': 'BTC', 'cost': 0.2, 'rate': 0.00123 },
        //         { 'currency': 'BTC', 'cost': 0.4, 'rate': 0.00123 },
        //         { 'currency': 'BTC', 'cost': 0.5, 'rate': 0.00456 },
        //         { 'currency': 'USDT', 'cost': 12.3456 },
        //     ]
        //
        // and returns a reduced fee list, where fees are summed per currency and rate (if any)
        //
        //     string = true
        //
        //     [
        //         { 'currency': 'BTC', 'cost': '0.3'  },
        //         { 'currency': 'BTC', 'cost': '0.6', 'rate': '0.00123' },
        //         { 'currency': 'BTC', 'cost': '0.5', 'rate': '0.00456' },
        //         { 'currency': 'USDT', 'cost': '12.3456' },
        //     ]
        //
        //     string  = false
        //
        //     [
        //         { 'currency': 'BTC', 'cost': 0.3  },
        //         { 'currency': 'BTC', 'cost': 0.6, 'rate': 0.00123 },
        //         { 'currency': 'BTC', 'cost': 0.5, 'rate': 0.00456 },
        //         { 'currency': 'USDT', 'cost': 12.3456 },
        //     ]
        //
        const reduced = {};
        for (let i = 0; i < fees.length; i++) {
            const fee = fees[i];
            const feeCurrencyCode = this.safeString (fee, 'currency');
            if (feeCurrencyCode !== undefined) {
                const rate = this.safeString (fee, 'rate');
                const cost = this.safeValue (fee, 'cost');
                if (!(feeCurrencyCode in reduced)) {
                    reduced[feeCurrencyCode] = {};
                }
                const rateKey = (rate === undefined) ? '' : rate;
                if (rateKey in reduced[feeCurrencyCode]) {
                    if (string) {
                        reduced[feeCurrencyCode][rateKey]['cost'] = Precise.stringAdd (reduced[feeCurrencyCode][rateKey]['cost'], cost);
                    } else {
                        reduced[feeCurrencyCode][rateKey]['cost'] = this.sum (reduced[feeCurrencyCode][rateKey]['cost'], cost);
                    }
                } else {
                    reduced[feeCurrencyCode][rateKey] = {
                        'currency': feeCurrencyCode,
                        'cost': string ? cost : this.parseNumber (cost),
                    };
                    if (rate !== undefined) {
                        reduced[feeCurrencyCode][rateKey]['rate'] = string ? rate : this.parseNumber (rate);
                    }
                }
            }
        }
        let result = [];
        const feeValues = Object.values (reduced);
        for (let i = 0; i < feeValues.length; i++) {
            const reducedFeeValues = Object.values (feeValues[i]);
            result = this.arrayConcat (result, reducedFeeValues);
        }
        return result;
    }

    safeTrade (trade, market = undefined) {
        const amount = this.safeString (trade, 'amount');
        const price = this.safeString (trade, 'price');
        let cost = this.safeString (trade, 'cost');
        if (cost === undefined) {
            // contract trading
            const contractSize = this.safeString (market, 'contractSize');
            let multiplyPrice = price;
            if (contractSize !== undefined) {
                const inverse = this.safeValue (market, 'inverse', false);
                if (inverse) {
                    multiplyPrice = Precise.stringDiv ('1', price);
                }
                multiplyPrice = Precise.stringMul (multiplyPrice, contractSize);
            }
            cost = Precise.stringMul (multiplyPrice, amount);
        }
        const parseFee = this.safeValue (trade, 'fee') === undefined;
        const parseFees = this.safeValue (trade, 'fees') === undefined;
        const shouldParseFees = parseFee || parseFees;
        const fees = this.safeValue (trade, 'fees', []);
        if (shouldParseFees) {
            const tradeFees = this.safeValue (trade, 'fees');
            if (tradeFees !== undefined) {
                for (let j = 0; j < tradeFees.length; j++) {
                    const tradeFee = tradeFees[j];
                    fees.push (this.extend ({}, tradeFee));
                }
            } else {
                const tradeFee = this.safeValue (trade, 'fee');
                if (tradeFee !== undefined) {
                    fees.push (this.extend ({}, tradeFee));
                }
            }
        }
        const fee = this.safeValue (trade, 'fee');
        if (shouldParseFees) {
            const reducedFees = this.reduceFees ? this.reduceFeesByCurrency (fees, true) : fees;
            const reducedLength = reducedFees.length;
            for (let i = 0; i < reducedLength; i++) {
                reducedFees[i]['cost'] = this.safeNumber (reducedFees[i], 'cost');
                if ('rate' in reducedFees[i]) {
                    reducedFees[i]['rate'] = this.safeNumber (reducedFees[i], 'rate');
                }
            }
            if (!parseFee && (reducedLength === 0)) {
                fee['cost'] = this.safeNumber (fee, 'cost');
                if ('rate' in fee) {
                    fee['rate'] = this.safeNumber (fee, 'rate');
                }
                reducedFees.push (fee);
            }
            if (parseFees) {
                trade['fees'] = reducedFees;
            }
            if (parseFee && (reducedLength === 1)) {
                trade['fee'] = reducedFees[0];
            }
            const tradeFee = this.safeValue (trade, 'fee');
            if (tradeFee !== undefined) {
                tradeFee['cost'] = this.safeNumber (tradeFee, 'cost');
                if ('rate' in tradeFee) {
                    tradeFee['rate'] = this.safeNumber (tradeFee, 'rate');
                }
                trade['fee'] = tradeFee;
            }
        }
        trade['amount'] = this.parseNumber (amount);
        trade['price'] = this.parseNumber (price);
        trade['cost'] = this.parseNumber (cost);
        return trade;
    }

    safeOrder (order, market = undefined) {
        // parses numbers as strings
        // it is important pass the trades as unparsed rawTrades
        let amount = this.omitZero (this.safeString (order, 'amount'));
        let remaining = this.safeString (order, 'remaining');
        let filled = this.safeString (order, 'filled');
        let cost = this.safeString (order, 'cost');
        let average = this.omitZero (this.safeString (order, 'average'));
        let price = this.omitZero (this.safeString (order, 'price'));
        let lastTradeTimeTimestamp = this.safeInteger (order, 'lastTradeTimestamp');
        const parseFilled = (filled === undefined);
        const parseCost = (cost === undefined);
        const parseLastTradeTimeTimestamp = (lastTradeTimeTimestamp === undefined);
        const fee = this.safeValue (order, 'fee');
        const parseFee = (fee === undefined);
        const parseFees = this.safeValue (order, 'fees') === undefined;
        const shouldParseFees = parseFee || parseFees;
        const fees = this.safeValue (order, 'fees', []);
        let trades = [];
        if (parseFilled || parseCost || shouldParseFees) {
            const rawTrades = this.safeValue (order, 'trades', trades);
            const oldNumber = this.number;
            // we parse trades as strings here!
            this.number = String;
            trades = this.parseTrades (rawTrades, market, undefined, undefined, {
                'symbol': order['symbol'],
                'side': order['side'],
                'type': order['type'],
                'order': order['id'],
            });
            this.number = oldNumber;
            if (Array.isArray (trades) && trades.length) {
                // move properties that are defined in trades up into the order
                if (order['symbol'] === undefined) {
                    order['symbol'] = trades[0]['symbol'];
                }
                if (order['side'] === undefined) {
                    order['side'] = trades[0]['side'];
                }
                if (order['type'] === undefined) {
                    order['type'] = trades[0]['type'];
                }
                if (order['id'] === undefined) {
                    order['id'] = trades[0]['order'];
                }
                if (parseFilled) {
                    filled = '0';
                }
                if (parseCost) {
                    cost = '0';
                }
                for (let i = 0; i < trades.length; i++) {
                    const trade = trades[i];
                    const tradeAmount = this.safeString (trade, 'amount');
                    if (parseFilled && (tradeAmount !== undefined)) {
                        filled = Precise.stringAdd (filled, tradeAmount);
                    }
                    const tradeCost = this.safeString (trade, 'cost');
                    if (parseCost && (tradeCost !== undefined)) {
                        cost = Precise.stringAdd (cost, tradeCost);
                    }
                    const tradeTimestamp = this.safeValue (trade, 'timestamp');
                    if (parseLastTradeTimeTimestamp && (tradeTimestamp !== undefined)) {
                        if (lastTradeTimeTimestamp === undefined) {
                            lastTradeTimeTimestamp = tradeTimestamp;
                        } else {
                            lastTradeTimeTimestamp = Math.max (lastTradeTimeTimestamp, tradeTimestamp);
                        }
                    }
                    if (shouldParseFees) {
                        const tradeFees = this.safeValue (trade, 'fees');
                        if (tradeFees !== undefined) {
                            for (let j = 0; j < tradeFees.length; j++) {
                                const tradeFee = tradeFees[j];
                                fees.push (this.extend ({}, tradeFee));
                            }
                        } else {
                            const tradeFee = this.safeValue (trade, 'fee');
                            if (tradeFee !== undefined) {
                                fees.push (this.extend ({}, tradeFee));
                            }
                        }
                    }
                }
            }
        }
        if (shouldParseFees) {
            const reducedFees = this.reduceFees ? this.reduceFeesByCurrency (fees, true) : fees;
            const reducedLength = reducedFees.length;
            for (let i = 0; i < reducedLength; i++) {
                reducedFees[i]['cost'] = this.parseNumber (reducedFees[i]['cost']);
                if ('rate' in reducedFees[i]) {
                    reducedFees[i]['rate'] = this.parseNumber (reducedFees[i]['rate'])
                }
            }
            if (!parseFee && (reducedLength === 0)) {
                fee['cost'] = this.safeNumber (fee, 'cost');
                if ('rate' in fee) {
                    fee['rate'] = this.parseNumber (fee['rate'])
                }
                reducedFees.push (fee);
            }
            if (parseFees) {
                order['fees'] = reducedFees;
            }
            if (parseFee && (reducedLength === 1)) {
                order['fee'] = reducedFees[0];
            }
        }
        if (amount === undefined) {
            // ensure amount = filled + remaining
            if (filled !== undefined && remaining !== undefined) {
                amount = Precise.stringAdd (filled, remaining);
            } else if (this.safeString (order, 'status') === 'closed') {
                amount = filled;
            }
        }
        if (filled === undefined) {
            if (amount !== undefined && remaining !== undefined) {
                filled = Precise.stringSub (amount, remaining);
            }
        }
        if (remaining === undefined) {
            if (amount !== undefined && filled !== undefined) {
                remaining = Precise.stringSub (amount, filled);
            }
        }
        // ensure that the average field is calculated correctly
        if (average === undefined) {
            if ((filled !== undefined) && (cost !== undefined) && Precise.stringGt (filled, '0')) {
                average = Precise.stringDiv (cost, filled);
            }
        }
        // also ensure the cost field is calculated correctly
        const costPriceExists = (average !== undefined) || (price !== undefined);
        if (parseCost && (filled !== undefined) && costPriceExists) {
            let multiplyPrice = undefined;
            if (average === undefined) {
                multiplyPrice = price;
            } else {
                multiplyPrice = average;
            }
            // contract trading
            const contractSize = this.safeString (market, 'contractSize');
            if (contractSize !== undefined) {
                const inverse = this.safeValue (market, 'inverse', false);
                if (inverse) {
                    multiplyPrice = Precise.stringDiv ('1', multiplyPrice);
                }
                multiplyPrice = Precise.stringMul (multiplyPrice, contractSize);
            }
            cost = Precise.stringMul (multiplyPrice, filled);
        }
        // support for market orders
        const orderType = this.safeValue (order, 'type');
        const emptyPrice = (price === "market_price") || (price === undefined) || Precise.stringEquals (price, '0');
        if (emptyPrice && (orderType === 'market')) {
            price = average;
        }
        // we have trades with string values at this point so we will mutate them
        for (let i = 0; i < trades.length; i++) {
            const entry = trades[i];
            entry['amount'] = this.safeNumber (entry, 'amount');
            entry['price'] = this.safeNumber (entry, 'price');
            entry['cost'] = this.safeNumber (entry, 'cost');
            const fee = this.safeValue (entry, 'fee', {});
            fee['cost'] = this.safeNumber (fee, 'cost');
            if ('rate' in fee) {
                fee['rate'] = this.safeNumber (fee, 'rate');
            }
            entry['fee'] = fee;
        }
        // timeInForceHandling
        let timeInForce = this.safeString (order, 'timeInForce');
        if (timeInForce === undefined) {
            if (this.safeString (order, 'type') === 'market') {
                timeInForce = 'IOC';
            }
            // allow postOnly override
            if (this.safeValue (order, 'postOnly', false)) {
                timeInForce = 'PO';
            }
        }
        return this.extend (order, {
            'lastTradeTimestamp': lastTradeTimeTimestamp,
            'price': this.parseNumber (price),
            'amount': this.parseNumber (amount),
            'cost': this.parseNumber (cost),
            'average': this.parseNumber (average),
            'filled': this.parseNumber (filled),
            'remaining': this.parseNumber (remaining),
            'timeInForce': timeInForce,
            'trades': trades,
        });
    }

    parseNumber (value, d = undefined) {
        if (value === undefined) {
            return d
        } else {
            try {
                return this.number (value)
            } catch (e) {
                return d
            }
        }
    }

    safeNumber (object, key, d = undefined) {
        const value = this.safeString (object, key)
        return this.parseNumber (value, d)
    }

    safeNumber2 (object, key1, key2, d = undefined) {
        const value = this.safeString2 (object, key1, key2)
        return this.parseNumber (value, d)
    }

    safeNumberN (object, arr, d = undefined) {
        const value = this.safeStringN (object, arr)
        return this.parseNumber(value, d)
    }

    parsePrecision (precision) {
        if (precision === undefined) {
            return undefined
        }
        return '1e' + Precise.stringNeg (precision)
    }

    getSupportedMapping (key, mapping = {}) {
        // Takes a key and a dictionary, and returns the dictionary's value for that key
        // :throws:
        //      NotSupported if the dictionary does not contain the key
        if (key in mapping) {
            return mapping[key]
        } else {
            throw new NotSupported (this.id + ' ' + key + ' does not have a value in mapping')
        }
    }

    async fetchBorrowRate (code, params = {}) {
        await this.loadMarkets ();
        if (!this.has['fetchBorrowRates']) {
            throw new NotSupported (this.id + ' fetchBorrowRate() is not supported yet')
        }
        const borrowRates = await this.fetchBorrowRates (params);
        const rate = this.safeValue (borrowRates, code);
        if (rate === undefined) {
            throw new ExchangeError (this.id + ' fetchBorrowRate() could not find the borrow rate for currency code ' + code);
        }
        return rate;
    }

    parseLeverageTiers (response, symbols = undefined, marketIdKey = undefined) {
        // * marketIdKey should only be undefined when response is a dictionary
        const tiers = {};
        for (let i = 0; i < response.length; i++) {
            const item = response[i];
            const id = this.safeString (item, marketIdKey);
            const market = this.safeMarket (id);
            const symbol = market['symbol'];
            let symbolsLength = 0;
            if (symbols !== undefined) {
                symbolsLength = symbols.length;
            }
            const contract = this.safeValue (market, 'contract', false);
            if (contract && (symbolsLength === 0 || symbols.includes (symbol))) {
                tiers[symbol] = this.parseMarketLeverageTiers (item, market);
            }
        }
        return tiers;
    }

    async fetchMarketLeverageTiers (symbol, params = {}) {
        if (this.has['fetchLeverageTiers']) {
            const market = await this.market (symbol);
            if (!market['contract']) {
                throw new BadSymbol (this.id + ' fetchMarketLeverageTiers() supports contract markets only');
            }
            const tiers = await this.fetchLeverageTiers ([ symbol ]);
            return this.safeValue (tiers, symbol);
        } else {
            throw new NotSupported (this.id + ' fetchMarketLeverageTiers() is not supported yet');
        }
    }

    parsePositions (positions, symbols = undefined, params = {}) {
        symbols = this.marketSymbols (symbols);
        const result = Object.values (positions || []).map ((position) => this.merge (this.parsePosition (position), params));
        return this.filterByArray (result, 'symbol', symbols, false);
    }

    editLimitBuyOrder (id, symbol, ...args) {
        return this.editLimitOrder (id, symbol, 'buy', ...args)
    }

    editLimitSellOrder (id, symbol, ...args) {
        return this.editLimitOrder (id, symbol, 'sell', ...args)
    }

    editLimitOrder (id, symbol, ...args) {
        return this.editOrder (id, symbol, 'limit', ...args)
    }

    async editOrder (id, symbol, ...args) {
        await this.cancelOrder (id, symbol);
        return this.createOrder (symbol, ...args)
    }

    createLimitOrder (symbol, side, amount, price, params = {}) {
        return this.createOrder (symbol, 'limit', side, amount, price, params)
    }

    createMarketOrder (symbol, side, amount, price, params = {}) {
        return this.createOrder (symbol, 'market', side, amount, price, params)
    }

    createLimitBuyOrder (symbol, amount, price, params = {}) {
        return this.createOrder  (symbol, 'limit', 'buy', amount, price, params)
    }

    createLimitSellOrder (symbol, amount, price, params = {}) {
        return this.createOrder (symbol, 'limit', 'sell', amount, price, params)
    }

    createMarketBuyOrder (symbol, amount, params = {}) {
        return this.createOrder (symbol, 'market', 'buy', amount, undefined, params)
    }

    createMarketSellOrder (symbol, amount, params = {}) {
        return this.createOrder (symbol, 'market', 'sell', amount, undefined, params)
    }

    async createPostOnlyOrder (symbol, type, side, amount, price, params = {}) {
        if (!this.has['createPostOnlyOrder']) {
            throw new NotSupported (this.id + 'createPostOnlyOrder() is not supported yet');
        }
        const query = this.extend (params, { 'postOnly': true });
        return await this.createOrder (symbol, type, side, amount, price, query);
    }

    async createReduceOnlyOrder (symbol, type, side, amount, price, params = {}) {
        if (!this.has['createReduceOnlyOrder']) {
            throw new NotSupported (this.id + 'createReduceOnlyOrder() is not supported yet');
        }
        const query = this.extend (params, { 'reduceOnly': true });
        return await this.createOrder (symbol, type, side, amount, price, query);
    }

    async createStopOrder (symbol, type, side, amount, price = undefined, stopPrice = undefined, params = {}) {
        if (!this.has['createStopOrder']) {
            throw new NotSupported (this.id + ' createStopOrder() is not supported yet');
        }
        if (stopPrice === undefined) {
            throw new ArgumentsRequired(this.id + ' create_stop_order() requires a stopPrice argument');
        }
        const query = this.extend (params, { 'stopPrice': stopPrice });
        return await this.createOrder (symbol, type, side, amount, price, query);
    }

    async createStopLimitOrder(symbol, side, amount, price, stopPrice, params = {}) {
        if (!this.has['createStopLimitOrder']) {
            throw new NotSupported(this.id + ' createStopLimitOrder() is not supported yet');
        }
        const query = this.extend(params, {'stopPrice': stopPrice});
        return this.createOrder(symbol, 'limit', side, amount, price, query);
    }

    async createStopMarketOrder(symbol, side, amount, stopPrice, params = {}) {
        if (!this.has['createStopMarketOrder']) {
            throw new NotSupported(this.id + ' createStopMarketOrder() is not supported yet');
        }
        const query = this.extend(params, {'stopPrice': stopPrice});
        return this.createOrder(symbol, 'market', side, amount, undefined, query);
    }
}<|MERGE_RESOLUTION|>--- conflicted
+++ resolved
@@ -242,15 +242,7 @@
 
     constructor (userConfig = {}) {
         Object.assign (this, functions)
-<<<<<<< HEAD
         Object.assign (this, baseFunctions)
-        // if (isNode) {
-        //     this.nodeVersion = process.version.match (/\d+\.\d+\.\d+/)[0]
-        //     this.userAgent = {
-        //         'User-Agent': 'ccxt/' + Exchange.ccxtVersion +
-        //             ' (+https://github.com/ccxt/ccxt)' +
-        //             ' Node.js/' + this.nodeVersion + ' (JavaScript)'
-=======
         //
         //     if (isNode) {
         //         this.nodeVersion = process.version.match (/\d+\.\d+\.\d+/)[0]
@@ -259,7 +251,6 @@
         //                 ' (+https://github.com/ccxt/ccxt)' +
         //                 ' Node.js/' + this.nodeVersion + ' (JavaScript)'
         //         }
->>>>>>> b2592c43
         //     }
         //
         this.options = {} // exchange-specific options, if any
