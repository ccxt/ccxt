"use strict";

// ----------------------------------------------------------------------------

const functions = require ('./functions')

const baseFunctions = require('./common/ExchangeCommon')

const {
    isNode
    , keys
    , values
    , deepExtend
    , extend
    , clone
    , flatten
    , unique
    , indexBy
    , sortBy
    , sortBy2
    , groupBy
    , aggregate
    , uuid
    , unCamelCase
    , precisionFromString
    , throttle
    , capitalize
    , now
    , timeout
    , TimedOut
    , buildOHLCVC
    , decimalToPrecision
    , defaultFetch
} = functions

const { // eslint-disable-line object-curly-newline
    ExchangeError
    , BadSymbol
    , NullResponse
    , InvalidAddress
    , InvalidOrder
    , NotSupported
    , AuthenticationError
    , DDoSProtection
    , RequestTimeout
    , ExchangeNotAvailable
    , RateLimitExceeded } = require ('./errors')

const { TRUNCATE, ROUND, DECIMAL_PLACES, NO_PADDING } = functions.precisionConstants

const BN = require ('../static_dependencies/BN/bn')
const Precise = require ('./Precise')

// ----------------------------------------------------------------------------

module.exports = class Exchange {

    describe () {
        return {
            'id': undefined,
            'name': undefined,
            'countries': undefined,
            'enableRateLimit': true,
            'rateLimit': 2000, // milliseconds = seconds * 1000
            'certified': false, // if certified by the CCXT dev team
            'pro': false, // if it is integrated with CCXT Pro for WebSocket support
            'alias': false, // whether this exchange is an alias to another exchange
            'has': {
                'publicAPI': true,
                'privateAPI': true,
                'CORS': undefined,
                'spot': undefined,
                'margin': undefined,
                'swap': undefined,
                'future': undefined,
                'option': undefined,
                'addMargin': undefined,
                'cancelAllOrders': undefined,
                'cancelOrder': true,
                'cancelOrders': undefined,
                'createDepositAddress': undefined,
                'createLimitOrder': true,
                'createMarketOrder': true,
                'createOrder': true,
                'createPostOnlyOrder': undefined,
                'createReduceOnlyOrder': undefined,
                'createStopOrder': undefined,
                'createStopLimitOrder': undefined,
                'createStopMarketOrder': undefined,
                'editOrder': 'emulated',
                'fetchAccounts': undefined,
                'fetchBalance': true,
                'fetchBidsAsks': undefined,
                'fetchBorrowInterest': undefined,
                'fetchBorrowRate': undefined,
                'fetchBorrowRateHistory': undefined,
                'fetchBorrowRatesPerSymbol': undefined,
                'fetchBorrowRates': undefined,
                'fetchCanceledOrders': undefined,
                'fetchClosedOrder': undefined,
                'fetchClosedOrders': undefined,
                'fetchCurrencies': 'emulated',
                'fetchDeposit': undefined,
                'fetchDepositAddress': undefined,
                'fetchDepositAddresses': undefined,
                'fetchDepositAddressesByNetwork': undefined,
                'fetchDeposits': undefined,
                'fetchTransactionFee': undefined,
                'fetchTransactionFees': undefined,
                'fetchFundingHistory': undefined,
                'fetchFundingRate': undefined,
                'fetchFundingRateHistory': undefined,
                'fetchFundingRates': undefined,
                'fetchIndexOHLCV': undefined,
                'fetchL2OrderBook': true,
                'fetchLedger': undefined,
                'fetchLedgerEntry': undefined,
                'fetchLeverageTiers': undefined,
                'fetchMarketLeverageTiers': undefined,
                'fetchMarkets': true,
                'fetchMarkOHLCV': undefined,
                'fetchMyTrades': undefined,
                'fetchOHLCV': 'emulated',
                'fetchOpenOrder': undefined,
                'fetchOpenOrders': undefined,
                'fetchOrder': undefined,
                'fetchOrderBook': true,
                'fetchOrderBooks': undefined,
                'fetchOrders': undefined,
                'fetchOrderTrades': undefined,
                'fetchPermissions': undefined,
                'fetchPosition': undefined,
                'fetchPositions': undefined,
                'fetchPositionsRisk': undefined,
                'fetchPremiumIndexOHLCV': undefined,
                'fetchStatus': 'emulated',
                'fetchTicker': true,
                'fetchTickers': undefined,
                'fetchTime': undefined,
                'fetchTrades': true,
                'fetchTradingFee': undefined,
                'fetchTradingFees': undefined,
                'fetchTradingLimits': undefined,
                'fetchTransactions': undefined,
                'fetchTransfers': undefined,
                'fetchWithdrawal': undefined,
                'fetchWithdrawals': undefined,
                'loadMarkets': true,
                'reduceMargin': undefined,
                'setLeverage': undefined,
                'setMargin': undefined,
                'setMarginMode': undefined,
                'setPositionMode': undefined,
                'signIn': undefined,
                'transfer': undefined,
                'withdraw': undefined,
            },
            'urls': {
                'logo': undefined,
                'api': undefined,
                'www': undefined,
                'doc': undefined,
                'fees': undefined,
            },
            'api': undefined,
            'requiredCredentials': {
                'apiKey':     true,
                'secret':     true,
                'uid':        false,
                'login':      false,
                'password':   false,
                'twofa':      false, // 2-factor authentication (one-time password key)
                'privateKey': false, // a "0x"-prefixed hexstring private key for a wallet
                'walletAddress': false, // the wallet address "0x"-prefixed hexstring
                'token':      false, // reserved for HTTP auth in some cases
            },
            'markets': undefined, // to be filled manually or by fetchMarkets
            'currencies': {}, // to be filled manually or by fetchMarkets
            'timeframes': undefined, // redefine if the exchange has.fetchOHLCV
            'fees': {
                'trading': {
                    'tierBased': undefined,
                    'percentage': undefined,
                    'taker': undefined,
                    'maker': undefined,
                },
                'funding': {
                    'tierBased': undefined,
                    'percentage': undefined,
                    'withdraw': {},
                    'deposit': {},
                },
            },
            'status': {
                'status': 'ok',
                'updated': undefined,
                'eta': undefined,
                'url': undefined,
            },
            'exceptions': undefined,
            'httpExceptions': {
                '422': ExchangeError,
                '418': DDoSProtection,
                '429': RateLimitExceeded,
                '404': ExchangeNotAvailable,
                '409': ExchangeNotAvailable,
                '410': ExchangeNotAvailable,
                '500': ExchangeNotAvailable,
                '501': ExchangeNotAvailable,
                '502': ExchangeNotAvailable,
                '520': ExchangeNotAvailable,
                '521': ExchangeNotAvailable,
                '522': ExchangeNotAvailable,
                '525': ExchangeNotAvailable,
                '526': ExchangeNotAvailable,
                '400': ExchangeNotAvailable,
                '403': ExchangeNotAvailable,
                '405': ExchangeNotAvailable,
                '503': ExchangeNotAvailable,
                '530': ExchangeNotAvailable,
                '408': RequestTimeout,
                '504': RequestTimeout,
                '401': AuthenticationError,
                '511': AuthenticationError,
            },
            'commonCurrencies': { // gets extended/overwritten in subclasses
                'XBT': 'BTC',
                'BCC': 'BCH',
                'BCHABC': 'BCH',
                'BCHSV': 'BSV',
            },
            'precisionMode': DECIMAL_PLACES,
            'paddingMode': NO_PADDING,
            'limits': {
                'leverage': { 'min': undefined, 'max': undefined },
                'amount': { 'min': undefined, 'max': undefined },
                'price': { 'min': undefined, 'max': undefined },
                'cost': { 'min': undefined, 'max': undefined },
            },
        } // return
    } // describe ()

    constructor (userConfig = {}) {
        Object.assign (this, functions)
        Object.assign (this, baseFunctions)
        // if (isNode) {
        //     this.nodeVersion = process.version.match (/\d+\.\d+\.\d+/)[0]
        //     this.userAgent = {
        //         'User-Agent': 'ccxt/' + Exchange.ccxtVersion +
        //             ' (+https://github.com/ccxt/ccxt)' +
        //             ' Node.js/' + this.nodeVersion + ' (JavaScript)'
        //     }
        // }

        this.options = {} // exchange-specific options, if any

        // fetch implementation options (JS only)
        this.fetchOptions = {
            // keepalive: true, // does not work in Chrome, https://github.com/ccxt/ccxt/issues/6368
        }

        this.userAgents = {
            'chrome': 'Mozilla/5.0 (Windows NT 10.0; Win64; x64) AppleWebKit/537.36 (KHTML, like Gecko) Chrome/62.0.3202.94 Safari/537.36',
            'chrome39': 'Mozilla/5.0 (Windows NT 6.1; WOW64) AppleWebKit/537.36 (KHTML, like Gecko) Chrome/39.0.2171.71 Safari/537.36',
            'chrome100': 'Mozilla/5.0 (Macintosh; Intel Mac OS X 10_15_7) AppleWebKit/537.36 (KHTML, like Gecko) Chrome/100.0.4896.75 Safari/537.36',
        }

        this.headers = {}

        // prepended to URL, like https://proxy.com/https://exchange.com/api...
        this.proxy = ''
        this.origin = '*' // CORS origin

        this.minFundingAddressLength = 1 // used in checkAddress
        this.substituteCommonCurrencyCodes = true  // reserved
        this.quoteJsonNumbers = true // treat numbers in json as quoted precise strings
        this.number = Number // or String (a pointer to a function)
        this.handleContentTypeApplicationZip = false

        // whether fees should be summed by currency code
        this.reduceFees = true

        // do not delete this line, it is needed for users to be able to define their own fetchImplementation
        this.fetchImplementation = defaultFetch
        this.validateServerSsl = true
        this.validateClientSsl = false

        this.timeout       = 10000 // milliseconds
        this.verbose       = false
        this.debug         = false
        this.userAgent     = undefined
        this.twofa         = undefined // two-factor authentication (2FA)

        this.apiKey        = undefined
        this.secret        = undefined
        this.uid           = undefined
        this.login         = undefined
        this.password      = undefined
        this.privateKey    = undefined // a "0x"-prefixed hexstring private key for a wallet
        this.walletAddress = undefined // a wallet address "0x"-prefixed hexstring
        this.token         = undefined // reserved for HTTP auth in some cases

        this.balance      = {}
        this.orderbooks   = {}
        this.tickers      = {}
        this.orders       = undefined
        this.trades       = {}
        this.transactions = {}
        this.ohlcvs       = {}
        this.myTrades     = undefined
        this.positions    = {}

        this.requiresWeb3 = false
        this.requiresEddsa = false
        this.precision = {}

        this.enableLastJsonResponse = true
        this.enableLastHttpResponse = true
        this.enableLastResponseHeaders = true
        this.last_http_response    = undefined
        this.last_json_response    = undefined
        this.last_response_headers = undefined

        const unCamelCaseProperties = (obj = this) => {
            if (obj !== null) {
                const ownPropertyNames = Object.getOwnPropertyNames (obj)
                for (let i = 0; i < ownPropertyNames.length; i++) {
                    const k = ownPropertyNames[i]
                    this[unCamelCase (k)] = this[k]
                }
                unCamelCaseProperties (Object.getPrototypeOf (obj))
            }
        }
        unCamelCaseProperties ()

        // merge to this
        const configEntries = Object.entries (this.describe ()).concat (Object.entries (userConfig))
        for (let i = 0; i < configEntries.length; i++) {
            const [property, value] = configEntries[i]
            if (value && Object.getPrototypeOf (value) === Object.prototype) {
                this[property] = deepExtend (this[property], value)
            } else {
                this[property] = value
            }
        }

        const agentOptions = {
            'keepAlive': true,
        }

        if (!this.validateServerSsl) {
            agentOptions['rejectUnauthorized'] = false;
        }

        if (!this.httpAgent && defaultFetch.http && isNode) {
            this.httpAgent = new defaultFetch.http.Agent (agentOptions)
        }

        if (!this.httpsAgent && defaultFetch.https && isNode) {
            this.httpsAgent = new defaultFetch.https.Agent (agentOptions)
        }

        // generate old metainfo interface
        const hasKeys = Object.keys (this.has)
        for (let i = 0; i < hasKeys.length; i++) {
            const k = hasKeys[i]
            this['has' + capitalize (k)] = !!this.has[k] // converts 'emulated' to true
        }

        if (this.api) {
            this.defineRestApi (this.api, 'request')
        }

        this.initRestRateLimiter ()

        if (this.markets) {
            this.setMarkets (this.markets)
        }
    }

    defaults () {
        return { /* override me */ }
    }

    nonce () {
        return this.seconds ()
    }

    encodeURIComponent (...args) {
        return encodeURIComponent (...args)
    }

    checkRequiredVersion (requiredVersion, error = true) {
        let result = true
        const [ major1, minor1, patch1 ] = requiredVersion.split ('.')
            , [ major2, minor2, patch2 ] = Exchange.ccxtVersion.split ('.')
            , intMajor1 = parseInt (major1)
            , intMinor1 = parseInt (minor1)
            , intPatch1 = parseInt (patch1)
            , intMajor2 = parseInt (major2)
            , intMinor2 = parseInt (minor2)
            , intPatch2 = parseInt (patch2)
        if (intMajor1 > intMajor2) {
            result = false
        }
        if (intMajor1 === intMajor2) {
            if (intMinor1 > intMinor2) {
                result = false
            } else if (intMinor1 === intMinor2 && intPatch1 > intPatch2) {
                result = false
            }
        }
        if (!result) {
            if (error) {
                throw new NotSupported ('Your current version of CCXT is ' + Exchange.ccxtVersion + ', a newer version ' + requiredVersion + ' is required, please, upgrade your version of CCXT')
            } else {
                return error
            }
        }
        return result
    }

    checkRequiredCredentials (error = true) {
        const keys = Object.keys (this.requiredCredentials)
        for (let i = 0; i < keys.length; i++) {
            const key = keys[i]
            if (this.requiredCredentials[key] && !this[key]) {
                if (error) {
                    throw new AuthenticationError (this.id + ' requires `' + key + '` credential')
                } else {
                    return error
                }
            }
        }
        return true
    }

    checkAddress (address) {

        if (address === undefined) {
            throw new InvalidAddress (this.id + ' address is undefined')
        }

        // check the address is not the same letter like 'aaaaa' nor too short nor has a space
        if ((unique (address).length === 1) || address.length < this.minFundingAddressLength || address.includes (' ')) {
            throw new InvalidAddress (this.id + ' address is invalid or has less than ' + this.minFundingAddressLength.toString () + ' characters: "' + this.json (address) + '"')
        }

        return address
    }

    initRestRateLimiter () {

        if (this.rateLimit === undefined) {
            throw new Error (this.id + '.rateLimit property is not configured')
        }

        this.tokenBucket = this.extend ({
            delay:       0.001,
            capacity:    1,
            cost: 1,
            maxCapacity: 1000,
            refillRate: (this.rateLimit > 0) ? 1 / this.rateLimit : Number.MAX_VALUE
        }, this.tokenBucket)

        this.throttle = throttle (this.tokenBucket)

        this.executeRestRequest = (url, method = 'GET', headers = undefined, body = undefined) => {

            // fetchImplementation cannot be called on this. in browsers:
            // TypeError Failed to execute 'fetch' on 'Window': Illegal invocation
            const fetchImplementation = this.fetchImplementation

            const params = { method, headers, body, timeout: this.timeout }

            if (this.agent) {
                params['agent'] = this.agent
            } else if (this.httpAgent && url.indexOf ('http://') === 0) {
                params['agent'] = this.httpAgent
            } else if (this.httpsAgent && url.indexOf ('https://') === 0) {
                params['agent'] = this.httpsAgent
            }

            const promise =
                fetchImplementation (url, this.extend (params, this.fetchOptions))
                    .catch ((e) => {
                        if (isNode) {
                            throw new ExchangeNotAvailable ([ this.id, method, url, e.type, e.message ].join (' '))
                        }
                        throw e // rethrow all unknown errors
                    })
                    .then ((response) => this.handleRestResponse (response, url, method, headers, body))

            return timeout (this.timeout, promise).catch ((e) => {
                if (e instanceof TimedOut) {
                    throw new RequestTimeout (this.id + ' ' + method + ' ' + url + ' request timed out (' + this.timeout + ' ms)')
                }
                throw e
            })
        }
    }

    setSandboxMode (enabled) {
        if (!!enabled) { // eslint-disable-line no-extra-boolean-cast
            if ('test' in this.urls) {
                if (typeof this.urls['api'] === 'string') {
                    this.urls['apiBackup'] = this.urls['api']
                    this.urls['api'] = this.urls['test']
                } else {
                    this.urls['apiBackup'] = clone (this.urls['api'])
                    this.urls['api'] = clone (this.urls['test'])
                }
            } else {
                throw new NotSupported (this.id + ' does not have a sandbox URL')
            }
        } else if ('apiBackup' in this.urls) {
            if (typeof this.urls['api'] === 'string') {
                this.urls['api'] = this.urls['apiBackup']
            } else {
                this.urls['api'] = clone (this.urls['apiBackup'])
            }
        }
    }

    defineRestApiEndpoint (methodName, uppercaseMethod, lowercaseMethod, camelcaseMethod, path, paths, config = {}) {
        const splitPath = path.split (/[^a-zA-Z0-9]/)
        const camelcaseSuffix  = splitPath.map (this.capitalize).join ('')
        const underscoreSuffix = splitPath.map ((x) => x.trim ().toLowerCase ()).filter ((x) => x.length > 0).join ('_')
        const camelcasePrefix = [ paths[0] ].concat (paths.slice (1).map (this.capitalize)).join ('')
        const underscorePrefix = [ paths[0] ].concat (paths.slice (1).map ((x) => x.trim ()).filter ((x) => x.length > 0)).join ('_')
        const camelcase  = camelcasePrefix + camelcaseMethod + this.capitalize (camelcaseSuffix)
        const underscore = underscorePrefix + '_' + lowercaseMethod + '_' + underscoreSuffix
        const typeArgument = (paths.length > 1) ? paths : paths[0]
        // handle call costs here
        const partial = async (params = {}, context = {}) => this[methodName] (path, typeArgument, uppercaseMethod, params, undefined, undefined, config, context)
        // const partial = async (params) => this[methodName] (path, typeArgument, uppercaseMethod, params || {})
        this[camelcase]  = partial
        this[underscore] = partial
    }

    defineRestApi (api, methodName, paths = []) {
        const keys = Object.keys (api)
        for (let i = 0; i < keys.length; i++) {
            const key = keys[i]
            const value = api[key]
            const uppercaseMethod = key.toUpperCase ()
            const lowercaseMethod = key.toLowerCase ()
            const camelcaseMethod = this.capitalize (lowercaseMethod)
            if (Array.isArray (value)) {
                for (let k = 0; k < value.length; k++) {
                    const path = value[k].trim ()
                    this.defineRestApiEndpoint (methodName, uppercaseMethod, lowercaseMethod, camelcaseMethod, path, paths)
                }
            // the options HTTP method conflicts with the 'options' API url path
            // } else if (key.match (/^(?:get|post|put|delete|options|head|patch)$/i)) {
            } else if (key.match (/^(?:get|post|put|delete|head|patch)$/i)) {
                const endpoints = Object.keys (value);
                for (let j = 0; j < endpoints.length; j++) {
                    const endpoint = endpoints[j]
                    const path = endpoint.trim ()
                    const config = value[endpoint]
                    if (typeof config === 'object') {
                        this.defineRestApiEndpoint (methodName, uppercaseMethod, lowercaseMethod, camelcaseMethod, path, paths, config)
                    } else if (typeof config === 'number') {
                        this.defineRestApiEndpoint (methodName, uppercaseMethod, lowercaseMethod, camelcaseMethod, path, paths, { cost: config })
                    } else {
                        throw new NotSupported (this.id + ' defineRestApi() API format is not supported, API leafs must strings, objects or numbers');
                    }
                }
            } else {
                this.defineRestApi (value, methodName, paths.concat ([ key ]))
            }
        }
    }

    log (... args) {
        console.log (... args)
    }

    setHeaders (headers) {
        return headers;
    }

    fetch (url, method = 'GET', headers = undefined, body = undefined) {

        if (isNode && this.userAgent) {
            if (typeof this.userAgent === 'string') {
                headers = extend ({ 'User-Agent': this.userAgent }, headers)
            } else if ((typeof this.userAgent === 'object') && ('User-Agent' in this.userAgent)) {
                headers = extend (this.userAgent, headers)
            }
        }

        if (typeof this.proxy === 'function') {

            url = this.proxy (url)
            if (isNode) {
                headers = extend ({ 'Origin': this.origin }, headers)
            }

        } else if (typeof this.proxy === 'string') {

            if (this.proxy.length && isNode) {
                headers = extend ({ 'Origin': this.origin }, headers)
            }

            url = this.proxy + url
        }

        headers = extend (this.headers, headers)
        headers = this.setHeaders (headers)

        if (this.verbose) {
            this.log ("fetch Request:\n", this.id, method, url, "\nRequestHeaders:\n", headers, "\nRequestBody:\n", body, "\n")
        }

        return this.executeRestRequest (url, method, headers, body)
    }

    // eslint-disable-next-line no-unused-vars
    calculateRateLimiterCost (api, method, path, params, config = {}, context = {}) {
        return this.safeValue (config, 'cost', 1);
    }

    async fetch2 (path, type = 'public', method = 'GET', params = {}, headers = undefined, body = undefined, config = {}, context = {}) {
        if (this.enableRateLimit) {
            const cost = this.calculateRateLimiterCost (type, method, path, params, config, context)
            await this.throttle (cost)
        }
        const request = this.sign (path, type, method, params, headers, body)
        return this.fetch (request.url, request.method, request.headers, request.body)
    }

    request (path, type = 'public', method = 'GET', params = {}, headers = undefined, body = undefined, config = {}, context = {}) {
        return this.fetch2 (path, type, method, params, headers, body, config, context)
    }

    parseJson (jsonString) {
        try {
            if (this.isJsonEncodedObject (jsonString)) {
                return JSON.parse (this.onJsonResponse (jsonString))
            }
        } catch (e) {
            // SyntaxError
            return undefined
        }
    }

    throwExactlyMatchedException (exact, string, message) {
        if (string in exact) {
            throw new exact[string] (message)
        }
    }

    throwBroadlyMatchedException (broad, string, message) {
        const broadKey = this.findBroadlyMatchedKey (broad, string)
        if (broadKey !== undefined) {
            throw new broad[broadKey] (message)
        }
    }

    // a helper for matching error strings exactly vs broadly
    findBroadlyMatchedKey (broad, string) {
        const keys = Object.keys (broad)
        for (let i = 0; i < keys.length; i++) {
            const key = keys[i]
            if (string.indexOf (key) >= 0) {
                return key
            }
        }
        return undefined
    }

    handleErrors (statusCode, statusText, url, method, responseHeaders, responseBody, response, requestHeaders, requestBody) {
        // override me
    }

    handleHttpStatusCode (code, reason, url, method, body) {
        const codeAsString = code.toString ()
        if (codeAsString in this.httpExceptions) {
            const ErrorClass = this.httpExceptions[codeAsString]
            throw new ErrorClass ([ this.id, method, url, code, reason, body ].join (' '))
        }
    }

    getResponseHeaders (response) {
        const result = {}
        response.headers.forEach ((value, key) => {
            key = key.split ('-').map ((word) => capitalize (word)).join ('-')
            result[key] = value
        })
        return result
    }

    handleRestResponse (response, url, method = 'GET', requestHeaders = undefined, requestBody = undefined) {
        const responseHeaders = this.getResponseHeaders (response)

        if (this.handleContentTypeApplicationZip && (responseHeaders['Content-Type'] === 'application/zip')) {
            const responseBuffer = response.buffer ();
            if (this.enableLastResponseHeaders) {
                this.last_response_headers = responseHeaders
            }
            if (this.enableLastHttpResponse) {
                this.last_http_response = responseBuffer
            }
            if (this.verbose) {
                this.log ("handleRestResponse:\n", this.id, method, url, response.status, response.statusText, "\nResponseHeaders:\n", responseHeaders, "ZIP redacted", "\n")
            }
            // no error handler needed, because it would not be a zip response in case of an error
            return responseBuffer;
        }

        return response.text ().then ((responseBody) => {
            const bodyText = this.onRestResponse (response.status, response.statusText, url, method, responseHeaders, responseBody, requestHeaders, requestBody);
            const json = this.parseJson (bodyText)
            if (this.enableLastResponseHeaders) {
                this.last_response_headers = responseHeaders
            }
            if (this.enableLastHttpResponse) {
                this.last_http_response = responseBody
            }
            if (this.enableLastJsonResponse) {
                this.last_json_response = json
            }
            if (this.verbose) {
                this.log ("handleRestResponse:\n", this.id, method, url, response.status, response.statusText, "\nResponseHeaders:\n", responseHeaders, "\nResponseBody:\n", responseBody, "\n")
            }
            const skipFurtherErrorHandling = this.handleErrors (response.status, response.statusText, url, method, responseHeaders, responseBody, json, requestHeaders, requestBody)
            if (!skipFurtherErrorHandling) {
                this.handleHttpStatusCode (response.status, response.statusText, url, method, responseBody)
            }
            return json || responseBody
        })
    }

    onRestResponse (statusCode, statusText, url, method, responseHeaders, responseBody, requestHeaders, requestBody) {
        return responseBody.trim ()
    }

    onJsonResponse (responseBody) {
        return this.quoteJsonNumbers ? responseBody.replace (/":([+.0-9eE-]+)([,}])/g, '":"$1"$2') : responseBody;
    }

    setMarkets (markets, currencies = undefined) {
        const values = Object.values (markets).map ((market) => deepExtend ({
            'id': undefined,
            'symbol': undefined,
            'base': undefined,
            'quote': undefined,
            'baseId': undefined,
            'quoteId': undefined,
            'active': undefined,
            'type': undefined,
            'linear': undefined,
            'inverse': undefined,
            'spot': false,
            'swap': false,
            'future': false,
            'option': false,
            'margin': false,
            'contract': false,
            'contractSize': undefined,
            'expiry': undefined,
            'expiryDatetime': undefined,
            'optionType': undefined,
            'strike': undefined,
            'settle': undefined,
            'settleId': undefined,
            'precision': this.precision,
            'limits': this.limits,
            'info': undefined,
        }, this.fees['trading'], market))
        this.markets = indexBy (values, 'symbol')
        this.markets_by_id = indexBy (markets, 'id')
        this.symbols = Object.keys (this.markets).sort ()
        this.ids = Object.keys (this.markets_by_id).sort ()
        if (currencies) {
            this.currencies = deepExtend (this.currencies, currencies)
        } else {
            let baseCurrencies =
                values.filter ((market) => 'base' in market)
                    .map ((market) => ({
                        id: market.baseId || market.base,
                        numericId: (market.baseNumericId !== undefined) ? market.baseNumericId : undefined,
                        code: market.base,
                        precision: market.precision ? (market.precision.base || market.precision.amount) : 8,
                    }))
            let quoteCurrencies =
                values.filter ((market) => 'quote' in market)
                    .map ((market) => ({
                        id: market.quoteId || market.quote,
                        numericId: (market.quoteNumericId !== undefined) ? market.quoteNumericId : undefined,
                        code: market.quote,
                        precision: market.precision ? (market.precision.quote || market.precision.price) : 8,
                    }))
            baseCurrencies = sortBy (baseCurrencies, 'code')
            quoteCurrencies = sortBy (quoteCurrencies, 'code')
            this.baseCurrencies = indexBy (baseCurrencies, 'code')
            this.quoteCurrencies = indexBy (quoteCurrencies, 'code')
            const allCurrencies = baseCurrencies.concat (quoteCurrencies)
            const groupedCurrencies = groupBy (allCurrencies, 'code')
            const currencies = Object.keys (groupedCurrencies).map ((code) =>
                groupedCurrencies[code].reduce ((previous, current) => // eslint-disable-line implicit-arrow-linebreak
                    ((previous.precision > current.precision) ? previous : current), groupedCurrencies[code][0])) // eslint-disable-line implicit-arrow-linebreak
            const sortedCurrencies = sortBy (flatten (currencies), 'code')
            this.currencies = deepExtend (this.currencies, indexBy (sortedCurrencies, 'code'))
        }
        this.currencies_by_id = indexBy (this.currencies, 'id')
        this.codes = Object.keys (this.currencies).sort ()
        return this.markets
    }

    async loadMarketsHelper (reload = false, params = {}) {
        if (!reload && this.markets) {
            if (!this.markets_by_id) {
                return this.setMarkets (this.markets)
            }
            return this.markets
        }
        let currencies = undefined
        // only call if exchange API provides endpoint (true), thus avoid emulated versions ('emulated')
        if (this.has.fetchCurrencies === true) {
            currencies = await this.fetchCurrencies ()
        }
        const markets = await this.fetchMarkets (params)
        return this.setMarkets (markets, currencies)
    }

    async fetchPermissions (params = {}) {
        throw new NotSupported (this.id + ' fetchPermissions() is not supported yet')
    }

    // is async (returns a promise)
    loadMarkets (reload = false, params = {}) {
        if ((reload && !this.reloadingMarkets) || !this.marketsLoading) {
            this.reloadingMarkets = true
            this.marketsLoading = this.loadMarketsHelper (reload, params).then ((resolved) => {
                this.reloadingMarkets = false
                return resolved
            }, (error) => {
                this.reloadingMarkets = false
                throw error
            })
        }
        return this.marketsLoading
    }

    async loadAccounts (reload = false, params = {}) {
        if (reload) {
            this.accounts = await this.fetchAccounts (params)
        } else {
            if (this.accounts) {
                return this.accounts
            } else {
                this.accounts = await this.fetchAccounts (params)
            }
        }
        this.accountsById = this.indexBy (this.accounts, 'id')
        return this.accounts
    }

    fetchBidsAsks (symbols = undefined, params = {}) {
        throw new NotSupported (this.id + ' fetchBidsAsks() is not supported yet')
    }

    async fetchOHLCVC (symbol, timeframe = '1m', since = undefined, limit = undefined, params = {}) {
        if (!this.has['fetchTrades']) {
            throw new NotSupported (this.id + ' fetchOHLCV() is not supported yet')
        }
        await this.loadMarkets ()
        const trades = await this.fetchTrades (symbol, since, limit, params)
        const ohlcvc = buildOHLCVC (trades, timeframe, since, limit)
        return ohlcvc
    }

    async fetchOHLCV (symbol, timeframe = '1m', since = undefined, limit = undefined, params = {}) {
        if (!this.has['fetchTrades']) {
            throw new NotSupported (this.id + ' fetchOHLCV() is not supported yet')
        }
        await this.loadMarkets ()
        const trades = await this.fetchTrades (symbol, since, limit, params)
        const ohlcvc = buildOHLCVC (trades, timeframe, since, limit)
        return ohlcvc.map ((c) => c.slice (0, -1))
    }

    parseTradingViewOHLCV (ohlcvs, market = undefined, timeframe = '1m', since = undefined, limit = undefined) {
        const result = this.convertTradingViewToOHLCV (ohlcvs)
        return this.parseOHLCVs (result, market, timeframe, since, limit)
    }

    convertTradingViewToOHLCV (ohlcvs, t = 't', o = 'o', h = 'h', l = 'l', c = 'c', v = 'v', ms = false) {
        const result = [];
        for (let i = 0; i < ohlcvs[t].length; i++) {
            result.push ([
                ms ? ohlcvs[t][i] : (ohlcvs[t][i] * 1000),
                ohlcvs[o][i],
                ohlcvs[h][i],
                ohlcvs[l][i],
                ohlcvs[c][i],
                ohlcvs[v][i],
            ])
        }
        return result
    }

    convertOHLCVToTradingView (ohlcvs, t = 't', o = 'o', h = 'h', l = 'l', c = 'c', v = 'v', ms = false) {
        const result = {}
        result[t] = []
        result[o] = []
        result[h] = []
        result[l] = []
        result[c] = []
        result[v] = []
        for (let i = 0; i < ohlcvs.length; i++) {
            result[t].push (ms ? ohlcvs[i][0] : parseInt (ohlcvs[i][0] / 1000))
            result[o].push (ohlcvs[i][1])
            result[h].push (ohlcvs[i][2])
            result[l].push (ohlcvs[i][3])
            result[c].push (ohlcvs[i][4])
            result[v].push (ohlcvs[i][5])
        }
        return result
    }

    async fetchTicker (symbol, params = {}) {
        if (this.has['fetchTickers']) {
            const tickers = await this.fetchTickers ([ symbol ], params);
            const ticker = this.safeValue (tickers, symbol);
            if (ticker === undefined) {
                throw new NullResponse (this.id + ' fetchTickers() could not find a ticker for ' + symbol);
            } else {
                return ticker;
            }
        } else {
            throw new NotSupported (this.id + ' fetchTicker() is not supported yet');
        }
    }

    fetchTickers (symbols = undefined, params = {}) {
        throw new NotSupported (this.id + ' fetchTickers() is not supported yet')
    }

    fetchOrder (id, symbol = undefined, params = {}) {
        throw new NotSupported (this.id + ' fetchOrder() is not supported yet');
    }

    fetchUnifiedOrder (order, params = {}) {
        return this.fetchOrder (this.safeValue (order, 'id'), this.safeValue (order, 'symbol'), params);
    }

    createOrder (symbol, type, side, amount, price = undefined, params = {}) {
        throw new NotSupported (this.id + ' createOrder() is not supported yet');
    }

    cancelOrder (id, symbol = undefined, params = {}) {
        throw new NotSupported (this.id + ' cancelOrder() is not supported yet');
    }

    cancelUnifiedOrder (order, params = {}) {
        return this.cancelOrder (this.safeValue (order, 'id'), this.safeValue (order, 'symbol'), params);
    }

    fetchOrders (symbol = undefined, since = undefined, limit = undefined, params = {}) {
        throw new NotSupported (this.id + ' fetchOrders() is not supported yet');
    }

    fetchOpenOrders (symbol = undefined, since = undefined, limit = undefined, params = {}) {
        throw new NotSupported (this.id + ' fetchOpenOrders() is not supported yet');
    }

    fetchClosedOrders (symbol = undefined, since = undefined, limit = undefined, params = {}) {
        throw new NotSupported (this.id + ' fetchClosedOrders() is not supported yet');
    }

    fetchMyTrades (symbol = undefined, since = undefined, limit = undefined, params = {}) {
        throw new NotSupported (this.id + ' fetchMyTrades() is not supported yet');
    }

    fetchTransactions (symbol = undefined, since = undefined, limit = undefined, params = {}) {
        throw new NotSupported (this.id + ' fetchTransactions() is not supported yet');
    }

    fetchDeposits (symbol = undefined, since = undefined, limit = undefined, params = {}) {
        throw new NotSupported (this.id + ' fetchDeposits() is not supported yet');
    }

    fetchWithdrawals (symbol = undefined, since = undefined, limit = undefined, params = {}) {
        throw new NotSupported (this.id + ' fetchWithdrawals() is not supported yet');
    }

    async fetchDepositAddress (code, params = {}) {
        if (this.has['fetchDepositAddresses']) {
            const depositAddresses = await this.fetchDepositAddresses ([ code ], params);
            const depositAddress = this.safeValue (depositAddresses, code);
            if (depositAddress === undefined) {
                throw new InvalidAddress (this.id + ' fetchDepositAddress() could not find a deposit address for ' + code + ', make sure you have created a corresponding deposit address in your wallet on the exchange website');
            } else {
                return depositAddress;
            }
        } else {
            throw new NotSupported (this.id + ' fetchDepositAddress() is not supported yet');
        }
    }

    fetchCurrencies (params = {}) {
        // markets are returned as a list
        // currencies are returned as a dict
        // this is for historical reasons
        // and may be changed for consistency later
        return new Promise ((resolve, reject) => resolve (this.currencies));
    }

    fetchMarkets (params = {}) {
        // markets are returned as a list
        // currencies are returned as a dict
        // this is for historical reasons
        // and may be changed for consistency later
        return new Promise ((resolve, reject) => resolve (Object.values (this.markets)))
    }

    async fetchOrderStatus (id, symbol = undefined, params = {}) {
        const order = await this.fetchOrder (id, symbol, params);
        return order['status'];
    }

    account () {
        return {
            'free': undefined,
            'used': undefined,
            'total': undefined,
        }
    }

    commonCurrencyCode (currency) {
        if (!this.substituteCommonCurrencyCodes) {
            return currency
        }
        return this.safeString (this.commonCurrencies, currency, currency)
    }

    currency (code) {
        if (this.currencies === undefined) {
            throw new ExchangeError (this.id + ' currencies not loaded')
        }
        if (typeof code === 'string') {
            if (code in this.currencies) {
                return this.currencies[code];
            } else if (code in this.currencies_by_id) {
                return this.currencies_by_id[code];
            }
        }
        throw new ExchangeError (this.id + ' does not have currency code ' + code)
    }

    market (symbol) {
        if (this.markets === undefined) {
            throw new ExchangeError (this.id + ' markets not loaded')
        }
        if (this.markets_by_id === undefined) {
            throw new ExchangeError (this.id + ' markets not loaded')
        }
        if (typeof symbol === 'string') {
            if (symbol in this.markets) {
                return this.markets[symbol]
            } else if (symbol in this.markets_by_id) {
                return this.markets_by_id[symbol]
            }
        }
        throw new BadSymbol (this.id + ' does not have market symbol ' + symbol)
    }

    marketId (symbol) {
        const market = this.market (symbol)
        return (market !== undefined ? market['id'] : symbol)
    }

    marketIds (symbols) {
        return symbols.map ((symbol) => this.marketId (symbol))
    }

    marketSymbols (symbols) {
        return (symbols === undefined) ? symbols : symbols.map ((symbol) => this.symbol (symbol))
    }

    symbol (symbol) {
        return this.market (symbol).symbol || symbol
    }

    implodeHostname (url) {
        return this.implodeParams (url, { 'hostname': this.hostname })
    }

    resolvePath (path, params) {
        return [
            this.implodeParams (path, params),
            this.omit (params, this.extractParams (path))
        ];
    }

    parseBidAsk (bidask, priceKey = 0, amountKey = 1) {
        const price = this.safeNumber (bidask, priceKey)
        const amount = this.safeNumber (bidask, amountKey)
        return [ price, amount ]
    }

    parseBidsAsks (bidasks, priceKey = 0, amountKey = 1) {
        return Object.values (bidasks || []).map ((bidask) => this.parseBidAsk (bidask, priceKey, amountKey))
    }

    async fetchL2OrderBook (symbol, limit = undefined, params = {}) {
        const orderbook = await this.fetchOrderBook (symbol, limit, params)
        return extend (orderbook, {
            'bids': sortBy (aggregate (orderbook.bids), 0, true),
            'asks': sortBy (aggregate (orderbook.asks), 0),
        })
    }

    parseOrderBook (orderbook, symbol, timestamp = undefined, bidsKey = 'bids', asksKey = 'asks', priceKey = 0, amountKey = 1) {
        return {
            'symbol': symbol,
            'bids': sortBy ((bidsKey in orderbook) ? this.parseBidsAsks (orderbook[bidsKey], priceKey, amountKey) : [], 0, true),
            'asks': sortBy ((asksKey in orderbook) ? this.parseBidsAsks (orderbook[asksKey], priceKey, amountKey) : [], 0),
            'timestamp': timestamp,
            'datetime': this.iso8601 (timestamp),
            'nonce': undefined,
        }
    }

    safeBalance (balance) {

        const codes = Object.keys (this.omit (balance, [ 'info', 'timestamp', 'datetime', 'free', 'used', 'total' ]));

        balance['free'] = {}
        balance['used'] = {}
        balance['total'] = {}

        for (let i = 0; i < codes.length; i++) {
            const code = codes[i]
            if (balance[code].total === undefined) {
                if (balance[code].free !== undefined && balance[code].used !== undefined) {
                    balance[code].total = Precise.stringAdd (balance[code].free, balance[code].used)
                }
            }
            if (balance[code].free === undefined) {
                if (balance[code].total !== undefined && balance[code].used !== undefined) {
                    balance[code].free = Precise.stringSub (balance[code].total, balance[code].used)
                }
            }
            if (balance[code].used === undefined) {
                if (balance[code].total !== undefined && balance[code].free !== undefined) {
                    balance[code].used = Precise.stringSub (balance[code].total, balance[code].free)
                }
            }
            balance[code].free = this.parseNumber (balance[code].free)
            balance[code].used = this.parseNumber (balance[code].used)
            balance[code].total = this.parseNumber (balance[code].total)
            balance.free[code] = balance[code].free
            balance.used[code] = balance[code].used
            balance.total[code] = balance[code].total
        }
        return balance
    }

    async fetchBalance (params = {}) {
        throw new NotSupported (this.id + ' fetchBalance() is not supported yet')
    }

    async fetchPartialBalance (part, params = {}) {
        const balance = await this.fetchBalance (params)
        return balance[part]
    }

    fetchFreeBalance (params = {}) {
        return this.fetchPartialBalance ('free', params)
    }

    fetchUsedBalance (params = {}) {
        return this.fetchPartialBalance ('used', params)
    }

    fetchTotalBalance (params = {}) {
        return this.fetchPartialBalance ('total', params)
    }

    async fetchStatus (params = {}) {
        if (this.has['fetchTime']) {
            const time = await this.fetchTime (params)
            this.status = this.extend (this.status, {
                'updated': time,
            })
        }
        return this.status
    }

    async fetchTradingFees (params = {}) {
        throw new NotSupported (this.id + ' fetchTradingFees() is not supported yet')
    }

    async fetchTradingFee (symbol, params = {}) {
        if (!this.has['fetchTradingFees']) {
            throw new NotSupported (this.id + ' fetchTradingFee() is not supported yet')
        }
        return await this.fetchTradingFees (params)
    }

    async fetchFundingFee (code, params = {}) {
        const warnOnFetchFundingFee = this.safeValue (this.options, 'warnOnFetchFundingFee', true);
        if (warnOnFetchFundingFee) {
            throw new NotSupported (this.id + ' fetchFundingFee() method is deprecated, it will be removed in July 2022, please, use fetchTransactionFee() or set exchange.options["warnOnFetchFundingFee"] = false to suppress this warning');
        }
        return this.fetchTransactionFee (code, params);
    }

    async fetchFundingFees (codes = undefined, params = {}) {
        const warnOnFetchFundingFees = this.safeValue (this.options, 'warnOnFetchFundingFees', true);
        if (warnOnFetchFundingFees) {
            throw new NotSupported (this.id + ' fetchFundingFees() method is deprecated, it will be removed in July 2022. Please, use fetchTransactionFees() or set exchange.options["warnOnFetchFundingFees"] = false to suppress this warning');
        }
        return this.fetchTransactionFees (codes, params);
    }

    async fetchTransactionFee (code, params = {}) {
        if (!this.has['fetchTransactionFees']) {
            throw new NotSupported (this.id + ' fetchTransactionFee() is not supported yet');
        }
        return this.fetchTransactionFees ([code], params);
    }

    async fetchTransactionFees (codes = undefined, params = {}) {
        throw new NotSupported (this.id + ' fetchTransactionFees() is not supported yet');
    }

    async loadTradingLimits (symbols = undefined, reload = false, params = {}) {
        if (this.has['fetchTradingLimits']) {
            if (reload || !('limitsLoaded' in this.options)) {
                const response = await this.fetchTradingLimits (symbols);
                for (let i = 0; i < symbols.length; i++) {
                    const symbol = symbols[i];
                    this.markets[symbol] = this.deepExtend (this.markets[symbol], response[symbol]);
                }
                this.options['limitsLoaded'] = this.milliseconds ();
            }
        }
        return this.markets;
    }

    filterBySinceLimit (array, since = undefined, limit = undefined, key = 'timestamp', tail = false) {
        const sinceIsDefined = (since !== undefined && since !== null)
        if (sinceIsDefined) {
            array = array.filter ((entry) => entry[key] >= since)
        }
        if (limit !== undefined && limit !== null) {
            array = tail ? array.slice (-limit) : array.slice (0, limit)
        }
        return array
    }

    filterByValueSinceLimit (array, field, value = undefined, since = undefined, limit = undefined, key = 'timestamp', tail = false) {

        const valueIsDefined = value !== undefined && value !== null
        const sinceIsDefined = since !== undefined && since !== null

        // single-pass filter for both symbol and since
        if (valueIsDefined || sinceIsDefined) {
            array = array.filter ((entry) =>
                ((valueIsDefined ? (entry[field] === value) : true) &&
                 (sinceIsDefined ? (entry[key] >= since) : true)))
        }

        if (limit !== undefined && limit !== null) {
            array = tail ? array.slice (-limit) : array.slice (0, limit)
        }

        return array
    }

    filterBySymbolSinceLimit (array, symbol = undefined, since = undefined, limit = undefined, tail = false) {
        return this.filterByValueSinceLimit (array, 'symbol', symbol, since, limit, 'timestamp', tail)
    }

    filterByCurrencySinceLimit (array, code = undefined, since = undefined, limit = undefined, tail = false) {
        return this.filterByValueSinceLimit (array, 'currency', code, since, limit, 'timestamp', tail)
    }

    filterByArray (objects, key, values = undefined, indexed = true) {

        objects = Object.values (objects)

        // return all of them if no values were passed
        if (values === undefined || values === null) {
            return indexed ? indexBy (objects, key) : objects
        }

        const result = []
        for (let i = 0; i < objects.length; i++) {
            if (values.includes (objects[i][key])) {
                result.push (objects[i])
            }
        }

        return indexed ? indexBy (result, key) : result
    }

    safeTicker (ticker, market = undefined, legacy = true) {
        if (legacy) {
            let symbol = this.safeValue (ticker, 'symbol');
            if (symbol === undefined) {
                symbol = this.safeSymbol (undefined, market);
            }
            const timestamp = this.safeInteger (ticker, 'timestamp');
            let baseVolume = this.safeValue (ticker, 'baseVolume');
            let quoteVolume = this.safeValue (ticker, 'quoteVolume');
            let vwap = this.safeValue (ticker, 'vwap');
            if (vwap === undefined) {
                vwap = this.vwap (baseVolume, quoteVolume);
            }
            let open = this.safeValue (ticker, 'open');
            let close = this.safeValue (ticker, 'close');
            let last = this.safeValue (ticker, 'last');
            let change = this.safeValue (ticker, 'change');
            let percentage = this.safeValue (ticker, 'percentage');
            let average = this.safeValue (ticker, 'average');
            if ((last !== undefined) && (close === undefined)) {
                close = last;
            } else if ((last === undefined) && (close !== undefined)) {
                last = close;
            }
            if ((last !== undefined) && (open !== undefined)) {
                if (change === undefined) {
                    change = last - open;
                }
                if (average === undefined) {
                    average = this.sum (last, open) / 2;
                }
            }
            if ((percentage === undefined) && (change !== undefined) && (open !== undefined) && (open > 0)) {
                percentage = change / open * 100;
            }
            if ((change === undefined) && (percentage !== undefined) && (last !== undefined)) {
                change = percentage / 100 * last;
            }
            if ((open === undefined) && (last !== undefined) && (change !== undefined)) {
                open = last - change;
            }
            if ((vwap !== undefined) && (baseVolume !== undefined) && (quoteVolume === undefined)) {
                quoteVolume = vwap / baseVolume;
            }
            if ((vwap !== undefined) && (quoteVolume !== undefined) && (baseVolume === undefined)) {
                baseVolume = quoteVolume / vwap;
            }
            ticker['symbol'] = symbol;
            ticker['timestamp'] = timestamp;
            ticker['datetime'] = this.iso8601 (timestamp);
            ticker['open'] = open;
            ticker['close'] = close;
            ticker['last'] = last;
            ticker['vwap'] = vwap;
            ticker['change'] = change;
            ticker['percentage'] = percentage;
            ticker['average'] = average;
            return ticker;
        } else {
            let open = this.safeValue (ticker, 'open');
            let close = this.safeValue (ticker, 'close');
            let last = this.safeValue (ticker, 'last');
            let change = this.safeValue (ticker, 'change');
            let percentage = this.safeValue (ticker, 'percentage');
            let average = this.safeValue (ticker, 'average');
            let vwap = this.safeValue (ticker, 'vwap');
            const baseVolume = this.safeValue (ticker, 'baseVolume');
            const quoteVolume = this.safeValue (ticker, 'quoteVolume');
            if (vwap === undefined) {
                vwap = Precise.stringDiv (quoteVolume, baseVolume);
            }
            if ((last !== undefined) && (close === undefined)) {
                close = last;
            } else if ((last === undefined) && (close !== undefined)) {
                last = close;
            }
            if ((last !== undefined) && (open !== undefined)) {
                if (change === undefined) {
                    change = Precise.stringSub (last, open);
                }
                if (average === undefined) {
                    average = Precise.stringDiv (Precise.stringAdd (last, open), '2');
                }
            }
            if ((percentage === undefined) && (change !== undefined) && (open !== undefined) && (Precise.stringGt (open, '0'))) {
                percentage = Precise.stringMul (Precise.stringDiv (change, open), '100');
            }
            if ((change === undefined) && (percentage !== undefined) && (last !== undefined)) {
                change = Precise.stringDiv (Precise.stringMul (percentage, last), '100');
            }
            if ((open === undefined) && (last !== undefined) && (change !== undefined)) {
                open = Precise.stringSub (last, change);
            }
            // timestamp and symbol operations don't belong in safeTicker
            // they should be done in the derived classes
            return this.extend (ticker, {
                'bid': this.safeNumber (ticker, 'bid'),
                'bidVolume': this.safeNumber (ticker, 'bidVolume'),
                'ask': this.safeNumber (ticker, 'ask'),
                'askVolume': this.safeNumber (ticker, 'askVolume'),
                'high': this.safeNumber (ticker, 'high'),
                'low': this.safeNumber (ticker, 'low'),
                'open': this.parseNumber (open),
                'close': this.parseNumber (close),
                'last': this.parseNumber (last),
                'change': this.parseNumber (change),
                'percentage': this.parseNumber (percentage),
                'average': this.parseNumber (average),
                'vwap': this.parseNumber (vwap),
                'baseVolume': this.parseNumber (baseVolume),
                'quoteVolume': this.parseNumber (quoteVolume),
            });
        }
    }

    parseAccounts (accounts, params = {}) {
        const array = Object.values (accounts || [])
        return array.map ((account) => this.extend (this.parseAccount (account, undefined), params))
    }

    parseTickers (tickers, symbols = undefined, params = {}) {
        const result = [];
        const values = Object.values (tickers || []);
        for (let i = 0; i < values.length; i++) {
            result.push (this.extend (this.parseTicker (values[i]), params));
        }
        return this.filterByArray (result, 'symbol', symbols);
    }

    parseDepositAddresses (addresses, codes = undefined, indexed = true, params = {}) {
        let result = [];
        for (let i = 0; i < addresses.length; i++) {
            const address = this.extend (this.parseDepositAddress (addresses[i]), params);
            result.push (address);
        }
        if (codes) {
            result = this.filterByArray (result, 'currency', codes, false);
        }
        return indexed ? this.indexBy (result, 'currency') : result;
    }

    parseTrades (trades, market = undefined, since = undefined, limit = undefined, params = {}) {
        let result = Object.values (trades || []).map ((trade) => this.merge (this.parseTrade (trade, market), params))
        result = sortBy2 (result, 'timestamp', 'id')
        const symbol = (market !== undefined) ? market['symbol'] : undefined
        const tail = since === undefined
        return this.filterBySymbolSinceLimit (result, symbol, since, limit, tail)
    }

    parseTransactions (transactions, currency = undefined, since = undefined, limit = undefined, params = {}) {
        let result = Object.values (transactions || []).map ((transaction) => this.extend (this.parseTransaction (transaction, currency), params))
        result = this.sortBy (result, 'timestamp');
        const code = (currency !== undefined) ? currency['code'] : undefined;
        const tail = since === undefined;
        return this.filterByCurrencySinceLimit (result, code, since, limit, tail);
    }

    parseTransfers (transfers, currency = undefined, since = undefined, limit = undefined, params = {}) {
        let result = Object.values (transfers || []).map ((transfer) => this.extend (this.parseTransfer (transfer, currency), params))
        result = this.sortBy (result, 'timestamp');
        const code = (currency !== undefined) ? currency['code'] : undefined;
        const tail = since === undefined;
        return this.filterByCurrencySinceLimit (result, code, since, limit, tail);
    }

    parseLedger (data, currency = undefined, since = undefined, limit = undefined, params = {}) {
        let result = [];
        const array = Object.values (data || []);
        for (let i = 0; i < array.length; i++) {
            const itemOrItems = this.parseLedgerEntry (array[i], currency);
            if (Array.isArray (itemOrItems)) {
                for (let j = 0; j < itemOrItems.length; j++) {
                    result.push (this.extend (itemOrItems[j], params));
                }
            } else {
                result.push (this.extend (itemOrItems, params));
            }
        }
        result = this.sortBy (result, 'timestamp');
        const code = (currency !== undefined) ? currency['code'] : undefined;
        const tail = since === undefined;
        return this.filterByCurrencySinceLimit (result, code, since, limit, tail);
    }

    safeLedgerEntry (entry, currency = undefined) {
        currency = this.safeCurrency (undefined, currency);
        let direction = this.safeString (entry, 'direction');
        let before = this.safeString (entry, 'before');
        let after = this.safeString (entry, 'after');
        let amount = this.safeString (entry, 'amount');
        let fee = this.safeString (entry, 'fee');
        if (amount !== undefined && fee !== undefined) {
            if (before === undefined && after !== undefined) {
                const amountAndFee = Precise.stringAdd (amount, fee);
                before = Precise.stringSub (after, amountAndFee);
            } else if (before !== undefined && after === undefined) {
                const amountAndFee = Precise.stringAdd (amount, fee);
                after = Precise.stringAdd (before, amountAndFee);
            }
        }
        if (before !== undefined && after !== undefined) {
            if (direction === undefined) {
                if (Precise.stringGt (before, after)) {
                    direction = 'out';
                }
                if (Precise.stringGt (after, before)) {
                    direction = 'in';
                }
            }
            if (amount === undefined && fee !== undefined) {
                const betweenAfterBefore = Precise.stringSub (after, before);
                amount = Precise.stringSub (betweenAfterBefore, fee);
            }
            if (amount !== undefined && fee === undefined) {
                const betweenAfterBefore = Precise.stringSub (after, before);
                fee = Precise.stringSub (betweenAfterBefore, amount);
            }
        }
        return this.extend ({
            'id': undefined,
            'timestamp': undefined,
            'datetime': undefined,
            'direction': undefined,
            'account': undefined,
            'referenceId': undefined,
            'referenceAccount': undefined,
            'type': undefined,
            'currency': currency['code'],
            'amount': amount,
            'before': before,
            'after': after,
            'status': undefined,
            'fee': fee,
            'info': undefined,
        }, entry);
    }

    parseOrders (orders, market = undefined, since = undefined, limit = undefined, params = {}) {
        //
        // the value of orders is either a dict or a list
        //
        // dict
        //
        //     {
        //         'id1': { ... },
        //         'id2': { ... },
        //         'id3': { ... },
        //         ...
        //     }
        //
        // list
        //
        //     [
        //         { 'id': 'id1', ... },
        //         { 'id': 'id2', ... },
        //         { 'id': 'id3', ... },
        //         ...
        //     ]
        //
        let result = Array.isArray (orders) ?
            Object.values (orders).map ((order) => this.extend (this.parseOrder (order, market), params)) :
            Object.entries (orders).map (([ id, order ]) => this.extend (this.parseOrder (this.extend ({ 'id': id }, order), market), params))
        result = sortBy (result, 'timestamp')
        const symbol = (market !== undefined) ? market['symbol'] : undefined
        const tail = since === undefined
        return this.filterBySymbolSinceLimit (result, symbol, since, limit, tail)
    }

    safeCurrency (currencyId, currency = undefined) {
        if ((currencyId === undefined) && (currency !== undefined)) {
            return currency
        }
        if ((this.currencies_by_id !== undefined) && (currencyId in this.currencies_by_id)) {
            return this.currencies_by_id[currencyId]
        }
        return {
            'id': currencyId,
            'code': (currencyId === undefined) ? currencyId : this.commonCurrencyCode (currencyId.toUpperCase ()),
        }
    }

    safeCurrencyCode (currencyId, currency = undefined) {
        currency = this.safeCurrency (currencyId, currency)
        return currency['code']
    }

    safeMarket (marketId, market = undefined, delimiter = undefined) {
        if (marketId !== undefined) {
            if (this.markets_by_id !== undefined && marketId in this.markets_by_id) {
                market = this.markets_by_id[marketId]
            } else if (delimiter !== undefined) {
                const parts = marketId.split (delimiter)
                if (parts.length === 2) {
                    const baseId = this.safeString (parts, 0);
                    const quoteId = this.safeString (parts, 1);
                    const base = this.safeCurrencyCode (baseId)
                    const quote = this.safeCurrencyCode (quoteId)
                    const symbol = base + '/' + quote
                    return {
                        'id': marketId,
                        'symbol': symbol,
                        'base': base,
                        'quote': quote,
                        'baseId': baseId,
                        'quoteId': quoteId,
                    }
                } else {
                    return {
                        'id': marketId,
                        'symbol': marketId,
                        'base': undefined,
                        'quote': undefined,
                        'baseId': undefined,
                        'quoteId': undefined,
                    }
                }
            }
        }
        if (market !== undefined) {
            return market
        }
        return {
            'id': marketId,
            'symbol': marketId,
            'base': undefined,
            'quote': undefined,
            'baseId': undefined,
            'quoteId': undefined,
        }
    }

    safeSymbol (marketId, market = undefined, delimiter = undefined) {
        market = this.safeMarket (marketId, market, delimiter)
        return market['symbol'];
    }

    filterBySymbol (array, symbol = undefined) {
        return ((symbol !== undefined) ? array.filter ((entry) => entry.symbol === symbol) : array)
    }

    parseFundingRate (contract, market = undefined) {
        throw new NotSupported (this.id + ' parseFundingRate() is not supported yet')
    }

    parseFundingRates (response, market = undefined) {
        const result = {};
        for (let i = 0; i < response.length; i++) {
            const parsed = this.parseFundingRate (response[i], market);
            result[parsed['symbol']] = parsed;
        }
        return result;
    }

    parseOHLCV (ohlcv, market = undefined) {
        return Array.isArray (ohlcv) ? ohlcv.slice (0, 6) : ohlcv
    }

    parseOHLCVs (ohlcvs, market = undefined, timeframe = '1m', since = undefined, limit = undefined) {
        // this code is commented out temporarily to catch for exchange-specific errors
        // if (!this.isArray (ohlcvs)) {
        //     throw new ExchangeError (this.id + ' parseOHLCVs() expected an array in the ohlcvs argument, but got ' + typeof ohlcvs);
        // }
        const parsed = ohlcvs.map ((ohlcv) => this.parseOHLCV (ohlcv, market))
        const sorted = this.sortBy (parsed, 0)
        const tail = since === undefined
        return this.filterBySinceLimit (sorted, since, limit, 0, tail)
    }

    costToPrecision (symbol, cost) {
        const market = this.market (symbol)
        return decimalToPrecision (cost, TRUNCATE, market.precision.price, this.precisionMode, this.paddingMode)
    }

    priceToPrecision (symbol, price) {
        const market = this.market (symbol)
        return decimalToPrecision (price, ROUND, market.precision.price, this.precisionMode, this.paddingMode)
    }

    amountToPrecision (symbol, amount) {
        const market = this.market (symbol)
        return decimalToPrecision (amount, TRUNCATE, market.precision.amount, this.precisionMode, this.paddingMode)
    }

    feeToPrecision (symbol, fee) {
        const market = this.market (symbol)
        return decimalToPrecision (fee, ROUND, market.precision.price, this.precisionMode, this.paddingMode)
    }

    currencyToPrecision (code, fee, networkCode = undefined) {
        const currency = this.currencies[code];
        let precision = this.safeValue (currency, 'precision');
        if (networkCode !== undefined) {
            const networks = this.safeValue (currency, 'networks', {});
            const networkItem = this.safeValue (networks, networkCode, {});
            precision = this.safeValue (networkItem, 'precision', precision);
        }
        if (precision === undefined) {
            return fee;
        } else {
            return decimalToPrecision (fee, ROUND, precision, this.precisionMode, this.paddingMode);
        }
    }

    calculateFee (symbol, type, side, amount, price, takerOrMaker = 'taker', params = {}) {
        const market = this.markets[symbol];
        const feeSide = this.safeString (market, 'feeSide', 'quote');
        let key = 'quote';
        let cost = undefined;
        if (feeSide === 'quote') {
            // the fee is always in quote currency
            cost = amount * price;
        } else if (feeSide === 'base') {
            // the fee is always in base currency
            cost = amount;
        } else if (feeSide === 'get') {
            // the fee is always in the currency you get
            cost = amount;
            if (side === 'sell') {
                cost *= price;
            } else {
                key = 'base';
            }
        } else if (feeSide === 'give') {
            // the fee is always in the currency you give
            cost = amount;
            if (side === 'buy') {
                cost *= price;
            } else {
                key = 'base';
            }
        }
        const rate = market[takerOrMaker];
        if (cost !== undefined) {
            cost *= rate;
        }
        return {
            'type': takerOrMaker,
            'currency': market[key],
            'rate': rate,
            'cost': cost,
        };
    }

    checkRequiredDependencies () {
        return
    }

    remove0xPrefix (hexData) {
        if (hexData.slice (0, 2) === '0x') {
            return hexData.slice (2)
        } else {
            return hexData
        }
    }

    hashMessage (message) {
        // takes a hex encoded message
        const binaryMessage = this.base16ToBinary (this.remove0xPrefix (message))
        const prefix = this.stringToBinary ('\x19Ethereum Signed Message:\n' + binaryMessage.sigBytes)
        return '0x' + this.hash (this.binaryConcat (prefix, binaryMessage), 'keccak', 'hex')
    }

    signHash (hash, privateKey) {
        const signature = this.ecdsa (hash.slice (-64), privateKey.slice (-64), 'secp256k1', undefined)
        return {
            'r': '0x' + signature['r'],
            's': '0x' + signature['s'],
            'v': 27 + signature['v'],
        }
    }

    signMessage (message, privateKey) {
        return this.signHash (this.hashMessage (message), privateKey.slice (-64))
    }

    signMessageString (message, privateKey) {
        // still takes the input as a hex string
        // same as above but returns a string instead of an object
        const signature = this.signMessage (message, privateKey)
        return signature['r'] + this.remove0xPrefix (signature['s']) + this.binaryToBase16 (this.numberToBE (signature['v']))
    }

    oath () {
        if (typeof this.twofa !== 'undefined') {
            return this.totp (this.twofa)
        } else {
            throw new ExchangeError (this.id + ' this.twofa has not been set')
        }
    }

    getNetwork (network, code) {
        network = network.toUpperCase ();
        const aliases = {
            'ETHEREUM': 'ETH',
            'ETHER': 'ETH',
            'ERC20': 'ETH',
            'ETH': 'ETH',
            'TRC20': 'TRX',
            'TRON': 'TRX',
            'TRX': 'TRX',
            'BEP20': 'BSC',
            'BSC': 'BSC',
            'HRC20': 'HT',
            'HECO': 'HT',
            'SPL': 'SOL',
            'SOL': 'SOL',
            'TERRA': 'LUNA',
            'LUNA': 'LUNA',
            'POLYGON': 'MATIC',
            'MATIC': 'MATIC',
            'EOS': 'EOS',
            'WAVES': 'WAVES',
            'AVALANCHE': 'AVAX',
            'AVAX': 'AVAX',
            'QTUM': 'QTUM',
            'CHZ': 'CHZ',
            'NEO': 'NEO',
            'ONT': 'ONT',
            'RON': 'RON',
        };
        if (network === code) {
            return network;
        } else if (network in aliases) {
            return aliases[network];
        } else {
            throw new NotSupported (this.id + ' network ' + network + ' is not yet supported');
        }
    }

    reduceFeesByCurrency (fees, string = false) {
        //
        // this function takes a list of fee structures having the following format
        //
        //     string = true
        //
        //     [
        //         { 'currency': 'BTC', 'cost': '0.1' },
        //         { 'currency': 'BTC', 'cost': '0.2'  },
        //         { 'currency': 'BTC', 'cost': '0.2', 'rate': '0.00123' },
        //         { 'currency': 'BTC', 'cost': '0.4', 'rate': '0.00123' },
        //         { 'currency': 'BTC', 'cost': '0.5', 'rate': '0.00456' },
        //         { 'currency': 'USDT', 'cost': '12.3456' },
        //     ]
        //
        //     string = false
        //
        //     [
        //         { 'currency': 'BTC', 'cost': 0.1 },
        //         { 'currency': 'BTC', 'cost': 0.2 },
        //         { 'currency': 'BTC', 'cost': 0.2, 'rate': 0.00123 },
        //         { 'currency': 'BTC', 'cost': 0.4, 'rate': 0.00123 },
        //         { 'currency': 'BTC', 'cost': 0.5, 'rate': 0.00456 },
        //         { 'currency': 'USDT', 'cost': 12.3456 },
        //     ]
        //
        // and returns a reduced fee list, where fees are summed per currency and rate (if any)
        //
        //     string = true
        //
        //     [
        //         { 'currency': 'BTC', 'cost': '0.3'  },
        //         { 'currency': 'BTC', 'cost': '0.6', 'rate': '0.00123' },
        //         { 'currency': 'BTC', 'cost': '0.5', 'rate': '0.00456' },
        //         { 'currency': 'USDT', 'cost': '12.3456' },
        //     ]
        //
        //     string  = false
        //
        //     [
        //         { 'currency': 'BTC', 'cost': 0.3  },
        //         { 'currency': 'BTC', 'cost': 0.6, 'rate': 0.00123 },
        //         { 'currency': 'BTC', 'cost': 0.5, 'rate': 0.00456 },
        //         { 'currency': 'USDT', 'cost': 12.3456 },
        //     ]
        //
        const reduced = {};
        for (let i = 0; i < fees.length; i++) {
            const fee = fees[i];
            const feeCurrencyCode = this.safeString (fee, 'currency');
            if (feeCurrencyCode !== undefined) {
                const rate = this.safeString (fee, 'rate');
                const cost = this.safeValue (fee, 'cost');
                if (!(feeCurrencyCode in reduced)) {
                    reduced[feeCurrencyCode] = {};
                }
                const rateKey = (rate === undefined) ? '' : rate;
                if (rateKey in reduced[feeCurrencyCode]) {
                    if (string) {
                        reduced[feeCurrencyCode][rateKey]['cost'] = Precise.stringAdd (reduced[feeCurrencyCode][rateKey]['cost'], cost);
                    } else {
                        reduced[feeCurrencyCode][rateKey]['cost'] = this.sum (reduced[feeCurrencyCode][rateKey]['cost'], cost);
                    }
                } else {
                    reduced[feeCurrencyCode][rateKey] = {
                        'currency': feeCurrencyCode,
                        'cost': string ? cost : this.parseNumber (cost),
                    };
                    if (rate !== undefined) {
                        reduced[feeCurrencyCode][rateKey]['rate'] = string ? rate : this.parseNumber (rate);
                    }
                }
            }
        }
        let result = [];
        const feeValues = Object.values (reduced);
        for (let i = 0; i < feeValues.length; i++) {
            const reducedFeeValues = Object.values (feeValues[i]);
            result = this.arrayConcat (result, reducedFeeValues);
        }
        return result;
    }

    safeTrade (trade, market = undefined) {
        const amount = this.safeString (trade, 'amount');
        const price = this.safeString (trade, 'price');
        let cost = this.safeString (trade, 'cost');
        if (cost === undefined) {
            // contract trading
            const contractSize = this.safeString (market, 'contractSize');
            let multiplyPrice = price;
            if (contractSize !== undefined) {
                const inverse = this.safeValue (market, 'inverse', false);
                if (inverse) {
                    multiplyPrice = Precise.stringDiv ('1', price);
                }
                multiplyPrice = Precise.stringMul (multiplyPrice, contractSize);
            }
            cost = Precise.stringMul (multiplyPrice, amount);
        }
        const parseFee = this.safeValue (trade, 'fee') === undefined;
        const parseFees = this.safeValue (trade, 'fees') === undefined;
        const shouldParseFees = parseFee || parseFees;
        const fees = this.safeValue (trade, 'fees', []);
        if (shouldParseFees) {
            const tradeFees = this.safeValue (trade, 'fees');
            if (tradeFees !== undefined) {
                for (let j = 0; j < tradeFees.length; j++) {
                    const tradeFee = tradeFees[j];
                    fees.push (this.extend ({}, tradeFee));
                }
            } else {
                const tradeFee = this.safeValue (trade, 'fee');
                if (tradeFee !== undefined) {
                    fees.push (this.extend ({}, tradeFee));
                }
            }
        }
        const fee = this.safeValue (trade, 'fee');
        if (shouldParseFees) {
            const reducedFees = this.reduceFees ? this.reduceFeesByCurrency (fees, true) : fees;
            const reducedLength = reducedFees.length;
            for (let i = 0; i < reducedLength; i++) {
                reducedFees[i]['cost'] = this.safeNumber (reducedFees[i], 'cost');
                if ('rate' in reducedFees[i]) {
                    reducedFees[i]['rate'] = this.safeNumber (reducedFees[i], 'rate');
                }
            }
            if (!parseFee && (reducedLength === 0)) {
                fee['cost'] = this.safeNumber (fee, 'cost');
                if ('rate' in fee) {
                    fee['rate'] = this.safeNumber (fee, 'rate');
                }
                reducedFees.push (fee);
            }
            if (parseFees) {
                trade['fees'] = reducedFees;
            }
            if (parseFee && (reducedLength === 1)) {
                trade['fee'] = reducedFees[0];
            }
            const tradeFee = this.safeValue (trade, 'fee');
            if (tradeFee !== undefined) {
                tradeFee['cost'] = this.safeNumber (tradeFee, 'cost');
                if ('rate' in tradeFee) {
                    tradeFee['rate'] = this.safeNumber (tradeFee, 'rate');
                }
                trade['fee'] = tradeFee;
            }
        }
        trade['amount'] = this.parseNumber (amount);
        trade['price'] = this.parseNumber (price);
        trade['cost'] = this.parseNumber (cost);
        return trade;
    }

    safeOrder (order, market = undefined) {
        // parses numbers as strings
        // it is important pass the trades as unparsed rawTrades
        let amount = this.omitZero (this.safeString (order, 'amount'));
        let remaining = this.safeString (order, 'remaining');
        let filled = this.safeString (order, 'filled');
        let cost = this.safeString (order, 'cost');
        let average = this.omitZero (this.safeString (order, 'average'));
        let price = this.omitZero (this.safeString (order, 'price'));
        let lastTradeTimeTimestamp = this.safeInteger (order, 'lastTradeTimestamp');
        const parseFilled = (filled === undefined);
        const parseCost = (cost === undefined);
        const parseLastTradeTimeTimestamp = (lastTradeTimeTimestamp === undefined);
        const fee = this.safeValue (order, 'fee');
        const parseFee = (fee === undefined);
        const parseFees = this.safeValue (order, 'fees') === undefined;
        const shouldParseFees = parseFee || parseFees;
        const fees = this.safeValue (order, 'fees', []);
        let trades = [];
        if (parseFilled || parseCost || shouldParseFees) {
            const rawTrades = this.safeValue (order, 'trades', trades);
            const oldNumber = this.number;
            // we parse trades as strings here!
            this.number = String;
            trades = this.parseTrades (rawTrades, market, undefined, undefined, {
                'symbol': order['symbol'],
                'side': order['side'],
                'type': order['type'],
                'order': order['id'],
            });
            this.number = oldNumber;
            if (Array.isArray (trades) && trades.length) {
                // move properties that are defined in trades up into the order
                if (order['symbol'] === undefined) {
                    order['symbol'] = trades[0]['symbol'];
                }
                if (order['side'] === undefined) {
                    order['side'] = trades[0]['side'];
                }
                if (order['type'] === undefined) {
                    order['type'] = trades[0]['type'];
                }
                if (order['id'] === undefined) {
                    order['id'] = trades[0]['order'];
                }
                if (parseFilled) {
                    filled = '0';
                }
                if (parseCost) {
                    cost = '0';
                }
                for (let i = 0; i < trades.length; i++) {
                    const trade = trades[i];
                    const tradeAmount = this.safeString (trade, 'amount');
                    if (parseFilled && (tradeAmount !== undefined)) {
                        filled = Precise.stringAdd (filled, tradeAmount);
                    }
                    const tradeCost = this.safeString (trade, 'cost');
                    if (parseCost && (tradeCost !== undefined)) {
                        cost = Precise.stringAdd (cost, tradeCost);
                    }
                    const tradeTimestamp = this.safeValue (trade, 'timestamp');
                    if (parseLastTradeTimeTimestamp && (tradeTimestamp !== undefined)) {
                        if (lastTradeTimeTimestamp === undefined) {
                            lastTradeTimeTimestamp = tradeTimestamp;
                        } else {
                            lastTradeTimeTimestamp = Math.max (lastTradeTimeTimestamp, tradeTimestamp);
                        }
                    }
                    if (shouldParseFees) {
                        const tradeFees = this.safeValue (trade, 'fees');
                        if (tradeFees !== undefined) {
                            for (let j = 0; j < tradeFees.length; j++) {
                                const tradeFee = tradeFees[j];
                                fees.push (this.extend ({}, tradeFee));
                            }
                        } else {
                            const tradeFee = this.safeValue (trade, 'fee');
                            if (tradeFee !== undefined) {
                                fees.push (this.extend ({}, tradeFee));
                            }
                        }
                    }
                }
            }
        }
        if (shouldParseFees) {
            const reducedFees = this.reduceFees ? this.reduceFeesByCurrency (fees, true) : fees;
            const reducedLength = reducedFees.length;
            for (let i = 0; i < reducedLength; i++) {
                reducedFees[i]['cost'] = this.parseNumber (reducedFees[i]['cost']);
                if ('rate' in reducedFees[i]) {
                    reducedFees[i]['rate'] = this.parseNumber (reducedFees['i']['rate'])
                }
            }
            if (!parseFee && (reducedLength === 0)) {
                fee['cost'] = this.safeNumber (fee, 'cost');
                if ('rate' in fee) {
                    fee['rate'] = this.parseNumber (fee['rate'])
                }
                reducedFees.push (fee);
            }
            if (parseFees) {
                order['fees'] = reducedFees;
            }
            if (parseFee && (reducedLength === 1)) {
                order['fee'] = reducedFees[0];
            }
        }
        if (amount === undefined) {
            // ensure amount = filled + remaining
            if (filled !== undefined && remaining !== undefined) {
                amount = Precise.stringAdd (filled, remaining);
            } else if (this.safeString (order, 'status') === 'closed') {
                amount = filled;
            }
        }
        if (filled === undefined) {
            if (amount !== undefined && remaining !== undefined) {
                filled = Precise.stringSub (amount, remaining);
            }
        }
        if (remaining === undefined) {
            if (amount !== undefined && filled !== undefined) {
                remaining = Precise.stringSub (amount, filled);
            }
        }
        // ensure that the average field is calculated correctly
        if (average === undefined) {
            if ((filled !== undefined) && (cost !== undefined) && Precise.stringGt (filled, '0')) {
                average = Precise.stringDiv (cost, filled);
            }
        }
        // also ensure the cost field is calculated correctly
        const costPriceExists = (average !== undefined) || (price !== undefined);
        if (parseCost && (filled !== undefined) && costPriceExists) {
            let multiplyPrice = undefined;
            if (average === undefined) {
                multiplyPrice = price;
            } else {
                multiplyPrice = average;
            }
            // contract trading
            const contractSize = this.safeString (market, 'contractSize');
            if (contractSize !== undefined) {
                const inverse = this.safeValue (market, 'inverse', false);
                if (inverse) {
                    multiplyPrice = Precise.stringDiv ('1', multiplyPrice);
                }
                multiplyPrice = Precise.stringMul (multiplyPrice, contractSize);
            }
            cost = Precise.stringMul (multiplyPrice, filled);
        }
        // support for market orders
        const orderType = this.safeValue (order, 'type');
        const emptyPrice = (price === "market_price") || (price === undefined) || Precise.stringEquals (price, '0');
        if (emptyPrice && (orderType === 'market')) {
            price = average;
        }
        // we have trades with string values at this point so we will mutate them
        for (let i = 0; i < trades.length; i++) {
            const entry = trades[i];
            entry['amount'] = this.safeNumber (entry, 'amount');
            entry['price'] = this.safeNumber (entry, 'price');
            entry['cost'] = this.safeNumber (entry, 'cost');
            const fee = this.safeValue (entry, 'fee', {});
            fee['cost'] = this.safeNumber (fee, 'cost');
            if ('rate' in fee) {
                fee['rate'] = this.safeNumber (fee, 'rate');
            }
            entry['fee'] = fee;
        }
        // timeInForceHandling
        let timeInForce = this.safeString (order, 'timeInForce');
        if (timeInForce === undefined) {
            if (this.safeString (order, 'type') === 'market') {
                timeInForce = 'IOC';
            }
            // allow postOnly override
            if (this.safeValue (order, 'postOnly', false)) {
                timeInForce = 'PO';
            }
        }
        return this.extend (order, {
            'lastTradeTimestamp': lastTradeTimeTimestamp,
            'price': this.parseNumber (price),
            'amount': this.parseNumber (amount),
            'cost': this.parseNumber (cost),
            'average': this.parseNumber (average),
            'filled': this.parseNumber (filled),
            'remaining': this.parseNumber (remaining),
            'timeInForce': timeInForce,
            'trades': trades,
        });
    }

    parseNumber (value, d = undefined) {
        if (value === undefined) {
            return d
        } else {
            try {
                return this.number (value)
            } catch (e) {
                return d
            }
        }
    }

    safeNumber (object, key, d = undefined) {
        const value = this.safeString (object, key)
        return this.parseNumber (value, d)
    }

    safeNumber2 (object, key1, key2, d = undefined) {
        const value = this.safeString2 (object, key1, key2)
        return this.parseNumber (value, d)
    }

    safeNumberN (object, arr, d = undefined) {
        const value = this.safeStringN (object, arr)
        return this.parseNumber(value, d)
    }

    parsePrecision (precision) {
        if (precision === undefined) {
            return undefined
        }
        return '1e' + Precise.stringNeg (precision)
    }

    getSupportedMapping (key, mapping = {}) {
        // Takes a key and a dictionary, and returns the dictionary's value for that key
        // :throws:
        //      NotSupported if the dictionary does not contain the key
        if (key in mapping) {
            return mapping[key]
        } else {
            throw new NotSupported (this.id + ' ' + key + ' does not have a value in mapping')
        }
    }

    async fetchBorrowRate (code, params = {}) {
        await this.loadMarkets ();
        if (!this.has['fetchBorrowRates']) {
            throw new NotSupported (this.id + ' fetchBorrowRate() is not supported yet')
        }
        const borrowRates = await this.fetchBorrowRates (params);
        const rate = this.safeValue (borrowRates, code);
        if (rate === undefined) {
            throw new ExchangeError (this.id + ' fetchBorrowRate() could not find the borrow rate for currency code ' + code);
        }
        return rate;
    }

    parseLeverageTiers (response, symbols = undefined, marketIdKey = undefined) {
        // * marketIdKey should only be undefined when response is a dictionary
        const tiers = {};
        for (let i = 0; i < response.length; i++) {
            const item = response[i];
            const id = this.safeString (item, marketIdKey);
            const market = this.safeMarket (id);
            const symbol = market['symbol'];
            let symbolsLength = 0;
            if (symbols !== undefined) {
                symbolsLength = symbols.length;
            }
            const contract = this.safeValue (market, 'contract', false);
            if (contract && (symbolsLength === 0 || symbols.includes (symbol))) {
                tiers[symbol] = this.parseMarketLeverageTiers (item, market);
            }
        }
        return tiers;
    }

    async fetchMarketLeverageTiers (symbol, params = {}) {
        if (this.has['fetchLeverageTiers']) {
            const market = await this.market (symbol);
            if (!market['contract']) {
                throw new BadSymbol (this.id + ' fetchMarketLeverageTiers() supports contract markets only');
            }
            const tiers = await this.fetchLeverageTiers ([ symbol ]);
            return this.safeValue (tiers, symbol);
        } else {
            throw new NotSupported (this.id + ' fetchMarketLeverageTiers() is not supported yet');
        }
    }
<<<<<<< HEAD
=======

    parseOpenInterests (response, market = undefined, since = undefined, limit = undefined) {
        const interests = [];
        for (let i = 0; i < response.length; i++) {
            const entry = response[i];
            const interest = this.parseOpenInterest (entry, market);
            interests.push (interest);
        }
        const sorted = this.sortBy (interests, 'timestamp');
        const symbol = this.safeString (market, 'symbol');
        return this.filterBySymbolSinceLimit (sorted, symbol, since, limit);
    }

    isPostOnly (type, params = {}) {
        /**
         * @ignore
         * @method
         * @param {string} type Order type
         * @param {dict} params Exchange specific params
         * @returns {boolean} true if a post only order, false otherwise
         */
        const timeInForce = this.safeStringUpper (params, 'timeInForce');
        let postOnly = this.safeValue2 (params, 'postOnly', 'post_only', false);
        // we assume timeInForce is uppercase from safeStringUpper (params, 'timeInForce')
        const ioc = timeInForce === 'IOC';
        const fok = timeInForce === 'FOK';
        const timeInForcePostOnly = timeInForce === 'PO';
        const typeLower = type.toLowerCase ();
        const isMarket = typeLower === 'market';
        postOnly = postOnly || timeInForcePostOnly;
        if (postOnly) {
            if (ioc || fok) {
                throw new InvalidOrder (this.id + ' postOnly orders cannot have timeInForce equal to ' + timeInForce);
            } else if (isMarket) {
                throw new InvalidOrder (this.id + ' postOnly orders cannot have type ' + type);
            } else {
                return true;
            }
        } else {
            return false;
        }
    }

    async createPostOnlyOrder (symbol, type, side, amount, price, params = {}) {
        if (!this.has['createPostOnlyOrder']) {
            throw new NotSupported (this.id + 'createPostOnlyOrder() is not supported yet');
        }
        const query = this.extend (params, { 'postOnly': true });
        return await this.createOrder (symbol, type, side, amount, price, query);
    }

    async createReduceOnlyOrder (symbol, type, side, amount, price, params = {}) {
        if (!this.has['createReduceOnlyOrder']) {
            throw new NotSupported (this.id + 'createReduceOnlyOrder() is not supported yet');
        }
        const query = this.extend (params, { 'reduceOnly': true });
        return await this.createOrder (symbol, type, side, amount, price, query);
    }

    async createStopOrder (symbol, type, side, amount, price = undefined, stopPrice = undefined, params = {}) {
        if (!this.has['createStopOrder']) {
            throw new NotSupported (this.id + ' createStopOrder() is not supported yet');
        }
        if (stopPrice === undefined) {
            throw new ArgumentsRequired(this.id + ' create_stop_order() requires a stopPrice argument');
        }
        const query = this.extend (params, { 'stopPrice': stopPrice });
        return await this.createOrder (symbol, type, side, amount, price, query);
    }

    async createStopLimitOrder(symbol, side, amount, price, stopPrice, params = {}) {
        if (!this.has['createStopLimitOrder']) {
            throw new NotSupported(this.id + ' createStopLimitOrder() is not supported yet');
        }
        const query = this.extend(params, {'stopPrice': stopPrice});
        return this.createOrder(symbol, 'limit', side, amount, price, query);
    }

    async createStopMarketOrder(symbol, side, amount, stopPrice, params = {}) {
        if (!this.has['createStopMarketOrder']) {
            throw new NotSupported(this.id + ' createStopMarketOrder() is not supported yet');
        }
        const query = this.extend(params, {'stopPrice': stopPrice});
        return this.createOrder(symbol, 'market', side, amount, undefined, query);
    }

    checkOrderArguments (market, type, side, amount, price, params) {
        if (price === undefined) {
            if (type === 'limit') {
                  throw new ArgumentsRequired (this.id + ' createOrder() requires a price argument for a limit order');
             }
        }
        if (amount <= 0) {
            throw new ArgumentsRequired (this.id + ' createOrder() amount should be above 0');
        }
    }

    parsePositions (positions, symbols = undefined, params = {}) {
        symbols = this.marketSymbols (symbols);
        const result = Object.values (positions || []).map ((position) => this.merge (this.parsePosition (position), params));
        return this.filterByArray (result, 'symbol', symbols, false);
    }

    parseBorrowInterests (response, market = undefined) {
        const interest = [];
        for (let i = 0; i < response.length; i++) {
            const row = response[i];
            interest.push (this.parseBorrowInterest (row, market));
        }
        return interest;
    }

    parseFundingRateHistories (response, market = undefined, since = undefined, limit = undefined) {
        const rates = [];
        for (let i = 0; i < response.length; i++) {
            const entry = response[i];
            rates.push (this.parseFundingRateHistory (entry, market));
        }
        const sorted = this.sortBy (rates, 'timestamp');
        const symbol = (market === undefined) ? undefined : market['symbol'];
        return this.filterBySymbolSinceLimit (sorted, symbol, since, limit);
    }

    async fetchFundingRate (symbol, params = {}) {
        if (this.has['fetchFundingRates']) {
            const market = await this.market (symbol);
            if (!market['contract']) {
                throw new BadSymbol (this.id + ' fetchFundingRate() supports contract markets only');
            }
            const rates = await this.fetchFundingRates ([ symbol ], params);
            const rate = this.safeValue (rates, symbol);
            if (rate === undefined) {
                throw new NullResponse (this.id + ' fetchFundingRate () returned no data for ' + symbol);
            } else {
                return rate;
            }
        } else {
            throw new NotSupported (this.id + ' fetchFundingRate () is not supported yet');
        }
    }

    async fetchMarkOHLCV (symbol, timeframe = '1m', since = undefined, limit = undefined, params = {}) {
        /**
         * @method
         * @name exchange#fetchMarkOHLCV
         * @description fetches historical mark price candlestick data containing the open, high, low, and close price of a market
         * @param {str} symbol unified symbol of the market to fetch OHLCV data for
         * @param {str} timeframe the length of time each candle represents
         * @param {int|undefined} since timestamp in ms of the earliest candle to fetch
         * @param {int|undefined} limit the maximum amount of candles to fetch
         * @param {dict} params extra parameters specific to the exchange api endpoint
         * @returns {[[int|float]]} A list of candles ordered as timestamp, open, high, low, close, undefined
         */
        if (this.has['fetchMarkOHLCV']) {
            const request = {
                'price': 'mark',
            };
            return await this.fetchOHLCV (symbol, timeframe, since, limit, this.extend (request, params));
        } else {
            throw new NotSupported (this.id + ' fetchMarkOHLCV () is not supported yet');
        }
    }

    async fetchIndexOHLCV (symbol, timeframe = '1m', since = undefined, limit = undefined, params = {}) {
        /**
         * @method
         * @name exchange#fetchIndexOHLCV
         * @description fetches historical index price candlestick data containing the open, high, low, and close price of a market
         * @param {str} symbol unified symbol of the market to fetch OHLCV data for
         * @param {str} timeframe the length of time each candle represents
         * @param {int|undefined} since timestamp in ms of the earliest candle to fetch
         * @param {int|undefined} limit the maximum amount of candles to fetch
         * @param {dict} params extra parameters specific to the exchange api endpoint
         * @returns {[[int|float]]} A list of candles ordered as timestamp, open, high, low, close, undefined
         */
        if (this.has['fetchIndexOHLCV']) {
            const request = {
                'price': 'index',
            };
            return await this.fetchOHLCV (symbol, timeframe, since, limit, this.extend (request, params));
        } else {
            throw new NotSupported (this.id + ' fetchIndexOHLCV () is not supported yet');
        }
    }

    async fetchPremiumIndexOHLCV (symbol, timeframe = '1m', since = undefined, limit = undefined, params = {}) {
        /**
         * @method
         * @name exchange#fetchPremiumIndexOHLCV
         * @description fetches historical premium index price candlestick data containing the open, high, low, and close price of a market
         * @param {str} symbol unified symbol of the market to fetch OHLCV data for
         * @param {str} timeframe the length of time each candle represents
         * @param {int|undefined} since timestamp in ms of the earliest candle to fetch
         * @param {int|undefined} limit the maximum amount of candles to fetch
         * @param {dict} params extra parameters specific to the exchange api endpoint
         * @returns {[[int|float]]} A list of candles ordered as timestamp, open, high, low, close, undefined
         */
        if (this.has['fetchPremiumIndexOHLCV']) {
            const request = {
                'price': 'premiumIndex',
            };
            return await this.fetchOHLCV (symbol, timeframe, since, limit, this.extend (request, params));
        } else {
            throw new NotSupported (this.id + ' fetchPremiumIndexOHLCV () is not supported yet');
        }
    }
>>>>>>> 836d4f16
}<|MERGE_RESOLUTION|>--- conflicted
+++ resolved
@@ -2272,213 +2272,4 @@
             throw new NotSupported (this.id + ' fetchMarketLeverageTiers() is not supported yet');
         }
     }
-<<<<<<< HEAD
-=======
-
-    parseOpenInterests (response, market = undefined, since = undefined, limit = undefined) {
-        const interests = [];
-        for (let i = 0; i < response.length; i++) {
-            const entry = response[i];
-            const interest = this.parseOpenInterest (entry, market);
-            interests.push (interest);
-        }
-        const sorted = this.sortBy (interests, 'timestamp');
-        const symbol = this.safeString (market, 'symbol');
-        return this.filterBySymbolSinceLimit (sorted, symbol, since, limit);
-    }
-
-    isPostOnly (type, params = {}) {
-        /**
-         * @ignore
-         * @method
-         * @param {string} type Order type
-         * @param {dict} params Exchange specific params
-         * @returns {boolean} true if a post only order, false otherwise
-         */
-        const timeInForce = this.safeStringUpper (params, 'timeInForce');
-        let postOnly = this.safeValue2 (params, 'postOnly', 'post_only', false);
-        // we assume timeInForce is uppercase from safeStringUpper (params, 'timeInForce')
-        const ioc = timeInForce === 'IOC';
-        const fok = timeInForce === 'FOK';
-        const timeInForcePostOnly = timeInForce === 'PO';
-        const typeLower = type.toLowerCase ();
-        const isMarket = typeLower === 'market';
-        postOnly = postOnly || timeInForcePostOnly;
-        if (postOnly) {
-            if (ioc || fok) {
-                throw new InvalidOrder (this.id + ' postOnly orders cannot have timeInForce equal to ' + timeInForce);
-            } else if (isMarket) {
-                throw new InvalidOrder (this.id + ' postOnly orders cannot have type ' + type);
-            } else {
-                return true;
-            }
-        } else {
-            return false;
-        }
-    }
-
-    async createPostOnlyOrder (symbol, type, side, amount, price, params = {}) {
-        if (!this.has['createPostOnlyOrder']) {
-            throw new NotSupported (this.id + 'createPostOnlyOrder() is not supported yet');
-        }
-        const query = this.extend (params, { 'postOnly': true });
-        return await this.createOrder (symbol, type, side, amount, price, query);
-    }
-
-    async createReduceOnlyOrder (symbol, type, side, amount, price, params = {}) {
-        if (!this.has['createReduceOnlyOrder']) {
-            throw new NotSupported (this.id + 'createReduceOnlyOrder() is not supported yet');
-        }
-        const query = this.extend (params, { 'reduceOnly': true });
-        return await this.createOrder (symbol, type, side, amount, price, query);
-    }
-
-    async createStopOrder (symbol, type, side, amount, price = undefined, stopPrice = undefined, params = {}) {
-        if (!this.has['createStopOrder']) {
-            throw new NotSupported (this.id + ' createStopOrder() is not supported yet');
-        }
-        if (stopPrice === undefined) {
-            throw new ArgumentsRequired(this.id + ' create_stop_order() requires a stopPrice argument');
-        }
-        const query = this.extend (params, { 'stopPrice': stopPrice });
-        return await this.createOrder (symbol, type, side, amount, price, query);
-    }
-
-    async createStopLimitOrder(symbol, side, amount, price, stopPrice, params = {}) {
-        if (!this.has['createStopLimitOrder']) {
-            throw new NotSupported(this.id + ' createStopLimitOrder() is not supported yet');
-        }
-        const query = this.extend(params, {'stopPrice': stopPrice});
-        return this.createOrder(symbol, 'limit', side, amount, price, query);
-    }
-
-    async createStopMarketOrder(symbol, side, amount, stopPrice, params = {}) {
-        if (!this.has['createStopMarketOrder']) {
-            throw new NotSupported(this.id + ' createStopMarketOrder() is not supported yet');
-        }
-        const query = this.extend(params, {'stopPrice': stopPrice});
-        return this.createOrder(symbol, 'market', side, amount, undefined, query);
-    }
-
-    checkOrderArguments (market, type, side, amount, price, params) {
-        if (price === undefined) {
-            if (type === 'limit') {
-                  throw new ArgumentsRequired (this.id + ' createOrder() requires a price argument for a limit order');
-             }
-        }
-        if (amount <= 0) {
-            throw new ArgumentsRequired (this.id + ' createOrder() amount should be above 0');
-        }
-    }
-
-    parsePositions (positions, symbols = undefined, params = {}) {
-        symbols = this.marketSymbols (symbols);
-        const result = Object.values (positions || []).map ((position) => this.merge (this.parsePosition (position), params));
-        return this.filterByArray (result, 'symbol', symbols, false);
-    }
-
-    parseBorrowInterests (response, market = undefined) {
-        const interest = [];
-        for (let i = 0; i < response.length; i++) {
-            const row = response[i];
-            interest.push (this.parseBorrowInterest (row, market));
-        }
-        return interest;
-    }
-
-    parseFundingRateHistories (response, market = undefined, since = undefined, limit = undefined) {
-        const rates = [];
-        for (let i = 0; i < response.length; i++) {
-            const entry = response[i];
-            rates.push (this.parseFundingRateHistory (entry, market));
-        }
-        const sorted = this.sortBy (rates, 'timestamp');
-        const symbol = (market === undefined) ? undefined : market['symbol'];
-        return this.filterBySymbolSinceLimit (sorted, symbol, since, limit);
-    }
-
-    async fetchFundingRate (symbol, params = {}) {
-        if (this.has['fetchFundingRates']) {
-            const market = await this.market (symbol);
-            if (!market['contract']) {
-                throw new BadSymbol (this.id + ' fetchFundingRate() supports contract markets only');
-            }
-            const rates = await this.fetchFundingRates ([ symbol ], params);
-            const rate = this.safeValue (rates, symbol);
-            if (rate === undefined) {
-                throw new NullResponse (this.id + ' fetchFundingRate () returned no data for ' + symbol);
-            } else {
-                return rate;
-            }
-        } else {
-            throw new NotSupported (this.id + ' fetchFundingRate () is not supported yet');
-        }
-    }
-
-    async fetchMarkOHLCV (symbol, timeframe = '1m', since = undefined, limit = undefined, params = {}) {
-        /**
-         * @method
-         * @name exchange#fetchMarkOHLCV
-         * @description fetches historical mark price candlestick data containing the open, high, low, and close price of a market
-         * @param {str} symbol unified symbol of the market to fetch OHLCV data for
-         * @param {str} timeframe the length of time each candle represents
-         * @param {int|undefined} since timestamp in ms of the earliest candle to fetch
-         * @param {int|undefined} limit the maximum amount of candles to fetch
-         * @param {dict} params extra parameters specific to the exchange api endpoint
-         * @returns {[[int|float]]} A list of candles ordered as timestamp, open, high, low, close, undefined
-         */
-        if (this.has['fetchMarkOHLCV']) {
-            const request = {
-                'price': 'mark',
-            };
-            return await this.fetchOHLCV (symbol, timeframe, since, limit, this.extend (request, params));
-        } else {
-            throw new NotSupported (this.id + ' fetchMarkOHLCV () is not supported yet');
-        }
-    }
-
-    async fetchIndexOHLCV (symbol, timeframe = '1m', since = undefined, limit = undefined, params = {}) {
-        /**
-         * @method
-         * @name exchange#fetchIndexOHLCV
-         * @description fetches historical index price candlestick data containing the open, high, low, and close price of a market
-         * @param {str} symbol unified symbol of the market to fetch OHLCV data for
-         * @param {str} timeframe the length of time each candle represents
-         * @param {int|undefined} since timestamp in ms of the earliest candle to fetch
-         * @param {int|undefined} limit the maximum amount of candles to fetch
-         * @param {dict} params extra parameters specific to the exchange api endpoint
-         * @returns {[[int|float]]} A list of candles ordered as timestamp, open, high, low, close, undefined
-         */
-        if (this.has['fetchIndexOHLCV']) {
-            const request = {
-                'price': 'index',
-            };
-            return await this.fetchOHLCV (symbol, timeframe, since, limit, this.extend (request, params));
-        } else {
-            throw new NotSupported (this.id + ' fetchIndexOHLCV () is not supported yet');
-        }
-    }
-
-    async fetchPremiumIndexOHLCV (symbol, timeframe = '1m', since = undefined, limit = undefined, params = {}) {
-        /**
-         * @method
-         * @name exchange#fetchPremiumIndexOHLCV
-         * @description fetches historical premium index price candlestick data containing the open, high, low, and close price of a market
-         * @param {str} symbol unified symbol of the market to fetch OHLCV data for
-         * @param {str} timeframe the length of time each candle represents
-         * @param {int|undefined} since timestamp in ms of the earliest candle to fetch
-         * @param {int|undefined} limit the maximum amount of candles to fetch
-         * @param {dict} params extra parameters specific to the exchange api endpoint
-         * @returns {[[int|float]]} A list of candles ordered as timestamp, open, high, low, close, undefined
-         */
-        if (this.has['fetchPremiumIndexOHLCV']) {
-            const request = {
-                'price': 'premiumIndex',
-            };
-            return await this.fetchOHLCV (symbol, timeframe, since, limit, this.extend (request, params));
-        } else {
-            throw new NotSupported (this.id + ' fetchPremiumIndexOHLCV () is not supported yet');
-        }
-    }
->>>>>>> 836d4f16
 }