--- conflicted
+++ resolved
@@ -627,12 +627,10 @@
         return this.setMarkets (markets, currencies)
     }
 
-<<<<<<< HEAD
     async fetchPermissions (params = {}) {
         throw new NotSupported (this.id + ' fetchPermissions() not supported yet')
     }
 
-    
     getInitialPermissions () {
         const broadPropertyNames = {
             'publicAPI': 0,
@@ -808,8 +806,6 @@
     }
 
     // is async (returns a promise)
-=======
->>>>>>> 2087bbb2
     loadMarkets (reload = false, params = {}) {
         // this method is async, it returns a promise
         if ((reload && !this.reloadingMarkets) || !this.marketsLoading) {
