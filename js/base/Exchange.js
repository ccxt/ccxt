"use strict";

/*  ------------------------------------------------------------------------ */

const functions = require ('./functions')
    , Market    = require ('./Market')

const { isNode
      , keys
      , values
      , deepExtend
      , extend
      , flatten
      , indexBy
      , sortBy
      , groupBy
      , aggregate
      , uuid
      , unCamelCase
      , precisionFromString
      , throttle
      , capitalize
      , now
      , sleep
      , timeout
      , TimedOut } = functions

const { ExchangeError
      , NotSupported
      , AuthenticationError
      , DDoSProtection
      , RequestTimeout
      , ExchangeNotAvailable } = require ('./errors')

const defaultFetch = isNode ? require ('fetch-ponyfill') ().fetch : fetch

const journal = undefined // isNode && require ('./journal') // stub until we get a better solution for Webpack and React

/*  ------------------------------------------------------------------------ */

module.exports = class Exchange {

    getMarket (symbol) {

        if (!this.marketClasses)
            this.marketClasses = {}

        let marketClass = this.marketClasses[symbol]

        if (marketClass)
            return marketClass

        marketClass = new Market (this, symbol)
        this.marketClasses[symbol] = marketClass // only one Market instance per market
        return marketClass
    }

    describe () {
        return {
            'id': undefined,
            'name': undefined,
            'countries': undefined,
            'enableRateLimit': false,
            'rateLimit': 2000, // milliseconds = seconds * 1000
            'has': {
                'CORS': false,
                'publicAPI': true,
                'privateAPI': true,
                'cancelOrder': true,
                'createDepositAddress': false,
                'createOrder': true,
                'deposit': false,
                'fetchBalance': true,
                'fetchClosedOrders': false,
                'fetchCurrencies': false,
                'fetchDepositAddress': false,
                'fetchMarkets': true,
                'fetchMyTrades': false,
                'fetchOHLCV': false,
                'fetchOpenOrders': false,
                'fetchOrder': false,
                'fetchOrderBook': true,
                'fetchOrders': false,
                'fetchTicker': true,
                'fetchTickers': false,
                'fetchBidsAsks': false,
                'fetchTrades': true,
                'withdraw': false,
            },
            'urls': {
                'logo': undefined,
                'api': undefined,
                'www': undefined,
                'doc': undefined,
                'fees': undefined,
            },
            'api': undefined,
            'requiredCredentials': {
                'apiKey':   true,
                'secret':   true,
                'uid':      false,
                'login':    false,
                'password': false,
            },
            'markets': undefined, // to be filled manually or by fetchMarkets
            'currencies': {}, // to be filled manually or by fetchMarkets
            'timeframes': undefined, // redefine if the exchange has.fetchOHLCV
            'fees': {
                'trading': {
                    'tierBased': undefined,
                    'percentage': undefined,
                    'taker': undefined,
                    'maker': undefined,
                },
                'funding': {
                    'tierBased': undefined,
                    'percentage': undefined,
                    'withdraw': undefined,
                    'deposit': undefined,
                },
            },
            'exceptions': undefined,
        } // return
    } // describe ()

    constructor (userConfig = {}) {

        Object.assign (this, functions, { encode: string => string, decode: string => string })

        if (isNode)
            this.nodeVersion = process.version.match (/\d+\.\d+.\d+/)[0]

        // if (isNode) {
        //     this.userAgent = {
        //         'User-Agent': 'ccxt/' + Exchange.ccxtVersion +
        //             ' (+https://github.com/ccxt/ccxt)' +
        //             ' Node.js/' + this.nodeVersion + ' (JavaScript)'
        //     }
        // }

        this.userAgents = {
            'chrome': 'Mozilla/5.0 (Windows NT 10.0; Win64; x64) AppleWebKit/537.36 (KHTML, like Gecko) Chrome/62.0.3202.94 Safari/537.36',
            'chrome39': 'Mozilla/5.0 (Windows NT 6.1; WOW64) AppleWebKit/537.36 (KHTML, like Gecko) Chrome/39.0.2171.71 Safari/537.36',
        }

        this.headers = {}

        // prepended to URL, like https://proxy.com/https://exchange.com/api...
        this.proxy = ''
        this.origin = '*' // CORS origin

        this.iso8601          = timestamp => new Date (timestamp).toISOString ()
        this.parse8601        = x => Date.parse (((x.indexOf ('+') >= 0) || (x.slice (-1) === 'Z')) ? x : (x + 'Z'))
        this.milliseconds     = now
        this.microseconds     = () => now () * 1000 // TODO: utilize performance.now for that purpose
        this.seconds          = () => Math.floor (now () / 1000)

        this.parseJsonResponse             = true  // whether a reply is required to be in JSON or not
        this.substituteCommonCurrencyCodes = true  // reserved
        this.parseBalanceFromOpenOrders    = false // some exchanges return balance updates from order API endpoints

        // do not delete this line, it is needed for users to be able to define their own fetchImplementation
        this.fetchImplementation = defaultFetch

        this.timeout          = 10000 // milliseconds
        this.verbose          = false
        this.debug            = false
        this.journal          = 'debug.json'
        this.userAgent        = undefined
        this.twofa            = false // two-factor authentication (2FA)

        this.apiKey   = undefined
        this.secret   = undefined
        this.uid      = undefined
        this.login    = undefined
        this.password = undefined

        this.balance    = {}
        this.orderbooks = {}
        this.tickers    = {}
        this.orders     = {}
        this.trades     = {}

        this.last_http_response = undefined
        this.last_json_response = undefined

        this.arrayConcat = (a, b) => a.concat (b)

        const unCamelCaseProperties = (obj = this) => {
            if (obj !== null) {
                for (const k of Object.getOwnPropertyNames (obj)) {
                    this[unCamelCase (k)] = this[k]
                }
                unCamelCaseProperties (Object.getPrototypeOf (obj))
            }
<<<<<<< HEAD
       }
       unCamelCaseProperties ()

    /*  exchange's capabilities (overrideable)      */

        this.has = {
            'CORS': false,
            'publicAPI': true,
            'privateAPI': true,
            'cancelOrder': true,
            'createDepositAddress': false,
            'createOrder': true,
            'deposit': false,
            'fetchBalance': true,
            'fetchClosedOrders': false,
            'fetchCurrencies': false,
            'fetchDepositAddress': false,
            'fetchMarkets': true,
            'fetchMyTrades': false,
            'fetchOHLCV': false,
            'fetchOpenOrders': false,
            'fetchOrder': false,
            'fetchOrderBook': true,
            'fetchOrders': false,
            'fetchPermissions': false,
            'fetchTicker': true,
            'fetchTickers': false,
            'fetchBidsAsks': false,
            'fetchTrades': true,
            'withdraw': false,
=======
>>>>>>> cdad8858
        }
        unCamelCaseProperties ()

        this.allows = {}

        // merge configs
        const config = deepExtend (this.describe (), userConfig)

        // merge to this
        for (const [property, value] of Object.entries (config))
            this[property] = deepExtend (this[property], value)

        // generate old metainfo interface
        for (const k in this.has) {
            this['has' + capitalize (k)] = !!this.has[k] // converts 'emulated' to true
        }

        if (this.api)
            this.defineRestApi (this.api, 'request')

        this.initRestRateLimiter ()

        if (this.markets)
            this.setMarkets (this.markets)

        if (this.debug && journal) {
            journal (() => this.journal, this, Object.keys (this.has))
        }
    }

    defaults () {
        return { /* override me */ }
    }

    nonce () {
        return this.seconds ()
    }

    encodeURIComponent (...args) {
        return encodeURIComponent (...args)
    }

    checkRequiredCredentials () {
        Object.keys (this.requiredCredentials).map (key => {
            if (this.requiredCredentials[key] && !this[key])
                throw new AuthenticationError (this.id + ' requires `' + key + '`')
        })
    }

    initRestRateLimiter () {

        const fetchImplementation = this.fetchImplementation

        if (this.rateLimit === undefined)
            throw new Error (this.id + '.rateLimit property is not configured')

        this.tokenBucket = this.extend ({
            refillRate:  1 / this.rateLimit,
            delay:       1,
            capacity:    1,
            defaultCost: 1,
            maxCapacity: 1000,
        }, this.tokenBucket)

        this.throttle = throttle (this.tokenBucket)

        this.executeRestRequest = function (url, method = 'GET', headers = undefined, body = undefined) {

            let promise =
                fetchImplementation (url, { 'method': method, 'headers': headers, 'body': body, 'agent': this.tunnelAgent || null, timeout: this.timeout })
                    .catch (e => {
                        if (isNode)
                            throw new ExchangeNotAvailable ([ this.id, method, url, e.type, e.message ].join (' '))
                        throw e // rethrow all unknown errors
                    })
                    .then (response => this.handleRestErrors (response, url, method, headers, body))
                    .then (response => this.handleRestResponse (response, url, method, headers, body))

            return timeout (this.timeout, promise).catch (e => {
                if (e instanceof TimedOut)
                    throw new RequestTimeout (this.id + ' ' + method + ' ' + url + ' request timed out (' + this.timeout + ' ms)')
                throw e
            })
        }
    }

    defineRestApi (api, methodName, options = {}) {

        for (const type of Object.keys (api)) {
            for (const httpMethod of Object.keys (api[type])) {

                let urls = api[type][httpMethod]
                for (let i = 0; i < urls.length; i++) {
                    let url = urls[i].trim ()
                    let splitPath = url.split (/[^a-zA-Z0-9]/)

                    let uppercaseMethod  = httpMethod.toUpperCase ()
                    let lowercaseMethod  = httpMethod.toLowerCase ()
                    let camelcaseMethod  = this.capitalize (lowercaseMethod)
                    let camelcaseSuffix  = splitPath.map (this.capitalize).join ('')
                    let underscoreSuffix = splitPath.map (x => x.trim ().toLowerCase ()).filter (x => x.length > 0).join ('_')

                    if (camelcaseSuffix.indexOf (camelcaseMethod) === 0)
                        camelcaseSuffix = camelcaseSuffix.slice (camelcaseMethod.length)

                    if (underscoreSuffix.indexOf (lowercaseMethod) === 0)
                        underscoreSuffix = underscoreSuffix.slice (lowercaseMethod.length)

                    let camelcase  = type + camelcaseMethod + this.capitalize (camelcaseSuffix)
                    let underscore = type + '_' + lowercaseMethod + '_' + underscoreSuffix

                    if ('suffixes' in options) {
                        if ('camelcase' in options['suffixes'])
                            camelcase += options['suffixes']['camelcase']
                        if ('underscore' in options.suffixes)
                            underscore += options['suffixes']['underscore']
                    }

                    if ('underscore_suffix' in options)
                        underscore += options.underscoreSuffix;
                    if ('camelcase_suffix' in options)
                        camelcase += options.camelcaseSuffix;

                    let partial = async params => this[methodName] (url, type, uppercaseMethod, params || {})

                    this[camelcase]  = partial
                    this[underscore] = partial
                }
            }
        }
    }

    fetch (url, method = 'GET', headers = undefined, body = undefined) {

        if (isNode && this.userAgent) {
            if (typeof this.userAgent === 'string')
                headers = extend ({ 'User-Agent': this.userAgent }, headers)
            else if ((typeof this.userAgent === 'object') && ('User-Agent' in this.userAgent))
                headers = extend (this.userAgent, headers)
        }

        if (typeof this.proxy === 'function') {

            url = this.proxy (url)
            if (isNode)
                headers = extend ({ 'Origin': this.origin }, headers)

        } else if (typeof this.proxy === 'string') {

            if (this.proxy.length)
                if (isNode)
                    headers = extend ({ 'Origin': this.origin }, headers)

            url = this.proxy + url
        }

        headers = extend (this.headers, headers)

        if (this.verbose)
            console.log (this.id, method, url, "\nRequest:\n", headers, body)

        return this.executeRestRequest (url, method, headers, body)
    }

    async fetch2 (path, api = 'public', method = 'GET', params = {}, headers = undefined, body = undefined) {

        if (this.enableRateLimit)
            await this.throttle ()

        let request = this.sign (path, api, method, params, headers, body)
        return this.fetch (request.url, request.method, request.headers, request.body)
    }

    request (path, api = 'public', method = 'GET', params = {}, headers = undefined, body = undefined) {
        return this.fetch2 (path, api, method, params, headers, body)
    }

    handleErrors (statusCode, statusText, url, method, headers, body) {
        // override me
    }

    defaultErrorHandler (code, reason, url, method, headers, body) {
        if ((code >= 200) && (code <= 300))
            return body
        let error = undefined
        this.last_http_response = body
        let details = body
        let match = body.match (/<title>([^<]+)/i)
        if (match)
            details = match[1].trim ();
        if ([ 418, 429 ].includes (code)) {
            error = DDoSProtection
        } else if ([ 404, 409, 500, 501, 502, 520, 521, 522, 525 ].includes (code)) {
            error = ExchangeNotAvailable
        } else if ([ 400, 403, 405, 503, 530 ].includes (code)) {
            let ddosProtection = body.match (/cloudflare|incapsula/i)
            if (ddosProtection) {
                error = DDoSProtection
            } else {
                error = ExchangeNotAvailable
                details += ' (possible reasons: ' + [
                    'invalid API keys',
                    'bad or old nonce',
                    'exchange is down or offline',
                    'on maintenance',
                    'DDoS protection',
                    'rate-limiting',
                ].join (', ') + ')'
            }
        } else if ([ 408, 504 ].includes (code)) {
            error = RequestTimeout
        } else if ([ 401, 511 ].includes (code)) {
            error = AuthenticationError
        } else {
            error = ExchangeError
        }
        throw new error ([ this.id, method, url, code, reason, details ].join (' '))
    }

    handleRestErrors (response, url, method = 'GET', headers = undefined, body = undefined) {

        if (typeof response === 'string')
            return response

        return response.text ().then (text => {

            const args = [ response.status, response.statusText, url, method, headers, text ]

            if (this.verbose)
                console.log (this.id, method, url, response.status, response.statusText, headers, text ? ("\nResponse:\n" + text) : '')

            this.handleErrors (...args)
            return this.defaultErrorHandler (...args)
        })
    }

    handleRestResponse (response, url, method = 'GET', headers = undefined, body = undefined) {

        try {

            this.last_http_response = response
            if (this.parseJsonResponse) {
                this.last_json_response =
                    ((typeof response === 'string') && (response.length > 1)) ?
                        JSON.parse (response) : response
                return this.last_json_response
            }

            return response

        } catch (e) {

            let maintenance = response.match (/offline|busy|retry|wait|unavailable|maintain|maintenance|maintenancing/i)
            let ddosProtection = response.match (/cloudflare|incapsula|overload/i)

            if (e instanceof SyntaxError) {

                let error = ExchangeNotAvailable
                let details = 'not accessible from this location at the moment'
                if (maintenance)
                    details = 'offline, on maintenance or unreachable from this location at the moment'
                if (ddosProtection)
                    error = DDoSProtection
                throw new error ([ this.id, method, url, details ].join (' '))
            }

            if (this.verbose)
                console.log (this.id, method, url, 'error', e, "response body:\n'" + response + "'")

            throw e
        }
    }

    setMarkets (markets, currencies = undefined) {
        let values = Object.values (markets).map (market => deepExtend ({
            'limits': this.limits,
            'precision': this.precision,
        }, this.fees['trading'], market))
        this.markets = deepExtend (this.markets, indexBy (values, 'symbol'))
        this.marketsById = indexBy (markets, 'id')
        this.markets_by_id = this.marketsById
        this.symbols = Object.keys (this.markets).sort ()
        this.ids = Object.keys (this.markets_by_id).sort ()
        if (currencies) {
            this.currencies = deepExtend (currencies, this.currencies)
        } else {
            const baseCurrencies =
                values.filter (market => 'base' in market)
                    .map (market => ({
                        id: market.baseId || market.base,
                        code: market.base,
                        precision: market.precision ? (market.precision.base || market.precision.amount) : 8,
                    }))
            const quoteCurrencies =
                values.filter (market => 'quote' in market)
                    .map (market => ({
                        id: market.quoteId || market.quote,
                        code: market.quote,
                        precision: market.precision ? (market.precision.quote || market.precision.price) : 8,
                    }))
            const allCurrencies = baseCurrencies.concat (quoteCurrencies)
            const groupedCurrencies = groupBy (allCurrencies, 'code')
            const currencies = Object.keys (groupedCurrencies).map (code =>
                groupedCurrencies[code].reduce ((previous, current) =>
                    ((previous.precision > current.precision) ? previous : current), groupedCurrencies[code][0]))
            const sortedCurrencies = sortBy (flatten (currencies), 'code')
            this.currencies = deepExtend (indexBy (sortedCurrencies, 'code'), this.currencies)
        }
        this.currencies_by_id = indexBy (this.currencies, 'id')
        return this.markets
    }

    async loadMarkets (reload = false) {
        if (!reload && this.markets) {
            if (!this.marketsById) {
                return this.setMarkets (this.markets)
            }
            return this.markets
        }
        const markets = await this.fetchMarkets ()
        let currencies = undefined
        if (this.has.fetchCurrencies) {
            currencies = await this.fetchCurrencies ()
        }
        return this.setMarkets (markets, currencies)
    }

    fetchBidsAsks (symbols = undefined, params = {}) {
        throw new NotSupported (this.id + ' fetchBidsAsks not supported yet')
    }

    fetchTickers (symbols = undefined, params = {}) {
        throw new NotSupported (this.id + ' fetchTickers not supported yet')
    }

    fetchOrder (id, symbol = undefined, params = {}) {
        throw new NotSupported (this.id + ' fetchOrder not supported yet');
    }

    fetchOrders (symbol = undefined, since = undefined, limit = undefined, params = {}) {
        throw new NotSupported (this.id + ' fetchOrders not supported yet');
    }

    fetchOpenOrders (symbol = undefined, since = undefined, limit = undefined, params = {}) {
        throw new NotSupported (this.id + ' fetchOpenOrders not supported yet');
    }

    fetchClosedOrders (symbol = undefined, since = undefined, limit = undefined, params = {}) {
        throw new NotSupported (this.id + ' fetchClosedOrders not supported yet');
    }

    fetchMyTrades (symbol = undefined, since = undefined, limit = undefined, params = {}) {
        throw new NotSupported (this.id + ' fetchMyTrades not supported yet');
    }

    fetchCurrencies () {
        throw new NotSupported (this.id + ' fetchCurrencies not supported yet');
    }

    fetchMarkets () {
        return new Promise ((resolve, reject) => resolve (this.markets))
    }

    async fetchOrderStatus (id, market = undefined) {
        let order = await this.fetchOrder (id)
        return order['status']
    }

    account () {
        return {
            'free': 0.0,
            'used': 0.0,
            'total': 0.0,
        }
    }

    commonCurrencyCode (currency) {
        if (!this.substituteCommonCurrencyCodes)
            return currency
        if (currency === 'XBT')
            return 'BTC'
        if (currency === 'BCC')
            return 'BCH'
        if (currency === 'DRK')
            return 'DASH'
        return currency
    }

    currency (code) {

        if (typeof this.currencies === 'undefined')
            return new ExchangeError (this.id + ' currencies not loaded')

        if ((typeof code === 'string') && (code in this.currencies))
            return this.currencies[code]

        throw new ExchangeError (this.id + ' does not have currency code ' + code)
    }


    market (symbol) {

        if (typeof this.markets === 'undefined')
            return new ExchangeError (this.id + ' markets not loaded')

        if ((typeof symbol === 'string') && (symbol in this.markets))
            return this.markets[symbol]

        throw new ExchangeError (this.id + ' does not have market symbol ' + symbol)
    }

    marketId (symbol) {
        return this.market (symbol).id || symbol
    }

    marketIds (symbols) {
        return symbols.map (symbol => this.marketId (symbol));
    }

    symbol (symbol) {
        return this.market (symbol).symbol || symbol
    }

    extractParams (string) {
        let re = /{([a-zA-Z0-9_]+?)}/g
        let matches = []
        let match
        while (match = re.exec (string))
            matches.push (match[1])
        return matches
    }

    implodeParams (string, params) {
        for (let property in params)
            string = string.replace ('{' + property + '}', params[property])
        return string
    }

    url (path, params = {}) {
        let result = this.implodeParams (path, params);
        let query = this.omit (params, this.extractParams (path))
        if (Object.keys (query).length)
            result += '?' + this.urlencode (query)
        return result
    }

    parseBidAsk (bidask, priceKey = 0, amountKey = 1) {
        let price = parseFloat (bidask[priceKey])
        let amount = parseFloat (bidask[amountKey])
        return [ price, amount ]
    }

    parseBidsAsks (bidasks, priceKey = 0, amountKey = 1) {
        return Object.values (bidasks || []).map (bidask => this.parseBidAsk (bidask, priceKey, amountKey))
    }

    async fetchL2OrderBook (symbol, params = {}) {
        let orderbook = await this.fetchOrderBook (symbol, params)
        return extend (orderbook, {
            'bids': sortBy (aggregate (orderbook.bids), 0, true),
            'asks': sortBy (aggregate (orderbook.asks), 0),
        })
    }

    parseOrderBook (orderbook, timestamp = undefined, bidsKey = 'bids', asksKey = 'asks', priceKey = 0, amountKey = 1) {
        timestamp = timestamp || this.milliseconds ();
        return {
            'bids': sortBy ((bidsKey in orderbook) ? this.parseBidsAsks (orderbook[bidsKey], priceKey, amountKey) : [], 0, true),
            'asks': sortBy ((asksKey in orderbook) ? this.parseBidsAsks (orderbook[asksKey], priceKey, amountKey) : [], 0),
            'timestamp': timestamp,
            'datetime': this.iso8601 (timestamp),
        }
    }

    getCurrencyUsedOnOpenOrders (currency) {
        return Object.values (this.orders).filter (order => (order['status'] === 'open')).reduce ((total, order) => {
            let symbol = order['symbol'];
            let market = this.markets[symbol];
            let amount = order['remaining']
            if (currency === market['base'] && order['side'] === 'sell') {
                return total + amount
            } else if (currency === market['quote'] && order['side'] === 'buy') {
                return total + (order['cost'] || (order['price'] * amount))
            } else {
                return total
            }
        }, 0)
    }

    parseBalance (balance) {

        const currencies = Object.keys (this.omit (balance, 'info'));

        currencies.forEach (currency => {

            if (typeof balance[currency].used === 'undefined') {

                if (this.parseBalanceFromOpenOrders && ('open_orders' in balance['info'])) {
                    const exchangeOrdersCount = balance['info']['open_orders'];
                    const cachedOrdersCount = Object.values (this.orders).filter (order => (order['status'] === 'open')).length;
                    if (cachedOrdersCount === exchangeOrdersCount) {
                        balance[currency].used = this.getCurrencyUsedOnOpenOrders (currency)
                        balance[currency].total = balance[currency].used + balance[currency].free
                    }
                } else {
                    balance[currency].used = this.getCurrencyUsedOnOpenOrders (currency)
                    balance[currency].total = balance[currency].used + balance[currency].free
                }
            }

            [ 'free', 'used', 'total' ].forEach (account => {
                balance[account] = balance[account] || {}
                balance[account][currency] = balance[currency][account]
            })
        })

        return balance
    }

    async fetchPartialBalance (part, params = {}) {
        let balance = await this.fetchBalance (params)
        return balance[part]
    }

    fetchFreeBalance (params = {}) {
        return this.fetchPartialBalance ('free', params)
    }

    fetchUsedBalance (params = {}) {
        return this.fetchPartialBalance ('used', params)
    }

    fetchTotalBalance (params = {}) {
        return this.fetchPartialBalance ('total', params)
    }

    filterBySinceLimit (array, since = undefined, limit = undefined) {
        if (typeof since !== 'undefined')
            array = array.filter (entry => entry.timestamp > since)
        if (typeof limit !== 'undefined')
            array = array.slice (0, limit)
        return array
    }

    parseTrades (trades, market = undefined, since = undefined, limit = undefined) {
        let result = Object.values (trades).map (trade => this.parseTrade (trade, market))
        result = sortBy (result, 'timestamp', true)
        return this.filterBySinceLimit (result, since, limit)
    }

    parseOrders (orders, market = undefined, since = undefined, limit = undefined) {
        let result = Object.values (orders).map (order => this.parseOrder (order, market))
        return this.filterBySinceLimit (result, since, limit)
    }

    filterOrdersBySymbol (orders, symbol = undefined) {
        let grouped = this.groupBy (orders, 'symbol')
        if (symbol) {
            if (symbol in grouped)
                return grouped[symbol]
            return []
        }
        return orders
    }

    parseOHLCV (ohlcv, market = undefined, timeframe = '1m', since = undefined, limit = undefined) {
        return ohlcv
    }

    parseOHLCVs (ohlcvs, market = undefined, timeframe = '1m', since = undefined, limit = undefined) {
        ohlcvs = Object.values (ohlcvs)
        let result = []
        for (let i = 0; i < ohlcvs.length; i++) {
            if (limit && (result.length >= limit))
                break;
            let ohlcv = this.parseOHLCV (ohlcvs[i], market, timeframe, since, limit)
            if (since && (ohlcv[0] < since))
                continue
            result.push (ohlcv)
        }
        return result
    }

    editLimitBuyOrder (id, symbol, ...args) {
        return this.editLimitOrder (id, symbol, 'buy', ...args)
    }

    editLimitSellOrder (id, symbol, ...args) {
        return this.editLimitOrder (id, symbol, 'sell', ...args)
    }

    editLimitOrder (id, symbol, ...args) {
        return this.editOrder (id, symbol, 'limit', ...args)
    }

    async editOrder (id, symbol, ...args) {
        if (!this.enableRateLimit)
            throw new ExchangeError (this.id + ' editOrder() requires enableRateLimit = true')
        await this.cancelOrder (id, symbol);
        return this.createOrder (symbol, ...args)
    }

    createLimitBuyOrder (symbol, ...args) {
        return this.createOrder  (symbol, 'limit', 'buy', ...args)
    }

    createLimitSellOrder (symbol, ...args) {
        return this.createOrder (symbol, 'limit', 'sell', ...args)
    }

    createMarketBuyOrder (symbol, amount, params = {}) {
        return this.createOrder (symbol, 'market', 'buy', amount, undefined, params)
    }

    createMarketSellOrder (symbol, amount, params = {}) {
        return this.createOrder (symbol, 'market', 'sell', amount, undefined, params)
    }

    costToPrecision (symbol, cost) {
        return parseFloat (cost).toFixed (this.markets[symbol].precision.price)
    }

    priceToPrecision (symbol, price) {
        return parseFloat (price).toFixed (this.markets[symbol].precision.price)
    }

    amountToPrecision (symbol, amount) {
        return this.truncate (amount, this.markets[symbol].precision.amount)
    }

    amountToString (symbol, amount) {
        return this.truncate_to_string (amount, this.markets[symbol].precision.amount)
    }

    amountToLots (symbol, amount) {
        return this.amountToPrecision (symbol, Math.floor (amount / this.markets[symbol].lot) * this.markets[symbol].lot)
    }

    feeToPrecision (symbol, fee) {
        return parseFloat (fee).toFixed (this.markets[symbol].precision.price)
    }

    calculateFee (symbol, type, side, amount, price, takerOrMaker = 'taker', params = {}) {
        let market = this.markets[symbol]
        let rate = market[takerOrMaker]
        let cost = parseFloat (this.costToPrecision (symbol, amount * price))
        return {
            'type': takerOrMaker,
            'currency': market['quote'],
            'rate': rate,
            'cost': parseFloat (this.feeToPrecision (symbol, rate * cost)),
        }
    }

    Ymd (timestamp, infix = ' ') {
        let date = new Date (timestamp)
        let Y = date.getUTCFullYear ()
        let m = date.getUTCMonth () + 1
        let d = date.getUTCDate ()
        m = m < 10 ? ('0' + m) : m
        d = d < 10 ? ('0' + d) : d
        return Y + '-' + m + '-' + d
    }

    YmdHMS (timestamp, infix = ' ') {
        let date = new Date (timestamp)
        let Y = date.getUTCFullYear ()
        let m = date.getUTCMonth () + 1
        let d = date.getUTCDate ()
        let H = date.getUTCHours ()
        let M = date.getUTCMinutes ()
        let S = date.getUTCSeconds ()
        m = m < 10 ? ('0' + m) : m
        d = d < 10 ? ('0' + d) : d
        H = H < 10 ? ('0' + H) : H
        M = M < 10 ? ('0' + M) : M
        S = S < 10 ? ('0' + S) : S
        return Y + '-' + m + '-' + d + infix + H + ':' + M + ':' + S
    }
}<|MERGE_RESOLUTION|>--- conflicted
+++ resolved
@@ -81,6 +81,7 @@
                 'fetchOrder': false,
                 'fetchOrderBook': true,
                 'fetchOrders': false,
+                'fetchPermissions': false,
                 'fetchTicker': true,
                 'fetchTickers': false,
                 'fetchBidsAsks': false,
@@ -180,6 +181,8 @@
         this.tickers    = {}
         this.orders     = {}
         this.trades     = {}
+      
+        this.allows = {}
 
         this.last_http_response = undefined
         this.last_json_response = undefined
@@ -193,43 +196,8 @@
                 }
                 unCamelCaseProperties (Object.getPrototypeOf (obj))
             }
-<<<<<<< HEAD
-       }
-       unCamelCaseProperties ()
-
-    /*  exchange's capabilities (overrideable)      */
-
-        this.has = {
-            'CORS': false,
-            'publicAPI': true,
-            'privateAPI': true,
-            'cancelOrder': true,
-            'createDepositAddress': false,
-            'createOrder': true,
-            'deposit': false,
-            'fetchBalance': true,
-            'fetchClosedOrders': false,
-            'fetchCurrencies': false,
-            'fetchDepositAddress': false,
-            'fetchMarkets': true,
-            'fetchMyTrades': false,
-            'fetchOHLCV': false,
-            'fetchOpenOrders': false,
-            'fetchOrder': false,
-            'fetchOrderBook': true,
-            'fetchOrders': false,
-            'fetchPermissions': false,
-            'fetchTicker': true,
-            'fetchTickers': false,
-            'fetchBidsAsks': false,
-            'fetchTrades': true,
-            'withdraw': false,
-=======
->>>>>>> cdad8858
         }
         unCamelCaseProperties ()
-
-        this.allows = {}
 
         // merge configs
         const config = deepExtend (this.describe (), userConfig)
