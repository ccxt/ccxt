"use strict";

// ----------------------------------------------------------------------------

const functions = require ('./functions')

const {
    isNode
    , keys
    , values
    , deepExtend
    , extend
    , clone
    , flatten
    , unique
    , indexBy
    , sortBy
    , sortBy2
    , groupBy
    , aggregate
    , uuid
    , unCamelCase
    , precisionFromString
    , throttle
    , capitalize
    , now
    , timeout
    , TimedOut
    , buildOHLCVC
    , decimalToPrecision
    , defaultFetch
} = functions

const { // eslint-disable-line object-curly-newline
    ExchangeError
    , BadSymbol
    , NullResponse
    , InvalidAddress
    , InvalidOrder
    , NotSupported
    , AuthenticationError
    , DDoSProtection
    , RequestTimeout
    , ExchangeNotAvailable
    , RateLimitExceeded } = require ('./errors')

const { TRUNCATE, ROUND, DECIMAL_PLACES, NO_PADDING } = functions.precisionConstants

const BN = require ('../static_dependencies/BN/bn')
const Precise = require ('./Precise')

// ----------------------------------------------------------------------------

module.exports = class Exchange {

    describe () {
        return {
            'id': undefined,
            'name': undefined,
            'countries': undefined,
            'enableRateLimit': true,
            'rateLimit': 2000, // milliseconds = seconds * 1000
            'certified': false, // if certified by the CCXT dev team
            'pro': false, // if it is integrated with CCXT Pro for WebSocket support
            'alias': false, // whether this exchange is an alias to another exchange
            'has': {
                'publicAPI': true,
                'privateAPI': true,
                'CORS': undefined,
                'spot': undefined,
                'margin': undefined,
                'swap': undefined,
                'future': undefined,
                'option': undefined,
                'addMargin': undefined,
                'cancelAllOrders': undefined,
                'cancelOrder': true,
                'cancelOrders': undefined,
                'createDepositAddress': undefined,
                'createLimitOrder': true,
                'createMarketOrder': true,
                'createOrder': true,
                'createPostOnlyOrder': undefined,
                'createReduceOnlyOrder': undefined,
                'createStopOrder': undefined,
                'createStopLimitOrder': undefined,
                'createStopMarketOrder': undefined,
                'editOrder': 'emulated',
                'fetchAccounts': undefined,
                'fetchBalance': true,
                'fetchBidsAsks': undefined,
                'fetchBorrowInterest': undefined,
                'fetchBorrowRate': undefined,
                'fetchBorrowRateHistory': undefined,
                'fetchBorrowRatesPerSymbol': undefined,
                'fetchBorrowRates': undefined,
                'fetchCanceledOrders': undefined,
                'fetchClosedOrder': undefined,
                'fetchClosedOrders': undefined,
                'fetchCurrencies': 'emulated',
                'fetchDeposit': undefined,
                'fetchDepositAddress': undefined,
                'fetchDepositAddresses': undefined,
                'fetchDepositAddressesByNetwork': undefined,
                'fetchDeposits': undefined,
                'fetchTransactionFee': undefined,
                'fetchTransactionFees': undefined,
                'fetchFundingHistory': undefined,
                'fetchFundingRate': undefined,
                'fetchFundingRateHistory': undefined,
                'fetchFundingRates': undefined,
                'fetchIndexOHLCV': undefined,
                'fetchL2OrderBook': true,
                'fetchLedger': undefined,
                'fetchLedgerEntry': undefined,
                'fetchLeverageTiers': undefined,
                'fetchMarketLeverageTiers': undefined,
                'fetchMarkets': true,
                'fetchMarkOHLCV': undefined,
                'fetchMyTrades': undefined,
                'fetchOHLCV': 'emulated',
                'fetchOpenOrder': undefined,
                'fetchOpenOrders': undefined,
                'fetchOrder': undefined,
                'fetchOrderBook': true,
                'fetchOrderBooks': undefined,
                'fetchOrders': undefined,
                'fetchOrderTrades': undefined,
                'fetchPermissions': undefined,
                'fetchPosition': undefined,
                'fetchPositions': undefined,
                'fetchPositionsRisk': undefined,
                'fetchPremiumIndexOHLCV': undefined,
                'fetchStatus': 'emulated',
                'fetchTicker': true,
                'fetchTickers': undefined,
                'fetchTime': undefined,
                'fetchTrades': true,
                'fetchTradingFee': undefined,
                'fetchTradingFees': undefined,
                'fetchTradingLimits': undefined,
                'fetchTransactions': undefined,
                'fetchTransfers': undefined,
                'fetchWithdrawal': undefined,
                'fetchWithdrawals': undefined,
                'loadMarkets': true,
                'reduceMargin': undefined,
                'setLeverage': undefined,
                'setMargin': undefined,
                'setMarginMode': undefined,
                'setPositionMode': undefined,
                'signIn': undefined,
                'transfer': undefined,
                'withdraw': undefined,
            },
            'urls': {
                'logo': undefined,
                'api': undefined,
                'www': undefined,
                'doc': undefined,
                'fees': undefined,
            },
            'api': undefined,
            'requiredCredentials': {
                'apiKey':     true,
                'secret':     true,
                'uid':        false,
                'login':      false,
                'password':   false,
                'twofa':      false, // 2-factor authentication (one-time password key)
                'privateKey': false, // a "0x"-prefixed hexstring private key for a wallet
                'walletAddress': false, // the wallet address "0x"-prefixed hexstring
                'token':      false, // reserved for HTTP auth in some cases
            },
            'markets': undefined, // to be filled manually or by fetchMarkets
            'currencies': {}, // to be filled manually or by fetchMarkets
            'timeframes': undefined, // redefine if the exchange has.fetchOHLCV
            'fees': {
                'trading': {
                    'tierBased': undefined,
                    'percentage': undefined,
                    'taker': undefined,
                    'maker': undefined,
                },
                'funding': {
                    'tierBased': undefined,
                    'percentage': undefined,
                    'withdraw': {},
                    'deposit': {},
                },
            },
            'status': {
                'status': 'ok',
                'updated': undefined,
                'eta': undefined,
                'url': undefined,
            },
            'exceptions': undefined,
            'httpExceptions': {
                '422': ExchangeError,
                '418': DDoSProtection,
                '429': RateLimitExceeded,
                '404': ExchangeNotAvailable,
                '409': ExchangeNotAvailable,
                '410': ExchangeNotAvailable,
                '500': ExchangeNotAvailable,
                '501': ExchangeNotAvailable,
                '502': ExchangeNotAvailable,
                '520': ExchangeNotAvailable,
                '521': ExchangeNotAvailable,
                '522': ExchangeNotAvailable,
                '525': ExchangeNotAvailable,
                '526': ExchangeNotAvailable,
                '400': ExchangeNotAvailable,
                '403': ExchangeNotAvailable,
                '405': ExchangeNotAvailable,
                '503': ExchangeNotAvailable,
                '530': ExchangeNotAvailable,
                '408': RequestTimeout,
                '504': RequestTimeout,
                '401': AuthenticationError,
                '511': AuthenticationError,
            },
            'commonCurrencies': { // gets extended/overwritten in subclasses
                'XBT': 'BTC',
                'BCC': 'BCH',
                'BCHABC': 'BCH',
                'BCHSV': 'BSV',
            },
            'precisionMode': DECIMAL_PLACES,
            'paddingMode': NO_PADDING,
            'limits': {
                'leverage': { 'min': undefined, 'max': undefined },
                'amount': { 'min': undefined, 'max': undefined },
                'price': { 'min': undefined, 'max': undefined },
                'cost': { 'min': undefined, 'max': undefined },
            },
        } // return
    } // describe ()

    constructor (userConfig = {}) {
        Object.assign (this, functions)
        // if (isNode) {
        //     this.nodeVersion = process.version.match (/\d+\.\d+\.\d+/)[0]
        //     this.userAgent = {
        //         'User-Agent': 'ccxt/' + Exchange.ccxtVersion +
        //             ' (+https://github.com/ccxt/ccxt)' +
        //             ' Node.js/' + this.nodeVersion + ' (JavaScript)'
        //     }
        // }

        this.options = {} // exchange-specific options, if any

        // fetch implementation options (JS only)
        this.fetchOptions = {
            // keepalive: true, // does not work in Chrome, https://github.com/ccxt/ccxt/issues/6368
        }

        this.userAgents = {
            'chrome': 'Mozilla/5.0 (Windows NT 10.0; Win64; x64) AppleWebKit/537.36 (KHTML, like Gecko) Chrome/62.0.3202.94 Safari/537.36',
            'chrome39': 'Mozilla/5.0 (Windows NT 6.1; WOW64) AppleWebKit/537.36 (KHTML, like Gecko) Chrome/39.0.2171.71 Safari/537.36',
            'chrome100': 'Mozilla/5.0 (Macintosh; Intel Mac OS X 10_15_7) AppleWebKit/537.36 (KHTML, like Gecko) Chrome/100.0.4896.75 Safari/537.36',
        }

        this.headers = {}

        // prepended to URL, like https://proxy.com/https://exchange.com/api...
        this.proxy = ''
        this.origin = '*' // CORS origin

        this.minFundingAddressLength = 1 // used in checkAddress
        this.substituteCommonCurrencyCodes = true  // reserved
        this.quoteJsonNumbers = true // treat numbers in json as quoted precise strings
        this.number = Number // or String (a pointer to a function)
        this.handleContentTypeApplicationZip = false

        // whether fees should be summed by currency code
        this.reduceFees = true

        // do not delete this line, it is needed for users to be able to define their own fetchImplementation
        this.fetchImplementation = defaultFetch
        this.validateServerSsl = true
        this.validateClientSsl = false

        this.timeout       = 10000 // milliseconds
        this.verbose       = false
        this.debug         = false
        this.userAgent     = undefined
        this.twofa         = undefined // two-factor authentication (2FA)

        this.apiKey        = undefined
        this.secret        = undefined
        this.uid           = undefined
        this.login         = undefined
        this.password      = undefined
        this.privateKey    = undefined // a "0x"-prefixed hexstring private key for a wallet
        this.walletAddress = undefined // a wallet address "0x"-prefixed hexstring
        this.token         = undefined // reserved for HTTP auth in some cases

        this.balance      = {}
        this.orderbooks   = {}
        this.tickers      = {}
        this.orders       = undefined
        this.trades       = {}
        this.transactions = {}
        this.ohlcvs       = {}
        this.myTrades     = undefined
        this.positions    = {}

        this.requiresWeb3 = false
        this.requiresEddsa = false
        this.precision = {}

        this.enableLastJsonResponse = true
        this.enableLastHttpResponse = true
        this.enableLastResponseHeaders = true
        this.last_http_response    = undefined
        this.last_json_response    = undefined
        this.last_response_headers = undefined

        const unCamelCaseProperties = (obj = this) => {
            if (obj !== null) {
                const ownPropertyNames = Object.getOwnPropertyNames (obj)
                for (let i = 0; i < ownPropertyNames.length; i++) {
                    const k = ownPropertyNames[i]
                    this[unCamelCase (k)] = this[k]
                }
                unCamelCaseProperties (Object.getPrototypeOf (obj))
            }
        }
        unCamelCaseProperties ()

        // merge to this
        const configEntries = Object.entries (this.describe ()).concat (Object.entries (userConfig))
        for (let i = 0; i < configEntries.length; i++) {
            const [property, value] = configEntries[i]
            if (value && Object.getPrototypeOf (value) === Object.prototype) {
                this[property] = deepExtend (this[property], value)
            } else {
                this[property] = value
            }
        }

        const agentOptions = {
            'keepAlive': true,
        }

        if (!this.validateServerSsl) {
            agentOptions['rejectUnauthorized'] = false;
        }

        if (!this.httpAgent && defaultFetch.http && isNode) {
            this.httpAgent = new defaultFetch.http.Agent (agentOptions)
        }

        if (!this.httpsAgent && defaultFetch.https && isNode) {
            this.httpsAgent = new defaultFetch.https.Agent (agentOptions)
        }

        // generate old metainfo interface
        const hasKeys = Object.keys (this.has)
        for (let i = 0; i < hasKeys.length; i++) {
            const k = hasKeys[i]
            this['has' + capitalize (k)] = !!this.has[k] // converts 'emulated' to true
        }

        if (this.api) {
            this.defineRestApi (this.api, 'request')
        }

        this.initRestRateLimiter ()

        if (this.markets) {
            this.setMarkets (this.markets)
        }
    }

    defaults () {
        return { /* override me */ }
    }

    nonce () {
        return this.seconds ()
    }

    encodeURIComponent (...args) {
        return encodeURIComponent (...args)
    }

    checkRequiredVersion (requiredVersion, error = true) {
        let result = true
        const [ major1, minor1, patch1 ] = requiredVersion.split ('.')
            , [ major2, minor2, patch2 ] = Exchange.ccxtVersion.split ('.')
            , intMajor1 = parseInt (major1)
            , intMinor1 = parseInt (minor1)
            , intPatch1 = parseInt (patch1)
            , intMajor2 = parseInt (major2)
            , intMinor2 = parseInt (minor2)
            , intPatch2 = parseInt (patch2)
        if (intMajor1 > intMajor2) {
            result = false
        }
        if (intMajor1 === intMajor2) {
            if (intMinor1 > intMinor2) {
                result = false
            } else if (intMinor1 === intMinor2 && intPatch1 > intPatch2) {
                result = false
            }
        }
        if (!result) {
            if (error) {
                throw new NotSupported ('Your current version of CCXT is ' + Exchange.ccxtVersion + ', a newer version ' + requiredVersion + ' is required, please, upgrade your version of CCXT')
            } else {
                return error
            }
        }
        return result
    }

    checkRequiredCredentials (error = true) {
        const keys = Object.keys (this.requiredCredentials)
        for (let i = 0; i < keys.length; i++) {
            const key = keys[i]
            if (this.requiredCredentials[key] && !this[key]) {
                if (error) {
                    throw new AuthenticationError (this.id + ' requires `' + key + '` credential')
                } else {
                    return error
                }
            }
        }
        return true
    }

    checkAddress (address) {

        if (address === undefined) {
            throw new InvalidAddress (this.id + ' address is undefined')
        }

        // check the address is not the same letter like 'aaaaa' nor too short nor has a space
        if ((unique (address).length === 1) || address.length < this.minFundingAddressLength || address.includes (' ')) {
            throw new InvalidAddress (this.id + ' address is invalid or has less than ' + this.minFundingAddressLength.toString () + ' characters: "' + this.json (address) + '"')
        }

        return address
    }

    initRestRateLimiter () {

        if (this.rateLimit === undefined) {
            throw new Error (this.id + '.rateLimit property is not configured')
        }

        this.tokenBucket = this.extend ({
            delay:       0.001,
            capacity:    1,
            cost: 1,
            maxCapacity: 1000,
            refillRate: (this.rateLimit > 0) ? 1 / this.rateLimit : Number.MAX_VALUE
        }, this.tokenBucket)

        this.throttle = throttle (this.tokenBucket)

        this.executeRestRequest = (url, method = 'GET', headers = undefined, body = undefined) => {

            // fetchImplementation cannot be called on this. in browsers:
            // TypeError Failed to execute 'fetch' on 'Window': Illegal invocation
            const fetchImplementation = this.fetchImplementation

            const params = { method, headers, body, timeout: this.timeout }

            if (this.agent) {
                params['agent'] = this.agent
            } else if (this.httpAgent && url.indexOf ('http://') === 0) {
                params['agent'] = this.httpAgent
            } else if (this.httpsAgent && url.indexOf ('https://') === 0) {
                params['agent'] = this.httpsAgent
            }

            const promise =
                fetchImplementation (url, this.extend (params, this.fetchOptions))
                    .catch ((e) => {
                        if (isNode) {
                            throw new ExchangeNotAvailable ([ this.id, method, url, e.type, e.message ].join (' '))
                        }
                        throw e // rethrow all unknown errors
                    })
                    .then ((response) => this.handleRestResponse (response, url, method, headers, body))

            return timeout (this.timeout, promise).catch ((e) => {
                if (e instanceof TimedOut) {
                    throw new RequestTimeout (this.id + ' ' + method + ' ' + url + ' request timed out (' + this.timeout + ' ms)')
                }
                throw e
            })
        }
    }

    setSandboxMode (enabled) {
        if (!!enabled) { // eslint-disable-line no-extra-boolean-cast
            if ('test' in this.urls) {
                if (typeof this.urls['api'] === 'string') {
                    this.urls['apiBackup'] = this.urls['api']
                    this.urls['api'] = this.urls['test']
                } else {
                    this.urls['apiBackup'] = clone (this.urls['api'])
                    this.urls['api'] = clone (this.urls['test'])
                }
            } else {
                throw new NotSupported (this.id + ' does not have a sandbox URL')
            }
        } else if ('apiBackup' in this.urls) {
            if (typeof this.urls['api'] === 'string') {
                this.urls['api'] = this.urls['apiBackup']
            } else {
                this.urls['api'] = clone (this.urls['apiBackup'])
            }
        }
    }

    defineRestApiEndpoint (methodName, uppercaseMethod, lowercaseMethod, camelcaseMethod, path, paths, config = {}) {
        const splitPath = path.split (/[^a-zA-Z0-9]/)
        const camelcaseSuffix  = splitPath.map (this.capitalize).join ('')
        const underscoreSuffix = splitPath.map ((x) => x.trim ().toLowerCase ()).filter ((x) => x.length > 0).join ('_')
        const camelcasePrefix = [ paths[0] ].concat (paths.slice (1).map (this.capitalize)).join ('')
        const underscorePrefix = [ paths[0] ].concat (paths.slice (1).map ((x) => x.trim ()).filter ((x) => x.length > 0)).join ('_')
        const camelcase  = camelcasePrefix + camelcaseMethod + this.capitalize (camelcaseSuffix)
        const underscore = underscorePrefix + '_' + lowercaseMethod + '_' + underscoreSuffix
        const typeArgument = (paths.length > 1) ? paths : paths[0]
        // handle call costs here
        const partial = async (params = {}, context = {}) => this[methodName] (path, typeArgument, uppercaseMethod, params, undefined, undefined, config, context)
        // const partial = async (params) => this[methodName] (path, typeArgument, uppercaseMethod, params || {})
        this[camelcase]  = partial
        this[underscore] = partial
    }

    defineRestApi (api, methodName, paths = []) {
        const keys = Object.keys (api)
        for (let i = 0; i < keys.length; i++) {
            const key = keys[i]
            const value = api[key]
            const uppercaseMethod = key.toUpperCase ()
            const lowercaseMethod = key.toLowerCase ()
            const camelcaseMethod = this.capitalize (lowercaseMethod)
            if (Array.isArray (value)) {
                for (let k = 0; k < value.length; k++) {
                    const path = value[k].trim ()
                    this.defineRestApiEndpoint (methodName, uppercaseMethod, lowercaseMethod, camelcaseMethod, path, paths)
                }
            // the options HTTP method conflicts with the 'options' API url path
            // } else if (key.match (/^(?:get|post|put|delete|options|head|patch)$/i)) {
            } else if (key.match (/^(?:get|post|put|delete|head|patch)$/i)) {
                const endpoints = Object.keys (value);
                for (let j = 0; j < endpoints.length; j++) {
                    const endpoint = endpoints[j]
                    const path = endpoint.trim ()
                    const config = value[endpoint]
                    if (typeof config === 'object') {
                        this.defineRestApiEndpoint (methodName, uppercaseMethod, lowercaseMethod, camelcaseMethod, path, paths, config)
                    } else if (typeof config === 'number') {
                        this.defineRestApiEndpoint (methodName, uppercaseMethod, lowercaseMethod, camelcaseMethod, path, paths, { cost: config })
                    } else {
                        throw new NotSupported (this.id + ' defineRestApi() API format is not supported, API leafs must strings, objects or numbers');
                    }
                }
            } else {
                this.defineRestApi (value, methodName, paths.concat ([ key ]))
            }
        }
    }

    log (... args) {
        console.log (... args)
    }

    setHeaders (headers) {
        return headers;
    }

    fetch (url, method = 'GET', headers = undefined, body = undefined) {

        if (isNode && this.userAgent) {
            if (typeof this.userAgent === 'string') {
                headers = extend ({ 'User-Agent': this.userAgent }, headers)
            } else if ((typeof this.userAgent === 'object') && ('User-Agent' in this.userAgent)) {
                headers = extend (this.userAgent, headers)
            }
        }

        if (typeof this.proxy === 'function') {

            url = this.proxy (url)
            if (isNode) {
                headers = extend ({ 'Origin': this.origin }, headers)
            }

        } else if (typeof this.proxy === 'string') {

            if (this.proxy.length && isNode) {
                headers = extend ({ 'Origin': this.origin }, headers)
            }

            url = this.proxy + url
        }

        headers = extend (this.headers, headers)
        headers = this.setHeaders (headers)

        if (this.verbose) {
            this.log ("fetch Request:\n", this.id, method, url, "\nRequestHeaders:\n", headers, "\nRequestBody:\n", body, "\n")
        }

        return this.executeRestRequest (url, method, headers, body)
    }

    // eslint-disable-next-line no-unused-vars
    calculateRateLimiterCost (api, method, path, params, config = {}, context = {}) {
        return this.safeValue (config, 'cost', 1);
    }

    async fetch2 (path, type = 'public', method = 'GET', params = {}, headers = undefined, body = undefined, config = {}, context = {}) {
        if (this.enableRateLimit) {
            const cost = this.calculateRateLimiterCost (type, method, path, params, config, context)
            await this.throttle (cost)
        }
        const request = this.sign (path, type, method, params, headers, body)
        return this.fetch (request.url, request.method, request.headers, request.body)
    }

    request (path, type = 'public', method = 'GET', params = {}, headers = undefined, body = undefined, config = {}, context = {}) {
        return this.fetch2 (path, type, method, params, headers, body, config, context)
    }

    parseJson (jsonString) {
        try {
            if (this.isJsonEncodedObject (jsonString)) {
                return JSON.parse (this.onJsonResponse (jsonString))
            }
        } catch (e) {
            // SyntaxError
            return undefined
        }
    }

    throwExactlyMatchedException (exact, string, message) {
        if (string in exact) {
            throw new exact[string] (message)
        }
    }

    throwBroadlyMatchedException (broad, string, message) {
        const broadKey = this.findBroadlyMatchedKey (broad, string)
        if (broadKey !== undefined) {
            throw new broad[broadKey] (message)
        }
    }

    // a helper for matching error strings exactly vs broadly
    findBroadlyMatchedKey (broad, string) {
        const keys = Object.keys (broad)
        for (let i = 0; i < keys.length; i++) {
            const key = keys[i]
            if (string.indexOf (key) >= 0) {
                return key
            }
        }
        return undefined
    }

    handleErrors (statusCode, statusText, url, method, responseHeaders, responseBody, response, requestHeaders, requestBody) {
        // override me
    }

    handleHttpStatusCode (code, reason, url, method, body) {
        const codeAsString = code.toString ()
        if (codeAsString in this.httpExceptions) {
            const ErrorClass = this.httpExceptions[codeAsString]
            throw new ErrorClass ([ this.id, method, url, code, reason, body ].join (' '))
        }
    }

    getResponseHeaders (response) {
        const result = {}
        response.headers.forEach ((value, key) => {
            key = key.split ('-').map ((word) => capitalize (word)).join ('-')
            result[key] = value
        })
        return result
    }

    handleRestResponse (response, url, method = 'GET', requestHeaders = undefined, requestBody = undefined) {
        const responseHeaders = this.getResponseHeaders (response)

        if (this.handleContentTypeApplicationZip && (responseHeaders['Content-Type'] === 'application/zip')) {
            const responseBuffer = response.buffer ();
            if (this.enableLastResponseHeaders) {
                this.last_response_headers = responseHeaders
            }
            if (this.enableLastHttpResponse) {
                this.last_http_response = responseBuffer
            }
            if (this.verbose) {
                this.log ("handleRestResponse:\n", this.id, method, url, response.status, response.statusText, "\nResponseHeaders:\n", responseHeaders, "ZIP redacted", "\n")
            }
            // no error handler needed, because it would not be a zip response in case of an error
            return responseBuffer;
        }

        return response.text ().then ((responseBody) => {
            const bodyText = this.onRestResponse (response.status, response.statusText, url, method, responseHeaders, responseBody, requestHeaders, requestBody);
            const json = this.parseJson (bodyText)
            if (this.enableLastResponseHeaders) {
                this.last_response_headers = responseHeaders
            }
            if (this.enableLastHttpResponse) {
                this.last_http_response = responseBody
            }
            if (this.enableLastJsonResponse) {
                this.last_json_response = json
            }
            if (this.verbose) {
                this.log ("handleRestResponse:\n", this.id, method, url, response.status, response.statusText, "\nResponseHeaders:\n", responseHeaders, "\nResponseBody:\n", responseBody, "\n")
            }
            const skipFurtherErrorHandling = this.handleErrors (response.status, response.statusText, url, method, responseHeaders, responseBody, json, requestHeaders, requestBody)
            if (!skipFurtherErrorHandling) {
                this.handleHttpStatusCode (response.status, response.statusText, url, method, responseBody)
            }
            return json || responseBody
        })
    }

    onRestResponse (statusCode, statusText, url, method, responseHeaders, responseBody, requestHeaders, requestBody) {
        return responseBody.trim ()
    }

    onJsonResponse (responseBody) {
        return this.quoteJsonNumbers ? responseBody.replace (/":([+.0-9eE-]+)([,}])/g, '":"$1"$2') : responseBody;
    }

    setMarkets (markets, currencies = undefined) {
        const values = Object.values (markets).map ((market) => deepExtend ({
            'id': undefined,
            'symbol': undefined,
            'base': undefined,
            'quote': undefined,
            'baseId': undefined,
            'quoteId': undefined,
            'active': undefined,
            'type': undefined,
            'linear': undefined,
            'inverse': undefined,
            'spot': false,
            'swap': false,
            'future': false,
            'option': false,
            'margin': false,
            'contract': false,
            'contractSize': undefined,
            'expiry': undefined,
            'expiryDatetime': undefined,
            'optionType': undefined,
            'strike': undefined,
            'settle': undefined,
            'settleId': undefined,
            'precision': this.precision,
            'limits': this.limits,
            'info': undefined,
        }, this.fees['trading'], market))
        this.markets = indexBy (values, 'symbol')
        this.markets_by_id = indexBy (markets, 'id')
        this.symbols = Object.keys (this.markets).sort ()
        this.ids = Object.keys (this.markets_by_id).sort ()
        if (currencies) {
            this.currencies = deepExtend (this.currencies, currencies)
        } else {
            let baseCurrencies =
                values.filter ((market) => 'base' in market)
                    .map ((market) => ({
                        id: market.baseId || market.base,
                        numericId: (market.baseNumericId !== undefined) ? market.baseNumericId : undefined,
                        code: market.base,
                        precision: market.precision ? (market.precision.base || market.precision.amount) : 8,
                    }))
            let quoteCurrencies =
                values.filter ((market) => 'quote' in market)
                    .map ((market) => ({
                        id: market.quoteId || market.quote,
                        numericId: (market.quoteNumericId !== undefined) ? market.quoteNumericId : undefined,
                        code: market.quote,
                        precision: market.precision ? (market.precision.quote || market.precision.price) : 8,
                    }))
            baseCurrencies = sortBy (baseCurrencies, 'code')
            quoteCurrencies = sortBy (quoteCurrencies, 'code')
            this.baseCurrencies = indexBy (baseCurrencies, 'code')
            this.quoteCurrencies = indexBy (quoteCurrencies, 'code')
            const allCurrencies = baseCurrencies.concat (quoteCurrencies)
            const groupedCurrencies = groupBy (allCurrencies, 'code')
            const currencies = Object.keys (groupedCurrencies).map ((code) =>
                groupedCurrencies[code].reduce ((previous, current) => // eslint-disable-line implicit-arrow-linebreak
                    ((previous.precision > current.precision) ? previous : current), groupedCurrencies[code][0])) // eslint-disable-line implicit-arrow-linebreak
            const sortedCurrencies = sortBy (flatten (currencies), 'code')
            this.currencies = deepExtend (this.currencies, indexBy (sortedCurrencies, 'code'))
        }
        this.currencies_by_id = indexBy (this.currencies, 'id')
        this.codes = Object.keys (this.currencies).sort ()
        return this.markets
    }

    async loadMarketsHelper (reload = false, params = {}) {
        if (!reload && this.markets) {
            if (!this.markets_by_id) {
                return this.setMarkets (this.markets)
            }
            return this.markets
        }
        let currencies = undefined
        // only call if exchange API provides endpoint (true), thus avoid emulated versions ('emulated')
        if (this.has.fetchCurrencies === true) {
            currencies = await this.fetchCurrencies ()
        }
        const markets = await this.fetchMarkets (params)
        return this.setMarkets (markets, currencies)
    }

    async fetchPermissions (params = {}) {
        throw new NotSupported (this.id + ' fetchPermissions() is not supported yet')
    }

    // is async (returns a promise)
    loadMarkets (reload = false, params = {}) {
        if ((reload && !this.reloadingMarkets) || !this.marketsLoading) {
            this.reloadingMarkets = true
            this.marketsLoading = this.loadMarketsHelper (reload, params).then ((resolved) => {
                this.reloadingMarkets = false
                return resolved
            }, (error) => {
                this.reloadingMarkets = false
                throw error
            })
        }
        return this.marketsLoading
    }

    async loadAccounts (reload = false, params = {}) {
        if (reload) {
            this.accounts = await this.fetchAccounts (params)
        } else {
            if (this.accounts) {
                return this.accounts
            } else {
                this.accounts = await this.fetchAccounts (params)
            }
        }
        this.accountsById = this.indexBy (this.accounts, 'id')
        return this.accounts
    }

    fetchBidsAsks (symbols = undefined, params = {}) {
        throw new NotSupported (this.id + ' fetchBidsAsks() is not supported yet')
    }

    async fetchOHLCVC (symbol, timeframe = '1m', since = undefined, limit = undefined, params = {}) {
        if (!this.has['fetchTrades']) {
            throw new NotSupported (this.id + ' fetchOHLCV() is not supported yet')
        }
        await this.loadMarkets ()
        const trades = await this.fetchTrades (symbol, since, limit, params)
        const ohlcvc = buildOHLCVC (trades, timeframe, since, limit)
        return ohlcvc
    }

    async fetchOHLCV (symbol, timeframe = '1m', since = undefined, limit = undefined, params = {}) {
        if (!this.has['fetchTrades']) {
            throw new NotSupported (this.id + ' fetchOHLCV() is not supported yet')
        }
        await this.loadMarkets ()
        const trades = await this.fetchTrades (symbol, since, limit, params)
        const ohlcvc = buildOHLCVC (trades, timeframe, since, limit)
        return ohlcvc.map ((c) => c.slice (0, -1))
    }

    parseTradingViewOHLCV (ohlcvs, market = undefined, timeframe = '1m', since = undefined, limit = undefined) {
        const result = this.convertTradingViewToOHLCV (ohlcvs)
        return this.parseOHLCVs (result, market, timeframe, since, limit)
    }

    convertTradingViewToOHLCV (ohlcvs, t = 't', o = 'o', h = 'h', l = 'l', c = 'c', v = 'v', ms = false) {
        const result = [];
        for (let i = 0; i < ohlcvs[t].length; i++) {
            result.push ([
                ms ? ohlcvs[t][i] : (ohlcvs[t][i] * 1000),
                ohlcvs[o][i],
                ohlcvs[h][i],
                ohlcvs[l][i],
                ohlcvs[c][i],
                ohlcvs[v][i],
            ])
        }
        return result
    }

    convertOHLCVToTradingView (ohlcvs, t = 't', o = 'o', h = 'h', l = 'l', c = 'c', v = 'v', ms = false) {
        const result = {}
        result[t] = []
        result[o] = []
        result[h] = []
        result[l] = []
        result[c] = []
        result[v] = []
        for (let i = 0; i < ohlcvs.length; i++) {
            result[t].push (ms ? ohlcvs[i][0] : parseInt (ohlcvs[i][0] / 1000))
            result[o].push (ohlcvs[i][1])
            result[h].push (ohlcvs[i][2])
            result[l].push (ohlcvs[i][3])
            result[c].push (ohlcvs[i][4])
            result[v].push (ohlcvs[i][5])
        }
        return result
    }

    async fetchTicker (symbol, params = {}) {
        if (this.has['fetchTickers']) {
            const tickers = await this.fetchTickers ([ symbol ], params);
            const ticker = this.safeValue (tickers, symbol);
            if (ticker === undefined) {
                throw new NullResponse (this.id + ' fetchTickers() could not find a ticker for ' + symbol);
            } else {
                return ticker;
            }
        } else {
            throw new NotSupported (this.id + ' fetchTicker() is not supported yet');
        }
    }

    fetchTickers (symbols = undefined, params = {}) {
        throw new NotSupported (this.id + ' fetchTickers() is not supported yet')
    }

    fetchOrder (id, symbol = undefined, params = {}) {
        throw new NotSupported (this.id + ' fetchOrder() is not supported yet');
    }

    fetchUnifiedOrder (order, params = {}) {
        return this.fetchOrder (this.safeValue (order, 'id'), this.safeValue (order, 'symbol'), params);
    }

    createOrder (symbol, type, side, amount, price = undefined, params = {}) {
        throw new NotSupported (this.id + ' createOrder() is not supported yet');
    }

    cancelOrder (id, symbol = undefined, params = {}) {
        throw new NotSupported (this.id + ' cancelOrder() is not supported yet');
    }

    cancelUnifiedOrder (order, params = {}) {
        return this.cancelOrder (this.safeValue (order, 'id'), this.safeValue (order, 'symbol'), params);
    }

    fetchOrders (symbol = undefined, since = undefined, limit = undefined, params = {}) {
        throw new NotSupported (this.id + ' fetchOrders() is not supported yet');
    }

    fetchOpenOrders (symbol = undefined, since = undefined, limit = undefined, params = {}) {
        throw new NotSupported (this.id + ' fetchOpenOrders() is not supported yet');
    }

    fetchClosedOrders (symbol = undefined, since = undefined, limit = undefined, params = {}) {
        throw new NotSupported (this.id + ' fetchClosedOrders() is not supported yet');
    }

    fetchMyTrades (symbol = undefined, since = undefined, limit = undefined, params = {}) {
        throw new NotSupported (this.id + ' fetchMyTrades() is not supported yet');
    }

    fetchTransactions (symbol = undefined, since = undefined, limit = undefined, params = {}) {
        throw new NotSupported (this.id + ' fetchTransactions() is not supported yet');
    }

    fetchDeposits (symbol = undefined, since = undefined, limit = undefined, params = {}) {
        throw new NotSupported (this.id + ' fetchDeposits() is not supported yet');
    }

    fetchWithdrawals (symbol = undefined, since = undefined, limit = undefined, params = {}) {
        throw new NotSupported (this.id + ' fetchWithdrawals() is not supported yet');
    }

    async fetchDepositAddress (code, params = {}) {
        if (this.has['fetchDepositAddresses']) {
            const depositAddresses = await this.fetchDepositAddresses ([ code ], params);
            const depositAddress = this.safeValue (depositAddresses, code);
            if (depositAddress === undefined) {
                throw new InvalidAddress (this.id + ' fetchDepositAddress() could not find a deposit address for ' + code + ', make sure you have created a corresponding deposit address in your wallet on the exchange website');
            } else {
                return depositAddress;
            }
        } else {
            throw new NotSupported (this.id + ' fetchDepositAddress() is not supported yet');
        }
    }

    fetchCurrencies (params = {}) {
        // markets are returned as a list
        // currencies are returned as a dict
        // this is for historical reasons
        // and may be changed for consistency later
        return new Promise ((resolve, reject) => resolve (this.currencies));
    }

    fetchMarkets (params = {}) {
        // markets are returned as a list
        // currencies are returned as a dict
        // this is for historical reasons
        // and may be changed for consistency later
        return new Promise ((resolve, reject) => resolve (Object.values (this.markets)))
    }

    async fetchOrderStatus (id, symbol = undefined, params = {}) {
        const order = await this.fetchOrder (id, symbol, params);
        return order['status'];
    }

    account () {
        return {
            'free': undefined,
            'used': undefined,
            'total': undefined,
        }
    }

    commonCurrencyCode (currency) {
        if (!this.substituteCommonCurrencyCodes) {
            return currency
        }
        return this.safeString (this.commonCurrencies, currency, currency)
    }

    currency (code) {
        if (this.currencies === undefined) {
            throw new ExchangeError (this.id + ' currencies not loaded')
        }
        if (typeof code === 'string') {
            if (code in this.currencies) {
                return this.currencies[code];
            } else if (code in this.currencies_by_id) {
                return this.currencies_by_id[code];
            }
        }
        throw new ExchangeError (this.id + ' does not have currency code ' + code)
    }

    market (symbol) {
        if (this.markets === undefined) {
            throw new ExchangeError (this.id + ' markets not loaded')
        }
        if (this.markets_by_id === undefined) {
            throw new ExchangeError (this.id + ' markets not loaded')
        }
        if (typeof symbol === 'string') {
            if (symbol in this.markets) {
                return this.markets[symbol]
            } else if (symbol in this.markets_by_id) {
                return this.markets_by_id[symbol]
            }
        }
        throw new BadSymbol (this.id + ' does not have market symbol ' + symbol)
    }

    marketId (symbol) {
        const market = this.market (symbol)
        return (market !== undefined ? market['id'] : symbol)
    }

    marketIds (symbols) {
        return symbols.map ((symbol) => this.marketId (symbol))
    }

    marketSymbols (symbols) {
        return (symbols === undefined) ? symbols : symbols.map ((symbol) => this.symbol (symbol))
    }

    symbol (symbol) {
        return this.market (symbol).symbol || symbol
    }

    implodeHostname (url) {
        return this.implodeParams (url, { 'hostname': this.hostname })
    }

    resolvePath (path, params) {
        return [
            this.implodeParams (path, params),
            this.omit (params, this.extractParams (path))
        ];
    }

    parseBidAsk (bidask, priceKey = 0, amountKey = 1) {
        const price = this.safeNumber (bidask, priceKey)
        const amount = this.safeNumber (bidask, amountKey)
        return [ price, amount ]
    }

    parseBidsAsks (bidasks, priceKey = 0, amountKey = 1) {
        return Object.values (bidasks || []).map ((bidask) => this.parseBidAsk (bidask, priceKey, amountKey))
    }

    async fetchL2OrderBook (symbol, limit = undefined, params = {}) {
        const orderbook = await this.fetchOrderBook (symbol, limit, params)
        return extend (orderbook, {
            'bids': sortBy (aggregate (orderbook.bids), 0, true),
            'asks': sortBy (aggregate (orderbook.asks), 0),
        })
    }

    parseOrderBook (orderbook, symbol, timestamp = undefined, bidsKey = 'bids', asksKey = 'asks', priceKey = 0, amountKey = 1) {
        return {
            'symbol': symbol,
            'bids': sortBy ((bidsKey in orderbook) ? this.parseBidsAsks (orderbook[bidsKey], priceKey, amountKey) : [], 0, true),
            'asks': sortBy ((asksKey in orderbook) ? this.parseBidsAsks (orderbook[asksKey], priceKey, amountKey) : [], 0),
            'timestamp': timestamp,
            'datetime': this.iso8601 (timestamp),
            'nonce': undefined,
        }
    }

    safeBalance (balance) {

        const codes = Object.keys (this.omit (balance, [ 'info', 'timestamp', 'datetime', 'free', 'used', 'total' ]));

        balance['free'] = {}
        balance['used'] = {}
        balance['total'] = {}

        for (let i = 0; i < codes.length; i++) {
            const code = codes[i]
            if (balance[code].total === undefined) {
                if (balance[code].free !== undefined && balance[code].used !== undefined) {
                    balance[code].total = Precise.stringAdd (balance[code].free, balance[code].used)
                }
            }
            if (balance[code].free === undefined) {
                if (balance[code].total !== undefined && balance[code].used !== undefined) {
                    balance[code].free = Precise.stringSub (balance[code].total, balance[code].used)
                }
            }
            if (balance[code].used === undefined) {
                if (balance[code].total !== undefined && balance[code].free !== undefined) {
                    balance[code].used = Precise.stringSub (balance[code].total, balance[code].free)
                }
            }
            balance[code].free = this.parseNumber (balance[code].free)
            balance[code].used = this.parseNumber (balance[code].used)
            balance[code].total = this.parseNumber (balance[code].total)
            balance.free[code] = balance[code].free
            balance.used[code] = balance[code].used
            balance.total[code] = balance[code].total
        }
        return balance
    }

    async fetchBalance (params = {}) {
        throw new NotSupported (this.id + ' fetchBalance() is not supported yet')
    }

    async fetchPartialBalance (part, params = {}) {
        const balance = await this.fetchBalance (params)
        return balance[part]
    }

    fetchFreeBalance (params = {}) {
        return this.fetchPartialBalance ('free', params)
    }

    fetchUsedBalance (params = {}) {
        return this.fetchPartialBalance ('used', params)
    }

    fetchTotalBalance (params = {}) {
        return this.fetchPartialBalance ('total', params)
    }

    async fetchStatus (params = {}) {
        if (this.has['fetchTime']) {
            const time = await this.fetchTime (params)
            this.status = this.extend (this.status, {
                'updated': time,
            })
        }
        return this.status
    }

    async fetchTradingFees (params = {}) {
        throw new NotSupported (this.id + ' fetchTradingFees() is not supported yet')
    }

    async fetchTradingFee (symbol, params = {}) {
        if (!this.has['fetchTradingFees']) {
            throw new NotSupported (this.id + ' fetchTradingFee() is not supported yet')
        }
        return await this.fetchTradingFees (params)
    }

    async fetchFundingFee (code, params = {}) {
        const warnOnFetchFundingFee = this.safeValue (this.options, 'warnOnFetchFundingFee', true);
        if (warnOnFetchFundingFee) {
            throw new NotSupported (this.id + ' fetchFundingFee() method is deprecated, it will be removed in July 2022, please, use fetchTransactionFee() or set exchange.options["warnOnFetchFundingFee"] = false to suppress this warning');
        }
        return this.fetchTransactionFee (code, params);
    }

    async fetchFundingFees (codes = undefined, params = {}) {
        const warnOnFetchFundingFees = this.safeValue (this.options, 'warnOnFetchFundingFees', true);
        if (warnOnFetchFundingFees) {
            throw new NotSupported (this.id + ' fetchFundingFees() method is deprecated, it will be removed in July 2022. Please, use fetchTransactionFees() or set exchange.options["warnOnFetchFundingFees"] = false to suppress this warning');
        }
        return this.fetchTransactionFees (codes, params);
    }

    async fetchTransactionFee (code, params = {}) {
        if (!this.has['fetchTransactionFees']) {
            throw new NotSupported (this.id + ' fetchTransactionFee() is not supported yet');
        }
        return this.fetchTransactionFees ([code], params);
    }

    async fetchTransactionFees (codes = undefined, params = {}) {
        throw new NotSupported (this.id + ' fetchTransactionFees() is not supported yet');
    }

    async loadTradingLimits (symbols = undefined, reload = false, params = {}) {
        if (this.has['fetchTradingLimits']) {
            if (reload || !('limitsLoaded' in this.options)) {
                const response = await this.fetchTradingLimits (symbols);
                for (let i = 0; i < symbols.length; i++) {
                    const symbol = symbols[i];
                    this.markets[symbol] = this.deepExtend (this.markets[symbol], response[symbol]);
                }
                this.options['limitsLoaded'] = this.milliseconds ();
            }
        }
        return this.markets;
    }

    filterBySinceLimit (array, since = undefined, limit = undefined, key = 'timestamp', tail = false) {
        const sinceIsDefined = (since !== undefined && since !== null)
        if (sinceIsDefined) {
            array = array.filter ((entry) => entry[key] >= since)
        }
        if (limit !== undefined && limit !== null) {
            array = tail ? array.slice (-limit) : array.slice (0, limit)
        }
        return array
    }

    filterByValueSinceLimit (array, field, value = undefined, since = undefined, limit = undefined, key = 'timestamp', tail = false) {

        const valueIsDefined = value !== undefined && value !== null
        const sinceIsDefined = since !== undefined && since !== null

        // single-pass filter for both symbol and since
        if (valueIsDefined || sinceIsDefined) {
            array = array.filter ((entry) =>
                ((valueIsDefined ? (entry[field] === value) : true) &&
                 (sinceIsDefined ? (entry[key] >= since) : true)))
        }

        if (limit !== undefined && limit !== null) {
            array = tail ? array.slice (-limit) : array.slice (0, limit)
        }

        return array
    }

    filterBySymbolSinceLimit (array, symbol = undefined, since = undefined, limit = undefined, tail = false) {
        return this.filterByValueSinceLimit (array, 'symbol', symbol, since, limit, 'timestamp', tail)
    }

    filterByCurrencySinceLimit (array, code = undefined, since = undefined, limit = undefined, tail = false) {
        return this.filterByValueSinceLimit (array, 'currency', code, since, limit, 'timestamp', tail)
    }

    filterByArray (objects, key, values = undefined, indexed = true) {

        objects = Object.values (objects)

        // return all of them if no values were passed
        if (values === undefined || values === null) {
            return indexed ? indexBy (objects, key) : objects
        }

        const result = []
        for (let i = 0; i < objects.length; i++) {
            if (values.includes (objects[i][key])) {
                result.push (objects[i])
            }
        }

        return indexed ? indexBy (result, key) : result
    }

    safeTicker (ticker, market = undefined, legacy = true) {
        if (legacy) {
            let symbol = this.safeValue (ticker, 'symbol');
            if (symbol === undefined) {
                symbol = this.safeSymbol (undefined, market);
            }
            const timestamp = this.safeInteger (ticker, 'timestamp');
            let baseVolume = this.safeValue (ticker, 'baseVolume');
            let quoteVolume = this.safeValue (ticker, 'quoteVolume');
            let vwap = this.safeValue (ticker, 'vwap');
            if (vwap === undefined) {
                vwap = this.vwap (baseVolume, quoteVolume);
            }
            let open = this.safeValue (ticker, 'open');
            let close = this.safeValue (ticker, 'close');
            let last = this.safeValue (ticker, 'last');
            let change = this.safeValue (ticker, 'change');
            let percentage = this.safeValue (ticker, 'percentage');
            let average = this.safeValue (ticker, 'average');
            if ((last !== undefined) && (close === undefined)) {
                close = last;
            } else if ((last === undefined) && (close !== undefined)) {
                last = close;
            }
            if ((last !== undefined) && (open !== undefined)) {
                if (change === undefined) {
                    change = last - open;
                }
                if (average === undefined) {
                    average = this.sum (last, open) / 2;
                }
            }
            if ((percentage === undefined) && (change !== undefined) && (open !== undefined) && (open > 0)) {
                percentage = change / open * 100;
            }
            if ((change === undefined) && (percentage !== undefined) && (last !== undefined)) {
                change = percentage / 100 * last;
            }
            if ((open === undefined) && (last !== undefined) && (change !== undefined)) {
                open = last - change;
            }
            if ((vwap !== undefined) && (baseVolume !== undefined) && (quoteVolume === undefined)) {
                quoteVolume = vwap / baseVolume;
            }
            if ((vwap !== undefined) && (quoteVolume !== undefined) && (baseVolume === undefined)) {
                baseVolume = quoteVolume / vwap;
            }
            ticker['symbol'] = symbol;
            ticker['timestamp'] = timestamp;
            ticker['datetime'] = this.iso8601 (timestamp);
            ticker['open'] = open;
            ticker['close'] = close;
            ticker['last'] = last;
            ticker['vwap'] = vwap;
            ticker['change'] = change;
            ticker['percentage'] = percentage;
            ticker['average'] = average;
            return ticker;
        } else {
            let open = this.safeValue (ticker, 'open');
            let close = this.safeValue (ticker, 'close');
            let last = this.safeValue (ticker, 'last');
            let change = this.safeValue (ticker, 'change');
            let percentage = this.safeValue (ticker, 'percentage');
            let average = this.safeValue (ticker, 'average');
            let vwap = this.safeValue (ticker, 'vwap');
            const baseVolume = this.safeValue (ticker, 'baseVolume');
            const quoteVolume = this.safeValue (ticker, 'quoteVolume');
            if (vwap === undefined) {
                vwap = Precise.stringDiv (quoteVolume, baseVolume);
            }
            if ((last !== undefined) && (close === undefined)) {
                close = last;
            } else if ((last === undefined) && (close !== undefined)) {
                last = close;
            }
            if ((last !== undefined) && (open !== undefined)) {
                if (change === undefined) {
                    change = Precise.stringSub (last, open);
                }
                if (average === undefined) {
                    average = Precise.stringDiv (Precise.stringAdd (last, open), '2');
                }
            }
            if ((percentage === undefined) && (change !== undefined) && (open !== undefined) && (Precise.stringGt (open, '0'))) {
                percentage = Precise.stringMul (Precise.stringDiv (change, open), '100');
            }
            if ((change === undefined) && (percentage !== undefined) && (last !== undefined)) {
                change = Precise.stringDiv (Precise.stringMul (percentage, last), '100');
            }
            if ((open === undefined) && (last !== undefined) && (change !== undefined)) {
                open = Precise.stringSub (last, change);
            }
            // timestamp and symbol operations don't belong in safeTicker
            // they should be done in the derived classes
            return this.extend (ticker, {
                'bid': this.safeNumber (ticker, 'bid'),
                'bidVolume': this.safeNumber (ticker, 'bidVolume'),
                'ask': this.safeNumber (ticker, 'ask'),
                'askVolume': this.safeNumber (ticker, 'askVolume'),
                'high': this.safeNumber (ticker, 'high'),
                'low': this.safeNumber (ticker, 'low'),
                'open': this.parseNumber (open),
                'close': this.parseNumber (close),
                'last': this.parseNumber (last),
                'change': this.parseNumber (change),
                'percentage': this.parseNumber (percentage),
                'average': this.parseNumber (average),
                'vwap': this.parseNumber (vwap),
                'baseVolume': this.parseNumber (baseVolume),
                'quoteVolume': this.parseNumber (quoteVolume),
            });
        }
    }

    parseAccounts (accounts, params = {}) {
        const array = Object.values (accounts || [])
        return array.map ((account) => this.extend (this.parseAccount (account, undefined), params))
    }

    parseTickers (tickers, symbols = undefined, params = {}) {
        const result = [];
        const values = Object.values (tickers || []);
        for (let i = 0; i < values.length; i++) {
            result.push (this.extend (this.parseTicker (values[i]), params));
        }
        return this.filterByArray (result, 'symbol', symbols);
    }

    parseDepositAddresses (addresses, codes = undefined, indexed = true, params = {}) {
        let result = [];
        for (let i = 0; i < addresses.length; i++) {
            const address = this.extend (this.parseDepositAddress (addresses[i]), params);
            result.push (address);
        }
        if (codes) {
            result = this.filterByArray (result, 'currency', codes, false);
        }
        return indexed ? this.indexBy (result, 'currency') : result;
    }

    parseTrades (trades, market = undefined, since = undefined, limit = undefined, params = {}) {
        let result = Object.values (trades || []).map ((trade) => this.merge (this.parseTrade (trade, market), params))
        result = sortBy2 (result, 'timestamp', 'id')
        const symbol = (market !== undefined) ? market['symbol'] : undefined
        const tail = since === undefined
        return this.filterBySymbolSinceLimit (result, symbol, since, limit, tail)
    }

    parseTransactions (transactions, currency = undefined, since = undefined, limit = undefined, params = {}) {
        let result = Object.values (transactions || []).map ((transaction) => this.extend (this.parseTransaction (transaction, currency), params))
        result = this.sortBy (result, 'timestamp');
        const code = (currency !== undefined) ? currency['code'] : undefined;
        const tail = since === undefined;
        return this.filterByCurrencySinceLimit (result, code, since, limit, tail);
    }

    parseTransfers (transfers, currency = undefined, since = undefined, limit = undefined, params = {}) {
        let result = Object.values (transfers || []).map ((transfer) => this.extend (this.parseTransfer (transfer, currency), params))
        result = this.sortBy (result, 'timestamp');
        const code = (currency !== undefined) ? currency['code'] : undefined;
        const tail = since === undefined;
        return this.filterByCurrencySinceLimit (result, code, since, limit, tail);
    }

    parseLedger (data, currency = undefined, since = undefined, limit = undefined, params = {}) {
        let result = [];
        const array = Object.values (data || []);
        for (let i = 0; i < array.length; i++) {
            const itemOrItems = this.parseLedgerEntry (array[i], currency);
            if (Array.isArray (itemOrItems)) {
                for (let j = 0; j < itemOrItems.length; j++) {
                    result.push (this.extend (itemOrItems[j], params));
                }
            } else {
                result.push (this.extend (itemOrItems, params));
            }
        }
        result = this.sortBy (result, 'timestamp');
        const code = (currency !== undefined) ? currency['code'] : undefined;
        const tail = since === undefined;
        return this.filterByCurrencySinceLimit (result, code, since, limit, tail);
    }

    safeLedgerEntry (entry, currency = undefined) {
        currency = this.safeCurrency (undefined, currency);
        let direction = this.safeString (entry, 'direction');
        let before = this.safeString (entry, 'before');
        let after = this.safeString (entry, 'after');
        let amount = this.safeString (entry, 'amount');
        let fee = this.safeString (entry, 'fee');
        if (amount !== undefined && fee !== undefined) {
            if (before === undefined && after !== undefined) {
                const amountAndFee = Precise.stringAdd (amount, fee);
                before = Precise.stringSub (after, amountAndFee);
            } else if (before !== undefined && after === undefined) {
                const amountAndFee = Precise.stringAdd (amount, fee);
                after = Precise.stringAdd (before, amountAndFee);
            }
        }
        if (before !== undefined && after !== undefined) {
            if (direction === undefined) {
                if (Precise.stringGt (before, after)) {
                    direction = 'out';
                }
                if (Precise.stringGt (after, before)) {
                    direction = 'in';
                }
            }
            if (amount === undefined && fee !== undefined) {
                const betweenAfterBefore = Precise.stringSub (after, before);
                amount = Precise.stringSub (betweenAfterBefore, fee);
            }
            if (amount !== undefined && fee === undefined) {
                const betweenAfterBefore = Precise.stringSub (after, before);
                fee = Precise.stringSub (betweenAfterBefore, amount);
            }
        }
        return this.extend ({
            'id': undefined,
            'timestamp': undefined,
            'datetime': undefined,
            'direction': undefined,
            'account': undefined,
            'referenceId': undefined,
            'referenceAccount': undefined,
            'type': undefined,
            'currency': currency['code'],
            'amount': amount,
            'before': before,
            'after': after,
            'status': undefined,
            'fee': fee,
            'info': undefined,
        }, entry);
    }

    parseOrders (orders, market = undefined, since = undefined, limit = undefined, params = {}) {
        //
        // the value of orders is either a dict or a list
        //
        // dict
        //
        //     {
        //         'id1': { ... },
        //         'id2': { ... },
        //         'id3': { ... },
        //         ...
        //     }
        //
        // list
        //
        //     [
        //         { 'id': 'id1', ... },
        //         { 'id': 'id2', ... },
        //         { 'id': 'id3', ... },
        //         ...
        //     ]
        //
        let result = Array.isArray (orders) ?
            Object.values (orders).map ((order) => this.extend (this.parseOrder (order, market), params)) :
            Object.entries (orders).map (([ id, order ]) => this.extend (this.parseOrder (this.extend ({ 'id': id }, order), market), params))
        result = sortBy (result, 'timestamp')
        const symbol = (market !== undefined) ? market['symbol'] : undefined
        const tail = since === undefined
        return this.filterBySymbolSinceLimit (result, symbol, since, limit, tail)
    }

    safeCurrency (currencyId, currency = undefined) {
        if ((currencyId === undefined) && (currency !== undefined)) {
            return currency
        }
        if ((this.currencies_by_id !== undefined) && (currencyId in this.currencies_by_id)) {
            return this.currencies_by_id[currencyId]
        }
        return {
            'id': currencyId,
            'code': (currencyId === undefined) ? currencyId : this.commonCurrencyCode (currencyId.toUpperCase ()),
        }
    }

    safeCurrencyCode (currencyId, currency = undefined) {
        currency = this.safeCurrency (currencyId, currency)
        return currency['code']
    }

    safeMarket (marketId, market = undefined, delimiter = undefined) {
        if (marketId !== undefined) {
            if (this.markets_by_id !== undefined && marketId in this.markets_by_id) {
                market = this.markets_by_id[marketId]
            } else if (delimiter !== undefined) {
                const parts = marketId.split (delimiter)
                if (parts.length === 2) {
                    const baseId = this.safeString (parts, 0);
                    const quoteId = this.safeString (parts, 1);
                    const base = this.safeCurrencyCode (baseId)
                    const quote = this.safeCurrencyCode (quoteId)
                    const symbol = base + '/' + quote
                    return {
                        'id': marketId,
                        'symbol': symbol,
                        'base': base,
                        'quote': quote,
                        'baseId': baseId,
                        'quoteId': quoteId,
                    }
                } else {
                    return {
                        'id': marketId,
                        'symbol': marketId,
                        'base': undefined,
                        'quote': undefined,
                        'baseId': undefined,
                        'quoteId': undefined,
                    }
                }
            }
        }
        if (market !== undefined) {
            return market
        }
        return {
            'id': marketId,
            'symbol': marketId,
            'base': undefined,
            'quote': undefined,
            'baseId': undefined,
            'quoteId': undefined,
        }
    }

    safeSymbol (marketId, market = undefined, delimiter = undefined) {
        market = this.safeMarket (marketId, market, delimiter)
        return market['symbol'];
    }

    filterBySymbol (array, symbol = undefined) {
        return ((symbol !== undefined) ? array.filter ((entry) => entry.symbol === symbol) : array)
    }

    parseFundingRate (contract, market = undefined) {
        throw new NotSupported (this.id + ' parseFundingRate() is not supported yet')
    }

    parseFundingRates (response, market = undefined) {
        const result = {};
        for (let i = 0; i < response.length; i++) {
            const parsed = this.parseFundingRate (response[i], market);
            result[parsed['symbol']] = parsed;
        }
        return result;
    }

    parseOHLCV (ohlcv, market = undefined) {
        return Array.isArray (ohlcv) ? ohlcv.slice (0, 6) : ohlcv
    }

    parseOHLCVs (ohlcvs, market = undefined, timeframe = '1m', since = undefined, limit = undefined) {
        // this code is commented out temporarily to catch for exchange-specific errors
        // if (!this.isArray (ohlcvs)) {
        //     throw new ExchangeError (this.id + ' parseOHLCVs() expected an array in the ohlcvs argument, but got ' + typeof ohlcvs);
        // }
        const parsed = ohlcvs.map ((ohlcv) => this.parseOHLCV (ohlcv, market))
        const sorted = this.sortBy (parsed, 0)
        const tail = since === undefined
        return this.filterBySinceLimit (sorted, since, limit, 0, tail)
    }

    editLimitBuyOrder (id, symbol, ...args) {
        return this.editLimitOrder (id, symbol, 'buy', ...args)
    }

    editLimitSellOrder (id, symbol, ...args) {
        return this.editLimitOrder (id, symbol, 'sell', ...args)
    }

    editLimitOrder (id, symbol, ...args) {
        return this.editOrder (id, symbol, 'limit', ...args)
    }

    async editOrder (id, symbol, ...args) {
        await this.cancelOrder (id, symbol);
        return this.createOrder (symbol, ...args)
    }

    createLimitOrder (symbol, side, amount, price, params = {}) {
        return this.createOrder (symbol, 'limit', side, amount, price, params)
    }

    createMarketOrder (symbol, side, amount, price, params = {}) {
        return this.createOrder (symbol, 'market', side, amount, price, params)
    }

    createLimitBuyOrder (symbol, amount, price, params = {}) {
        return this.createOrder  (symbol, 'limit', 'buy', amount, price, params)
    }

    createLimitSellOrder (symbol, amount, price, params = {}) {
        return this.createOrder (symbol, 'limit', 'sell', amount, price, params)
    }

    createMarketBuyOrder (symbol, amount, params = {}) {
        return this.createOrder (symbol, 'market', 'buy', amount, undefined, params)
    }

    createMarketSellOrder (symbol, amount, params = {}) {
        return this.createOrder (symbol, 'market', 'sell', amount, undefined, params)
    }

    costToPrecision (symbol, cost) {
        const market = this.market (symbol)
        return decimalToPrecision (cost, TRUNCATE, market.precision.price, this.precisionMode, this.paddingMode)
    }

    priceToPrecision (symbol, price) {
        const market = this.market (symbol)
        return decimalToPrecision (price, ROUND, market.precision.price, this.precisionMode, this.paddingMode)
    }

    amountToPrecision (symbol, amount) {
        const market = this.market (symbol)
        return decimalToPrecision (amount, TRUNCATE, market.precision.amount, this.precisionMode, this.paddingMode)
    }

    feeToPrecision (symbol, fee) {
        const market = this.market (symbol)
        return decimalToPrecision (fee, ROUND, market.precision.price, this.precisionMode, this.paddingMode)
    }

    currencyToPrecision (code, fee, networkCode = undefined) {
        const currency = this.currencies[code];
        let precision = this.safeValue (currency, 'precision');
        if (networkCode !== undefined) {
            const networks = this.safeValue (currency, 'networks', {});
            const networkItem = this.safeValue (networks, networkCode, {});
            precision = this.safeValue (networkItem, 'precision', precision);
        }
        if (precision === undefined) {
            return fee;
        } else {
            return decimalToPrecision (fee, ROUND, precision, this.precisionMode, this.paddingMode);
        }
    }

    calculateFee (symbol, type, side, amount, price, takerOrMaker = 'taker', params = {}) {
        const market = this.markets[symbol];
        const feeSide = this.safeString (market, 'feeSide', 'quote');
        let key = 'quote';
        let cost = undefined;
        if (feeSide === 'quote') {
            // the fee is always in quote currency
            cost = amount * price;
        } else if (feeSide === 'base') {
            // the fee is always in base currency
            cost = amount;
        } else if (feeSide === 'get') {
            // the fee is always in the currency you get
            cost = amount;
            if (side === 'sell') {
                cost *= price;
            } else {
                key = 'base';
            }
        } else if (feeSide === 'give') {
            // the fee is always in the currency you give
            cost = amount;
            if (side === 'buy') {
                cost *= price;
            } else {
                key = 'base';
            }
        }
        const rate = market[takerOrMaker];
        if (cost !== undefined) {
            cost *= rate;
        }
        return {
            'type': takerOrMaker,
            'currency': market[key],
            'rate': rate,
            'cost': cost,
        };
    }

    checkRequiredDependencies () {
        return
    }

    remove0xPrefix (hexData) {
        if (hexData.slice (0, 2) === '0x') {
            return hexData.slice (2)
        } else {
            return hexData
        }
    }

    hashMessage (message) {
        // takes a hex encoded message
        const binaryMessage = this.base16ToBinary (this.remove0xPrefix (message))
        const prefix = this.stringToBinary ('\x19Ethereum Signed Message:\n' + binaryMessage.sigBytes)
        return '0x' + this.hash (this.binaryConcat (prefix, binaryMessage), 'keccak', 'hex')
    }

    signHash (hash, privateKey) {
        const signature = this.ecdsa (hash.slice (-64), privateKey.slice (-64), 'secp256k1', undefined)
        return {
            'r': '0x' + signature['r'],
            's': '0x' + signature['s'],
            'v': 27 + signature['v'],
        }
    }

    signMessage (message, privateKey) {
        return this.signHash (this.hashMessage (message), privateKey.slice (-64))
    }

    signMessageString (message, privateKey) {
        // still takes the input as a hex string
        // same as above but returns a string instead of an object
        const signature = this.signMessage (message, privateKey)
        return signature['r'] + this.remove0xPrefix (signature['s']) + this.binaryToBase16 (this.numberToBE (signature['v']))
    }

    oath () {
        if (typeof this.twofa !== 'undefined') {
            return this.totp (this.twofa)
        } else {
            throw new ExchangeError (this.id + ' this.twofa has not been set')
        }
    }

    getNetwork (network, code) {
        network = network.toUpperCase ();
        const aliases = {
            'ETHEREUM': 'ETH',
            'ETHER': 'ETH',
            'ERC20': 'ETH',
            'ETH': 'ETH',
            'TRC20': 'TRX',
            'TRON': 'TRX',
            'TRX': 'TRX',
            'BEP20': 'BSC',
            'BSC': 'BSC',
            'HRC20': 'HT',
            'HECO': 'HT',
            'SPL': 'SOL',
            'SOL': 'SOL',
            'TERRA': 'LUNA',
            'LUNA': 'LUNA',
            'POLYGON': 'MATIC',
            'MATIC': 'MATIC',
            'EOS': 'EOS',
            'WAVES': 'WAVES',
            'AVALANCHE': 'AVAX',
            'AVAX': 'AVAX',
            'QTUM': 'QTUM',
            'CHZ': 'CHZ',
            'NEO': 'NEO',
            'ONT': 'ONT',
            'RON': 'RON',
        };
        if (network === code) {
            return network;
        } else if (network in aliases) {
            return aliases[network];
        } else {
            throw new NotSupported (this.id + ' network ' + network + ' is not yet supported');
        }
    }

    reduceFeesByCurrency (fees, string = false) {
        //
        // this function takes a list of fee structures having the following format
        //
        //     string = true
        //
        //     [
        //         { 'currency': 'BTC', 'cost': '0.1' },
        //         { 'currency': 'BTC', 'cost': '0.2'  },
        //         { 'currency': 'BTC', 'cost': '0.2', 'rate': '0.00123' },
        //         { 'currency': 'BTC', 'cost': '0.4', 'rate': '0.00123' },
        //         { 'currency': 'BTC', 'cost': '0.5', 'rate': '0.00456' },
        //         { 'currency': 'USDT', 'cost': '12.3456' },
        //     ]
        //
        //     string = false
        //
        //     [
        //         { 'currency': 'BTC', 'cost': 0.1 },
        //         { 'currency': 'BTC', 'cost': 0.2 },
        //         { 'currency': 'BTC', 'cost': 0.2, 'rate': 0.00123 },
        //         { 'currency': 'BTC', 'cost': 0.4, 'rate': 0.00123 },
        //         { 'currency': 'BTC', 'cost': 0.5, 'rate': 0.00456 },
        //         { 'currency': 'USDT', 'cost': 12.3456 },
        //     ]
        //
        // and returns a reduced fee list, where fees are summed per currency and rate (if any)
        //
        //     string = true
        //
        //     [
        //         { 'currency': 'BTC', 'cost': '0.3'  },
        //         { 'currency': 'BTC', 'cost': '0.6', 'rate': '0.00123' },
        //         { 'currency': 'BTC', 'cost': '0.5', 'rate': '0.00456' },
        //         { 'currency': 'USDT', 'cost': '12.3456' },
        //     ]
        //
        //     string  = false
        //
        //     [
        //         { 'currency': 'BTC', 'cost': 0.3  },
        //         { 'currency': 'BTC', 'cost': 0.6, 'rate': 0.00123 },
        //         { 'currency': 'BTC', 'cost': 0.5, 'rate': 0.00456 },
        //         { 'currency': 'USDT', 'cost': 12.3456 },
        //     ]
        //
        const reduced = {};
        for (let i = 0; i < fees.length; i++) {
            const fee = fees[i];
            const feeCurrencyCode = this.safeString (fee, 'currency');
            if (feeCurrencyCode !== undefined) {
                const rate = this.safeString (fee, 'rate');
                const cost = this.safeValue (fee, 'cost');
                if (!(feeCurrencyCode in reduced)) {
                    reduced[feeCurrencyCode] = {};
                }
                const rateKey = (rate === undefined) ? '' : rate;
                if (rateKey in reduced[feeCurrencyCode]) {
                    if (string) {
                        reduced[feeCurrencyCode][rateKey]['cost'] = Precise.stringAdd (reduced[feeCurrencyCode][rateKey]['cost'], cost);
                    } else {
                        reduced[feeCurrencyCode][rateKey]['cost'] = this.sum (reduced[feeCurrencyCode][rateKey]['cost'], cost);
                    }
                } else {
                    reduced[feeCurrencyCode][rateKey] = {
                        'currency': feeCurrencyCode,
                        'cost': string ? cost : this.parseNumber (cost),
                    };
                    if (rate !== undefined) {
                        reduced[feeCurrencyCode][rateKey]['rate'] = string ? rate : this.parseNumber (rate);
                    }
                }
            }
        }
        let result = [];
        const feeValues = Object.values (reduced);
        for (let i = 0; i < feeValues.length; i++) {
            const reducedFeeValues = Object.values (feeValues[i]);
            result = this.arrayConcat (result, reducedFeeValues);
        }
        return result;
    }

    safeTrade (trade, market = undefined) {
        const amount = this.safeString (trade, 'amount');
        const price = this.safeString (trade, 'price');
        let cost = this.safeString (trade, 'cost');
        if (cost === undefined) {
            // contract trading
            const contractSize = this.safeString (market, 'contractSize');
            let multiplyPrice = price;
            if (contractSize !== undefined) {
                const inverse = this.safeValue (market, 'inverse', false);
                if (inverse) {
                    multiplyPrice = Precise.stringDiv ('1', price);
                }
                multiplyPrice = Precise.stringMul (multiplyPrice, contractSize);
            }
            cost = Precise.stringMul (multiplyPrice, amount);
        }
        const parseFee = this.safeValue (trade, 'fee') === undefined;
        const parseFees = this.safeValue (trade, 'fees') === undefined;
        const shouldParseFees = parseFee || parseFees;
        const fees = this.safeValue (trade, 'fees', []);
        if (shouldParseFees) {
            const tradeFees = this.safeValue (trade, 'fees');
            if (tradeFees !== undefined) {
                for (let j = 0; j < tradeFees.length; j++) {
                    const tradeFee = tradeFees[j];
                    fees.push (this.extend ({}, tradeFee));
                }
            } else {
                const tradeFee = this.safeValue (trade, 'fee');
                if (tradeFee !== undefined) {
                    fees.push (this.extend ({}, tradeFee));
                }
            }
        }
        const fee = this.safeValue (trade, 'fee');
        if (shouldParseFees) {
            const reducedFees = this.reduceFees ? this.reduceFeesByCurrency (fees, true) : fees;
            const reducedLength = reducedFees.length;
            for (let i = 0; i < reducedLength; i++) {
                reducedFees[i]['cost'] = this.safeNumber (reducedFees[i], 'cost');
                if ('rate' in reducedFees[i]) {
                    reducedFees[i]['rate'] = this.safeNumber (reducedFees[i], 'rate');
                }
            }
            if (!parseFee && (reducedLength === 0)) {
                fee['cost'] = this.safeNumber (fee, 'cost');
                if ('rate' in fee) {
                    fee['rate'] = this.safeNumber (fee, 'rate');
                }
                reducedFees.push (fee);
            }
            if (parseFees) {
                trade['fees'] = reducedFees;
            }
            if (parseFee && (reducedLength === 1)) {
                trade['fee'] = reducedFees[0];
            }
            const tradeFee = this.safeValue (trade, 'fee');
            if (tradeFee !== undefined) {
                tradeFee['cost'] = this.safeNumber (tradeFee, 'cost');
                if ('rate' in tradeFee) {
                    tradeFee['rate'] = this.safeNumber (tradeFee, 'rate');
                }
                trade['fee'] = tradeFee;
            }
        }
        trade['amount'] = this.parseNumber (amount);
        trade['price'] = this.parseNumber (price);
        trade['cost'] = this.parseNumber (cost);
        return trade;
    }

    safeOrder (order, market = undefined) {
        // parses numbers as strings
        // it is important pass the trades as unparsed rawTrades
        let amount = this.omitZero (this.safeString (order, 'amount'));
        let remaining = this.safeString (order, 'remaining');
        let filled = this.safeString (order, 'filled');
        let cost = this.safeString (order, 'cost');
        let average = this.omitZero (this.safeString (order, 'average'));
        let price = this.omitZero (this.safeString (order, 'price'));
        let lastTradeTimeTimestamp = this.safeInteger (order, 'lastTradeTimestamp');
        const parseFilled = (filled === undefined);
        const parseCost = (cost === undefined);
        const parseLastTradeTimeTimestamp = (lastTradeTimeTimestamp === undefined);
        const fee = this.safeValue (order, 'fee');
        const parseFee = (fee === undefined);
        const parseFees = this.safeValue (order, 'fees') === undefined;
        const shouldParseFees = parseFee || parseFees;
        const fees = this.safeValue (order, 'fees', []);
        let trades = [];
        if (parseFilled || parseCost || shouldParseFees) {
            const rawTrades = this.safeValue (order, 'trades', trades);
            const oldNumber = this.number;
            // we parse trades as strings here!
            this.number = String;
            trades = this.parseTrades (rawTrades, market, undefined, undefined, {
                'symbol': order['symbol'],
                'side': order['side'],
                'type': order['type'],
                'order': order['id'],
            });
            this.number = oldNumber;
            if (Array.isArray (trades) && trades.length) {
                // move properties that are defined in trades up into the order
                if (order['symbol'] === undefined) {
                    order['symbol'] = trades[0]['symbol'];
                }
                if (order['side'] === undefined) {
                    order['side'] = trades[0]['side'];
                }
                if (order['type'] === undefined) {
                    order['type'] = trades[0]['type'];
                }
                if (order['id'] === undefined) {
                    order['id'] = trades[0]['order'];
                }
                if (parseFilled) {
                    filled = '0';
                }
                if (parseCost) {
                    cost = '0';
                }
                for (let i = 0; i < trades.length; i++) {
                    const trade = trades[i];
                    const tradeAmount = this.safeString (trade, 'amount');
                    if (parseFilled && (tradeAmount !== undefined)) {
                        filled = Precise.stringAdd (filled, tradeAmount);
                    }
                    const tradeCost = this.safeString (trade, 'cost');
                    if (parseCost && (tradeCost !== undefined)) {
                        cost = Precise.stringAdd (cost, tradeCost);
                    }
                    const tradeTimestamp = this.safeValue (trade, 'timestamp');
                    if (parseLastTradeTimeTimestamp && (tradeTimestamp !== undefined)) {
                        if (lastTradeTimeTimestamp === undefined) {
                            lastTradeTimeTimestamp = tradeTimestamp;
                        } else {
                            lastTradeTimeTimestamp = Math.max (lastTradeTimeTimestamp, tradeTimestamp);
                        }
                    }
                    if (shouldParseFees) {
                        const tradeFees = this.safeValue (trade, 'fees');
                        if (tradeFees !== undefined) {
                            for (let j = 0; j < tradeFees.length; j++) {
                                const tradeFee = tradeFees[j];
                                fees.push (this.extend ({}, tradeFee));
                            }
                        } else {
                            const tradeFee = this.safeValue (trade, 'fee');
                            if (tradeFee !== undefined) {
                                fees.push (this.extend ({}, tradeFee));
                            }
                        }
                    }
                }
            }
        }
        if (shouldParseFees) {
            const reducedFees = this.reduceFees ? this.reduceFeesByCurrency (fees, true) : fees;
            const reducedLength = reducedFees.length;
            for (let i = 0; i < reducedLength; i++) {
                reducedFees[i]['cost'] = this.parseNumber (reducedFees[i]['cost']);
                if ('rate' in reducedFees[i]) {
                    reducedFees[i]['rate'] = this.parseNumber (reducedFees['i']['rate'])
                }
            }
            if (!parseFee && (reducedLength === 0)) {
                fee['cost'] = this.safeNumber (fee, 'cost');
                if ('rate' in fee) {
                    fee['rate'] = this.parseNumber (fee['rate'])
                }
                reducedFees.push (fee);
            }
            if (parseFees) {
                order['fees'] = reducedFees;
            }
            if (parseFee && (reducedLength === 1)) {
                order['fee'] = reducedFees[0];
            }
        }
        if (amount === undefined) {
            // ensure amount = filled + remaining
            if (filled !== undefined && remaining !== undefined) {
                amount = Precise.stringAdd (filled, remaining);
            } else if (this.safeString (order, 'status') === 'closed') {
                amount = filled;
            }
        }
        if (filled === undefined) {
            if (amount !== undefined && remaining !== undefined) {
                filled = Precise.stringSub (amount, remaining);
            }
        }
        if (remaining === undefined) {
            if (amount !== undefined && filled !== undefined) {
                remaining = Precise.stringSub (amount, filled);
            }
        }
        // ensure that the average field is calculated correctly
        if (average === undefined) {
            if ((filled !== undefined) && (cost !== undefined) && Precise.stringGt (filled, '0')) {
                average = Precise.stringDiv (cost, filled);
            }
        }
        // also ensure the cost field is calculated correctly
        const costPriceExists = (average !== undefined) || (price !== undefined);
        if (parseCost && (filled !== undefined) && costPriceExists) {
            let multiplyPrice = undefined;
            if (average === undefined) {
                multiplyPrice = price;
            } else {
                multiplyPrice = average;
            }
            // contract trading
            const contractSize = this.safeString (market, 'contractSize');
            if (contractSize !== undefined) {
                const inverse = this.safeValue (market, 'inverse', false);
                if (inverse) {
                    multiplyPrice = Precise.stringDiv ('1', multiplyPrice);
                }
                multiplyPrice = Precise.stringMul (multiplyPrice, contractSize);
            }
            cost = Precise.stringMul (multiplyPrice, filled);
        }
        // support for market orders
        const orderType = this.safeValue (order, 'type');
        const emptyPrice = (price === "market_price") || (price === undefined) || Precise.stringEquals (price, '0');
        if (emptyPrice && (orderType === 'market')) {
            price = average;
        }
        // we have trades with string values at this point so we will mutate them
        for (let i = 0; i < trades.length; i++) {
            const entry = trades[i];
            entry['amount'] = this.safeNumber (entry, 'amount');
            entry['price'] = this.safeNumber (entry, 'price');
            entry['cost'] = this.safeNumber (entry, 'cost');
            const fee = this.safeValue (entry, 'fee', {});
            fee['cost'] = this.safeNumber (fee, 'cost');
            if ('rate' in fee) {
                fee['rate'] = this.safeNumber (fee, 'rate');
            }
            entry['fee'] = fee;
        }
        // timeInForceHandling
        let timeInForce = this.safeString (order, 'timeInForce');
        if (timeInForce === undefined) {
            if (this.safeString (order, 'type') === 'market') {
                timeInForce = 'IOC';
            }
            // allow postOnly override
            if (this.safeValue (order, 'postOnly', false)) {
                timeInForce = 'PO';
            }
        }
        return this.extend (order, {
            'lastTradeTimestamp': lastTradeTimeTimestamp,
            'price': this.parseNumber (price),
            'amount': this.parseNumber (amount),
            'cost': this.parseNumber (cost),
            'average': this.parseNumber (average),
            'filled': this.parseNumber (filled),
            'remaining': this.parseNumber (remaining),
            'timeInForce': timeInForce,
            'trades': trades,
        });
    }

    parseNumber (value, d = undefined) {
        if (value === undefined) {
            return d
        } else {
            try {
                return this.number (value)
            } catch (e) {
                return d
            }
        }
    }

    safeNumber (object, key, d = undefined) {
        const value = this.safeString (object, key)
        return this.parseNumber (value, d)
    }

    safeNumber2 (object, key1, key2, d = undefined) {
        const value = this.safeString2 (object, key1, key2)
        return this.parseNumber (value, d)
    }

    safeNumberN (object, arr, d = undefined) {
        const value = this.safeStringN (object, arr)
        return this.parseNumber(value, d)
    }

    parsePrecision (precision) {
        if (precision === undefined) {
            return undefined
        }
        return '1e' + Precise.stringNeg (precision)
    }

    handleWithdrawTagAndParams (tag, params) {
        if (typeof tag === 'object') {
            params = this.extend (tag, params)
            tag = undefined
        }
        if (tag === undefined) {
            tag = this.safeString (params, 'tag')
            if (tag !== undefined) {
                params = this.omit (params, 'tag');
            }
        }
        return [ tag, params ]
    }

    getSupportedMapping (key, mapping = {}) {
        // Takes a key and a dictionary, and returns the dictionary's value for that key
        // :throws:
        //      NotSupported if the dictionary does not contain the key
        if (key in mapping) {
            return mapping[key]
        } else {
            throw new NotSupported (this.id + ' ' + key + ' does not have a value in mapping')
        }
    }

    async fetchBorrowRate (code, params = {}) {
        await this.loadMarkets ();
        if (!this.has['fetchBorrowRates']) {
            throw new NotSupported (this.id + ' fetchBorrowRate() is not supported yet')
        }
        const borrowRates = await this.fetchBorrowRates (params);
        const rate = this.safeValue (borrowRates, code);
        if (rate === undefined) {
            throw new ExchangeError (this.id + ' fetchBorrowRate() could not find the borrow rate for currency code ' + code);
        }
        return rate;
    }

    handleMarketTypeAndParams (methodName, market = undefined, params = {}) {
        const defaultType = this.safeString2 (this.options, 'defaultType', 'type', 'spot');
        const methodOptions = this.safeValue (this.options, methodName);
        let methodType = defaultType;
        if (methodOptions !== undefined) {
            if (typeof methodOptions === 'string') {
                methodType = methodOptions;
            } else {
                methodType = this.safeString2 (methodOptions, 'defaultType', 'type', methodType);
            }
        }
        const marketType = (market === undefined) ? methodType : market['type'];
        const type = this.safeString2 (params, 'defaultType', 'type', marketType);
        params = this.omit (params, [ 'defaultType', 'type' ]);
        return [ type, params ];
    }

    async loadTimeDifference (params = {}) {
        const serverTime = await this.fetchTime (params);
        const after = this.milliseconds ();
        this.options['timeDifference'] = after - serverTime;
        return this.options['timeDifference'];
    }

    parseLeverageTiers (response, symbols = undefined, marketIdKey = undefined) {
        // * marketIdKey should only be undefined when response is a dictionary
        const tiers = {};
        for (let i = 0; i < response.length; i++) {
            const item = response[i];
            const id = this.safeString (item, marketIdKey);
            const market = this.safeMarket (id);
            const symbol = market['symbol'];
            let symbolsLength = 0;
            if (symbols !== undefined) {
                symbolsLength = symbols.length;
            }
            const contract = this.safeValue (market, 'contract', false);
            if (contract && (symbolsLength === 0 || symbols.includes (symbol))) {
                tiers[symbol] = this.parseMarketLeverageTiers (item, market);
            }
        }
        return tiers;
    }

    async fetchMarketLeverageTiers (symbol, params = {}) {
        if (this.has['fetchLeverageTiers']) {
            const market = await this.market (symbol);
            if (!market['contract']) {
                throw new BadSymbol (this.id + ' fetchMarketLeverageTiers() supports contract markets only');
            }
            const tiers = await this.fetchLeverageTiers ([ symbol ]);
            return this.safeValue (tiers, symbol);
        } else {
            throw new NotSupported (this.id + ' fetchMarketLeverageTiers() is not supported yet');
        }
    }

    parseOpenInterests (response, market = undefined, since = undefined, limit = undefined) {
        const interests = [];
        for (let i = 0; i < response.length; i++) {
            const entry = response[i];
            const interest = this.parseOpenInterest (entry, market);
            interests.push (interest);
        }
        const sorted = this.sortBy (interests, 'timestamp');
        const symbol = this.safeString (market, 'symbol');
        return this.filterBySymbolSinceLimit (sorted, symbol, since, limit);
    }

    isPostOnly (type, params = {}) {
        /**
         * @ignore
         * @method
         * @param {string} type Order type
         * @param {dict} params Exchange specific params
         * @returns {boolean} true if a post only order, false otherwise
         */
        const timeInForce = this.safeStringUpper (params, 'timeInForce');
        let postOnly = this.safeValue2 (params, 'postOnly', 'post_only', false);
<<<<<<< HEAD
        params = this.omit (params, [ 'postOnly', 'post_only' ]);
        const timeInForceUpper = (timeInForce !== undefined) ? timeInForce.toUpperCase () : undefined;
=======
        // we assume timeInForce is uppercase from safeStringUpper (params, 'timeInForce')
        const ioc = timeInForce === 'IOC';
        const fok = timeInForce === 'FOK';
        const timeInForcePostOnly = timeInForce === 'PO';
>>>>>>> 73a2e4ee
        const typeLower = type.toLowerCase ();
        const isMarket = typeLower === 'market';
        postOnly = postOnly || timeInForcePostOnly;
        if (postOnly) {
            if (ioc || fok) {
                throw new InvalidOrder (this.id + ' postOnly orders cannot have timeInForce equal to ' + timeInForce);
            } else if (isMarket) {
                throw new InvalidOrder (this.id + ' postOnly orders cannot have type ' + type);
            } else {
<<<<<<< HEAD
                return [ 'limit', true, timeInForceUpper, params ];
            }
        } else {
            return [ type, false, timeInForceUpper, params ];
=======
                return true;
            }
        } else {
            return false;
>>>>>>> 73a2e4ee
        }
    }

    async createPostOnlyOrder (symbol, type, side, amount, price, params = {}) {
        if (!this.has['createPostOnlyOrder']) {
            throw new NotSupported (this.id + 'createPostOnlyOrder() is not supported yet');
        }
        const query = this.extend (params, { 'postOnly': true });
        return await this.createOrder (symbol, type, side, amount, price, query);
    }

    async createReduceOnlyOrder (symbol, type, side, amount, price, params = {}) {
        if (!this.has['createReduceOnlyOrder']) {
            throw new NotSupported (this.id + 'createReduceOnlyOrder() is not supported yet');
        }
        const query = this.extend (params, { 'reduceOnly': true });
        return await this.createOrder (symbol, type, side, amount, price, query);
    }

    async createStopOrder (symbol, type, side, amount, price = undefined, stopPrice = undefined, params = {}) {
        if (!this.has['createStopOrder']) {
            throw new NotSupported (this.id + ' createStopOrder() is not supported yet');
        }
        if (stopPrice === undefined) {
            throw new ArgumentsRequired(this.id + ' create_stop_order() requires a stopPrice argument');
        }
        const query = this.extend (params, { 'stopPrice': stopPrice });
        return await this.createOrder (symbol, type, side, amount, price, query);
    }

    async createStopLimitOrder(symbol, side, amount, price, stopPrice, params = {}) {
        if (!this.has['createStopLimitOrder']) {
            throw new NotSupported(this.id + ' createStopLimitOrder() is not supported yet');
        }
        const query = this.extend(params, {'stopPrice': stopPrice});
        return this.createOrder(symbol, 'limit', side, amount, price, query);
    }

    async createStopMarketOrder(symbol, side, amount, stopPrice, params = {}) {
        if (!this.has['createStopMarketOrder']) {
            throw new NotSupported(this.id + ' createStopMarketOrder() is not supported yet');
        }
        const query = this.extend(params, {'stopPrice': stopPrice});
        return this.createOrder(symbol, 'market', side, amount, undefined, query);
    }

    checkOrderArguments (market, type, side, amount, price, params) {
        if (price === undefined) {
            if (type === 'limit') {
                  throw new ArgumentsRequired (this.id + ' createOrder() requires a price argument for a limit order');
             }
        }
        if (amount <= 0) {
            throw new ArgumentsRequired (this.id + ' createOrder() amount should be above 0');
        }
    }

    parsePositions (positions, symbols = undefined, params = {}) {
        symbols = this.marketSymbols (symbols);
        const result = Object.values (positions || []).map ((position) => this.merge (this.parsePosition (position), params));
        return this.filterByArray (result, 'symbol', symbols, false);
    }

    parseBorrowInterests (response, market = undefined) {
        const interest = [];
        for (let i = 0; i < response.length; i++) {
            const row = response[i];
            interest.push (this.parseBorrowInterest (row, market));
        }
        return interest;
    }

    parseFundingRateHistories (response, market = undefined, since = undefined, limit = undefined) {
        const rates = [];
        for (let i = 0; i < response.length; i++) {
            const entry = response[i];
            rates.push (this.parseFundingRateHistory (entry, market));
        }
        const sorted = this.sortBy (rates, 'timestamp');
        const symbol = (market === undefined) ? undefined : market['symbol'];
        return this.filterBySymbolSinceLimit (sorted, symbol, since, limit);
    }

    async fetchFundingRate (symbol, params = {}) {
        if (this.has['fetchFundingRates']) {
            const market = await this.market (symbol);
            if (!market['contract']) {
                throw new BadSymbol (this.id + ' fetchFundingRate() supports contract markets only');
            }
            const rates = await this.fetchFundingRates ([ symbol ], params);
            const rate = this.safeValue (rates, symbol);
            if (rate === undefined) {
                throw new NullResponse (this.id + ' fetchFundingRate () returned no data for ' + symbol);
            } else {
                return rate;
            }
        } else {
            throw new NotSupported (this.id + ' fetchFundingRate () is not supported yet');
        }
    }

    async fetchMarkOHLCV (symbol, timeframe = '1m', since = undefined, limit = undefined, params = {}) {
        /**
         * @method
         * @name exchange#fetchMarkOHLCV
         * @description fetches historical mark price candlestick data containing the open, high, low, and close price of a market
         * @param {str} symbol unified symbol of the market to fetch OHLCV data for
         * @param {str} timeframe the length of time each candle represents
         * @param {int|undefined} since timestamp in ms of the earliest candle to fetch
         * @param {int|undefined} limit the maximum amount of candles to fetch
         * @param {dict} params extra parameters specific to the exchange api endpoint
         * @returns {[[int|float]]} A list of candles ordered as timestamp, open, high, low, close, undefined
         */
        if (this.has['fetchMarkOHLCV']) {
            const request = {
                'price': 'mark',
            };
            return await this.fetchOHLCV (symbol, timeframe, since, limit, this.extend (request, params));
        } else {
            throw new NotSupported (this.id + ' fetchMarkOHLCV () is not supported yet');
        }
    }

    async fetchIndexOHLCV (symbol, timeframe = '1m', since = undefined, limit = undefined, params = {}) {
        /**
         * @method
         * @name exchange#fetchIndexOHLCV
         * @description fetches historical index price candlestick data containing the open, high, low, and close price of a market
         * @param {str} symbol unified symbol of the market to fetch OHLCV data for
         * @param {str} timeframe the length of time each candle represents
         * @param {int|undefined} since timestamp in ms of the earliest candle to fetch
         * @param {int|undefined} limit the maximum amount of candles to fetch
         * @param {dict} params extra parameters specific to the exchange api endpoint
         * @returns {[[int|float]]} A list of candles ordered as timestamp, open, high, low, close, undefined
         */
        if (this.has['fetchIndexOHLCV']) {
            const request = {
                'price': 'index',
            };
            return await this.fetchOHLCV (symbol, timeframe, since, limit, this.extend (request, params));
        } else {
            throw new NotSupported (this.id + ' fetchIndexOHLCV () is not supported yet');
        }
    }

    async fetchPremiumIndexOHLCV (symbol, timeframe = '1m', since = undefined, limit = undefined, params = {}) {
        /**
         * @method
         * @name exchange#fetchPremiumIndexOHLCV
         * @description fetches historical premium index price candlestick data containing the open, high, low, and close price of a market
         * @param {str} symbol unified symbol of the market to fetch OHLCV data for
         * @param {str} timeframe the length of time each candle represents
         * @param {int|undefined} since timestamp in ms of the earliest candle to fetch
         * @param {int|undefined} limit the maximum amount of candles to fetch
         * @param {dict} params extra parameters specific to the exchange api endpoint
         * @returns {[[int|float]]} A list of candles ordered as timestamp, open, high, low, close, undefined
         */
        if (this.has['fetchPremiumIndexOHLCV']) {
            const request = {
                'price': 'premiumIndex',
            };
            return await this.fetchOHLCV (symbol, timeframe, since, limit, this.extend (request, params));
        } else {
            throw new NotSupported (this.id + ' fetchPremiumIndexOHLCV () is not supported yet');
        }
    }
}<|MERGE_RESOLUTION|>--- conflicted
+++ resolved
@@ -2371,15 +2371,10 @@
          */
         const timeInForce = this.safeStringUpper (params, 'timeInForce');
         let postOnly = this.safeValue2 (params, 'postOnly', 'post_only', false);
-<<<<<<< HEAD
-        params = this.omit (params, [ 'postOnly', 'post_only' ]);
-        const timeInForceUpper = (timeInForce !== undefined) ? timeInForce.toUpperCase () : undefined;
-=======
         // we assume timeInForce is uppercase from safeStringUpper (params, 'timeInForce')
         const ioc = timeInForce === 'IOC';
         const fok = timeInForce === 'FOK';
         const timeInForcePostOnly = timeInForce === 'PO';
->>>>>>> 73a2e4ee
         const typeLower = type.toLowerCase ();
         const isMarket = typeLower === 'market';
         postOnly = postOnly || timeInForcePostOnly;
@@ -2389,17 +2384,10 @@
             } else if (isMarket) {
                 throw new InvalidOrder (this.id + ' postOnly orders cannot have type ' + type);
             } else {
-<<<<<<< HEAD
-                return [ 'limit', true, timeInForceUpper, params ];
-            }
-        } else {
-            return [ type, false, timeInForceUpper, params ];
-=======
                 return true;
             }
         } else {
             return false;
->>>>>>> 73a2e4ee
         }
     }
 
