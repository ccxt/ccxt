<<<<<<< HEAD

// ----------------------------------------------------------------------------

import { isObject, isNumber, isDictionary, isArray } from './type.js'
=======
'use strict';

// ----------------------------------------------------------------------------

const { isNumber, isDictionary, isArray } = require ('./type');
>>>>>>> 9fcbf1df

// ----------------------------------------------------------------------------

const keys = Object.keys; // eslint-disable-line padding-line-between-statements
const values = (x) => ((!isArray (x)) ? Object.values (x) : x); // don't copy arrays if they're already arrays
const index = (x) => new Set (values (x));
const extend = (...args) => Object.assign ({}, ...args); // NB: side-effect free
const clone = (x) => (isArray (x) ? Array.from (x) : extend (x)); // clone arrays or objects

// ----------------------------------------------------------------------------

<<<<<<< HEAD
const ordered = (x) => x; // a stub to keep assoc keys in order (in JS it does nothing, it's mostly for Python)
=======
module.exports = {
    keys,
    values,
    extend,
    clone,
    index,
    ordered: (x) => x, // a stub to keep assoc keys in order (in JS it does nothing, it's mostly for Python)
    unique: (x) => Array.from (index (x)),
    arrayConcat: (a, b) => a.concat (b),
>>>>>>> 9fcbf1df

const unique =  (x) => Array.from (index (x))

<<<<<<< HEAD
const  arrayConcat = (a, b) => a.concat (b)

// ------------------------------------------------------------------------

const inArray = (needle, haystack) => haystack.includes (needle);

const toArray = (object) => Object.values (object)

const isEmpty = (object) => {
    if (!object) {
        return true
    }
    return (Array.isArray (object) ? object : Object.keys (object)).length < 1;
}

const keysort = (x, out = {}) => {
    for (const k of keys (x).sort ()) {
        out[k] = x[k]
    }
    return out
}


/*
    Accepts a map/array of objects and a key name to be used as an index:
    array = [
        { someKey: 'value1', anotherKey: 'anotherValue1' },
        { someKey: 'value2', anotherKey: 'anotherValue2' },
        { someKey: 'value3', anotherKey: 'anotherValue3' },
    ]
    key = 'someKey'
    Returns a map:
    {
        value1: { someKey: 'value1', anotherKey: 'anotherValue1' },
        value2: { someKey: 'value2', anotherKey: 'anotherValue2' },
        value3: { someKey: 'value3', anotherKey: 'anotherValue3' },
    }
*/


const groupBy = (x, k, out = {}) =>{
    for (const v of values (x)) {
        if (k in v) {
            const p = v[k]
            out[p] = out[p] || []
            out[p].push (v)
        }
    }
    return out
}
=======
    inArray (needle, haystack) {
        return haystack.includes (needle);
    },

    toArray (object) {
        return Object.values (object);
    },

    isEmpty (object) {
        if (!object) {
            return true;
        }
        return (Array.isArray (object) ? object : Object.keys (object)).length < 1;
    },
>>>>>>> 9fcbf1df


<<<<<<< HEAD
const indexBy = (x, k, out = {}) => {

    for (const v of values (x)) {
        if (k in v) {
            out[v[k]] = v
        }
    }
    return out
}
=======
    keysort (x, out = {}) {

        for (const k of keys (x).sort ()) {
            out[k] = x[k];
        }

        return out;
    },
>>>>>>> 9fcbf1df

const filterBy = (x, k, value = undefined, out = []) => {

    for (const v of values (x)) {
        if (v[k] === value) {
            out.push (v)
        }
    }
    return out
}

const sortBy = (array, key, descending = false, direction  = descending ? -1 : 1) => array.sort ((a, b) => {
    if (a[key] < b[key]) {
        return -direction
    } else if (a[key] > b[key]) {
        return direction
    } else {
        return 0
    }
})

const sortBy2 = (array, key1, key2, descending = false, direction  = descending ? -1 : 1) => array.sort ((a, b) => {
    if (a[key1] < b[key1]) {
        return -direction
    } else if (a[key1] > b[key1]) {
        return direction
    } else {
        if (a[key2] < b[key2]) {
            return -direction;
        } else if (a[key2] > b[key2]) {
            return direction;
        } else {
            return 0
        }
    }
})

<<<<<<< HEAD
const flatten = function flatten (x, out = []) {

    for (const v of x) {
        if (isArray (v)) {
            flatten (v, out)
        } else {
            out.push (v)
        }
    }
    return out
}
=======
    indexBy (x, k, out = {}) {

        for (const v of values (x)) {
            if (k in v) {
                out[v[k]] = v;
            }
        }

        return out;
    },
>>>>>>> 9fcbf1df

const pluck = (x, k) => values (x).filter ((v) => k in v).map ((v) => v[k])

const omit = (x, ...args) => {

    if (!Array.isArray (x)) {

<<<<<<< HEAD
        const out = clone (x)

        for (const k of args) {
            if (isArray (k)) { // omit (x, ['a', 'b'])
                for (const kk of k) {
                    delete out[kk]
                }
            } else {
                delete out[k] // omit (x, 'a', 'b')
            }
        }

        return out
    }
=======
    groupBy (x, k, out = {}) {

        for (const v of values (x)) {
            if (k in v) {
                const p = v[k];
                out[p] = out[p] || [];
                out[p].push (v);
            }
        }
        return out;
    },
>>>>>>> 9fcbf1df

    return x
}

const sum = (...xs) => {

    const ns = xs.filter (isNumber) // leave only numbers

<<<<<<< HEAD
    return (ns.length > 0) ? ns.reduce ((a, b) => a + b, 0) : undefined
}

const deepExtend = function deepExtend (...xs) {
    let out = undefined
    for (const x of xs) {
        if (isDictionary (x)) {
            if (!isDictionary (out)) {
                out = {}
            }
            for (const k in x) {
                out[k] = deepExtend (out[k], x[k])
=======
    /*
        Accepts a map/array of objects, a key name and a key value to be used as a filter:
        array = [
            { someKey: 'value1', anotherKey: 'anotherValue1' },
            { someKey: 'value2', anotherKey: 'anotherValue2' },
            { someKey: 'value3', anotherKey: 'anotherValue3' },
        ]
        key = 'someKey'
        value = 'value1'

        Returns an array:
        [
            value1: { someKey: 'value1', anotherKey: 'anotherValue1' },
        ]
    */

    filterBy (x, k, value = undefined, out = []) {

        for (const v of values (x)) {
            if (v[k] === value) {
                out.push (v);
>>>>>>> 9fcbf1df
            }
        } else {
            out = x
        }
    }
    return out
}

const merge = (target, ...args) => {
    // doesn't overwrite defined keys with undefined
    const overwrite = {}
    const merged = Object.assign ({}, ...args)
    const keys = Object.keys (merged)
    for (let i = 0; i < keys.length; i++) {
        const key = keys[i]
        if (target[key] === undefined) {
            overwrite[key] = merged[key]
        }
<<<<<<< HEAD
    }
    // eslint-disable-next-line
    return Object.assign ({}, target, overwrite)
}

export {
    keys
    , values
    , extend
    , clone
    , index
    , ordered
    , unique
    , arrayConcat
=======

        return out;
    },
>>>>>>> 9fcbf1df

    // ------------------------------------------------------------------------

<<<<<<< HEAD
    , inArray 
    , toArray 
    , isEmpty

    // ------------------------------------------------------------------------

    , keysort

    // ------------------------------------------------------------------------

    , indexBy 

    // ------------------------------------------------------------------------

    , groupBy

    // ------------------------------------------------------------------------

    , filterBy
=======
    sortBy: (array, key, descending = false, direction = descending ? -1 : 1) => array.sort ((a, b) => {
        if (a[key] < b[key]) {
            return -direction;
        } else if (a[key] > b[key]) {
            return direction;
        } else {
            return 0;
        }
    }),

    sortBy2: (array, key1, key2, descending = false, direction = descending ? -1 : 1) => array.sort ((a, b) => {
        if (a[key1] < b[key1]) {
            return -direction;
        } else if (a[key1] > b[key1]) {
            return direction;
        } else {
            if (a[key2] < b[key2]) {
                return -direction;
            } else if (a[key2] > b[key2]) {
                return direction;
            } else {
                return 0;
            }
        }
    }),

    // ------------------------------------------------------------------------

    flatten: function flatten (x, out = []) {

        for (const v of x) {
            if (isArray (v)) {
                flatten (v, out);
            } else {
                out.push (v);
            }
        }

        return out;
    },

    // ------------------------------------------------------------------------

    pluck: (x, k) => values (x).filter ((v) => k in v).map ((v) => v[k]),
>>>>>>> 9fcbf1df

    // ------------------------------------------------------------------------
    // NB: MUTATES ARRAY!

<<<<<<< HEAD
    , sortBy

    , sortBy2

    // ------------------------------------------------------------------------

    , flatten

    // ------------------------------------------------------------------------

    , pluck

    // ------------------------------------------------------------------------

    , omit

    // ------------------------------------------------------------------------

    , sum 

    // ------------------------------------------------------------------------

    , deepExtend

    // ------------------------------------------------------------------------

    , merge
=======
    omit (x, ...args) {
        if (!Array.isArray (x)) {

            const out = clone (x);

            for (const k of args) {
                if (isArray (k)) { // omit (x, ['a', 'b'])
                    for (const kk of k) {
                        delete out[kk];
                    }
                } else {
                    delete out[k]; // omit (x, 'a', 'b')
                }
            }

            return out;
        }

        return x;
    },

    // ------------------------------------------------------------------------

    sum (...xs) {
        const ns = xs.filter (isNumber); // leave only numbers
        return (ns.length > 0) ? ns.reduce ((a, b) => a + b, 0) : undefined;
    },

    // ------------------------------------------------------------------------

    deepExtend: function deepExtend (...xs) {
        let out = undefined;
        for (const x of xs) {
            if (isDictionary (x)) {
                if (!isDictionary (out)) {
                    out = {};
                }
                for (const k in x) { // eslint-disable-line guard-for-in
                    out[k] = deepExtend (out[k], x[k]);
                }
            } else {
                out = x;
            }
        }
        return out;
    },

    // ------------------------------------------------------------------------

    merge (target, ...args) {
        // doesn't overwrite defined keys with undefined
        const overwrite = {};
        const merged = Object.assign ({}, ...args);
        const keys = Object.keys (merged);
        for (let i = 0; i < keys.length; i++) {
            const key = keys[i];
            if (target[key] === undefined) {
                overwrite[key] = merged[key];
            }
        }
        // eslint-disable-next-line
        return Object.assign ({}, target, overwrite)
    },
>>>>>>> 9fcbf1df

    // ----------------------------------------------------------------------------

};<|MERGE_RESOLUTION|>--- conflicted
+++ resolved
@@ -1,15 +1,7 @@
-<<<<<<< HEAD
 
 // ----------------------------------------------------------------------------
 
 import { isObject, isNumber, isDictionary, isArray } from './type.js'
-=======
-'use strict';
-
-// ----------------------------------------------------------------------------
-
-const { isNumber, isDictionary, isArray } = require ('./type');
->>>>>>> 9fcbf1df
 
 // ----------------------------------------------------------------------------
 
@@ -21,23 +13,10 @@
 
 // ----------------------------------------------------------------------------
 
-<<<<<<< HEAD
 const ordered = (x) => x; // a stub to keep assoc keys in order (in JS it does nothing, it's mostly for Python)
-=======
-module.exports = {
-    keys,
-    values,
-    extend,
-    clone,
-    index,
-    ordered: (x) => x, // a stub to keep assoc keys in order (in JS it does nothing, it's mostly for Python)
-    unique: (x) => Array.from (index (x)),
-    arrayConcat: (a, b) => a.concat (b),
->>>>>>> 9fcbf1df
 
 const unique =  (x) => Array.from (index (x))
 
-<<<<<<< HEAD
 const  arrayConcat = (a, b) => a.concat (b)
 
 // ------------------------------------------------------------------------
@@ -88,25 +67,8 @@
     }
     return out
 }
-=======
-    inArray (needle, haystack) {
-        return haystack.includes (needle);
-    },
-
-    toArray (object) {
-        return Object.values (object);
-    },
-
-    isEmpty (object) {
-        if (!object) {
-            return true;
-        }
-        return (Array.isArray (object) ? object : Object.keys (object)).length < 1;
-    },
->>>>>>> 9fcbf1df
-
-
-<<<<<<< HEAD
+
+
 const indexBy = (x, k, out = {}) => {
 
     for (const v of values (x)) {
@@ -116,16 +78,6 @@
     }
     return out
 }
-=======
-    keysort (x, out = {}) {
-
-        for (const k of keys (x).sort ()) {
-            out[k] = x[k];
-        }
-
-        return out;
-    },
->>>>>>> 9fcbf1df
 
 const filterBy = (x, k, value = undefined, out = []) => {
 
@@ -163,7 +115,6 @@
     }
 })
 
-<<<<<<< HEAD
 const flatten = function flatten (x, out = []) {
 
     for (const v of x) {
@@ -175,18 +126,6 @@
     }
     return out
 }
-=======
-    indexBy (x, k, out = {}) {
-
-        for (const v of values (x)) {
-            if (k in v) {
-                out[v[k]] = v;
-            }
-        }
-
-        return out;
-    },
->>>>>>> 9fcbf1df
 
 const pluck = (x, k) => values (x).filter ((v) => k in v).map ((v) => v[k])
 
@@ -194,7 +133,6 @@
 
     if (!Array.isArray (x)) {
 
-<<<<<<< HEAD
         const out = clone (x)
 
         for (const k of args) {
@@ -209,19 +147,6 @@
 
         return out
     }
-=======
-    groupBy (x, k, out = {}) {
-
-        for (const v of values (x)) {
-            if (k in v) {
-                const p = v[k];
-                out[p] = out[p] || [];
-                out[p].push (v);
-            }
-        }
-        return out;
-    },
->>>>>>> 9fcbf1df
 
     return x
 }
@@ -230,7 +155,6 @@
 
     const ns = xs.filter (isNumber) // leave only numbers
 
-<<<<<<< HEAD
     return (ns.length > 0) ? ns.reduce ((a, b) => a + b, 0) : undefined
 }
 
@@ -243,29 +167,6 @@
             }
             for (const k in x) {
                 out[k] = deepExtend (out[k], x[k])
-=======
-    /*
-        Accepts a map/array of objects, a key name and a key value to be used as a filter:
-        array = [
-            { someKey: 'value1', anotherKey: 'anotherValue1' },
-            { someKey: 'value2', anotherKey: 'anotherValue2' },
-            { someKey: 'value3', anotherKey: 'anotherValue3' },
-        ]
-        key = 'someKey'
-        value = 'value1'
-
-        Returns an array:
-        [
-            value1: { someKey: 'value1', anotherKey: 'anotherValue1' },
-        ]
-    */
-
-    filterBy (x, k, value = undefined, out = []) {
-
-        for (const v of values (x)) {
-            if (v[k] === value) {
-                out.push (v);
->>>>>>> 9fcbf1df
             }
         } else {
             out = x
@@ -284,7 +185,6 @@
         if (target[key] === undefined) {
             overwrite[key] = merged[key]
         }
-<<<<<<< HEAD
     }
     // eslint-disable-next-line
     return Object.assign ({}, target, overwrite)
@@ -299,15 +199,9 @@
     , ordered
     , unique
     , arrayConcat
-=======
-
-        return out;
-    },
->>>>>>> 9fcbf1df
-
-    // ------------------------------------------------------------------------
-
-<<<<<<< HEAD
+
+    // ------------------------------------------------------------------------
+
     , inArray 
     , toArray 
     , isEmpty
@@ -327,57 +221,10 @@
     // ------------------------------------------------------------------------
 
     , filterBy
-=======
-    sortBy: (array, key, descending = false, direction = descending ? -1 : 1) => array.sort ((a, b) => {
-        if (a[key] < b[key]) {
-            return -direction;
-        } else if (a[key] > b[key]) {
-            return direction;
-        } else {
-            return 0;
-        }
-    }),
-
-    sortBy2: (array, key1, key2, descending = false, direction = descending ? -1 : 1) => array.sort ((a, b) => {
-        if (a[key1] < b[key1]) {
-            return -direction;
-        } else if (a[key1] > b[key1]) {
-            return direction;
-        } else {
-            if (a[key2] < b[key2]) {
-                return -direction;
-            } else if (a[key2] > b[key2]) {
-                return direction;
-            } else {
-                return 0;
-            }
-        }
-    }),
-
-    // ------------------------------------------------------------------------
-
-    flatten: function flatten (x, out = []) {
-
-        for (const v of x) {
-            if (isArray (v)) {
-                flatten (v, out);
-            } else {
-                out.push (v);
-            }
-        }
-
-        return out;
-    },
-
-    // ------------------------------------------------------------------------
-
-    pluck: (x, k) => values (x).filter ((v) => k in v).map ((v) => v[k]),
->>>>>>> 9fcbf1df
 
     // ------------------------------------------------------------------------
     // NB: MUTATES ARRAY!
 
-<<<<<<< HEAD
     , sortBy
 
     , sortBy2
@@ -405,71 +252,6 @@
     // ------------------------------------------------------------------------
 
     , merge
-=======
-    omit (x, ...args) {
-        if (!Array.isArray (x)) {
-
-            const out = clone (x);
-
-            for (const k of args) {
-                if (isArray (k)) { // omit (x, ['a', 'b'])
-                    for (const kk of k) {
-                        delete out[kk];
-                    }
-                } else {
-                    delete out[k]; // omit (x, 'a', 'b')
-                }
-            }
-
-            return out;
-        }
-
-        return x;
-    },
-
-    // ------------------------------------------------------------------------
-
-    sum (...xs) {
-        const ns = xs.filter (isNumber); // leave only numbers
-        return (ns.length > 0) ? ns.reduce ((a, b) => a + b, 0) : undefined;
-    },
-
-    // ------------------------------------------------------------------------
-
-    deepExtend: function deepExtend (...xs) {
-        let out = undefined;
-        for (const x of xs) {
-            if (isDictionary (x)) {
-                if (!isDictionary (out)) {
-                    out = {};
-                }
-                for (const k in x) { // eslint-disable-line guard-for-in
-                    out[k] = deepExtend (out[k], x[k]);
-                }
-            } else {
-                out = x;
-            }
-        }
-        return out;
-    },
-
-    // ------------------------------------------------------------------------
-
-    merge (target, ...args) {
-        // doesn't overwrite defined keys with undefined
-        const overwrite = {};
-        const merged = Object.assign ({}, ...args);
-        const keys = Object.keys (merged);
-        for (let i = 0; i < keys.length; i++) {
-            const key = keys[i];
-            if (target[key] === undefined) {
-                overwrite[key] = merged[key];
-            }
-        }
-        // eslint-disable-next-line
-        return Object.assign ({}, target, overwrite)
-    },
->>>>>>> 9fcbf1df
 
     // ----------------------------------------------------------------------------
 
