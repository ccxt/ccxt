'use strict';

// ---------------------------------------------------------------------------
const Exchange = require ('./base/Exchange');
const { ExchangeError, InvalidOrder, AuthenticationError, InsufficientFunds, BadRequest } = require ('./base/errors');

// ---------------------------------------------------------------------------

module.exports = class bleutrade extends Exchange {
    describe () {
        return this.deepExtend (super.describe (), {
            'id': 'bleutrade',
            'name': 'Bleutrade',
            'countries': ['BR'], // Brazil
            'rateLimit': 1000,
            'certified': false,
            'has': {
                'CORS': true,
                'cancelOrder': false, // todo
                'createLimitOrder': false, // todo
                'createMarketOrder': false, // todo
                'createOrder': false, // todo
                'editOrder': false, // todo
                'withdraw': false, // todo
                'fetchTrades': false,
                'fetchTickers': true,
                'fetchTicker': true,
                'fetchOrders': false,
                'fetchClosedOrders': true,
                'fetchWithdrawals': true,
                'fetchOrderTrades': false,
                'fetchLedger': true,
                'fetchDepositAddress': true,
            },
            'timeframes': {
                '15m': '15m',
                '20m': '20m',
                '30m': '30m',
                '1h': '1h',
                '2h': '2h',
                '3h': '3h',
                '4h': '4h',
                '6h': '6h',
                '8h': '8h',
                '12h': '12h',
                '1d': '1d',
            },
            'hostname': 'bleutrade.com',
            'urls': {
                'logo': 'https://user-images.githubusercontent.com/1294454/30303000-b602dbe6-976d-11e7-956d-36c5049c01e7.jpg',
                'api': {
                    'v3Private': 'https://{hostname}/api/v3/private',
                    'v3Public': 'https://{hostname}/api/v3/public',
                },
                'www': ['https://bleutrade.com'],
                'doc': [
                    'https://app.swaggerhub.com/apis-docs/bleu/white-label/3.0.0',
                ],
                'fees': 'https://bleutrade.com/fees/',
            },
            'api': {
                'v3Public': {
                    'get': [
                        'getassets',
                        'getmarkets',
                        'getticker',
                        'getmarketsummary',
                        'getmarketsummaries',
                        'getorderbook',
                        'getmarkethistory',
                        'getcandles',
                    ],
                },
                'v3Private': {
                    'post': [
                        'getbalance',
                        'getbalances',
                        'buylimit',
                        'selllimit',
                        'buylimitami',
                        'selllimitami',
                        'buystoplimit',
                        'sellstoplimit',
                        'ordercancel',
                        'getopenorders',
                        'getcloseorders',
                        'getdeposithistory',
                        'getdepositaddress',
                        'getmytransactions',
                        'withdraw',
                        'directtransfer',
                        'getwithdrawhistory',
                        'getlimits',
                    ],
                },
            },
            'commonCurrencies': {
                'EPC': 'Epacoin',
            },
            'exceptions': {
                'exact': {
                    'ERR_INSUFICIENT_BALANCE': InsufficientFunds,
                    'ERR_LOW_VOLUME': BadRequest,
                },
                'broad': {
                    'Order is not open': InvalidOrder,
                    'Invalid Account / Api KEY / Api Secret': AuthenticationError, // also happens when an invalid nonce is used
                },
            },
            'fees': {
                'trading': {
                    'tierBased': false,
                    'percentage': true,
                    'taker': 0.25 / 100,
                    'maker': 0.25 / 100,
                },
            },
            'options': {
                'parseOrderStatus': true,
                'symbolSeparator': '_',
            },
        });
        // undocumented api calls
        // https://bleutrade.com/api/v3/public/tradingview/symbols?symbol=ETH_BTC
        // https://bleutrade.com/api/v3/public/tradingview/config
        // https://bleutrade.com/api/v3/public/tradingview/time
        // https://bleutrade.com/api/v3/private/getcloseorders?market=ETH_BTC
        // https://bleutrade.com/config contains the fees
    }

    async fetchCurrencies (params = {}) {
        const response = await this.v3PublicGetGetassets (params);
        const items = response['result'];
        const result = {};
        for (let i = 0; i < items.length; i++) {
            //   { Asset: 'USDT',
            //     AssetLong: 'Tether',
            //     MinConfirmation: 4,
            //     WithdrawTxFee: 1,
            //     WithdrawTxFeePercent: 0,
            //     SystemProtocol: 'ETHERC20',
            //     IsActive: true,
            //     InfoMessage: '',
            //     MaintenanceMode: false,
            //     MaintenanceMessage: '',
            //     FormatPrefix: '',
            //     FormatSufix: '',
            //     DecimalSeparator: '.',
            //     ThousandSeparator: ',',
            //     DecimalPlaces: 8,
            //     Currency: 'USDT',
            //     CurrencyLong: 'Tether',
            //     CoinType: 'ETHERC20' }
            const item = items[i];
            const id = this.safeString (item, 'Asset');
            const code = this.safeCurrencyCode (id);
            result[code] = {
                'id': id,
                'code': code,
                'name': this.safeString (item, 'AssetLong'),
                'active': this.safeValue (item, 'IsActive') && !this.safeValue (item, 'MaintenanceMode'),
                'fee': this.safeFloat (item, 'WithdrawTxFee'),
                'precision': this.safeFloat (item, 'DecimalPlaces'),
                'info': item,
            };
        }
        return result;
    }

    async fetchMarkets (params = {}) {
        // https://github.com/ccxt/ccxt/issues/5668
        const response = await this.v3PublicGetGetmarkets (params);
        const result = [];
        const markets = this.safeValue (response, 'result');
        for (let i = 0; i < markets.length; i++) {
            const market = markets[i];
            //   { MarketName: 'LTC_USDT',
            //     MarketAsset: 'LTC',
            //     BaseAsset: 'USDT',
            //     MarketAssetLong: 'Litecoin',
            //     BaseAssetLong: 'Tether',
            //     IsActive: true,
            //     MinTradeSize: 0.0001,
            //     InfoMessage: '',
            //     MarketCurrency: 'LTC',
            //     BaseCurrency: 'USDT',
            //     MarketCurrencyLong: 'Litecoin',
            //     BaseCurrencyLong: 'Tether' }
            const id = this.safeString (market, 'MarketName');
            const baseId = this.safeString (market, 'MarketCurrency');
            const quoteId = this.safeString (market, 'BaseCurrency');
            const base = this.safeCurrencyCode (baseId);
            const quote = this.safeCurrencyCode (quoteId);
            const symbol = base + '/' + quote;
            const precision = {
                'amount': 8,
                'price': 8,
            };
            const active = this.safeValue (market, 'IsActive', false);
            result.push ({
                'id': id,
                'symbol': symbol,
                'base': base,
                'quote': quote,
                'baseId': baseId,
                'quoteId': quoteId,
                'active': active,
                'info': market,
                'precision': precision,
                'maker': this.fees['trading']['maker'],
                'taker': this.fees['trading']['taker'],
                'limits': {
                    'amount': {
                        'min': this.safeFloat (market, 'MinTradeSize'),
                        'max': undefined,
                    },
                    'price': {
                        'min': Math.pow (10, -precision['price']),
                        'max': undefined,
                    },
                },
            });
        }
        return result;
    }

    async fetchOrderBook (symbol, limit = undefined, params = {}) {
        await this.loadMarkets ();
        const request = {
            'market': this.marketId (symbol),
            'type': 'ALL',
        };
        if (limit !== undefined) {
            request['depth'] = limit; // 50
        }
        const response = await this.v3PublicGetGetorderbook (this.extend (request, params));
        const orderbook = this.safeValue (response, 'result');
        if (!orderbook) {
            throw new ExchangeError (this.id + ' no orderbook data in ' + this.json (response));
        }
        return this.parseOrderBook (orderbook, undefined, 'buy', 'sell', 'Rate', 'Quantity');
    }

    async fetchTicker (symbol, params = {}) {
        await this.loadMarkets ();
        const market = this.market (symbol);
        const request = {
            'market': market['id'],
        };
        const response = await this.v3PublicGetGetmarketsummary (this.extend (request, params));
        const ticker = response['result'][0];
        return this.parseTicker (ticker, market);
    }

    async fetchTickers (symbols = undefined, params = {}) {
        await this.loadMarkets ();
        const response = await this.v3PublicGetGetmarketsummaries (params);
        const result = this.safeValue (response, 'result');
        const tickers = [];
        for (let i = 0; i < result.length; i++) {
            const ticker = this.parseTicker (result[i]);
            tickers.push (ticker);
        }
        return this.filterByArray (tickers, 'symbol', symbols);
    }

    parseTicker (ticker, market = undefined) {
        //   { TimeStamp: '2020-01-14 14:32:28',
        //     MarketName: 'LTC_USDT',
        //     MarketAsset: 'LTC',
        //     BaseAsset: 'USDT',
        //     MarketAssetName: 'Litecoin',
        //     BaseAssetName: 'Tether',
        //     PrevDay: 49.2867503,
        //     High: 56.78622664,
        //     Low: 49.27384025,
        //     Last: 53.94,
        //     Average: 51.37509368,
        //     Volume: 1.51282404,
        //     BaseVolume: 77.72147677,
        //     Bid: 53.62070218,
        //     Ask: 53.94,
        //     IsActive: 'true',
        //     InfoMessage: '',
        //     MarketCurrency: 'Litecoin',
        //     BaseCurrency: 'Tether' }
        const timestamp = this.parse8601 (this.safeString (ticker, 'TimeStamp'));
        let symbol = undefined;
        const marketId = this.safeString (ticker, 'MarketName');
        if (marketId !== undefined) {
            if (marketId in this.markets_by_id) {
                market = this.markets_by_id[marketId];
            } else {
                symbol = this.parseSymbol (marketId);
            }
        }
        if ((symbol === undefined) && (market !== undefined)) {
            symbol = market['symbol'];
        }
        const previous = this.safeFloat (ticker, 'PrevDay');
        const last = this.safeFloat (ticker, 'Last');
        let change = undefined;
        let percentage = undefined;
        if (last !== undefined) {
            if (previous !== undefined) {
                change = last - previous;
                if (previous > 0) {
                    percentage = (change / previous) * 100;
                }
            }
        }
        return {
            'symbol': symbol,
            'timestamp': timestamp,
            'datetime': this.iso8601 (timestamp),
            'high': this.safeFloat (ticker, 'High'),
            'low': this.safeFloat (ticker, 'Low'),
            'bid': this.safeFloat (ticker, 'Bid'),
            'bidVolume': undefined,
            'ask': this.safeFloat (ticker, 'Ask'),
            'askVolume': undefined,
            'vwap': undefined,
            'open': previous,
            'close': last,
            'last': last,
            'previousClose': undefined,
            'change': change,
            'percentage': percentage,
            'average': undefined,
            'baseVolume': this.safeFloat (ticker, 'Volume'),
            'quoteVolume': this.safeFloat (ticker, 'BaseVolume'),
            'info': ticker,
        };
    }

    parseOHLCV (ohlcv, market = undefined, timeframe = '1d', since = undefined, limit = undefined) {
        const timestamp = this.parse8601 (ohlcv['TimeStamp'] + '+00:00');
        return [
            timestamp,
            this.safeFloat (ohlcv, 'Open'),
            this.safeFloat (ohlcv, 'High'),
            this.safeFloat (ohlcv, 'Low'),
            this.safeFloat (ohlcv, 'Close'),
            this.safeFloat (ohlcv, 'Volume'),
        ];
    }

    async fetchOHLCV (symbol, timeframe = '15m', since = undefined, limit = undefined, params = {}) {
        await this.loadMarkets ();
        const market = this.market (symbol);
        const request = {
            'period': this.timeframes[timeframe],
            'market': market['id'],
            'count': limit,
        };
        const response = await this.v3PublicGetGetcandles (this.extend (request, params));
        return this.parseOHLCVs (response['result'], market, timeframe, since, limit);
    }

    async createOrder (symbol, type, side, amount, price = undefined, params = {}) {
        if (type !== 'limit') {
            // todo: STOP-LIMIT and AMI order types are supported
            throw new InvalidOrder (this.id + ' allows limit orders only');
        }
        await this.loadMarkets ();
        const request = {
            'rate': this.priceToPrecision (symbol, price),
            'quantity': this.amountToPrecision (symbol, amount),
            'tradeType': (side === 'buy') ? '1' : '0',
            'market': this.marketId (symbol),
        };
        let response = undefined;
        if (side === 'buy') {
            response = await this.v3PrivatePostBuylimit (this.extend (request, params));
        } else {
            response = await this.v3PrivatePostSelllimit (this.extend (request, params));
        }
        //   { success:  true,
        //     message: "",
        //     result: "161105236" },
        return {
            'info': response,
            'id': this.safeString (response, 'result'),
        };
    }

    async cancelOrder (id, symbol = undefined, params = {}) {
        const request = {
            'orderid': id,
        };
        const response = await this.v3PrivatePostOrdercancel (this.extend (request, params));
        // { success: true, message: '', result: '' }
        return response;
    }

    async fetchOpenOrders (symbol = undefined, since = undefined, limit = undefined, params = {}) {
        await this.loadMarkets ();
        let market = undefined;
        const request = {};
        if (symbol !== undefined) {
            market = this.market (symbol);
            request['market'] = market['id'];
        }
        const response = await this.v3PrivatePostGetopenorders (this.extend (request, params));
        const items = this.safeValue (response, 'result', []);
        return this.parseOrders (items, market, since, limit);
    }

    parseSymbol (id) {
        let [ base, quote ] = id.split (this.options['symbolSeparator']);
        base = this.safeCurrencyCode (base);
        quote = this.safeCurrencyCode (quote);
        return base + '/' + quote;
    }

    async fetchBalance (params = {}) {
        await this.loadMarkets ();
        const response = await this.v3PrivatePostGetbalances (params);
        const result = { 'info': response };
        const items = response['result'];
        for (let i = 0; i < items.length; i++) {
            const item = items[i];
            const currencyId = this.safeString (item, 'Asset');
            const code = this.safeCurrencyCode (currencyId);
            const account = this.account ();
            account['free'] = this.safeFloat (item, 'Available');
            account['total'] = this.safeFloat (item, 'Balance');
            result[code] = account;
        }
        return this.parseBalance (result);
    }

    async fetchClosedOrders (symbol = undefined, since = undefined, limit = undefined, params = {}) {
        await this.loadMarkets ();
        const request = {};
        let market = undefined;
        if (symbol !== undefined) {
            market = this.market (symbol);
            request['market'] = market['id'];
        }
        const response = await this.v3PrivatePostGetcloseorders (this.extend (request, params));
        const orders = this.safeValue (response, 'result', []);
        return this.parseOrders (orders, market, since, limit);
    }

<<<<<<< HEAD
    async fetchTransactionsByType (type, code = undefined, since = undefined, limit = undefined, params = {}) {
        await this.loadMarkets ();
        const method = (type === 'deposit') ? 'v3PrivatePostGetdeposithistory' : 'v3PrivatePostGetwithdrawhistory';
        const response = await this[method] (params);
        const result = this.parseTransactions (response['result']);
        return this.filterByCurrencySinceLimit (result, code, since, limit);
    }

    async fetchDeposits (code = undefined, since = undefined, limit = undefined, params = {}) {
        return await this.fetchTransactionsByType ('deposit', code, since, limit, params);
    }

    async fetchWithdrawals (code = undefined, since = undefined, limit = undefined, params = {}) {
        return await this.fetchTransactionsByType ('withdrawal', code, since, limit, params);
=======
    async fetchTransactionsWithMethod (method, code = undefined, since = undefined, limit = undefined, params = {}) {
        await this.loadMarkets ();
        const response = await this[method] (params);
        const transactions = this.safeValue (response, 'result', []);
        return this.parseTransactions (transactions, code, since, limit);
    }

    async fetchDeposits (code = undefined, since = undefined, limit = undefined, params = {}) {
        return await this.fetchTransactionsWithMethod ('v3PrivatePostGetdeposithistory', code, since, limit, params);
    }

    async fetchWithdrawals (code = undefined, since = undefined, limit = undefined, params = {}) {
        return await this.fetchTransactionsWithMethod ('v3PrivatePostGetwithdrawhistory', code, since, limit, params);
>>>>>>> 00eba97f
    }

    async fetchDepositAddress (code, params = {}) {
        await this.loadMarkets ();
        const currency = this.currency (code);
        const request = {
            'asset': currency['id'],
        };
        const response = await this.v3PrivatePostGetdepositaddress (this.extend (request, params));
        //   { success: true,
        //     message: '',
        //     result:
        //     { Asset: 'ETH',
        //         AssetName: 'Ethereum',
        //         DepositAddress: '0x748c5c8jhksjdfhd507d3aa9',
        //         Currency: 'ETH',
        //         CurrencyName: 'Ethereum' } }
        const item = response['result'];
        const address = this.safeString (item, 'DepositAddress');
        return {
            'currency': code,
            'address': this.checkAddress (address),
            // 'tag': tag,
            'info': item,
        };
    }

    parseLedgerEntryType (type) {
        // deposits don't seem to appear in here
        const types = {
            'TRADE': 'trade',
            'WITHDRAW': 'transaction',
        };
        return this.safeString (types, type, type);
    }

    parseLedgerEntry (item, currency = undefined) {
        //
        // trade (both sides)
        //
        //     {
        //         ID: 109660527,
        //         TimeStamp: '2018-11-14 15:12:57.140776',
        //         Asset: 'ETH',
        //         AssetName: 'Ethereum',
        //         Amount: 0.01,
        //         Type: 'TRADE',
        //         Description: 'Trade +, order id 133111123',
        //         Comments: '',
        //         CoinSymbol: 'ETH',
        //         CoinName: 'Ethereum'
        //     }
        //
        //     {
        //         ID: 109660526,
        //         TimeStamp: '2018-11-14 15:12:57.140776',
        //         Asset: 'BTC',
        //         AssetName: 'Bitcoin',
        //         Amount: -0.00031776,
        //         Type: 'TRADE',
        //         Description: 'Trade -, order id 133111123, fee -0.00000079',
        //         Comments: '',
        //         CoinSymbol: 'BTC',
        //         CoinName: 'Bitcoin'
        //     }
        //
        // withdrawal
        //
        //     {
        //         ID: 104672316,
        //         TimeStamp: '2018-05-03 08:18:19.031831',
        //         Asset: 'DOGE',
        //         AssetName: 'Dogecoin',
        //         Amount: -61893.87864686,
        //         Type: 'WITHDRAW',
        //         Description: 'Withdraw: 61883.87864686 to address DD8tgehNNyYB2iqVazi2W1paaztgcWXtF6; fee 10.00000000',
        //         Comments: '',
        //         CoinSymbol: 'DOGE',
        //         CoinName: 'Dogecoin'
        //     }
        //
        const code = this.safeCurrencyCode (this.safeString (item, 'CoinSymbol'), currency);
        const description = this.safeString (item, 'Description');
        const type = this.parseLedgerEntryType (this.safeString (item, 'Type'));
        let referenceId = undefined;
        let fee = undefined;
        const delimiter = (type === 'trade') ? ', ' : '; ';
        const parts = description.split (delimiter);
        for (let i = 0; i < parts.length; i++) {
            let part = parts[i];
            if (part.indexOf ('fee') === 0) {
                part = part.replace ('fee ', '');
                let feeCost = parseFloat (part);
                if (feeCost < 0) {
                    feeCost = -feeCost;
                }
                fee = {
                    'cost': feeCost,
                    'currency': code,
                };
            } else if (part.indexOf ('order id') === 0) {
                referenceId = part.replace ('order id', '');
            }
            //
            // does not belong to Ledger, related to parseTransaction
            //
            //     if (part.indexOf ('Withdraw') === 0) {
            //         const details = part.split (' to address ');
            //         if (details.length > 1) {
            //             address = details[1];
            //     }
            //
        }
        const timestamp = this.parse8601 (this.safeString (item, 'TimeStamp'));
        let amount = this.safeFloat (item, 'Amount');
        let direction = undefined;
        if (amount !== undefined) {
            direction = 'in';
            if (amount < 0) {
                direction = 'out';
                amount = -amount;
            }
        }
        const id = this.safeString (item, 'ID');
        return {
            'id': id,
            'info': item,
            'timestamp': timestamp,
            'datetime': this.iso8601 (timestamp),
            'direction': direction,
            'account': undefined,
            'referenceId': referenceId,
            'referenceAccount': undefined,
            'type': type,
            'currency': code,
            'amount': amount,
            'before': undefined,
            'after': undefined,
            'status': 'ok',
            'fee': fee,
        };
    }

    async fetchLedger (code = undefined, since = undefined, limit = undefined, params = {}) {
        await this.loadMarkets ();
        // only seems to return 100 items and there is no documented way to change page size or offset
        const request = {
        };
        const response = await this.v3PrivatePostGetmytransactions (this.extend (request, params));
        const items = response['result'];
        return this.parseLedger (items, code, since, limit);
    }

    parseOrder (order, market = undefined) {
        //
        // fetchClosedOrders
        //
        //   { OrderID: 89742658,
        //     Exchange: 'DOGE_BTC',
        //     Type: 'BUY',
        //     Quantity: 10000,
        //     QuantityRemaining: 0,
        //     QuantityBaseTraded: 0,
        //     Price: 6.6e-7,
        //     Status: 'OK',
        //     Created: '2018-02-16 08:55:36',
        //     Comments: '' }
        //
        //  fetchOpenOrders
        //
        //   { OrderID: 161105302,
        //     Exchange: 'ETH_BTC',
        //     Type: 'SELL',
        //     Quantity: 0.4,
        //     QuantityRemaining: 0.4,
        //     QuantityBaseTraded: 0,
        //     Price: 0.04,
        //     Status: 'OPEN',
        //     Created: '2020-01-22 09:21:27',
        //     Comments: { String: '', Valid: true }
        const side = this.safeString (order, 'Type').toLowerCase ();
        const status = this.parseOrderStatus (this.safeString (order, 'Status'));
        let symbol = undefined;
        const marketId = this.safeString (order, 'Exchange');
        if (marketId === undefined) {
            if (market !== undefined) {
                symbol = market['symbol'];
            }
        } else {
            if (marketId in this.markets_by_id) {
                market = this.markets_by_id[marketId];
                symbol = market['symbol'];
            } else {
                symbol = this.parseSymbol (marketId);
            }
        }
        let timestamp = undefined;
        if ('Created' in order) {
            timestamp = this.parse8601 (order['Created'] + '+00:00');
        }
        let price = this.safeFloat (order, 'Price');
        let cost = undefined;
        const amount = this.safeFloat (order, 'Quantity');
        const remaining = this.safeFloat (order, 'QuantityRemaining');
        let filled = undefined;
        if (amount !== undefined && remaining !== undefined) {
            filled = amount - remaining;
        }
        if (!cost) {
            if (price && filled) {
                cost = price * filled;
            }
        }
        if (!price) {
            if (cost && filled) {
                price = cost / filled;
            }
        }
        const average = this.safeFloat (order, 'PricePerUnit');
        const id = this.safeString (order, 'OrderID');
        return {
            'info': order,
            'id': id,
            'timestamp': timestamp,
            'datetime': this.iso8601 (timestamp),
            'lastTradeTimestamp': undefined,
            'symbol': symbol,
            'type': 'limit',
            'side': side,
            'price': price,
            'cost': cost,
            'average': average,
            'amount': amount,
            'filled': filled,
            'remaining': remaining,
            'status': status,
            'fee': undefined,
<<<<<<< HEAD
        };
    }

    parseOrderStatus (status) {
        const statuses = {
            'OK': 'closed',
            'OPEN': 'open',
            'CANCELED': 'canceled',
=======
>>>>>>> 00eba97f
        };
        return this.safeString (statuses, status, status);
    }

    parseOrderStatus (status) {
        const statuses = {
            'OK': 'closed',
            'OPEN': 'open',
            'CANCELED': 'canceled',
        };
        return this.safeString (statuses, status, status);
    }

    parseTransaction (transaction, currency = undefined) {
        //
        //  deposit:
        //
        //   { ID: 118698752,
        //     Timestamp: '2020-01-21 11:16:09',
        //     Asset: 'ETH',
        //     Amount: 1,
        //     TransactionID: '',
        //     Status: 'CONFIRMED',
        //     Label: '0x748c5c8228d0c596f4d07f338blah',
        //     Symbol: 'ETH' }
        //
        // withdrawal:
        //
        //   { ID: 689281,
        //     Timestamp: '2019-07-05 13:14:43',
        //     Asset: 'BTC',
        //     Amount: -0.108959,
        //     TransactionID: 'da48d6901fslfjsdjflsdjfls852b87e362cad1',
        //     Status: 'CONFIRMED',
        //     Label: '0.1089590;35wztHPMgrebFvvblah;0.00100000',
        //     Symbol: 'BTC' }
        //
        const id = this.safeString (transaction, 'ID');
        let amount = this.safeFloat (transaction, 'Amount');
        let type = 'deposit';
        if (amount < 0) {
            amount = Math.abs (amount);
            type = 'withdrawal';
        }
        const currencyId = this.safeString (transaction, 'Asset');
        const code = this.safeCurrencyCode (currencyId, currency);
        const label = this.safeString (transaction, 'Label');
        const timestamp = this.parse8601 (this.safeString (transaction, 'Timestamp'));
        let txid = this.safeString (transaction, 'TransactionID');
        let address = undefined;
        let feeCost = undefined;
        const labelParts = label.split (';');
        if (labelParts.length === 3) {
            amount = parseFloat (labelParts[0]);
            address = labelParts[1];
            feeCost = parseFloat (labelParts[2]);
        } else {
            address = label;
        }
        let fee = undefined;
        if (feeCost !== undefined) {
            fee = {
                'currency': code,
                'cost': feeCost,
            };
        }
        let status = 'ok';
        if (txid === 'CANCELED') {
            txid = undefined;
            status = 'canceled';
        }
        return {
            'info': transaction,
            'timestamp': timestamp,
            'datetime': this.iso8601 (timestamp),
            'id': id,
            'currency': code,
            'amount': amount,
            'address': address,
            'tag': undefined,
            'status': status,
            'type': type,
            'updated': undefined,
            'txid': txid,
            'fee': fee,
        };
    }

    nonce () {
        return this.milliseconds ();
    }

    sign (path, api = 'public', method = 'GET', params = {}, headers = undefined, body = undefined) {
        let url = this.implodeParams (this.urls['api'][api], {
            'hostname': this.hostname,
        }) + '/';
        if (api === 'v3Private') {
            this.checkRequiredCredentials ();
            const request = {
                'apikey': this.apiKey,
                'nonce': this.nonce (),
            };
            url += path + '?' + this.urlencode (this.extend (request, params));
            const signature = this.hmac (this.encode (url), this.encode (this.secret), 'sha512');
            headers = { 'apisign': signature };
        } else {
            url += path + '?' + this.urlencode (params);
        }
        return { 'url': url, 'method': method, 'body': body, 'headers': headers };
    }

    handleErrors (code, reason, url, method, headers, body, response, requestHeaders, requestBody) {
        if (response === undefined) {
            return; // fallback to default error handler
        }
        //    examples...
        //    {"success":false,"message":"Erro: Order is not open.","result":""} <-- 'error' is spelt wrong
        //    {"success":false,"message":"Error: Very low volume.","result":"ERR_LOW_VOLUME"}
        //    {"success":false,"message":"Error: Insuficient Balance","result":"ERR_INSUFICIENT_BALANCE"}
        //
        if (body[0] === '{') {
            const success = this.safeValue (response, 'success');
            if (success === undefined) {
                throw new ExchangeError (this.id + ': malformed response: ' + this.json (response));
            }
            if (!success) {
                const feedback = this.id + ' ' + body;
                const errorCode = this.safeString (response, 'result');
                this.throwBroadlyMatchedException (this.exceptions['broad'], errorCode, feedback);
                this.throwExactlyMatchedException (this.exceptions['exact'], errorCode, feedback);
                const errorMessage = this.safeString (response, 'message');
                this.throwBroadlyMatchedException (this.exceptions['broad'], errorMessage, feedback);
                this.throwExactlyMatchedException (this.exceptions['exact'], errorMessage, feedback);
                throw new ExchangeError (feedback);
            }
        }
    }
};<|MERGE_RESOLUTION|>--- conflicted
+++ resolved
@@ -443,22 +443,6 @@
         return this.parseOrders (orders, market, since, limit);
     }
 
-<<<<<<< HEAD
-    async fetchTransactionsByType (type, code = undefined, since = undefined, limit = undefined, params = {}) {
-        await this.loadMarkets ();
-        const method = (type === 'deposit') ? 'v3PrivatePostGetdeposithistory' : 'v3PrivatePostGetwithdrawhistory';
-        const response = await this[method] (params);
-        const result = this.parseTransactions (response['result']);
-        return this.filterByCurrencySinceLimit (result, code, since, limit);
-    }
-
-    async fetchDeposits (code = undefined, since = undefined, limit = undefined, params = {}) {
-        return await this.fetchTransactionsByType ('deposit', code, since, limit, params);
-    }
-
-    async fetchWithdrawals (code = undefined, since = undefined, limit = undefined, params = {}) {
-        return await this.fetchTransactionsByType ('withdrawal', code, since, limit, params);
-=======
     async fetchTransactionsWithMethod (method, code = undefined, since = undefined, limit = undefined, params = {}) {
         await this.loadMarkets ();
         const response = await this[method] (params);
@@ -472,7 +456,6 @@
 
     async fetchWithdrawals (code = undefined, since = undefined, limit = undefined, params = {}) {
         return await this.fetchTransactionsWithMethod ('v3PrivatePostGetwithdrawhistory', code, since, limit, params);
->>>>>>> 00eba97f
     }
 
     async fetchDepositAddress (code, params = {}) {
@@ -710,19 +693,7 @@
             'remaining': remaining,
             'status': status,
             'fee': undefined,
-<<<<<<< HEAD
-        };
-    }
-
-    parseOrderStatus (status) {
-        const statuses = {
-            'OK': 'closed',
-            'OPEN': 'open',
-            'CANCELED': 'canceled',
-=======
->>>>>>> 00eba97f
-        };
-        return this.safeString (statuses, status, status);
+        };
     }
 
     parseOrderStatus (status) {
