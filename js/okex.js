--- conflicted
+++ resolved
@@ -36,7 +36,6 @@
                 'MAG': 'Maggie',
                 'YOYO': 'YOYOW',
             },
-<<<<<<< HEAD
             'wsconf': {
                 'conx-tpls': {
                     'default': {
@@ -58,10 +57,9 @@
                         },
                     },
                 },
-=======
+            },
             'options': {
                 'fetchTickersMethod': 'fetch_tickers_from_api',
->>>>>>> 56af9534
             },
         });
     }
@@ -110,18 +108,6 @@
         let result = {};
         for (let i = 0; i < tickers.length; i++) {
             let ticker = tickers[i];
-<<<<<<< HEAD
-            let market = undefined;
-            if ('symbol' in ticker) {
-                let marketId = ticker['symbol'];
-                if (marketId in this.markets_by_id)
-                    market = this.markets_by_id[marketId];
-            }
-            ticker = this.parseTicker (
-                this.extend (tickers[i], { 'timestamp': timestamp }),
-                market
-            );
-=======
             ticker = this.parseTicker (this.extend (tickers[i], { 'timestamp': timestamp }));
             let symbol = ticker['symbol'];
             result[symbol] = ticker;
@@ -137,14 +123,12 @@
         let result = {};
         for (let i = 0; i < tickers.length; i++) {
             let ticker = this.parseTicker (tickers[i]);
->>>>>>> 56af9534
             let symbol = ticker['symbol'];
             result[symbol] = ticker;
         }
         return result;
     }
 
-<<<<<<< HEAD
     _isFutureSymbol (symbol) {
         const market = this.markets[symbol];
         if (!market) {
@@ -367,11 +351,11 @@
             return this._cloneOrderBook (data['ob'], limit);
         }
         return undefined;
-=======
+    }
+    
     async fetchTickers (symbols = undefined, params = {}) {
         let method = this.options['fetchTickersMethod'];
         let response = await this[method] (symbols, params);
         return response;
->>>>>>> 56af9534
     }
 };