--- conflicted
+++ resolved
@@ -80,12 +80,7 @@
         return this.parseBalance (result);
     }
 
-<<<<<<< HEAD
-    async performOrderBookRequest (symbol, limit = undefined, params = {}) {
-        let market = this.market (symbol);
-=======
     async performOrderBookRequest (market, limit = undefined, params = {}) {
->>>>>>> bc2d492e
         let orderbook = await this.privatePostOrders (this.extend ({
             'cointype': market['id'],
         }, params));
