--- conflicted
+++ resolved
@@ -66,22 +66,6 @@
         await this.loadMarkets ();
         const response = await this.privatePostMyBalances (params);
         const result = { 'info': response };
-<<<<<<< HEAD
-        if ('balance' in response) {
-            const balances = response['balance'];
-            const currencyIds = Object.keys (balances);
-            for (let i = 0; i < currencyIds.length; i++) {
-                const currencyId = currencyIds[i];
-                const uppercase = currencyId.toUpperCase ();
-                const code = this.commonCurrencyCode (uppercase);
-                let account = {
-                    'free': balances[currencyId],
-                    'used': undefined,
-                    'total': balances[currencyId],
-                };
-                result[code] = account;
-            }
-=======
         const balances = this.safeValue (response, 'balance', {});
         const currencyIds = Object.keys (balances);
         for (let i = 0; i < currencyIds.length; i++) {
@@ -91,11 +75,10 @@
             const total = this.safeFloat (balances, currencyId);
             const account = {
                 'free': total,
-                'used': 0.0,
+                'used': undefined,
                 'total': total,
             };
             result[code] = account;
->>>>>>> aee941af
         }
         return this.parseBalance (result);
     }
