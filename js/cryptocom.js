--- conflicted
+++ resolved
@@ -572,27 +572,6 @@
         }
         const response = await this.spotPublicGetPublicGetTicker (this.extend (request, query));
         //
-<<<<<<< HEAD
-        //     {
-        //         "id": -1,
-        //         "method": "public/get-tickers",
-        //         "code": 0,
-        //         "result": {
-        //             "data": [{
-        //                 "i": "SHIB_USDT",
-        //                 "h": "0.000012385",
-        //                 "l": "0.000011560",
-        //                 "a": "0.000011638",
-        //                 "v": "68778630000",
-        //                 "vv": "824341.85",
-        //                 "c": "-0.0310",
-        //                 "b": "0.000011638",
-        //                 "k": "0.000011653",
-        //                 "t": 1667525467847
-        //             }]
-        //         }
-        //     }
-=======
         //   {
         //       "id":"-1",
         //       "method":"public/get-tickers",
@@ -602,7 +581,6 @@
         //             { "i":"BTC_USDT", "h":"20567.16", "l":"20341.39", "a":"20394.23", "v":"2236.3762", "vv":"45739074.30", "c":"-0.0036", "b":"20394.01", "k":"20394.02", "t":"1667406085934" }
         //          ]
         //   }
->>>>>>> 49050401
         //
         const resultResponse = this.safeValue (response, 'result', {});
         const data = this.safeValue (resultResponse, 'data', {});
