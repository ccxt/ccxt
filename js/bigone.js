--- conflicted
+++ resolved
@@ -336,21 +336,10 @@
         //         ...
         //     ]
         //
-<<<<<<< HEAD
-        const defaultSettle = this.safeString (this.options, 'defaultSettle', 'USDT');
-=======
->>>>>>> 8fb6aa9d
         for (let i = 0; i < contracts.length; i++) {
             // Assumes contract is settled to defaultSettle it it's present in symbol
             // Else it assumes USD as the base and settle in base currency
             const market = contracts[i];
-<<<<<<< HEAD
-            const id = this.safeString (market, 'symbol', '');
-            const useDefaultSettle = id.indexOf (defaultSettle) >= 0;
-            const quoteId = useDefaultSettle ? defaultSettle : 'USD';
-            const baseId = id.slice (0, id.indexOf (quoteId));
-            const settleId = useDefaultSettle ? defaultSettle : baseId;
-=======
             const id = this.safeString (market, 'symbol');
             const lastChar = id[id.length - 1];
             const difference = (lastChar === 'T') ? 4 : 3;
@@ -358,7 +347,6 @@
             const quoteId = id.slice (index);
             const settleId = quoteId;
             const baseId = id.slice (0, index);
->>>>>>> 8fb6aa9d
             const base = this.safeCurrencyCode (baseId);
             const quote = this.safeCurrencyCode (quoteId);
             const settle = this.safeCurrencyCode (settleId);
@@ -379,15 +367,9 @@
                 'option': false,
                 'active': true,
                 'contract': true,
-<<<<<<< HEAD
-                'linear': useDefaultSettle,
-                'inverse': !useDefaultSettle,
-                'contractSize': undefined,
-=======
                 'linear': true,
                 'inverse': false,
                 'contractSize': undefined, // todo hardcode contract size
->>>>>>> 8fb6aa9d
                 'expiry': undefined,
                 'expiryDatetime': undefined,
                 'strike': undefined,
