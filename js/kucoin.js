'use strict';

//  ---------------------------------------------------------------------------

const Exchange = require ('./base/Exchange');
const { ExchangeError, InvalidNonce, InvalidOrder, AuthenticationError } = require ('./base/errors');

//  ---------------------------------------------------------------------------

module.exports = class kucoin extends Exchange {
    describe () {
        return this.deepExtend (super.describe (), {
            'id': 'kucoin',
            'name': 'Kucoin',
            'countries': 'HK', // Hong Kong
            'version': 'v1',
            'rateLimit': 2000,
            'userAgent': this.userAgents['chrome'],
            'has': {
                'CORS': false,
                'fetchTickers': true,
                'fetchOHLCV': false, // see the method implementation below
                'fetchOrder': false,
                'fetchOrders': false,
                'fetchClosedOrders': true,
                'fetchOpenOrders': true,
                'fetchMyTrades': false,
                'fetchCurrencies': true,
                'withdraw': true,
            },
            'timeframes': {
                '1m': 1,
                '5m': 5,
                '15m': 15,
                '30m': 30,
                '1h': 60,
                '8h': 480,
                '1d': 'D',
                '1w': 'W',
            },
            'urls': {
                'logo': 'https://user-images.githubusercontent.com/1294454/33795655-b3c46e48-dcf6-11e7-8abe-dc4588ba7901.jpg',
                'api': {
                    'public': 'https://api.kucoin.com',
                    'private': 'https://api.kucoin.com',
                    'kitchen': 'https://kitchen.kucoin.com',
                },
                'www': 'https://kucoin.com',
                'doc': 'https://kucoinapidocs.docs.apiary.io',
                'fees': 'https://news.kucoin.com/en/fee',
            },
            'api': {
                'kitchen': {
                    'get': [
                        'open/chart/history',
                    ],
                },
                'public': {
                    'get': [
                        'open/chart/config',
                        'open/chart/history',
                        'open/chart/symbol',
                        'open/currencies',
                        'open/deal-orders',
                        'open/kline',
                        'open/lang-list',
                        'open/orders',
                        'open/orders-buy',
                        'open/orders-sell',
                        'open/tick',
                        'market/open/coin-info',
                        'market/open/coins',
                        'market/open/coins-trending',
                        'market/open/symbols',
                    ],
                },
                'private': {
                    'get': [
                        'account/balance',
                        'account/{coin}/wallet/address',
                        'account/{coin}/wallet/records',
                        'account/{coin}/balance',
                        'account/promotion/info',
                        'account/promotion/sum',
                        'deal-orders',
                        'order/active',
                        'order/active-map',
                        'order/dealt',
                        'referrer/descendant/count',
                        'user/info',
                    ],
                    'post': [
                        'account/{coin}/withdraw/apply',
                        'account/{coin}/withdraw/cancel',
                        'cancel-order',
                        'order',
                        'user/change-lang',
                    ],
                },
            },
            'fees': {
                'trading': {
                    'maker': 0.0010,
                    'taker': 0.0010,
                },
                'funding': {
                    'tierBased': false,
                    'percentage': false,
                    'withdraw': {
                        'KCS': 2.0,
                        'BTC': 0.0005,
                        'USDT': 10.0,
                        'ETH': 0.01,
                        'LTC': 0.001,
                        'NEO': 0.0,
                        'GAS': 0.0,
                        'KNC': 0.5,
                        'BTM': 5.0,
                        'QTUM': 0.1,
                        'EOS': 0.5,
                        'CVC': 3.0,
                        'OMG': 0.1,
                        'PAY': 0.5,
                        'SNT': 20.0,
                        'BHC': 1.0,
                        'HSR': 0.01,
                        'WTC': 0.1,
                        'VEN': 2.0,
                        'MTH': 10.0,
                        'RPX': 1.0,
                        'REQ': 20.0,
                        'EVX': 0.5,
                        'MOD': 0.5,
                        'NEBL': 0.1,
                        'DGB': 0.5,
                        'CAG': 2.0,
                        'CFD': 0.5,
                        'RDN': 0.5,
                        'UKG': 5.0,
                        'BCPT': 5.0,
                        'PPT': 0.1,
                        'BCH': 0.0005,
                        'STX': 2.0,
                        'NULS': 1.0,
                        'GVT': 0.1,
                        'HST': 2.0,
                        'PURA': 0.5,
                        'SUB': 2.0,
                        'QSP': 5.0,
                        'POWR': 1.0,
                        'FLIXX': 10.0,
                        'LEND': 20.0,
                        'AMB': 3.0,
                        'RHOC': 2.0,
                        'R': 2.0,
                        'DENT': 50.0,
                        'DRGN': 1.0,
                        'ACT': 0.1,
                    },
                    'deposit': 0.00,
                },
            },
        });
    }

    async fetchMarkets () {
        let response = await this.publicGetMarketOpenSymbols ();
        let markets = response['data'];
        let result = [];
        for (let i = 0; i < markets.length; i++) {
            let market = markets[i];
            let id = market['symbol'];
            let base = market['coinType'];
            let quote = market['coinTypePair'];
            base = this.commonCurrencyCode (base);
            quote = this.commonCurrencyCode (quote);
            let symbol = base + '/' + quote;
            let precision = {
                'amount': 8,
                'price': 8,
            };
            let active = market['trading'];
            result.push (this.extend (this.fees['trading'], {
                'id': id,
                'symbol': symbol,
                'base': base,
                'quote': quote,
                'active': active,
                'info': market,
                'lot': Math.pow (10, -precision['amount']),
                'precision': precision,
                'limits': {
                    'amount': {
                        'min': Math.pow (10, -precision['amount']),
                        'max': undefined,
                    },
                    'price': {
                        'min': undefined,
                        'max': undefined,
                    },
                },
            }));
        }
        return result;
    }

    async fetchCurrencies (params = {}) {
        let response = await this.publicGetMarketOpenCoins (params);
        let currencies = response['data'];
        let result = {};
        for (let i = 0; i < currencies.length; i++) {
            let currency = currencies[i];
            let id = currency['coin'];
            // todo: will need to rethink the fees
            // to add support for multiple withdrawal/deposit methods and
            // differentiated fees for each particular method
            let code = this.commonCurrencyCode (id);
            let precision = currency['tradePrecision'];
            let deposit = currency['enableDeposit'];
            let withdraw = currency['enableWithdraw'];
            let active = (deposit && withdraw);
            result[code] = {
                'id': id,
                'code': code,
                'info': currency,
                'name': currency['name'],
                'active': active,
                'status': 'ok',
                'fee': currency['withdrawFeeRate'], // todo: redesign
                'precision': precision,
                'limits': {
                    'amount': {
                        'min': Math.pow (10, -precision),
                        'max': Math.pow (10, precision),
                    },
                    'price': {
                        'min': Math.pow (10, -precision),
                        'max': Math.pow (10, precision),
                    },
                    'cost': {
                        'min': undefined,
                        'max': undefined,
                    },
                    'withdraw': {
                        'min': currency['withdrawMinAmount'],
                        'max': Math.pow (10, precision),
                    },
                },
            };
        }
        return result;
    }

    async fetchBalance (params = {}) {
        await this.loadMarkets ();
        let response = await this.privateGetAccountBalance (this.extend ({
            'limit': 20, // default 12, max 20
            'page': 1,
        }, params));
        let balances = response['data'];
        let result = { 'info': balances };
        let indexed = this.indexBy (balances, 'coinType');
        let keys = Object.keys (indexed);
        for (let i = 0; i < keys.length; i++) {
            let id = keys[i];
            let currency = this.commonCurrencyCode (id);
            let account = this.account ();
            let balance = indexed[id];
            let used = parseFloat (balance['freezeBalance']);
            let free = parseFloat (balance['balance']);
            let total = this.sum (free, used);
            account['free'] = free;
            account['used'] = used;
            account['total'] = total;
            result[currency] = account;
        }
        return this.parseBalance (result);
    }

    async fetchOrderBook (symbol, params = {}) {
        await this.loadMarkets ();
        let market = this.market (symbol);
        let response = await this.publicGetOpenOrders (this.extend ({
            'symbol': market['id'],
        }, params));
        let orderbook = response['data'];
        return this.parseOrderBook (orderbook, undefined, 'BUY', 'SELL');
    }

    parseOrder (order, market = undefined) {
        let symbol = undefined;
        if (market) {
            symbol = market['symbol'];
        } else {
            symbol = order['coinType'] + '/' + order['coinTypePair'];
        }
        let timestamp = this.safeValue (order, 'createdAt');
        let price = this.safeValue (order, 'price');
        if (typeof price === 'undefined')
            price = this.safeValue (order, 'dealPrice');
        let amount = this.safeValue (order, 'amount');
        let filled = this.safeValue (order, 'dealAmount', 0);
        let remaining = this.safeValue (order, 'pendingAmount');
        if (typeof amount === 'undefined')
            if (typeof filled !== 'undefined')
                if (typeof remaining !== 'undefined')
                    amount = this.sum (filled, remaining);
        let side = order['direction'].toLowerCase ();
        let fee = undefined;
        if ('fee' in order) {
            fee = {
                'cost': this.safeFloat (order, 'fee'),
                'rate': this.safeFloat (order, 'feeRate'),
            };
            if (market)
                fee['currency'] = market['base'];
        }
        let orderId = this.safeString (order, 'orderOid');
        if (typeof orderId === 'undefined')
            orderId = this.safeString (order, 'oid');
        let status = this.safeValue (order, 'status');
        let result = {
            'info': order,
            'id': orderId,
            'timestamp': timestamp,
            'datetime': this.iso8601 (timestamp),
            'symbol': symbol,
            'type': 'limit',
            'side': side,
            'price': price,
            'amount': amount,
            'cost': price * filled,
            'filled': filled,
            'remaining': remaining,
            'status': status,
            'fee': fee,
        };
        return result;
    }

    async fetchOpenOrders (symbol = undefined, since = undefined, limit = undefined, params = {}) {
        if (!symbol)
            throw new ExchangeError (this.id + ' fetchOpenOrders requires a symbol param');
        await this.loadMarkets ();
        let market = this.market (symbol);
        let request = {
            'symbol': market['id'],
        };
        let response = await this.privateGetOrderActiveMap (this.extend (request, params));
        let orders = this.arrayConcat (response['data']['SELL'], response['data']['BUY']);
        let result = [];
        for (let i = 0; i < orders.length; i++) {
            result.push (this.extend (orders[i], { 'status': 'open' }));
        }
        return this.parseOrders (result, market, since, limit);
    }

    async fetchClosedOrders (symbol = undefined, since = undefined, limit = undefined, params = {}) {
        let request = {};
        await this.loadMarkets ();
        let market = undefined;
        if (typeof symbol !== 'undefined') {
            market = this.market (symbol);
            request['symbol'] = market['id'];
        }
        if (typeof since !== 'undefined')
            request['since'] = since;
        if (typeof limit !== 'undefined')
            request['limit'] = limit;
        let response = await this.privateGetOrderDealt (this.extend (request, params));
        let orders = response['data']['datas'];
        let result = [];
        for (let i = 0; i < orders.length; i++) {
            result.push (this.extend (orders[i], { 'status': 'closed' }));
        }
        return this.parseOrders (result, market, since, limit);
    }

    async createOrder (symbol, type, side, amount, price = undefined, params = {}) {
        if (type !== 'limit')
            throw new ExchangeError (this.id + ' allows limit orders only');
        await this.loadMarkets ();
        let market = this.market (symbol);
        let base = market['base'];
        let order = {
            'symbol': market['id'],
            'type': side.toUpperCase (),
            'price': this.priceToPrecision (symbol, price),
            'amount': this.truncate (amount, this.currencies[base]['precision']),
        };
        let response = await this.privatePostOrder (this.extend (order, params));
        return {
            'info': response,
            'id': this.safeString (response['data'], 'orderOid'),
        };
    }

    async cancelOrder (id, symbol = undefined, params = {}) {
        if (!symbol)
            throw new ExchangeError (this.id + ' cancelOrder requires symbol argument');
        await this.loadMarkets ();
        let market = this.market (symbol);
        let request = {
            'symbol': market['id'],
            'orderOid': id,
        };
        if ('type' in params) {
            request['type'] = params['type'].toUpperCase ();
        } else {
            throw new ExchangeError (this.id + ' cancelOrder requires type (BUY or SELL) param');
        }
        let response = await this.privatePostCancelOrder (this.extend (request, params));
        return response;
    }

    parseTicker (ticker, market = undefined) {
        let timestamp = ticker['datetime'];
        let symbol = undefined;
        if (market) {
            symbol = market['symbol'];
        } else {
            symbol = ticker['coinType'] + '/' + ticker['coinTypePair'];
        }
<<<<<<< HEAD
        // TNC coin doesn't have changerate for some reason.
        if ('changeRate' in ticker) {
            let changecalc = this.safeFloat (ticker, 'changeRate') * 100;
            let change = this.truncate(changecalc, 2);
        } else {
            let change = undefined;
        }
=======
        // TNC coin doesn't have changerate for some reason
        let change = this.safeFloat (ticker, 'changeRate');
>>>>>>> c01ee598
        return {
            'symbol': symbol,
            'timestamp': timestamp,
            'datetime': this.iso8601 (timestamp),
            'high': this.safeFloat (ticker, 'high'),
            'low': this.safeFloat (ticker, 'low'),
            'bid': this.safeFloat (ticker, 'buy'),
            'ask': this.safeFloat (ticker, 'sell'),
            'vwap': undefined,
            'open': undefined,
            'close': undefined,
            'first': undefined,
            'last': this.safeFloat (ticker, 'lastDealPrice'),
            'change': change,
            'percentage': undefined,
            'average': undefined,
            'baseVolume': this.safeFloat (ticker, 'vol'),
            'quoteVolume': this.safeFloat (ticker, 'volValue'),
            'info': ticker,
        };
    }

    async fetchTickers (symbols = undefined, params = {}) {
        let response = await this.publicGetMarketOpenSymbols (params);
        let tickers = response['data'];
        let result = {};
        for (let t = 0; t < tickers.length; t++) {
            let ticker = this.parseTicker (tickers[t]);
            let symbol = ticker['symbol'];
            result[symbol] = ticker;
        }
        return result;
    }

    async fetchTicker (symbol, params = {}) {
        await this.loadMarkets ();
        let market = this.market (symbol);
        let response = await this.publicGetOpenTick (this.extend ({
            'symbol': market['id'],
        }, params));
        let ticker = response['data'];
        return this.parseTicker (ticker, market);
    }

    parseTrade (trade, market = undefined) {
        let timestamp = trade[0];
        let side = undefined;
        if (trade[1] === 'BUY') {
            side = 'buy';
        } else if (trade[1] === 'SELL') {
            side = 'sell';
        }
        return {
            'id': undefined,
            'info': trade,
            'timestamp': timestamp,
            'datetime': this.iso8601 (timestamp),
            'symbol': market['symbol'],
            'type': 'limit',
            'side': side,
            'price': trade[2],
            'amount': trade[3],
        };
    }

    async fetchTrades (symbol, since = undefined, limit = undefined, params = {}) {
        await this.loadMarkets ();
        let market = this.market (symbol);
        let response = await this.publicGetOpenDealOrders (this.extend ({
            'symbol': market['id'],
        }, params));
        return this.parseTrades (response['data'], market, since, limit);
    }

    parseTradingViewOHLCVs (ohlcvs, market = undefined, timeframe = '1m', since = undefined, limit = undefined) {
        let result = [];
        for (let i = 0; i < ohlcvs['t'].length; i++) {
            result.push ([
                ohlcvs['t'][i] * 1000,
                ohlcvs['o'][i],
                ohlcvs['h'][i],
                ohlcvs['l'][i],
                ohlcvs['c'][i],
                ohlcvs['v'][i],
            ]);
        }
        return this.parseOHLCVs (result, market, timeframe, since, limit);
    }

    async fetchOHLCV (symbol, timeframe = '1m', since = undefined, limit = undefined, params = {}) {
        await this.loadMarkets ();
        let market = this.market (symbol);
        let end = this.seconds ();
        let resolution = this.timeframes[timeframe];
        // convert 'resolution' to minutes in order to calculate 'from' later
        let minutes = resolution;
        if (minutes === 'D') {
            if (typeof limit === 'undefined')
                limit = 30; // 30 days, 1 month
            minutes = 1440;
        } else if (minutes === 'W') {
            if (typeof limit === 'undefined')
                limit = 52; // 52 weeks, 1 year
            minutes = 10080;
        } else if (typeof limit === 'undefined') {
            limit = 1440;
            minutes = 1440;
            resolution = 'D';
        }
        let start = end - minutes * 60 * limit;
        if (typeof since !== 'undefined') {
            start = parseInt (since / 1000);
            end = this.sum (start, minutes * 60 * limit);
        }
        let request = {
            'symbol': market['id'],
            'type': this.timeframes[timeframe],
            'resolution': resolution,
            'from': start,
            'to': end,
        };
        let response = await this.kitchenGetOpenChartHistory (this.extend (request, params));
        return this.parseTradingViewOHLCVs (response, market, timeframe, since, limit);
    }

    async withdraw (code, amount, address, tag = undefined, params = {}) {
        await this.loadMarkets ();
        let currency = this.currency (code);
        let response = await this.privatePostAccountCoinWithdrawApply (this.extend ({
            'coin': currency['id'],
            'amount': amount,
            'address': address,
        }, params));
        return {
            'info': response,
            'id': undefined,
        };
    }

    sign (path, api = 'public', method = 'GET', params = {}, headers = undefined, body = undefined) {
        let endpoint = '/' + this.version + '/' + this.implodeParams (path, params);
        let url = this.urls['api'][api] + endpoint;
        let query = this.omit (params, this.extractParams (path));
        if (api === 'public') {
            if (Object.keys (query).length)
                url += '?' + this.urlencode (query);
        } else {
            this.checkRequiredCredentials ();
            // their nonce is always a calibrated synched milliseconds-timestamp
            let nonce = this.milliseconds ();
            let queryString = '';
            nonce = nonce.toString ();
            if (Object.keys (query).length) {
                queryString = this.rawencode (this.keysort (query));
                url += '?' + queryString;
                if (method !== 'GET') {
                    body = queryString;
                }
            }
            let auth = endpoint + '/' + nonce + '/' + queryString;
            let payload = this.stringToBase64 (this.encode (auth));
            // payload should be "encoded" as returned from stringToBase64
            let signature = this.hmac (payload, this.encode (this.secret), 'sha256');
            headers = {
                'KC-API-KEY': this.apiKey,
                'KC-API-NONCE': nonce,
                'KC-API-SIGNATURE': signature,
            };
        }
        return { 'url': url, 'method': method, 'body': body, 'headers': headers };
    }

    throwExceptionOnError (response) {
        if ('success' in response) {
            if (!response['success']) {
                if ('code' in response) {
                    let message = this.safeString (response, 'msg');
                    if (response['code'] === 'UNAUTH') {
                        if (message === 'Invalid nonce')
                            throw new InvalidNonce (this.id + ' ' + message);
                        throw new AuthenticationError (this.id + ' ' + this.json (response));
                    } else if (response['code'] === 'ERROR') {
                        if (message.indexOf ('precision of amount') >= 0)
                            throw new InvalidOrder (this.id + ' ' + message);
                        if (message.indexOf ('Min amount each order') >= 0)
                            throw new InvalidOrder (this.id + ' ' + message);
                    }
                }
            }
        }
    }

    handleErrors (code, reason, url, method, headers, body) {
        if (body && (body[0] === '{')) {
            let response = JSON.parse (body);
            this.throwExceptionOnError (response);
        }
    }

    async request (path, api = 'public', method = 'GET', params = {}, headers = undefined, body = undefined) {
        let response = await this.fetch2 (path, api, method, params, headers, body);
        this.throwExceptionOnError (response);
        return response;
    }
};<|MERGE_RESOLUTION|>--- conflicted
+++ resolved
@@ -421,18 +421,8 @@
         } else {
             symbol = ticker['coinType'] + '/' + ticker['coinTypePair'];
         }
-<<<<<<< HEAD
-        // TNC coin doesn't have changerate for some reason.
-        if ('changeRate' in ticker) {
-            let changecalc = this.safeFloat (ticker, 'changeRate') * 100;
-            let change = this.truncate(changecalc, 2);
-        } else {
-            let change = undefined;
-        }
-=======
         // TNC coin doesn't have changerate for some reason
         let change = this.safeFloat (ticker, 'changeRate');
->>>>>>> c01ee598
         return {
             'symbol': symbol,
             'timestamp': timestamp,
