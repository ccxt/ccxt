'use strict';

// ----------------------------------------------------------------------------

const Exchange = require ('./base/Exchange');
<<<<<<< HEAD
const { ExchangeError, InvalidOrder } = require ('./base/errors');
=======
const { ExchangeError, BadRequest } = require ('./base/errors');
>>>>>>> d2cea4ad

// ----------------------------------------------------------------------------

module.exports = class sparkswap extends Exchange {
    describe () {
        return this.deepExtend (super.describe (), {
            'id': 'sparkswap',
            'name': 'sparkswap',
            'countries': [ 'US' ],
            // 10k calls per hour
            'rateLimit': 400,
            'enableRateLimit': true,
            'version': 'v1',
            'userAgent': this.userAgents['chrome'],
            'headers': {},
            'timeout': 10000, // number in milliseconds
            'verbose': false, // boolean, output error details
            'requiredCredentials': {
                'uid': true,
                'password': true,
                'apiKey': false,
                'secret': false,
            },
            'has': {
                // We do not support CORS w/ headers
                'CORS': false,
                // Sparkswap exchange has both private and public APIs
                'private': false,
                'public': false,
                // Methods that we support for sparkswap
                'cancelOrder': 'emulated',
                'createDepositAddress': 'emulated',
                'createOrder': 'emulated',
                'deposit': 'emulated',
                'fetchBalance': 'emulated',
                'fetchMarkets': 'emulated',
                'fetchOrder': 'emulated',
                'fetchOrderBook': 'emulated',
                'fetchOrders': 'emulated',
                'fetchTicker': 'emulated',
                'fetchTrades': 'emulated',
                'withdraw': 'emulated',
                'commit': 'emulated',
                'release': 'emulated',
                // Unsupported methods for sparkswap
                'fetchClosedOrders': false,
                'fetchCurrencies': false,
                'fetchDepositAddress': false,
                'fetchMyTrades': false,
                'fetchOHLCV': false,
                'fetchOpenOrders': false,
                'fetchTickers': false,
                'fetchBidsAsks': false,
                'fetchTransactions': false,
                'fetchDeposits': false,
                'fetchWithdrawals': false,
            },
            'urls': {
                'logo': 'https://user-images.githubusercontent.com/1294454/40811661-b6eceae2-653a-11e8-829e-10bfadb078cf.jpg',
                'www': 'https://www.sparkswap.com',
                'doc': 'https://docs.sparkswap.com',
            },
            'api': {
                'public': {
                    'get': [],
                },
                'private': {
                    'get': [
                        'v1/admin/healthcheck',
                        'v1/markets', // get supported markets
                        'v1/market_stats', // get market stats for a specific market
                        'v1/order/{id}', // grab a single order
                        'v1/orderbook', // get orderbook by market
                        'v1/orders', // get orders by market
                        'v1/trades', // get all trades for a specific market
                        'v1/wallet/balances', // get balances for a specified wallet
                    ],
                    'post': [
                        'v1/orders', // create an order
                        'v1/wallet/address', // generate a wallet address
                        'v1/wallet/commit', // commit a balance to the exchange
                        'v1/wallet/release', // release your balance from the exchange
                        'v1/wallet/withdraw', // withdraw funds to an external address
                    ],
                    'put': [],
                    'delete': [
                        'v1/orders/{id}', // cancel an order
                    ],
                },
            },
            'exceptions': {},
<<<<<<< HEAD
            'options': {
                'defaultTimeInForce': 'GTC', // 'GTC' = Good To Cancel (default), 'IOC' = Immediate Or Cancel
=======
            'markets': {},
            'options': {},
            // While sparkswap is still in alpha, we will have payment network channel
            // limits specified for each currency
            'channelLimits': {
                'BTC': '0.16777215',
                'LTC': '10.06632900',
>>>>>>> d2cea4ad
            },
        });
    }

    sign (path, api = 'public', method = 'GET', params = {}, headers = undefined, body = undefined) {
        let url = this.urls['api'] + '/' + this.implodeParams (path, params);
        let query = this.omit (params, this.extractParams (path));
        if (method === 'GET') {
            if (Object.keys (query).length) {
                url += '?' + this.urlencode (query);
            }
        } else {
            this.checkRequiredCredentials ();
            body = this.json (query);
            headers = {
                'Content-Type': 'application/json',
            };
            // Once authentication is enabled for CCXT w/ the grpc proxy, we can
            // add the basic auth header to these params.
        }
        return { 'url': url, 'method': method, 'body': body, 'headers': headers };
    }

    async cancelOrder (id, symbol = undefined, params = {}) {
        throw new ExchangeError ('Not Implemented');
    }

    async createDepositAddress (symbol, params = {}) {
        let res = await this.privatePostV1WalletAddress ({ symbol });
        return res.address;
    }

    async createOrder (symbol, type, side, amount, price = undefined, params = {}) {
        await this.loadMarkets ();
        let orderType = undefined;
        if (side === 'buy') {
            orderType = 'BID';
        } else if (side === 'sell') {
            orderType = 'ASK';
        }
        const order = {
            'market': this.marketId (symbol),
            'amount': amount.toString (),
            'side': orderType,
        };
        const marketOrder = (type === 'market');
        const limitOrder = (type === 'limit');
        let timeInForceIsRequired = false;
        if (limitOrder) {
            if (price === undefined) {
                throw new InvalidOrder (this.id + ' createOrder method requires a price argument for a ' + type + ' order');  
            }
            order['limit_price'] = price.toString ();
            timeInForceIsRequired = true;
        }
        if (marketOrder) {
            order['is_market_order'] = true;
        }
        if (timeInForceIsRequired) {
            order['time_in_force'] = this.options['defaultTimeInForce']; // 'GTC' = Good To Cancel (default), 'IOC' = Immediate Or Cancel
        }
        let response = await this.privatePostV1Orders (order, params);
        return {
            'info': response,
            'id': response['block_order_id'],
        };
    }

    async deposit () {
        throw new ExchangeError ('Not Implemented');
    }

    async fetchBalance (params = {}) {
        let res = await this.privateGetV1WalletBalances ();
        let balances = (res) ? res.balances : [];
        // The format that is returned from the sparkswap API does not match what
        // needs to be returned from ccxt. We modify the sparkswap response to
        // fit: https://github.com/ccxt/ccxt/wiki/Manual#querying-account-balance
        let free = {};
        let used = {};
        let total = {};
        let response = {
            'info': { balances },
            'free': free,
            'used': used,
            'total': total,
        };
        for (let i = 0; i < balances.length; i++) {
            const balanceTotal = (
                this.safeFloat (balances[i], 'total_channel_balance') +
                this.safeFloat (balances[i], 'uncommitted_balance') +
                this.safeFloat (balances[i], 'total_pending_channel_balance') +
                this.safeFloat (balances[i], 'uncommitted_pending_balance')
            );
            const usedTotal = (
                this.safeFloat (balances[i], 'total_channel_balance') +
                this.safeFloat (balances[i], 'total_pending_channel_balance') +
                this.safeFloat (balances[i], 'uncommitted_pending_balance')
            );
            const freeTotal = this.safeFloat (balances[i], 'uncommitted_balance');
            response.free[balances[i].symbol] = freeTotal;
            response.used[balances[i].symbol] = usedTotal;
            response.total[balances[i].symbol] = balanceTotal;
            response[balances[i].symbol] = {
                'free': freeTotal,
                'used': usedTotal,
                'total': balanceTotal,
            };
        }
        return response;
    }

    async fetchMarkets () {
        let response = await this.privateGetV1Markets ();
        let markets = response['supported_markets'];
        let result = [];
        for (let i = 0; i < markets.length; i++) {
            const market = markets[i];
            const id = market['id'];
            const symbolParts = id.split ('/');
            const baseId = symbolParts[0];
            const quoteId = symbolParts[1];
            const base = baseId.toUpperCase ();
            const quote = quoteId.toUpperCase ();
            const active = true;
            const precision = {
                'amount': this.safeInteger (market, 'amountPrecision'),
                'price': this.safeInteger (market, 'amountPrecision'),
            };
            const limits = {
                'amount': {
                    'min': undefined,
                    'max': undefined,
                },
                'price': {
                    'min': undefined,
                    'max': undefined,
                },
                'cost': {
                    'min': undefined,
                    'max': undefined,
                },
            };
            result.push ({
                'id': id,
                'symbol': id,
                'base': base,
                'quote': quote,
                'baseId': baseId,
                'quoteId': quoteId,
                'active': active,
                'precision': precision,
                'limits': limits,
                'info': market,
            });
        }
        return result;
    }

    async fetchOrder (id, symbol = undefined, params = {}) {
        return this.privateGetV1OrderId ({ id });
    }

    async fetchOrderBook () {
        throw new ExchangeError ('Not Implemented');
    }

    async fetchOrders (symbol = undefined, since = undefined, limit = undefined, params = {}) {
        throw new ExchangeError ('Not Implemented');
    }

    async fetchTicker () {
        throw new ExchangeError ('Not Implemented');
    }

    async fetchTrades () {
        throw new ExchangeError ('Not Implemented');
    }

    async withdraw () {
        throw new ExchangeError ('Not Implemented');
    }

    async commit (code = '', balance = '', market = '', params = {}) {
        let limit = this.safeFloat (this.channelLimits, code);
        if (limit < parseFloat (balance)) {
            throw new BadRequest ('Balance exceeds channel limit for currency, the maximum balance you can commit for ' + code + ' is: ' + limit);
        }
        return await this.privatePostV1WalletCommit ({
            'symbol': code.toString (),
            'balance': balance.toString (),
            'market': market.toString (),
        });
    }

    async release () {
        throw new ExchangeError ('Not Implemented');
    }
};<|MERGE_RESOLUTION|>--- conflicted
+++ resolved
@@ -3,11 +3,17 @@
 // ----------------------------------------------------------------------------
 
 const Exchange = require ('./base/Exchange');
-<<<<<<< HEAD
-const { ExchangeError, InvalidOrder } = require ('./base/errors');
-=======
 const { ExchangeError, BadRequest } = require ('./base/errors');
->>>>>>> d2cea4ad
+const CONSTANTS = {
+    'orderTypes': {
+        'buy': 'buy',
+        'sell': 'sell',
+    },
+    'sides': {
+        'bid': 'BID',
+        'ask': 'ASK',
+    },
+}
 
 // ----------------------------------------------------------------------------
 
@@ -99,18 +105,14 @@
                 },
             },
             'exceptions': {},
-<<<<<<< HEAD
             'options': {
                 'defaultTimeInForce': 'GTC', // 'GTC' = Good To Cancel (default), 'IOC' = Immediate Or Cancel
-=======
-            'markets': {},
-            'options': {},
+            },
             // While sparkswap is still in alpha, we will have payment network channel
             // limits specified for each currency
             'channelLimits': {
                 'BTC': '0.16777215',
                 'LTC': '10.06632900',
->>>>>>> d2cea4ad
             },
         });
     }
@@ -146,10 +148,10 @@
     async createOrder (symbol, type, side, amount, price = undefined, params = {}) {
         await this.loadMarkets ();
         let orderType = undefined;
-        if (side === 'buy') {
-            orderType = 'BID';
-        } else if (side === 'sell') {
-            orderType = 'ASK';
+        if (side === CONSTANTS.orderTypes.buy) {
+            orderType = CONSTANTS.sides.bid;
+        } else if (side === CONSTANTS.orderTypes.sell) {
+            orderType = CONSTANTS.sides.ask;
         }
         const order = {
             'market': this.marketId (symbol),
@@ -158,21 +160,17 @@
         };
         const marketOrder = (type === 'market');
         const limitOrder = (type === 'limit');
-        let timeInForceIsRequired = false;
         if (limitOrder) {
             if (price === undefined) {
-                throw new InvalidOrder (this.id + ' createOrder method requires a price argument for a ' + type + ' order');  
+                throw new BadRequest (this.id + ' createOrder method requires a price argument for a ' + type + ' order');
             }
             order['limit_price'] = price.toString ();
-            timeInForceIsRequired = true;
+            order['time_in_force'] = this.options['defaultTimeInForce']; // 'GTC' = Good To Cancel (default), 'IOC' = Immediate Or Cancel
         }
         if (marketOrder) {
             order['is_market_order'] = true;
         }
-        if (timeInForceIsRequired) {
-            order['time_in_force'] = this.options['defaultTimeInForce']; // 'GTC' = Good To Cancel (default), 'IOC' = Immediate Or Cancel
-        }
-        let response = await this.privatePostV1Orders (order, params);
+        const response = await this.privatePostV1Orders (order, params);
         return {
             'info': response,
             'id': response['block_order_id'],
