--- conflicted
+++ resolved
@@ -144,8 +144,8 @@
          * @method
          * @name btcalpha#fetchMarkets
          * @description retrieves data on all markets for btcalpha
-         * @param {object} params extra parameters specific to the exchange api endpoint
-         * @returns {[object]} an array of objects representing market data
+         * @param {dict} params extra parameters specific to the exchange api endpoint
+         * @returns {[dict]} an array of objects representing market data
          */
         const response = await this.publicGetPairs (params);
         //
@@ -231,10 +231,10 @@
          * @method
          * @name btcalpha#fetchOrderBook
          * @description fetches information on open orders with bid (buy) and ask (sell) prices, volumes and other data
-         * @param {string} symbol unified symbol of the market to fetch the order book for
-         * @param {number|undefined} limit the maximum amount of order book entries to return
-         * @param {object} params extra parameters specific to the btcalpha api endpoint
-         * @returns {object} A dictionary of [order book structures]{@link https://docs.ccxt.com/en/latest/manual.html#order-book-structure} indexed by market symbols
+         * @param {str} symbol unified symbol of the market to fetch the order book for
+         * @param {int|undefined} limit the maximum amount of order book entries to return
+         * @param {dict} params extra parameters specific to the btcalpha api endpoint
+         * @returns {dict} A dictionary of [order book structures]{@link https://docs.ccxt.com/en/latest/manual.html#order-book-structure} indexed by market symbols
          */
         await this.loadMarkets ();
         const market = this.market (symbol);
@@ -314,11 +314,11 @@
          * @method
          * @name btcalpha#fetchTrades
          * @description get the list of most recent trades for a particular symbol
-         * @param {string} symbol unified symbol of the market to fetch trades for
-         * @param {number|undefined} since timestamp in ms of the earliest trade to fetch
-         * @param {number|undefined} limit the maximum amount of trades to fetch
-         * @param {object} params extra parameters specific to the btcalpha api endpoint
-         * @returns {[object]} a list of [trade structures]{@link https://docs.ccxt.com/en/latest/manual.html?#public-trades}
+         * @param {str} symbol unified symbol of the market to fetch trades for
+         * @param {int|undefined} since timestamp in ms of the earliest trade to fetch
+         * @param {int|undefined} limit the maximum amount of trades to fetch
+         * @param {dict} params extra parameters specific to the btcalpha api endpoint
+         * @returns {[dict]} a list of [trade structures]{@link https://docs.ccxt.com/en/latest/manual.html?#public-trades}
          */
         await this.loadMarkets ();
         let market = undefined;
@@ -339,11 +339,11 @@
          * @method
          * @name btcalpha#fetchDeposits
          * @description fetch all deposits made to an account
-         * @param {string|undefined} code unified currency code
-         * @param {number|undefined} since the earliest time in ms to fetch deposits for
-         * @param {number|undefined} limit the maximum number of deposits structures to retrieve
-         * @param {object} params extra parameters specific to the btcalpha api endpoint
-         * @returns {[object]} a list of [transaction structures]{@link https://docs.ccxt.com/en/latest/manual.html#transaction-structure}
+         * @param {str|undefined} code unified currency code
+         * @param {int|undefined} since the earliest time in ms to fetch deposits for
+         * @param {int|undefined} limit the maximum number of deposits structures to retrieve
+         * @param {dict} params extra parameters specific to the btcalpha api endpoint
+         * @returns {[dict]} a list of [transaction structures]{@link https://docs.ccxt.com/en/latest/manual.html#transaction-structure}
          */
         await this.loadMarkets ();
         const response = await this.privateGetDeposits (params);
@@ -365,11 +365,11 @@
          * @method
          * @name btcalpha#fetchWithdrawals
          * @description fetch all withdrawals made from an account
-         * @param {string|undefined} code unified currency code
-         * @param {number|undefined} since the earliest time in ms to fetch withdrawals for
-         * @param {number|undefined} limit the maximum number of withdrawals structures to retrieve
-         * @param {object} params extra parameters specific to the btcalpha api endpoint
-         * @returns {[object]} a list of [transaction structures]{@link https://docs.ccxt.com/en/latest/manual.html#transaction-structure}
+         * @param {str|undefined} code unified currency code
+         * @param {int|undefined} since the earliest time in ms to fetch withdrawals for
+         * @param {int|undefined} limit the maximum number of withdrawals structures to retrieve
+         * @param {dict} params extra parameters specific to the btcalpha api endpoint
+         * @returns {[dict]} a list of [transaction structures]{@link https://docs.ccxt.com/en/latest/manual.html#transaction-structure}
          */
         await this.loadMarkets ();
         let currency = undefined;
@@ -475,12 +475,12 @@
          * @method
          * @name btcalpha#fetchOHLCV
          * @description fetches historical candlestick data containing the open, high, low, and close price, and the volume of a market
-         * @param {string} symbol unified symbol of the market to fetch OHLCV data for
-         * @param {string} timeframe the length of time each candle represents
-         * @param {number|undefined} since timestamp in ms of the earliest candle to fetch
-         * @param {number|undefined} limit the maximum amount of candles to fetch
-         * @param {object} params extra parameters specific to the btcalpha api endpoint
-         * @returns {[[number]]} A list of candles ordered as timestamp, open, high, low, close, volume
+         * @param {str} symbol unified symbol of the market to fetch OHLCV data for
+         * @param {str} timeframe the length of time each candle represents
+         * @param {int|undefined} since timestamp in ms of the earliest candle to fetch
+         * @param {int|undefined} limit the maximum amount of candles to fetch
+         * @param {dict} params extra parameters specific to the btcalpha api endpoint
+         * @returns {[[int]]} A list of candles ordered as timestamp, open, high, low, close, volume
          */
         await this.loadMarkets ();
         const market = this.market (symbol);
@@ -524,8 +524,8 @@
          * @method
          * @name btcalpha#fetchBalance
          * @description query for balance and get the amount of funds available for trading or funds locked in orders
-         * @param {object} params extra parameters specific to the btcalpha api endpoint
-         * @returns {object} a [balance structure]{@link https://docs.ccxt.com/en/latest/manual.html?#balance-structure}
+         * @param {dict} params extra parameters specific to the btcalpha api endpoint
+         * @returns {dict} a [balance structure]{@link https://docs.ccxt.com/en/latest/manual.html?#balance-structure}
          */
         await this.loadMarkets ();
         const response = await this.privateGetWallets (params);
@@ -618,13 +618,13 @@
          * @method
          * @name btcalpha#createOrder
          * @description create a trade order
-         * @param {string} symbol unified symbol of the market to create an order in
-         * @param {string} type 'market' or 'limit'
-         * @param {string} side 'buy' or 'sell'
-         * @param {number} amount how much of currency you want to trade in units of base currency
-         * @param {number|undefined} price the price at which the order is to be fullfilled, in units of the quote currency, ignored in market orders
-         * @param {object} params extra parameters specific to the btcalpha api endpoint
-         * @returns {object} an [order structure]{@link https://docs.ccxt.com/en/latest/manual.html#order-structure}
+         * @param {str} symbol unified symbol of the market to create an order in
+         * @param {str} type 'market' or 'limit'
+         * @param {str} side 'buy' or 'sell'
+         * @param {float} amount how much of currency you want to trade in units of base currency
+         * @param {float|undefined} price the price at which the order is to be fullfilled, in units of the quote currency, ignored in market orders
+         * @param {dict} params extra parameters specific to the btcalpha api endpoint
+         * @returns {dict} an [order structure]{@link https://docs.ccxt.com/en/latest/manual.html#order-structure}
          */
         await this.loadMarkets ();
         const market = this.market (symbol);
@@ -650,10 +650,10 @@
          * @method
          * @name btcalpha#cancelOrder
          * @description cancels an open order
-         * @param {string} id order id
-         * @param {string|undefined} symbol unified symbol of the market the order was made in
-         * @param {object} params extra parameters specific to the btcalpha api endpoint
-         * @returns {object} An [order structure]{@link https://docs.ccxt.com/en/latest/manual.html#order-structure}
+         * @param {str} id order id
+         * @param {str|undefined} symbol unified symbol of the market the order was made in
+         * @param {dict} params extra parameters specific to the btcalpha api endpoint
+         * @returns {dict} An [order structure]{@link https://docs.ccxt.com/en/latest/manual.html#order-structure}
          */
         const request = {
             'order': id,
@@ -667,9 +667,9 @@
          * @method
          * @name btcalpha#fetchOrder
          * @description fetches information on an order made by the user
-         * @param {string|undefined} symbol not used by btcalpha fetchOrder
-         * @param {object} params extra parameters specific to the btcalpha api endpoint
-         * @returns {object} An [order structure]{@link https://docs.ccxt.com/en/latest/manual.html#order-structure}
+         * @param {str|undefined} symbol not used by btcalpha fetchOrder
+         * @param {dict} params extra parameters specific to the btcalpha api endpoint
+         * @returns {dict} An [order structure]{@link https://docs.ccxt.com/en/latest/manual.html#order-structure}
          */
         await this.loadMarkets ();
         const request = {
@@ -684,19 +684,11 @@
          * @method
          * @name btcalpha#fetchOrders
          * @description fetches information on multiple orders made by the user
-<<<<<<< HEAD
-         * @param {string|undefined} symbol unified market symbol of the market orders were made in
-         * @param {number|undefined} since the earliest time in ms to fetch orders for
-         * @param {number|undefined} limit the maximum number of  orde structures to retrieve
-         * @param {object} params extra parameters specific to the btcalpha api endpoint
-         * @returns {[object]} a list of [order structures]{@link https://docs.ccxt.com/en/latest/manual.html#order-structure
-=======
          * @param {str|undefined} symbol unified market symbol of the market orders were made in
          * @param {int|undefined} since the earliest time in ms to fetch orders for
          * @param {int|undefined} limit the maximum number of  orde structures to retrieve
          * @param {dict} params extra parameters specific to the btcalpha api endpoint
          * @returns {[dict]} a list of [order structures]{@link https://docs.ccxt.com/en/latest/manual.html#order-structure}
->>>>>>> 315e9aba
          */
         await this.loadMarkets ();
         const request = {};
@@ -717,11 +709,11 @@
          * @method
          * @name btcalpha#fetchOpenOrders
          * @description fetch all unfilled currently open orders
-         * @param {string|undefined} symbol unified market symbol
-         * @param {number|undefined} since the earliest time in ms to fetch open orders for
-         * @param {number|undefined} limit the maximum number of  open orders structures to retrieve
-         * @param {object} params extra parameters specific to the btcalpha api endpoint
-         * @returns {[object]} a list of [order structures]{@link https://docs.ccxt.com/en/latest/manual.html#order-structure}
+         * @param {str|undefined} symbol unified market symbol
+         * @param {int|undefined} since the earliest time in ms to fetch open orders for
+         * @param {int|undefined} limit the maximum number of  open orders structures to retrieve
+         * @param {dict} params extra parameters specific to the btcalpha api endpoint
+         * @returns {[dict]} a list of [order structures]{@link https://docs.ccxt.com/en/latest/manual.html#order-structure}
          */
         const request = {
             'status': '1',
@@ -734,19 +726,11 @@
          * @method
          * @name btcalpha#fetchClosedOrders
          * @description fetches information on multiple closed orders made by the user
-<<<<<<< HEAD
-         * @param {string|undefined} symbol unified market symbol of the market orders were made in
-         * @param {number|undefined} since the earliest time in ms to fetch orders for
-         * @param {number|undefined} limit the maximum number of  orde structures to retrieve
-         * @param {object} params extra parameters specific to the btcalpha api endpoint
-         * @returns {[object]} a list of [order structures]{@link https://docs.ccxt.com/en/latest/manual.html#order-structure
-=======
          * @param {str|undefined} symbol unified market symbol of the market orders were made in
          * @param {int|undefined} since the earliest time in ms to fetch orders for
          * @param {int|undefined} limit the maximum number of  orde structures to retrieve
          * @param {dict} params extra parameters specific to the btcalpha api endpoint
          * @returns {[dict]} a list of [order structures]{@link https://docs.ccxt.com/en/latest/manual.html#order-structure}
->>>>>>> 315e9aba
          */
         const request = {
             'status': '3',
@@ -759,11 +743,11 @@
          * @method
          * @name btcalpha#fetchMyTrades
          * @description fetch all trades made by the user
-         * @param {string|undefined} symbol unified market symbol
-         * @param {number|undefined} since the earliest time in ms to fetch trades for
-         * @param {number|undefined} limit the maximum number of trades structures to retrieve
-         * @param {object} params extra parameters specific to the btcalpha api endpoint
-         * @returns {[object]} a list of [trade structures]{@link https://docs.ccxt.com/en/latest/manual.html#trade-structure}
+         * @param {str|undefined} symbol unified market symbol
+         * @param {int|undefined} since the earliest time in ms to fetch trades for
+         * @param {int|undefined} limit the maximum number of trades structures to retrieve
+         * @param {dict} params extra parameters specific to the btcalpha api endpoint
+         * @returns {[dict]} a list of [trade structures]{@link https://docs.ccxt.com/en/latest/manual.html#trade-structure}
          */
         await this.loadMarkets ();
         const request = {};
