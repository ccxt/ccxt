'use strict';

//  ---------------------------------------------------------------------------

const Exchange = require ('./base/Exchange');
const { InvalidNonce, InsufficientFunds, AuthenticationError, InvalidOrder, ExchangeError, OrderNotFound, AccountSuspended, BadSymbol, OrderImmediatelyFillable, RateLimitExceeded, OnMaintenance, PermissionDenied } = require ('./base/errors');
const { TICK_SIZE } = require ('./base/functions/number');
const Precise = require ('./base/Precise');

//  ---------------------------------------------------------------------------

module.exports = class zonda extends Exchange {
    describe () {
        return this.deepExtend (super.describe (), {
            'id': 'zonda',
            'name': 'Zonda',
            'countries': [ 'EE' ], // Estonia
            'rateLimit': 1000,
            'has': {
                'CORS': true,
                'spot': true,
                'margin': false,
                'swap': false,
                'future': false,
                'option': false,
                'addMargin': false,
                'cancelAllOrders': false,
                'cancelOrder': true,
                'cancelOrders': false,
                'createDepositAddress': false,
                'createOrder': true,
                'createReduceOnlyOrder': false,
                'fetchBalance': true,
                'fetchBorrowRate': false,
                'fetchBorrowRateHistories': false,
                'fetchBorrowRateHistory': false,
                'fetchBorrowRates': false,
                'fetchBorrowRatesPerSymbol': false,
                'fetchDeposit': false,
                'fetchDepositAddress': true,
                'fetchDepositAddresses': true,
                'fetchDeposits': false,
                'fetchFundingHistory': false,
                'fetchFundingRate': false,
                'fetchFundingRateHistory': false,
                'fetchFundingRates': false,
                'fetchIndexOHLCV': false,
                'fetchLedger': true,
                'fetchLeverage': false,
                'fetchLeverageTiers': false,
                'fetchMarginMode': false,
                'fetchMarkets': true,
                'fetchMarkOHLCV': false,
                'fetchMyTrades': true,
                'fetchOHLCV': true,
                'fetchOpenInterestHistory': false,
                'fetchOpenOrder': false,
                'fetchOpenOrders': true,
                'fetchOrderBook': true,
                'fetchOrderBooks': false,
                'fetchPosition': false,
                'fetchPositionMode': false,
                'fetchPositions': false,
                'fetchPositionsRisk': false,
                'fetchPremiumIndexOHLCV': false,
                'fetchTicker': true,
                'fetchTickers': true,
                'fetchTime': false,
                'fetchTrades': true,
                'fetchTradingFee': true,
                'fetchTradingFees': false,
                'fetchTransactionFee': false,
                'fetchTransactionFees': false,
                'fetchTransactions': false,
                'fetchTransfer': false,
                'fetchWithdrawal': false,
                'fetchWithdrawals': false,
                'reduceMargin': false,
                'setLeverage': false,
                'setMargin': false,
                'setMarginMode': false,
                'setPositionMode': false,
                'transfer': true,
                'withdraw': true,
            },
            'timeframes': {
                '1m': '60',
                '3m': '180',
                '5m': '300',
                '15m': '900',
                '30m': '1800',
                '1h': '3600',
                '2h': '7200',
                '4h': '14400',
                '6h': '21600',
                '12h': '43200',
                '1d': '86400',
                '3d': '259200',
                '1w': '604800',
            },
            'hostname': 'zonda.exchange',
            'urls': {
                'referral': 'https://auth.zondaglobal.com/ref/jHlbB4mIkdS1',
                'logo': 'https://user-images.githubusercontent.com/1294454/159202310-a0e38007-5e7c-4ba9-a32f-c8263a0291fe.jpg',
                'www': 'https://zondaglobal.com',
                'api': {
                    // 'public': 'https://{hostname}/API/Public',
                    // 'private': 'https://{hostname}/API/Trading/tradingApi.php',
                    'public': 'https://api.{hostname}/rest',
                    'private': 'https://api.{hostname}/rest',
                },
                'doc': [
                    'https://docs.zonda.exchange/',
                    'https://github.com/BitBayNet/API',
                ],
                'support': 'https://zondaglobal.com/en/helpdesk/zonda-exchange',
                'fees': 'https://zondaglobal.com/legal/zonda-exchange/fees',
            },
            'api': {
                'public': {
                    'get': [
                        'trading/ticker',
                        'trading/ticker/{trading_pair}',
                        'trading/stats',
                        'trading/stats/{trading_pair}',
                        'trading/orderbook/{trading_pair}',
                        'trading/transactions/{trading_pair}',
                        'trading/candle/history/{trading_pair}/{resolution}',
                    ],
                },
                'private': {
                    'get': [
                        'trading/config/{trading_pair}',
                        'api_payments/deposits/crypto/addresses',
                        'balances/BITBAY/history',
                        'balances/BITBAY/balance',
                        'payments/deposit/{detailId}',
                        'trading/offer',
                        'trading/stop/offer',
                        'trading/config/{trading_pair}',
                        'trading/history/transactions',
                        'fiat_cantor/rate/{baseId}/{quoteId}', // unknown
                        'fiat_cantor/history', // unknown
                    ],
                    'post': [
                        'trading/offer/{trading_pair}',
                        'trading/stop/offer/{trading_pair}',
                        'trading/config/{trading_pair}',
                        'balances/BITBAY/balance',
                        'balances/BITBAY/balance/transfer/{source}/{destination}',
                        'api_payments/withdrawals/crypto',
                        'api_payments/withdrawals/fiat',
                        'fiat_cantor/exchange', // unknown
                    ],
                    'delete': [
                        'trading/offer/{trading_pair}/{id}/{side}/{price}',
                        'trading/stop/offer/{trading_pair}/{id}/{side}/{price}',
                    ],
                    'put': [
                        'balances/BITBAY/balance/{id}', // unknown
                    ],
                },
            },
            'fees': {
                'trading': {
                    'maker': this.parseNumber ('0.0'),
                    'taker': this.parseNumber ('0.001'),
                    'percentage': true,
                    'tierBased': false,
                },
                'fiat': {
                    'maker': this.parseNumber ('0.0030'),
                    'taker': this.parseNumber ('0.0043'),
                    'percentage': true,
                    'tierBased': true,
                    'tiers': {
                        'taker': [
                            [ this.parseNumber ('0.0043'), this.parseNumber ('0') ],
                            [ this.parseNumber ('0.0042'), this.parseNumber ('1250') ],
                            [ this.parseNumber ('0.0041'), this.parseNumber ('3750') ],
                            [ this.parseNumber ('0.0040'), this.parseNumber ('7500') ],
                            [ this.parseNumber ('0.0039'), this.parseNumber ('10000') ],
                            [ this.parseNumber ('0.0038'), this.parseNumber ('15000') ],
                            [ this.parseNumber ('0.0037'), this.parseNumber ('20000') ],
                            [ this.parseNumber ('0.0036'), this.parseNumber ('25000') ],
                            [ this.parseNumber ('0.0035'), this.parseNumber ('37500') ],
                            [ this.parseNumber ('0.0034'), this.parseNumber ('50000') ],
                            [ this.parseNumber ('0.0033'), this.parseNumber ('75000') ],
                            [ this.parseNumber ('0.0032'), this.parseNumber ('100000') ],
                            [ this.parseNumber ('0.0031'), this.parseNumber ('150000') ],
                            [ this.parseNumber ('0.0030'), this.parseNumber ('200000') ],
                            [ this.parseNumber ('0.0029'), this.parseNumber ('250000') ],
                            [ this.parseNumber ('0.0028'), this.parseNumber ('375000') ],
                            [ this.parseNumber ('0.0027'), this.parseNumber ('500000') ],
                            [ this.parseNumber ('0.0026'), this.parseNumber ('625000') ],
                            [ this.parseNumber ('0.0025'), this.parseNumber ('875000') ],
                        ],
                        'maker': [
                            [ this.parseNumber ('0.0030'), this.parseNumber ('0') ],
                            [ this.parseNumber ('0.0029'), this.parseNumber ('1250') ],
                            [ this.parseNumber ('0.0028'), this.parseNumber ('3750') ],
                            [ this.parseNumber ('0.0028'), this.parseNumber ('7500') ],
                            [ this.parseNumber ('0.0027'), this.parseNumber ('10000') ],
                            [ this.parseNumber ('0.0026'), this.parseNumber ('15000') ],
                            [ this.parseNumber ('0.0025'), this.parseNumber ('20000') ],
                            [ this.parseNumber ('0.0025'), this.parseNumber ('25000') ],
                            [ this.parseNumber ('0.0024'), this.parseNumber ('37500') ],
                            [ this.parseNumber ('0.0023'), this.parseNumber ('50000') ],
                            [ this.parseNumber ('0.0023'), this.parseNumber ('75000') ],
                            [ this.parseNumber ('0.0022'), this.parseNumber ('100000') ],
                            [ this.parseNumber ('0.0021'), this.parseNumber ('150000') ],
                            [ this.parseNumber ('0.0021'), this.parseNumber ('200000') ],
                            [ this.parseNumber ('0.0020'), this.parseNumber ('250000') ],
                            [ this.parseNumber ('0.0019'), this.parseNumber ('375000') ],
                            [ this.parseNumber ('0.0018'), this.parseNumber ('500000') ],
                            [ this.parseNumber ('0.0018'), this.parseNumber ('625000') ],
                            [ this.parseNumber ('0.0017'), this.parseNumber ('875000') ],
                        ],
                    },
                },
                'funding': {
                    'withdraw': {},
                },
            },
            'options': {
                'fiatCurrencies': { 'EUR': 1, 'PLN': 1, 'USD': 1, 'GBP': 1 },
                'transfer': {
                    'fillResponseFromRequest': true,
                },
            },
            'precisionMode': TICK_SIZE,
            'exceptions': {
                'exact': {
                    '400': ExchangeError, // At least one parameter wasn't set
                    '401': InvalidOrder, // Invalid order type
                    '402': InvalidOrder, // No orders with specified currencies
                    '403': InvalidOrder, // Invalid payment currency name
                    '404': InvalidOrder, // Error. Wrong transaction type
                    '405': InvalidOrder, // Order with this id doesn't exist
                    '406': InsufficientFunds, // No enough money or crypto
                    // code 407 not specified are not specified in their docs
                    '408': InvalidOrder, // Invalid currency name
                    '501': AuthenticationError, // Invalid public key
                    '502': AuthenticationError, // Invalid sign
                    '503': InvalidNonce, // Invalid moment parameter. Request time doesn't match current server time
                    '504': ExchangeError, // Invalid method
                    '505': AuthenticationError, // Key has no permission for this action
                    '506': AccountSuspended, // Account locked. Please contact with customer service
                    // codes 507 and 508 are not specified in their docs
                    '509': ExchangeError, // The BIC/SWIFT is required for this currency
                    '510': BadSymbol, // Invalid market name
                    'FUNDS_NOT_SUFFICIENT': InsufficientFunds,
                    'BALANCE_FOUNDS_NOT_SUFFICIENT': InsufficientFunds, // {"status":"Fail","from":null,"to":null,"errors":["BALANCE_FOUNDS_NOT_SUFFICIENT"]}
                    'OFFER_FUNDS_NOT_EXCEEDING_MINIMUMS': InvalidOrder,
                    'OFFER_NOT_FOUND': OrderNotFound,
                    'OFFER_WOULD_HAVE_BEEN_PARTIALLY_FILLED': OrderImmediatelyFillable,
                    'ACTION_LIMIT_EXCEEDED': RateLimitExceeded,
                    'UNDER_MAINTENANCE': OnMaintenance,
                    'REQUEST_TIMESTAMP_TOO_OLD': InvalidNonce,
                    'PERMISSIONS_NOT_SUFFICIENT': PermissionDenied,
                    'INVALID_STOP_RATE': InvalidOrder,
                },
                'broad': {
                },
            },
            'commonCurrencies': {
                'GGC': 'Global Game Coin',
            },
        });
    }

    async fetchMarkets (params = {}) {
        /**
         * @method
         * @name zonda#fetchMarkets
         * @description retrieves data on all markets for zonda
         * @param {object} params extra parameters specific to the exchange api endpoint
         * @returns {[object]} an array of objects representing market data
         */
        const response = await this.publicGetTradingTicker (params);
        //
        //    {
        //        "status": "Ok",
        //        "items": {
        //            "DAI-PLN": {
        //                "market": {
        //                    "code": "DAI-PLN",
        //                    "first": { "currency": "DAI", "minOffer": "0.9", "scale": "8" },
        //                    "second": { "currency": "PLN", "minOffer": "5", "scale": "2" },
        //                    "amountPrecision": "8",
        //                    "pricePrecision": "2",
        //                    "ratePrecision": "2"
        //                },
        //                "time": "1659961090939",
        //                "highestBid": "4.6",
        //                "lowestAsk": "4.63",
        //                "rate": "4.63",
        //                "previousRate": "4.6"
        //            },
        //         }
        //     }
        //
        const result = [];
        const items = this.safeValue (response, 'items', {});
        const keys = Object.keys (items);
        for (let i = 0; i < keys.length; i++) {
            const marketId = keys[i];
            const item = items[marketId];
            const market = this.safeValue (item, 'market', {});
            const first = this.safeValue (market, 'first', {});
            const second = this.safeValue (market, 'second', {});
            const baseId = this.safeString (first, 'currency');
            const quoteId = this.safeString (second, 'currency');
            const base = this.safeCurrencyCode (baseId);
            const quote = this.safeCurrencyCode (quoteId);
            let fees = this.safeValue (this.fees, 'trading', {});
            if (this.isFiat (base) || this.isFiat (quote)) {
                fees = this.safeValue (this.fees, 'fiat', {});
            }
            // todo: check that the limits have ben interpreted correctly
            // todo: parse the fees page
            result.push ({
                'id': marketId,
                'symbol': base + '/' + quote,
                'base': base,
                'quote': quote,
                'settle': undefined,
                'baseId': baseId,
                'quoteId': quoteId,
                'settleId': undefined,
                'type': 'spot',
                'spot': true,
                'margin': false,
                'swap': false,
                'future': false,
                'option': false,
                'active': undefined,
                'contract': false,
                'linear': undefined,
                'inverse': undefined,
                'taker': this.safeNumber (fees, 'taker'),
                'maker': this.safeNumber (fees, 'maker'),
                'contractSize': undefined,
                'expiry': undefined,
                'expiryDatetime': undefined,
                'optionType': undefined,
                'strike': undefined,
                'precision': {
                    'amount': this.parseNumber (this.parsePrecision (this.safeString (market, 'amountPrecision'))),
                    'price': this.parseNumber (this.parsePrecision (this.safeString (market, 'pricePrecision'))),
                    'cost': this.parseNumber (this.parsePrecision (this.safeString (market, 'ratePrecision'))),
                    'base': this.parseNumber (this.parsePrecision (this.safeString (first, 'scale'))),
                    'quote': this.parseNumber (this.parsePrecision (this.safeString (second, 'scale'))),
                },
                'limits': {
                    'leverage': {
                        'min': undefined,
                        'max': undefined,
                    },
                    'amount': {
                        'min': this.safeNumber (first, 'minOffer'),
                        'max': undefined,
                    },
                    'price': {
                        'min': undefined,
                        'max': undefined,
                    },
                    'cost': {
                        'min': this.safeNumber (second, 'minOffer'),
                        'max': undefined,
                    },
                },
                'info': item,
            });
        }
        return result;
    }

    async fetchL1OrderBooks (symbols = undefined, params = {}) {
        await this.loadMarkets ();
        const response = await this.publicGetTradingTicker (params);
        // same response as in fetchMarkets
        const items = this.safeValue (response, 'items', {});
        return this.parseL1OrderBooks (items, symbols);
    }

    parseL1OrderBooks (l1OrderBooks, symbols = undefined) {
        // this method will be soon merged in base
        l1OrderBooks = this.toArray (l1OrderBooks);
        const result = {};
        for (let i = 0; i < l1OrderBooks.length; i++) {
            const orderBook = this.parseL1OrderBook (l1OrderBooks[i], undefined);
            result[orderBook['symbol']] = orderBook;
        }
        return result;
    }

    parseL1OrderBook (l1OrderBook, market = undefined) {
        //
        //     {
        //         "market": {
        //             "code": "DAI-PLN",
        //             "first": { "currency": "DAI", "minOffer": "0.9", "scale": "8" },
        //             "second": { "currency": "PLN", "minOffer": "5", "scale": "2" },
        //             "amountPrecision": "8",
        //             "pricePrecision": "2",
        //             "ratePrecision": "2"
        //         },
        //         "time": "1659961090939",
        //         "highestBid": "4.6",
        //         "lowestAsk": "4.63",
        //         "rate": "4.63",
        //         "previousRate": "4.6"
        //     }
        //
        const marketObj = this.safeValue (l1OrderBook, 'market');
        const marketId = this.safeString (marketObj, 'code');
        const timestamp = this.safeInteger (l1OrderBook, 'time');
        return {
            'symbol': this.safeSymbol (marketId, market),
            'timestamp': timestamp,
            'datetime': this.iso8601 (timestamp),
<<<<<<< HEAD
            'lastTradeTimestamp': undefined,
            'status': undefined,
            'symbol': symbol,
            'type': this.safeString (order, 'mode'),
            'timeInForce': undefined,
            'postOnly': postOnly,
            'side': this.safeStringLower (order, 'offerType'),
            'price': this.safeString (order, 'rate'),
            'stopPrice': undefined,
            'triggerPrice': undefined,
            'amount': amount,
            'cost': undefined,
            'filled': undefined,
            'remaining': remaining,
            'average': undefined,
            'fee': undefined,
            'trades': undefined,
        }, market);
=======
            'bidPrice': this.safeNumber (l1OrderBook, 'highestBid'),
            'bidVolume': undefined,
            'askPrice': this.safeNumber (l1OrderBook, 'lowestAsk'),
            'askVolume': undefined,
        };
>>>>>>> aeb16bb0
    }

    async fetchTicker (symbol, params = {}) {
        /**
         * @method
         * @name zonda#fetchTicker
         * @description fetches a price ticker, a statistical calculation with the information calculated over the past 24 hours for a specific market
         * @param {string} symbol unified symbol of the market to fetch the ticker for
         * @param {object} params extra parameters specific to the zonda api endpoint
         * @returns {object} a [ticker structure]{@link https://docs.ccxt.com/en/latest/manual.html#ticker-structure}
         */
        await this.loadMarkets ();
        const market = this.market (symbol);
        const request = {
            'trading_pair': market['id'],
        };
        const response = await this.publicGetTradingStatsTradingPair (this.extend (request, params));
        //
        //     {
        //       status: 'Ok',
        //       stats: {
        //         m: 'ETH-PLN',
        //         h: '13485.13',
        //         l: '13100.01',
        //         v: '126.10710939',
        //         r24h: '13332.72'
        //       }
        //     }
        //
        const stats = this.safeValue (response, 'stats');
        return this.parseTicker (stats, market);
    }

    async fetchTickers (symbols = undefined, params = {}) {
        /**
         * @method
         * @name zonda#fetchTickers
         * @description fetches price tickers for multiple markets, statistical calculations with the information calculated over the past 24 hours each market
         * @param {[string]|undefined} symbols unified symbols of the markets to fetch the ticker for, all market tickers are returned if not assigned
         * @param {object} params extra parameters specific to the zonda api endpoint
         * @returns {object} an array of [ticker structures]{@link https://docs.ccxt.com/en/latest/manual.html#ticker-structure}
         */
        await this.loadMarkets ();
        const response = await this.publicGetTradingStats (params);
        //
        //     {
        //         status: 'Ok',
        //         items: {
        //             'DAI-PLN': {
        //                 m: 'DAI-PLN',
        //                 h: '4.41',
        //                 l: '4.37',
        //                 v: '8.71068087',
        //                 r24h: '4.36'
        //             }
        //         }
        //     }
        //
        const items = this.safeValue (response, 'items');
        return this.parseTickers (items, symbols);
    }

    parseTicker (ticker, market = undefined) {
        //
        //     {
        //         m: 'ETH-PLN',
        //         h: '13485.13',
        //         l: '13100.01',
        //         v: '126.10710939',
        //         r24h: '13332.72'
        //       }
        //
        const open = this.safeString (ticker, 'r24h');
        const high = this.safeString (ticker, 'h');
        const low = this.safeString (ticker, 'l');
        const volume = this.safeString (ticker, 'v');
        const marketId = this.safeString (ticker, 'm');
        market = this.safeMarket (marketId, market, '-');
        const symbol = market['symbol'];
        return this.safeTicker ({
            'symbol': symbol,
            'timestamp': undefined,
            'datetime': undefined,
            'high': high,
            'low': low,
            'bid': undefined,
            'bidVolume': undefined,
            'ask': undefined,
            'askVolume': undefined,
            'vwap': undefined,
            'open': open,
            'close': undefined,
            'last': undefined,
            'previousClose': undefined,
            'change': undefined,
            'percentage': undefined,
            'average': undefined,
            'baseVolume': volume,
            'quoteVolume': undefined,
            'info': ticker,
        }, market);
    }

    async fetchOrderBook (symbol, limit = undefined, params = {}) {
        /**
         * @method
         * @name zonda#fetchOrderBook
         * @description fetches information on open orders with bid (buy) and ask (sell) prices, volumes and other data
         * @param {string} symbol unified symbol of the market to fetch the order book for
         * @param {int|undefined} limit the maximum amount of order book entries to return
         * @param {object} params extra parameters specific to the zonda api endpoint
         * @returns {object} A dictionary of [order book structures]{@link https://docs.ccxt.com/en/latest/manual.html#order-book-structure} indexed by market symbols
         */
        await this.loadMarkets ();
        const market = this.market (symbol);
        const request = {
            'trading_pair': market['id'],
        };
        if (limit !== undefined) {
            request['limit'] = limit;
        }
        const response = await this.publicGetTradingOrderbookTradingPair (this.extend (request, params));
        //
        //     {
        //         "status":"Ok",
        //         "sell":[
        //             {"ra":"43988.93","ca":"0.00100525","sa":"0.00100525","pa":"0.00100525","co":1},
        //             {"ra":"43988.94","ca":"0.00114136","sa":"0.00114136","pa":"0.00114136","co":1},
        //             {"ra":"43989","ca":"0.010578","sa":"0.010578","pa":"0.010578","co":1},
        //         ],
        //         "buy":[
        //             {"ra":"42157.33","ca":"2.83147881","sa":"2.83147881","pa":"2.83147881","co":2},
        //             {"ra":"42096.0","ca":"0.00011878","sa":"0.00011878","pa":"0.00011878","co":1},
        //             {"ra":"42022.0","ca":"0.00011899","sa":"0.00011899","pa":"0.00011899","co":1},
        //         ],
        //         "timestamp":"1642299886122",
        //         "seqNo":"27641254"
        //     }
        //
        const rawBids = this.safeValue (response, 'buy', []);
        const rawAsks = this.safeValue (response, 'sell', []);
        const timestamp = this.safeInteger (response, 'timestamp');
        return {
            'symbol': market['symbol'],
            'bids': this.parseBidsAsks (rawBids, 'ra', 'ca'),
            'asks': this.parseBidsAsks (rawAsks, 'ra', 'ca'),
            'timestamp': timestamp,
            'datetime': this.iso8601 (timestamp),
            'nonce': this.safeInteger (response, 'seqNo'),
        };
    }

    async fetchTrades (symbol, since = undefined, limit = undefined, params = {}) {
        /**
         * @method
         * @name zonda#fetchTrades
         * @description get the list of most recent trades for a particular symbol
         * @param {string} symbol unified symbol of the market to fetch trades for
         * @param {int|undefined} since timestamp in ms of the earliest trade to fetch
         * @param {int|undefined} limit the maximum amount of trades to fetch
         * @param {object} params extra parameters specific to the zonda api endpoint
         * @returns {[object]} a list of [trade structures]{@link https://docs.ccxt.com/en/latest/manual.html?#public-trades}
         */
        await this.loadMarkets ();
        const market = this.market (symbol);
        const request = {
            'trading_pair': market['id'],
        };
        if (since !== undefined) {
            request['fromTime'] = since - 1; // result does not include exactly `since` time therefore decrease by 1
        }
        if (limit !== undefined) {
            request['limit'] = limit; // default - 10, max - 300
        }
        const response = await this.publicGetTradingTransactionsTradingPair (this.extend (request, params));
        const items = this.safeValue (response, 'items');
        return this.parseTrades (items, market, since, limit);
    }

    parseTrade (trade, market = undefined) {
        //
        // createOrder trades
        //
        //     {
        //         "rate": "0.02195928",
        //         "amount": "0.00167952"
        //     }
        //
        // fetchMyTrades (private)
        //
        //     {
        //         amount: "0.29285199",
        //         commissionValue: "0.00125927",
        //         id: "11c8203a-a267-11e9-b698-0242ac110007",
        //         initializedBy: "Buy",
        //         market: "ETH-EUR",
        //         offerId: "11c82038-a267-11e9-b698-0242ac110007",
        //         rate: "277",
        //         time: "1562689917517",
        //         userAction: "Buy",
        //         wasTaker: true,
        //     }
        //
        // fetchTrades (public)
        //
        //     {
        //          id: 'df00b0da-e5e0-11e9-8c19-0242ac11000a',
        //          t: '1570108958831',
        //          a: '0.04776653',
        //          r: '0.02145854',
        //          ty: 'Sell'
        //     }
        //
        const isFetchTrades = ('ty' in trade);
        const timestamp = this.safeInteger2 (trade, 'time', 't');
        const side = this.safeStringLower2 (trade, 'userAction', 'ty');
        const wasTaker = this.safeValue (trade, 'wasTaker');
        let takerOrMaker = undefined;
        if (wasTaker !== undefined) {
            takerOrMaker = wasTaker ? 'taker' : 'maker';
        } else if (isFetchTrades) {
            takerOrMaker = 'taker';
        }
        const priceString = this.safeString2 (trade, 'rate', 'r');
        const amountString = this.safeString2 (trade, 'amount', 'a');
        const feeCostString = this.safeString (trade, 'commissionValue');
        const marketId = this.safeString (trade, 'market');
        market = this.safeMarket (marketId, market, '-');
        const symbol = market['symbol'];
        let fee = undefined;
        if (feeCostString !== undefined) {
            const feeCurrency = (side === 'buy') ? market['base'] : market['quote'];
            fee = {
                'currency': feeCurrency,
                'cost': feeCostString,
            };
        }
        const order = this.safeString (trade, 'offerId');
        // todo: check this logic
        let type = undefined;
        if (order !== undefined) {
            type = order ? 'limit' : 'market';
        }
        return this.safeTrade ({
            'id': this.safeString (trade, 'id'),
            'order': order,
            'timestamp': timestamp,
            'datetime': this.iso8601 (timestamp),
            'symbol': symbol,
            'type': type,
            'side': side,
            'price': priceString,
            'amount': amountString,
            'cost': undefined,
            'takerOrMaker': takerOrMaker,
            'fee': fee,
            'info': trade,
        }, market);
    }

    async fetchOHLCV (symbol, timeframe = '1m', since = undefined, limit = undefined, params = {}) {
        /**
         * @method
         * @name zonda#fetchOHLCV
         * @description fetches historical candlestick data containing the open, high, low, and close price, and the volume of a market
         * @param {string} symbol unified symbol of the market to fetch OHLCV data for
         * @param {string} timeframe the length of time each candle represents
         * @param {int|undefined} since timestamp in ms of the earliest candle to fetch
         * @param {int|undefined} limit the maximum amount of candles to fetch
         * @param {object} params extra parameters specific to the zonda api endpoint
         * @returns {[[number]]} A list of candles ordered as timestamp, open, high, low, close, volume
         */
        await this.loadMarkets ();
        const market = this.market (symbol);
        const request = {
            'trading_pair': market['id'],
            'resolution': this.timeframes[timeframe],
            // 'from': 1574709092000, // unix timestamp in milliseconds, required
            // 'to': 1574709092000, // unix timestamp in milliseconds, required
        };
        if (limit === undefined) {
            limit = 100;
        }
        const duration = this.parseTimeframe (timeframe);
        const timerange = limit * duration * 1000;
        if (since === undefined) {
            request['to'] = this.milliseconds ();
            request['from'] = request['to'] - timerange;
        } else {
            request['from'] = parseInt (since);
            request['to'] = this.sum (request['from'], timerange);
        }
        const response = await this.publicGetTradingCandleHistoryTradingPairResolution (this.extend (request, params));
        //
        //     {
        //         "status":"Ok",
        //         "items":[
        //             ["1591503060000",{"o":"0.02509572","c":"0.02509438","h":"0.02509664","l":"0.02509438","v":"0.02082165","co":"17"}],
        //             ["1591503120000",{"o":"0.02509606","c":"0.02509515","h":"0.02509606","l":"0.02509487","v":"0.04971703","co":"13"}],
        //             ["1591503180000",{"o":"0.02509532","c":"0.02509589","h":"0.02509589","l":"0.02509454","v":"0.01332236","co":"7"}],
        //         ]
        //     }
        //
        const items = this.safeValue (response, 'items', []);
        return this.parseOHLCVs (items, market, timeframe, since, limit);
    }

    parseOHLCV (ohlcv, market = undefined) {
        //
        //     [
        //         '1582399800000',
        //         {
        //             o: '0.0001428',
        //             c: '0.0001428',
        //             h: '0.0001428',
        //             l: '0.0001428',
        //             v: '4',
        //             co: '1'
        //         }
        //     ]
        //
        const first = this.safeValue (ohlcv, 1, {});
        return [
            this.safeInteger (ohlcv, 0),
            this.safeNumber (first, 'o'),
            this.safeNumber (first, 'h'),
            this.safeNumber (first, 'l'),
            this.safeNumber (first, 'c'),
            this.safeNumber (first, 'v'),
        ];
    }

    async fetchTradingFee (symbol, params = {}) {
        await this.loadMarkets ();
        const market = this.market (symbol);
        const request = {
            'trading_pair': market['id'],
        };
        const response = await this.privateGetTradingConfigTradingPair (this.extend (request, params));
        //
        //    {
        //        "status": "Ok",
        //        "config": {
        //            "buy": { "commissions": { "maker": "0.003", "taker": "0.0043" } },
        //            "sell": { "commissions": { "maker": "0.003", "taker": "0.0043" } },
        //            "first": {
        //                "balanceId": "ef56fb42-5d4b-4fa5-bb35-55d36ea22872",
        //                "minValue": "0.0000039"
        //            },
        //            "second": {
        //                "balanceId": "e8745d71-6c4e-4923-ae1f-e1e930270b86",
        //                "minValue": "0.09"
        //            }
        //        }
        //    }
        //
        const config = this.safeValue (response, 'config', {});
        return this.parseTradingFee (config, market);
    }

    parseTradingFee (fee, market = undefined) {
        //
        //     {
        //         "buy": { "commissions": { "maker": "0.003", "taker": "0.0043" } },
        //         "sell": {  "commissions": { "maker": "0.003",  "taker": "0.0043" } },
        //         "first": {
        //             "balanceId": "ef56fb42-5d4b-4fa5-bb35-55d36ea22872",
        //             "minValue": "0.0000039"
        //         },
        //         "second": {
        //             "balanceId": "e8745d71-6c4e-4923-ae1f-e1e930270b86",
        //             "minValue": "0.09"
        //         }
        //     }
        //
<<<<<<< HEAD
        //    TRANSACTION_POST_INCOME
        //    {
        //      "historyId": "7f18b7af-b676-4125-84fd-042e683046f6",
        //      "balance": {
        //        "id": "ab43023b-4079-414c-b340-056e3430a3af",
        //        "currency": "EUR",
        //        "type": "FIAT",
        //        "userId": "a34d361d-7bad-49c1-888e-62473b75d877",
        //        "name": "EUR"
        //      },
        //      "detailId": "f5fcb274-0cc7-4385-b2d3-bae2756e701f",
        //      "time": 1520706404035,
        //      "type": "TRANSACTION_POST_INCOME",
        //      "value": 628.78,
        //      "fundsBefore": { "total": 0, "available": 0, "locked": 0 },
        //      "fundsAfter": { "total": 628.78, "available": 628.78, "locked": 0 },
        //      "change": { "total": 628.78, "available": 628.78, "locked": 0 }
        //    }
        //
        //    TRANSACTION_COMMISSION_OUTCOME
        //    {
        //      "historyId": "843177fa-61bc-4cbf-8be5-b029d856c93b",
        //      "balance": {
        //        "id": "ab43023b-4079-414c-b340-056e3430a3af",
        //        "currency": "EUR",
        //        "type": "FIAT",
        //        "userId": "a34d361d-7bad-49c1-888e-62473b75d877",
        //        "name": "EUR"
        //      },
        //      "detailId": "f5fcb274-0cc7-4385-b2d3-bae2756e701f",
        //      "time": 1520706404050,
        //      "type": "TRANSACTION_COMMISSION_OUTCOME",
        //      "value": -2.71,
        //      "fundsBefore": { "total": 766.06, "available": 766.06, "locked": 0 },
        //      "fundsAfter": { "total": 763.35,"available": 763.35, "locked": 0 },
        //      "change": { "total": -2.71, "available": -2.71, "locked": 0 }
        //    }
        //
        //    TRANSACTION_OFFER_COMPLETED_RETURN
        //    {
        //      "historyId": "cac69b04-c518-4dc5-9d86-e76e91f2e1d2",
        //      "balance": {
        //        "id": "3a7e7a1e-0324-49d5-8f59-298505ebd6c7",
        //        "currency": "BTC",
        //        "type": "CRYPTO",
        //        "userId": "a34d361d-7bad-49c1-888e-62473b75d877",
        //        "name": "BTC"
        //      },
        //      "detailId": null,
        //      "time": 1520714886425,
        //      "type": "TRANSACTION_OFFER_COMPLETED_RETURN",
        //      "value": 0.00000196,
        //      "fundsBefore": { "total": 0.00941208, "available": 0.00941012, "locked": 0.00000196 },
        //      "fundsAfter": { "total": 0.00941208, "available": 0.00941208, "locked": 0 },
        //      "change": { "total": 0, "available": 0.00000196, "locked": -0.00000196 }
        //    }
        //
        //    WITHDRAWAL_LOCK_FUNDS
        //    {
        //      "historyId": "03de2271-66ab-4960-a786-87ab9551fc14",
        //      "balance": {
        //        "id": "3a7e7a1e-0324-49d5-8f59-298505ebd6c7",
        //        "currency": "BTC",
        //        "type": "CRYPTO",
        //        "userId": "a34d361d-7bad-49c1-888e-62473b75d877",
        //        "name": "BTC"
        //      },
        //      "detailId": "6ad3dc72-1d6d-4ec2-8436-ca43f85a38a6",
        //      "time": 1522245654481,
        //      "type": "WITHDRAWAL_LOCK_FUNDS",
        //      "value": -0.8,
        //      "fundsBefore": { "total": 0.8, "available": 0.8, "locked": 0 },
        //      "fundsAfter": { "total": 0.8, "available": 0, "locked": 0.8 },
        //      "change": { "total": 0, "available": -0.8, "locked": 0.8 }
        //    }
        //
        //    WITHDRAWAL_SUBTRACT_FUNDS
        //    {
        //      "historyId": "b0308c89-5288-438d-a306-c6448b1a266d",
        //      "balance": {
        //        "id": "3a7e7a1e-0324-49d5-8f59-298505ebd6c7",
        //        "currency": "BTC",
        //        "type": "CRYPTO",
        //        "userId": "a34d361d-7bad-49c1-888e-62473b75d877",
        //        "name": "BTC"
        //      },
        //      "detailId": "6ad3dc72-1d6d-4ec2-8436-ca43f85a38a6",
        //      "time": 1522246526186,
        //      "type": "WITHDRAWAL_SUBTRACT_FUNDS",
        //      "value": -0.8,
        //      "fundsBefore": { "total": 0.8, "available": 0, "locked": 0.8 },
        //      "fundsAfter": { "total": 0, "available": 0, "locked": 0 },
        //      "change": { "total": -0.8, "available": 0, "locked": -0.8 }
        //    }
        //
        //    TRANSACTION_OFFER_ABORTED_RETURN
        //    {
        //      "historyId": "b1a3c075-d403-4e05-8f32-40512cdd88c0",
        //      "balance": {
        //        "id": "3a7e7a1e-0324-49d5-8f59-298505ebd6c7",
        //        "currency": "BTC",
        //        "type": "CRYPTO",
        //        "userId": "a34d361d-7bad-49c1-888e-62473b75d877",
        //        "name": "BTC"
        //      },
        //      "detailId": null,
        //      "time": 1522512298662,
        //      "type": "TRANSACTION_OFFER_ABORTED_RETURN",
        //      "value": 0.0564931,
        //      "fundsBefore": { "total": 0.44951311, "available": 0.39302001, "locked": 0.0564931 },
        //      "fundsAfter": { "total": 0.44951311, "available": 0.44951311, "locked": 0 },
        //      "change": { "total": 0, "available": 0.0564931, "locked": -0.0564931 }
        //    }
        //
        //    WITHDRAWAL_UNLOCK_FUNDS
        //    {
        //      "historyId": "0ed569a2-c330-482e-bb89-4cb553fb5b11",
        //      "balance": {
        //        "id": "3a7e7a1e-0324-49d5-8f59-298505ebd6c7",
        //        "currency": "BTC",
        //        "type": "CRYPTO",
        //        "userId": "a34d361d-7bad-49c1-888e-62473b75d877",
        //        "name": "BTC"
        //      },
        //      "detailId": "0c7be256-c336-4111-bee7-4eb22e339700",
        //      "time": 1527866360785,
        //      "type": "WITHDRAWAL_UNLOCK_FUNDS",
        //      "value": 0.05045,
        //      "fundsBefore": { "total": 0.86001578, "available": 0.80956578, "locked": 0.05045 },
        //      "fundsAfter": { "total": 0.86001578, "available": 0.86001578, "locked": 0 },
        //      "change": { "total": 0, "available": 0.05045, "locked": -0.05045 }
        //    }
        //
        //    TRANSACTION_COMMISSION_RETURN
        //    {
        //      "historyId": "07c89c27-46f1-4d7a-8518-b73798bf168a",
        //      "balance": {
        //        "id": "ab43023b-4079-414c-b340-056e3430a3af",
        //        "currency": "EUR",
        //        "type": "FIAT",
        //        "userId": "a34d361d-7bad-49c1-888e-62473b75d877",
        //        "name": "EUR"
        //      },
        //      "detailId": null,
        //      "time": 1528304043063,
        //      "type": "TRANSACTION_COMMISSION_RETURN",
        //      "value": 0.6,
        //      "fundsBefore": { "total": 0, "available": 0, "locked": 0 },
        //      "fundsAfter": { "total": 0.6, "available": 0.6, "locked": 0 },
        //      "change": { "total": 0.6, "available": 0.6, "locked": 0 }
        //    }
        //
        const timestamp = this.safeInteger (item, 'time');
        const balance = this.safeValue (item, 'balance', {});
        const currencyId = this.safeString (balance, 'currency');
        const change = this.safeValue (item, 'change', {});
        let amount = this.safeString (change, 'total');
        let direction = 'in';
        if (Precise.stringLt (amount, '0')) {
            direction = 'out';
            amount = Precise.stringNeg (amount);
        }
        // there are 2 undocumented api calls: (v1_01PrivateGetPaymentsDepositDetailId and v1_01PrivateGetPaymentsWithdrawalDetailId)
        // that can be used to enrich the transfers with txid, address etc (you need to use info.detailId as a parameter)
        const fundsBefore = this.safeValue (item, 'fundsBefore', {});
        const fundsAfter = this.safeValue (item, 'fundsAfter', {});
        return {
            'info': item,
            'id': this.safeString (item, 'historyId'),
            'direction': direction,
            'account': undefined,
            'referenceId': this.safeString (item, 'detailId'),
            'referenceAccount': undefined,
            'type': this.parseLedgerEntryType (this.safeString (item, 'type')),
            'currency': this.safeCurrencyCode (currencyId),
            'amount': amount,
            'before': this.safeNumber (fundsBefore, 'total'),
            'after': this.safeNumber (fundsAfter, 'total'),
            'status': 'ok',
            'timestamp': timestamp,
            'datetime': this.iso8601 (timestamp),
            'fee': undefined,
=======
        const buyConfig = this.safeValue (fee, 'buy', []);
        const buyCommissions = this.safeValue (buyConfig, 'commissions', []);
        const buyMaker = this.safeNumber (buyCommissions, 'maker');
        const buyTaker = this.safeNumber (buyCommissions, 'taker');
        const sellConfig = this.safeValue (fee, 'sell', []);
        const sellCommissions = this.safeValue (sellConfig, 'commissions', []);
        const sellMaker = this.safeNumber (sellCommissions, 'maker');
        const sellTaker = this.safeNumber (sellCommissions, 'taker');
        const maxMaker = Math.max (buyMaker, sellMaker);
        const maxTaker = Math.max (buyTaker, sellTaker);
        return {
            'symbol': this.safeString (market, 'symbol'),
            'maker': maxMaker,
            'taker': maxTaker,
            'info': fee,
>>>>>>> aeb16bb0
        };
    }

    async fetchDepositAddress (code, params = {}) {
        const addresses = await this.fetchDepositAddresses ([ code ], params);
        return this.safeValue (addresses, code);
    }

    async fetchDepositAddresses (codes = undefined, params = {}) {
        /**
         * @method
         * @name zonda#fetchDepositAddresses
         * @description fetch deposit addresses for multiple currencies and chain types
         * @param {[string]|undefined} codes zonda does not support filtering filtering by multiple codes and will ignore this parameter.
         * @param {object} params extra parameters specific to the zonda api endpoint
         * @returns {object} a list of [address structures]{@link https://docs.ccxt.com/en/latest/manual.html#address-structure}
         */
        await this.loadMarkets ();
        const response = await this.privateGetApiPaymentsDepositsCryptoAddresses (params);
        //
        //     {
        //         "status": "Ok",
        //         "data": [{
        //                 "address": "33u5YAEhQbYfjHHPsfMfCoSdEjfwYjVcBE",
        //                 "currency": "BTC",
        //                 "balanceId": "5d5d19e7-2265-49c7-af9a-047bcf384f21",
        //                 "balanceEngine": "BITBAY",
        //                 "tag": null
        //             }
        //         ]
        //     }
        //
        const data = this.safeValue (response, 'data');
        return this.parseDepositAddresses (data, codes);
    }

    parseDepositAddress (depositAddress, currency = undefined) {
        //
        //     {
        //         "address": "33u5YAEhQbYfjHHPsfMfCoSdEjfwYjVcBE",
        //         "currency": "BTC",
        //         "balanceId": "5d5d19e7-2265-49c7-af9a-047bcf384f21",
        //         "balanceEngine": "BITBAY",
        //         "tag": null
        //     }
        //
        const currencyId = this.safeString (depositAddress, 'currency');
        const address = this.safeString (depositAddress, 'address');
        this.checkAddress (address);
        return {
            'currency': this.safeCurrencyCode (currencyId, currency),
            'address': address,
            'tag': this.safeString (depositAddress, 'tag'),
            'network': undefined,
            'info': depositAddress,
        };
    }

    async withdraw (code, amount, address, tag = undefined, params = {}) {
        /**
         * @method
         * @name zonda#withdraw
         * @description make a withdrawal
         * @param {string} code unified currency code
         * @param {float} amount the amount to withdraw
         * @param {string} address the address to withdraw to
         * @param {string|undefined} tag
         * @param {object} params extra parameters specific to the zonda api endpoint
         * @returns {object} a [transaction structure]{@link https://docs.ccxt.com/en/latest/manual.html#transaction-structure}
         */
        [ tag, params ] = this.handleWithdrawTagAndParams (tag, params);
        this.checkAddress (address);
        await this.loadMarkets ();
        let method = undefined;
        const currency = this.currency (code);
        const request = {
            'currency': currency['id'],
            'amount': amount,
        };
        if (this.isFiat (code)) {
            method = 'privatePostApiPaymentsWithdrawalsFiat';
        } else {
            method = 'privatePostApiPaymentsWithdrawalsCrypto';
            if (tag !== undefined) {
                request['tag'] = tag;
            }
            request['address'] = address;
        }
        const response = await this[method] (this.extend (request, params));
        //
        //     {
        //         "status": "Ok",
        //         "data": {
        //           "id": "65e01087-afb0-4ab2-afdb-cc925e360296"
        //         }
        //     }
        //
        const data = this.safeValue (response, 'data');
        return this.parseTransaction (data, currency);
    }

    parseTransaction (transaction, currency = undefined) {
        //
        // withdraw
        //
        //     {
        //         "id": "65e01087-afb0-4ab2-afdb-cc925e360296"
        //     }
        //
        currency = this.safeCurrency (undefined, currency);
        return {
            'id': this.safeString (transaction, 'id'),
            'txid': undefined,
            'timestamp': undefined,
            'datetime': undefined,
            'network': undefined,
            'addressFrom': undefined,
            'address': undefined,
            'addressTo': undefined,
            'amount': undefined,
            'type': undefined,
            'currency': currency['code'],
            'status': undefined,
            'updated': undefined,
            'tagFrom': undefined,
            'tag': undefined,
            'tagTo': undefined,
            'comment': undefined,
            'fee': undefined,
            'info': transaction,
        };
    }

    async fetchOpenOrders (symbol = undefined, since = undefined, limit = undefined, params = {}) {
        /**
         * @method
         * @name zonda#fetchOpenOrders
         * @description fetch all unfilled currently open orders
         * @param {string|undefined} symbol not used by zonda fetchOpenOrders
         * @param {int|undefined} since the earliest time in ms to fetch open orders for
         * @param {int|undefined} limit the maximum number of  open orders structures to retrieve
         * @param {object} params extra parameters specific to the zonda api endpoint
         * @returns {[object]} a list of [order structures]{@link https://docs.ccxt.com/en/latest/manual.html#order-structure}
         */
        await this.loadMarkets ();
        const request = {};
        const response = await this.privateGetTradingOffer (this.extend (request, params));
        const items = this.safeValue (response, 'items', []);
        return this.parseOrders (items, undefined, since, limit, { 'status': 'open' });
    }

    parseOrder (order, market = undefined) {
        //
        //     {
        //         market: 'ETH-EUR',
        //         offerType: 'Sell',
        //         id: '93d3657b-d616-11e9-9248-0242ac110005',
        //         currentAmount: '0.04',
        //         lockedAmount: '0.04',
        //         rate: '280',
        //         startAmount: '0.04',
        //         time: '1568372806924',
        //         postOnly: false,
        //         hidden: false,
        //         mode: 'limit',
        //         receivedAmount: '0.0',
        //         firstBalanceId: '5b816c3e-437c-4e43-9bef-47814ae7ebfc',
        //         secondBalanceId: 'ab43023b-4079-414c-b340-056e3430a3af'
        //     }
        //
        const marketId = this.safeString (order, 'market');
        const symbol = this.safeSymbol (marketId, market, '-');
        const timestamp = this.safeInteger (order, 'time');
        const amount = this.safeString (order, 'startAmount');
        const remaining = this.safeString (order, 'currentAmount');
        const postOnly = this.safeValue (order, 'postOnly');
        return this.safeOrder ({
            'id': this.safeString (order, 'id'),
            'clientOrderId': undefined,
            'info': order,
            'timestamp': timestamp,
            'datetime': this.iso8601 (timestamp),
            'lastTradeTimestamp': undefined,
            'status': undefined,
            'symbol': symbol,
            'type': this.safeString (order, 'mode'),
            'timeInForce': undefined,
            'postOnly': postOnly,
            'side': this.safeStringLower (order, 'offerType'),
            'price': this.safeString (order, 'rate'),
            'stopPrice': undefined,
            'amount': amount,
            'cost': undefined,
            'filled': undefined,
            'remaining': remaining,
            'average': undefined,
            'fee': undefined,
            'trades': undefined,
        }, market);
    }

    async fetchMyTrades (symbol = undefined, since = undefined, limit = undefined, params = {}) {
        /**
         * @method
         * @name zonda#fetchMyTrades
         * @description fetch all trades made by the user
         * @param {string|undefined} symbol unified market symbol
         * @param {int|undefined} since the earliest time in ms to fetch trades for
         * @param {int|undefined} limit the maximum number of trades structures to retrieve
         * @param {object} params extra parameters specific to the zonda api endpoint
         * @returns {[object]} a list of [trade structures]{@link https://docs.ccxt.com/en/latest/manual.html#trade-structure}
         */
        await this.loadMarkets ();
        const request = {};
        if (symbol) {
            const markets = [ this.marketId (symbol) ];
            request['markets'] = markets;
        }
        const query = { 'query': this.json (this.extend (request, params)) };
        const response = await this.privateGetTradingHistoryTransactions (query);
        //
        //     {
        //         status: 'Ok',
        //         totalRows: '67',
        //         items: [
        //             {
        //                 id: 'b54659a0-51b5-42a0-80eb-2ac5357ccee2',
        //                 market: 'BTC-EUR',
        //                 time: '1541697096247',
        //                 amount: '0.00003',
        //                 rate: '4341.44',
        //                 initializedBy: 'Sell',
        //                 wasTaker: false,
        //                 userAction: 'Buy',
        //                 offerId: 'bd19804a-6f89-4a69-adb8-eb078900d006',
        //                 commissionValue: null
        //             },
        //         ]
        //     }
        //
        const items = this.safeValue (response, 'items');
        const result = this.parseTrades (items, undefined, since, limit);
        if (symbol === undefined) {
            return result;
        }
        return this.filterBySymbol (result, symbol);
    }

    async fetchBalance (params = {}) {
        /**
         * @method
         * @name zonda#fetchBalance
         * @description query for balance and get the amount of funds available for trading or funds locked in orders
         * @param {object} params extra parameters specific to the zonda api endpoint
         * @returns {object} a [balance structure]{@link https://docs.ccxt.com/en/latest/manual.html?#balance-structure}
         */
        await this.loadMarkets ();
        const response = await this.privateGetBalancesBITBAYBalance (params);
        return this.parseBalance (response);
    }

    parseBalance (response) {
        const balances = this.safeValue (response, 'balances');
        if (balances === undefined) {
            throw new ExchangeError (this.id + ' empty balance response ' + this.json (response));
        }
        const result = { 'info': response };
        for (let i = 0; i < balances.length; i++) {
            const balance = balances[i];
            const currencyId = this.safeString (balance, 'currency');
            const code = this.safeCurrencyCode (currencyId);
            const account = this.account ();
            account['used'] = this.safeString (balance, 'lockedFunds');
            account['free'] = this.safeString (balance, 'availableFunds');
            result[code] = account;
        }
        return this.safeBalance (result);
    }

    async fetchLedger (code = undefined, since = undefined, limit = undefined, params = {}) {
        /**
         * @method
         * @name zonda#fetchLedger
         * @description fetch the history of changes, actions done by the user or operations that altered balance of the user
         * @param {string|undefined} code unified currency code, default is undefined
         * @param {int|undefined} since timestamp in ms of the earliest ledger entry, default is undefined
         * @param {int|undefined} limit max number of ledger entrys to return, default is undefined
         * @param {object} params extra parameters specific to the zonda api endpoint
         * @returns {object} a [ledger structure]{@link https://docs.ccxt.com/en/latest/manual.html#ledger-structure}
         */
        const balanceCurrencies = [];
        if (code !== undefined) {
            const currency = this.currency (code);
            balanceCurrencies.push (currency['id']);
        }
        let request = {
            'balanceCurrencies': balanceCurrencies,
        };
        if (since !== undefined) {
            request['fromTime'] = since;
        }
        if (limit !== undefined) {
            request['limit'] = limit;
        }
        request = this.extend (request, params);
        const response = await this.privateGetBalancesBITBAYHistory ({ 'query': this.json (request) });
        const items = response['items'];
        return this.parseLedger (items, undefined, since, limit);
    }

    parseLedgerEntry (item, currency = undefined) {
        //
        //    {
        //      "historyId": "84ea7a29-7da5-4de5-b0c0-871e83cad765",
        //      "balance": {
        //        "id": "821ec166-cb88-4521-916c-f4eb44db98df",
        //        "currency": "LTC",
        //        "type": "CRYPTO", // CRYPTO, FIAT
        //        "userId": "a34d361d-7bad-49c1-888e-62473b75d877",
        //        "name": "LTC"
        //      },
        //      "detailId": null,
        //      "time": 1506128252968,
        //      "type": "FUNDS_MIGRATION",
        //      "value": 0.0009957, // can be negative in some types, like TRANSACTION_POST_OUTCOME, WITHDRAWAL_LOCK_FUNDS, WITHDRAWAL_SUBTRACT_FUNDS ...
        //      "fundsBefore": { "total": 0, "available": 0, "locked": 0 }, // in case of `CREATE_BALANCE` type, the inner items values are `null` instead of numeric value
        //      "fundsAfter": { "total": 0.0009957, "available": 0.0009957, "locked": 0 },
        //      "change": { "total": 0.0009957, "available": 0.0009957, "locked": 0 }
        //    }
        //
        const timestamp = this.safeInteger (item, 'time');
        const balance = this.safeValue (item, 'balance', {});
        const currencyId = this.safeString (balance, 'currency');
        const code = this.safeCurrencyCode (currencyId);
        const change = this.safeValue (item, 'change', {});
        let amount = this.safeNumber (change, 'total');
        let direction = 'in';
        if (amount < 0) {
            direction = 'out';
            amount = -amount;
        }
        const id = this.safeString (item, 'historyId');
        // there are 2 undocumented api calls: (v1_01PrivateGetPaymentsDepositDetailId and v1_01PrivateGetPaymentsWithdrawalDetailId)
        // that can be used to enrich the transfers with txid, address etc (you need to use info.detailId as a parameter)
        const referenceId = this.safeString (item, 'detailId');
        const type = this.parseLedgerEntryType (this.safeString (item, 'type'));
        const fundsBefore = this.safeValue (item, 'fundsBefore', {});
        const before = this.safeNumber (fundsBefore, 'total');
        const fundsAfter = this.safeValue (item, 'fundsAfter', {});
        const after = this.safeNumber (fundsAfter, 'total');
        return {
            'info': item,
            'id': id,
            'direction': direction,
            'account': undefined,
            'referenceId': referenceId,
            'referenceAccount': undefined,
            'type': type,
            'currency': code,
            'amount': amount,
            'before': before,
            'after': after,
            'status': 'ok',
            'timestamp': timestamp,
            'datetime': this.iso8601 (timestamp),
            'fee': undefined,
        };
    }

    parseLedgerEntryType (type) {
        const types = {
            'ADD_FUNDS': 'transaction',
            'BITCOIN_GOLD_FORK': 'transaction',
            'CREATE_BALANCE': 'transaction',
            'FUNDS_MIGRATION': 'transaction',
            'WITHDRAWAL_LOCK_FUNDS': 'transaction',
            'WITHDRAWAL_SUBTRACT_FUNDS': 'transaction',
            'WITHDRAWAL_UNLOCK_FUNDS': 'transaction',
            'TRANSACTION_COMMISSION_OUTCOME': 'fee',
            'TRANSACTION_COMMISSION_RETURN': 'fee',
            'TRANSACTION_OFFER_ABORTED_RETURN': 'trade',
            'TRANSACTION_OFFER_COMPLETED_RETURN': 'trade',
            'TRANSACTION_POST_INCOME': 'trade',
            'TRANSACTION_POST_OUTCOME': 'trade',
            'TRANSACTION_PRE_LOCKING': 'trade',
        };
        return this.safeString (types, type, type);
    }

    async createOrder (symbol, type, side, amount, price = undefined, params = {}) {
        /**
         * @method
         * @name zonda#createOrder
         * @description create a trade order
         * @param {string} symbol unified symbol of the market to create an order in
         * @param {string} type 'market' or 'limit'
         * @param {string} side 'buy' or 'sell'
         * @param {float} amount how much of currency you want to trade in units of base currency
         * @param {float|undefined} price the price at which the order is to be fullfilled, in units of the quote currency, ignored in market orders
         * @param {object} params extra parameters specific to the zonda api endpoint
         * @returns {object} an [order structure]{@link https://docs.ccxt.com/en/latest/manual.html#order-structure}
         */
        await this.loadMarkets ();
        const market = this.market (symbol);
        amount = parseFloat (this.amountToPrecision (symbol, amount));
        const request = {
            'trading_pair': market['id'],
            'offerType': side.toUpperCase (),
            'amount': amount,
        };
        const stopLossPrice = this.safeValue2 (params, 'stopPrice', 'stopLossPrice');
        const isStopLossPrice = stopLossPrice !== undefined;
        const isLimitOrder = type === 'limit';
        const isMarketOrder = type === 'market';
        const isStopLimit = (type === 'stop-limit') || (isLimitOrder && isStopLossPrice);
        const isStopMarket = type === 'stop-market' || (isMarketOrder && isStopLossPrice);
        const isStopOrder = isStopLimit || isStopMarket;
        const method = isStopOrder ? 'privatePostTradingStopOfferTradingPair' : 'privatePostTradingOfferTradingPair';
        if (isLimitOrder || isStopLimit) {
            request['rate'] = this.priceToPrecision (symbol, price);
            request['mode'] = isStopLimit ? 'stop-limit' : 'limit';
        } else if (isMarketOrder || isStopMarket) {
            request['mode'] = isStopMarket ? 'stop-market' : 'market';
        } else {
            throw new ExchangeError (this.id + ' createOrder() invalid type');
        }
        if (isStopOrder) {
            if (!isStopLossPrice) {
                throw new ExchangeError (this.id + ' createOrder() zonda requires `triggerPrice` or `stopPrice` parameter for stop-limit or stop-market orders');
            }
            request['stopRate'] = this.priceToPrecision (symbol, stopLossPrice);
        }
        params = this.omit (params, [ 'stopPrice', 'stopLossPrice' ]);
        const response = await this[method] (this.extend (request, params));
        //
        // unfilled (open order)
        //
        //     {
        //         status: 'Ok',
        //         completed: false, // can deduce status from here
        //         offerId: 'ce9cc72e-d61c-11e9-9248-0242ac110005',
        //         transactions: [], // can deduce order info from here
        //     }
        //
        // filled (closed order)
        //
        //     {
        //         "status": "Ok",
        //         "offerId": "942a4a3e-e922-11e9-8c19-0242ac11000a",
        //         "completed": true,
        //         "transactions": [
        //           {
        //             "rate": "0.02195928",
        //             "amount": "0.00167952"
        //           },
        //           {
        //             "rate": "0.02195928",
        //             "amount": "0.00167952"
        //           },
        //           {
        //             "rate": "0.02196207",
        //             "amount": "0.27704177"
        //           }
        //         ]
        //     }
        //
        // partially-filled (open order)
        //
        //     {
        //         "status": "Ok",
        //         "offerId": "d0ebefab-f4d7-11e9-8c19-0242ac11000a",
        //         "completed": false,
        //         "transactions": [
        //           {
        //             "rate": "0.02106404",
        //             "amount": "0.0019625"
        //           },
        //           {
        //             "rate": "0.02106404",
        //             "amount": "0.0019625"
        //           },
        //           {
        //             "rate": "0.02105901",
        //             "amount": "0.00975256"
        //           }
        //         ]
        //     }
        //
        const id = this.safeString2 (response, 'offerId', 'stopOfferId');
        const completed = this.safeValue (response, 'completed', false);
        const status = completed ? 'closed' : 'open';
        const transactions = this.safeValue (response, 'transactions');
        return this.safeOrder ({
            'id': id,
            'info': response,
            'timestamp': undefined,
            'datetime': undefined,
            'lastTradeTimestamp': undefined,
            'status': status,
            'symbol': symbol,
            'type': type,
            'side': side,
            'price': price,
            'amount': amount,
            'cost': undefined,
            'filled': undefined,
            'remaining': undefined,
            'average': undefined,
            'fee': undefined,
            'trades': transactions,
            'clientOrderId': undefined,
        });
    }

    async cancelOrder (id, symbol = undefined, params = {}) {
        /**
         * @method
         * @name zonda#cancelOrder
         * @description cancels an open order
         * @param {string} id order id
         * @param {string} symbol unified symbol of the market the order was made in
         * @param {object} params extra parameters specific to the zonda api endpoint
         * @returns {object} An [order structure]{@link https://docs.ccxt.com/en/latest/manual.html#order-structure}
         */
        const side = this.safeString (params, 'side');
        if (side === undefined) {
            throw new ExchangeError (this.id + ' cancelOrder() requires a `side` parameter ("buy" or "sell")');
        }
        const price = this.safeValue (params, 'price');
        if (price === undefined) {
            throw new ExchangeError (this.id + ' cancelOrder() requires a `price` parameter (float or string)');
        }
        await this.loadMarkets ();
        const market = this.market (symbol);
        const request = {
            'trading_pair': market['id'],
            'id': id,
            'side': side,
            'price': price,
        };
        // { status: 'Fail', errors: [ 'NOT_RECOGNIZED_OFFER_TYPE' ] }  -- if required params are missing
        // { status: 'Ok', errors: [] }
        return await this.privateDeleteTradingOfferTradingPairIdSidePrice (this.extend (request, params));
    }

    isFiat (currency) {
        const fiatCurrencies = this.safeValue (this.options, 'fiatCurrencies', {});
        return (currency in fiatCurrencies);
    }

    async transfer (code, amount, fromAccount, toAccount, params = {}) {
        /**
         * @method
         * @name zonda#transfer
         * @description transfer currency internally between wallets on the same account
         * @param {string} code unified currency code
         * @param {float} amount amount to transfer
         * @param {string} fromAccount account to transfer from
         * @param {string} toAccount account to transfer to
         * @param {object} params extra parameters specific to the zonda api endpoint
         * @returns {object} a [transfer structure]{@link https://docs.ccxt.com/en/latest/manual.html#transfer-structure}
         */
        await this.loadMarkets ();
        const currency = this.currency (code);
        const request = {
            'source': fromAccount,
            'destination': toAccount,
            'currency': code,
            'funds': this.currencyToPrecision (code, amount),
        };
        const response = await this.privatePostBalancesBITBAYBalanceTransferSourceDestination (this.extend (request, params));
        //
        //     {
        //         "status": "Ok",
        //         "from": {
        //             "id": "ad9397c5-3bd9-4372-82ba-22da6a90cb56",
        //             "userId": "4bc43956-423f-47fd-9faa-acd37c58ed9f",
        //             "availableFunds": 0.01803472,
        //             "totalFunds": 0.01804161,
        //             "lockedFunds": 0.00000689,
        //             "currency": "BTC",
        //             "type": "CRYPTO",
        //             "name": "BTC",
        //             "balanceEngine": "BITBAY"
        //         },
        //         "to": {
        //             "id": "01931d52-536b-4ca5-a9f4-be28c86d0cc3",
        //             "userId": "4bc43956-423f-47fd-9faa-acd37c58ed9f",
        //             "availableFunds": 0.0001,
        //             "totalFunds": 0.0001,
        //             "lockedFunds": 0,
        //             "currency": "BTC",
        //             "type": "CRYPTO",
        //             "name": "Prowizja",
        //             "balanceEngine": "BITBAY"
        //         },
        //         "errors": null
        //     }
        //
        const transfer = this.parseTransfer (response, currency);
        const transferOptions = this.safeValue (this.options, 'transfer', {});
        const fillResponseFromRequest = this.safeValue (transferOptions, 'fillResponseFromRequest', true);
        if (fillResponseFromRequest) {
            transfer['amount'] = amount;
        }
        return transfer;
    }

    parseTransfer (transfer, currency = undefined) {
        //
        //     {
        //         "status": "Ok",
        //         "from": {
        //             "id": "ad9397c5-3bd9-4372-82ba-22da6a90cb56",
        //             "userId": "4bc43956-423f-47fd-9faa-acd37c58ed9f",
        //             "availableFunds": 0.01803472,
        //             "totalFunds": 0.01804161,
        //             "lockedFunds": 0.00000689,
        //             "currency": "BTC",
        //             "type": "CRYPTO",
        //             "name": "BTC",
        //             "balanceEngine": "BITBAY"
        //         },
        //         "to": {
        //             "id": "01931d52-536b-4ca5-a9f4-be28c86d0cc3",
        //             "userId": "4bc43956-423f-47fd-9faa-acd37c58ed9f",
        //             "availableFunds": 0.0001,
        //             "totalFunds": 0.0001,
        //             "lockedFunds": 0,
        //             "currency": "BTC",
        //             "type": "CRYPTO",
        //             "name": "Prowizja",
        //             "balanceEngine": "BITBAY"
        //         },
        //         "errors": null
        //     }
        //
        const status = this.safeString (transfer, 'status');
        const fromAccount = this.safeValue (transfer, 'from', {});
        const fromId = this.safeString (fromAccount, 'id');
        const to = this.safeValue (transfer, 'to', {});
        const toId = this.safeString (to, 'id');
        const currencyId = this.safeString (fromAccount, 'currency');
        return {
            'info': transfer,
            'id': undefined,
            'timestamp': undefined,
            'datetime': undefined,
            'currency': this.safeCurrencyCode (currencyId, currency),
            'amount': undefined,
            'fromAccount': fromId,
            'toAccount': toId,
            'status': this.parseTransferStatus (status),
        };
    }

    parseTransferStatus (status) {
        const statuses = {
            'Ok': 'ok',
            'Fail': 'failed',
        };
        return this.safeString (statuses, status, status);
    }

    sign (path, api = 'public', method = 'GET', params = {}, headers = undefined, body = undefined) {
        let url = this.implodeHostname (this.urls['api'][api]);
        if (api === 'public') {
            const query = this.omit (params, this.extractParams (path));
            url += '/' + this.implodeParams (path, params);
            if (Object.keys (query).length) {
                url += '?' + this.urlencode (query);
            }
        } else if (api === 'private') {
            this.checkRequiredCredentials ();
            const query = this.omit (params, this.extractParams (path));
            url += '/' + this.implodeParams (path, params);
            const nonce = this.milliseconds ().toString ();
            let payload = undefined;
            if (method !== 'POST') {
                if (Object.keys (query).length) {
                    url += '?' + this.urlencode (query);
                }
                payload = this.apiKey + nonce;
            } else if (body === undefined) {
                body = this.json (query);
                payload = this.apiKey + nonce + body;
            }
            headers = {
                'Request-Timestamp': nonce,
                'Operation-Id': this.uuid (),
                'API-Key': this.apiKey,
                'API-Hash': this.hmac (this.encode (payload), this.encode (this.secret), 'sha512'),
                'Content-Type': 'application/json',
            };
        } else {
            this.checkRequiredCredentials ();
            body = this.urlencode (this.extend ({
                'method': path,
                'moment': this.nonce (),
            }, params));
            headers = {
                'Content-Type': 'application/x-www-form-urlencoded',
                'API-Key': this.apiKey,
                'API-Hash': this.hmac (this.encode (body), this.encode (this.secret), 'sha512'),
            };
        }
        return { 'url': url, 'method': method, 'body': body, 'headers': headers };
    }

    handleErrors (httpCode, reason, url, method, headers, body, response, requestHeaders, requestBody) {
        if (response === undefined) {
            return; // fallback to default error handler
        }
        if ('code' in response) {
            //
            // bitbay returns the integer 'success': 1 key from their private API
            // or an integer 'code' value from 0 to 510 and an error message
            //
            //      { 'success': 1, ... }
            //      { 'code': 502, 'message': 'Invalid sign' }
            //      { 'code': 0, 'message': 'offer funds not exceeding minimums' }
            //
            //      400 At least one parameter wasn't set
            //      401 Invalid order type
            //      402 No orders with specified currencies
            //      403 Invalid payment currency name
            //      404 Error. Wrong transaction type
            //      405 Order with this id doesn't exist
            //      406 No enough money or crypto
            //      408 Invalid currency name
            //      501 Invalid public key
            //      502 Invalid sign
            //      503 Invalid moment parameter. Request time doesn't match current server time
            //      504 Invalid method
            //      505 Key has no permission for this action
            //      506 Account locked. Please contact with customer service
            //      509 The BIC/SWIFT is required for this currency
            //      510 Invalid market name
            //
            const code = this.safeString (response, 'code'); // always an integer
            const feedback = this.id + ' ' + body;
            this.throwExactlyMatchedException (this.exceptions, code, feedback);
            throw new ExchangeError (feedback);
        } else if ('status' in response) {
            //
            //      {"status":"Fail","errors":["OFFER_FUNDS_NOT_EXCEEDING_MINIMUMS"]}
            //
            const status = this.safeString (response, 'status');
            if (status === 'Fail') {
                const errors = this.safeValue (response, 'errors');
                const feedback = this.id + ' ' + body;
                for (let i = 0; i < errors.length; i++) {
                    const error = errors[i];
                    this.throwExactlyMatchedException (this.exceptions['exact'], error, feedback);
                    this.throwBroadlyMatchedException (this.exceptions['broad'], error, feedback);
                }
                throw new ExchangeError (feedback);
            }
        }
    }
};<|MERGE_RESOLUTION|>--- conflicted
+++ resolved
@@ -420,32 +420,11 @@
             'symbol': this.safeSymbol (marketId, market),
             'timestamp': timestamp,
             'datetime': this.iso8601 (timestamp),
-<<<<<<< HEAD
-            'lastTradeTimestamp': undefined,
-            'status': undefined,
-            'symbol': symbol,
-            'type': this.safeString (order, 'mode'),
-            'timeInForce': undefined,
-            'postOnly': postOnly,
-            'side': this.safeStringLower (order, 'offerType'),
-            'price': this.safeString (order, 'rate'),
-            'stopPrice': undefined,
-            'triggerPrice': undefined,
-            'amount': amount,
-            'cost': undefined,
-            'filled': undefined,
-            'remaining': remaining,
-            'average': undefined,
-            'fee': undefined,
-            'trades': undefined,
-        }, market);
-=======
             'bidPrice': this.safeNumber (l1OrderBook, 'highestBid'),
             'bidVolume': undefined,
             'askPrice': this.safeNumber (l1OrderBook, 'lowestAsk'),
             'askVolume': undefined,
         };
->>>>>>> aeb16bb0
     }
 
     async fetchTicker (symbol, params = {}) {
@@ -821,190 +800,6 @@
         //         }
         //     }
         //
-<<<<<<< HEAD
-        //    TRANSACTION_POST_INCOME
-        //    {
-        //      "historyId": "7f18b7af-b676-4125-84fd-042e683046f6",
-        //      "balance": {
-        //        "id": "ab43023b-4079-414c-b340-056e3430a3af",
-        //        "currency": "EUR",
-        //        "type": "FIAT",
-        //        "userId": "a34d361d-7bad-49c1-888e-62473b75d877",
-        //        "name": "EUR"
-        //      },
-        //      "detailId": "f5fcb274-0cc7-4385-b2d3-bae2756e701f",
-        //      "time": 1520706404035,
-        //      "type": "TRANSACTION_POST_INCOME",
-        //      "value": 628.78,
-        //      "fundsBefore": { "total": 0, "available": 0, "locked": 0 },
-        //      "fundsAfter": { "total": 628.78, "available": 628.78, "locked": 0 },
-        //      "change": { "total": 628.78, "available": 628.78, "locked": 0 }
-        //    }
-        //
-        //    TRANSACTION_COMMISSION_OUTCOME
-        //    {
-        //      "historyId": "843177fa-61bc-4cbf-8be5-b029d856c93b",
-        //      "balance": {
-        //        "id": "ab43023b-4079-414c-b340-056e3430a3af",
-        //        "currency": "EUR",
-        //        "type": "FIAT",
-        //        "userId": "a34d361d-7bad-49c1-888e-62473b75d877",
-        //        "name": "EUR"
-        //      },
-        //      "detailId": "f5fcb274-0cc7-4385-b2d3-bae2756e701f",
-        //      "time": 1520706404050,
-        //      "type": "TRANSACTION_COMMISSION_OUTCOME",
-        //      "value": -2.71,
-        //      "fundsBefore": { "total": 766.06, "available": 766.06, "locked": 0 },
-        //      "fundsAfter": { "total": 763.35,"available": 763.35, "locked": 0 },
-        //      "change": { "total": -2.71, "available": -2.71, "locked": 0 }
-        //    }
-        //
-        //    TRANSACTION_OFFER_COMPLETED_RETURN
-        //    {
-        //      "historyId": "cac69b04-c518-4dc5-9d86-e76e91f2e1d2",
-        //      "balance": {
-        //        "id": "3a7e7a1e-0324-49d5-8f59-298505ebd6c7",
-        //        "currency": "BTC",
-        //        "type": "CRYPTO",
-        //        "userId": "a34d361d-7bad-49c1-888e-62473b75d877",
-        //        "name": "BTC"
-        //      },
-        //      "detailId": null,
-        //      "time": 1520714886425,
-        //      "type": "TRANSACTION_OFFER_COMPLETED_RETURN",
-        //      "value": 0.00000196,
-        //      "fundsBefore": { "total": 0.00941208, "available": 0.00941012, "locked": 0.00000196 },
-        //      "fundsAfter": { "total": 0.00941208, "available": 0.00941208, "locked": 0 },
-        //      "change": { "total": 0, "available": 0.00000196, "locked": -0.00000196 }
-        //    }
-        //
-        //    WITHDRAWAL_LOCK_FUNDS
-        //    {
-        //      "historyId": "03de2271-66ab-4960-a786-87ab9551fc14",
-        //      "balance": {
-        //        "id": "3a7e7a1e-0324-49d5-8f59-298505ebd6c7",
-        //        "currency": "BTC",
-        //        "type": "CRYPTO",
-        //        "userId": "a34d361d-7bad-49c1-888e-62473b75d877",
-        //        "name": "BTC"
-        //      },
-        //      "detailId": "6ad3dc72-1d6d-4ec2-8436-ca43f85a38a6",
-        //      "time": 1522245654481,
-        //      "type": "WITHDRAWAL_LOCK_FUNDS",
-        //      "value": -0.8,
-        //      "fundsBefore": { "total": 0.8, "available": 0.8, "locked": 0 },
-        //      "fundsAfter": { "total": 0.8, "available": 0, "locked": 0.8 },
-        //      "change": { "total": 0, "available": -0.8, "locked": 0.8 }
-        //    }
-        //
-        //    WITHDRAWAL_SUBTRACT_FUNDS
-        //    {
-        //      "historyId": "b0308c89-5288-438d-a306-c6448b1a266d",
-        //      "balance": {
-        //        "id": "3a7e7a1e-0324-49d5-8f59-298505ebd6c7",
-        //        "currency": "BTC",
-        //        "type": "CRYPTO",
-        //        "userId": "a34d361d-7bad-49c1-888e-62473b75d877",
-        //        "name": "BTC"
-        //      },
-        //      "detailId": "6ad3dc72-1d6d-4ec2-8436-ca43f85a38a6",
-        //      "time": 1522246526186,
-        //      "type": "WITHDRAWAL_SUBTRACT_FUNDS",
-        //      "value": -0.8,
-        //      "fundsBefore": { "total": 0.8, "available": 0, "locked": 0.8 },
-        //      "fundsAfter": { "total": 0, "available": 0, "locked": 0 },
-        //      "change": { "total": -0.8, "available": 0, "locked": -0.8 }
-        //    }
-        //
-        //    TRANSACTION_OFFER_ABORTED_RETURN
-        //    {
-        //      "historyId": "b1a3c075-d403-4e05-8f32-40512cdd88c0",
-        //      "balance": {
-        //        "id": "3a7e7a1e-0324-49d5-8f59-298505ebd6c7",
-        //        "currency": "BTC",
-        //        "type": "CRYPTO",
-        //        "userId": "a34d361d-7bad-49c1-888e-62473b75d877",
-        //        "name": "BTC"
-        //      },
-        //      "detailId": null,
-        //      "time": 1522512298662,
-        //      "type": "TRANSACTION_OFFER_ABORTED_RETURN",
-        //      "value": 0.0564931,
-        //      "fundsBefore": { "total": 0.44951311, "available": 0.39302001, "locked": 0.0564931 },
-        //      "fundsAfter": { "total": 0.44951311, "available": 0.44951311, "locked": 0 },
-        //      "change": { "total": 0, "available": 0.0564931, "locked": -0.0564931 }
-        //    }
-        //
-        //    WITHDRAWAL_UNLOCK_FUNDS
-        //    {
-        //      "historyId": "0ed569a2-c330-482e-bb89-4cb553fb5b11",
-        //      "balance": {
-        //        "id": "3a7e7a1e-0324-49d5-8f59-298505ebd6c7",
-        //        "currency": "BTC",
-        //        "type": "CRYPTO",
-        //        "userId": "a34d361d-7bad-49c1-888e-62473b75d877",
-        //        "name": "BTC"
-        //      },
-        //      "detailId": "0c7be256-c336-4111-bee7-4eb22e339700",
-        //      "time": 1527866360785,
-        //      "type": "WITHDRAWAL_UNLOCK_FUNDS",
-        //      "value": 0.05045,
-        //      "fundsBefore": { "total": 0.86001578, "available": 0.80956578, "locked": 0.05045 },
-        //      "fundsAfter": { "total": 0.86001578, "available": 0.86001578, "locked": 0 },
-        //      "change": { "total": 0, "available": 0.05045, "locked": -0.05045 }
-        //    }
-        //
-        //    TRANSACTION_COMMISSION_RETURN
-        //    {
-        //      "historyId": "07c89c27-46f1-4d7a-8518-b73798bf168a",
-        //      "balance": {
-        //        "id": "ab43023b-4079-414c-b340-056e3430a3af",
-        //        "currency": "EUR",
-        //        "type": "FIAT",
-        //        "userId": "a34d361d-7bad-49c1-888e-62473b75d877",
-        //        "name": "EUR"
-        //      },
-        //      "detailId": null,
-        //      "time": 1528304043063,
-        //      "type": "TRANSACTION_COMMISSION_RETURN",
-        //      "value": 0.6,
-        //      "fundsBefore": { "total": 0, "available": 0, "locked": 0 },
-        //      "fundsAfter": { "total": 0.6, "available": 0.6, "locked": 0 },
-        //      "change": { "total": 0.6, "available": 0.6, "locked": 0 }
-        //    }
-        //
-        const timestamp = this.safeInteger (item, 'time');
-        const balance = this.safeValue (item, 'balance', {});
-        const currencyId = this.safeString (balance, 'currency');
-        const change = this.safeValue (item, 'change', {});
-        let amount = this.safeString (change, 'total');
-        let direction = 'in';
-        if (Precise.stringLt (amount, '0')) {
-            direction = 'out';
-            amount = Precise.stringNeg (amount);
-        }
-        // there are 2 undocumented api calls: (v1_01PrivateGetPaymentsDepositDetailId and v1_01PrivateGetPaymentsWithdrawalDetailId)
-        // that can be used to enrich the transfers with txid, address etc (you need to use info.detailId as a parameter)
-        const fundsBefore = this.safeValue (item, 'fundsBefore', {});
-        const fundsAfter = this.safeValue (item, 'fundsAfter', {});
-        return {
-            'info': item,
-            'id': this.safeString (item, 'historyId'),
-            'direction': direction,
-            'account': undefined,
-            'referenceId': this.safeString (item, 'detailId'),
-            'referenceAccount': undefined,
-            'type': this.parseLedgerEntryType (this.safeString (item, 'type')),
-            'currency': this.safeCurrencyCode (currencyId),
-            'amount': amount,
-            'before': this.safeNumber (fundsBefore, 'total'),
-            'after': this.safeNumber (fundsAfter, 'total'),
-            'status': 'ok',
-            'timestamp': timestamp,
-            'datetime': this.iso8601 (timestamp),
-            'fee': undefined,
-=======
         const buyConfig = this.safeValue (fee, 'buy', []);
         const buyCommissions = this.safeValue (buyConfig, 'commissions', []);
         const buyMaker = this.safeNumber (buyCommissions, 'maker');
@@ -1020,7 +815,6 @@
             'maker': maxMaker,
             'taker': maxTaker,
             'info': fee,
->>>>>>> aeb16bb0
         };
     }
 
@@ -1212,6 +1006,7 @@
             'side': this.safeStringLower (order, 'offerType'),
             'price': this.safeString (order, 'rate'),
             'stopPrice': undefined,
+            'triggerPrice': undefined,
             'amount': amount,
             'cost': undefined,
             'filled': undefined,
@@ -1354,35 +1149,29 @@
         const timestamp = this.safeInteger (item, 'time');
         const balance = this.safeValue (item, 'balance', {});
         const currencyId = this.safeString (balance, 'currency');
-        const code = this.safeCurrencyCode (currencyId);
         const change = this.safeValue (item, 'change', {});
-        let amount = this.safeNumber (change, 'total');
+        let amount = this.safeString (change, 'total');
         let direction = 'in';
-        if (amount < 0) {
+        if (Precise.stringLt (amount, '0')) {
             direction = 'out';
-            amount = -amount;
-        }
-        const id = this.safeString (item, 'historyId');
+            amount = Precise.stringNeg (amount);
+        }
         // there are 2 undocumented api calls: (v1_01PrivateGetPaymentsDepositDetailId and v1_01PrivateGetPaymentsWithdrawalDetailId)
         // that can be used to enrich the transfers with txid, address etc (you need to use info.detailId as a parameter)
-        const referenceId = this.safeString (item, 'detailId');
-        const type = this.parseLedgerEntryType (this.safeString (item, 'type'));
         const fundsBefore = this.safeValue (item, 'fundsBefore', {});
-        const before = this.safeNumber (fundsBefore, 'total');
         const fundsAfter = this.safeValue (item, 'fundsAfter', {});
-        const after = this.safeNumber (fundsAfter, 'total');
         return {
             'info': item,
-            'id': id,
+            'id': this.safeString (item, 'historyId'),
             'direction': direction,
             'account': undefined,
-            'referenceId': referenceId,
+            'referenceId': this.safeString (item, 'detailId'),
             'referenceAccount': undefined,
-            'type': type,
-            'currency': code,
+            'type': this.parseLedgerEntryType (this.safeString (item, 'type')),
+            'currency': this.safeCurrencyCode (currencyId),
             'amount': amount,
-            'before': before,
-            'after': after,
+            'before': this.safeNumber (fundsBefore, 'total'),
+            'after': this.safeNumber (fundsAfter, 'total'),
             'status': 'ok',
             'timestamp': timestamp,
             'datetime': this.iso8601 (timestamp),
