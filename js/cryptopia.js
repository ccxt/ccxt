'use strict';

//  ---------------------------------------------------------------------------

const Exchange = require ('./base/Exchange');
const { ExchangeError, InsufficientFunds, OrderNotFound, OrderNotCached, InvalidNonce } = require ('./base/errors');

//  ---------------------------------------------------------------------------

module.exports = class cryptopia extends Exchange {
    describe () {
        return this.deepExtend (super.describe (), {
            'id': 'cryptopia',
            'name': 'Cryptopia',
            'rateLimit': 1500,
            'countries': 'NZ', // New Zealand
            'has': {
                'CORS': false,
                'createMarketOrder': false,
                'fetchClosedOrders': 'emulated',
                'fetchCurrencies': true,
                'fetchDepositAddress': true,
                'fetchMyTrades': true,
                'fetchOHLCV': true,
                'fetchOrder': 'emulated',
                'fetchOrderBooks': true,
                'fetchOrders': 'emulated',
                'fetchOpenOrders': true,
                'fetchTickers': true,
                'deposit': true,
                'withdraw': true,
            },
            'urls': {
                'logo': 'https://user-images.githubusercontent.com/1294454/29484394-7b4ea6e2-84c6-11e7-83e5-1fccf4b2dc81.jpg',
                'api': {
                    'public': 'https://www.cryptopia.co.nz/api',
                    'private': 'https://www.cryptopia.co.nz/api',
                    'web': 'https://www.cryptopia.co.nz',
                },
                'www': 'https://www.cryptopia.co.nz',
                'referral': 'https://www.cryptopia.co.nz/Register?referrer=kroitor',
                'doc': [
                    'https://www.cryptopia.co.nz/Forum/Category/45',
                    'https://www.cryptopia.co.nz/Forum/Thread/255',
                    'https://www.cryptopia.co.nz/Forum/Thread/256',
                ],
            },
            'timeframes': {
                '15m': 15,
                '30m': 30,
                '1h': 60,
                '2h': 120,
                '4h': 240,
                '12h': 720,
                '1d': 1440,
                '1w': 10080,
            },
            'api': {
                'web': {
                    'get': [
                        'Exchange/GetTradePairChart',
                    ],
                },
                'public': {
                    'get': [
                        'GetCurrencies',
                        'GetTradePairs',
                        'GetMarkets',
                        'GetMarkets/{id}',
                        'GetMarkets/{hours}',
                        'GetMarkets/{id}/{hours}',
                        'GetMarket/{id}',
                        'GetMarket/{id}/{hours}',
                        'GetMarketHistory/{id}',
                        'GetMarketHistory/{id}/{hours}',
                        'GetMarketOrders/{id}',
                        'GetMarketOrders/{id}/{count}',
                        'GetMarketOrderGroups/{ids}',
                        'GetMarketOrderGroups/{ids}/{count}',
                    ],
                },
                'private': {
                    'post': [
                        'CancelTrade',
                        'GetBalance',
                        'GetDepositAddress',
                        'GetOpenOrders',
                        'GetTradeHistory',
                        'GetTransactions',
                        'SubmitTip',
                        'SubmitTrade',
                        'SubmitTransfer',
                        'SubmitWithdraw',
                    ],
                },
            },
            'commonCurrencies': {
                'ACC': 'AdCoin',
                'BAT': 'BatCoin',
                'BLZ': 'BlazeCoin',
                'BTG': 'Bitgem',
                'CC': 'CCX',
                'CMT': 'Comet',
                'EPC': 'ExperienceCoin',
                'FCN': 'Facilecoin',
                'FUEL': 'FC2', // FuelCoin != FUEL
                'HAV': 'Havecoin',
                'LBTC': 'LiteBitcoin',
                'LDC': 'LADACoin',
                'MARKS': 'Bitmark',
                'NET': 'NetCoin',
                'QBT': 'Cubits',
                'WRC': 'WarCoin',
            },
            'options': {
                'fetchTickersErrors': true,
            },
        });
    }

    async fetchMarkets () {
        let response = await this.publicGetGetTradePairs ();
        let result = [];
        let markets = response['Data'];
        for (let i = 0; i < markets.length; i++) {
            let market = markets[i];
            let id = market['Id'];
            let symbol = market['Label'];
            let baseId = market['Symbol'];
            let quoteId = market['BaseSymbol'];
            let base = this.commonCurrencyCode (baseId);
            let quote = this.commonCurrencyCode (quoteId);
            symbol = base + '/' + quote;
            let precision = {
                'amount': 8,
                'price': 8,
            };
            let lot = market['MinimumTrade'];
            let priceLimits = {
                'min': market['MinimumPrice'],
                'max': market['MaximumPrice'],
            };
            let amountLimits = {
                'min': lot,
                'max': market['MaximumTrade'],
            };
            let limits = {
                'amount': amountLimits,
                'price': priceLimits,
                'cost': {
                    'min': market['MinimumBaseTrade'],
                    'max': undefined,
                },
            };
            let active = market['Status'] === 'OK';
            result.push ({
                'id': id,
                'symbol': symbol,
                'label': market['Label'],
                'base': base,
                'quote': quote,
                'baseId': baseId,
                'quoteId': quoteId,
                'info': market,
                'maker': market['TradeFee'] / 100,
                'taker': market['TradeFee'] / 100,
                'lot': limits['amount']['min'],
                'active': active,
                'precision': precision,
                'limits': limits,
            });
        }
        this.options['marketsByLabel'] = this.indexBy (result, 'label');
        return result;
    }

    async fetchOrderBook (symbol, limit = undefined, params = {}) {
        await this.loadMarkets ();
        let response = await this.publicGetGetMarketOrdersId (this.extend ({
            'id': this.marketId (symbol),
        }, params));
        let orderbook = response['Data'];
        return this.parseOrderBook (orderbook, undefined, 'Buy', 'Sell', 'Price', 'Volume');
    }

    async fetchOHLCV (symbol, timeframe = '15m', since = undefined, limit = undefined, params = {}) {
        let dataRange = 0;
        if (typeof since !== 'undefined') {
            const dataRanges = [
                86400,
                172800,
                604800,
                1209600,
                2592000,
                7776000,
                15552000,
            ];
            const numDataRanges = dataRanges.length;
            let now = this.seconds ();
            let sinceSeconds = parseInt (since / 1000);
            for (let i = 1; i < numDataRanges; i++) {
                if ((now - sinceSeconds) > dataRanges[i]) {
                    dataRange = i;
                }
            }
        }
        await this.loadMarkets ();
        let market = this.market (symbol);
        let request = {
            'tradePairId': market['id'],
            'dataRange': dataRange,
            'dataGroup': this.timeframes[timeframe],
        };
        let response = await this.webGetExchangeGetTradePairChart (this.extend (request, params));
        let candles = response['Candle'];
        let volumes = response['Volume'];
        for (let i = 0; i < candles.length; i++) {
            candles[i].push (volumes[i]['basev']);
        }
        return this.parseOHLCVs (candles, market, timeframe, since, limit);
    }

    joinMarketIds (ids, glue = '-') {
        let result = ids[0].toString ();
        for (let i = 1; i < ids.length; i++) {
            result += glue + ids[i].toString ();
        }
        return result;
    }

    async fetchOrderBooks (symbols = undefined, params = {}) {
        await this.loadMarkets ();
        if (typeof symbols === 'undefined') {
            throw new ExchangeError (this.id + ' fetchOrderBooks requires the symbols argument as of May 2018 (up to 5 symbols at max)');
        }
        let numSymbols = symbols.length;
        if (numSymbols > 5) {
            throw new ExchangeError (this.id + ' fetchOrderBooks accepts 5 symbols at max');
        }
        let ids = this.joinMarketIds (this.marketIds (symbols));
        let response = await this.publicGetGetMarketOrderGroupsIds (this.extend ({
            'ids': ids,
        }, params));
        let orderbooks = response['Data'];
        let result = {};
        for (let i = 0; i < orderbooks.length; i++) {
            let orderbook = orderbooks[i];
            let id = this.safeInteger (orderbook, 'TradePairId');
            let symbol = id;
            if (id in this.markets_by_id) {
                let market = this.markets_by_id[id];
                symbol = market['symbol'];
            }
            result[symbol] = this.parseOrderBook (orderbook, undefined, 'Buy', 'Sell', 'Price', 'Volume');
        }
        return result;
    }

    parseTicker (ticker, market = undefined) {
        let timestamp = this.milliseconds ();
        let symbol = undefined;
        if (market)
            symbol = market['symbol'];
        let open = this.safeFloat (ticker, 'Open');
        let last = this.safeFloat (ticker, 'LastPrice');
        let change = last - open;
        let baseVolume = this.safeFloat (ticker, 'Volume');
        let quoteVolume = this.safeFloat (ticker, 'BaseVolume');
        let vwap = undefined;
        if (typeof quoteVolume !== 'undefined')
            if (typeof baseVolume !== 'undefined')
                if (baseVolume > 0)
                    vwap = quoteVolume / baseVolume;
        return {
            'symbol': symbol,
            'info': ticker,
            'timestamp': timestamp,
            'datetime': this.iso8601 (timestamp),
            'high': this.safeFloat (ticker, 'High'),
            'low': this.safeFloat (ticker, 'Low'),
            'bid': this.safeFloat (ticker, 'BidPrice'),
            'bidVolume': undefined,
            'ask': this.safeFloat (ticker, 'AskPrice'),
            'askVolume': undefined,
            'vwap': vwap,
            'open': open,
            'close': last,
            'last': last,
            'previousClose': undefined,
            'change': change,
            'percentage': this.safeFloat (ticker, 'Change'),
            'average': this.sum (last, open) / 2,
            'baseVolume': baseVolume,
            'quoteVolume': quoteVolume,
        };
    }

    async fetchTicker (symbol, params = {}) {
        await this.loadMarkets ();
        let market = this.market (symbol);
        let response = await this.publicGetGetMarketId (this.extend ({
            'id': market['id'],
        }, params));
        let ticker = response['Data'];
        return this.parseTicker (ticker, market);
    }

    async fetchTickers (symbols = undefined, params = {}) {
        await this.loadMarkets ();
        let response = await this.publicGetGetMarkets (params);
        let result = {};
        let tickers = response['Data'];
        for (let i = 0; i < tickers.length; i++) {
            let ticker = tickers[i];
            let id = ticker['TradePairId'];
            let recognized = (id in this.markets_by_id);
            if (!recognized) {
                if (this.options['fetchTickersErrors'])
                    throw new ExchangeError (this.id + ' fetchTickers() returned unrecognized pair id ' + id.toString ());
            } else {
                let market = this.markets_by_id[id];
                let symbol = market['symbol'];
                result[symbol] = this.parseTicker (ticker, market);
            }
        }
        return this.filterByArray (result, 'symbol', symbols);
    }

    parseTrade (trade, market = undefined) {
        let timestamp = undefined;
        if ('Timestamp' in trade) {
            timestamp = trade['Timestamp'] * 1000;
        } else if ('TimeStamp' in trade) {
            timestamp = this.parse8601 (trade['TimeStamp']);
        }
        let price = this.safeFloat (trade, 'Price');
        if (!price)
            price = this.safeFloat (trade, 'Rate');
        let cost = this.safeFloat (trade, 'Total');
        let id = this.safeString (trade, 'TradeId');
        if (!market) {
            if ('TradePairId' in trade)
                if (trade['TradePairId'] in this.markets_by_id)
                    market = this.markets_by_id[trade['TradePairId']];
        }
        let symbol = undefined;
        let fee = undefined;
        if (market) {
            symbol = market['symbol'];
            if ('Fee' in trade) {
                fee = {
                    'currency': market['quote'],
                    'cost': trade['Fee'],
                };
            }
        }
        return {
            'id': id,
            'info': trade,
            'order': undefined,
            'timestamp': timestamp,
            'datetime': this.iso8601 (timestamp),
            'symbol': symbol,
            'type': 'limit',
            'side': trade['Type'].toLowerCase (),
            'price': price,
            'cost': cost,
            'amount': trade['Amount'],
            'fee': fee,
        };
    }

    async fetchTrades (symbol, since = undefined, limit = undefined, params = {}) {
        await this.loadMarkets ();
        let market = this.market (symbol);
        let hours = 24; // the default
        if (typeof since !== 'undefined') {
            let elapsed = this.milliseconds () - since;
            let hour = 1000 * 60 * 60;
            hours = parseInt (Math.ceil (elapsed / hour));
        }
        let request = {
            'id': market['id'],
            'hours': hours,
        };
        let response = await this.publicGetGetMarketHistoryIdHours (this.extend (request, params));
        let trades = response['Data'];
        return this.parseTrades (trades, market, since, limit);
    }

    async fetchMyTrades (symbol = undefined, since = undefined, limit = undefined, params = {}) {
        await this.loadMarkets ();
        let request = {};
        let market = undefined;
        if (symbol) {
            market = this.market (symbol);
            request['TradePairId'] = market['id'];
        }
        if (typeof limit !== 'undefined') {
            request['Count'] = limit; // default 100
        }
        let response = await this.privatePostGetTradeHistory (this.extend (request, params));
        return this.parseTrades (response['Data'], market, since, limit);
    }

    async fetchCurrencies (params = {}) {
        let response = await this.publicGetGetCurrencies (params);
        let currencies = response['Data'];
        let result = {};
        for (let i = 0; i < currencies.length; i++) {
            let currency = currencies[i];
            let id = currency['Symbol'];
            // todo: will need to rethink the fees
            // to add support for multiple withdrawal/deposit methods and
            // differentiated fees for each particular method
            let precision = 8; // default precision, todo: fix "magic constants"
            let code = this.commonCurrencyCode (id);
            let active = (currency['ListingStatus'] === 'Active');
            let status = currency['Status'].toLowerCase ();
            if (status !== 'ok')
                active = false;
            result[code] = {
                'id': id,
                'code': code,
                'info': currency,
                'name': currency['Name'],
                'active': active,
                'status': status,
                'fee': currency['WithdrawFee'],
                'precision': precision,
                'limits': {
                    'amount': {
                        'min': Math.pow (10, -precision),
                        'max': Math.pow (10, precision),
                    },
                    'price': {
                        'min': Math.pow (10, -precision),
                        'max': Math.pow (10, precision),
                    },
                    'cost': {
                        'min': currency['MinBaseTrade'],
                        'max': undefined,
                    },
                    'withdraw': {
                        'min': currency['MinWithdraw'],
                        'max': currency['MaxWithdraw'],
                    },
                },
            };
        }
        return result;
    }

    async fetchBalance (params = {}) {
        await this.loadMarkets ();
        let response = await this.privatePostGetBalance (params);
        let balances = response['Data'];
        let result = { 'info': response };
        for (let i = 0; i < balances.length; i++) {
            let balance = balances[i];
            let code = balance['Symbol'];
            let currency = this.commonCurrencyCode (code);
            let account = {
                'free': balance['Available'],
                'used': 0.0,
                'total': balance['Total'],
            };
            account['used'] = account['total'] - account['free'];
            result[currency] = account;
        }
        return this.parseBalance (result);
    }

    async createOrder (symbol, type, side, amount, price = undefined, params = {}) {
        if (type === 'market')
            throw new ExchangeError (this.id + ' allows limit orders only');
        await this.loadMarkets ();
        let market = this.market (symbol);
        // price = parseFloat (price);
        // amount = parseFloat (amount);
        let request = {
            'TradePairId': market['id'],
            'Type': this.capitalize (side),
            // 'Rate': this.priceToPrecision (symbol, price),
            // 'Amount': this.amountToPrecision (symbol, amount),
            'Rate': price,
            'Amount': amount,
        };
        let response = await this.privatePostSubmitTrade (this.extend (request, params));
        if (!response)
            throw new ExchangeError (this.id + ' createOrder returned unknown error: ' + this.json (response));
        let id = undefined;
        let filled = 0.0;
        let status = 'open';
        if ('Data' in response) {
            if ('OrderId' in response['Data']) {
                if (response['Data']['OrderId']) {
                    id = response['Data']['OrderId'].toString ();
                } else {
                    filled = amount;
                    status = 'closed';
                }
            }
        }
        let timestamp = this.milliseconds ();
        let order = {
            'id': id,
            'timestamp': timestamp,
            'datetime': this.iso8601 (timestamp),
            'lastTradeTimestamp': undefined,
            'status': status,
            'symbol': symbol,
            'type': type,
            'side': side,
            'price': price,
            'cost': price * amount,
            'amount': amount,
            'remaining': amount - filled,
            'filled': filled,
            'fee': undefined,
            // 'trades': this.parseTrades (order['trades'], market),
        };
        if (id)
            this.orders[id] = order;
        return this.extend ({ 'info': response }, order);
    }

    async cancelOrder (id, symbol = undefined, params = {}) {
        await this.loadMarkets ();
        let response = await this.privatePostCancelTrade (this.extend ({
            'Type': 'Trade',
            'OrderId': id,
        }, params));
        if (id in this.orders)
            this.orders[id]['status'] = 'canceled';
        return {
            'status': 'canceled',
            'info': response,
        };
    }

    parseOrder (order, market = undefined) {
        let symbol = undefined;
        if (market) {
            symbol = market['symbol'];
        } else if ('Market' in order) {
            let id = order['Market'];
            if (id in this.markets_by_id) {
                market = this.markets_by_id[id];
                symbol = market['symbol'];
            } else {
                if (id in this.options['marketsByLabel']) {
                    market = this.options['marketsByLabel'][id];
                    symbol = market['symbol'];
                }
            }
        }
        let timestamp = this.parse8601 (order['TimeStamp']);
        let amount = this.safeFloat (order, 'Amount');
        let remaining = this.safeFloat (order, 'Remaining');
        let filled = amount - remaining;
        return {
            'id': order['OrderId'].toString (),
            'info': this.omit (order, 'status'),
            'timestamp': timestamp,
            'datetime': this.iso8601 (timestamp),
            'lastTradeTimestamp': undefined,
            'status': order['status'],
            'symbol': symbol,
            'type': 'limit',
            'side': order['Type'].toLowerCase (),
            'price': this.safeFloat (order, 'Rate'),
            'cost': this.safeFloat (order, 'Total'),
            'amount': amount,
            'filled': filled,
            'remaining': remaining,
            'fee': undefined,
            // 'trades': this.parseTrades (order['trades'], market),
        };
    }

    async fetchOrders (symbol = undefined, since = undefined, limit = undefined, params = {}) {
        await this.loadMarkets ();
        let market = undefined;
        let request = {
            // 'Market': market['id'],
            // 'TradePairId': market['id'], // Cryptopia identifier (not required if 'Market' supplied)
            // 'Count': 100, // default = 100
        };
        if (typeof symbol !== 'undefined') {
            market = this.market (symbol);
            request['TradePairId'] = market['id'];
        }
        let response = await this.privatePostGetOpenOrders (this.extend (request, params));
        let orders = [];
        for (let i = 0; i < response['Data'].length; i++) {
            orders.push (this.extend (response['Data'][i], { 'status': 'open' }));
        }
        let openOrders = this.parseOrders (orders, market);
        for (let j = 0; j < openOrders.length; j++) {
            this.orders[openOrders[j]['id']] = openOrders[j];
        }
        let openOrdersIndexedById = this.indexBy (openOrders, 'id');
        let cachedOrderIds = Object.keys (this.orders);
        let result = [];
        for (let k = 0; k < cachedOrderIds.length; k++) {
            let id = cachedOrderIds[k];
            if (id in openOrdersIndexedById) {
                this.orders[id] = this.extend (this.orders[id], openOrdersIndexedById[id]);
            } else {
                let order = this.orders[id];
                if (order['status'] === 'open') {
                    if ((typeof symbol === 'undefined') || (order['symbol'] === symbol)) {
                        this.orders[id] = this.extend (order, {
                            'status': 'closed',
                            'cost': order['amount'] * order['price'],
                            'filled': order['amount'],
                            'remaining': 0.0,
                        });
                    }
                }
            }
            let order = this.orders[id];
            if ((typeof symbol === 'undefined') || (order['symbol'] === symbol))
                result.push (order);
        }
        return this.filterBySinceLimit (result, since, limit);
    }

    async fetchOrder (id, symbol = undefined, params = {}) {
        id = id.toString ();
        let orders = await this.fetchOrders (symbol, undefined, undefined, params);
        for (let i = 0; i < orders.length; i++) {
            if (orders[i]['id'] === id)
                return orders[i];
        }
        throw new OrderNotCached (this.id + ' order ' + id + ' not found in cached .orders, fetchOrder requires .orders (de)serialization implemented for this method to work properly');
    }

    async fetchOpenOrders (symbol = undefined, since = undefined, limit = undefined, params = {}) {
        let orders = await this.fetchOrders (symbol, since, limit, params);
        let result = [];
        for (let i = 0; i < orders.length; i++) {
            if (orders[i]['status'] === 'open')
                result.push (orders[i]);
        }
        return result;
    }

    async fetchClosedOrders (symbol = undefined, since = undefined, limit = undefined, params = {}) {
        let orders = await this.fetchOrders (symbol, since, limit, params);
        let result = [];
        for (let i = 0; i < orders.length; i++) {
            if (orders[i]['status'] === 'closed')
                result.push (orders[i]);
        }
        return result;
    }

    async fetchDepositAddress (code, params = {}) {
        await this.loadMarkets ();
        let currency = this.currency (code);
        let response = await this.privatePostGetDepositAddress (this.extend ({
            'Currency': currency['id'],
        }, params));
        let address = this.safeString (response['Data'], 'BaseAddress');
        if (!address)
            address = this.safeString (response['Data'], 'Address');
        this.checkAddress (address);
        return {
            'currency': code,
            'address': address,
            'status': 'ok',
            'info': response,
        };
    }

    async withdraw (code, amount, address, tag = undefined, params = {}) {
        await this.loadMarkets ();
        let currency = this.currency (code);
        this.checkAddress (address);
        let request = {
            'Currency': currency['id'],
            'Amount': amount,
            'Address': address, // Address must exist in you AddressBook in security settings
        };
        if (tag)
            request['PaymentId'] = tag;
        let response = await this.privatePostSubmitWithdraw (this.extend (request, params));
        return {
            'info': response,
            'id': response['Data'],
        };
    }

    sign (path, api = 'public', method = 'GET', params = {}, headers = undefined, body = undefined) {
        let url = this.urls['api'][api] + '/' + this.implodeParams (path, params);
        let query = this.omit (params, this.extractParams (path));
        if (api === 'private') {
            this.checkRequiredCredentials ();
            let nonce = this.nonce ().toString ();
            body = this.json (query, { 'convertArraysToObjects': true });
            let hash = this.hash (this.encode (body), 'md5', 'base64');
            let secret = this.base64ToBinary (this.secret);
            let uri = this.encodeURIComponent (url);
            let lowercase = uri.toLowerCase ();
            hash = this.binaryToString (hash);
            let payload = this.apiKey + method + lowercase + nonce + hash;
            let signature = this.hmac (this.encode (payload), secret, 'sha256', 'base64');
            let auth = 'amx ' + this.apiKey + ':' + this.binaryToString (signature) + ':' + nonce;
            headers = {
                'Content-Type': 'application/json',
                'Authorization': auth,
            };
        } else {
            if (Object.keys (query).length)
                url += '?' + this.urlencode (query);
        }
        return { 'url': url, 'method': method, 'body': body, 'headers': headers };
    }

    async request (path, api = 'public', method = 'GET', params = {}, headers = undefined, body = undefined) {
<<<<<<< HEAD
        return this.fetch2 (path, api, method, params, headers, body);
    }

    nonce () {
        return this.milliseconds ();
    }

    handleErrors (code, reason, url, method, headers, body) {
        if (typeof body !== 'string')
            return; // fallback to default error handler
        if (body.length < 2)
            return; // fallback to default error handler
        const fixedJSONString = this.sanitizeBrokenJSONString (body);
        if (fixedJSONString[0] === '{') {
            let response = JSON.parse (fixedJSONString);
            if ('Success' in response) {
                const success = this.safeString (response, 'Success');
                if (success === 'false') {
                    let error = this.safeString (response, 'Error');
                    let feedback = this.id;
                    if (typeof error === 'string') {
                        feedback = feedback + ' ' + error;
                        if (error.indexOf ('does not exist') >= 0) {
                            throw new OrderNotFound (feedback);
                        }
                        if (error.indexOf ('Insufficient Funds') >= 0) {
                            throw new InsufficientFunds (feedback);
                        }
                        if (error.indexOf ('Nonce has already been used') >= 0) {
                            throw new InvalidNonce (feedback);
                        }
                    } else {
                        feedback = feedback + ' ' + fixedJSONString;
=======
        let response = await this.fetch2 (path, api, method, params, headers, body);
        if (api === 'web')
            return response;
        if (response) {
            if ('Success' in response)
                if (response['Success']) {
                    return response;
                } else if ('Error' in response) {
                    let error = this.safeString (response, 'error');
                    if (typeof error !== 'undefined') {
                        if (error.indexOf ('Insufficient Funds') >= 0)
                            throw new InsufficientFunds (this.id + ' ' + this.json (response));
>>>>>>> acefa93d
                    }
                    throw new ExchangeError (feedback);
                }
            }
        }
    }

    sanitizeBrokenJSONString (jsonString) { // sometimes cryptopia will return a unicode symbol before actual JSON string.
        const braceCode = 123; // '{'
        let i = 0;
        for (i = 0; i < jsonString.length; i++) {
            if (jsonString.charCodeAt (i) === braceCode) {
                return jsonString.substr (i);
            }
        }
        return jsonString;
    }

    parseJson (response, responseBody, url, method) { // we have to sanitize JSON before trying to parse
        return super.parseJson (response, this.sanitizeBrokenJSONString (responseBody), url, method);
    }
};<|MERGE_RESOLUTION|>--- conflicted
+++ resolved
@@ -719,8 +719,7 @@
         return { 'url': url, 'method': method, 'body': body, 'headers': headers };
     }
 
-    async request (path, api = 'public', method = 'GET', params = {}, headers = undefined, body = undefined) {
-<<<<<<< HEAD
+    request (path, api = 'public', method = 'GET', params = {}, headers = undefined, body = undefined) {
         return this.fetch2 (path, api, method, params, headers, body);
     }
 
@@ -754,20 +753,6 @@
                         }
                     } else {
                         feedback = feedback + ' ' + fixedJSONString;
-=======
-        let response = await this.fetch2 (path, api, method, params, headers, body);
-        if (api === 'web')
-            return response;
-        if (response) {
-            if ('Success' in response)
-                if (response['Success']) {
-                    return response;
-                } else if ('Error' in response) {
-                    let error = this.safeString (response, 'error');
-                    if (typeof error !== 'undefined') {
-                        if (error.indexOf ('Insufficient Funds') >= 0)
-                            throw new InsufficientFunds (this.id + ' ' + this.json (response));
->>>>>>> acefa93d
                     }
                     throw new ExchangeError (feedback);
                 }
