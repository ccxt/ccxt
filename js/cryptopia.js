'use strict';

//  ---------------------------------------------------------------------------

const Exchange = require ('./base/Exchange');
const { ExchangeError, InsufficientFunds, OrderNotFound, OrderNotCached, InvalidNonce } = require ('./base/errors');

//  ---------------------------------------------------------------------------

module.exports = class cryptopia extends Exchange {
    describe () {
        return this.deepExtend (super.describe (), {
            'id': 'cryptopia',
            'name': 'Cryptopia',
            'rateLimit': 1500,
            'countries': 'NZ', // New Zealand
            'has': {
                'CORS': false,
                'createMarketOrder': false,
                'fetchClosedOrders': 'emulated',
                'fetchCurrencies': true,
                'fetchDepositAddress': true,
                'fetchMyTrades': true,
                'fetchOHLCV': true,
                'fetchOrder': 'emulated',
                'fetchOrderBooks': true,
                'fetchOrders': 'emulated',
                'fetchOpenOrders': true,
                'fetchTickers': true,
                'deposit': true,
                'withdraw': true,
            },
            'urls': {
                'logo': 'https://user-images.githubusercontent.com/1294454/29484394-7b4ea6e2-84c6-11e7-83e5-1fccf4b2dc81.jpg',
                'api': {
                    'public': 'https://www.cryptopia.co.nz/api',
                    'private': 'https://www.cryptopia.co.nz/api',
                    'web': 'https://www.cryptopia.co.nz',
                },
                'www': 'https://www.cryptopia.co.nz',
                'referral': 'https://www.cryptopia.co.nz/Register?referrer=kroitor',
                'doc': [
                    'https://www.cryptopia.co.nz/Forum/Category/45',
                    'https://www.cryptopia.co.nz/Forum/Thread/255',
                    'https://www.cryptopia.co.nz/Forum/Thread/256',
                ],
            },
            'timeframes': {
                '15m': 15,
                '30m': 30,
                '1h': 60,
                '2h': 120,
                '4h': 240,
                '12h': 720,
                '1d': 1440,
                '1w': 10080,
            },
            'api': {
                'web': {
                    'get': [
                        'Exchange/GetTradePairChart',
                    ],
                },
                'public': {
                    'get': [
                        'GetCurrencies',
                        'GetTradePairs',
                        'GetMarkets',
                        'GetMarkets/{id}',
                        'GetMarkets/{hours}',
                        'GetMarkets/{id}/{hours}',
                        'GetMarket/{id}',
                        'GetMarket/{id}/{hours}',
                        'GetMarketHistory/{id}',
                        'GetMarketHistory/{id}/{hours}',
                        'GetMarketOrders/{id}',
                        'GetMarketOrders/{id}/{count}',
                        'GetMarketOrderGroups/{ids}',
                        'GetMarketOrderGroups/{ids}/{count}',
                    ],
                },
                'private': {
                    'post': [
                        'CancelTrade',
                        'GetBalance',
                        'GetDepositAddress',
                        'GetOpenOrders',
                        'GetTradeHistory',
                        'GetTransactions',
                        'SubmitTip',
                        'SubmitTrade',
                        'SubmitTransfer',
                        'SubmitWithdraw',
                    ],
                },
            },
            'commonCurrencies': {
                'ACC': 'AdCoin',
                'BAT': 'BatCoin',
                'BLZ': 'BlazeCoin',
                'BTG': 'Bitgem',
                'CC': 'CCX',
                'CMT': 'Comet',
                'EPC': 'ExperienceCoin',
                'FCN': 'Facilecoin',
                'FUEL': 'FC2', // FuelCoin != FUEL
                'HAV': 'Havecoin',
                'LBTC': 'LiteBitcoin',
                'LDC': 'LADACoin',
                'MARKS': 'Bitmark',
                'NET': 'NetCoin',
                'QBT': 'Cubits',
                'WRC': 'WarCoin',
            },
            'options': {
                'fetchTickersErrors': true,
            },
        });
    }

    async fetchMarkets () {
        let response = await this.publicGetGetTradePairs ();
        let result = [];
        let markets = response['Data'];
        for (let i = 0; i < markets.length; i++) {
            let market = markets[i];
            let id = market['Id'];
            let symbol = market['Label'];
            let baseId = market['Symbol'];
            let quoteId = market['BaseSymbol'];
            let base = this.commonCurrencyCode (baseId);
            let quote = this.commonCurrencyCode (quoteId);
            symbol = base + '/' + quote;
            let precision = {
                'amount': 8,
                'price': 8,
            };
            let lot = market['MinimumTrade'];
            let priceLimits = {
                'min': market['MinimumPrice'],
                'max': market['MaximumPrice'],
            };
            let amountLimits = {
                'min': lot,
                'max': market['MaximumTrade'],
            };
            let limits = {
                'amount': amountLimits,
                'price': priceLimits,
                'cost': {
                    'min': market['MinimumBaseTrade'],
                    'max': undefined,
                },
            };
            let active = market['Status'] === 'OK';
            result.push ({
                'id': id,
                'symbol': symbol,
                'label': market['Label'],
                'base': base,
                'quote': quote,
                'baseId': baseId,
                'quoteId': quoteId,
                'info': market,
                'maker': market['TradeFee'] / 100,
                'taker': market['TradeFee'] / 100,
                'lot': limits['amount']['min'],
                'active': active,
                'precision': precision,
                'limits': limits,
            });
        }
        this.options['marketsByLabel'] = this.indexBy (result, 'label');
        return result;
    }

    async fetchOrderBook (symbol, limit = undefined, params = {}) {
        await this.loadMarkets ();
        let response = await this.publicGetGetMarketOrdersId (this.extend ({
            'id': this.marketId (symbol),
        }, params));
        let orderbook = response['Data'];
        return this.parseOrderBook (orderbook, undefined, 'Buy', 'Sell', 'Price', 'Volume');
    }

    async fetchOHLCV (symbol, timeframe = '15m', since = undefined, limit = undefined, params = {}) {
        let dataRange = 0;
        if (typeof since !== 'undefined') {
            const dataRanges = [
                86400,
                172800,
                604800,
                1209600,
                2592000,
                7776000,
                15552000,
            ];
            const numDataRanges = dataRanges.length;
            let now = this.seconds ();
            let sinceSeconds = parseInt (since / 1000);
            for (let i = 1; i < numDataRanges; i++) {
                if ((now - sinceSeconds) > dataRanges[i]) {
                    dataRange = i;
                }
            }
        }
        await this.loadMarkets ();
        let market = this.market (symbol);
        let request = {
            'tradePairId': market['id'],
            'dataRange': dataRange,
            'dataGroup': this.timeframes[timeframe],
        };
        let response = await this.webGetExchangeGetTradePairChart (this.extend (request, params));
        let candles = response['Candle'];
        let volumes = response['Volume'];
        for (let i = 0; i < candles.length; i++) {
            candles[i].push (volumes[i]['basev']);
        }
        return this.parseOHLCVs (candles, market, timeframe, since, limit);
    }

    joinMarketIds (ids, glue = '-') {
        let result = ids[0].toString ();
        for (let i = 1; i < ids.length; i++) {
            result += glue + ids[i].toString ();
        }
        return result;
    }

    async fetchOrderBooks (symbols = undefined, params = {}) {
        await this.loadMarkets ();
        if (typeof symbols === 'undefined') {
            throw new ExchangeError (this.id + ' fetchOrderBooks requires the symbols argument as of May 2018 (up to 5 symbols at max)');
        }
        let numSymbols = symbols.length;
        if (numSymbols > 5) {
            throw new ExchangeError (this.id + ' fetchOrderBooks accepts 5 symbols at max');
        }
        let ids = this.joinMarketIds (this.marketIds (symbols));
        let response = await this.publicGetGetMarketOrderGroupsIds (this.extend ({
            'ids': ids,
        }, params));
        let orderbooks = response['Data'];
        let result = {};
        for (let i = 0; i < orderbooks.length; i++) {
            let orderbook = orderbooks[i];
            let id = this.safeInteger (orderbook, 'TradePairId');
            let symbol = id;
            if (id in this.markets_by_id) {
                let market = this.markets_by_id[id];
                symbol = market['symbol'];
            }
            result[symbol] = this.parseOrderBook (orderbook, undefined, 'Buy', 'Sell', 'Price', 'Volume');
        }
        return result;
    }

    parseTicker (ticker, market = undefined) {
        let timestamp = this.milliseconds ();
        let symbol = undefined;
        if (market)
            symbol = market['symbol'];
        let open = this.safeFloat (ticker, 'Open');
        let last = this.safeFloat (ticker, 'LastPrice');
        let change = last - open;
        let baseVolume = this.safeFloat (ticker, 'Volume');
        let quoteVolume = this.safeFloat (ticker, 'BaseVolume');
        let vwap = undefined;
        if (typeof quoteVolume !== 'undefined')
            if (typeof baseVolume !== 'undefined')
                if (baseVolume > 0)
                    vwap = quoteVolume / baseVolume;
        return {
            'symbol': symbol,
            'info': ticker,
            'timestamp': timestamp,
            'datetime': this.iso8601 (timestamp),
            'high': this.safeFloat (ticker, 'High'),
            'low': this.safeFloat (ticker, 'Low'),
            'bid': this.safeFloat (ticker, 'BidPrice'),
            'bidVolume': undefined,
            'ask': this.safeFloat (ticker, 'AskPrice'),
            'askVolume': undefined,
            'vwap': vwap,
            'open': open,
            'close': last,
            'last': last,
            'previousClose': undefined,
            'change': change,
            'percentage': this.safeFloat (ticker, 'Change'),
            'average': this.sum (last, open) / 2,
            'baseVolume': baseVolume,
            'quoteVolume': quoteVolume,
        };
    }

    async fetchTicker (symbol, params = {}) {
        await this.loadMarkets ();
        let market = this.market (symbol);
        let response = await this.publicGetGetMarketId (this.extend ({
            'id': market['id'],
        }, params));
        let ticker = response['Data'];
        return this.parseTicker (ticker, market);
    }

    async fetchTickers (symbols = undefined, params = {}) {
        await this.loadMarkets ();
        let response = await this.publicGetGetMarkets (params);
        let result = {};
        let tickers = response['Data'];
        for (let i = 0; i < tickers.length; i++) {
            let ticker = tickers[i];
            let id = ticker['TradePairId'];
            let recognized = (id in this.markets_by_id);
            if (!recognized) {
                if (this.options['fetchTickersErrors'])
                    throw new ExchangeError (this.id + ' fetchTickers() returned unrecognized pair id ' + id.toString ());
            } else {
                let market = this.markets_by_id[id];
                let symbol = market['symbol'];
                result[symbol] = this.parseTicker (ticker, market);
            }
        }
        return this.filterByArray (result, 'symbol', symbols);
    }

    parseTrade (trade, market = undefined) {
        let timestamp = undefined;
        if ('Timestamp' in trade) {
            timestamp = trade['Timestamp'] * 1000;
        } else if ('TimeStamp' in trade) {
            timestamp = this.parse8601 (trade['TimeStamp']);
        }
        let price = this.safeFloat (trade, 'Price');
        if (!price)
            price = this.safeFloat (trade, 'Rate');
        let cost = this.safeFloat (trade, 'Total');
        let id = this.safeString (trade, 'TradeId');
        if (!market) {
            if ('TradePairId' in trade)
                if (trade['TradePairId'] in this.markets_by_id)
                    market = this.markets_by_id[trade['TradePairId']];
        }
        let symbol = undefined;
        let fee = undefined;
        if (market) {
            symbol = market['symbol'];
            if ('Fee' in trade) {
                fee = {
                    'currency': market['quote'],
                    'cost': trade['Fee'],
                };
            }
        }
        return {
            'id': id,
            'info': trade,
            'order': undefined,
            'timestamp': timestamp,
            'datetime': this.iso8601 (timestamp),
            'symbol': symbol,
            'type': 'limit',
            'side': trade['Type'].toLowerCase (),
            'price': price,
            'cost': cost,
            'amount': trade['Amount'],
            'fee': fee,
        };
    }

    async fetchTrades (symbol, since = undefined, limit = undefined, params = {}) {
        await this.loadMarkets ();
        let market = this.market (symbol);
        let hours = 24; // the default
        if (typeof since !== 'undefined') {
            let elapsed = this.milliseconds () - since;
            let hour = 1000 * 60 * 60;
            hours = parseInt (Math.ceil (elapsed / hour));
        }
        let request = {
            'id': market['id'],
            'hours': hours,
        };
        let response = await this.publicGetGetMarketHistoryIdHours (this.extend (request, params));
        let trades = response['Data'];
        return this.parseTrades (trades, market, since, limit);
    }

    async fetchMyTrades (symbol = undefined, since = undefined, limit = undefined, params = {}) {
        await this.loadMarkets ();
        let request = {};
        let market = undefined;
        if (symbol) {
            market = this.market (symbol);
            request['TradePairId'] = market['id'];
        }
        if (typeof limit !== 'undefined') {
            request['Count'] = limit; // default 100
        }
        let response = await this.privatePostGetTradeHistory (this.extend (request, params));
        return this.parseTrades (response['Data'], market, since, limit);
    }

    async fetchCurrencies (params = {}) {
        let response = await this.publicGetGetCurrencies (params);
        let currencies = response['Data'];
        let result = {};
        for (let i = 0; i < currencies.length; i++) {
            let currency = currencies[i];
            let id = currency['Symbol'];
            // todo: will need to rethink the fees
            // to add support for multiple withdrawal/deposit methods and
            // differentiated fees for each particular method
            let precision = 8; // default precision, todo: fix "magic constants"
            let code = this.commonCurrencyCode (id);
            let active = (currency['ListingStatus'] === 'Active');
            let status = currency['Status'].toLowerCase ();
            if (status !== 'ok')
                active = false;
            result[code] = {
                'id': id,
                'code': code,
                'info': currency,
                'name': currency['Name'],
                'active': active,
                'status': status,
                'fee': currency['WithdrawFee'],
                'precision': precision,
                'limits': {
                    'amount': {
                        'min': Math.pow (10, -precision),
                        'max': Math.pow (10, precision),
                    },
                    'price': {
                        'min': Math.pow (10, -precision),
                        'max': Math.pow (10, precision),
                    },
                    'cost': {
                        'min': currency['MinBaseTrade'],
                        'max': undefined,
                    },
                    'withdraw': {
                        'min': currency['MinWithdraw'],
                        'max': currency['MaxWithdraw'],
                    },
                },
            };
        }
        return result;
    }

    async fetchBalance (params = {}) {
        await this.loadMarkets ();
        let response = await this.privatePostGetBalance (params);
        let balances = response['Data'];
        let result = { 'info': response };
        for (let i = 0; i < balances.length; i++) {
            let balance = balances[i];
            let code = balance['Symbol'];
            let currency = this.commonCurrencyCode (code);
            let account = {
                'free': balance['Available'],
                'used': 0.0,
                'total': balance['Total'],
            };
            account['used'] = account['total'] - account['free'];
            result[currency] = account;
        }
        return this.parseBalance (result);
    }

    async createOrder (symbol, type, side, amount, price = undefined, params = {}) {
        if (type === 'market')
            throw new ExchangeError (this.id + ' allows limit orders only');
        await this.loadMarkets ();
        let market = this.market (symbol);
        // price = parseFloat (price);
        // amount = parseFloat (amount);
        let request = {
            'TradePairId': market['id'],
            'Type': this.capitalize (side),
            // 'Rate': this.priceToPrecision (symbol, price),
            // 'Amount': this.amountToPrecision (symbol, amount),
            'Rate': price,
            'Amount': amount,
        };
        let response = await this.privatePostSubmitTrade (this.extend (request, params));
        if (!response)
            throw new ExchangeError (this.id + ' createOrder returned unknown error: ' + this.json (response));
        let id = undefined;
        let filled = 0.0;
        let status = 'open';
        if ('Data' in response) {
            if ('OrderId' in response['Data']) {
                if (response['Data']['OrderId']) {
                    id = response['Data']['OrderId'].toString ();
                } else {
                    filled = amount;
                    status = 'closed';
                }
            }
        }
        let timestamp = this.milliseconds ();
        let order = {
            'id': id,
            'timestamp': timestamp,
            'datetime': this.iso8601 (timestamp),
            'lastTradeTimestamp': undefined,
            'status': status,
            'symbol': symbol,
            'type': type,
            'side': side,
            'price': price,
            'cost': price * amount,
            'amount': amount,
            'remaining': amount - filled,
            'filled': filled,
            'fee': undefined,
            // 'trades': this.parseTrades (order['trades'], market),
        };
        if (id)
            this.orders[id] = order;
        return this.extend ({ 'info': response }, order);
    }

    async cancelOrder (id, symbol = undefined, params = {}) {
        await this.loadMarkets ();
<<<<<<< HEAD
        let response = await this.privatePostCancelTrade (this.extend ({
            'Type': 'Trade',
            'OrderId': id,
        }, params));
        if (id in this.orders)
            this.orders[id]['status'] = 'canceled';
        return response;
=======
        let response = undefined;
        try {
            response = await this.privatePostCancelTrade (this.extend ({
                'Type': 'Trade',
                'OrderId': id,
            }, params));
            // We do not know if it is indeed canceled, but cryptopia
            // lacks any reasonable method to get information on executed
            // or canceled order id.
            if (id in this.orders)
                this.orders[id]['status'] = 'canceled';
        } catch (e) {
            if (this.last_json_response) {
                let message = this.safeString (this.last_json_response, 'Error');
                if (message) {
                    if (message.indexOf ('does not exist') >= 0)
                        throw new OrderNotFound (this.id + ' cancelOrder() error: ' + this.last_http_response);
                }
            }
            throw e;
        }
        return this.parseOrder (response);
>>>>>>> 3adf04a9
    }

    parseOrder (order, market = undefined) {
        let symbol = undefined;
        if (market) {
            symbol = market['symbol'];
        } else if ('Market' in order) {
            let id = order['Market'];
            if (id in this.markets_by_id) {
                market = this.markets_by_id[id];
                symbol = market['symbol'];
            } else {
                if (id in this.options['marketsByLabel']) {
                    market = this.options['marketsByLabel'][id];
                    symbol = market['symbol'];
                }
            }
        }
        let timestamp = this.safeInteger (order, 'TimeStamp');
        let datetime = undefined;
        if (timestamp) {
            datetime = this.iso8601 (timestamp);
        }
        let amount = this.safeFloat (order, 'Amount');
        let remaining = this.safeFloat (order, 'Remaining');
        let filled = undefined;
        if (typeof amount !== 'undefined' && typeof remaining !== 'undefined') {
            filled = amount - remaining;
        }
        let id = this.safeValue (order, 'OrderId');
        if (typeof id !== 'undefined') {
            id = id.toString ();
        }
        let side = this.safeString (order, 'Type');
        if (typeof side !== 'undefined') {
            side = side.toLowerCase ();
        }
        return {
            'id': id,
            'info': this.omit (order, 'status'),
            'timestamp': timestamp,
            'datetime': datetime,
            'lastTradeTimestamp': undefined,
            'status': order['status'],
            'symbol': symbol,
            'type': 'limit',
            'side': side,
            'price': this.safeFloat (order, 'Rate'),
            'cost': this.safeFloat (order, 'Total'),
            'amount': amount,
            'filled': filled,
            'remaining': remaining,
            'fee': undefined,
            // 'trades': this.parseTrades (order['trades'], market),
        };
    }

    async fetchOrders (symbol = undefined, since = undefined, limit = undefined, params = {}) {
        await this.loadMarkets ();
        let market = undefined;
        let request = {
            // 'Market': market['id'],
            // 'TradePairId': market['id'], // Cryptopia identifier (not required if 'Market' supplied)
            // 'Count': 100, // default = 100
        };
        if (typeof symbol !== 'undefined') {
            market = this.market (symbol);
            request['TradePairId'] = market['id'];
        }
        let response = await this.privatePostGetOpenOrders (this.extend (request, params));
        let orders = [];
        for (let i = 0; i < response['Data'].length; i++) {
            orders.push (this.extend (response['Data'][i], { 'status': 'open' }));
        }
        let openOrders = this.parseOrders (orders, market);
        for (let j = 0; j < openOrders.length; j++) {
            this.orders[openOrders[j]['id']] = openOrders[j];
        }
        let openOrdersIndexedById = this.indexBy (openOrders, 'id');
        let cachedOrderIds = Object.keys (this.orders);
        let result = [];
        for (let k = 0; k < cachedOrderIds.length; k++) {
            let id = cachedOrderIds[k];
            if (id in openOrdersIndexedById) {
                this.orders[id] = this.extend (this.orders[id], openOrdersIndexedById[id]);
            } else {
                let order = this.orders[id];
                if (order['status'] === 'open') {
                    if ((typeof symbol === 'undefined') || (order['symbol'] === symbol)) {
                        this.orders[id] = this.extend (order, {
                            'status': 'closed',
                            'cost': order['amount'] * order['price'],
                            'filled': order['amount'],
                            'remaining': 0.0,
                        });
                    }
                }
            }
            let order = this.orders[id];
            if ((typeof symbol === 'undefined') || (order['symbol'] === symbol))
                result.push (order);
        }
        return this.filterBySinceLimit (result, since, limit);
    }

    async fetchOrder (id, symbol = undefined, params = {}) {
        id = id.toString ();
        let orders = await this.fetchOrders (symbol, undefined, undefined, params);
        for (let i = 0; i < orders.length; i++) {
            if (orders[i]['id'] === id)
                return orders[i];
        }
        throw new OrderNotCached (this.id + ' order ' + id + ' not found in cached .orders, fetchOrder requires .orders (de)serialization implemented for this method to work properly');
    }

    async fetchOpenOrders (symbol = undefined, since = undefined, limit = undefined, params = {}) {
        let orders = await this.fetchOrders (symbol, since, limit, params);
        let result = [];
        for (let i = 0; i < orders.length; i++) {
            if (orders[i]['status'] === 'open')
                result.push (orders[i]);
        }
        return result;
    }

    async fetchClosedOrders (symbol = undefined, since = undefined, limit = undefined, params = {}) {
        let orders = await this.fetchOrders (symbol, since, limit, params);
        let result = [];
        for (let i = 0; i < orders.length; i++) {
            if (orders[i]['status'] === 'closed')
                result.push (orders[i]);
        }
        return result;
    }

    async fetchDepositAddress (code, params = {}) {
        await this.loadMarkets ();
        let currency = this.currency (code);
        let response = await this.privatePostGetDepositAddress (this.extend ({
            'Currency': currency['id'],
        }, params));
        let address = this.safeString (response['Data'], 'BaseAddress');
        if (!address)
            address = this.safeString (response['Data'], 'Address');
        this.checkAddress (address);
        return {
            'currency': code,
            'address': address,
            'status': 'ok',
            'info': response,
        };
    }

    async withdraw (code, amount, address, tag = undefined, params = {}) {
        await this.loadMarkets ();
        let currency = this.currency (code);
        this.checkAddress (address);
        let request = {
            'Currency': currency['id'],
            'Amount': amount,
            'Address': address, // Address must exist in you AddressBook in security settings
        };
        if (tag)
            request['PaymentId'] = tag;
        let response = await this.privatePostSubmitWithdraw (this.extend (request, params));
        return {
            'info': response,
            'id': response['Data'],
        };
    }

    sign (path, api = 'public', method = 'GET', params = {}, headers = undefined, body = undefined) {
        let url = this.urls['api'][api] + '/' + this.implodeParams (path, params);
        let query = this.omit (params, this.extractParams (path));
        if (api === 'private') {
            this.checkRequiredCredentials ();
            let nonce = this.nonce ().toString ();
            body = this.json (query, { 'convertArraysToObjects': true });
            let hash = this.hash (this.encode (body), 'md5', 'base64');
            let secret = this.base64ToBinary (this.secret);
            let uri = this.encodeURIComponent (url);
            let lowercase = uri.toLowerCase ();
            hash = this.binaryToString (hash);
            let payload = this.apiKey + method + lowercase + nonce + hash;
            let signature = this.hmac (this.encode (payload), secret, 'sha256', 'base64');
            let auth = 'amx ' + this.apiKey + ':' + this.binaryToString (signature) + ':' + nonce;
            headers = {
                'Content-Type': 'application/json',
                'Authorization': auth,
            };
        } else {
            if (Object.keys (query).length)
                url += '?' + this.urlencode (query);
        }
        return { 'url': url, 'method': method, 'body': body, 'headers': headers };
    }

    request (path, api = 'public', method = 'GET', params = {}, headers = undefined, body = undefined) {
        return this.fetch2 (path, api, method, params, headers, body);
    }

    nonce () {
        return this.milliseconds ();
    }

    handleErrors (code, reason, url, method, headers, body) {
        if (typeof body !== 'string')
            return; // fallback to default error handler
        if (body.length < 2)
            return; // fallback to default error handler
        const fixedJSONString = this.sanitizeBrokenJSONString (body);
        if (fixedJSONString[0] === '{') {
            let response = JSON.parse (fixedJSONString);
            if ('Success' in response) {
                const success = this.safeString (response, 'Success');
                if (success === 'false') {
                    let error = this.safeString (response, 'Error');
                    let feedback = this.id;
                    if (typeof error === 'string') {
                        feedback = feedback + ' ' + error;
                        if (error.indexOf ('does not exist') >= 0) {
                            throw new OrderNotFound (feedback);
                        }
                        if (error.indexOf ('Insufficient Funds') >= 0) {
                            throw new InsufficientFunds (feedback);
                        }
                        if (error.indexOf ('Nonce has already been used') >= 0) {
                            throw new InvalidNonce (feedback);
                        }
                    } else {
                        feedback = feedback + ' ' + fixedJSONString;
                    }
                    throw new ExchangeError (feedback);
                }
            }
        }
    }

    sanitizeBrokenJSONString (jsonString) { // sometimes cryptopia will return a unicode symbol before actual JSON string.
        const braceCode = 123; // '{'
        let i = 0;
        for (i = 0; i < jsonString.length; i++) {
            if (jsonString.charCodeAt (i) === braceCode) {
                return jsonString.substr (i);
            }
        }
        return jsonString;
    }

    parseJson (response, responseBody, url, method) { // we have to sanitize JSON before trying to parse
        return super.parseJson (response, this.sanitizeBrokenJSONString (responseBody), url, method);
    }
};<|MERGE_RESOLUTION|>--- conflicted
+++ resolved
@@ -527,15 +527,6 @@
 
     async cancelOrder (id, symbol = undefined, params = {}) {
         await this.loadMarkets ();
-<<<<<<< HEAD
-        let response = await this.privatePostCancelTrade (this.extend ({
-            'Type': 'Trade',
-            'OrderId': id,
-        }, params));
-        if (id in this.orders)
-            this.orders[id]['status'] = 'canceled';
-        return response;
-=======
         let response = undefined;
         try {
             response = await this.privatePostCancelTrade (this.extend ({
@@ -558,7 +549,6 @@
             throw e;
         }
         return this.parseOrder (response);
->>>>>>> 3adf04a9
     }
 
     parseOrder (order, market = undefined) {
