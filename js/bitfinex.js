'use strict';

//  ---------------------------------------------------------------------------

const Exchange = require ('./base/Exchange');
const { NotSupported, RateLimitExceeded, AuthenticationError, PermissionDenied, ArgumentsRequired, ExchangeError, ExchangeNotAvailable, InsufficientFunds, InvalidOrder, OrderNotFound, InvalidNonce, BadSymbol } = require ('./base/errors');
const { SIGNIFICANT_DIGITS, DECIMAL_PLACES, TRUNCATE, ROUND } = require ('./base/functions/number');
const Precise = require ('./base/Precise');

//  ---------------------------------------------------------------------------

module.exports = class bitfinex extends Exchange {
    describe () {
        return this.deepExtend (super.describe (), {
            'id': 'bitfinex',
            'name': 'Bitfinex',
            'countries': [ 'VG' ],
            'version': 'v1',
            // cheapest is 90 requests a minute = 1.5 requests per second on average => ( 1000ms / 1.5) = 666.666 ms between requests on average
            'rateLimit': 666.666,
            'pro': true,
            // new metainfo interface
            'has': {
                'CORS': undefined,
                'spot': true,
                'margin': undefined, // has but unimplemented
                'swap': undefined, // has but unimplemented
                'future': undefined,
                'option': undefined,
                'cancelAllOrders': true,
                'cancelOrder': true,
                'createDepositAddress': true,
                'createOrder': true,
                'editOrder': true,
                'fetchBalance': true,
                'fetchClosedOrders': true,
                'fetchDepositAddress': true,
                'fetchDeposits': undefined,
                'fetchFundingFees': true,
                'fetchIndexOHLCV': false,
                'fetchMarkets': true,
                'fetchMarkOHLCV': false,
                'fetchMyTrades': true,
                'fetchOHLCV': true,
                'fetchOpenOrders': true,
                'fetchOrder': true,
                'fetchOrderBook': true,
                'fetchPositions': true,
                'fetchPremiumIndexOHLCV': false,
                'fetchTicker': true,
                'fetchTickers': true,
                'fetchTime': false,
                'fetchTrades': true,
                'fetchTradingFee': true,
                'fetchTradingFees': true,
                'fetchTransactions': true,
                'fetchWithdrawals': undefined,
                'transfer': true,
                'withdraw': true,
            },
            'timeframes': {
                '1m': '1m',
                '5m': '5m',
                '15m': '15m',
                '30m': '30m',
                '1h': '1h',
                '3h': '3h',
                '4h': '4h',
                '6h': '6h',
                '12h': '12h',
                '1d': '1D',
                '1w': '7D',
                '2w': '14D',
                '1M': '1M',
            },
            'urls': {
                'logo': 'https://user-images.githubusercontent.com/1294454/27766244-e328a50c-5ed2-11e7-947b-041416579bb3.jpg',
                'api': {
                    'v2': 'https://api-pub.bitfinex.com', // https://github.com/ccxt/ccxt/issues/5109
                    'public': 'https://api.bitfinex.com',
                    'private': 'https://api.bitfinex.com',
                },
                'www': 'https://www.bitfinex.com',
                'referral': 'https://www.bitfinex.com/?refcode=P61eYxFL',
                'doc': [
                    'https://docs.bitfinex.com/v1/docs',
                    'https://github.com/bitfinexcom/bitfinex-api-node',
                ],
            },
            'api': {
                // v2 symbol ids require a 't' prefix
                // just the public part of it (use bitfinex2 for everything else)
                'v2': {
                    'get': {
                        'platform/status': 3, // 30 requests per minute
                        'tickers': 1, // 90 requests a minute
                        'ticker/{symbol}': 1,
                        'tickers/hist': 1,
                        'trades/{symbol}/hist': 1,
                        'book/{symbol}/{precision}': 0.375, // 240 requests per minute = 4 requests per second (1000ms / rateLimit) / 4  = 0.37500375
                        'book/{symbol}/P0': 0.375,
                        'book/{symbol}/P1': 0.375,
                        'book/{symbol}/P2': 0.375,
                        'book/{symbol}/P3': 0.375,
                        'book/{symbol}/R0': 0.375,
                        'stats1/{key}:{size}:{symbol}:{side}/{section}': 1, // 90 requests a minute
                        'stats1/{key}:{size}:{symbol}/{section}': 1,
                        'stats1/{key}:{size}:{symbol}:long/last': 1,
                        'stats1/{key}:{size}:{symbol}:long/hist': 1,
                        'stats1/{key}:{size}:{symbol}:short/last': 1,
                        'stats1/{key}:{size}:{symbol}:short/hist': 1,
                        'candles/trade:{timeframe}:{symbol}/{section}': 1, // 90 requests a minute
                        'candles/trade:{timeframe}:{symbol}/last': 1,
                        'candles/trade:{timeframe}:{symbol}/hist': 1,
                    },
                },
                'public': {
                    'get': {
                        'book/{symbol}': 1, // 90 requests a minute
                        // 'candles/{symbol}':0,
                        'lendbook/{currency}': 6, // 15 requests a minute
                        'lends/{currency}': 3, // 30 requests a minute
                        'pubticker/{symbol}': 3, // 30 requests a minute = 0.5 requests per second => (1000ms / rateLimit) / 0.5 = 3.00003
                        'stats/{symbol}': 6, // 15 requests a minute = 0.25 requests per second => (1000ms / rateLimit ) /0.25 = 6.00006 (endpoint returns red html... or 'unknown symbol')
                        'symbols': 18, // 5 requests a minute = 0.08333 requests per second => (1000ms / rateLimit) / 0.08333 = 18.0009
                        'symbols_details': 18, // 5 requests a minute
                        'tickers': 1, // endpoint not mentioned in v1 docs... but still responds
                        'trades/{symbol}': 3, // 60 requests a minute = 1 request per second => (1000ms / rateLimit) / 1 = 1.5 ... but only works if set to 3
                    },
                },
                'private': {
                    'post': {
                        'account_fees': 18,
                        'account_infos': 6,
                        'balances': 9.036, // 10 requests a minute = 0.166 requests per second => (1000ms / rateLimit) / 0.166 = 9.036
                        'basket_manage': 6,
                        'credits': 6,
                        'deposit/new': 18,
                        'funding/close': 6,
                        'history': 6, // 15 requests a minute
                        'history/movements': 6,
                        'key_info': 6,
                        'margin_infos': 3, // 30 requests a minute
                        'mytrades': 3,
                        'mytrades_funding': 6,
                        'offer/cancel': 6,
                        'offer/new': 6,
                        'offer/status': 6,
                        'offers': 6,
                        'offers/hist': 90.03, // one request per minute
                        'order/cancel': 0.2,
                        'order/cancel/all': 0.2,
                        'order/cancel/multi': 0.2,
                        'order/cancel/replace': 0.2,
                        'order/new': 0.2, // 450 requests a minute = 7.5 request a second => (1000ms / rateLimit) / 7.5 = 0.2000002
                        'order/new/multi': 0.2,
                        'order/status': 0.2,
                        'orders': 0.2,
                        'orders/hist': 90.03, // one request per minute = 0.1666 => (1000ms /  rateLimit) / 0.01666 = 90.03
                        'position/claim': 18,
                        'position/close': 18,
                        'positions': 18,
                        'summary': 18,
                        'taken_funds': 6,
                        'total_taken_funds': 6,
                        'transfer': 18,
                        'unused_taken_funds': 6,
                        'withdraw': 18,
                    },
                },
            },
            'fees': {
                'trading': {
                    'feeSide': 'get',
                    'tierBased': true,
                    'percentage': true,
                    'maker': this.parseNumber ('0.001'),
                    'taker': this.parseNumber ('0.002'),
                    'tiers': {
                        'taker': [
                            [ this.parseNumber ('0'), this.parseNumber ('0.002') ],
                            [ this.parseNumber ('500000'), this.parseNumber ('0.002') ],
                            [ this.parseNumber ('1000000'), this.parseNumber ('0.002') ],
                            [ this.parseNumber ('2500000'), this.parseNumber ('0.002') ],
                            [ this.parseNumber ('5000000'), this.parseNumber ('0.002') ],
                            [ this.parseNumber ('7500000'), this.parseNumber ('0.002') ],
                            [ this.parseNumber ('10000000'), this.parseNumber ('0.0018') ],
                            [ this.parseNumber ('15000000'), this.parseNumber ('0.0016') ],
                            [ this.parseNumber ('20000000'), this.parseNumber ('0.0014') ],
                            [ this.parseNumber ('25000000'), this.parseNumber ('0.0012') ],
                            [ this.parseNumber ('30000000'), this.parseNumber ('0.001') ],
                        ],
                        'maker': [
                            [ this.parseNumber ('0'), this.parseNumber ('0.001') ],
                            [ this.parseNumber ('500000'), this.parseNumber ('0.0008') ],
                            [ this.parseNumber ('1000000'), this.parseNumber ('0.0006') ],
                            [ this.parseNumber ('2500000'), this.parseNumber ('0.0004') ],
                            [ this.parseNumber ('5000000'), this.parseNumber ('0.0002') ],
                            [ this.parseNumber ('7500000'), this.parseNumber ('0') ],
                            [ this.parseNumber ('10000000'), this.parseNumber ('0') ],
                            [ this.parseNumber ('15000000'), this.parseNumber ('0') ],
                            [ this.parseNumber ('20000000'), this.parseNumber ('0') ],
                            [ this.parseNumber ('25000000'), this.parseNumber ('0') ],
                            [ this.parseNumber ('30000000'), this.parseNumber ('0') ],
                        ],
                    },
                },
                'funding': {
                    'tierBased': false, // true for tier-based/progressive
                    'percentage': false, // fixed commission
                    // Actually deposit fees are free for larger deposits (> $1000 USD equivalent)
                    // these values below are deprecated, we should not hardcode fees and limits anymore
                    // to be reimplemented with bitfinex funding fees from their API or web endpoints
                    'deposit': {},
                    'withdraw': {},
                },
            },
            // todo rewrite for https://api-pub.bitfinex.com//v2/conf/pub:map:tx:method
            'commonCurrencies': {
                'ALG': 'ALGO', // https://github.com/ccxt/ccxt/issues/6034
                'AMP': 'AMPL',
                'ATO': 'ATOM', // https://github.com/ccxt/ccxt/issues/5118
                'BCHABC': 'XEC',
                'BCHN': 'BCH',
                'DAT': 'DATA',
                'DOG': 'MDOGE',
                'DSH': 'DASH',
                // https://github.com/ccxt/ccxt/issues/7399
                // https://coinmarketcap.com/currencies/pnetwork/
                // https://en.cryptonomist.ch/blog/eidoo/the-edo-to-pnt-upgrade-what-you-need-to-know-updated/
                'EDO': 'PNT',
                'EUS': 'EURS',
                'EUT': 'EURT',
                'IOT': 'IOTA',
                'IQX': 'IQ',
                'MNA': 'MANA',
                'ORS': 'ORS Group', // conflict with Origin Sport #3230
                'PAS': 'PASS',
                'QSH': 'QASH',
                'QTM': 'QTUM',
                'RBT': 'RBTC',
                'SNG': 'SNGLS',
                'STJ': 'STORJ',
                'TERRAUST': 'UST',
                'TSD': 'TUSD',
                'YGG': 'YEED', // conflict with Yield Guild Games
                'YYW': 'YOYOW',
                'UDC': 'USDC',
                'UST': 'USDT',
                'VSY': 'VSYS',
                'WAX': 'WAXP',
                'XCH': 'XCHF',
                'ZBT': 'ZB',
            },
            'exceptions': {
                'exact': {
                    'temporarily_unavailable': ExchangeNotAvailable, // Sorry, the service is temporarily unavailable. See https://www.bitfinex.com/ for more info.
                    'Order could not be cancelled.': OrderNotFound, // non-existent order
                    'No such order found.': OrderNotFound, // ?
                    'Order price must be positive.': InvalidOrder, // on price <= 0
                    'Could not find a key matching the given X-BFX-APIKEY.': AuthenticationError,
                    'Key price should be a decimal number, e.g. "123.456"': InvalidOrder, // on isNaN (price)
                    'Key amount should be a decimal number, e.g. "123.456"': InvalidOrder, // on isNaN (amount)
                    'ERR_RATE_LIMIT': RateLimitExceeded,
                    'Ratelimit': RateLimitExceeded,
                    'Nonce is too small.': InvalidNonce,
                    'No summary found.': ExchangeError, // fetchTradingFees (summary) endpoint can give this vague error message
                    'Cannot evaluate your available balance, please try again': ExchangeNotAvailable,
                    'Unknown symbol': BadSymbol,
                    'Cannot complete transfer. Exchange balance insufficient.': InsufficientFunds,
                    'Momentary balance check. Please wait few seconds and try the transfer again.': ExchangeError,
                },
                'broad': {
                    'Invalid X-BFX-SIGNATURE': AuthenticationError,
                    'This API key does not have permission': PermissionDenied, // authenticated but not authorized
                    'not enough exchange balance for ': InsufficientFunds, // when buying cost is greater than the available quote currency
                    'minimum size for ': InvalidOrder, // when amount below limits.amount.min
                    'Invalid order': InvalidOrder, // ?
                    'The available balance is only': InsufficientFunds, // {"status":"error","message":"Cannot withdraw 1.0027 ETH from your exchange wallet. The available balance is only 0.0 ETH. If you have limit orders, open positions, unused or active margin funding, this will decrease your available balance. To increase it, you can cancel limit orders or reduce/close your positions.","withdrawal_id":0,"fees":"0.0027"}
                },
            },
            'precisionMode': SIGNIFICANT_DIGITS,
            'options': {
                'currencyNames': {
                    'AGI': 'agi',
                    'AID': 'aid',
                    'AIO': 'aio',
                    'ANT': 'ant',
                    'AVT': 'aventus', // #1811
                    'BAT': 'bat',
                    // https://github.com/ccxt/ccxt/issues/5833
                    'BCH': 'bab', // undocumented
                    // 'BCH': 'bcash', // undocumented
                    'BCI': 'bci',
                    'BFT': 'bft',
                    'BSV': 'bsv',
                    'BTC': 'bitcoin',
                    'BTG': 'bgold',
                    'CFI': 'cfi',
                    'COMP': 'comp',
                    'DAI': 'dai',
                    'DADI': 'dad',
                    'DASH': 'dash',
                    'DATA': 'datacoin',
                    'DTH': 'dth',
                    'EDO': 'eidoo', // #1811
                    'ELF': 'elf',
                    'EOS': 'eos',
                    'ETC': 'ethereumc',
                    'ETH': 'ethereum',
                    'ETP': 'metaverse',
                    'FUN': 'fun',
                    'GNT': 'golem',
                    'IOST': 'ios',
                    'IOTA': 'iota',
                    // https://github.com/ccxt/ccxt/issues/5833
                    'LEO': 'let', // ETH chain
                    // 'LEO': 'les', // EOS chain
                    'LINK': 'link',
                    'LRC': 'lrc',
                    'LTC': 'litecoin',
                    'LYM': 'lym',
                    'MANA': 'mna',
                    'MIT': 'mit',
                    'MKR': 'mkr',
                    'MTN': 'mtn',
                    'NEO': 'neo',
                    'ODE': 'ode',
                    'OMG': 'omisego',
                    'OMNI': 'mastercoin',
                    'QASH': 'qash',
                    'QTUM': 'qtum', // #1811
                    'RCN': 'rcn',
                    'RDN': 'rdn',
                    'REP': 'rep',
                    'REQ': 'req',
                    'RLC': 'rlc',
                    'SAN': 'santiment',
                    'SNGLS': 'sng',
                    'SNT': 'status',
                    'SPANK': 'spk',
                    'STORJ': 'stj',
                    'TNB': 'tnb',
                    'TRX': 'trx',
                    'TUSD': 'tsd',
                    'USD': 'wire',
                    'USDC': 'udc', // https://github.com/ccxt/ccxt/issues/5833
                    'UTK': 'utk',
                    'USDT': 'tetheruso', // Tether on Omni
                    // 'USDT': 'tetheruse', // Tether on ERC20
                    // 'USDT': 'tetherusl', // Tether on Liquid
                    // 'USDT': 'tetherusx', // Tether on Tron
                    // 'USDT': 'tetheruss', // Tether on EOS
                    'VEE': 'vee',
                    'WAX': 'wax',
                    'XLM': 'xlm',
                    'XMR': 'monero',
                    'XRP': 'ripple',
                    'XVG': 'xvg',
                    'YOYOW': 'yoyow',
                    'ZEC': 'zcash',
                    'ZRX': 'zrx',
                    'XTZ': 'xtz',
                },
                'orderTypes': {
                    'limit': 'exchange limit',
                    'market': 'exchange market',
                },
                'accountsByType': {
                    'spot': 'exchange',
                    'margin': 'trading',
                    'funding': 'deposit',
                    'exchange': 'exchange',
                    'trading': 'trading',
                    'deposit': 'deposit',
                    'derivatives': 'trading',
                },
            },
        });
    }

    async fetchFundingFees (params = {}) {
        await this.loadMarkets ();
        const response = await this.privatePostAccountFees (params);
        const fees = response['withdraw'];
        const withdraw = {};
        const ids = Object.keys (fees);
        for (let i = 0; i < ids.length; i++) {
            const id = ids[i];
            const code = this.safeCurrencyCode (id);
            withdraw[code] = this.safeNumber (fees, id);
        }
        return {
            'info': response,
            'withdraw': withdraw,
            'deposit': withdraw,  // only for deposits of less than $1000
        };
    }

    async fetchTradingFees (params = {}) {
        await this.loadMarkets ();
        const response = await this.privatePostSummary (params);
        //
        //     {
        //         time: '2019-02-20T15:50:19.152000Z',
        //         trade_vol_30d: [
        //             {
        //                 curr: 'Total (USD)',
        //                 vol: 0,
        //                 vol_maker: 0,
        //                 vol_BFX: 0,
        //                 vol_BFX_maker: 0,
        //                 vol_ETHFX: 0,
        //                 vol_ETHFX_maker: 0
        //             }
        //         ],
        //         fees_funding_30d: {},
        //         fees_funding_total_30d: 0,
        //         fees_trading_30d: {},
        //         fees_trading_total_30d: 0,
        //         maker_fee: 0.001,
        //         taker_fee: 0.002
        //     }
        //
        return {
            'info': response,
            'maker': this.safeNumber (response, 'maker_fee'),
            'taker': this.safeNumber (response, 'taker_fee'),
        };
    }

    async fetchMarkets (params = {}) {
        const ids = await this.publicGetSymbols ();
        //
        //     [ "btcusd", "ltcusd", "ltcbtc" ]
        //
        const details = await this.publicGetSymbolsDetails ();
        //
        //     [
        //         {
        //             "pair":"btcusd",
        //             "price_precision":5,
        //             "initial_margin":"10.0",
        //             "minimum_margin":"5.0",
        //             "maximum_order_size":"2000.0",
        //             "minimum_order_size":"0.0002",
        //             "expiration":"NA",
        //             "margin":true
        //         },
        //     ]
        //
        const result = [];
        for (let i = 0; i < details.length; i++) {
            const market = details[i];
            let id = this.safeString (market, 'pair');
            if (!this.inArray (id, ids)) {
                continue;
            }
            id = id.toUpperCase ();
            let baseId = undefined;
            let quoteId = undefined;
            if (id.indexOf (':') >= 0) {
                const parts = id.split (':');
                baseId = parts[0];
                quoteId = parts[1];
            } else {
                baseId = id.slice (0, 3);
                quoteId = id.slice (3, 6);
            }
            const base = this.safeCurrencyCode (baseId);
            const quote = this.safeCurrencyCode (quoteId);
            result.push ({
                'id': id,
                'symbol': base + '/' + quote,
                'base': base,
                'quote': quote,
                'settle': undefined,
                'baseId': baseId,
                'quoteId': quoteId,
                'settleId': undefined,
                'type': 'spot',
                'spot': true,
                'margin': this.safeValue (market, 'margin'),
                'swap': false,
                'future': false,
                'option': false,
                'active': true,
                'contract': false,
                'linear': undefined,
                'inverse': undefined,
                'contractSize': undefined,
                'expiry': undefined,
                'expiryDatetime': undefined,
                'strike': undefined,
                'optionType': undefined,
                'precision': {
                    'amount': this.parseNumber ('8'),
                    // https://docs.bitfinex.com/docs/introduction#amount-precision
                    // The amount field allows up to 8 decimals.
                    // Anything exceeding this will be rounded to the 8th decimal.
<<<<<<< HEAD
                    'price': this.safeInteger (market, 'price_precision'),
=======
                    'amount': parseInt ('8'),
>>>>>>> bccebca7
                },
                'limits': {
                    'leverage': {
                        'min': undefined,
                        'max': undefined,
                    },
                    'amount': {
                        'min': this.safeNumber (market, 'minimum_order_size'),
                        'max': this.safeNumber (market, 'maximum_order_size'),
                    },
                    'price': {
                        'min': this.parseNumber ('1e-8'),
                        'max': undefined,
                    },
                    'cost': {
                        'min': this.safeNumber (market, 'minimum_margin'),
                        'max': undefined,
                    },
                },
                'info': market,
            });
        }
        return result;
    }

    amountToPrecision (symbol, amount) {
        // https://docs.bitfinex.com/docs/introduction#amount-precision
        // The amount field allows up to 8 decimals.
        // Anything exceeding this will be rounded to the 8th decimal.
        return this.decimalToPrecision (amount, TRUNCATE, this.markets[symbol]['precision']['amount'], DECIMAL_PLACES);
    }

    priceToPrecision (symbol, price) {
        price = this.decimalToPrecision (price, ROUND, this.markets[symbol]['precision']['price'], this.precisionMode);
        // https://docs.bitfinex.com/docs/introduction#price-precision
        // The precision level of all trading prices is based on significant figures.
        // All pairs on Bitfinex use up to 5 significant digits and up to 8 decimals (e.g. 1.2345, 123.45, 1234.5, 0.00012345).
        // Prices submit with a precision larger than 5 will be cut by the API.
        return this.decimalToPrecision (price, TRUNCATE, 8, DECIMAL_PLACES);
    }

    async fetchBalance (params = {}) {
        await this.loadMarkets ();
        const accountsByType = this.safeValue (this.options, 'accountsByType', {});
        const requestedType = this.safeString (params, 'type', 'exchange');
        const accountType = this.safeString (accountsByType, requestedType);
        if (accountType === undefined) {
            const keys = Object.keys (accountsByType);
            throw new ExchangeError (this.id + ' fetchBalance type parameter must be one of ' + keys.join (', '));
        }
        const query = this.omit (params, 'type');
        const response = await this.privatePostBalances (query);
        //    [ { type: 'deposit',
        //        currency: 'btc',
        //        amount: '0.00116721',
        //        available: '0.00116721' },
        //      { type: 'exchange',
        //        currency: 'ust',
        //        amount: '0.0000002',
        //        available: '0.0000002' },
        //      { type: 'trading',
        //        currency: 'btc',
        //        amount: '0.0005',
        //        available: '0.0005' } ],
        const result = { 'info': response };
        const isDerivative = requestedType === 'derivatives';
        for (let i = 0; i < response.length; i++) {
            const balance = response[i];
            const type = this.safeString (balance, 'type');
            const currencyId = this.safeStringLower (balance, 'currency', '');
            const start = currencyId.length - 2;
            const isDerivativeCode = currencyId.slice (start) === 'f0';
            // this will only filter the derivative codes if the requestedType is 'derivatives'
            const derivativeCondition = (!isDerivative || isDerivativeCode);
            if ((accountType === type) && derivativeCondition) {
                const code = this.safeCurrencyCode (currencyId);
                // bitfinex had BCH previously, now it's BAB, but the old
                // BCH symbol is kept for backward-compatibility
                // we need a workaround here so that the old BCH balance
                // would not override the new BAB balance (BAB is unified to BCH)
                // https://github.com/ccxt/ccxt/issues/4989
                if (!(code in result)) {
                    const account = this.account ();
                    account['free'] = this.safeString (balance, 'available');
                    account['total'] = this.safeString (balance, 'amount');
                    result[code] = account;
                }
            }
        }
        return this.safeBalance (result);
    }

    async transfer (code, amount, fromAccount, toAccount, params = {}) {
        // transferring between derivatives wallet and regular wallet is not documented in their API
        // however we support it in CCXT (from just looking at web inspector)
        await this.loadMarkets ();
        const accountsByType = this.safeValue (this.options, 'accountsByType', {});
        const fromId = this.safeString (accountsByType, fromAccount);
        if (fromId === undefined) {
            const keys = Object.keys (accountsByType);
            throw new ExchangeError (this.id + ' transfer fromAccount must be one of ' + keys.join (', '));
        }
        const toId = this.safeString (accountsByType, toAccount);
        if (toId === undefined) {
            const keys = Object.keys (accountsByType);
            throw new ExchangeError (this.id + ' transfer toAccount must be one of ' + keys.join (', '));
        }
        const currency = this.currency (code);
        const fromCurrencyId = this.convertDerivativesId (currency['id'], fromAccount);
        const toCurrencyId = this.convertDerivativesId (currency['id'], toAccount);
        const requestedAmount = this.currencyToPrecision (code, amount);
        const request = {
            'amount': requestedAmount,
            'currency': fromCurrencyId,
            'currency_to': toCurrencyId,
            'walletfrom': fromId,
            'walletto': toId,
        };
        const response = await this.privatePostTransfer (this.extend (request, params));
        // [
        //   {
        //     status: 'success',
        //     message: '0.0001 Bitcoin transfered from Margin to Exchange'
        //   }
        // ]
        const result = this.safeValue (response, 0);
        const status = this.safeString (result, 'status');
        const message = this.safeString (result, 'message');
        if (message === undefined) {
            throw new ExchangeError (this.id + ' transfer failed');
        }
        // [{"status":"error","message":"Momentary balance check. Please wait few seconds and try the transfer again."}]
        if (status === 'error') {
            this.throwExactlyMatchedException (this.exceptions['exact'], message, this.id + ' ' + message);
            throw new ExchangeError (this.id + ' ' + message);
        }
        return {
            'info': response,
            'status': status,
            'amount': requestedAmount,
            'code': code,
            'fromAccount': fromAccount,
            'toAccount': toAccount,
            'timestamp': undefined,
            'datetime': undefined,
        };
    }

    convertDerivativesId (currencyId, type) {
        const start = currencyId.length - 2;
        const isDerivativeCode = currencyId.slice (start) === 'F0';
        if ((type !== 'derivatives' && type !== 'trading' && type !== 'margin') && isDerivativeCode) {
            currencyId = currencyId.slice (0, start);
        } else if (type === 'derivatives' && !isDerivativeCode) {
            currencyId = currencyId + 'F0';
        }
        return currencyId;
    }

    async fetchOrderBook (symbol, limit = undefined, params = {}) {
        await this.loadMarkets ();
        const request = {
            'symbol': this.marketId (symbol),
        };
        if (limit !== undefined) {
            request['limit_bids'] = limit;
            request['limit_asks'] = limit;
        }
        const response = await this.publicGetBookSymbol (this.extend (request, params));
        return this.parseOrderBook (response, symbol, undefined, 'bids', 'asks', 'price', 'amount');
    }

    async fetchTickers (symbols = undefined, params = {}) {
        await this.loadMarkets ();
        const response = await this.publicGetTickers (params);
        const result = {};
        for (let i = 0; i < response.length; i++) {
            const ticker = this.parseTicker (response[i]);
            const symbol = ticker['symbol'];
            result[symbol] = ticker;
        }
        return this.filterByArray (result, 'symbol', symbols);
    }

    async fetchTicker (symbol, params = {}) {
        await this.loadMarkets ();
        const market = this.market (symbol);
        const request = {
            'symbol': market['id'],
        };
        const ticker = await this.publicGetPubtickerSymbol (this.extend (request, params));
        return this.parseTicker (ticker, market);
    }

    parseTicker (ticker, market = undefined) {
        const timestamp = this.safeTimestamp (ticker, 'timestamp');
        let symbol = undefined;
        if (market !== undefined) {
            symbol = market['symbol'];
        } else if ('pair' in ticker) {
            const marketId = this.safeString (ticker, 'pair');
            if (marketId !== undefined) {
                if (marketId in this.markets_by_id) {
                    market = this.markets_by_id[marketId];
                    symbol = market['symbol'];
                } else {
                    const baseId = marketId.slice (0, 3);
                    const quoteId = marketId.slice (3, 6);
                    const base = this.safeCurrencyCode (baseId);
                    const quote = this.safeCurrencyCode (quoteId);
                    symbol = base + '/' + quote;
                }
            }
        }
        const last = this.safeString (ticker, 'last_price');
        return this.safeTicker ({
            'symbol': symbol,
            'timestamp': timestamp,
            'datetime': this.iso8601 (timestamp),
            'high': this.safeString (ticker, 'high'),
            'low': this.safeString (ticker, 'low'),
            'bid': this.safeString (ticker, 'bid'),
            'bidVolume': undefined,
            'ask': this.safeString (ticker, 'ask'),
            'askVolume': undefined,
            'vwap': undefined,
            'open': undefined,
            'close': last,
            'last': last,
            'previousClose': undefined,
            'change': undefined,
            'percentage': undefined,
            'average': this.safeString (ticker, 'mid'),
            'baseVolume': this.safeString (ticker, 'volume'),
            'quoteVolume': undefined,
            'info': ticker,
        }, market, false);
    }

    parseTrade (trade, market = undefined) {
        //
        // fetchTrades (public) v1
        //
        //     {
        //          "timestamp":1637258380,
        //          "tid":894452833,
        //          "price":"0.99941",
        //          "amount":"261.38",
        //          "exchange":"bitfinex",
        //          "type":"sell"
        //     }
        //
        //     {    "timestamp":1637258238,
        //          "tid":894452800,
        //          "price":"0.99958",
        //          "amount":"261.90514",
        //          "exchange":"bitfinex",
        //          "type":"buy"
        //     }
        //
        // fetchMyTrades (private) v1
        //
        //     {
        //          "price":"0.99941",
        //          "amount":"261.38",
        //          "timestamp":"1637258380.0",
        //          "type":"Sell",
        //          "fee_currency":"UST",
        //          "fee_amount":"-0.52245157",
        //          "tid":894452833,
        //          "order_id":78819731373
        //     }
        //
        //     {
        //         "price":"0.99958",
        //         "amount":"261.90514",
        //         "timestamp":"1637258238.0",
        //         "type":"Buy",
        //         "fee_currency":"UDC",
        //         "fee_amount":"-0.52381028",
        //         "tid":894452800,
        //         "order_id":78819504838
        //     }
        //
        const id = this.safeString (trade, 'tid');
        const timestamp = this.safeTimestamp (trade, 'timestamp');
        const type = undefined;
        const side = this.safeStringLower (trade, 'type');
        const orderId = this.safeString (trade, 'order_id');
        const priceString = this.safeString (trade, 'price');
        const amountString = this.safeString (trade, 'amount');
        let fee = undefined;
        if ('fee_amount' in trade) {
            const feeCostString = Precise.stringNeg (this.safeString (trade, 'fee_amount'));
            const feeCurrencyId = this.safeString (trade, 'fee_currency');
            const feeCurrencyCode = this.safeCurrencyCode (feeCurrencyId);
            fee = {
                'cost': feeCostString,
                'currency': feeCurrencyCode,
            };
        }
        return this.safeTrade ({
            'id': id,
            'info': trade,
            'timestamp': timestamp,
            'datetime': this.iso8601 (timestamp),
            'symbol': market['symbol'],
            'type': type,
            'order': orderId,
            'side': side,
            'takerOrMaker': undefined,
            'price': priceString,
            'amount': amountString,
            'cost': undefined,
            'fee': fee,
        }, market);
    }

    async fetchTrades (symbol, since = undefined, limit = 50, params = {}) {
        await this.loadMarkets ();
        const market = this.market (symbol);
        const request = {
            'symbol': market['id'],
            'limit_trades': limit,
        };
        if (since !== undefined) {
            request['timestamp'] = parseInt (since / 1000);
        }
        const response = await this.publicGetTradesSymbol (this.extend (request, params));
        return this.parseTrades (response, market, since, limit);
    }

    async fetchMyTrades (symbol = undefined, since = undefined, limit = undefined, params = {}) {
        if (symbol === undefined) {
            throw new ArgumentsRequired (this.id + ' fetchMyTrades() requires a `symbol` argument');
        }
        await this.loadMarkets ();
        const market = this.market (symbol);
        const request = {
            'symbol': market['id'],
        };
        if (limit !== undefined) {
            request['limit_trades'] = limit;
        }
        if (since !== undefined) {
            request['timestamp'] = parseInt (since / 1000);
        }
        const response = await this.privatePostMytrades (this.extend (request, params));
        return this.parseTrades (response, market, since, limit);
    }

    async createOrder (symbol, type, side, amount, price = undefined, params = {}) {
        await this.loadMarkets ();
        const postOnly = this.safeValue (params, 'postOnly', false);
        params = this.omit (params, [ 'postOnly' ]);
        const request = {
            'symbol': this.marketId (symbol),
            'side': side,
            'amount': this.amountToPrecision (symbol, amount),
            'type': this.safeString (this.options['orderTypes'], type, type),
            'ocoorder': false,
            'buy_price_oco': 0,
            'sell_price_oco': 0,
        };
        if (type === 'market') {
            request['price'] = this.nonce ().toString ();
        } else {
            request['price'] = this.priceToPrecision (symbol, price);
        }
        if (postOnly) {
            request['is_postonly'] = true;
        }
        const response = await this.privatePostOrderNew (this.extend (request, params));
        return this.parseOrder (response);
    }

    async editOrder (id, symbol, type, side, amount = undefined, price = undefined, params = {}) {
        await this.loadMarkets ();
        const order = {
            'order_id': parseInt (id),
        };
        if (price !== undefined) {
            order['price'] = this.priceToPrecision (symbol, price);
        }
        if (amount !== undefined) {
            order['amount'] = this.numberToString (amount);
        }
        if (symbol !== undefined) {
            order['symbol'] = this.marketId (symbol);
        }
        if (side !== undefined) {
            order['side'] = side;
        }
        if (type !== undefined) {
            order['type'] = this.safeString (this.options['orderTypes'], type, type);
        }
        const response = await this.privatePostOrderCancelReplace (this.extend (order, params));
        return this.parseOrder (response);
    }

    async cancelOrder (id, symbol = undefined, params = {}) {
        await this.loadMarkets ();
        const request = {
            'order_id': parseInt (id),
        };
        return await this.privatePostOrderCancel (this.extend (request, params));
    }

    async cancelAllOrders (symbol = undefined, params = {}) {
        return await this.privatePostOrderCancelAll (params);
    }

    parseOrder (order, market = undefined) {
        //
        //     {
        //           id: 57334010955,
        //           cid: 1611584840966,
        //           cid_date: null,
        //           gid: null,
        //           symbol: 'ltcbtc',
        //           exchange: null,
        //           price: '0.0042125',
        //           avg_execution_price: '0.0042097',
        //           side: 'sell',
        //           type: 'exchange market',
        //           timestamp: '1611584841.0',
        //           is_live: false,
        //           is_cancelled: false,
        //           is_hidden: 0,
        //           oco_order: 0,
        //           was_forced: false,
        //           original_amount: '0.205176',
        //           remaining_amount: '0.0',
        //           executed_amount: '0.205176',
        //           src: 'web'
        //     }
        //
        const side = this.safeString (order, 'side');
        const open = this.safeValue (order, 'is_live');
        const canceled = this.safeValue (order, 'is_cancelled');
        let status = undefined;
        if (open) {
            status = 'open';
        } else if (canceled) {
            status = 'canceled';
        } else {
            status = 'closed';
        }
        const marketId = this.safeStringUpper (order, 'symbol');
        const symbol = this.safeSymbol (marketId, market);
        let orderType = this.safeString (order, 'type', '');
        const exchange = orderType.indexOf ('exchange ') >= 0;
        if (exchange) {
            const parts = order['type'].split (' ');
            orderType = parts[1];
        }
        const timestamp = this.safeTimestamp (order, 'timestamp');
        const id = this.safeString (order, 'id');
        return this.safeOrder ({
            'info': order,
            'id': id,
            'clientOrderId': undefined,
            'timestamp': timestamp,
            'datetime': this.iso8601 (timestamp),
            'lastTradeTimestamp': undefined,
            'symbol': symbol,
            'type': orderType,
            'timeInForce': undefined,
            'postOnly': undefined,
            'side': side,
            'price': this.safeString (order, 'price'),
            'stopPrice': undefined,
            'average': this.safeString (order, 'avg_execution_price'),
            'amount': this.safeString (order, 'original_amount'),
            'remaining': this.safeString (order, 'remaining_amount'),
            'filled': this.safeString (order, 'executed_amount'),
            'status': status,
            'fee': undefined,
            'cost': undefined,
            'trades': undefined,
        }, market);
    }

    async fetchOpenOrders (symbol = undefined, since = undefined, limit = undefined, params = {}) {
        await this.loadMarkets ();
        if (symbol !== undefined) {
            if (!(symbol in this.markets)) {
                throw new ExchangeError (this.id + ' has no symbol ' + symbol);
            }
        }
        const response = await this.privatePostOrders (params);
        let orders = this.parseOrders (response, undefined, since, limit);
        if (symbol !== undefined) {
            orders = this.filterBy (orders, 'symbol', symbol);
        }
        return orders;
    }

    async fetchClosedOrders (symbol = undefined, since = undefined, limit = undefined, params = {}) {
        await this.loadMarkets ();
        const request = {};
        if (limit !== undefined) {
            request['limit'] = limit;
        }
        const response = await this.privatePostOrdersHist (this.extend (request, params));
        let orders = this.parseOrders (response, undefined, since, limit);
        if (symbol !== undefined) {
            orders = this.filterBy (orders, 'symbol', symbol);
        }
        orders = this.filterByArray (orders, 'status', [ 'closed', 'canceled' ], false);
        return orders;
    }

    async fetchOrder (id, symbol = undefined, params = {}) {
        await this.loadMarkets ();
        const request = {
            'order_id': parseInt (id),
        };
        const response = await this.privatePostOrderStatus (this.extend (request, params));
        return this.parseOrder (response);
    }

    parseOHLCV (ohlcv, market = undefined) {
        //
        //     [
        //         1457539800000,
        //         0.02594,
        //         0.02594,
        //         0.02594,
        //         0.02594,
        //         0.1
        //     ]
        //
        return [
            this.safeInteger (ohlcv, 0),
            this.safeNumber (ohlcv, 1),
            this.safeNumber (ohlcv, 3),
            this.safeNumber (ohlcv, 4),
            this.safeNumber (ohlcv, 2),
            this.safeNumber (ohlcv, 5),
        ];
    }

    async fetchOHLCV (symbol, timeframe = '1m', since = undefined, limit = undefined, params = {}) {
        await this.loadMarkets ();
        if (limit === undefined) {
            limit = 100;
        }
        const market = this.market (symbol);
        const v2id = 't' + market['id'];
        const request = {
            'symbol': v2id,
            'timeframe': this.timeframes[timeframe],
            'sort': 1,
            'limit': limit,
        };
        if (since !== undefined) {
            request['start'] = since;
        }
        const response = await this.v2GetCandlesTradeTimeframeSymbolHist (this.extend (request, params));
        //
        //     [
        //         [1457539800000,0.02594,0.02594,0.02594,0.02594,0.1],
        //         [1457547300000,0.02577,0.02577,0.02577,0.02577,0.01],
        //         [1457550240000,0.0255,0.0253,0.0255,0.0252,3.2640000000000002],
        //     ]
        //
        return this.parseOHLCVs (response, market, timeframe, since, limit);
    }

    getCurrencyName (code) {
        // todo rewrite for https://api-pub.bitfinex.com//v2/conf/pub:map:tx:method
        if (code in this.options['currencyNames']) {
            return this.options['currencyNames'][code];
        }
        throw new NotSupported (this.id + ' ' + code + ' not supported for withdrawal');
    }

    async createDepositAddress (code, params = {}) {
        await this.loadMarkets ();
        const request = {
            'renew': 1,
        };
        const response = await this.fetchDepositAddress (code, this.extend (request, params));
        return response;
    }

    async fetchDepositAddress (code, params = {}) {
        await this.loadMarkets ();
        // todo rewrite for https://api-pub.bitfinex.com//v2/conf/pub:map:tx:method
        const name = this.getCurrencyName (code);
        const request = {
            'method': name,
            'wallet_name': 'exchange',
            'renew': 0, // a value of 1 will generate a new address
        };
        const response = await this.privatePostDepositNew (this.extend (request, params));
        let address = this.safeValue (response, 'address');
        let tag = undefined;
        if ('address_pool' in response) {
            tag = address;
            address = response['address_pool'];
        }
        this.checkAddress (address);
        return {
            'currency': code,
            'address': address,
            'tag': tag,
            'network': undefined,
            'info': response,
        };
    }

    async fetchTransactions (code = undefined, since = undefined, limit = undefined, params = {}) {
        await this.loadMarkets ();
        let currencyId = this.safeString (params, 'currency');
        const query = this.omit (params, 'currency');
        let currency = undefined;
        if (currencyId === undefined) {
            if (code === undefined) {
                throw new ArgumentsRequired (this.id + ' fetchTransactions() requires a currency `code` argument or a `currency` parameter');
            } else {
                currency = this.currency (code);
                currencyId = currency['id'];
            }
        }
        query['currency'] = currencyId;
        if (since !== undefined) {
            query['since'] = parseInt (since / 1000);
        }
        const response = await this.privatePostHistoryMovements (this.extend (query, params));
        //
        //     [
        //         {
        //             "id":581183,
        //             "txid": 123456,
        //             "currency":"BTC",
        //             "method":"BITCOIN",
        //             "type":"WITHDRAWAL",
        //             "amount":".01",
        //             "description":"3QXYWgRGX2BPYBpUDBssGbeWEa5zq6snBZ, offchain transfer ",
        //             "address":"3QXYWgRGX2BPYBpUDBssGbeWEa5zq6snBZ",
        //             "status":"COMPLETED",
        //             "timestamp":"1443833327.0",
        //             "timestamp_created": "1443833327.1",
        //             "fee": 0.1,
        //         }
        //     ]
        //
        return this.parseTransactions (response, currency, since, limit);
    }

    parseTransaction (transaction, currency = undefined) {
        //
        // crypto
        //
        //     {
        //         "id": 12042490,
        //         "fee": "-0.02",
        //         "txid": "EA5B5A66000B66855865EFF2494D7C8D1921FCBE996482157EBD749F2C85E13D",
        //         "type": "DEPOSIT",
        //         "amount": "2099.849999",
        //         "method": "RIPPLE",
        //         "status": "COMPLETED",
        //         "address": "2505189261",
        //         "currency": "XRP",
        //         "timestamp": "1551730524.0",
        //         "description": "EA5B5A66000B66855865EFF2494D7C8D1921FCBE996482157EBD749F2C85E13D",
        //         "timestamp_created": "1551730523.0"
        //     }
        //
        // fiat
        //
        //     {
        //         "id": 12725095,
        //         "fee": "-60.0",
        //         "txid": null,
        //         "type": "WITHDRAWAL",
        //         "amount": "9943.0",
        //         "method": "WIRE",
        //         "status": "SENDING",
        //         "address": null,
        //         "currency": "EUR",
        //         "timestamp": "1561802484.0",
        //         "description": "Name: bob, AccountAddress: some address, Account: someaccountno, Bank: bank address, SWIFT: foo, Country: UK, Details of Payment: withdrawal name, Intermediary Bank Name: , Intermediary Bank Address: , Intermediary Bank City: , Intermediary Bank Country: , Intermediary Bank Account: , Intermediary Bank SWIFT: , Fee: -60.0",
        //         "timestamp_created": "1561716066.0"
        //     }
        //
        const timestamp = this.safeTimestamp (transaction, 'timestamp_created');
        const updated = this.safeTimestamp (transaction, 'timestamp');
        const currencyId = this.safeString (transaction, 'currency');
        const code = this.safeCurrencyCode (currencyId, currency);
        const type = this.safeStringLower (transaction, 'type'); // DEPOSIT or WITHDRAWAL
        const status = this.parseTransactionStatus (this.safeString (transaction, 'status'));
        let feeCost = this.safeNumber (transaction, 'fee');
        if (feeCost !== undefined) {
            feeCost = Math.abs (feeCost);
        }
        const tag = this.safeString (transaction, 'description');
        return {
            'info': transaction,
            'id': this.safeString (transaction, 'id'),
            'txid': this.safeString (transaction, 'txid'),
            'timestamp': timestamp,
            'datetime': this.iso8601 (timestamp),
            'network': undefined,
            'address': this.safeString (transaction, 'address'), // todo: this is actually the tag for XRP transfers (the address is missing)
            'addressTo': undefined,
            'addressFrom': undefined,
            'tag': tag,
            'tagTo': undefined,
            'tagFrom': undefined,
            'type': type,
            'amount': this.safeNumber (transaction, 'amount'),
            'currency': code,
            'status': status,
            'updated': updated,
            'fee': {
                'currency': code,
                'cost': feeCost,
                'rate': undefined,
            },
        };
    }

    parseTransactionStatus (status) {
        const statuses = {
            'SENDING': 'pending',
            'CANCELED': 'canceled',
            'ZEROCONFIRMED': 'failed', // ZEROCONFIRMED happens e.g. in a double spend attempt (I had one in my movements!)
            'COMPLETED': 'ok',
        };
        return this.safeString (statuses, status, status);
    }

    async withdraw (code, amount, address, tag = undefined, params = {}) {
        [ tag, params ] = this.handleWithdrawTagAndParams (tag, params);
        this.checkAddress (address);
        await this.loadMarkets ();
        // todo rewrite for https://api-pub.bitfinex.com//v2/conf/pub:map:tx:method
        const name = this.getCurrencyName (code);
        const request = {
            'withdraw_type': name,
            'walletselected': 'exchange',
            'amount': this.numberToString (amount),
            'address': address,
        };
        if (tag !== undefined) {
            request['payment_id'] = tag;
        }
        const responses = await this.privatePostWithdraw (this.extend (request, params));
        const response = responses[0];
        const id = this.safeString (response, 'withdrawal_id');
        const message = this.safeString (response, 'message');
        const errorMessage = this.findBroadlyMatchedKey (this.exceptions['broad'], message);
        if (id === 0) {
            if (errorMessage !== undefined) {
                const ExceptionClass = this.exceptions['broad'][errorMessage];
                throw new ExceptionClass (this.id + ' ' + message);
            }
            throw new ExchangeError (this.id + ' withdraw returned an id of zero: ' + this.json (response));
        }
        return {
            'info': response,
            'id': id,
        };
    }

    async fetchPositions (symbols = undefined, params = {}) {
        await this.loadMarkets ();
        const response = await this.privatePostPositions (params);
        //
        //     [
        //         {
        //             "id":943715,
        //             "symbol":"btcusd",
        //             "status":"ACTIVE",
        //             "base":"246.94",
        //             "amount":"1.0",
        //             "timestamp":"1444141857.0",
        //             "swap":"0.0",
        //             "pl":"-2.22042"
        //         }
        //     ]
        //
        // todo unify parsePosition/parsePositions
        return response;
    }

    nonce () {
        return this.milliseconds ();
    }

    sign (path, api = 'public', method = 'GET', params = {}, headers = undefined, body = undefined) {
        let request = '/' + this.implodeParams (path, params);
        if (api === 'v2') {
            request = '/' + api + request;
        } else {
            request = '/' + this.version + request;
        }
        let query = this.omit (params, this.extractParams (path));
        let url = this.urls['api'][api] + request;
        if ((api === 'public') || (path.indexOf ('/hist') >= 0)) {
            if (Object.keys (query).length) {
                const suffix = '?' + this.urlencode (query);
                url += suffix;
                request += suffix;
            }
        }
        if (api === 'private') {
            this.checkRequiredCredentials ();
            const nonce = this.nonce ();
            query = this.extend ({
                'nonce': nonce.toString (),
                'request': request,
            }, query);
            body = this.json (query);
            const payload = this.stringToBase64 (body);
            const secret = this.encode (this.secret);
            const signature = this.hmac (payload, secret, 'sha384');
            headers = {
                'X-BFX-APIKEY': this.apiKey,
                'X-BFX-PAYLOAD': this.decode (payload),
                'X-BFX-SIGNATURE': signature,
                'Content-Type': 'application/json',
            };
        }
        return { 'url': url, 'method': method, 'body': body, 'headers': headers };
    }

    handleErrors (code, reason, url, method, headers, body, response, requestHeaders, requestBody) {
        if (response === undefined) {
            return;
        }
        if (code >= 400) {
            if (body[0] === '{') {
                const feedback = this.id + ' ' + body;
                const message = this.safeString2 (response, 'message', 'error');
                this.throwExactlyMatchedException (this.exceptions['exact'], message, feedback);
                this.throwBroadlyMatchedException (this.exceptions['broad'], message, feedback);
                throw new ExchangeError (feedback); // unknown message
            }
        }
    }
};<|MERGE_RESOLUTION|>--- conflicted
+++ resolved
@@ -494,15 +494,11 @@
                 'strike': undefined,
                 'optionType': undefined,
                 'precision': {
-                    'amount': this.parseNumber ('8'),
                     // https://docs.bitfinex.com/docs/introduction#amount-precision
                     // The amount field allows up to 8 decimals.
                     // Anything exceeding this will be rounded to the 8th decimal.
-<<<<<<< HEAD
+                    'amount': this.parseNumber ('8'),
                     'price': this.safeInteger (market, 'price_precision'),
-=======
-                    'amount': parseInt ('8'),
->>>>>>> bccebca7
                 },
                 'limits': {
                     'leverage': {
