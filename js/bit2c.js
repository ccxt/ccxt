'use strict';

//  ---------------------------------------------------------------------------

const Exchange = require ('./base/Exchange');
const { ArgumentsRequired, ExchangeError, InvalidNonce, AuthenticationError, PermissionDenied } = require ('./base/errors');

//  ---------------------------------------------------------------------------

module.exports = class bit2c extends Exchange {
    describe () {
        return this.deepExtend (super.describe (), {
            'id': 'bit2c',
            'name': 'Bit2C',
            'countries': [ 'IL' ], // Israel
            'rateLimit': 3000,
            'has': {
                'cancelOrder': true,
                'CORS': undefined,
                'createOrder': true,
                'fetchBalance': true,
                'fetchMyTrades': true,
                'fetchOpenOrders': true,
                'fetchOrderBook': true,
                'fetchTicker': true,
                'fetchTrades': true,
            },
            'urls': {
                'logo': 'https://user-images.githubusercontent.com/1294454/27766119-3593220e-5ece-11e7-8b3a-5a041f6bcc3f.jpg',
                'api': 'https://bit2c.co.il',
                'www': 'https://www.bit2c.co.il',
                'referral': 'https://bit2c.co.il/Aff/63bfed10-e359-420c-ab5a-ad368dab0baf',
                'doc': [
                    'https://www.bit2c.co.il/home/api',
                    'https://github.com/OferE/bit2c',
                ],
            },
            'api': {
                'public': {
                    'get': [
                        'Exchanges/{pair}/Ticker',
                        'Exchanges/{pair}/orderbook',
                        'Exchanges/{pair}/trades',
                        'Exchanges/{pair}/lasttrades',
                    ],
                },
                'private': {
                    'post': [
                        'Merchant/CreateCheckout',
                        'Order/AddCoinFundsRequest',
                        'Order/AddFund',
                        'Order/AddOrder',
                        'Order/AddOrderMarketPriceBuy',
                        'Order/AddOrderMarketPriceSell',
                        'Order/CancelOrder',
                        'Order/AddCoinFundsRequest',
                        'Order/AddStopOrder',
                        'Payment/GetMyId',
                        'Payment/Send',
                        'Payment/Pay',
                    ],
                    'get': [
                        'Account/Balance',
                        'Account/Balance/v2',
                        'Order/MyOrders',
                        'Order/GetById',
                        'Order/AccountHistory',
                        'Order/OrderHistory',
                    ],
                },
            },
            'markets': {
                'BTC/NIS': { 'id': 'BtcNis', 'symbol': 'BTC/NIS', 'base': 'BTC', 'quote': 'NIS', 'baseId': 'Btc', 'quoteId': 'Nis', 'type': 'spot', 'spot': true },
                'ETH/NIS': { 'id': 'EthNis', 'symbol': 'ETH/NIS', 'base': 'ETH', 'quote': 'NIS', 'baseId': 'Eth', 'quoteId': 'Nis', 'type': 'spot', 'spot': true },
                'BCH/NIS': { 'id': 'BchabcNis', 'symbol': 'BCH/NIS', 'base': 'BCH', 'quote': 'NIS', 'baseId': 'Bchabc', 'quoteId': 'Nis', 'type': 'spot', 'spot': true },
                'LTC/NIS': { 'id': 'LtcNis', 'symbol': 'LTC/NIS', 'base': 'LTC', 'quote': 'NIS', 'baseId': 'Ltc', 'quoteId': 'Nis', 'type': 'spot', 'spot': true },
                'ETC/NIS': { 'id': 'EtcNis', 'symbol': 'ETC/NIS', 'base': 'ETC', 'quote': 'NIS', 'baseId': 'Etc', 'quoteId': 'Nis', 'type': 'spot', 'spot': true },
                'BTG/NIS': { 'id': 'BtgNis', 'symbol': 'BTG/NIS', 'base': 'BTG', 'quote': 'NIS', 'baseId': 'Btg', 'quoteId': 'Nis', 'type': 'spot', 'spot': true },
                'BSV/NIS': { 'id': 'BchsvNis', 'symbol': 'BSV/NIS', 'base': 'BSV', 'quote': 'NIS', 'baseId': 'Bchsv', 'quoteId': 'Nis', 'type': 'spot', 'spot': true },
                'GRIN/NIS': { 'id': 'GrinNis', 'symbol': 'GRIN/NIS', 'base': 'GRIN', 'quote': 'NIS', 'baseId': 'Grin', 'quoteId': 'Nis', 'type': 'spot', 'spot': true },
            },
            'fees': {
                'trading': {
                    'maker': this.parseNumber ('0.005'),
                    'taker': this.parseNumber ('0.005'),
                },
            },
            'options': {
                'fetchTradesMethod': 'public_get_exchanges_pair_trades',
            },
            'exceptions': {
                'exact': {
                    'Please provide valid APIkey': AuthenticationError, // { "error" : "Please provide valid APIkey" }
                },
                'broad': {
                    // { "error": "Please provide valid nonce in Request Nonce (1598218490) is not bigger than last nonce (1598218490)."}
                    // { "error": "Please provide valid nonce in Request UInt64.TryParse failed for nonce :" }
                    'Please provide valid nonce': InvalidNonce,
                    'please approve new terms of use on site': PermissionDenied, // { "error" : "please approve new terms of use on site." }
                },
            },
        });
    }

    async fetchBalance (params = {}) {
        await this.loadMarkets ();
        const balance = await this.privateGetAccountBalanceV2 (params);
        //
        //     {
        //         "AVAILABLE_NIS": 0.0,
        //         "NIS": 0.0,
        //         "LOCKED_NIS": 0.0,
        //         "AVAILABLE_BTC": 0.0,
        //         "BTC": 0.0,
        //         "LOCKED_BTC": 0.0,
        //         "AVAILABLE_ETH": 0.0,
        //         "ETH": 0.0,
        //         "LOCKED_ETH": 0.0,
        //         "AVAILABLE_BCHSV": 0.0,
        //         "BCHSV": 0.0,
        //         "LOCKED_BCHSV": 0.0,
        //         "AVAILABLE_BCHABC": 0.0,
        //         "BCHABC": 0.0,
        //         "LOCKED_BCHABC": 0.0,
        //         "AVAILABLE_LTC": 0.0,
        //         "LTC": 0.0,
        //         "LOCKED_LTC": 0.0,
        //         "AVAILABLE_ETC": 0.0,
        //         "ETC": 0.0,
        //         "LOCKED_ETC": 0.0,
        //         "AVAILABLE_BTG": 0.0,
        //         "BTG": 0.0,
        //         "LOCKED_BTG": 0.0,
        //         "AVAILABLE_GRIN": 0.0,
        //         "GRIN": 0.0,
        //         "LOCKED_GRIN": 0.0,
        //         "Fees": {
        //             "BtcNis": { "FeeMaker": 1.0, "FeeTaker": 1.0 },
        //             "EthNis": { "FeeMaker": 1.0, "FeeTaker": 1.0 },
        //             "BchabcNis": { "FeeMaker": 1.0, "FeeTaker": 1.0 },
        //             "LtcNis": { "FeeMaker": 1.0, "FeeTaker": 1.0 },
        //             "EtcNis": { "FeeMaker": 1.0, "FeeTaker": 1.0 },
        //             "BtgNis": { "FeeMaker": 1.0, "FeeTaker": 1.0 },
        //             "LtcBtc": { "FeeMaker": 1.0, "FeeTaker": 1.0 },
        //             "BchsvNis": { "FeeMaker": 1.0, "FeeTaker": 1.0 },
        //             "GrinNis": { "FeeMaker": 1.0, "FeeTaker": 1.0 }
        //         }
        //     }
        //
        const result = {
            'info': balance,
            'timestamp': undefined,
            'datetime': undefined,
        };
        const codes = Object.keys (this.currencies);
        for (let i = 0; i < codes.length; i++) {
            const code = codes[i];
            const account = this.account ();
            const currency = this.currency (code);
            const uppercase = currency['id'].toUpperCase ();
            if (uppercase in balance) {
                account['free'] = this.safeString (balance, 'AVAILABLE_' + uppercase);
                account['total'] = this.safeString (balance, uppercase);
            }
            result[code] = account;
        }
        return this.parseBalance (result);
    }

    async fetchOrderBook (symbol, limit = undefined, params = {}) {
        await this.loadMarkets ();
        const request = {
            'pair': this.marketId (symbol),
        };
        const orderbook = await this.publicGetExchangesPairOrderbook (this.extend (request, params));
        return this.parseOrderBook (orderbook, symbol);
    }

    parseTicker (ticker, market = undefined) {
        const symbol = this.safeSymbol (undefined, market);
        const timestamp = this.milliseconds ();
        const averagePrice = this.safeNumber (ticker, 'av');
        const baseVolume = this.safeNumber (ticker, 'a');
        let quoteVolume = undefined;
        if (baseVolume !== undefined && averagePrice !== undefined) {
            quoteVolume = baseVolume * averagePrice;
        }
        const last = this.safeNumber (ticker, 'll');
        return this.safeTicker ({
            'symbol': symbol,
            'timestamp': timestamp,
            'datetime': this.iso8601 (timestamp),
            'high': undefined,
            'low': undefined,
            'bid': this.safeNumber (ticker, 'h'),
            'bidVolume': undefined,
            'ask': this.safeNumber (ticker, 'l'),
            'askVolume': undefined,
            'vwap': undefined,
            'open': undefined,
            'close': last,
            'last': last,
            'previousClose': undefined,
            'change': undefined,
            'percentage': undefined,
            'average': averagePrice,
            'baseVolume': baseVolume,
            'quoteVolume': quoteVolume,
            'info': ticker,
        }, market);
    }

    async fetchTicker (symbol, params = {}) {
        await this.loadMarkets ();
        const market = this.market (symbol);
        const request = {
            'pair': market['id'],
        };
        const response = await this.publicGetExchangesPairTicker (this.extend (request, params));
        return this.parseTicker (response, market);
    }

    async fetchTrades (symbol, since = undefined, limit = undefined, params = {}) {
        await this.loadMarkets ();
        const market = this.market (symbol);
        const method = this.options['fetchTradesMethod'];
        const request = {
            'pair': market['id'],
        };
        if (since !== undefined) {
            request['date'] = parseInt (since);
        }
        if (limit !== undefined) {
            request['limit'] = limit; // max 100000
        }
        const response = await this[method] (this.extend (request, params));
        if (typeof response === 'string') {
            throw new ExchangeError (response);
        }
        return this.parseTrades (response, market, since, limit);
    }

    async createOrder (symbol, type, side, amount, price = undefined, params = {}) {
        await this.loadMarkets ();
        let method = 'privatePostOrderAddOrder';
        const request = {
            'Amount': amount,
            'Pair': this.marketId (symbol),
        };
        if (type === 'market') {
            method += 'MarketPrice' + this.capitalize (side);
        } else {
            request['Price'] = price;
            request['Total'] = amount * price;
            request['IsBid'] = (side === 'buy');
        }
        const response = await this[method] (this.extend (request, params));
        return {
            'info': response,
            'id': response['NewOrder']['id'],
        };
    }

    async cancelOrder (id, symbol = undefined, params = {}) {
        const request = {
            'id': id,
        };
        return await this.privatePostOrderCancelOrder (this.extend (request, params));
    }

    async fetchOpenOrders (symbol = undefined, since = undefined, limit = undefined, params = {}) {
        if (symbol === undefined) {
            throw new ArgumentsRequired (this.id + ' fetchOpenOrders() requires a symbol argument');
        }
        await this.loadMarkets ();
        const market = this.market (symbol);
        const request = {
            'pair': market['id'],
        };
        const response = await this.privateGetOrderMyOrders (this.extend (request, params));
        const orders = this.safeValue (response, market['id'], {});
        const asks = this.safeValue (orders, 'ask', []);
        const bids = this.safeValue (orders, 'bid', []);
        return this.parseOrders (this.arrayConcat (asks, bids), market, since, limit);
    }

    parseOrder (order, market = undefined) {
        const timestamp = this.safeInteger (order, 'created');
        const price = this.safeString (order, 'price');
        const amount = this.safeString (order, 'amount');
        let symbol = undefined;
        if (market !== undefined) {
            symbol = market['symbol'];
        }
        let side = this.safeValue (order, 'type');
        if (side === 0) {
            side = 'buy';
        } else if (side === 1) {
            side = 'sell';
        }
        const id = this.safeString (order, 'id');
        const status = this.safeString (order, 'status');
        return this.safeOrder2 ({
            'id': id,
            'clientOrderId': undefined,
            'timestamp': timestamp,
            'datetime': this.iso8601 (timestamp),
            'lastTradeTimestamp': undefined,
            'status': status,
            'symbol': symbol,
            'type': undefined,
            'timeInForce': undefined,
            'postOnly': undefined,
            'side': side,
            'price': price,
            'stopPrice': undefined,
            'amount': amount,
            'filled': undefined,
            'remaining': undefined,
            'cost': undefined,
            'trades': undefined,
            'fee': undefined,
            'info': order,
            'average': undefined,
        }, market);
    }

    async fetchMyTrades (symbol = undefined, since = undefined, limit = undefined, params = {}) {
        await this.loadMarkets ();
        let market = undefined;
        const request = {};
        if (limit !== undefined) {
            request['take'] = limit;
        }
        request['take'] = limit;
        if (since !== undefined) {
            request['toTime'] = this.yyyymmdd (this.milliseconds (), '.');
            request['fromTime'] = this.yyyymmdd (since, '.');
        }
        if (symbol !== undefined) {
            market = this.market (symbol);
            request['pair'] = market['id'];
        }
        const response = await this.privateGetOrderOrderHistory (this.extend (request, params));
        return this.parseTrades (response, market, since, limit);
    }

    parseTrade (trade, market = undefined) {
        let timestamp = undefined;
        let id = undefined;
        let price = undefined;
        let amount = undefined;
        let orderId = undefined;
        let fee = undefined;
        let side = undefined;
        const reference = this.safeString (trade, 'reference');
        if (reference !== undefined) {
            timestamp = this.safeTimestamp (trade, 'ticks');
            price = this.safeString (trade, 'price');
            amount = this.safeString (trade, 'firstAmount');
            const reference_parts = reference.split ('|'); // reference contains 'pair|orderId|tradeId'
            if (market === undefined) {
                const marketId = this.safeString (trade, 'pair');
                if (marketId in this.markets_by_id[marketId]) {
                    market = this.markets_by_id[marketId];
                } else if (reference_parts[0] in this.markets_by_id) {
                    market = this.markets_by_id[reference_parts[0]];
                }
            }
            orderId = reference_parts[1];
            id = reference_parts[2];
            side = this.safeInteger (trade, 'action');
            if (side === 0) {
                side = 'buy';
            } else if (side === 1) {
                side = 'sell';
            }
            const feeCost = this.safeString (trade, 'feeAmount');
            if (feeCost !== undefined) {
                fee = {
                    'cost': feeCost,
                    'currency': 'NIS',
                };
            }
        } else {
            timestamp = this.safeTimestamp (trade, 'date');
            id = this.safeString (trade, 'tid');
            price = this.safeString (trade, 'price');
            amount = this.safeString (trade, 'amount');
            side = this.safeValue (trade, 'isBid');
            if (side !== undefined) {
                if (side) {
                    side = 'buy';
                } else {
                    side = 'sell';
                }
            }
        }
        let symbol = undefined;
        if (market !== undefined) {
            symbol = market['symbol'];
        }
        return this.safeTrade ({
            'info': trade,
            'id': id,
            'timestamp': timestamp,
            'datetime': this.iso8601 (timestamp),
            'symbol': symbol,
            'order': orderId,
            'type': undefined,
            'side': side,
            'takerOrMaker': undefined,
<<<<<<< HEAD
            'price': priceString,
            'amount': amountString,
            'cost': undefined,
            'fee': {
                'cost': feeCostString,
                'currency': 'NIS',
                'rate': undefined,
            },
=======
            'price': price,
            'amount': amount,
            'cost': undefined,
            'fee': fee,
>>>>>>> ca1d14a1
        }, market);
    }

    sign (path, api = 'public', method = 'GET', params = {}, headers = undefined, body = undefined) {
        let url = this.urls['api'] + '/' + this.implodeParams (path, params);
        if (api === 'public') {
            url += '.json';
        } else {
            this.checkRequiredCredentials ();
            const nonce = this.nonce ();
            const query = this.extend ({
                'nonce': nonce,
            }, params);
            const auth = this.urlencode (query);
            if (method === 'GET') {
                if (Object.keys (query).length) {
                    url += '?' + auth;
                }
            } else {
                body = auth;
            }
            const signature = this.hmac (this.encode (auth), this.encode (this.secret), 'sha512', 'base64');
            headers = {
                'Content-Type': 'application/x-www-form-urlencoded',
                'key': this.apiKey,
                'sign': signature,
            };
        }
        return { 'url': url, 'method': method, 'body': body, 'headers': headers };
    }

    handleErrors (httpCode, reason, url, method, headers, body, response, requestHeaders, requestBody) {
        if (response === undefined) {
            return; // fallback to default error handler
        }
        //
        //     { "error" : "please approve new terms of use on site." }
        //     { "error": "Please provide valid nonce in Request Nonce (1598218490) is not bigger than last nonce (1598218490)."}
        //
        const error = this.safeString (response, 'error');
        if (error !== undefined) {
            const feedback = this.id + ' ' + body;
            this.throwExactlyMatchedException (this.exceptions['exact'], error, feedback);
            this.throwBroadlyMatchedException (this.exceptions['broad'], error, feedback);
            throw new ExchangeError (feedback); // unknown message
        }
    }
};
<|MERGE_RESOLUTION|>--- conflicted
+++ resolved
@@ -410,21 +410,10 @@
             'type': undefined,
             'side': side,
             'takerOrMaker': undefined,
-<<<<<<< HEAD
-            'price': priceString,
-            'amount': amountString,
-            'cost': undefined,
-            'fee': {
-                'cost': feeCostString,
-                'currency': 'NIS',
-                'rate': undefined,
-            },
-=======
             'price': price,
             'amount': amount,
             'cost': undefined,
             'fee': fee,
->>>>>>> ca1d14a1
         }, market);
     }
 
