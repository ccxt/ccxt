'use strict'

// ----------------------------------------------------------------------------

const log       = require ('ololog')
    , ansi      = require ('ansicolor').nice
    , chai      = require ('chai')
    , expect    = chai.expect
    , assert    = chai.assert
    , testOrderBook = require ('./test.orderbook.js')

/*  ------------------------------------------------------------------------ */

module.exports = async (exchange) => {

<<<<<<< HEAD
    const randomSymbols = exchange.symbols.sort (() => 0.5 - Math.random ()).slice (0, 10)
    const customExchangeParams = {
        'yobit': [randomSymbols],
        'tidex': [randomSymbols],
    }
=======
    const randomSymbols = exchange.symbols.sort (() => 0.5 - Math.random ()).slice (0, 2)
    const customExchangeParams = ([
        'yobit',
        'tidex',
        'cryptopia',
        'ccex',
        'liqui',
    ]).reduce ((params, id) => ({ ...params, [id]: [randomSymbols], }), {})
>>>>>>> bc2d492e

    const args = (exchange.id in customExchangeParams) ? customExchangeParams[exchange.id] : []
    const method = 'fetchOrderBooks'

    if (exchange.has[method]) {

        // log ('fetching order books...')

        let orderbooks = await exchange[method] (...args)

        // log.green (orderbooks)

        Object.entries (orderbooks).forEach (([symbol, orderbook]) => {
            testOrderBook (exchange, orderbook, method, symbol)
        })

        // return orderbooks

    } else {

        log (method + '() not supported')
    }
}<|MERGE_RESOLUTION|>--- conflicted
+++ resolved
@@ -13,13 +13,6 @@
 
 module.exports = async (exchange) => {
 
-<<<<<<< HEAD
-    const randomSymbols = exchange.symbols.sort (() => 0.5 - Math.random ()).slice (0, 10)
-    const customExchangeParams = {
-        'yobit': [randomSymbols],
-        'tidex': [randomSymbols],
-    }
-=======
     const randomSymbols = exchange.symbols.sort (() => 0.5 - Math.random ()).slice (0, 2)
     const customExchangeParams = ([
         'yobit',
@@ -28,7 +21,6 @@
         'ccex',
         'liqui',
     ]).reduce ((params, id) => ({ ...params, [id]: [randomSymbols], }), {})
->>>>>>> bc2d492e
 
     const args = (exchange.id in customExchangeParams) ? customExchangeParams[exchange.id] : []
     const method = 'fetchOrderBooks'
