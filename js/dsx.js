--- conflicted
+++ resolved
@@ -3,8 +3,7 @@
 // ---------------------------------------------------------------------------
 
 const Exchange = require ('./base/Exchange');
-const { ExchangeError, ArgumentsRequired, BadRequest, InsufficientFunds, OrderNotFound } = require ('./base/errors');
-const { TICK_SIZE } = require ('./base/functions/number');
+const { ExchangeError, ArgumentsRequired, ExchangeNotAvailable, InvalidNonce, BadRequest, InsufficientFunds, PermissionDenied, DDoSProtection, InvalidOrder, AuthenticationError } = require ('./base/errors');
 
 // ---------------------------------------------------------------------------
 
@@ -14,36 +13,34 @@
             'id': 'dsx',
             'name': 'DSX',
             'countries': [ 'UK' ],
-            'rateLimit': 100,
+            'rateLimit': 1500,
+            'version': 'v3',
             'has': {
                 'CORS': false,
-                'cancelOrder': true,
-                'createLimitOrder': true,
                 'createMarketOrder': false,
-                'createOrder': true,
-                'fetchBalance': true,
-                'fetchCurrencies': true,
-                'fetchL2OrderBook': true,
-                'fetchMarkets': true,
-                'fetchOrderBook': true,
-                'fetchTicker': false,
-                'fetchTickers': true,
-                'fetchTrades': false,
-                'fetchMyTrades': true,
-                'fetchDepositAddress': true,
+                'fetchOHLCV': true,
                 'fetchOrder': true,
                 'fetchOrders': true,
-                'fetchClosedOrders': 'emulated',
+                'fetchOpenOrders': true,
+                'fetchClosedOrders': false,
+                'fetchOrderBooks': false,
+                'createDepositAddress': true,
+                'fetchDepositAddress': true,
+                'fetchTransactions': true,
+                'fetchTickers': true,
+                'fetchMyTrades': true,
+                'withdraw': true,
             },
             'urls': {
                 'logo': 'https://user-images.githubusercontent.com/51840849/76909626-cb2bb100-68bc-11ea-99e0-28ba54f04792.jpg',
                 'api': {
-                    'public': 'https://api.dsxglobal.com/api/2/public',
-                    'private': 'https://api.dsxglobal.com/api/2',
+                    'public': 'https://dsx.uk/mapi', // market data
+                    'private': 'https://dsx.uk/tapi', // trading
+                    'dwapi': 'https://dsx.uk/dwapi', // deposit/withdraw
                 },
-                'www': 'http://dsxglobal.com',
+                'www': 'https://dsx.uk',
                 'doc': [
-                    'https://api.dsxglobal.com',
+                    'https://dsx.uk/developers/publicApi',
                 ],
             },
             'fees': {
@@ -63,72 +60,63 @@
                 // market data (public)
                 'public': {
                     'get': [
-                        'currency',
-                        'currency/{currency}',
-                        'symbol',
-                        'symbol/{symbol}',
-                        'ticker',
-                        'ticker/{symbol}',
-                        'trades',
-                        'trades/{symbol}',
-                        'orderbook',
-                        'orderbook/{symbol}',
-                        'candles',
-                        'candles/{symbol}',
+                        'barsFromMoment/{pair}/{period}/{start}',
+                        'depth/{pair}',
+                        'info',
+                        'lastBars/{pair}/{period}/{amount}', // period is 'm', 'h' or 'd'
+                        'periodBars/{pair}/{period}/{start}/{end}',
+                        'ticker/{pair}',
+                        'trades/{pair}',
                     ],
                 },
                 // trading (private)
                 'private': {
-                    'get': [
-                        'trading/balance',
-                        'account/balance',
-                        'account/crypto/address/{currency}',
-                        'account/crypto/is-mine/{address}',
-                        'account/transactions',
-                        'account/transactions/{id}',
-                        'sub-acc​/balance​/{subAccountUserID}',
-                        'sub-acc',
-                        'sub-acc​/acl',
-                        'trading/fee/{symbol}',
-                        'history/order',
+                    'post': [
+                        'info/account',
+                        'history/transactions',
                         'history/trades',
-                        'history/order/{orderId}/trades',
-                        'order',
-                        'order/{clientOrderId}',
+                        'history/orders',
+                        'orders',
+                        'order/cancel',
+                        // 'order/cancel/all',
+                        'order/status',
+                        'order/new',
+                        'volume',
+                        'fees', // trading fee schedule
                     ],
+                },
+                // deposit / withdraw (private)
+                'dwapi': {
                     'post': [
-                        'order',
-                        'account/crypto/address/{currency}',
-                        'account/crypto/withdraw',
-                        'account/crypto/transfer-convert',
-                        'account/transfer',
-                        'sub-acc​/freeze',
-                        'sub-acc​/activate',
-                        'sub-acc​/transfer',
-                    ],
-                    'put': [
-                        'order/{clientOrderId}',
-                        'account/crypto/withdraw/{id}',
-                        'sub-acc​/acl​/{subAccountUserId}',
-                    ],
-                    'delete': [
-                        'order',
-                        'order/{clientOrderId}',
-                        'account/crypto/withdraw/{id}',
+                        'deposit/cryptoaddress',
+                        'withdraw/crypto',
+                        'withdraw/fiat',
+                        'withdraw/submit',
+                        // 'withdraw/cancel',
+                        'transaction/status', // see 'history/transactions' in private tapi above
                     ],
                 },
             },
-            'precisionMode': TICK_SIZE,
             'exceptions': {
                 'exact': {
-                    'Insufficient funds': InsufficientFunds,
-                    'Symbol not found': BadRequest,
-                    'Price not a valid number': BadRequest,
-                    'Quantity too low': BadRequest,
-                    'Order not found': OrderNotFound,
-                    'Validation error': OrderNotFound,
+                    'Sign is invalid': AuthenticationError, // {"success":0,"error":"Sign is invalid"}
+                    'Order was rejected. Incorrect price.': InvalidOrder, // {"success":0,"error":"Order was rejected. Incorrect price."}
+                    "Order was rejected. You don't have enough money.": InsufficientFunds, // {"success":0,"error":"Order was rejected. You don't have enough money."}
+                    'This method is blocked for your pair of keys': PermissionDenied, // {"success":0,"error":"This method is blocked for your pair of keys"}
                 },
                 'broad': {
+                    'INVALID_PARAMETER': BadRequest,
+                    'Invalid pair name': ExchangeError, // {"success":0,"error":"Invalid pair name: btc_eth"}
+                    'invalid api key': AuthenticationError,
+                    'invalid sign': AuthenticationError,
+                    'api key dont have trade permission': AuthenticationError,
+                    'invalid parameter': InvalidOrder,
+                    'invalid order': InvalidOrder,
+                    'Requests too often': DDoSProtection,
+                    'not available': ExchangeNotAvailable,
+                    'data unavailable': ExchangeNotAvailable,
+                    'external service unavailable': ExchangeNotAvailable,
+                    'nonce is invalid': InvalidNonce, // {"success":0,"error":"Parameter: nonce is invalid"}
                 },
             },
             'options': {
@@ -140,107 +128,69 @@
         });
     }
 
-    async fetchCurrenciesFromCache (params = {}) {
-        const options = this.safeValue (this.options, 'fetchCurrencies', {});
-        const timestamp = this.safeInteger (options, 'timestamp');
-        const expires = this.safeInteger (options, 'expires', 1000);
-        const now = this.milliseconds ();
-        if ((timestamp === undefined) || ((now - timestamp) > expires)) {
-            const currencies = await this.publicGetCurrency (params);
-            this.options['fetchCurrencies'] = this.extend (options, {
-                'currencies': currencies,
-                'timestamp': now,
-            });
-        }
-        return this.safeValue (this.options, 'fetchCurrencies', {});
-    }
-
-    async fetchCurrencies (params = {}) {
-        const response = await this.fetchCurrenciesFromCache (params);
-        const currencies = this.safeValue (response, 'currencies', {});
-        //   [ { id: 'BCH',
-        //     fullName: 'Bitcoin Cash',
-        //     crypto: true,
-        //     payinEnabled: true,
-        //     payinPaymentId: false,
-        //     payinConfirmations: 2,
-        //     payoutEnabled: true,
-        //     payoutIsPaymentId: false,
-        //     transferEnabled: true,
-        //     delisted: false,
-        //     payoutFee: '0.000500000000' }, ...
-        const result = {};
-        for (let i = 0; i < currencies.length; i++) {
-            const currency = currencies[i];
-            const id = this.safeString (currency, 'id');
-            const name = this.safeString (currency, 'fullName');
-            const code = this.safeCurrencyCode (id, name);
-            const transferEnabled = currency['transferEnabled'];
-            const delisted = currency['delisted'];
-            // todo: check what these bools actually mean
-            const payinEnabled = currency['payinEnabled'];
-            const payoutEnabled = currency['payoutEnabled'];
-            const active = !delisted && transferEnabled && payinEnabled && payoutEnabled;
-            const fee = this.safeFloat (currency, 'payoutFee');
-            result[code] = {
-                'id': id,
-                'code': code,
-                'name': name,
-                'active': active,
-                'fee': fee,
-                'info': currency,
-            };
-        }
-        return result;
-    }
-
     async fetchMarkets (params = {}) {
-        const response = await this.publicGetSymbol (params);
-        //
-        //     [ { id: 'BTCUSDT',
-        //     baseCurrency: 'BTC',
-        //     quoteCurrency: 'USDT',
-        //     quantityIncrement: '0.00001',
-        //     tickSize: '0.01',
-        //     takeLiquidityRate: '0.0025',
-        //     provideLiquidityRate: '0.0015',
-        //     feeCurrency: 'USDT' ... },
-        //
+        const response = await this.publicGetInfo (params);
+        //
+        //     {
+        //         "server_time": 1522057909,
+        //         "pairs": {
+        //             "ethusd": {
+        //                 "decimal_places": 5,
+        //                 "min_price": 100,
+        //                 "max_price": 1500,
+        //                 "min_amount": 0.01,
+        //                 "hidden": 0,
+        //                 "fee": 0,
+        //                 "amount_decimal_places": 4,
+        //                 "quoted_currency": "USD",
+        //                 "base_currency": "ETH"
+        //             }
+        //         }
+        //     }
+        //
+        const markets = this.safeValue (response, 'pairs');
+        const keys = Object.keys (markets);
         const result = [];
-        for (let i = 0; i < response.length; i++) {
-            const market = response[i];
-            const id = this.safeString (market, 'id');
-            const baseId = this.safeString (market, 'baseCurrency');
-            const quoteId = this.safeString (market, 'quoteCurrency');
+        for (let i = 0; i < keys.length; i++) {
+            const id = keys[i];
+            const market = markets[id];
+            const baseId = this.safeString (market, 'base_currency');
+            const quoteId = this.safeString (market, 'quoted_currency');
             const base = this.safeCurrencyCode (baseId);
             const quote = this.safeCurrencyCode (quoteId);
             const symbol = base + '/' + quote;
-            const maker = this.safeFloat (market, 'provideLiquidityRate');
-            const taker = this.safeFloat (market, 'takeLiquidityRate');
             const precision = {
-                'price': this.safeFloat (market, 'tickSize'),
-                'amount': this.safeFloat (market, 'quantityIncrement'),
+                'amount': this.safeInteger (market, 'decimal_places'),
+                'price': this.safeInteger (market, 'decimal_places'),
+            };
+            const amountLimits = {
+                'min': this.safeFloat (market, 'min_amount'),
+                'max': this.safeFloat (market, 'max_amount'),
+            };
+            const priceLimits = {
+                'min': this.safeFloat (market, 'min_price'),
+                'max': this.safeFloat (market, 'max_price'),
+            };
+            const costLimits = {
+                'min': this.safeFloat (market, 'min_total'),
             };
             const limits = {
-                'amount': {},
-                'price': {},
-                'cost': {},
+                'amount': amountLimits,
+                'price': priceLimits,
+                'cost': costLimits,
             };
-            const active = undefined;
-            const lowercaseBaseId = this.safeStringLower (market, 'baseCurrency');
-            const lowercaseQuoteId = this.safeStringLower (market, 'quoteCurrency');
-            const lowercaseId = lowercaseBaseId + lowercaseQuoteId;
+            const hidden = this.safeInteger (market, 'hidden');
+            const active = (hidden === 0);
+            // see parseMarket below
+            // https://github.com/ccxt/ccxt/pull/5786
+            const otherId = base.toLowerCase () + quote.toLowerCase ();
             result.push ({
                 'id': id,
-                // https://github.com/ccxt/ccxt/pull/5786
-                'lowercaseId': lowercaseId,
+                'otherId': otherId, // https://github.com/ccxt/ccxt/pull/5786
                 'symbol': symbol,
                 'base': base,
                 'quote': quote,
                 'baseId': baseId,
-                'maker': maker,
-                'taker': taker,
-                'feeCurrency': this.safeString (market, 'feeCurrency'),
                 'quoteId': quoteId,
                 'active': active,
                 'precision': precision,
@@ -251,235 +201,211 @@
         return result;
     }
 
-    async fetchTickers (symbols = undefined, params = {}) {
-        await this.loadMarkets ();
-        const tickers = await this.publicGetTicker (params);
-        const result = {};
-        for (let i = 0; i < tickers.length; i++) {
-            const ticker = tickers[i];
-            const id = this.safeString (ticker, 'symbol');
-            const market = this.markets_by_id[id];
-            const symbol = market['symbol'];
-            result[symbol] = this.parseTicker (ticker, market);
-        }
-        return result;
+    async fetchBalance (params = {}) {
+        await this.loadMarkets ();
+        const response = await this.privatePostInfoAccount ();
+        //
+        //     {
+        //         "success" : 1,
+        //         "return" : {
+        //             "funds" : {
+        //                 "BTC" : {
+        //                     "total" : 0,
+        //                     "available" : 0
+        //                 },
+        //                 "USD" : {
+        //                     "total" : 0,
+        //                     "available" : 0
+        //                 },
+        //                 "USDT" : {
+        //                     "total" : 0,
+        //                     "available" : 0
+        //                 }
+        //             },
+        //             "rights" : {
+        //                 "info" : 1,
+        //                 "trade" : 1
+        //             },
+        //             "transactionCount" : 0,
+        //             "openOrders" : 0,
+        //             "serverTime" : 1537451465
+        //         }
+        //     }
+        //
+        const balances = this.safeValue (response, 'return');
+        const result = { 'info': response };
+        const funds = this.safeValue (balances, 'funds');
+        const currencyIds = Object.keys (funds);
+        for (let i = 0; i < currencyIds.length; i++) {
+            const currencyId = currencyIds[i];
+            const code = this.safeCurrencyCode (currencyId);
+            const balance = this.safeValue (funds, currencyId, {});
+            const account = this.account ();
+            account['free'] = this.safeFloat (balance, 'available');
+            account['total'] = this.safeFloat (balance, 'total');
+            result[code] = account;
+        }
+        return this.parseBalance (result);
     }
 
     parseTicker (ticker, market = undefined) {
         //
-        //   { symbol: 'BSVUSD',
-        //     ask: '100000.000',
-        //     bid: '0.207',
-        //     last: null,
-        //     open: null,
-        //     low: '0',
-        //     high: '0',
-        //     volume: '0',
-        //     volumeQuote: '0',
-        //     timestamp: '2020-03-27T10:31:08.583Z' }
-        //
-        const timestamp = this.parse8601 (this.safeString (ticker, 'timestamp'));
-        const symbol = market['symbol'];
+        //   {    high:  0.03492,
+        //         low:  0.03245,
+        //         avg:  29.46133,
+        //         vol:  500.8661,
+        //     vol_cur:  17.000797104,
+        //        last:  0.03364,
+        //         buy:  0.03362,
+        //        sell:  0.03381,
+        //     updated:  1537521993,
+        //        pair: "ethbtc"       }
+        //
+        const timestamp = this.safeTimestamp (ticker, 'updated');
+        let symbol = undefined;
+        const marketId = this.safeString (ticker, 'pair');
+        market = this.parseMarket (marketId);
+        if (market !== undefined) {
+            symbol = market['symbol'];
+        }
+        // dsx average is inverted, liqui average is not
+        let average = this.safeFloat (ticker, 'avg');
+        if (average !== undefined) {
+            if (average > 0) {
+                average = 1 / average;
+            }
+        }
+        const last = this.safeFloat (ticker, 'last');
         return {
             'symbol': symbol,
             'timestamp': timestamp,
             'datetime': this.iso8601 (timestamp),
             'high': this.safeFloat (ticker, 'high'),
             'low': this.safeFloat (ticker, 'low'),
-            'bid': this.safeFloat (ticker, 'bid'),
+            'bid': this.safeFloat (ticker, 'buy'),
             'bidVolume': undefined,
-            'ask': this.safeFloat (ticker, 'ask'),
+            'ask': this.safeFloat (ticker, 'sell'),
             'askVolume': undefined,
             'vwap': undefined,
-            'open': this.safeFloat (ticker, 'open'),
-            'close': undefined,
-            'last': this.safeFloat (ticker, 'last'),
+            'open': undefined,
+            'close': last,
+            'last': last,
             'previousClose': undefined,
             'change': undefined,
             'percentage': undefined,
-            'average': undefined,
-            'baseVolume': this.safeFloat (ticker, 'volume'),
-            'quoteVolume': this.safeFloat (ticker, 'volumeQuote'),
+            'average': average,
+            'baseVolume': this.safeFloat (ticker, 'vol'),
+            'quoteVolume': this.safeFloat (ticker, 'vol_cur'),
             'info': ticker,
         };
     }
 
-    async fetchOrderBook (symbol, limit = undefined, params = {}) {
-        // the API docs are wrong - all orderbooks get returned if no symbol is present so we can implement fetchOrderbooks using publicGetOrderbook()
-        if (symbol === undefined) {
-            throw new ArgumentsRequired (this.id + ' fetchOrderBook() requires a symbol argument');
-        }
-        await this.loadMarkets ();
-        const market = this.market (symbol);
-        const request = {
-            'symbol': market['id'],
-        };
-        const orderbook = await this.publicGetOrderbookSymbol (this.extend (request, params));
-        const timestamp = this.parse8601 (this.safeString (orderbook, 'timestamp'));
-        return this.parseOrderBook (orderbook, timestamp, 'bid', 'ask', 'price', 'size');
-    }
-
-    async fetchBalance (params = {}) {
-        await this.loadMarkets ();
-        const response = await this.privateGetTradingBalance ();
-        //   [ { currency: 'BCH', available: '0.00000165', reserved: '0' },
-        //     { currency: 'BTG', available: '0.00000727', reserved: '0' },...
-        const result = { 'info': response };
-        for (let i = 0; i < response.length; i++) {
-            const balance = response[i];
-            const id = this.safeString (balance, 'currency');
-            const code = this.safeCurrencyCode (id);
-            const free = this.safeFloat (balance, 'available');
-            const used = this.safeFloat (balance, 'reserved');
-            const account = this.account ();
-            account['free'] = free;
-            account['used'] = used;
-            account['total'] = free + used;
-            result[code] = account;
-        }
-        return this.parseBalance (result);
-    }
-
-    async fetchDepositAddress (code, params = {}) {
-        await this.loadMarkets ();
-        const currency = this.currency (code);
-        const request = {
-            'currency': currency['id'],
-        };
-        const response = await this.privateGetAccountCryptoAddressCurrency (this.extend (request, params));
-        // xrp ->  {"address":"rwpMsdkfjskdjf","paymentId":"1483475384577"}
+    parseTrade (trade, market = undefined) {
+        //
+        // fetchTrades (public)
+        //
+        //     {
+        //         "amount" : 0.0128,
+        //         "price" : 6483.99000,
+        //         "timestamp" : 1540334614,
+        //         "tid" : 35684364,
+        //         "type" : "ask"
+        //     }
+        //
+        // fetchMyTrades (private)
+        //
+        //     {
+        //         "number": "36635882", // <-- this is present if the trade has come from the '/order/status' call
+        //         "id": "36635882", // <-- this may have been artifically added by the parseTrades method
+        //         "pair": "btcusd",
+        //         "type": "buy",
+        //         "volume": 0.0595,
+        //         "rate": 9750,
+        //         "orderId": 77149299,
+        //         "timestamp": 1519612317,
+        //         "commission": 0.00020825,
+        //         "commissionCurrency": "btc"
+        //     }
+        //
+        const timestamp = this.safeTimestamp (trade, 'timestamp');
+        let side = this.safeString (trade, 'type');
+        if (side === 'ask') {
+            side = 'sell';
+        } else if (side === 'bid') {
+            side = 'buy';
+        }
+        const price = this.safeFloat2 (trade, 'rate', 'price');
+        const id = this.safeString2 (trade, 'number', 'id');
+        const orderId = this.safeString (trade, 'orderId');
+        const marketId = this.safeString (trade, 'pair');
+        market = this.parseMarket (marketId);
+        let symbol = undefined;
+        if (market !== undefined) {
+            symbol = market['symbol'];
+        }
+        const amount = this.safeFloat2 (trade, 'amount', 'volume');
+        const type = 'limit'; // all trades are still limit trades
+        let takerOrMaker = undefined;
+        let fee = undefined;
+        const feeCost = this.safeFloat (trade, 'commission');
+        if (feeCost !== undefined) {
+            const feeCurrencyId = this.safeString (trade, 'commissionCurrency');
+            const feeCurrencyCode = this.safeCurrencyCode (feeCurrencyId);
+            fee = {
+                'cost': feeCost,
+                'currency': feeCurrencyCode,
+            };
+        }
+        const isYourOrder = this.safeValue (trade, 'is_your_order');
+        if (isYourOrder !== undefined) {
+            takerOrMaker = 'taker';
+            if (isYourOrder) {
+                takerOrMaker = 'maker';
+            }
+            if (fee === undefined) {
+                fee = this.calculateFee (symbol, type, side, amount, price, takerOrMaker);
+            }
+        }
+        let cost = undefined;
+        if (price !== undefined) {
+            if (amount !== undefined) {
+                cost = price * amount;
+            }
+        }
         return {
-            'currency': code,
-            'address': this.safeString (response, 'address'),
-            'tag': this.safeString (response, '1444344687'),
-            'info': response,
-        };
-    }
-
-    async fetchTransactions (code = undefined, since = undefined, limit = undefined, params = {}) {
-        await this.loadMarkets ();
-        const request = {};
-        if (limit !== undefined) {
-            request['limit'] = limit;
-        }
-        const response = await this.privateGetAccountTransactions (this.extend (request, params));
-        return this.parseTransactions (response);
-    }
-
-    async createOrder (symbol, type, side, amount, price = undefined, params = {}) {
-        await this.loadMarkets ();
-        const market = this.market (symbol);
-        const request = {
-            'symbol': market['id'],
-            'side': side,
-            'quantity': this.amountToPrecision (symbol, amount),
-            'price': this.priceToPrecision (symbol, price),
-        };
-        const response = await this.privatePostOrder (this.extend (request, params));
-        return this.parseOrder (response);
-    }
-
-    async cancelOrder (id, symbol = undefined, params = {}) {
-        await this.loadMarkets ();
-        const request = {
-            'clientOrderId': id,
-        };
-        const response = await this.privateDeleteOrderClientOrderId (this.extend (request, params));
-        return this.parseOrder (response);
-    }
-
-    async fetchOpenOrders (symbol = undefined, since = undefined, limit = undefined, params = {}) {
-        await this.loadMarkets ();
-        const request = {};
-        if (limit !== undefined) {
-            request['limit'] = limit;
-        }
-        const response = await this.privateGetOrder (this.extend (request, params));
-        return this.parseOrders (response);
-    }
-
-    async fetchOrder (id, symbol = undefined, params = {}) {
-        await this.loadMarkets ();
-        const request = {
-            'clientOrderId': id,
-        };
-        const response = await this.privateGetHistoryOrder (this.extend (request, params));
-        return this.parseOrders (response);
-    }
-
-    async fetchOrders (symbol = undefined, since = undefined, limit = undefined, params = {}) {
-        await this.loadMarkets ();
-        const request = {};
-        if (symbol !== undefined) {
-            const market = this.market (symbol);
-            request['symbol'] = market['id'];
-        }
-        if (limit !== undefined) {
-            request['limit'] = limit;
-        }
-        if (since !== undefined) {
-            request['from'] = since;
-        }
-        const response = await this.privateGetHistoryOrder (this.extend (request, params));
-        return this.parseOrders (response);
-    }
-
-    async fetchClosedOrders (symbol = undefined, since = undefined, limit = undefined, params = {}) {
-        await this.fetchOrders (symbol, since, limit, params);
-        const orders = this.filterBy (this.orders, 'status', 'closed');
-        return this.filterBySymbolSinceLimit (orders, symbol, since, limit);
-    }
-
-    async fetchMyTrades (symbol = undefined, since = undefined, limit = undefined, params = {}) {
-        await this.loadMarkets ();
-        const request = {};
-        if (symbol !== undefined) {
-            const market = this.market (symbol);
-            request['symbol'] = market['id'];
-        }
-        if (limit !== undefined) {
-            request['limit'] = limit;
-        }
-        if (since !== undefined) {
-            request['from'] = since;
-        }
-        const response = await this.privateGetHistoryTrades (this.extend (request, params));
-        return this.parseTrades (response);
-    }
-
-    parseTrade (trade, market = undefined) {
-        //   { id: 809014577,
-        //     clientOrderId: '2c7d66b38a095603797b8b260ffa5f33',
-        //     orderId: 226958186479,
-        //     symbol: 'ETHBTC',
-        //     side: 'sell',
-        //     quantity: '0.1000',
-        //     price: '0.020504',
-        //     fee: '0.000005126000',
-        //     timestamp: '2020-03-27T15:48:00.315Z' }
-        const timestamp = this.parse8601 (this.safeString (trade, 'timestamp'));
-        market = this.parseMarket (this.safeString (trade, 'symbol'));
-        const price = this.safeFloat (trade, 'price');
-        const amount = this.safeFloat (trade, 'quantity');
-        return {
-            'id': this.safeString (trade, 'id'),
-            'order': this.safeString (trade, 'clientOrderId'),
+            'id': id,
+            'order': orderId,
             'timestamp': timestamp,
             'datetime': this.iso8601 (timestamp),
-            'symbol': market['symbol'],
-            'type': undefined,
-            'side': this.safeString (trade, 'side'),
-            'takerOrMaker': undefined,
+            'symbol': symbol,
+            'type': type,
+            'side': side,
+            'takerOrMaker': takerOrMaker,
             'price': price,
             'amount': amount,
-<<<<<<< HEAD
-            'cost': price * amount,
-            'fee': {
-                'cost': this.safeFloat (trade, 'fee'),
-                'currency': market['feeCurrency'],
-            },
+            'cost': cost,
+            'fee': fee,
             'info': trade,
         };
+    }
+
+    parseTrades (trades, market = undefined, since = undefined, limit = undefined, params = {}) {
+        let result = [];
+        if (Array.isArray (trades)) {
+            for (let i = 0; i < trades.length; i++) {
+                result.push (this.parseTrade (trades[i], market));
+            }
+        } else {
+            const ids = Object.keys (trades);
+            for (let i = 0; i < ids.length; i++) {
+                const id = ids[i];
+                const trade = this.parseTrade (trades[id], market);
+                result.push (this.extend (trade, { 'id': id }, params));
+            }
+        }
+        result = this.sortBy (result, 'timestamp');
+        const symbol = (market !== undefined) ? market['symbol'] : undefined;
+        return this.filterBySymbolSinceLimit (result, symbol, since, limit);
     }
 
     calculateFee (symbol, type, side, amount, price, takerOrMaker = 'taker', params = {}) {
@@ -497,7 +423,293 @@
             'currency': market[key],
             'rate': rate,
             'cost': cost,
-=======
+        };
+    }
+
+    async fetchOrderBook (symbol, limit = undefined, params = {}) {
+        await this.loadMarkets ();
+        const market = this.market (symbol);
+        const request = {
+            'pair': market['id'],
+        };
+        if (limit !== undefined) {
+            request['limit'] = limit; // default = 150, max = 2000
+        }
+        const response = await this.publicGetDepthPair (this.extend (request, params));
+        const market_id_in_reponse = (market['id'] in response);
+        if (!market_id_in_reponse) {
+            throw new ExchangeError (this.id + ' ' + market['symbol'] + ' order book is empty or not available');
+        }
+        const orderbook = response[market['id']];
+        return this.parseOrderBook (orderbook);
+    }
+
+    async fetchOrderBooks (symbols = undefined, limit = undefined, params = {}) {
+        await this.loadMarkets ();
+        let ids = undefined;
+        if (symbols === undefined) {
+            ids = this.ids.join ('-');
+            // max URL length is 2083 symbols, including http schema, hostname, tld, etc...
+            if (ids.length > 2048) {
+                const numIds = this.ids.length;
+                throw new ExchangeError (this.id + ' has ' + numIds.toString () + ' symbols exceeding max URL length, you are required to specify a list of symbols in the first argument to fetchOrderBooks');
+            }
+        } else {
+            ids = this.marketIds (symbols);
+            ids = ids.join ('-');
+        }
+        const request = {
+            'pair': ids,
+        };
+        if (limit !== undefined) {
+            request['limit'] = limit; // default = 150, max = 2000
+        }
+        const response = await this.publicGetDepthPair (this.extend (request, params));
+        const result = {};
+        ids = Object.keys (response);
+        for (let i = 0; i < ids.length; i++) {
+            const id = ids[i];
+            let symbol = id;
+            if (id in this.markets_by_id) {
+                const market = this.markets_by_id[id];
+                symbol = market['symbol'];
+            }
+            result[symbol] = this.parseOrderBook (response[id]);
+        }
+        return result;
+    }
+
+    async fetchTickers (symbols = undefined, params = {}) {
+        await this.loadMarkets ();
+        let ids = this.ids;
+        if (symbols === undefined) {
+            const numIds = ids.length;
+            ids = ids.join ('-');
+            const maxLength = this.safeInteger (this.options, 'fetchTickersMaxLength', 2048);
+            // max URL length is 2048 symbols, including http schema, hostname, tld, etc...
+            if (ids.length > this.options['fetchTickersMaxLength']) {
+                throw new ArgumentsRequired (this.id + ' has ' + numIds.toString () + ' markets exceeding max URL length for this endpoint (' + maxLength.toString () + ' characters), please, specify a list of symbols of interest in the first argument to fetchTickers');
+            }
+        } else {
+            ids = this.marketIds (symbols);
+            ids = ids.join ('-');
+        }
+        const request = {
+            'pair': ids,
+        };
+        const tickers = await this.publicGetTickerPair (this.extend (request, params));
+        //
+        //     {
+        //         "bchbtc" : {
+        //             "high" : 0.02989,
+        //             "low" : 0.02736,
+        //             "avg" : 33.90585,
+        //             "vol" : 0.65982205,
+        //             "vol_cur" : 0.0194604180960,
+        //             "last" : 0.03000,
+        //             "buy" : 0.02980,
+        //             "sell" : 0.03001,
+        //             "updated" : 1568104614,
+        //             "pair" : "bchbtc"
+        //         },
+        //         "ethbtc" : {
+        //             "high" : 0.01772,
+        //             "low" : 0.01742,
+        //             "avg" : 56.89082,
+        //             "vol" : 229.247115044,
+        //             "vol_cur" : 4.02959737298943,
+        //             "last" : 0.01769,
+        //             "buy" : 0.01768,
+        //             "sell" : 0.01776,
+        //             "updated" : 1568104614,
+        //             "pair" : "ethbtc"
+        //         }
+        //     }
+        //
+        const result = {};
+        const keys = Object.keys (tickers);
+        for (let k = 0; k < keys.length; k++) {
+            const id = keys[k];
+            const ticker = tickers[id];
+            let symbol = id;
+            let market = undefined;
+            if (id in this.markets_by_id) {
+                market = this.markets_by_id[id];
+                symbol = market['symbol'];
+            }
+            result[symbol] = this.parseTicker (ticker, market);
+        }
+        return result;
+    }
+
+    async fetchTicker (symbol, params = {}) {
+        const tickers = await this.fetchTickers ([ symbol ], params);
+        return tickers[symbol];
+    }
+
+    async fetchTrades (symbol, since = undefined, limit = undefined, params = {}) {
+        await this.loadMarkets ();
+        const market = this.market (symbol);
+        const request = {
+            'pair': market['id'],
+        };
+        if (limit !== undefined) {
+            request['limit'] = limit;
+        }
+        const response = await this.publicGetTradesPair (this.extend (request, params));
+        if (Array.isArray (response)) {
+            const numElements = response.length;
+            if (numElements === 0) {
+                return [];
+            }
+        }
+        return this.parseTrades (response[market['id']], market, since, limit);
+    }
+
+    parseOHLCV (ohlcv, market = undefined, timeframe = '1m', since = undefined, limit = undefined) {
+        //
+        //     {
+        //         "high" : 0.01955,
+        //         "open" : 0.01955,
+        //         "low" : 0.01955,
+        //         "close" : 0.01955,
+        //         "amount" : 2.5,
+        //         "timestamp" : 1565155740000
+        //     }
+        //
+        return [
+            this.safeInteger (ohlcv, 'timestamp'),
+            this.safeFloat (ohlcv, 'open'),
+            this.safeFloat (ohlcv, 'high'),
+            this.safeFloat (ohlcv, 'low'),
+            this.safeFloat (ohlcv, 'close'),
+            this.safeFloat (ohlcv, 'amount'),
+        ];
+    }
+
+    async fetchOHLCV (symbol, timeframe = '1m', since = undefined, limit = undefined, params = {}) {
+        await this.loadMarkets ();
+        const market = this.market (symbol);
+        const request = {
+            'pair': market['id'],
+            'period': this.timeframes[timeframe],
+        };
+        let method = 'publicGetLastBarsPairPeriodAmount';
+        if (since === undefined) {
+            if (limit === undefined) {
+                limit = 100; // required, max 2000
+            }
+            request['amount'] = limit;
+        } else {
+            method = 'publicGetPeriodBarsPairPeriodStartEnd';
+            // in their docs they expect milliseconds
+            // but it returns empty arrays with milliseconds
+            // however, it does work properly with seconds
+            request['start'] = parseInt (since / 1000);
+            if (limit === undefined) {
+                request['end'] = this.seconds ();
+            } else {
+                const duration = this.parseTimeframe (timeframe) * 1000;
+                const end = this.sum (since, duration * limit);
+                request['end'] = parseInt (end / 1000);
+            }
+        }
+        const response = await this[method] (this.extend (request, params));
+        //
+        //     {
+        //         "ethbtc": [
+        //             {
+        //                 "high" : 0.01955,
+        //                 "open" : 0.01955,
+        //                 "low" : 0.01955,
+        //                 "close" : 0.01955,
+        //                 "amount" : 2.5,
+        //                 "timestamp" : 1565155740000
+        //             },
+        //             {
+        //                 "high" : 0.01967,
+        //                 "open" : 0.01967,
+        //                 "low" : 0.01967,
+        //                 "close" : 0.01967,
+        //                 "amount" : 0,
+        //                 "timestamp" : 1565155680000
+        //             }
+        //         ]
+        //     }
+        //
+        const candles = this.safeValue (response, market['id'], []);
+        return this.parseOHLCVs (candles, market, timeframe, since, limit);
+    }
+
+    async createOrder (symbol, type, side, amount, price = undefined, params = {}) {
+        await this.loadMarkets ();
+        const market = this.market (symbol);
+        if (type === 'market' && price === undefined) {
+            throw new ArgumentsRequired (this.id + ' createOrder requires a price argument even for market orders, that is the worst price that you agree to fill your order for');
+        }
+        const request = {
+            'pair': market['id'],
+            'type': side,
+            'volume': this.amountToPrecision (symbol, amount),
+            'rate': this.priceToPrecision (symbol, price),
+            'orderType': type,
+        };
+        price = parseFloat (price);
+        amount = parseFloat (amount);
+        const response = await this.privatePostOrderNew (this.extend (request, params));
+        //
+        //     {
+        //       "success": 1,
+        //       "return": {
+        //         "received": 0,
+        //         "remains": 10,
+        //         "funds": {
+        //           "BTC": {
+        //             "total": 100,
+        //             "available": 95
+        //           },
+        //           "USD": {
+        //             "total": 10000,
+        //             "available": 9995
+        //           },
+        //           "EUR": {
+        //             "total": 1000,
+        //             "available": 995
+        //           },
+        //           "LTC": {
+        //             "total": 1000,
+        //             "available": 995
+        //           }
+        //         },
+        //         "orderId": 0, // https://github.com/ccxt/ccxt/issues/3677
+        //       }
+        //     }
+        //
+        let status = 'open';
+        let filled = 0.0;
+        let remaining = amount;
+        const responseReturn = this.safeValue (response, 'return');
+        let id = this.safeString2 (responseReturn, 'orderId', 'order_id');
+        if (id === '0') {
+            id = this.safeString (responseReturn, 'initOrderId', 'init_order_id');
+            status = 'closed';
+        }
+        filled = this.safeFloat (responseReturn, 'received', 0.0);
+        remaining = this.safeFloat (responseReturn, 'remains', amount);
+        const timestamp = this.milliseconds ();
+        return {
+            'info': response,
+            'id': id,
+            'timestamp': timestamp,
+            'datetime': this.iso8601 (timestamp),
+            'lastTradeTimestamp': undefined,
+            'status': status,
+            'symbol': symbol,
+            'type': type,
+            'side': side,
+            'price': price,
+            'cost': price * filled,
+            'amount': amount,
             'remaining': remaining,
             'filled': filled,
             'fee': undefined,
@@ -505,18 +717,16 @@
             'clientOrderId': undefined,
             'average': undefined,
             'trades': undefined,
->>>>>>> c3b157ad
         };
     }
 
     parseOrderStatus (status) {
         const statuses = {
-            'new': 'open',
-            'suspended': 'open',
-            'partiallyFilled': 'open',
-            'filled': 'closed',
-            'canceled': 'canceled',
-            'expired': 'canceled',
+            '0': 'open', // Active
+            '1': 'closed', // Filled
+            '2': 'canceled', // Killed
+            '3': 'canceling', // Killing
+            '7': 'canceled', // Rejected
         };
         return this.safeString (statuses, status, status);
     }
@@ -541,57 +751,96 @@
     }
 
     parseOrder (order, market = undefined) {
-        //   cancelOrder response
-        //   { id: 226952257529,
-        //     clientOrderId: '2241bed127c1756240641b6159a05d33',
-        //     symbol: 'ETHBTC',
-        //     side: 'sell',
-        //     status: 'new',
-        //     type: 'limit',
-        //     timeInForce: 'GTC',
-        //     price: '1.000000',
-        //     quantity: '0.1000',
-        //     postOnly: false,
-        //     cumQuantity: '0',
-        //     createdAt: '2020-03-27T15:20:41.427Z',
-        //     updatedAt: '2020-03-27T15:20:41.427Z' }
-        //
-        const id = this.safeString (order, 'clientOrderId');
-        const clientOrderId = id;
+        //
+        // fetchOrder
+        //
+        //   {
+        //     "number": 36635882,
+        //     "pair": "btcusd",
+        //     "type": "buy",
+        //     "remainingVolume": 10,
+        //     "volume": 10,
+        //     "rate": 1000.0,
+        //     "timestampCreated": 1496670,
+        //     "status": 0,
+        //     "orderType": "limit",
+        //     "deals": [
+        //       {
+        //         "pair": "btcusd",
+        //         "type": "buy",
+        //         "amount": 1,
+        //         "rate": 1000.0,
+        //         "orderId": 1,
+        //         "timestamp": 1496672724,
+        //         "commission": 0.001,
+        //         "commissionCurrency": "btc"
+        //       }
+        //     ]
+        //   }
+        //
+        const id = this.safeString (order, 'id');
         const status = this.parseOrderStatus (this.safeString (order, 'status'));
-        const timestamp = this.parse8601 (this.safeString (order, 'createdAt'));
-        const marketId = this.safeString (order, 'symbol');
+        const timestamp = this.safeTimestamp (order, 'timestampCreated');
+        const marketId = this.safeString (order, 'pair');
         market = this.parseMarket (marketId);
         let symbol = undefined;
         if (market !== undefined) {
             symbol = market['symbol'];
         }
-        const filled = this.safeFloat (order, 'cumQuantity');
-        const amount = this.safeFloat (order, 'quantity');
-        const price = this.safeFloat (order, 'price');
-        const remaining = amount - filled;
-        const orderType = this.safeString (order, 'type');
-        const side = this.safeString (order, 'side');
+        const remaining = this.safeFloat (order, 'remainingVolume');
+        const amount = this.safeFloat (order, 'volume');
+        const price = this.safeFloat (order, 'rate');
+        let filled = undefined;
+        let cost = undefined;
+        if (amount !== undefined) {
+            if (remaining !== undefined) {
+                filled = amount - remaining;
+                cost = price * filled;
+            }
+        }
+        const orderType = this.safeString (order, 'orderType');
+        const side = this.safeString (order, 'type');
+        let fee = undefined;
+        const deals = this.safeValue (order, 'deals', []);
+        const numDeals = deals.length;
+        let trades = undefined;
+        let lastTradeTimestamp = undefined;
+        if (numDeals > 0) {
+            trades = this.parseTrades (deals);
+            let feeCost = undefined;
+            let feeCurrency = undefined;
+            for (let i = 0; i < trades.length; i++) {
+                const trade = trades[i];
+                if (feeCost === undefined) {
+                    feeCost = 0;
+                }
+                feeCost = this.sum (feeCost, trade['fee']['cost']);
+                feeCurrency = trade['fee']['currency'];
+                lastTradeTimestamp = trade['timestamp'];
+            }
+            if (feeCost !== undefined) {
+                fee = {
+                    'cost': feeCost,
+                    'currency': feeCurrency,
+                };
+            }
+        }
         return {
+            'info': order,
             'id': id,
-            'clientOrderId': clientOrderId,
+            'clientOrderId': undefined,
             'symbol': symbol,
             'timestamp': timestamp,
             'datetime': this.iso8601 (timestamp),
-            'lastTradeTimestamp': undefined,
+            'lastTradeTimestamp': lastTradeTimestamp,
             'type': orderType,
             'side': side,
             'price': price,
-            'cost': undefined,
+            'cost': cost,
             'amount': amount,
             'remaining': remaining,
             'filled': filled,
             'status': status,
-<<<<<<< HEAD
-            'fee': undefined,
-            'trades': undefined,
-            'info': order,
-=======
             'fee': fee,
             'trades': trades,
             'average': undefined,
@@ -714,70 +963,142 @@
         await this.loadMarkets ();
         const request = {
             'orderId': id,
->>>>>>> c3b157ad
-        };
+        };
+        const response = await this.privatePostOrderCancel (this.extend (request, params));
+        if (id in this.orders) {
+            this.orders[id]['status'] = 'canceled';
+        }
+        return response;
+    }
+
+    parseOrders (orders, market = undefined, since = undefined, limit = undefined, params = {}) {
+        const result = [];
+        const ids = Object.keys (orders);
+        let symbol = undefined;
+        if (market !== undefined) {
+            symbol = market['symbol'];
+        }
+        for (let i = 0; i < ids.length; i++) {
+            const id = ids[i];
+            const order = this.extend ({ 'id': id }, orders[id]);
+            result.push (this.extend (this.parseOrder (order, market), params));
+        }
+        return this.filterBySymbolSinceLimit (result, symbol, since, limit);
+    }
+
+    async fetchClosedOrders (symbol = undefined, since = undefined, limit = undefined, params = {}) {
+        const orders = await this.fetchOrders (symbol, since, limit, params);
+        return this.filterBy (orders, 'status', 'closed');
+    }
+
+    async fetchMyTrades (symbol = undefined, since = undefined, limit = undefined, params = {}) {
+        await this.loadMarkets ();
+        let market = undefined;
+        // some derived classes use camelcase notation for request fields
+        const request = {
+            // 'from': 123456789, // trade ID, from which the display starts numerical 0 (test result: liqui ignores this field)
+            // 'count': 1000, // the number of trades for display numerical, default = 1000
+            // 'from_id': trade ID, from which the display starts numerical 0
+            // 'end_id': trade ID on which the display ends numerical ∞
+            // 'order': 'ASC', // sorting, default = DESC (test result: liqui ignores this field, most recent trade always goes last)
+            // 'since': 1234567890, // UTC start time, default = 0 (test result: liqui ignores this field)
+            // 'end': 1234567890, // UTC end time, default = ∞ (test result: liqui ignores this field)
+            // 'pair': 'eth_btc', // default = all markets
+        };
+        if (symbol !== undefined) {
+            market = this.market (symbol);
+            request['pair'] = market['id'];
+        }
+        if (limit !== undefined) {
+            request['count'] = parseInt (limit);
+        }
+        if (since !== undefined) {
+            request['since'] = parseInt (since / 1000);
+        }
+        const response = await this.privatePostHistoryTrades (this.extend (request, params));
+        let trades = [];
+        if ('return' in response) {
+            trades = response['return'];
+        }
+        return this.parseTrades (trades, market, since, limit);
+    }
+
+    async fetchTransactions (code = undefined, since = undefined, limit = undefined, params = {}) {
+        await this.loadMarkets ();
+        let currency = undefined;
+        const request = {};
+        if (code !== undefined) {
+            currency = this.currency (code);
+            request['currency'] = currency['id'];
+        }
+        if (since !== undefined) {
+            request['since'] = since;
+        }
+        if (limit !== undefined) {
+            request['count'] = limit;
+        }
+        const response = await this.privatePostHistoryTransactions (this.extend (request, params));
+        //
+        //     {
+        //         "success": 1,
+        //         "return": [
+        //             {
+        //                 "id": 1,
+        //                 "timestamp": 11,
+        //                 "type": "Withdraw",
+        //                 "amount": 1,
+        //                 "currency": "btc",
+        //                 "confirmationsCount": 6,
+        //                 "address": "address",
+        //                 "status": 2,
+        //                 "commission": 0.0001
+        //             }
+        //         ]
+        //     }
+        //
+        const transactions = this.safeValue (response, 'return', []);
+        return this.parseTransactions (transactions, currency, since, limit);
     }
 
     parseTransactionStatus (status) {
         const statuses = {
-            'created': 'pending',
-            'pending': 'pending',
-            'failed': 'failed',
-            'success': 'ok',
+            '1': 'failed',
+            '2': 'ok',
+            '3': 'pending',
+            '4': 'failed',
         };
         return this.safeString (statuses, status, status);
     }
 
-    parseTransactionType (status) {
-        const statuses = {
-            'payout': 'withdrawal',
-            'payin': 'deposit',
-            'deposit': 'deposit',
-            'withdraw': 'withdrawal',
-            'bankToExchange': 'deposit',
-            'exchangeToBank': 'withdrawal',
-        };
-        return this.safeString (statuses, status, status);
-    }
-
     parseTransaction (transaction, currency = undefined) {
-        //   { id: '6dfgdfgdfgb7c',
-        //     index: 50045646423,
-        //     type: 'deposit',
-        //     status: 'success',
-        //     currency: 'USD',
-        //     amount: '0.01',
-        //     createdAt: '2020-03-25T15:12:24.142Z',
-        //     updatedAt: '2020-03-25T15:18:45.425Z' }
-        //
-        //   { id: 'dfgdfgfe5',
-        //     index: 504564573,
-        //     type: 'deposit',
-        //     status: 'success',
-        //     currency: 'LTC',
-        //     amount: '0.00000210',
-        //     createdAt: '2020-03-25T15:12:28.842Z',
-        //     updatedAt: '2020-03-25T15:20:14.607Z' }
-        //
-        //   { id: '8dfgdfg6ac',
-        //     index: 5546450148,
-        //     type: 'payin',
-        //     status: 'pending',
-        //     currency: 'ETH',
-        //     amount: '0.500000000000000000',
-        //     createdAt: '2020-03-27T14:19:56.885Z',
-        //     updatedAt: '2020-03-27T14:21:07.062Z',
-        //     hash:
-        //     '0xa6f98edfgdfga1718d',
-        //         address: '0xdfgdfg78647107e' }
-        const timestamp = this.parse8601 (this.safeString (transaction, 'updatedAt'));
+        //
+        //     {
+        //         "id": 1,
+        //         "timestamp": 11, // 11 in their docs (
+        //         "type": "Withdraw",
+        //         "amount": 1,
+        //         "currency": "btc",
+        //         "confirmationsCount": 6,
+        //         "address": "address",
+        //         "status": 2,
+        //         "commission": 0.0001
+        //     }
+        //
+        const timestamp = this.safeTimestamp (transaction, 'timestamp');
+        let type = this.safeString (transaction, 'type');
+        if (type !== undefined) {
+            if (type === 'Incoming') {
+                type = 'deposit';
+            } else if (type === 'Withdraw') {
+                type = 'withdrawal';
+            }
+        }
         const currencyId = this.safeString (transaction, 'currency');
         const code = this.safeCurrencyCode (currencyId, currency);
         const status = this.parseTransactionStatus (this.safeString (transaction, 'status'));
-        const type = this.parseTransactionType (this.safeString (transaction, 'type'));
         return {
             'id': this.safeString (transaction, 'id'),
-            'txid': this.safeString (transaction, 'hash'),
+            'txid': this.safeString (transaction, 'txid'),
             'timestamp': timestamp,
             'datetime': this.iso8601 (timestamp),
             'address': this.safeString (transaction, 'address'),
@@ -794,28 +1115,103 @@
         };
     }
 
+    async createDepositAddress (code, params = {}) {
+        const request = {
+            'new': 1,
+        };
+        const response = await this.fetchDepositAddress (code, this.extend (request, params));
+        return response;
+    }
+
+    async fetchDepositAddress (code, params = {}) {
+        await this.loadMarkets ();
+        const currency = this.currency (code);
+        const request = {
+            'currency': currency['id'],
+        };
+        const response = await this.dwapiPostDepositCryptoaddress (this.extend (request, params));
+        const result = this.safeValue (response, 'return', {});
+        const address = this.safeString (result, 'address');
+        this.checkAddress (address);
+        return {
+            'currency': code,
+            'address': address,
+            'tag': undefined, // not documented in DSX API
+            'info': response,
+        };
+    }
+
+    async withdraw (code, amount, address, tag = undefined, params = {}) {
+        this.checkAddress (address);
+        await this.loadMarkets ();
+        const currency = this.currency (code);
+        const commission = this.safeValue (params, 'commission');
+        if (commission === undefined) {
+            throw new ArgumentsRequired (this.id + ' withdraw() requires a `commission` (withdrawal fee) parameter (string)');
+        }
+        params = this.omit (params, commission);
+        const request = {
+            'currency': currency['id'],
+            'amount': parseFloat (amount),
+            'address': address,
+            'commission': commission,
+        };
+        if (tag !== undefined) {
+            request['address'] += ':' + tag;
+        }
+        const response = await this.dwapiPostWithdrawCrypto (this.extend (request, params));
+        //
+        //     [
+        //         {
+        //             "success": 1,
+        //             "return": {
+        //                 "transactionId": 2863073
+        //             }
+        //         }
+        //     ]
+        //
+        const data = this.safeValue (response, 'return', {});
+        const id = this.safeString (data, 'transactionId');
+        return {
+            'info': response,
+            'id': id,
+        };
+    }
+
     sign (path, api = 'public', method = 'GET', params = {}, headers = undefined, body = undefined) {
         let url = this.urls['api'][api];
-        url += '/' + this.implodeParams (path, params);
         const query = this.omit (params, this.extractParams (path));
-        if (api === 'public') {
+        if (api === 'private' || api === 'dwapi') {
+            url += '/' + this.version + '/' + this.implodeParams (path, params);
+            this.checkRequiredCredentials ();
+            const nonce = this.nonce ();
+            body = this.urlencode (this.extend ({
+                'nonce': nonce,
+            }, query));
+            const signature = this.decode (this.hmac (this.encode (body), this.encode (this.secret), 'sha512', 'base64'));
+            headers = {
+                'Content-Type': 'application/x-www-form-urlencoded',
+                'Key': this.apiKey,
+                'Sign': signature,
+            };
+        } else if (api === 'public') {
+            url += '/' + this.implodeParams (path, params);
             if (Object.keys (query).length) {
                 url += '?' + this.urlencode (query);
             }
         } else {
-            const auth = this.apiKey + ':' + this.secret;
-            headers = {
-                'Authorization': 'Basic ' + this.stringToBase64 (auth),
-            };
-            if (method === 'POST') {
-                if (Object.keys (query).length) {
-                    headers['Content-Type'] = 'application/json';
-                    body = this.json (query);
-                }
-            } else if (method === 'GET') {
+            url += '/' + this.implodeParams (path, params);
+            if (method === 'GET') {
                 if (Object.keys (query).length) {
                     url += '?' + this.urlencode (query);
                 }
+            } else {
+                if (Object.keys (query).length) {
+                    body = this.json (query);
+                    headers = {
+                        'Content-Type': 'application/json',
+                    };
+                }
             }
         }
         return { 'url': url, 'method': method, 'body': body, 'headers': headers };
@@ -825,16 +1221,50 @@
         if (response === undefined) {
             return; // fallback to default error handler
         }
-        if ('error' in response) {
-            // {"error":{"code":20001,"message":"Insufficient funds","description":"Check that the funds are sufficient, given commissions"}}
-            const error = response['error'];
-            const code = this.safeString (error, 'code');
-            const message = this.safeString (error, 'message');
-            const feedback = this.id + ' ' + body;
-            this.throwExactlyMatchedException (this.exceptions['exact'], code, feedback);
-            this.throwExactlyMatchedException (this.exceptions['exact'], message, feedback);
-            this.throwBroadlyMatchedException (this.exceptions['broad'], message, feedback);
-            throw new ExchangeError (feedback); // unknown message
+        if ('success' in response) {
+            //
+            // 1 - Liqui only returns the integer 'success' key from their private API
+            //
+            //     { "success": 1, ... } httpCode === 200
+            //     { "success": 0, ... } httpCode === 200
+            //
+            // 2 - However, exchanges derived from Liqui, can return non-integers
+            //
+            //     It can be a numeric string
+            //     { "sucesss": "1", ... }
+            //     { "sucesss": "0", ... }, httpCode >= 200 (can be 403, 502, etc)
+            //
+            //     Or just a string
+            //     { "success": "true", ... }
+            //     { "success": "false", ... }, httpCode >= 200
+            //
+            //     Or a boolean
+            //     { "success": true, ... }
+            //     { "success": false, ... }, httpCode >= 200
+            //
+            // 3 - Oversimplified, Python PEP8 forbids comparison operator (===) of different types
+            //
+            // 4 - We do not want to copy-paste and duplicate the code of this handler to other exchanges derived from Liqui
+            //
+            // To cover points 1, 2, 3 and 4 combined this handler should work like this:
+            //
+            let success = this.safeValue (response, 'success', false);
+            if (typeof success === 'string') {
+                if ((success === 'true') || (success === '1')) {
+                    success = true;
+                } else {
+                    success = false;
+                }
+            }
+            if (!success) {
+                const code = this.safeString (response, 'code');
+                const message = this.safeString (response, 'error');
+                const feedback = this.id + ' ' + body;
+                this.throwExactlyMatchedException (this.exceptions['exact'], code, feedback);
+                this.throwExactlyMatchedException (this.exceptions['exact'], message, feedback);
+                this.throwBroadlyMatchedException (this.exceptions['broad'], message, feedback);
+                throw new ExchangeError (feedback); // unknown message
+            }
         }
     }
 };