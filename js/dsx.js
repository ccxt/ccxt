'use strict';

// ---------------------------------------------------------------------------

const liqui = require ('./liqui.js');
const { ArgumentsRequired, InvalidOrder } = require ('./base/errors');

// ---------------------------------------------------------------------------

module.exports = class dsx extends liqui {
    describe () {
        return this.deepExtend (super.describe (), {
            'id': 'dsx',
            'name': 'DSX',
            'countries': [ 'UK' ],
            'rateLimit': 1500,
            'version': 'v2',
            'has': {
                'CORS': false,
                'fetchOrder': true,
                'fetchOrders': true,
                'fetchOpenOrders': true,
                'fetchClosedOrders': false,
                'fetchOrderBooks': false,
                'createDepositAddress': true,
                'fetchDepositAddress': true,
                'fetchTransactions': true,
            },
            'urls': {
                'logo': 'https://user-images.githubusercontent.com/1294454/27990275-1413158a-645a-11e7-931c-94717f7510e3.jpg',
                'api': {
                    'public': 'https://dsx.uk/mapi', // market data
                    'private': 'https://dsx.uk/tapi', // trading
                    'dwapi': 'https://dsx.uk/dwapi', // deposit/withdraw
                },
                'www': 'https://dsx.uk',
                'doc': [
                    'https://dsx.uk/developers/publicApiV2',
                    'https://api.dsx.uk',
                    'https://dsx.uk/api_docs/public',
                    'https://dsx.uk/api_docs/private',
                    '',
                ],
            },
            'fees': {
                'trading': {
                    'tierBased': true,
                    'percentage': true,
                    'maker': 0.15 / 100,
                    'taker': 0.25 / 100,
                },
            },
            'api': {
                // market data (public)
                'public': {
                    'get': [
                        'barsFromMoment/{id}/{period}/{start}', // empty reply :\
                        'depth/{pair}',
                        'info',
                        'lastBars/{id}/{period}/{amount}', // period is (m, h or d)
                        'periodBars/{id}/{period}/{start}/{end}',
                        'ticker/{pair}',
                        'trades/{pair}',
                    ],
                },
                // trading (private)
                'private': {
                    'post': [
                        'info/account',
                        'history/transactions',
                        'history/trades',
                        'history/orders',
                        'orders',
                        'order/cancel',
                        'order/cancel/all',
                        'order/status',
                        'order/new',
                        'volume',
                        'fees', // trading fee schedule
                    ],
                },
                // deposit / withdraw (private)
                'dwapi': {
                    'post': [
                        'deposit/cryptoaddress',
                        'withdraw/crypto',
                        'withdraw/fiat',
                        'withdraw/submit',
                        'withdraw/cancel',
                        'transaction/status', // see 'history/transactions' in private tapi above
                    ],
                },
            },
            'exceptions': {
                'exact': {
                    "Order wasn't cancelled": InvalidOrder, // non-existent order
                },
            },
            'options': {
                'fetchOrderMethod': 'privatePostOrderStatus',
                'fetchMyTradesMethod': 'privatePostHistoryTrades',
                'cancelOrderMethod': 'privatePostOrderCancel',
                'fetchTickersMaxLength': 250,
            },
        });
    }

    async fetchTransactions (code = undefined, since = undefined, limit = undefined, params = {}) {
        await this.loadMarkets ();
        let currency = undefined;
        const request = {};
        if (code !== undefined) {
            currency = this.currency (code);
            request['currency'] = currency['id'];
        }
        if (since !== undefined) {
            request['since'] = since;
        }
        if (limit !== undefined) {
            request['count'] = limit;
        }
        const response = await this.privatePostHistoryTransactions (this.extend (request, params));
        //
        //     {
        //         "success": 1,
        //         "return": [
        //             {
        //                 "id": 1,
        //                 "timestamp": 11,
        //                 "type": "Withdraw",
        //                 "amount": 1,
        //                 "currency": "btc",
        //                 "confirmationsCount": 6,
        //                 "address": "address",
        //                 "status": 2,
        //                 "commission": 0.0001
        //             }
        //         ]
        //     }
        //
        const transactions = this.safeValue (response, 'return', []);
        return this.parseTransactions (transactions, currency, since, limit);
    }

    parseTransactionStatus (status) {
        const statuses = {
            '1': 'failed',
            '2': 'ok',
            '3': 'pending',
            '4': 'failed',
        };
        return this.safeString (statuses, status, status);
    }

    parseTransaction (transaction, currency = undefined) {
        //
        //     {
        //         "id": 1,
        //         "timestamp": 11, // 11 in their docs (
        //         "type": "Withdraw",
        //         "amount": 1,
        //         "currency": "btc",
        //         "confirmationsCount": 6,
        //         "address": "address",
        //         "status": 2,
        //         "commission": 0.0001
        //     }
        //
        let timestamp = this.safeInteger (transaction, 'timestamp');
        if (timestamp !== undefined) {
            timestamp = timestamp * 1000;
        }
        let type = this.safeString (transaction, 'type');
        if (type !== undefined) {
            if (type === 'Incoming') {
                type = 'deposit';
            } else if (type === 'Withdraw') {
                type = 'withdrawal';
            }
        }
        const currencyId = this.safeString (transaction, 'currency');
        let code = undefined;
        if (currencyId in this.currencies_by_id) {
            const ccy = this.currencies_by_id[currencyId];
            code = ccy['code'];
        } else {
            code = this.commonCurrencyCode (currencyId);
        }
        const status = this.parseTransactionStatus (this.safeString (transaction, 'status'));
        return {
            'id': this.safeString (transaction, 'id'),
            'txid': this.safeString (transaction, 'txid'),
            'timestamp': timestamp,
            'datetime': this.iso8601 (timestamp),
            'address': this.safeString (transaction, 'address'),
            'type': type,
            'amount': this.safeFloat (transaction, 'amount'),
            'currency': code,
            'status': status,
            'fee': {
                'currency': code,
                'cost': this.safeFloat (transaction, 'commission'),
                'rate': undefined,
            },
            'info': transaction,
        };
    }

    async fetchMarkets (params = {}) {
        const response = await this.publicGetInfo (params);
        const markets = response['pairs'];
        const keys = Object.keys (markets);
        const result = [];
        for (let i = 0; i < keys.length; i++) {
            const id = keys[i];
            const market = markets[id];
            const baseId = this.safeString (market, 'base_currency');
            const quoteId = this.safeString (market, 'quoted_currency');
            const base = this.commonCurrencyCode (baseId);
            const quote = this.commonCurrencyCode (quoteId);
            const symbol = base + '/' + quote;
            const precision = {
                'amount': this.safeInteger (market, 'decimal_places'),
                'price': this.safeInteger (market, 'decimal_places'),
            };
            const amountLimits = {
                'min': this.safeFloat (market, 'min_amount'),
                'max': this.safeFloat (market, 'max_amount'),
            };
            const priceLimits = {
                'min': this.safeFloat (market, 'min_price'),
                'max': this.safeFloat (market, 'max_price'),
            };
            const costLimits = {
                'min': this.safeFloat (market, 'min_total'),
            };
            const limits = {
                'amount': amountLimits,
                'price': priceLimits,
                'cost': costLimits,
            };
            const hidden = this.safeInteger (market, 'hidden');
            const active = (hidden === 0);
            result.push ({
                'id': id,
                'symbol': symbol,
                'base': base,
                'quote': quote,
                'baseId': baseId,
                'quoteId': quoteId,
                'active': active,
                'precision': precision,
                'limits': limits,
                'info': market,
            });
        }
        return result;
    }

    async fetchBalance (params = {}) {
        await this.loadMarkets ();
        const response = await this.privatePostInfoAccount ();
        //
        //     {
        //       "success" : 1,
        //       "return" : {
        //         "funds" : {
        //           "BTC" : {
        //             "total" : 0,
        //             "available" : 0
        //           },
        //           "USD" : {
        //             "total" : 0,
        //             "available" : 0
        //           },
        //           "USDT" : {
        //             "total" : 0,
        //             "available" : 0
        //           }
        //         },
        //         "rights" : {
        //           "info" : 1,
        //           "trade" : 1
        //         },
        //         "transactionCount" : 0,
        //         "openOrders" : 0,
        //         "serverTime" : 1537451465
        //       }
        //     }
        //
<<<<<<< HEAD
        let balances = response['return'];
        let result = { 'info': balances };
        let funds = balances['funds'];
        let ids = Object.keys (funds);
        for (let c = 0; c < ids.length; c++) {
            let id = ids[c];
            let code = this.commonCurrencyCode (id);
            let account = {
                'free': funds[id]['available'],
                'used': undefined,
                'total': funds[id]['total'],
=======
        const balances = this.safeValue (response, 'return');
        const result = { 'info': response };
        const funds = this.safeValue (balances, 'funds');
        const currencyIds = Object.keys (funds);
        for (let i = 0; i < currencyIds.length; i++) {
            const currencyId = currencyIds[i];
            const code = this.commonCurrencyCode (currencyId);
            const balance = this.safeValue (funds, currencyId, {});
            const account = {
                'free': this.safeFloat (balance, 'available'),
                'used': 0.0,
                'total': this.safeFloat (balance, 'total'),
>>>>>>> aee941af
            };
            account['used'] = account['total'] - account['free'];
            result[code] = account;
        }
        return this.parseBalance (result);
    }

    async createDepositAddress (code, params = {}) {
        const request = {
            'new': 1,
        };
        const response = await this.fetchDepositAddress (code, this.extend (request, params));
        return response;
    }

    async fetchDepositAddress (code, params = {}) {
        await this.loadMarkets ();
        const currency = this.currency (code);
        const request = {
            'currency': currency['id'],
        };
        const response = await this.dwapiPostDepositCryptoaddress (this.extend (request, params));
        const result = this.safeValue (response, 'return', {});
        const address = this.safeString (result, 'address');
        this.checkAddress (address);
        return {
            'currency': code,
            'address': address,
            'tag': undefined, // not documented in DSX API
            'info': response,
        };
    }

    parseTicker (ticker, market = undefined) {
        //
        //   {    high:  0.03492,
        //         low:  0.03245,
        //         avg:  29.46133,
        //         vol:  500.8661,
        //     vol_cur:  17.000797104,
        //        last:  0.03364,
        //         buy:  0.03362,
        //        sell:  0.03381,
        //     updated:  1537521993,
        //        pair: "ethbtc"       }
        //
        const timestamp = ticker['updated'] * 1000;
        let symbol = undefined;
        // dsx has 'pair' in the ticker, liqui does not have it
        const marketId = this.safeString (ticker, 'pair');
        market = this.safeValue (this.markets_by_id, marketId, market);
        if (market !== undefined) {
            symbol = market['symbol'];
        }
        // dsx average is inverted, liqui average is not
        let average = this.safeFloat (ticker, 'avg');
        if (average !== undefined) {
            if (average > 0) {
                average = 1 / average;
            }
        }
        const last = this.safeFloat (ticker, 'last');
        return {
            'symbol': symbol,
            'timestamp': timestamp,
            'datetime': this.iso8601 (timestamp),
            'high': this.safeFloat (ticker, 'high'),
            'low': this.safeFloat (ticker, 'low'),
            'bid': this.safeFloat (ticker, 'buy'),
            'bidVolume': undefined,
            'ask': this.safeFloat (ticker, 'sell'),
            'askVolume': undefined,
            'vwap': undefined,
            'open': undefined,
            'close': last,
            'last': last,
            'previousClose': undefined,
            'change': undefined,
            'percentage': undefined,
            'average': average,
            'baseVolume': this.safeFloat (ticker, 'vol'), // dsx shows baseVolume in 'vol', liqui shows baseVolume in 'vol_cur'
            'quoteVolume': this.safeFloat (ticker, 'vol_cur'), // dsx shows baseVolume in 'vol_cur', liqui shows baseVolume in 'vol'
            'info': ticker,
        };
    }

    signBodyWithSecret (body) {
        return this.decode (this.hmac (this.encode (body), this.encode (this.secret), 'sha512', 'base64'));
    }

    getVersionString () {
        return '';
    }

    getPrivatePath (path, params) {
        return '/' + this.version + '/' + this.implodeParams (path, params);
    }

    getOrderIdKey () {
        return 'orderId';
    }

    async createOrder (symbol, type, side, amount, price = undefined, params = {}) {
        await this.loadMarkets ();
        const market = this.market (symbol);
        if (type === 'market' && price === undefined) {
            throw new ArgumentsRequired (this.id + ' createOrder requires a price argument even for market orders, that is the worst price that you agree to fill your order for');
        }
        const request = {
            'pair': market['id'],
            'type': side,
            'volume': this.amountToPrecision (symbol, amount),
            'rate': this.priceToPrecision (symbol, price),
            'orderType': type,
        };
        price = parseFloat (price);
        amount = parseFloat (amount);
        const response = await this.privatePostOrderNew (this.extend (request, params));
        //
        //     {
        //       "success": 1,
        //       "return": {
        //         "received": 0,
        //         "remains": 10,
        //         "funds": {
        //           "BTC": {
        //             "total": 100,
        //             "available": 95
        //           },
        //           "USD": {
        //             "total": 10000,
        //             "available": 9995
        //           },
        //           "EUR": {
        //             "total": 1000,
        //             "available": 995
        //           },
        //           "LTC": {
        //             "total": 1000,
        //             "available": 995
        //           }
        //         },
        //         "orderId": 0, // https://github.com/ccxt/ccxt/issues/3677
        //       }
        //     }
        //
        let status = 'open';
        let filled = 0.0;
        let remaining = amount;
        const responseReturn = this.safeValue (response, 'return');
        let id = this.safeString2 (responseReturn, 'orderId', 'order_id');
        if (id === '0') {
            id = this.safeString (responseReturn, 'initOrderId', 'init_order_id');
            status = 'closed';
        }
        filled = this.safeFloat (responseReturn, 'received', 0.0);
        remaining = this.safeFloat (responseReturn, 'remains', amount);
        const timestamp = this.milliseconds ();
        return {
            'info': response,
            'id': id,
            'timestamp': timestamp,
            'datetime': this.iso8601 (timestamp),
            'lastTradeTimestamp': undefined,
            'status': status,
            'symbol': symbol,
            'type': type,
            'side': side,
            'price': price,
            'cost': price * filled,
            'amount': amount,
            'remaining': remaining,
            'filled': filled,
            'fee': undefined,
            // 'trades': this.parseTrades (order['trades'], market),
        };
    }

    parseOrderStatus (status) {
        const statuses = {
            '0': 'open', // Active
            '1': 'closed', // Filled
            '2': 'canceled', // Killed
            '3': 'canceling', // Killing
            '7': 'canceled', // Rejected
        };
        return this.safeString (statuses, status, status);
    }

    parseTrade (trade, market = undefined) {
        //
        // fetchTrades (public)
        //
        //     {
        //         "amount" : 0.0128,
        //         "price" : 6483.99000,
        //         "timestamp" : 1540334614,
        //         "tid" : 35684364,
        //         "type" : "ask"
        //     }
        //
        // fetchMyTrades (private)
        //
        //     {
        //         "number": "36635882", // <-- this is present if the trade has come from the '/order/status' call
        //         "id": "36635882", // <-- this may have been artifically added by the parseTrades method
        //         "pair": "btcusd",
        //         "type": "buy",
        //         "volume": 0.0595,
        //         "rate": 9750,
        //         "orderId": 77149299,
        //         "timestamp": 1519612317,
        //         "commission": 0.00020825,
        //         "commissionCurrency": "btc"
        //     }
        //
        let timestamp = this.safeInteger (trade, 'timestamp');
        if (timestamp !== undefined) {
            timestamp = timestamp * 1000;
        }
        let side = this.safeString (trade, 'type');
        if (side === 'ask') {
            side = 'sell';
        } else if (side === 'bid') {
            side = 'buy';
        }
        const price = this.safeFloat2 (trade, 'rate', 'price');
        const id = this.safeString2 (trade, 'number', 'id');
        const orderId = this.safeString (trade, 'orderId');
        if ('pair' in trade) {
            const marketId = this.safeString (trade, 'pair');
            market = this.safeValue (this.markets_by_id, marketId, market);
        }
        let symbol = undefined;
        if (market !== undefined) {
            symbol = market['symbol'];
        }
        const amount = this.safeFloat2 (trade, 'amount', 'volume');
        const type = 'limit'; // all trades are still limit trades
        let takerOrMaker = undefined;
        let fee = undefined;
        const feeCost = this.safeFloat (trade, 'commission');
        if (feeCost !== undefined) {
            let feeCurrencyId = this.safeString (trade, 'commissionCurrency');
            feeCurrencyId = feeCurrencyId.toUpperCase ();
            const feeCurrency = this.safeValue (this.currencies_by_id, feeCurrencyId);
            let feeCurrencyCode = undefined;
            if (feeCurrency !== undefined) {
                feeCurrencyCode = feeCurrency['code'];
            } else {
                feeCurrencyCode = this.commonCurrencyCode (feeCurrencyId);
            }
            fee = {
                'cost': feeCost,
                'currency': feeCurrencyCode,
            };
        }
        const isYourOrder = this.safeValue (trade, 'is_your_order');
        if (isYourOrder !== undefined) {
            takerOrMaker = 'taker';
            if (isYourOrder) {
                takerOrMaker = 'maker';
            }
            if (fee === undefined) {
                fee = this.calculateFee (symbol, type, side, amount, price, takerOrMaker);
            }
        }
        let cost = undefined;
        if (price !== undefined) {
            if (amount !== undefined) {
                cost = price * amount;
            }
        }
        return {
            'id': id,
            'order': orderId,
            'timestamp': timestamp,
            'datetime': this.iso8601 (timestamp),
            'symbol': symbol,
            'type': type,
            'side': side,
            'takerOrMaker': takerOrMaker,
            'price': price,
            'amount': amount,
            'cost': cost,
            'fee': fee,
            'info': trade,
        };
    }

    parseOrder (order, market = undefined) {
        //
        // fetchOrder
        //
        //   {
        //     "number": 36635882,
        //     "pair": "btcusd",
        //     "type": "buy",
        //     "remainingVolume": 10,
        //     "volume": 10,
        //     "rate": 1000.0,
        //     "timestampCreated": 1496670,
        //     "status": 0,
        //     "orderType": "limit",
        //     "deals": [
        //       {
        //         "pair": "btcusd",
        //         "type": "buy",
        //         "amount": 1,
        //         "rate": 1000.0,
        //         "orderId": 1,
        //         "timestamp": 1496672724,
        //         "commission": 0.001,
        //         "commissionCurrency": "btc"
        //       }
        //     ]
        //   }
        //
        const id = this.safeString (order, 'id');
        const status = this.parseOrderStatus (this.safeString (order, 'status'));
        let timestamp = this.safeInteger (order, 'timestampCreated');
        if (timestamp !== undefined) {
            timestamp = timestamp * 1000;
        }
        const marketId = this.safeString (order, 'pair');
        market = this.safeValue (this.markets_by_id, marketId, market);
        let symbol = undefined;
        if (market !== undefined) {
            symbol = market['symbol'];
        }
        const remaining = this.safeFloat (order, 'remainingVolume');
        const amount = this.safeFloat (order, 'volume');
        const price = this.safeFloat (order, 'rate');
        let filled = undefined;
        let cost = undefined;
        if (amount !== undefined) {
            if (remaining !== undefined) {
                filled = amount - remaining;
                cost = price * filled;
            }
        }
        const orderType = this.safeString (order, 'orderType');
        const side = this.safeString (order, 'type');
        let fee = undefined;
        const deals = this.safeValue (order, 'deals', []);
        const numDeals = deals.length;
        let trades = undefined;
        let lastTradeTimestamp = undefined;
        if (numDeals > 0) {
            trades = this.parseTrades (deals);
            let feeCost = undefined;
            let feeCurrency = undefined;
            for (let i = 0; i < trades.length; i++) {
                const trade = trades[i];
                if (feeCost === undefined) {
                    feeCost = 0;
                }
                feeCost += trade['fee']['cost'];
                feeCurrency = trade['fee']['currency'];
                lastTradeTimestamp = trade['timestamp'];
            }
            if (feeCost !== undefined) {
                fee = {
                    'cost': feeCost,
                    'currency': feeCurrency,
                };
            }
        }
        return {
            'info': order,
            'id': id,
            'symbol': symbol,
            'timestamp': timestamp,
            'datetime': this.iso8601 (timestamp),
            'lastTradeTimestamp': lastTradeTimestamp,
            'type': orderType,
            'side': side,
            'price': price,
            'cost': cost,
            'amount': amount,
            'remaining': remaining,
            'filled': filled,
            'status': status,
            'fee': fee,
            'trades': trades,
        };
    }

    async fetchOrder (id, symbol = undefined, params = {}) {
        await this.loadMarkets ();
        const request = {
            'orderId': parseInt (id),
        };
        const response = await this.privatePostOrderStatus (this.extend (request, params));
        //
        //     {
        //       "success": 1,
        //       "return": {
        //         "pair": "btcusd",
        //         "type": "buy",
        //         "remainingVolume": 10,
        //         "volume": 10,
        //         "rate": 1000.0,
        //         "timestampCreated": 1496670,
        //         "status": 0,
        //         "orderType": "limit",
        //         "deals": [
        //           {
        //             "pair": "btcusd",
        //             "type": "buy",
        //             "amount": 1,
        //             "rate": 1000.0,
        //             "orderId": 1,
        //             "timestamp": 1496672724,
        //             "commission": 0.001,
        //             "commissionCurrency": "btc"
        //           }
        //         ]
        //       }
        //     }
        //
        return this.parseOrder (this.extend ({
            'id': id,
        }, response['return']));
    }

    parseOrdersById (orders, symbol = undefined, since = undefined, limit = undefined) {
        const ids = Object.keys (orders);
        const result = [];
        for (let i = 0; i < ids.length; i++) {
            const id = ids[i];
            const order = this.parseOrder (this.extend ({
                'id': id.toString (),
            }, orders[id]));
            result.push (order);
        }
        return this.filterBySymbolSinceLimit (result, symbol, since, limit);
    }

    async fetchOpenOrders (symbol = undefined, since = undefined, limit = undefined, params = {}) {
        await this.loadMarkets ();
        const request = {
            // 'count': 10, // Decimal, The maximum number of orders to return
            // 'fromId': 123, // Decimal, ID of the first order of the selection
            // 'endId': 321, // Decimal, ID of the last order of the selection
            // 'order': 'ASC', // String, Order in which orders shown. Possible values are "ASC" — from first to last, "DESC" — from last to first.
        };
        const response = await this.privatePostOrders (this.extend (request, params));
        //
        //     {
        //       "success": 1,
        //       "return": {
        //         "0": {
        //           "pair": "btcusd",
        //           "type": "buy",
        //           "remainingVolume": 10,
        //           "volume": 10,
        //           "rate": 1000.0,
        //           "timestampCreated": 1496670,
        //           "status": 0,
        //           "orderType": "limit"
        //         }
        //       }
        //     }
        //
        return this.parseOrdersById (this.safeValue (response, 'return', {}), symbol, since, limit);
    }

    async fetchOrders (symbol = undefined, since = undefined, limit = undefined, params = {}) {
        await this.loadMarkets ();
        const request = {
            // 'count': 10, // Decimal, The maximum number of orders to return
            // 'fromId': 123, // Decimal, ID of the first order of the selection
            // 'endId': 321, // Decimal, ID of the last order of the selection
            // 'order': 'ASC', // String, Order in which orders shown. Possible values are "ASC" — from first to last, "DESC" — from last to first.
        };
        const response = await this.privatePostHistoryOrders (this.extend (request, params));
        //
        //     {
        //       "success": 1,
        //       "return": {
        //         "0": {
        //           "pair": "btcusd",
        //           "type": "buy",
        //           "remainingVolume": 10,
        //           "volume": 10,
        //           "rate": 1000.0,
        //           "timestampCreated": 1496670,
        //           "status": 0,
        //           "orderType": "limit"
        //         }
        //       }
        //     }
        //
        return this.parseOrdersById (this.safeValue (response, 'return', {}), symbol, since, limit);
    }

    parseTrades (trades, market = undefined, since = undefined, limit = undefined, params = {}) {
        let result = [];
        if (Array.isArray (trades)) {
            for (let i = 0; i < trades.length; i++) {
                result.push (this.parseTrade (trades[i], market));
            }
        } else {
            const ids = Object.keys (trades);
            for (let i = 0; i < ids.length; i++) {
                const id = ids[i];
                const trade = this.parseTrade (trades[id], market);
                result.push (this.extend (trade, { 'id': id }, params));
            }
        }
        result = this.sortBy (result, 'timestamp');
        const symbol = (market !== undefined) ? market['symbol'] : undefined;
        return this.filterBySymbolSinceLimit (result, symbol, since, limit);
    }

    sign (path, api = 'public', method = 'GET', params = {}, headers = undefined, body = undefined) {
        let url = this.urls['api'][api];
        const query = this.omit (params, this.extractParams (path));
        if (api === 'private' || api === 'dwapi') {
            url += this.getPrivatePath (path, params);
            this.checkRequiredCredentials ();
            const nonce = this.nonce ();
            body = this.urlencode (this.extend ({
                'nonce': nonce,
                'method': path,
            }, query));
            const signature = this.signBodyWithSecret (body);
            headers = {
                'Content-Type': 'application/x-www-form-urlencoded',
                'Key': this.apiKey,
                'Sign': signature,
            };
        } else if (api === 'public') {
            url += this.getVersionString () + '/' + this.implodeParams (path, params);
            if (Object.keys (query).length) {
                url += '?' + this.urlencode (query);
            }
        } else {
            url += '/' + this.implodeParams (path, params);
            if (method === 'GET') {
                if (Object.keys (query).length) {
                    url += '?' + this.urlencode (query);
                }
            } else {
                if (Object.keys (query).length) {
                    body = this.json (query);
                    headers = {
                        'Content-Type': 'application/json',
                    };
                }
            }
        }
        return { 'url': url, 'method': method, 'body': body, 'headers': headers };
    }
};<|MERGE_RESOLUTION|>--- conflicted
+++ resolved
@@ -288,19 +288,6 @@
         //       }
         //     }
         //
-<<<<<<< HEAD
-        let balances = response['return'];
-        let result = { 'info': balances };
-        let funds = balances['funds'];
-        let ids = Object.keys (funds);
-        for (let c = 0; c < ids.length; c++) {
-            let id = ids[c];
-            let code = this.commonCurrencyCode (id);
-            let account = {
-                'free': funds[id]['available'],
-                'used': undefined,
-                'total': funds[id]['total'],
-=======
         const balances = this.safeValue (response, 'return');
         const result = { 'info': response };
         const funds = this.safeValue (balances, 'funds');
@@ -311,9 +298,8 @@
             const balance = this.safeValue (funds, currencyId, {});
             const account = {
                 'free': this.safeFloat (balance, 'available'),
-                'used': 0.0,
+                'used': undefined,
                 'total': this.safeFloat (balance, 'total'),
->>>>>>> aee941af
             };
             account['used'] = account['total'] - account['free'];
             result[code] = account;
