--- conflicted
+++ resolved
@@ -45,14 +45,11 @@
                 'fetchCurrencies': true,
                 'fetchDepositAddress': true,
                 'fetchDeposits': true,
-<<<<<<< HEAD
                 'fetchFundingHistory': true,
+                'fetchFundingRate': true,
                 'fetchFundingRates': false,
                 'fetchFundingRateHistories': false,
                 'fetchFundingRateHistory': false,
-=======
-                'fetchFundingRate': true,
->>>>>>> ad26e35c
                 'fetchIndexOHLCV': false,
                 'fetchLeverage': false,
                 'fetchLeverageTiers': false,
@@ -2794,7 +2791,6 @@
         };
     }
 
-<<<<<<< HEAD
     async fetchFundingHistory (symbol = undefined, since = undefined, limit = undefined, params = {}) {
         await this.loadMarkets ();
         if (symbol === undefined) {
@@ -2852,7 +2848,8 @@
             });
         }
         return result;
-=======
+    }
+
     async fetchFundingRate (symbol, params = {}) {
         await this.loadMarkets ();
         const market = this.market (symbol);
@@ -2932,7 +2929,6 @@
             'previousFundingTimestamp': undefined,
             'previousFundingDatetime': undefined,
         };
->>>>>>> ad26e35c
     }
 
     sign (path, api = 'public', method = 'GET', params = {}, headers = undefined, body = undefined) {
