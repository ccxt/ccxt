'use strict';

//  ---------------------------------------------------------------------------

const Exchange = require ('./base/Exchange');
const { NotSupported } = require ('./base/errors');

//  ---------------------------------------------------------------------------

module.exports = class coinfloor extends Exchange {
    describe () {
        return this.deepExtend (super.describe (), {
            'id': 'coinfloor',
            'name': 'coinfloor',
            'rateLimit': 1000,
            'countries': [ 'UK' ],
            'has': {
                'CORS': false,
                'fetchOpenOrders': true,
            },
            'urls': {
                'logo': 'https://user-images.githubusercontent.com/1294454/28246081-623fc164-6a1c-11e7-913f-bac0d5576c90.jpg',
                'api': 'https://webapi.coinfloor.co.uk/bist',
                'www': 'https://www.coinfloor.co.uk',
                'doc': [
                    'https://github.com/coinfloor/api',
                    'https://www.coinfloor.co.uk/api',
                ],
            },
            'requiredCredentials': {
                'apiKey': true,
                'secret': false,
                'password': true,
                'uid': true,
            },
            'api': {
                'public': {
                    'get': [
                        '{id}/ticker/',
                        '{id}/order_book/',
                        '{id}/transactions/',
                    ],
                },
                'private': {
                    'post': [
                        '{id}/balance/',
                        '{symbol}/user_transactions/',
                        '{id}/open_orders/',
                        '{symbol}/cancel_order/',
                        '{id}/buy/',
                        '{id}/sell/',
                        '{id}/buy_market/',
                        '{id}/sell_market/',
                        '{id}/estimate_sell_market/',
                        '{id}/estimate_buy_market/',
                    ],
                },
            },
            'markets': {
                'BTC/GBP': { 'id': 'XBT/GBP', 'symbol': 'BTC/GBP', 'base': 'BTC', 'quote': 'GBP', 'baseId': 'XBT', 'quoteId': 'GBP' },
                'BTC/EUR': { 'id': 'XBT/EUR', 'symbol': 'BTC/EUR', 'base': 'BTC', 'quote': 'EUR', 'baseId': 'XBT', 'quoteId': 'EUR' },
                'BCH/GBP': { 'id': 'BCH/GBP', 'symbol': 'BCH/GBP', 'base': 'BCH', 'quote': 'GBP', 'baseId': 'BCH', 'quoteId': 'GBP' },
                'ETH/GBP': { 'id': 'ETH/GBP', 'symbol': 'ETH/GBP', 'base': 'ETH', 'quote': 'GBP', 'baseId': 'ETH', 'quoteId': 'GBP' },
            },
        });
    }

    async fetchBalance (params = {}) {
        await this.loadMarkets ();
        let market = undefined;
        if ('symbol' in params) {
            market = this.findMarket (params['symbol']);
        }
        if ('id' in params) {
            market = this.findMarket (params['id']);
        }
        if (!market) {
            throw new NotSupported (this.id + ' fetchBalance requires a symbol param');
        }
        const request = {
            'id': market['id'],
        };
        const response = await this.privatePostIdBalance (this.extend (request, params));
        const result = {
            'info': response,
        };
        // base/quote used for keys e.g. "xbt_reserved"
        const keys = market['id'].toLowerCase ().split ('/');
        result[market['base']] = {
            'free': this.safeFloat (response, keys[0] + '_available'),
            'used': this.safeFloat (response, keys[0] + '_reserved'),
            'total': this.safeFloat (response, keys[0] + '_balance'),
        };
        result[market['quote']] = {
            'free': this.safeFloat (response, keys[1] + '_available'),
            'used': this.safeFloat (response, keys[1] + '_reserved'),
            'total': this.safeFloat (response, keys[1] + '_balance'),
        };
        return this.parseBalance (result);
    }

    async fetchOrderBook (symbol, limit = undefined, params = {}) {
        await this.loadMarkets ();
        const request = {
            'id': this.marketId (symbol),
        };
        const response = await this.publicGetIdOrderBook (this.extend (request, params));
        return this.parseOrderBook (response);
    }

    parseTicker (ticker, market = undefined) {
        // rewrite to get the timestamp from HTTP headers
        const timestamp = this.milliseconds ();
        let symbol = undefined;
        if (market !== undefined) {
            symbol = market['symbol'];
        }
        const vwap = this.safeFloat (ticker, 'vwap');
        const baseVolume = this.safeFloat (ticker, 'volume');
        let quoteVolume = undefined;
        if (vwap !== undefined) {
            quoteVolume = baseVolume * vwap;
        }
        const last = this.safeFloat (ticker, 'last');
        return {
            'symbol': symbol,
            'timestamp': timestamp,
            'datetime': this.iso8601 (timestamp),
            'high': this.safeFloat (ticker, 'high'),
            'low': this.safeFloat (ticker, 'low'),
            'bid': this.safeFloat (ticker, 'bid'),
            'bidVolume': undefined,
            'ask': this.safeFloat (ticker, 'ask'),
            'askVolume': undefined,
            'vwap': vwap,
            'open': undefined,
            'close': last,
            'last': last,
            'previousClose': undefined,
            'change': undefined,
            'percentage': undefined,
            'average': undefined,
            'baseVolume': baseVolume,
            'quoteVolume': quoteVolume,
            'info': ticker,
        };
    }

    async fetchTicker (symbol, params = {}) {
        await this.loadMarkets ();
        const market = this.market (symbol);
        const request = {
            'id': market['id'],
        };
        const response = await this.publicGetIdTicker (this.extend (request, params));
        return this.parseTicker (response, market);
    }

    parseTrade (trade, market = undefined) {
        let timestamp = this.safeInteger (trade, 'date');
        if (timestamp !== undefined) {
            timestamp *= 1000;
        }
        const id = this.safeString (trade, 'tid');
        const price = this.safeFloat (trade, 'price');
        const amount = this.safeFloat (trade, 'amount');
        let cost = undefined;
        if (price !== undefined) {
            if (amount !== undefined) {
                cost = price * amount;
            }
        }
        let symbol = undefined;
        if (market !== undefined) {
            symbol = market['symbol'];
        }
        return {
            'info': trade,
            'id': id,
            'order': undefined,
            'timestamp': timestamp,
            'datetime': this.iso8601 (timestamp),
            'symbol': symbol,
            'type': undefined,
            'side': undefined,
            'takerOrMaker': undefined,
            'price': price,
            'amount': amount,
            'cost': cost,
            'fee': undefined,
        };
    }

    async fetchTrades (symbol, since = undefined, limit = undefined, params = {}) {
        await this.loadMarkets ();
        const market = this.market (symbol);
        const request = {
            'id': market['id'],
        };
        const response = await this.publicGetIdTransactions (this.extend (request, params));
        return this.parseTrades (response, market, since, limit);
    }

    async fetchLedger (code = undefined, since = undefined, limit = undefined, params = {}) {
        // code is actually a market symbol in this situation, not a currency code
        await this.loadMarkets ();
        let market = undefined;
        if (code) {
            market = this.findMarket (code);
            if (!market) {
                throw new NotSupported (this.id + ' fetchTransactions requires a market symbol param');
            }
        }
        const request = {
            'id': market['id'],
            'limit': limit,
        };
        const response = await this.privatePostIdUserTransactions (this.extend (request, params));
        return this.parseLedger (response, undefined, since, limit);
    }

    parseLedgerEntryStatus (status) {
        const types = {
            'completed': 'ok',
        };
        return this.safeString (types, status, status);
    }

    parseLedgerEntryType (type) {
        const types = {
            '0': 'transaction', // deposit
            '1': 'transaction', // withdrawal
            '2': 'trade',
        };
        return this.safeString (types, type, type);
    }

    parseLedgerEntry (item, currency = undefined) {
        // trade:
        //   {
        //     "datetime": "2017-07-25 06:41:24",
        //     "id": 1500964884381265,
        //     "type": 2,
        //     "xbt": "0.1000",
        //     "xbt_eur": "2322.00",
        //     "eur": "-232.20",
        //     "fee": "0.00",
        //     "order_id": 84696745 }
        //
        // transactions:
        //   {
        //     "datetime": "2017-07-25 13:19:46",
        //     "id": 97669,
        //     "type": 1,
        //     "xbt": "-3.0000",
        //     "xbt_eur": null,
        //     "eur": "0",
        //     "fee": "0.0000",
        //     "order_id": null }
        //   {
        //     "datetime": "2017-07-27 16:44:55",
        //     "id": 98277,
        //     "type": 0,
        //     "xbt": "0",
        //     "xbt_eur": null,
        //     "eur": "4970.04",
        //     "fee": "0.00",
        //     "order_id": null }
        const keys = Object.keys (item);
        let baseId = undefined;
        let quoteId = undefined;
<<<<<<< HEAD
=======
        let baseAmount = undefined;
        let quoteAmount = undefined;
>>>>>>> d4d494b2
        for (let i = 0; i < keys.length; i++) {
            const key = keys[i];
            if (key.indexOf ('_') > 0) {
                const parts = key.split ('_');
                const numParts = parts.length;
                if (numParts === 2) {
<<<<<<< HEAD
                    const baseIdPresentInKey = this.safeString (item, parts[0]);
                    const quoteIdPresentInKey = this.safeString (item, parts[1]);
                    if (baseIdPresentInKey && quoteIdPresentInKey) {
                        baseId = baseIdPresentInKey;
                        quoteId = quoteIdPresentInKey;
                    }
                }
            }
        }
        const baseAmount = this.safeFloat (item, baseId);
        const quoteAmount = this.safeFloat (item, quoteId);
=======
                    const tmpBaseAmount = this.safeFloat (item, parts[0]);
                    const tmpQuoteAmount = this.safeFloat (item, parts[1]);
                    if (tmpBaseAmount !== undefined && tmpQuoteAmount !== undefined) {
                        baseId = parts[0];
                        quoteId = parts[1];
                        baseAmount = tmpBaseAmount;
                        quoteAmount = tmpQuoteAmount;
                    }
                }
            }
        }
>>>>>>> d4d494b2
        if (this.safeString (item, 'type') === '2') {
            // it's a trade so let make 2 entries
            const orderId = this.safeString (item, 'order_id');
            return [
                this.createLedgerItem (baseAmount, baseId, orderId, undefined, item),
                this.createLedgerItem (quoteAmount, quoteId, orderId, undefined, item),
            ];
        } else {
            const amount = baseAmount !== 0 ? baseAmount : quoteAmount;
            const currencyId = baseAmount !== 0 ? baseId : quoteId;
            const feeCost = this.safeFloat (item, 'fee');
            return this.createLedgerItem (amount, currencyId, undefined, feeCost, item);
        }
    }

    createLedgerItem (amount, currencyId, referenceId, feeCost, item) {
        const id = this.safeString (item, 'id');
        const timestamp = this.parse8601 (this.safeString (item, 'datetime'));
        const datetime = this.iso8601 (timestamp);
        const type = this.parseLedgerEntryType (this.safeString (item, 'type'));
        let fee = undefined;
        const code = this.safeCurrencyCode (currencyId);
        if (feeCost !== undefined) {
            fee = {
                'cost': feeCost,
                'currency': code,
            };
        }
        return {
            'id': id,
            'timestamp': timestamp,
            'datetime': datetime,
            'amount': amount < 0 ? -amount : amount,
            'direction': amount < 0 ? 'out' : 'in',
            'currency': code,
            'type': type,
            'referenceId': referenceId,
            'referenceAccount': undefined,
            'before': undefined,
            'after': undefined,
            'status': 'ok',
            'fee': fee,
            'info': item,
        };
    }

    async createOrder (symbol, type, side, amount, price = undefined, params = {}) {
        await this.loadMarkets ();
        const request = {
            'id': this.marketId (symbol),
        };
        let method = 'privatePostId' + this.capitalize (side);
        if (type === 'market') {
            request['quantity'] = amount;
            method += 'Market';
        } else {
            request['price'] = price;
            request['amount'] = amount;
        }
        return await this[method] (this.extend (request, params));
    }

    async cancelOrder (id, symbol = undefined, params = {}) {
        if (symbol === undefined) {
            throw new NotSupported (this.id + ' cancelOrder requires a symbol argument');
        }
        await this.loadMarkets ();
        const market = this.market (symbol);
        const request = {
            'symbol': market['id'],
            'id': id,
        };
        return await this.privatePostSymbolCancelOrder (request);
    }

    parseOrder (order, market = undefined) {
        const timestamp = this.parse8601 (this.safeString (order, 'datetime'));
        const price = this.safeFloat (order, 'price');
        const amount = this.safeFloat (order, 'amount');
        let cost = undefined;
        if (price !== undefined) {
            if (amount !== undefined) {
                cost = price * amount;
            }
        }
        let side = undefined;
        const status = this.safeString (order, 'status');
        if (order['type'] === 0) {
            side = 'buy';
        } else if (order['type'] === 1) {
            side = 'sell';
        }
        let symbol = undefined;
        if (market !== undefined) {
            symbol = market['symbol'];
        }
        const id = this.safeString (order, 'id');
        return {
            'info': order,
            'id': id,
            'datetime': this.iso8601 (timestamp),
            'timestamp': timestamp,
            'lastTradeTimestamp': undefined,
            'status': status,
            'symbol': symbol,
            'type': 'limit',
            'side': side,
            'price': price,
            'amount': amount,
            'filled': undefined,
            'remaining': undefined,
            'cost': cost,
            'fee': undefined,
        };
    }

    async fetchOpenOrders (symbol = undefined, since = undefined, limit = undefined, params = {}) {
        if (symbol === undefined) {
            throw new NotSupported (this.id + ' fetchOpenOrders requires a symbol param');
        }
        await this.loadMarkets ();
        const market = this.market (symbol);
        const request = {
            'id': market['id'],
        };
        const response = await this.privatePostIdOpenOrders (this.extend (request, params));
        //   {
        //     "amount": "1.0000",
        //     "datetime": "2019-07-12 13:28:16",
        //     "id": 233123443,
        //     "price": "1000.00",
        //     "type": 0
        //   }
        return this.parseOrders (response, market, since, limit, { 'status': 'open' });
    }

    sign (path, api = 'public', method = 'GET', params = {}, headers = undefined, body = undefined) {
        // curl -k -u '[User ID]/[API key]:[Passphrase]' https://webapi.coinfloor.co.uk:8090/bist/XBT/GBP/balance/
        let url = this.urls['api'] + '/' + this.implodeParams (path, params);
        const query = this.omit (params, this.extractParams (path));
        if (api === 'public') {
            if (Object.keys (query).length) {
                url += '?' + this.urlencode (query);
            }
        } else {
            this.checkRequiredCredentials ();
            const nonce = this.nonce ();
            body = this.urlencode (this.extend ({ 'nonce': nonce }, query));
            const auth = this.uid + '/' + this.apiKey + ':' + this.password;
            const signature = this.decode (this.stringToBase64 (this.encode (auth)));
            headers = {
                'Content-Type': 'application/x-www-form-urlencoded',
                'Authorization': 'Basic ' + signature,
            };
        }
        return { 'url': url, 'method': method, 'body': body, 'headers': headers };
    }
};<|MERGE_RESOLUTION|>--- conflicted
+++ resolved
@@ -269,30 +269,14 @@
         const keys = Object.keys (item);
         let baseId = undefined;
         let quoteId = undefined;
-<<<<<<< HEAD
-=======
         let baseAmount = undefined;
         let quoteAmount = undefined;
->>>>>>> d4d494b2
         for (let i = 0; i < keys.length; i++) {
             const key = keys[i];
             if (key.indexOf ('_') > 0) {
                 const parts = key.split ('_');
                 const numParts = parts.length;
                 if (numParts === 2) {
-<<<<<<< HEAD
-                    const baseIdPresentInKey = this.safeString (item, parts[0]);
-                    const quoteIdPresentInKey = this.safeString (item, parts[1]);
-                    if (baseIdPresentInKey && quoteIdPresentInKey) {
-                        baseId = baseIdPresentInKey;
-                        quoteId = quoteIdPresentInKey;
-                    }
-                }
-            }
-        }
-        const baseAmount = this.safeFloat (item, baseId);
-        const quoteAmount = this.safeFloat (item, quoteId);
-=======
                     const tmpBaseAmount = this.safeFloat (item, parts[0]);
                     const tmpQuoteAmount = this.safeFloat (item, parts[1]);
                     if (tmpBaseAmount !== undefined && tmpQuoteAmount !== undefined) {
@@ -304,7 +288,6 @@
                 }
             }
         }
->>>>>>> d4d494b2
         if (this.safeString (item, 'type') === '2') {
             // it's a trade so let make 2 entries
             const orderId = this.safeString (item, 'order_id');
