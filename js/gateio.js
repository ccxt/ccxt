--- conflicted
+++ resolved
@@ -405,14 +405,7 @@
             'amount': amount,
         };
         let response = await this[method] (this.extend (order, params));
-<<<<<<< HEAD
-        return {
-            'info': response,
-            'id': response['orderNumber'].toString (),
-        };
-=======
         return this.parseOrder (response);
->>>>>>> 9fd59e7d
     }
 
     async cancelOrder (id, symbol = undefined, params = {}) {
