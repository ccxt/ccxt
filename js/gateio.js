'use strict';

//  ---------------------------------------------------------------------------

const Exchange = require ('./base/Exchange');
const Precise = require ('./base/Precise');
const { TICK_SIZE } = require ('./base/functions/number');
const { ExchangeError, BadRequest, ArgumentsRequired, AuthenticationError, PermissionDenied, AccountSuspended, InsufficientFunds, RateLimitExceeded, ExchangeNotAvailable, BadSymbol, InvalidOrder, OrderNotFound } = require ('./base/errors');

module.exports = class gateio extends Exchange {
    describe () {
        return this.deepExtend (super.describe (), {
            'id': 'gateio',
            'name': 'Gate.io',
            'countries': [ 'KR' ],
            'rateLimit': 10 / 3, // 300 requests per second or 3.33ms
            'version': 'v4',
            'certified': true,
            'pro': true,
            'urls': {
                'logo': 'https://user-images.githubusercontent.com/1294454/31784029-0313c702-b509-11e7-9ccc-bc0da6a0e435.jpg',
                'doc': 'https://www.gate.io/docs/apiv4/en/index.html',
                'www': 'https://gate.io/',
                'api': {
                    'public': 'https://api.gateio.ws/api/v4',
                    'private': 'https://api.gateio.ws/api/v4',
                },
                'referral': {
                    'url': 'https://www.gate.io/ref/2436035',
                    'discount': 0.2,
                },
            },
            'has': {
                'cancelOrder': true,
                'createMarketOrder': false,
                'createOrder': true,
                'fetchBalance': true,
                'fetchClosedOrders': true,
                'fetchCurrencies': true,
                'fetchDepositAddress': true,
                'fetchDeposits': true,
                'fetchFundingRate': true,
                'fetchFundingRateHistory': true,
                'fetchFundingRates': true,
                'fetchIndexOHLCV': true,
                'fetchMarkets': true,
                'fetchMarkOHLCV': true,
                'fetchMyTrades': true,
                'fetchOHLCV': true,
                'fetchOpenOrders': true,
                'fetchOrder': true,
                'fetchPremiumIndexOHLCV': false,
                'fetchTicker': true,
                'fetchTickers': true,
                'fetchTime': false,
                'fetchTrades': true,
                'fetchWithdrawals': true,
                'transfer': true,
                'withdraw': true,
            },
            'api': {
                'public': {
                    'spot': {
                        'get': {
                            'currencies': 1,
                            'currencies/{currency}': 1,
                            'currency_pairs': 1,
                            'currency_pairs/{currency_pair}': 1,
                            'tickers': 1,
                            'order_book': 1,
                            'trades': 1,
                            'candlesticks': 1,
                        },
                    },
                    'margin': {
                        'get': {
                            'currency_pairs': 1,
                            'currency_pairs/{currency_pair}': 1,
                            'cross/currencies': 1,
                            'cross/currencies/{currency}': 1,
                        },
                    },
                    'futures': {
                        'get': {
                            '{settle}/contracts': 1.5,
                            '{settle}/contracts/{contract}': 1.5,
                            '{settle}/order_book': 1.5,
                            '{settle}/trades': 1.5,
                            '{settle}/candlesticks': 1.5,
                            '{settle}/tickers': 1.5,
                            '{settle}/funding_rate': 1.5,
                            '{settle}/insurance': 1.5,
                            '{settle}/contract_stats': 1.5,
                            '{settle}/liq_orders': 1.5,
                        },
                    },
                    'delivery': {
                        'get': {
                            '{settle}/contracts': 1.5,
                            '{settle}/contracts/{contract}': 1.5,
                            '{settle}/order_book': 1.5,
                            '{settle}/trades': 1.5,
                            '{settle}/candlesticks': 1.5,
                            '{settle}/tickers': 1.5,
                            '{settle}/insurance': 1.5,
                        },
                    },
                },
                'private': {
                    'withdrawals': {
                        'post': {
                            '': 3000, // 3000 = 10 seconds
                        },
                        'delete': {
                            '{withdrawal_id}': 300,
                        },
                    },
                    'wallet': {
                        'get': {
                            'deposit_address': 300,
                            'withdrawals': 300,
                            'deposits': 300,
                            'sub_account_transfers': 300,
                            'withdraw_status': 300,
                            'sub_account_balances': 300,
                            'fee': 300,
                        },
                        'post': {
                            'transfers': 300,
                            'sub_account_transfers': 300,
                        },
                    },
                    'spot': {
                        'get': {
                            'accounts': 1,
                            'open_orders': 1,
                            'orders': 1,
                            'orders/{order_id}': 1,
                            'my_trades': 1,
                            'price_orders': 1,
                            'price_orders/{order_id}': 1,
                        },
                        'post': {
                            'batch_orders': 1,
                            'orders': 1,
                            'cancel_batch_orders': 1,
                            'price_orders': 1,
                        },
                        'delete': {
                            'orders': 1,
                            'orders/{order_id}': 1,
                            'price_orders': 1,
                            'price_orders/{order_id}': 1,
                        },
                    },
                    'margin': {
                        'get': {
                            'accounts': 1.5,
                            'account_book': 1.5,
                            'funding_accounts': 1.5,
                            'loans': 1.5,
                            'loans/{loan_id}': 1.5,
                            'loans/{loan_id}/repayment': 1.5,
                            'loan_records': 1.5,
                            'loan_records/{load_record_id}': 1.5,
                            'auto_repay': 1.5,
                            'transferable': 1.5,
                            'cross/accounts': 1.5,
                            'cross/account_book': 1.5,
                            'cross/loans': 1.5,
                            'cross/loans/{loan_id}': 1.5,
                            'cross/loans/repayments': 1.5,
                            'cross/transferable': 1.5,
                        },
                        'post': {
                            'loans': 1.5,
                            'merged_loans': 1.5,
                            'loans/{loan_id}/repayment': 1.5,
                            'auto_repay': 1.5,
                            'cross/loans': 1.5,
                            'cross/loans/repayments': 1.5,
                        },
                        'patch': {
                            'loans/{loan_id}': 1.5,
                            'loan_records/{loan_record_id}': 1.5,
                        },
                        'delete': {
                            'loans/{loan_id}': 1.5,
                        },
                    },
                    'futures': {
                        'get': {
                            '{settle}/accounts': 1.5,
                            '{settle}/account_book': 1.5,
                            '{settle}/positions': 1.5,
                            '{settle}/positions/{contract}': 1.5,
                            '{settle}/orders': 1.5,
                            '{settle}/orders/{order_id}': 1.5,
                            '{settle}/my_trades': 1.5,
                            '{settle}/position_close': 1.5,
                            '{settle}/liquidates': 1.5,
                            '{settle}/price_orders': 1.5,
                            '{settle}/price_orders/{order_id}': 1.5,
                        },
                        'post': {
                            '{settle}/positions/{contract}/margin': 1.5,
                            '{settle}/positions/{contract}/leverage': 1.5,
                            '{settle}/positions/{contract}/risk_limit': 1.5,
                            '{settle}/dual_mode': 1.5,
                            '{settle}/dual_comp/positions/{contract}': 1.5,
                            '{settle}/dual_comp/positions/{contract}/margin': 1.5,
                            '{settle}/dual_comp/positions/{contract}/leverage': 1.5,
                            '{settle}/dual_comp/positions/{contract}/risk_limit': 1.5,
                            '{settle}/orders': 1.5,
                            '{settle}/price_orders': 1.5,
                        },
                        'delete': {
                            '{settle}/orders': 1.5,
                            '{settle}/orders/{order_id}': 1.5,
                            '{settle}/price_orders': 1.5,
                            '{settle}/price_orders/{order_id}': 1.5,
                        },
                    },
                    'delivery': {
                        'get': {
                            '{settle}/accounts': 1.5,
                            '{settle}/account_book': 1.5,
                            '{settle}/positions': 1.5,
                            '{settle}/positions/{contract}': 1.5,
                            '{settle}/orders': 1.5,
                            '{settle}/orders/{order_id}': 1.5,
                            '{settle}/my_trades': 1.5,
                            '{settle}/position_close': 1.5,
                            '{settle}/liquidates': 1.5,
                            '{settle}/price_orders': 1.5,
                            '{settle}/price_orders/{order_id}': 1.5,
                        },
                        'post': {
                            '{settle}/positions/{contract}/margin': 1.5,
                            '{settle}/positions/{contract}/leverage': 1.5,
                            '{settle}/positions/{contract}/risk_limit': 1.5,
                            '{settle}/orders': 1.5,
                            '{settle}/price_orders': 1.5,
                        },
                        'delete': {
                            '{settle}/orders': 1.5,
                            '{settle}/orders/{order_id}': 1.5,
                            '{settle}/price_orders': 1.5,
                            '{settle}/price_orders/{order_id}': 1.5,
                        },
                    },
                },
            },
            'timeframes': {
                '10s': '10s',
                '1m': '1m',
                '5m': '5m',
                '15m': '15m',
                '30m': '30m',
                '1h': '1h',
                '4h': '4h',
                '8h': '8h',
                '1d': '1d',
                '7d': '7d',
            },
            // copied from gateiov2
            'commonCurrencies': {
                '88MPH': 'MPH',
                'BIFI': 'Bitcoin File',
                'BOX': 'DefiBox',
                'BTCBEAR': 'BEAR',
                'BTCBULL': 'BULL',
                'BYN': 'Beyond Finance',
                'EGG': 'Goose Finance',
                'GTC': 'Game.com', // conflict with Gitcoin and Gastrocoin
                'GTC_HT': 'Game.com HT',
                'GTC_BSC': 'Game.com BSC',
                'HIT': 'HitChain',
                'MPH': 'Morpher', // conflict with 88MPH
                'RAI': 'Rai Reflex Index', // conflict with RAI Finance
                'SBTC': 'Super Bitcoin',
                'STX': 'Stox',
                'TNC': 'Trinity Network Credit',
                'TON': 'TONToken',
                'VAI': 'VAIOT',
            },
            'requiredCredentials': {
                'apiKey': true,
                'secret': true,
            },
            'options': {
                'networks': {
                    'TRC20': 'TRX',
                    'ERC20': 'ETH',
                    'BEP20': 'BSC',
                },
                'accountsByType': {
                    'spot': 'spot',
                    'margin': 'margin',
                    'futures': 'futures',
                    'delivery': 'delivery',
                },
                'defaultType': 'spot',
                'swap': {
                    'fetchMarkets': {
                        'settlementCurrencies': [ 'usdt', 'btc' ],
                    },
                },
                'futures': {
                    'fetchMarkets': {
                        'settlementCurrencies': [ 'usdt', 'btc' ],
                    },
                },
            },
            'precisionMode': TICK_SIZE,
            'fees': {
                'trading': {
                    'tierBased': true,
                    'feeSide': 'get',
                    'percentage': true,
                    'maker': this.parseNumber ('0.002'),
                    'taker': this.parseNumber ('0.002'),
                    'tiers': {
                        // volume is in BTC
                        'maker': [
                            [ this.parseNumber ('0'), this.parseNumber ('0.002') ],
                            [ this.parseNumber ('1.5'), this.parseNumber ('0.00185') ],
                            [ this.parseNumber ('3'), this.parseNumber ('0.00175') ],
                            [ this.parseNumber ('6'), this.parseNumber ('0.00165') ],
                            [ this.parseNumber ('12.5'), this.parseNumber ('0.00155') ],
                            [ this.parseNumber ('25'), this.parseNumber ('0.00145') ],
                            [ this.parseNumber ('75'), this.parseNumber ('0.00135') ],
                            [ this.parseNumber ('200'), this.parseNumber ('0.00125') ],
                            [ this.parseNumber ('500'), this.parseNumber ('0.00115') ],
                            [ this.parseNumber ('1250'), this.parseNumber ('0.00105') ],
                            [ this.parseNumber ('2500'), this.parseNumber ('0.00095') ],
                            [ this.parseNumber ('3000'), this.parseNumber ('0.00085') ],
                            [ this.parseNumber ('6000'), this.parseNumber ('0.00075') ],
                            [ this.parseNumber ('11000'), this.parseNumber ('0.00065') ],
                            [ this.parseNumber ('20000'), this.parseNumber ('0.00055') ],
                            [ this.parseNumber ('40000'), this.parseNumber ('0.00055') ],
                            [ this.parseNumber ('75000'), this.parseNumber ('0.00055') ],
                        ],
                        'taker': [
                            [ this.parseNumber ('0'), this.parseNumber ('0.002') ],
                            [ this.parseNumber ('1.5'), this.parseNumber ('0.00195') ],
                            [ this.parseNumber ('3'), this.parseNumber ('0.00185') ],
                            [ this.parseNumber ('6'), this.parseNumber ('0.00175') ],
                            [ this.parseNumber ('12.5'), this.parseNumber ('0.00165') ],
                            [ this.parseNumber ('25'), this.parseNumber ('0.00155') ],
                            [ this.parseNumber ('75'), this.parseNumber ('0.00145') ],
                            [ this.parseNumber ('200'), this.parseNumber ('0.00135') ],
                            [ this.parseNumber ('500'), this.parseNumber ('0.00125') ],
                            [ this.parseNumber ('1250'), this.parseNumber ('0.00115') ],
                            [ this.parseNumber ('2500'), this.parseNumber ('0.00105') ],
                            [ this.parseNumber ('3000'), this.parseNumber ('0.00095') ],
                            [ this.parseNumber ('6000'), this.parseNumber ('0.00085') ],
                            [ this.parseNumber ('11000'), this.parseNumber ('0.00075') ],
                            [ this.parseNumber ('20000'), this.parseNumber ('0.00065') ],
                            [ this.parseNumber ('40000'), this.parseNumber ('0.00065') ],
                            [ this.parseNumber ('75000'), this.parseNumber ('0.00065') ],
                        ],
                    },
                },
                'swap': {
                    'tierBased': true,
                    'feeSide': 'base',
                    'percentage': true,
                    'maker': this.parseNumber ('0.0'),
                    'taker': this.parseNumber ('0.0005'),
                    'tiers': {
                        'maker': [
                            [ this.parseNumber ('0'), this.parseNumber ('0.0000') ],
                            [ this.parseNumber ('1.5'), this.parseNumber ('-0.00005') ],
                            [ this.parseNumber ('3'), this.parseNumber ('-0.00005') ],
                            [ this.parseNumber ('6'), this.parseNumber ('-0.00005') ],
                            [ this.parseNumber ('12.5'), this.parseNumber ('-0.00005') ],
                            [ this.parseNumber ('25'), this.parseNumber ('-0.00005') ],
                            [ this.parseNumber ('75'), this.parseNumber ('-0.00005') ],
                            [ this.parseNumber ('200'), this.parseNumber ('-0.00005') ],
                            [ this.parseNumber ('500'), this.parseNumber ('-0.00005') ],
                            [ this.parseNumber ('1250'), this.parseNumber ('-0.00005') ],
                            [ this.parseNumber ('2500'), this.parseNumber ('-0.00005') ],
                            [ this.parseNumber ('3000'), this.parseNumber ('-0.00008') ],
                            [ this.parseNumber ('6000'), this.parseNumber ('-0.01000') ],
                            [ this.parseNumber ('11000'), this.parseNumber ('-0.01002') ],
                            [ this.parseNumber ('20000'), this.parseNumber ('-0.01005') ],
                            [ this.parseNumber ('40000'), this.parseNumber ('-0.02000') ],
                            [ this.parseNumber ('75000'), this.parseNumber ('-0.02005') ],
                        ],
                        'taker': [
                            [ this.parseNumber ('0'), this.parseNumber ('0.00050') ],
                            [ this.parseNumber ('1.5'), this.parseNumber ('0.00048') ],
                            [ this.parseNumber ('3'), this.parseNumber ('0.00046') ],
                            [ this.parseNumber ('6'), this.parseNumber ('0.00044') ],
                            [ this.parseNumber ('12.5'), this.parseNumber ('0.00042') ],
                            [ this.parseNumber ('25'), this.parseNumber ('0.00040') ],
                            [ this.parseNumber ('75'), this.parseNumber ('0.00038') ],
                            [ this.parseNumber ('200'), this.parseNumber ('0.00036') ],
                            [ this.parseNumber ('500'), this.parseNumber ('0.00034') ],
                            [ this.parseNumber ('1250'), this.parseNumber ('0.00032') ],
                            [ this.parseNumber ('2500'), this.parseNumber ('0.00030') ],
                            [ this.parseNumber ('3000'), this.parseNumber ('0.00030') ],
                            [ this.parseNumber ('6000'), this.parseNumber ('0.00030') ],
                            [ this.parseNumber ('11000'), this.parseNumber ('0.00030') ],
                            [ this.parseNumber ('20000'), this.parseNumber ('0.00030') ],
                            [ this.parseNumber ('40000'), this.parseNumber ('0.00030') ],
                            [ this.parseNumber ('75000'), this.parseNumber ('0.00030') ],
                        ],
                    },
                },
            },
            // https://www.gate.io/docs/apiv4/en/index.html#label-list
            'exceptions': {
                'INVALID_PARAM_VALUE': BadRequest,
                'INVALID_PROTOCOL': BadRequest,
                'INVALID_ARGUMENT': BadRequest,
                'INVALID_REQUEST_BODY': BadRequest,
                'MISSING_REQUIRED_PARAM': ArgumentsRequired,
                'BAD_REQUEST': BadRequest,
                'INVALID_CONTENT_TYPE': BadRequest,
                'NOT_ACCEPTABLE': BadRequest,
                'METHOD_NOT_ALLOWED': BadRequest,
                'NOT_FOUND': ExchangeError,
                'INVALID_CREDENTIALS': AuthenticationError,
                'INVALID_KEY': AuthenticationError,
                'IP_FORBIDDEN': AuthenticationError,
                'READ_ONLY': PermissionDenied,
                'INVALID_SIGNATURE': AuthenticationError,
                'MISSING_REQUIRED_HEADER': AuthenticationError,
                'REQUEST_EXPIRED': AuthenticationError,
                'ACCOUNT_LOCKED': AccountSuspended,
                'FORBIDDEN': PermissionDenied,
                'SUB_ACCOUNT_NOT_FOUND': ExchangeError,
                'SUB_ACCOUNT_LOCKED': AccountSuspended,
                'MARGIN_BALANCE_EXCEPTION': ExchangeError,
                'MARGIN_TRANSFER_FAILED': ExchangeError,
                'TOO_MUCH_FUTURES_AVAILABLE': ExchangeError,
                'FUTURES_BALANCE_NOT_ENOUGH': InsufficientFunds,
                'ACCOUNT_EXCEPTION': ExchangeError,
                'SUB_ACCOUNT_TRANSFER_FAILED': ExchangeError,
                'ADDRESS_NOT_USED': ExchangeError,
                'TOO_FAST': RateLimitExceeded,
                'WITHDRAWAL_OVER_LIMIT': ExchangeError,
                'API_WITHDRAW_DISABLED': ExchangeNotAvailable,
                'INVALID_WITHDRAW_ID': ExchangeError,
                'INVALID_WITHDRAW_CANCEL_STATUS': ExchangeError,
                'INVALID_PRECISION': InvalidOrder,
                'INVALID_CURRENCY': BadSymbol,
                'INVALID_CURRENCY_PAIR': BadSymbol,
                'POC_FILL_IMMEDIATELY': ExchangeError,
                'ORDER_NOT_FOUND': OrderNotFound,
                'ORDER_CLOSED': InvalidOrder,
                'ORDER_CANCELLED': InvalidOrder,
                'QUANTITY_NOT_ENOUGH': InvalidOrder,
                'BALANCE_NOT_ENOUGH': InsufficientFunds,
                'MARGIN_NOT_SUPPORTED': InvalidOrder,
                'MARGIN_BALANCE_NOT_ENOUGH': InsufficientFunds,
                'AMOUNT_TOO_LITTLE': InvalidOrder,
                'AMOUNT_TOO_MUCH': InvalidOrder,
                'REPEATED_CREATION': InvalidOrder,
                'LOAN_NOT_FOUND': OrderNotFound,
                'LOAN_RECORD_NOT_FOUND': OrderNotFound,
                'NO_MATCHED_LOAN': ExchangeError,
                'NOT_MERGEABLE': ExchangeError,
                'NO_CHANGE': ExchangeError,
                'REPAY_TOO_MUCH': ExchangeError,
                'TOO_MANY_CURRENCY_PAIRS': InvalidOrder,
                'TOO_MANY_ORDERS': InvalidOrder,
                'MIXED_ACCOUNT_TYPE': InvalidOrder,
                'AUTO_BORROW_TOO_MUCH': ExchangeError,
                'TRADE_RESTRICTED': InsufficientFunds,
                'USER_NOT_FOUND': ExchangeError,
                'CONTRACT_NO_COUNTER': ExchangeError,
                'CONTRACT_NOT_FOUND': BadSymbol,
                'RISK_LIMIT_EXCEEDED': ExchangeError,
                'INSUFFICIENT_AVAILABLE': InsufficientFunds,
                'LIQUIDATE_IMMEDIATELY': InvalidOrder,
                'LEVERAGE_TOO_HIGH': InvalidOrder,
                'LEVERAGE_TOO_LOW': InvalidOrder,
                'ORDER_NOT_OWNED': ExchangeError,
                'ORDER_FINISHED': ExchangeError,
                'POSITION_CROSS_MARGIN': ExchangeError,
                'POSITION_IN_LIQUIDATION': ExchangeError,
                'POSITION_IN_CLOSE': ExchangeError,
                'POSITION_EMPTY': InvalidOrder,
                'REMOVE_TOO_MUCH': ExchangeError,
                'RISK_LIMIT_NOT_MULTIPLE': ExchangeError,
                'RISK_LIMIT_TOO_HIGH': ExchangeError,
                'RISK_LIMIT_TOO_lOW': ExchangeError,
                'PRICE_TOO_DEVIATED': InvalidOrder,
                'SIZE_TOO_LARGE': InvalidOrder,
                'SIZE_TOO_SMALL': InvalidOrder,
                'PRICE_OVER_LIQUIDATION': InvalidOrder,
                'PRICE_OVER_BANKRUPT': InvalidOrder,
                'ORDER_POC_IMMEDIATE': InvalidOrder,
                'INCREASE_POSITION': InvalidOrder,
                'CONTRACT_IN_DELISTING': ExchangeError,
                'INTERNAL': ExchangeError,
                'SERVER_ERROR': ExchangeError,
                'TOO_BUSY': ExchangeNotAvailable,
            },
        });
    }

    async fetchMarkets (params = {}) {
        // :param params['type']: 'spot', 'margin', 'futures' or 'delivery'
        // :param params['settle']: The quote currency
        const defaultType = this.safeString2 (this.options, 'fetchMarkets', 'defaultType', 'spot');
        const type = this.safeString (params, 'type', defaultType);
        const query = this.omit (params, 'type');
        const spot = (type === 'spot');
        const margin = (type === 'margin');
        const futures = (type === 'futures');
        const swap = (type === 'swap');
        const option = (type === 'option');
        if (!spot && !margin && !futures && !swap) {
            throw new ExchangeError (this.id + " does not support '" + type + "' type, set exchange.options['defaultType'] to " + "'spot', 'margin', 'swap' or 'futures'"); // eslint-disable-line quotes
        }
        let response = undefined;
        const result = [];
        const method = this.getSupportedMapping (type, {
            'spot': 'publicSpotGetCurrencyPairs',
            'margin': 'publicMarginGetCurrencyPairs',
            'swap': 'publicFuturesGetSettleContracts',
            'futures': 'publicDeliveryGetSettleContracts',
        });
        if (swap || futures || option) {
            const settlementCurrencies = this.getSettlementCurrencies (type, 'fetchMarkets');
            for (let c = 0; c < settlementCurrencies.length; c++) {
                const settle = settlementCurrencies[c];
                query['settle'] = settle;
                response = await this[method] (query);
                //  Perpetual swap
                //      [
                //          {
                //              "name": "BTC_USDT",
                //              "type": "direct",
                //              "quanto_multiplier": "0.0001",
                //              "ref_discount_rate": "0",
                //              "order_price_deviate": "0.5",
                //              "maintenance_rate": "0.005",
                //              "mark_type": "index",
                //              "last_price": "38026",
                //              "mark_price": "37985.6",
                //              "index_price": "37954.92",
                //              "funding_rate_indicative": "0.000219",
                //              "mark_price_round": "0.01",
                //              "funding_offset": 0,
                //              "in_delisting": false,
                //              "risk_limit_base": "1000000",
                //              "interest_rate": "0.0003",
                //              "order_price_round": "0.1",
                //              "order_size_min": 1,
                //              "ref_rebate_rate": "0.2",
                //              "funding_interval": 28800,
                //              "risk_limit_step": "1000000",
                //              "leverage_min": "1",
                //              "leverage_max": "100",
                //              "risk_limit_max": "8000000",
                //              "maker_fee_rate": "-0.00025",
                //              "taker_fee_rate": "0.00075",
                //              "funding_rate": "0.002053",
                //              "order_size_max": 1000000,
                //              "funding_next_apply": 1610035200,
                //              "short_users": 977,
                //              "config_change_time": 1609899548,
                //              "trade_size": 28530850594,
                //              "position_size": 5223816,
                //              "long_users": 455,
                //              "funding_impact_value": "60000",
                //              "orders_limit": 50,
                //              "trade_id": 10851092,
                //              "orderbook_id": 2129638396
                //          }
                //      ]
                //
                //  Delivery Futures
                //      [
                //          {
                //            "name": "BTC_USDT_20200814",
                //            "underlying": "BTC_USDT",
                //            "cycle": "WEEKLY",
                //            "type": "direct",
                //            "quanto_multiplier": "0.0001",
                //            "mark_type": "index",
                //            "last_price": "9017",
                //            "mark_price": "9019",
                //            "index_price": "9005.3",
                //            "basis_rate": "0.185095",
                //            "basis_value": "13.7",
                //            "basis_impact_value": "100000",
                //            "settle_price": "0",
                //            "settle_price_interval": 60,
                //            "settle_price_duration": 1800,
                //            "settle_fee_rate": "0.0015",
                //            "expire_time": 1593763200,
                //            "order_price_round": "0.1",
                //            "mark_price_round": "0.1",
                //            "leverage_min": "1",
                //            "leverage_max": "100",
                //            "maintenance_rate": "1000000",
                //            "risk_limit_base": "140.726652109199",
                //            "risk_limit_step": "1000000",
                //            "risk_limit_max": "8000000",
                //            "maker_fee_rate": "-0.00025",
                //            "taker_fee_rate": "0.00075",
                //            "ref_discount_rate": "0",
                //            "ref_rebate_rate": "0.2",
                //            "order_price_deviate": "0.5",
                //            "order_size_min": 1,
                //            "order_size_max": 1000000,
                //            "orders_limit": 50,
                //            "orderbook_id": 63,
                //            "trade_id": 26,
                //            "trade_size": 435,
                //            "position_size": 130,
                //            "config_change_time": 1593158867,
                //            "in_delisting": false
                //          }
                //        ]
                //
                for (let i = 0; i < response.length; i++) {
                    const market = response[i];
                    const id = this.safeString (market, 'name');
                    const parts = id.split ('_');
                    const baseId = this.safeString (parts, 0);
                    const quoteId = this.safeString (parts, 1);
                    const date = this.safeString (parts, 2);
                    const linear = quoteId.toLowerCase () === settle;
                    const inverse = baseId.toLowerCase () === settle;
                    const base = this.safeCurrencyCode (baseId);
                    const quote = this.safeCurrencyCode (quoteId);
                    let symbol = '';
                    if (date !== undefined) {
                        symbol = base + '/' + quote + '-' + date + ':' + this.safeCurrencyCode (settle);
                    } else {
                        symbol = base + '/' + quote + ':' + this.safeCurrencyCode (settle);
                    }
                    const priceDeviate = this.safeString (market, 'order_price_deviate');
                    const markPrice = this.safeString (market, 'mark_price');
                    const minMultiplier = Precise.stringSub ('1', priceDeviate);
                    const maxMultiplier = Precise.stringAdd ('1', priceDeviate);
                    const minPrice = Precise.stringMul (minMultiplier, markPrice);
                    const maxPrice = Precise.stringMul (maxMultiplier, markPrice);
                    const takerPercent = this.safeString (market, 'taker_fee_rate');
                    const makerPercent = this.safeString (market, 'maker_fee_rate', takerPercent);
                    const feeIndex = (type === 'futures') ? 'swap' : type;
                    const pricePrecision = this.safeNumber (market, 'order_price_round');
                    result.push ({
                        'info': market,
                        'id': id,
                        'baseId': baseId,
                        'quoteId': quoteId,
                        'settleId': this.safeSymbol (settle),
                        'base': base,
                        'quote': quote,
                        'symbol': symbol,
                        'type': type,
                        'spot': spot,
                        'margin': margin,
                        'futures': futures,
                        'swap': swap,
                        'option': option,
                        'derivative': true,
                        'contract': true,
                        'linear': linear,
                        'inverse': inverse,
                        // Fee is in %, so divide by 100
                        'taker': this.parseNumber (Precise.stringDiv (takerPercent, '100')),
                        'maker': this.parseNumber (Precise.stringDiv (makerPercent, '100')),
                        'contractSize': this.safeString (market, 'quanto_multiplier'),
                        'precision': {
                            'amount': this.parseNumber ('1'),
                            'price': pricePrecision,
                        },
                        'limits': {
                            'leverage': {
                                'min': this.safeNumber (market, 'leverage_min'),
                                'max': this.safeNumber (market, 'leverage_max'),
                            },
                            'amount': {
                                'min': this.safeNumber (market, 'order_size_min'),
                                'max': this.safeNumber (market, 'order_size_max'),
                            },
                            'price': {
                                'min': minPrice,
                                'max': maxPrice,
                            },
                        },
                        'expiry': this.safeInteger (market, 'expire_time'),
                        'fees': this.safeValue (this.fees, feeIndex, {}),
                    });
                }
            }
        } else {
            response = await this[method] (query);
            //
            //  Spot
            //      [
            //           {
            //             "id": "DEGO_USDT",
            //             "base": "DEGO",
            //             "quote": "USDT",
            //             "fee": "0.2",
            //             "min_quote_amount": "1",
            //             "amount_precision": "4",
            //             "precision": "4",
            //             "trade_status": "tradable",
            //             "sell_start": "0",
            //             "buy_start": "0"
            //           }
            //      ]
            //
            //  Margin
            //      [
            //         {
            //           "id": "ETH_USDT",
            //           "base": "ETH",
            //           "quote": "USDT",
            //           "leverage": 3,
            //           "min_base_amount": "0.01",
            //           "min_quote_amount": "100",
            //           "max_quote_amount": "1000000"
            //         }
            //       ]
            //
            for (let i = 0; i < response.length; i++) {
                const market = response[i];
                const id = this.safeString (market, 'id');
                const spot = (type === 'spot');
                const futures = (type === 'futures');
                const swap = (type === 'swap');
                const option = (type === 'option');
                const [ baseId, quoteId ] = id.split ('_');
                const base = this.safeCurrencyCode (baseId);
                const quote = this.safeCurrencyCode (quoteId);
                const symbol = base + '/' + quote;
                const takerPercent = this.safeString (market, 'fee');
                const makerPercent = this.safeString (market, 'maker_fee_rate', takerPercent);
                const amountPrecisionString = this.safeString (market, 'amount_precision');
                const pricePrecisionString = this.safeString (market, 'precision');
                const amountPrecision = this.parseNumber (this.parsePrecision (amountPrecisionString));
                const pricePrecision = this.parseNumber (this.parsePrecision (pricePrecisionString));
                const tradeStatus = this.safeString (market, 'trade_status');
                result.push ({
                    'info': market,
                    'id': id,
                    'baseId': baseId,
                    'quoteId': quoteId,
                    'settleId': undefined,
                    'base': base,
                    'quote': quote,
                    'symbol': symbol,
                    'type': type,
                    'spot': spot,
                    'margin': margin,
                    'futures': futures,
                    'swap': swap,
                    'option': option,
                    'contract': false,
                    'derivative': false,
                    'linear': false,
                    'inverse': false,
                    // Fee is in %, so divide by 100
                    'taker': this.parseNumber (Precise.stringDiv (takerPercent, '100')),
                    'maker': this.parseNumber (Precise.stringDiv (makerPercent, '100')),
                    'precision': {
                        'amount': amountPrecision,
                        'price': pricePrecision,
                    },
                    'active': tradeStatus === 'tradable',
                    'limits': {
                        'amount': {
                            'min': amountPrecision,
                            'max': undefined,
                        },
                        'price': {
                            'min': pricePrecision,
                            'max': undefined,
                        },
                        'cost': {
                            'min': this.safeNumber (market, 'min_quote_amount'),
                            'max': undefined,
                        },
                        'leverage': {
                            'max': this.safeNumber (market, 'lever', 1),
                        },
                    },
                });
            }
        }
        return result;
    }

    prepareRequest (market) {
        if (market['contract']) {
            return {
                'contract': market['id'],
                'settle': market['settleId'],
            };
        } else {
            return {
                'currency_pair': market['id'],
            };
        }
    }

    getSettlementCurrencies (type, method) {
        const options = this.safeValue (this.options, type, {}); // [ 'BTC', 'USDT' ] unified codes
        const fetchMarketsContractOptions = this.safeValue (options, method, {});
        const defaultSettle = type === 'swap' ? ['usdt'] : ['btc'];
        return this.safeValue (fetchMarketsContractOptions, 'settlementCurrencies', defaultSettle);
    }

    async fetchCurrencies (params = {}) {
        const response = await this.publicSpotGetCurrencies (params);
        //
        //     {
        //       "currency": "BCN",
        //       "delisted": false,
        //       "withdraw_disabled": true,
        //       "withdraw_delayed": false,
        //       "deposit_disabled": true,
        //       "trade_disabled": false
        //     }
        //
        const result = {};
        // TODO: remove magic constants
        const amountPrecision = this.parseNumber ('1e-6');
        for (let i = 0; i < response.length; i++) {
            const entry = response[i];
            const currencyId = this.safeString (entry, 'currency');
            const code = this.safeCurrencyCode (currencyId);
            const delisted = this.safeValue (entry, 'delisted');
            const withdraw_disabled = this.safeValue (entry, 'withdraw_disabled');
            const deposit_disabled = this.safeValue (entry, 'disabled_disabled');
            const trade_disabled = this.safeValue (entry, 'trade_disabled');
            const active = !(delisted && withdraw_disabled && deposit_disabled && trade_disabled);
            result[code] = {
                'id': currencyId,
                'name': undefined,
                'code': code,
                'precision': amountPrecision,
                'info': entry,
                'active': active,
                'fee': undefined,
                'fees': [],
                'limits': this.limits,
            };
        }
        return result;
    }

    async fetchFundingRate (symbol, params = {}) {
        await this.loadMarkets ();
        const market = this.market (symbol);
        const request = {
            'contract': market['id'],
            'settle': market['quote'].toLowerCase (),
        };
        const response = await this.publicFuturesGetSettleContractsContract (this.extend (request, params));
        //
        // [
        //     {
        //       "name": "BTC_USDT",
        //       "type": "direct",
        //       "quanto_multiplier": "0.0001",
        //       "ref_discount_rate": "0",
        //       "order_price_deviate": "0.5",
        //       "maintenance_rate": "0.005",
        //       "mark_type": "index",
        //       "last_price": "38026",
        //       "mark_price": "37985.6",
        //       "index_price": "37954.92",
        //       "funding_rate_indicative": "0.000219",
        //       "mark_price_round": "0.01",
        //       "funding_offset": 0,
        //       "in_delisting": false,
        //       "risk_limit_base": "1000000",
        //       "interest_rate": "0.0003",
        //       "order_price_round": "0.1",
        //       "order_size_min": 1,
        //       "ref_rebate_rate": "0.2",
        //       "funding_interval": 28800,
        //       "risk_limit_step": "1000000",
        //       "leverage_min": "1",
        //       "leverage_max": "100",
        //       "risk_limit_max": "8000000",
        //       "maker_fee_rate": "-0.00025",
        //       "taker_fee_rate": "0.00075",
        //       "funding_rate": "0.002053",
        //       "order_size_max": 1000000,
        //       "funding_next_apply": 1610035200,
        //       "short_users": 977,
        //       "config_change_time": 1609899548,
        //       "trade_size": 28530850594,
        //       "position_size": 5223816,
        //       "long_users": 455,
        //       "funding_impact_value": "60000",
        //       "orders_limit": 50,
        //       "trade_id": 10851092,
        //       "orderbook_id": 2129638396
        //     }
        //   ]
        //
        return this.parseFundingRate (response);
    }

    async fetchFundingRates (symbols = undefined, params = {}) {
        await this.loadMarkets ();
        const settle = this.safeString (params, 'settle');  // TODO: Save settle in markets?
        const request = {
            'settle': settle.toLowerCase (),
        };
        const response = await this.publicFuturesGetSettleContracts (this.extend (request, params));
        //
        // [
        //     {
        //       "name": "BTC_USDT",
        //       "type": "direct",
        //       "quanto_multiplier": "0.0001",
        //       "ref_discount_rate": "0",
        //       "order_price_deviate": "0.5",
        //       "maintenance_rate": "0.005",
        //       "mark_type": "index",
        //       "last_price": "38026",
        //       "mark_price": "37985.6",
        //       "index_price": "37954.92",
        //       "funding_rate_indicative": "0.000219",
        //       "mark_price_round": "0.01",
        //       "funding_offset": 0,
        //       "in_delisting": false,
        //       "risk_limit_base": "1000000",
        //       "interest_rate": "0.0003",
        //       "order_price_round": "0.1",
        //       "order_size_min": 1,
        //       "ref_rebate_rate": "0.2",
        //       "funding_interval": 28800,
        //       "risk_limit_step": "1000000",
        //       "leverage_min": "1",
        //       "leverage_max": "100",
        //       "risk_limit_max": "8000000",
        //       "maker_fee_rate": "-0.00025",
        //       "taker_fee_rate": "0.00075",
        //       "funding_rate": "0.002053",
        //       "order_size_max": 1000000,
        //       "funding_next_apply": 1610035200,
        //       "short_users": 977,
        //       "config_change_time": 1609899548,
        //       "trade_size": 28530850594,
        //       "position_size": 5223816,
        //       "long_users": 455,
        //       "funding_impact_value": "60000",
        //       "orders_limit": 50,
        //       "trade_id": 10851092,
        //       "orderbook_id": 2129638396
        //     }
        //   ]
        //
        const result = this.parseFundingRates (response);
        return this.filterByArray (result, 'symbol', symbols);
    }

    parseFundingRate (contract, market = undefined) {
        //
        //     {
        //       "name": "BTC_USDT",
        //       "type": "direct",
        //       "quanto_multiplier": "0.0001",
        //       "ref_discount_rate": "0",
        //       "order_price_deviate": "0.5",
        //       "maintenance_rate": "0.005",
        //       "mark_type": "index",
        //       "last_price": "38026",
        //       "mark_price": "37985.6",
        //       "index_price": "37954.92",
        //       "funding_rate_indicative": "0.000219",
        //       "mark_price_round": "0.01",
        //       "funding_offset": 0,
        //       "in_delisting": false,
        //       "risk_limit_base": "1000000",
        //       "interest_rate": "0.0003",
        //       "order_price_round": "0.1",
        //       "order_size_min": 1,
        //       "ref_rebate_rate": "0.2",
        //       "funding_interval": 28800,
        //       "risk_limit_step": "1000000",
        //       "leverage_min": "1",
        //       "leverage_max": "100",
        //       "risk_limit_max": "8000000",
        //       "maker_fee_rate": "-0.00025",
        //       "taker_fee_rate": "0.00075",
        //       "funding_rate": "0.002053",
        //       "order_size_max": 1000000,
        //       "funding_next_apply": 1610035200,
        //       "short_users": 977,
        //       "config_change_time": 1609899548,
        //       "trade_size": 28530850594,
        //       "position_size": 5223816,
        //       "long_users": 455,
        //       "funding_impact_value": "60000",
        //       "orders_limit": 50,
        //       "trade_id": 10851092,
        //       "orderbook_id": 2129638396
        //     }
        //
        const marketId = this.safeString (contract, 'name');
        const symbol = this.safeSymbol (marketId, market);
        const markPrice = this.safeNumber (contract, 'mark_price');
        const indexPrice = this.safeNumber (contract, 'index_price');
        const interestRate = this.safeNumber (contract, 'interest_rate');
        const fundingRate = this.safeString (contract, 'funding_rate');
        const fundingInterval = this.safeString (contract, 'funding_interval') * 1000;
        const nextFundingTime = this.safeInteger (contract, 'funding_next_apply') * 1000;
        const previousFundingTime = (this.safeNumber (contract, 'funding_next_apply') * 1000) - fundingInterval;
        const fundingRateIndicative = this.safeNumber (contract, 'funding_rate_indicative');
        const timestamp = this.milliseconds ();
        return {
            'info': contract,
            'symbol': symbol,
            'markPrice': markPrice,
            'indexPrice': indexPrice,
            'interestRate': interestRate,
            'estimatedSettlePrice': undefined,
            'timestamp': timestamp,
            'datetime': this.iso8601 (timestamp),
            'previousFundingRate': fundingRate,
            'nextFundingRate': fundingRateIndicative,
            'previousFundingTimestamp': previousFundingTime,
            'nextFundingTimestamp': nextFundingTime,
            'previousFundingDatetime': this.iso8601 (previousFundingTime),
            'nextFundingDatetime': this.iso8601 (nextFundingTime),
        };
    }

    async fetchNetworkDepositAddress (code, params = {}) {
        await this.loadMarkets ();
        const currency = this.currency (code);
        const request = {
            'currency': currency['id'],
        };
        const response = await this.privateWalletGetDepositAddress (this.extend (request, params));
        const addresses = this.safeValue (response, 'multichain_addresses');
        const currencyId = this.safeString (response, 'currency');
        code = this.safeCurrencyCode (currencyId);
        const result = {};
        for (let i = 0; i < addresses.length; i++) {
            const entry = addresses[i];
            //
            //     {
            //       "chain": "ETH",
            //       "address": "0x359a697945E79C7e17b634675BD73B33324E9408",
            //       "payment_id": "",
            //       "payment_name": "",
            //       "obtain_failed": "0"
            //     }
            //
            const obtainFailed = this.safeInteger (entry, 'obtain_failed');
            if (obtainFailed) {
                continue;
            }
            const network = this.safeString (entry, 'chain');
            const address = this.safeString (entry, 'address');
            let tag = this.safeString (entry, 'payment_id');
            const tagLength = tag.length;
            tag = tagLength ? tag : undefined;
            result[network] = {
                'info': entry,
                'code': code,
                'address': address,
                'tag': tag,
            };
        }
        return result;
    }

    async fetchDepositAddress (code, params = {}) {
        await this.loadMarkets ();
        const currency = this.currency (code);
        const request = {
            'currency': currency['id'],
        };
        const response = await this.privateWalletGetDepositAddress (this.extend (request, params));
        //
        //     {
        //       "currency": "XRP",
        //       "address": "rHcFoo6a9qT5NHiVn1THQRhsEGcxtYCV4d 391331007",
        //       "multichain_addresses": [
        //         {
        //           "chain": "XRP",
        //           "address": "rHcFoo6a9qT5NHiVn1THQRhsEGcxtYCV4d",
        //           "payment_id": "391331007",
        //           "payment_name": "Tag",
        //           "obtain_failed": 0
        //         }
        //       ]
        //     }
        //
        const currencyId = this.safeString (response, 'currency');
        code = this.safeCurrencyCode (currencyId);
        const addressField = this.safeString (response, 'address');
        let tag = undefined;
        let address = undefined;
        if (addressField.indexOf (' ') >= 0) {
            const splitted = addressField.split (' ');
            address = splitted[0];
            tag = splitted[1];
        } else {
            address = addressField;
        }
        return {
            'info': response,
            'code': code,
            'address': address,
            'tag': tag,
            'network': undefined,
        };
    }

    async fetchTradingFees (params = {}) {
        await this.loadMarkets ();
        const response = await this.privateWalletGetFee (params);
        //
        //     {
        //       "user_id": 1486602,
        //       "taker_fee": "0.002",
        //       "maker_fee": "0.002",
        //       "gt_discount": true,
        //       "gt_taker_fee": "0.0015",
        //       "gt_maker_fee": "0.0015",
        //       "loan_fee": "0.18",
        //       "point_type": "0",
        //       "futures_taker_fee": "0.0005",
        //       "futures_maker_fee": "0"
        //     }
        //
        const result = {};
        const taker = this.safeNumber (response, 'taker_fee');
        const maker = this.safeNumber (response, 'maker_fee');
        for (let i = 0; i < this.symbols.length; i++) {
            const symbol = this.symbols[i];
            result[symbol] = {
                'maker': maker,
                'taker': taker,
                'info': response,
                'symbol': symbol,
            };
        }
        return result;
    }

    async fetchFundingFees (params = {}) {
        await this.loadMarkets ();
        const response = await this.privateWalletGetWithdrawStatus (params);
        //
        //     {
        //       "currency": "MTN",
        //       "name": "Medicalchain",
        //       "name_cn": "Medicalchain",
        //       "deposit": "0",
        //       "withdraw_percent": "0%",
        //       "withdraw_fix": "900",
        //       "withdraw_day_limit": "500000",
        //       "withdraw_day_limit_remain": "500000",
        //       "withdraw_amount_mini": "900.1",
        //       "withdraw_eachtime_limit": "90000000000",
        //       "withdraw_fix_on_chains": {
        //         "ETH": "900"
        //       }
        //     }
        //
        const withdrawFees = {};
        for (let i = 0; i < response.length; i++) {
            const entry = response[i];
            const currencyId = this.safeString (entry, 'currency');
            const code = this.safeCurrencyCode (currencyId);
            withdrawFees[code] = {};
            let withdrawFix = this.safeValue (entry, 'withdraw_fix_on_chains');
            if (withdrawFix === undefined) {
                withdrawFix = {};
                withdrawFix[code] = this.safeNumber (entry, 'withdraw_fix');
            }
            const keys = Object.keys (withdrawFix);
            for (let i = 0; i < keys.length; i++) {
                const key = keys[i];
                withdrawFees[code][key] = this.parseNumber (withdrawFix[key]);
            }
        }
        return {
            'info': response,
            'withdraw': withdrawFees,
            'deposit': {},
        };
    }

    async fetchFundingHistory (symbol = undefined, since = undefined, limit = undefined, params = {}) {
        if (symbol === undefined) {
            throw new ArgumentsRequired (this.id + ' fetchFundingHistory() requires a symbol argument');
        }
        await this.loadMarkets ();
        // let defaultType = 'future';
        const market = this.market (symbol);
        const request = this.prepareRequest (market);
        request['type'] = 'fund';  // 'dnw' 'pnl' 'fee' 'refr' 'fund' 'point_dnw' 'point_fee' 'point_refr'
        if (since !== undefined) {
            request['from'] = since;
        }
        if (limit !== undefined) {
            request['limit'] = limit;
        }
        const method = this.getSupportedMapping (market['type'], {
            'swap': 'privateFuturesGetSettleAccountBook',
            'futures': 'privateDeliveryGetSettleAccountBook',
        });
        const response = await this[method] (this.extend (request, params));
        const result = [];
        for (let i = 0; i < response.length; i++) {
            const entry = response[i];
            const timestamp = this.safeTimestamp (entry, 'time');
            result.push ({
                'info': entry,
                'symbol': symbol,
                'code': this.safeCurrencyCode (this.safeString (entry, 'text')),
                'timestamp': timestamp,
                'datetime': this.iso8601 (timestamp),
                'id': undefined,
                'amount': this.safeNumber (entry, 'change'),
            });
        }
        const sorted = this.sortBy (result, 'timestamp');
        return this.filterBySymbolSinceLimit (sorted, symbol, since, limit);
    }

    async fetchOrderBook (symbol, limit = undefined, params = {}) {
        await this.loadMarkets ();
        const market = this.market (symbol);
        //
        //     const request = {
        //         'currency_pair': market['id'],
        //         'interval': '0', // depth, 0 means no aggregation is applied, default to 0
        //         'limit': limit, // maximum number of order depth data in asks or bids
        //         'with_id': true, // return order book ID
        //     };
        //
        const request = this.prepareRequest (market);
        const spot = market['spot'];
        const method = this.getSupportedMapping (market['type'], {
            'spot': 'publicSpotGetOrderBook',
            // 'margin': 'publicMarginGetOrderBook',
            'swap': 'publicFuturesGetSettleOrderBook',
            'futures': 'publicDeliveryGetSettleOrderBook',
        });
        if (limit !== undefined) {
            request['limit'] = limit; // default 10, max 100
        }
        const response = await this[method] (this.extend (request, params));
        //
        // SPOT
        //
        //     {
        //         "current": 1634345973275,
        //         "update": 1634345973271,
        //         "asks": [
        //             ["2.2241","12449.827"],
        //             ["2.2242","200"],
        //             ["2.2244","826.931"],
        //             ["2.2248","3876.107"],
        //             ["2.225","2377.252"],
        //             ["2.22509","439.484"],
        //             ["2.2251","1489.313"],
        //             ["2.2253","714.582"],
        //             ["2.2254","1349.784"],
        //             ["2.2256","234.701"]],
        //          "bids":[
        //             ["2.2236","32.465"],
        //             ["2.2232","243.983"],
        //             ["2.2231","32.207"],
        //             ["2.223","449.827"],
        //             ["2.2228","7.918"],
        //             ["2.2227","12703.482"],
        //             ["2.2226","143.033"],
        //             ["2.2225","143.027"],
        //             ["2.2224","1369.352"],
        //             ["2.2223","756.063"]
        //         ]
        //     }
        //
        // Perpetual Swap
        //
        //     {
        //         "current": 1634350208.745,
        //         "asks": [
        //             {"s":24909,"p": "61264.8"},
        //             {"s":81,"p": "61266.6"},
        //             {"s":2000,"p": "61267.6"},
        //             {"s":490,"p": "61270.2"},
        //             {"s":12,"p": "61270.4"},
        //             {"s":11782,"p": "61273.2"},
        //             {"s":14666,"p": "61273.3"},
        //             {"s":22541,"p": "61273.4"},
        //             {"s":33,"p": "61273.6"},
        //             {"s":11980,"p": "61274.5"}
        //         ],
        //         "bids": [
        //             {"s":41844,"p": "61264.7"},
        //             {"s":13783,"p": "61263.3"},
        //             {"s":1143,"p": "61259.8"},
        //             {"s":81,"p": "61258.7"},
        //             {"s":2471,"p": "61257.8"},
        //             {"s":2471,"p": "61257.7"},
        //             {"s":2471,"p": "61256.5"},
        //             {"s":3,"p": "61254.2"},
        //             {"s":114,"p": "61252.4"},
        //             {"s":14372,"p": "61248.6"}
        //         ],
        //         "update": 1634350208.724
        //     }
        //
        let timestamp = this.safeInteger (response, 'current');
        if (!spot) {
            timestamp = timestamp * 1000;
        }
        const priceKey = spot ? 0 : 'p';
        const amountKey = spot ? 1 : 's';
        return this.parseOrderBook (response, symbol, timestamp, 'bids', 'asks', priceKey, amountKey);
    }

    async fetchTicker (symbol, params = {}) {
        await this.loadMarkets ();
        const market = this.market (symbol);
        const request = this.prepareRequest (market);
        const method = this.getSupportedMapping (market['type'], {
            'spot': 'publicSpotGetTickers',
            // 'margin': 'publicMarginGetTickers',
            'swap': 'publicFuturesGetSettleTickers',
            'futures': 'publicDeliveryGetSettleTickers',
        });
        const response = await this[method] (this.extend (request, params));
        const ticker = this.safeValue (response, 0);
        return this.parseTicker (ticker, market);
    }

    parseTicker (ticker, market = undefined) {
        //
        //  SPOT
        //
        //     {
        //         "currency_pair": "KFC_USDT",
        //         "last": "7.255",
        //         "lowest_ask": "7.298",
        //         "highest_bid": "7.218",
        //         "change_percentage": "-1.18",
        //         "base_volume": "1219.053687865",
        //         "quote_volume": "8807.40299875455",
        //         "high_24h": "7.262",
        //         "low_24h": "7.095"
        //     }
        //
        //  LINEAR/DELIVERY
        //
        //     {
        //         "contract": "BTC_USDT",
        //         "last": "6432",
        //         "low_24h": "6278",
        //         "high_24h": "6790",
        //         "change_percentage": "4.43",
        //         "total_size": "32323904",
        //         "volume_24h": "184040233284",
        //         "volume_24h_btc": "28613220",
        //         "volume_24h_usd": "184040233284",
        //         "volume_24h_base": "28613220",
        //         "volume_24h_quote": "184040233284",
        //         "volume_24h_settle": "28613220",
        //         "mark_price": "6534",
        //         "funding_rate": "0.0001",
        //         "funding_rate_indicative": "0.0001",
        //         "index_price": "6531"
        //     }
        //
        const marketId = this.safeString2 (ticker, 'currency_pair', 'contract');
        const symbol = this.safeSymbol (marketId, market);
        const last = this.safeNumber (ticker, 'last');
        const ask = this.safeNumber (ticker, 'lowest_ask');
        const bid = this.safeNumber (ticker, 'highest_bid');
        const high = this.safeNumber (ticker, 'high_24h');
        const low = this.safeNumber (ticker, 'low_24h');
        const baseVolume = this.safeNumber2 (ticker, 'base_volume', 'volume_24h_base');
        const quoteVolume = this.safeNumber2 (ticker, 'quote_volume', 'volume_24h_quote');
        const percentage = this.safeNumber (ticker, 'change_percentage');
        return this.safeTicker ({
            'symbol': symbol,
            'timestamp': undefined,
            'datetime': undefined,
            'high': high,
            'low': low,
            'bid': bid,
            'bidVolume': undefined,
            'ask': ask,
            'askVolume': undefined,
            'vwap': undefined,
            'open': undefined,
            'close': last,
            'last': last,
            'previousClose': undefined,
            'change': undefined,
            'percentage': percentage,
            'average': undefined,
            'baseVolume': baseVolume,
            'quoteVolume': quoteVolume,
            'info': ticker,
        }, market);
    }

    async fetchTickers (symbols = undefined, params = {}) {
        await this.loadMarkets ();
        const defaultType = this.safeString2 (this.options, 'fetchTickers', 'defaultType', 'spot');
        const type = this.safeString (params, 'type', defaultType);
        params = this.omit (params, 'type');
        const method = this.getSupportedMapping (type, {
            'spot': 'publicSpotGetTickers',
            // 'margin': 'publicMarginGetTickers',
            'swap': 'publicFuturesGetSettleTickers',
            'futures': 'publicDeliveryGetSettleTickers',
        });
        const request = {};
        const futures = type === 'futures';
        const swap = type === 'swap';
        if ((swap || futures) && !params['settle']) {
            request['settle'] = swap ? 'usdt' : 'btc';
        }
        const response = await this[method] (this.extend (request, params));
        return this.parseTickers (response, symbols);
    }

    async fetchBalance (params = {}) {
        // :param params.type: spot, margin, crossMargin, swap or future
        // :param params.settle: Settle currency (usdt or btc) for perpetual swap and futures
        await this.loadMarkets ();
        const defaultType = this.safeString2 (this.options, 'fetchBalance', 'defaultType', 'spot');
        const type = this.safeString (params, 'type', defaultType);
        params = this.omit (params, 'type');
        const swap = type === 'swap';
        const futures = type === 'futures';
        const method = this.getSupportedMapping (type, {
            'spot': 'privateSpotGetAccounts',
            // 'margin': 'publicMarginGetTickers',
            'swap': 'privateFuturesGetSettleAccounts',
            'futures': 'privateDeliveryGetSettleAccounts',
        });
        const request = {};
        let response = [];
        if (swap || futures) {
            const defaultSettle = swap ? 'usdt' : 'btc';
            request['settle'] = this.safeString (params, 'settle', defaultSettle);
            const response_item = await this[method] (this.extend (request, params));
            response = [response_item];
        } else {
            response = await this[method] (this.extend (request, params));
        }
        //  SPOT
        //     [
        //       {
        //         "currency": "DBC",
        //         "available": "0",
        //         "locked": "0"
        //       },
        //       ...
        //     ]
        //
        //  Perpetual Swap
        //  {
        //     order_margin: "0",
        //     point: "0",
        //     bonus: "0",
        //     history: {
        //       dnw: "2.1321",
        //       pnl: "11.5351",
        //       refr: "0",
        //       point_fee: "0",
        //       fund: "-0.32340576684",
        //       bonus_dnw: "0",
        //       point_refr: "0",
        //       bonus_offset: "0",
        //       fee: "-0.20132775",
        //       point_dnw: "0",
        //     },
        //     unrealised_pnl: "13.315100000006",
        //     total: "12.51345151332",
        //     available: "0",
        //     in_dual_mode: false,
        //     currency: "USDT",
        //     position_margin: "12.51345151332",
        //     user: "6333333",
        //   }
        //
        //   Delivery Future
        //   {
        //     order_margin: "0",
        //     point: "0",
        //     history: {
        //       dnw: "1",
        //       pnl: "0",
        //       refr: "0",
        //       point_fee: "0",
        //       point_dnw: "0",
        //       settle: "0",
        //       settle_fee: "0",
        //       point_refr: "0",
        //       fee: "0",
        //     },
        //     unrealised_pnl: "0",
        //     total: "1",
        //     available: "1",
        //     currency: "USDT",
        //     position_margin: "0",
        //     user: "6333333",
        //   }
        const result = {};
        for (let i = 0; i < response.length; i++) {
            const entry = response[i];
            const account = this.account ();
            const currencyId = this.safeString (entry, 'currency');
            const code = this.safeCurrencyCode (currencyId);
            account['used'] = this.safeString2 (entry, 'locked', 'position_margin');
            account['free'] = this.safeString (entry, 'available');
            result[code] = account;
        }
        return this.parseBalance (result);
    }

    async fetchOHLCV (symbol, timeframe = '1m', since = undefined, limit = undefined, params = {}) {
        await this.loadMarkets ();
        const market = this.market (symbol);
        const price = this.safeString (params, 'price');
        const request = this.prepareRequest (market);
        request['interval'] = this.timeframes[timeframe];
        let method = 'publicSpotGetCandlesticks';
        if (market['contract']) {
            if (market['futures']) {
                method = 'publicDeliveryGetSettleCandlesticks';
            } else if (market['swap']) {
                method = 'publicFuturesGetSettleCandlesticks';
            }
            const isMark = (price === 'mark');
            const isIndex = (price === 'index');
            if (isMark || isIndex) {
                request['contract'] = price + '_' + market['id'];
                params = this.omit (params, 'price');
            }
        }
        if (since === undefined) {
            if (limit !== undefined) {
                request['limit'] = limit;
            }
        } else {
            const timeframeSeconds = this.parseTimeframe (timeframe);
            const timeframeMilliseconds = timeframeSeconds * 1000;
            // align forward to the next timeframe alignment
            since = this.sum (since - (since % timeframeMilliseconds), timeframeMilliseconds);
            request['from'] = parseInt (since / 1000);
            if (limit !== undefined) {
                request['to'] = this.sum (request['from'], limit * timeframeSeconds - 1);
            }
        }
        const response = await this[method] (this.extend (request, params));
        return this.parseOHLCVs (response, market, timeframe, since, limit);
    }

    async fetchMarkOHLCV (symbol, timeframe = '1m', since = undefined, limit = undefined, params = {}) {
        const request = {
            'price': 'mark',
        };
        return await this.fetchOHLCV (symbol, timeframe, since, limit, this.extend (request, params));
    }

    async fetchFundingRateHistory (symbol = undefined, since = undefined, limit = undefined, params = {}) {
        if (symbol === undefined) {
            throw new ArgumentsRequired (this.id + ' fetchFundingRateHistory() requires a symbol argument');
        }
        await this.loadMarkets ();
        const market = this.market (symbol);
        const request = {
            'contract': market['id'],
            'settle': market['settleId'],
        };
        if (limit !== undefined) {
            request['limit'] = limit;
        }
        const method = 'publicFuturesGetSettleFundingRate';
        const response = await this[method] (this.extend (request, params));
        //
        //     {
        //         "r": "0.00063521",
        //         "t": "1621267200000",
        //     }
        //
        const rates = [];
        for (let i = 0; i < response.length; i++) {
            const entry = response[i];
            const timestamp = this.safeTimestamp (entry, 't');
            rates.push ({
                'info': entry,
                'symbol': symbol,
                'fundingRate': this.safeNumber (entry, 'r'),
                'timestamp': timestamp,
                'datetime': this.iso8601 (timestamp),
            });
        }
        const sorted = this.sortBy (rates, 'timestamp');
        return this.filterBySymbolSinceLimit (sorted, symbol, since, limit);
    }

    async fetchIndexOHLCV (symbol, timeframe = '1m', since = undefined, limit = undefined, params = {}) {
        const request = {
            'price': 'index',
        };
        return await this.fetchOHLCV (symbol, timeframe, since, limit, this.extend (request, params));
    }

    parseOHLCV (ohlcv, market = undefined) {
        //
        // Spot market candles
        //
        //     [
        //         "1626163200",           // Unix timestamp in seconds
        //         "346711.933138181617",  // Trading volume
        //         "33165.23",             // Close price
        //         "33260",                // Highest price
        //         "33117.6",              // Lowest price
        //         "33184.47"              // Open price
        //     ]
        //
        // Mark and Index price candles
        //
        //     {
        //          "t":1632873600,         // Unix timestamp in seconds
        //          "o": "41025",           // Open price
        //          "h": "41882.17",         // Highest price
        //          "c": "41776.92",         // Close price
        //          "l": "40783.94"          // Lowest price
        //     }
        //
        if (Array.isArray (ohlcv)) {
            return [
                this.safeTimestamp (ohlcv, 0),   // unix timestamp in seconds
                this.safeNumber (ohlcv, 5),      // open price
                this.safeNumber (ohlcv, 3),      // highest price
                this.safeNumber (ohlcv, 4),      // lowest price
                this.safeNumber (ohlcv, 2),      // close price
                this.safeNumber (ohlcv, 1),      // trading volume
            ];
        } else {
            // Mark and Index price candles
            return [
                this.safeTimestamp (ohlcv, 't'), // unix timestamp in seconds
                this.safeNumber (ohlcv, 'o'),    // open price
                this.safeNumber (ohlcv, 'h'),    // highest price
                this.safeNumber (ohlcv, 'l'),    // lowest price
                this.safeNumber (ohlcv, 'c'),    // close price
                this.safeNumber (ohlcv, 'v'),    // trading volume, undefined for mark or index price
            ];
        }
    }

    async fetchTrades (symbol, since = undefined, limit = undefined, params = {}) {
        await this.loadMarkets ();
        const market = this.market (symbol);
        //
        // spot
        //
        //     const request = {
        //         'currency_pair': market['id'],
        //         'limit': limit, // maximum number of records to be returned in a single list
        //         'last_id': 'id', // specify list staring point using the id of last record in previous list-query results
        //         'reverse': false, // true to retrieve records where id is smaller than the specified last_id, false to retrieve records where id is larger than the specified last_id
        //     };
        //
        // swap, futures
        //
        //     const request = {
        //         'settle': market['settleId'],
        //         'contract': market['id'],
        //         'limit': limit, // maximum number of records to be returned in a single list
        //         'last_id': 'id', // specify list staring point using the id of last record in previous list-query results
        //         'from': since / 1000), // starting time in seconds, if not specified, to and limit will be used to limit response items
        //         'to': this.seconds (), // end time in seconds, default to current time
        //     };
        //
        const request = this.prepareRequest (market);
        const method = this.getSupportedMapping (market['type'], {
            'spot': 'publicSpotGetTrades',
            // 'margin': 'publicMarginGetTickers',
            'swap': 'publicFuturesGetSettleTrades',
            'futures': 'publicDeliveryGetSettleTrades',
        });
        if (limit !== undefined) {
            request['limit'] = limit; // default 100, max 1000
        }
        if (since !== undefined && (market['contract'])) {
            request['from'] = parseInt (since / 1000);
        }
        const response = await this[method] (this.extend (request, params));
        //
        // spot
        //
        //     [
        //         {
        //             id: "1852958144",
        //             create_time: "1634673259",
        //             create_time_ms: "1634673259378.105000",
        //             currency_pair: "ADA_USDT",
        //             side: "sell",
        //             amount: "307.078",
        //             price: "2.104",
        //         }
        //     ]
        //
        // perpetual swap
        //
        //     [
        //         {
        //              size: "2",
        //              id: "2522911",
        //              create_time_ms: "1634673380.182",
        //              create_time: "1634673380.182",
        //              contract: "ADA_USDT",
        //              price: "2.10486",
        //         }
        //     ]
        //
        return this.parseTrades (response, market, since, limit);
    }

    async fetchMyTrades (symbol = undefined, since = undefined, limit = undefined, params = {}) {
        await this.loadMarkets ();
        const market = this.market (symbol);
        //
        //     const request = {
        //         'currency_pair': market['id'],
        //         // 'limit': limit,
        //         // 'page': 0,
        //         // 'order_id': 'Order ID',
        //         // 'account': 'spot', // default to spot and margin account if not specified, set to cross_margin to operate against margin account
        //         // 'from': since, // default to 7 days before current time
        //         // 'to': this.milliseconds (), // default to current time
        //     };
        //
        const request = this.prepareRequest (market);
        if (limit !== undefined) {
            request['limit'] = limit; // default 100, max 1000
        }
        if (since !== undefined) {
            request['from'] = parseInt (since / 1000);
            // request['to'] = since + 7 * 24 * 60 * 60;
        }
        const method = this.getSupportedMapping (market['type'], {
            'spot': 'privateSpotGetMyTrades',
            // 'margin': 'publicMarginGetCurrencyPairs',
            'swap': 'privateFuturesGetSettleMyTrades',
            'futures': 'privateDeliveryGetSettleMyTrades',
        });
        const response = await this[method] (this.extend (request, params));
        // SPOT
        // [{
        //     id: "1851927191",
        //     create_time: "1634333360",
        //     create_time_ms: "1634333360359.901000",
        //     currency_pair: "BTC_USDT",
        //     side: "buy",
        //     role: "taker",
        //     amount: "0.0001",
        //     price: "62547.51",
        //     order_id: "93475897349",
        //     fee: "2e-07",
        //     fee_currency: "BTC",
        //     point_fee: "0",
        //     gt_fee: "0",
        //   }]
        // Perpetual Swap
        // [{
        //   size: "-13",
        //   order_id: "79723658958",
        //   id: "47612669",
        //   role: "taker",
        //   create_time: "1634600263.326",
        //   contract: "BTC_USDT",
        //   price: "61987.8",
        // }]
        return this.parseTrades (response, market, since, limit);
    }

    parseTrade (trade, market = undefined) {
        //
        // public
        //
        //     {
        //         "id": "1334253759",
        //         "create_time": "1626342738",
        //         "create_time_ms": "1626342738331.497000",
        //         "currency_pair": "BTC_USDT",
        //         "side": "sell",
        //         "amount": "0.0022",
        //         "price": "32452.16"
        //     }
        //
        // private
        //
        //     {
        //         "id": "218087755",
        //         "create_time": "1578958740",
        //         "create_time_ms": "1578958740122.710000",
        //         "currency_pair": "BTC_USDT",
        //         "side": "sell",
        //         "role": "taker",
        //         "amount": "0.0004",
        //         "price": "8112.77",
        //         "order_id": "8445563839",
        //         "fee": "0.006490216",
        //         "fee_currency": "USDT",
        //         "point_fee": "0",
        //         "gt_fee": "0"
        //     }
        //
        const id = this.safeString (trade, 'id');
        const timestampStringContract = this.safeString (trade, 'create_time');
        const timestampString = this.safeString2 (trade, 'create_time_ms', 'time', timestampStringContract);
        let timestamp = undefined;
        if (timestampString.indexOf ('.') > 0) {
            const milliseconds = timestampString.split ('.');
            timestamp = parseInt (milliseconds[0]);
        }
        if (market['contract']) {
            timestamp = timestamp * 1000;
        }
        const marketId = this.safeString2 (trade, 'currency_pair', 'contract');
        const symbol = this.safeSymbol (marketId, market);
        let amountString = this.safeString2 (trade, 'amount', 'size');
        const priceString = this.safeString (trade, 'price');
        const costString = Precise.stringAbs (Precise.stringMul (amountString, priceString));
        const price = this.parseNumber (priceString);
        const cost = this.parseNumber (costString);
        const contractSide = Precise.stringLt (amountString, '0') ? 'sell' : 'buy';
        amountString = Precise.stringAbs (amountString);
        const amount = this.parseNumber (amountString);
        const side = this.safeString (trade, 'side', contractSide);
        const orderId = this.safeString (trade, 'order_id');
        const gtFee = this.safeString (trade, 'gt_fee');
        let feeCurrency = undefined;
        let feeCost = undefined;
        if (gtFee === '0') {
            feeCurrency = this.safeString (trade, 'fee_currency');
            feeCost = this.safeNumber (trade, 'fee');
        } else {
            feeCurrency = 'GT';
            feeCost = this.parseNumber (gtFee);
        }
        const fee = {
            'cost': feeCost,
            'currency': feeCurrency,
        };
        const takerOrMaker = this.safeString (trade, 'role');
        return {
            'info': trade,
            'id': id,
            'timestamp': timestamp,
            'datetime': this.iso8601 (timestamp),
            'symbol': symbol,
            'order': orderId,
            'type': undefined,
            'side': side,
            'takerOrMaker': takerOrMaker,
            'price': price,
            'amount': amount,
            'cost': cost,
            'fee': fee,
        };
    }

    async fetchDeposits (code = undefined, since = undefined, limit = undefined, params = {}) {
        await this.loadMarkets ();
        const request = {};
        let currency = undefined;
        if (code !== undefined) {
            currency = this.currency (code);
            request['currency'] = currency['id'];
        }
        if (limit !== undefined) {
            request['limit'] = limit;
        }
        if (since !== undefined) {
            request['from'] = parseInt (since / 1000);
            request['to'] = since + 30 * 24 * 60 * 60;
        }
        const response = await this.privateWalletGetDeposits (this.extend (request, params));
        return this.parseTransactions (response, currency);
    }

    async fetchWithdrawals (code = undefined, since = undefined, limit = undefined, params = {}) {
        await this.loadMarkets ();
        const request = {};
        let currency = undefined;
        if (code !== undefined) {
            currency = this.currency (code);
            request['currency'] = currency['id'];
        }
        if (limit !== undefined) {
            request['limit'] = limit;
        }
        if (since !== undefined) {
            request['from'] = parseInt (since / 1000);
            request['to'] = since + 30 * 24 * 60 * 60;
        }
        const response = await this.privateWalletGetWithdrawals (this.extend (request, params));
        return this.parseTransactions (response, currency);
    }

    async withdraw (code, amount, address, tag = undefined, params = {}) {
        [ tag, params ] = this.handleWithdrawTagAndParams (tag, params);
        this.checkAddress (address);
        await this.loadMarkets ();
        const currency = this.currency (code);
        const request = {
            'currency': currency['id'],
            'address': address,
            'amount': this.currencyToPrecision (code, amount),
        };
        if (tag !== undefined) {
            request['memo'] = tag;
        }
        const networks = this.safeValue (this.options, 'networks', {});
        let network = this.safeStringUpper (params, 'network'); // this line allows the user to specify either ERC20 or ETH
        network = this.safeStringLower (networks, network, network); // handle ETH>ERC20 alias
        if (network !== undefined) {
            request['chain'] = network;
            params = this.omit (params, 'network');
        }
        const response = await this.privateWithdrawalsPost (this.extend (request, params));
        //
        //     {
        //       "id": "w13389675",
        //       "currency": "USDT",
        //       "amount": "50",
        //       "address": "TUu2rLFrmzUodiWfYki7QCNtv1akL682p1",
        //       "memo": null
        //     }
        //
        const currencyId = this.safeString (response, 'currency');
        const id = this.safeString (response, 'id');
        return {
            'info': response,
            'id': id,
            'code': this.safeCurrencyCode (currencyId),
            'amount': this.safeNumber (response, 'amount'),
            'address': this.safeString (response, 'address'),
            'tag': this.safeString (response, 'memo'),
        };
    }

    parseTransactionStatus (status) {
        const statuses = {
            'PEND': 'pending',
            'REQUEST': 'pending',
            'DMOVE': 'pending',
            'CANCEL': 'failed',
            'DONE': 'ok',
        };
        return this.safeString (statuses, status, status);
    }

    parseTransactionType (type) {
        const types = {
            'd': 'deposit',
            'w': 'withdrawal',
        };
        return this.safeString (types, type, type);
    }

    parseTransaction (transaction, currency = undefined) {
        //
        // deposits
        //
        //     {
        //       "id": "d33361395",
        //       "currency": "USDT_TRX",
        //       "address": "TErdnxenuLtXfnMafLbfappYdHtnXQ5U4z",
        //       "amount": "100",
        //       "txid": "ae9374de34e558562fe18cbb1bf9ab4d9eb8aa7669d65541c9fa2a532c1474a0",
        //       "timestamp": "1626345819",
        //       "status": "DONE",
        //       "memo": ""
        //     }
        //
        // withdrawals
        const id = this.safeString (transaction, 'id');
        let type = undefined;
        if (id !== undefined) {
            type = this.parseTransactionType (id[0]);
        }
        const currencyId = this.safeString (transaction, 'currency');
        const code = this.safeCurrencyCode (currencyId);
        const amount = this.safeNumber (transaction, 'amount');
        const txid = this.safeString (transaction, 'txid');
        const rawStatus = this.safeString (transaction, 'status');
        const status = this.parseTransactionStatus (rawStatus);
        const address = this.safeString (transaction, 'address');
        const fee = this.safeNumber (transaction, 'fee');
        let tag = this.safeString (transaction, 'memo');
        if (tag === '') {
            tag = undefined;
        }
        const timestamp = this.safeTimestamp (transaction, 'timestamp');
        return {
            'info': transaction,
            'id': id,
            'txid': txid,
            'currency': code,
            'amount': amount,
            'address': address,
            'tag': tag,
            'status': status,
            'type': type,
            'timestamp': timestamp,
            'datetime': this.iso8601 (timestamp),
            'fee': fee,
        };
    }

    async createOrder (symbol, type, side, amount, price = undefined, params = {}) {
        //
        // :param (str) symbol: base/quote currency pair
        // :param (str) type: Order type (limit, market, stop_loss_limit, take_profit_limit, ...)
        // :param (str) side: buy or sell
        // :param (number) amount: Amount of base currency ordered
        // :param (number) price: Price of the base currency using quote currency
        // :param (dict) params:
        //          - type: market type (spot, futures, ...)
        //          - reduceOnly
        //          - close
        //          - text
        //          - tif
        await this.loadMarkets ();
        const market = this.market (symbol);
        const uppercaseType = type.toUpperCase ();
        const stopLimit = uppercaseType === 'STOP_LOSS_LIMIT' || uppercaseType === 'TAKE_PROFIT_LIMIT';
        const stopMarket = uppercaseType === 'STOP_LOSS_MARKET' || uppercaseType === 'TAKE_PROFIT_MARKET';
        const limit = uppercaseType === 'LIMIT';
        const contract = market['contract'];
<<<<<<< HEAD
        if (limit || stopLimit) {
            if (!price) {
                throw new ArgumentsRequired ('Argument price is required for ' + this.id + '.createOrder for limit orders');
=======
        const request = this.extend (this.prepareRequest (market), {
            // user-defined, must follow the rules if not empty
            //     prefixed with t-
            //     no longer than 28 bytes without t- prefix
            //     can only include 0-9, A-Z, a-z, underscores (_), hyphens (-) or dots (.)
            // 'text': clientOrderId, // 't-abcdef1234567890',
            // 'currency_pair': market['id'],
            // 'type': type,
            // 'account': 'spot', // 'spot', 'margin', 'cross_margin'
            // 'side': side,
            // 'amount': this.amountToPrecision (symbol, amount),
            // 'price': this.priceToPrecision (symbol, price),
            // 'time_in_force': 'gtc', // gtc, ioc, poc PendingOrCancelled == postOnly order
            // 'iceberg': 0, // amount to display for the iceberg order, null or 0 for normal orders, set to -1 to hide the order completely
            // 'auto_borrow': false, // used in margin or cross margin trading to allow automatic loan of insufficient amount if balance is not enough
            // 'auto_repay': false, // automatic repayment for automatic borrow loan generated by cross margin order, diabled by default
        });
        const reduceOnly = this.safeValue (params, 'reduceOnly');
        params = this.omit (params, 'reduceOnly');
        if (reduceOnly !== undefined) {
            if (!contract) {
                throw new InvalidOrder (this.id + ' createOrder() does not support reduceOnly for ' + marketType + ' orders, reduceOnly orders are supported for futures and perpetuals only');
>>>>>>> a6af1a44
            }
            price = this.priceToPrecision (symbol, price);
        } else if (!contract) {
            // Gateio doesn't have market orders for spot
            throw new InvalidOrder (this.id + ' createOrder() does not support ' + type + ' orders for ' + market['type'] + ' markets');
        }
        let request = {};
        let methodTail = '';
        amount = this.parseNumber (this.amountToPrecision (symbol, amount));
        if (stopLimit || stopMarket) {
            const stopPrice = this.safeNumber (params, 'stopPrice');
            if (stopPrice === undefined) {
                throw new InvalidOrder (this.id + ' createOrder() requires a stopPrice extra param for a ' + type + ' order');
            }
            params = this.omit (params, 'stopPrice');
            const trigger = {
                'price': this.priceToPrecision (symbol, stopPrice),
            };
            const expiration = this.safeValue (params, 'expiration');
            if (expiration) {
                // How long (in seconds) to wait for the condition to be triggered before cancelling the order.
                trigger['expiration'] = expiration;
            } else if (!market['contract']) {
                throw new InvalidOrder (this.id + ' createOrder() requires an expiration extra param for a ' + type + ' order');
            }
            const defaultTif = stopLimit ? 'gtc' : 'ioc';
            if (contract) {
                trigger['rule'] = (side === 'buy') ? 1 : 2;
                trigger['strategy_type'] = this.safeValue (params, 'strategy_type', 0);
                trigger['price_type'] = this.safeValue (params, 'price_type');
                request['initial'] = {
                    'contract': market['id'],
                    'size': amount,
                    'price': stopLimit ? price : undefined,
                    'tif': this.safeValue (params, 'tif', 'time_in_force', defaultTif),
                    'close': this.safeValue (params, 'close'),
                    'text': this.safeValue (params, 'text'),
                };
                request['settle'] = market['settleId'];
            } else {
                trigger['rule'] = (side === 'buy') ? '>=' : '<=';
                const defaultAccount = (type === 'margin') ? 'margin' : 'normal';
                request['put'] = {
                    'type': stopLimit ? 'limit' : 'market',
                    'side': side,
                    'price': price,
                    'amount': amount.toString (),
                    'account': this.safeValue (params, 'account', defaultAccount),
                    'time_in_force': this.safeValue2 (params, 'tif', 'time_in_force', defaultTif),
                };
                request['market'] = market['id'];
            }
            request['trigger'] = this.extend (trigger, this.safeValue (params, 'trigger'));
            methodTail = 'PriceOrders';
        } else {
<<<<<<< HEAD
            request = this.prepareRequest (market);
            if (contract) {
                if (side === 'sell') {
                    amount = 0 - amount;
                }
                request['size'] = amount;
            } else {
                request['side'] = side;
                request['type'] = type;
                request['amount'] = amount;
                request['account'] = market['type'];
                // if (margin) {
                //     if (entering trade) {
                //         request['auto_borrow'] = true;
                //     } else if (exiting trade) {
                //         request['auto_repay'] = true;
                //     }
                // }
            }
            if ((type === 'market') && contract) {
                request['tif'] = 'ioc';
                request['price'] = 0;
            } else {
                request['price'] = this.priceToPrecision (symbol, price);
            }
            methodTail = 'Orders';
=======
            let clientOrderId = this.safeString2 (params, 'text', 'clientOrderId');
            if (clientOrderId !== undefined) {
                if (clientOrderId.length > 28) {
                    throw new BadRequest (this.id + ' createOrder() clientOrderId or text param must be up to 28 characters');
                }
                params = this.omit (params, [ 'text', 'clientOrderId' ]);
                if (clientOrderId[0] !== 't') {
                    clientOrderId = 't-' + clientOrderId;
                }
                request['text'] = clientOrderId;
            }
            request['side'] = side;
            request['type'] = type;
            request['amount'] = this.amountToPrecision (symbol, amount);
            request['account'] = marketType;
            // if (margin) {
            //     if (entering trade) {
            //         request['auto_borrow'] = true;
            //     } else if (exiting trade) {
            //         request['auto_repay'] = true;
            //     }
            // }
>>>>>>> a6af1a44
        }
        const reduceOnly = this.safeValue (params, 'reduceOnly');
        if (reduceOnly !== undefined) {
            if (!contract) {
                throw new InvalidOrder (this.id + ' createOrder() does not support reduceOnly for ' + market['type'] + ' orders, reduceOnly orders are supported for futures and perpetual swaps only');
            }
            request['reduce_only'] = reduceOnly;
        }
        request = this.omit (request, 'reduceOnly');
        const method = this.getSupportedMapping (market['type'], {
            'spot': 'privateSpotPost' + methodTail,
            'margin': 'privateSpotPost' + methodTail,
            'swap': 'privateFuturesPostSettle' + methodTail,
            'future': 'privateDeliveryPostSettle' + methodTail,
        });
        const response = await this[method] (this.deepExtend (request, params));
        return this.parseOrder (response, market);
    }

    parseOrderStatus (status) {
        const statuses = {
            'filled': 'closed',
            'cancelled': 'canceled',
            'liquidated': 'closed',
        };
        return this.safeString (statuses, status, status);
    }

    parseOrder (order, market = undefined) {
        //
        // createOrder, spot
        //
        //     {
        //       "id": "62364648575",
        //       "text": "apiv4",
        //       "create_time": "1626354834",
        //       "update_time": "1626354834",
        //       "create_time_ms": "1626354833544",
        //       "update_time_ms": "1626354833544",
        //       "status": "open",
        //       "currency_pair": "BTC_USDT",
        //       "type": "limit",
        //       "account": "spot",
        //       "side": "buy",
        //       "amount": "0.0001",
        //       "price": "30000",
        //       "time_in_force": "gtc",
        //       "iceberg": "0",
        //       "left": "0.0001",
        //       "fill_price": "0",
        //       "filled_total": "0",
        //       "fee": "0",
        //       "fee_currency": "BTC",
        //       "point_fee": "0",
        //       "gt_fee": "0",
        //       "gt_discount": true,
        //       "rebated_fee": "0",
        //       "rebated_fee_currency": "USDT"
        //     }
        //
        //
        const id = this.safeString (order, 'id');
        const marketId = this.safeString2 (order, 'currency_pair', 'contract');
        const symbol = this.safeSymbol (marketId, market);
        let timestamp = this.safeTimestamp (order, 'create_time');
        timestamp = this.safeInteger (order, 'create_time_ms', timestamp);
        let lastTradeTimestamp = this.safeTimestamp (order, 'update_time');
        lastTradeTimestamp = this.safeInteger (order, 'update_time_ms', lastTradeTimestamp);
        const amountRaw = this.safeString2 (order, 'amount', 'size');
        const amount = Precise.stringAbs (amountRaw);
        const price = this.safeString (order, 'price');
        // const average = this.safeString (order, 'fill_price');
        const remaining = this.safeString (order, 'left');
        const cost = this.safeString (order, 'filled_total'); // same as filled_price
        let rawStatus = undefined;
        let side = undefined;
        const contract = this.safeValue (market, 'contract');
        if (contract) {
            if (amount) {
                side = Precise.stringGt (amountRaw, '0') ? 'buy' : 'sell';
            } else {
                side = undefined;
            }
            rawStatus = this.safeString (order, 'finish_as', 'open');
        } else {
            // open, closed, cancelled - almost already ccxt unified!
            rawStatus = this.safeString (order, 'status');
            side = this.safeString (order, 'side');
        }
        const status = this.parseOrderStatus (rawStatus);
        const type = this.safeString (order, 'type');
        const timeInForce = this.safeStringUpper2 (order, 'time_in_force', 'tif');
        const fees = [];
        const gtFee = this.safeNumber (order, 'gt_fee');
        if (gtFee) {
            fees.push ({
                'currency': 'GT',
                'cost': gtFee,
            });
        }
        const fee = this.safeNumber (order, 'fee');
        if (fee) {
            fees.push ({
                'currency': this.safeCurrencyCode (this.safeString (order, 'fee_currency')),
                'cost': fee,
            });
        }
        const rebate = this.safeString (order, 'rebated_fee');
        if (rebate) {
            fees.push ({
                'currency': this.safeCurrencyCode (this.safeString (order, 'rebated_fee_currency')),
                'cost': this.parseNumber (Precise.stringNeg (rebate)),
            });
        }
        const mkfr = this.safeNumber (order, 'mkfr');
        const tkfr = this.safeNumber (order, 'tkfr');
        if (mkfr) {
            fees.push ({
                'currency': this.safeCurrencyCode (this.safeString (order, 'settleId')),
                'cost': mkfr,
            });
        }
        if (tkfr) {
            fees.push ({
                'currency': this.safeCurrencyCode (this.safeString (market, 'settleId')),
                'cost': tkfr,
            });
        }
        return this.safeOrder2 ({
            'id': id,
            'clientOrderId': id,
            'timestamp': timestamp,
            'datetime': this.iso8601 (timestamp),
            'lastTradeTimestamp': lastTradeTimestamp,
            'status': status,
            'symbol': symbol,
            'type': type,
            'timeInForce': timeInForce,
            'postOnly': undefined,
            'side': side,
            'price': price,
            'stopPrice': undefined,
            'average': undefined,
            'amount': amount,
            'cost': cost,
            'filled': undefined,
            'remaining': remaining,
            'fee': undefined,
            'fees': fees,
            'trades': undefined,
            'info': order,
        }, market);
    }

    async fetchOrder (id, symbol = undefined, params = {}) {
        if (symbol === undefined) {
            throw new ArgumentsRequired (this.id + ' fetchOrder() requires a symbol argument');
        }
        await this.loadMarkets ();
        const market = this.market (symbol);
        const request = {
            'order_id': id,
        };
        if (market['spot'] || market['margin']) {
            request['currency_pair'] = market['id'];
        } else {
            request['settle'] = market['settleId'];
        }
        const method = this.getSupportedMapping (market['type'], {
            'spot': 'privateSpotGetOrdersOrderId',
            // 'margin': 'publicMarginGetTickers',
            'swap': 'privateFuturesGetSettleOrdersOrderId',
            'futures': 'privateDeliveryGetSettlePriceOrdersOrderId',
        });
        const response = await this[method] (this.extend (request, params));
        return this.parseOrder (response, market);
    }

    async fetchOpenOrders (symbol = undefined, since = undefined, limit = undefined, params = {}) {
        await this.loadMarkets ();
        const defaultType = this.safeString2 (this.options, 'fetchMarkets', 'defaultType', 'spot');
        const type = this.safeString (params, 'type', defaultType);
        if (symbol === undefined && (type === 'spot') || type === 'margin' || type === 'cross_margin') {
            const request = {
                // 'page': 1,
                // 'limit': limit,
                'account': type, // spot/margin (default), cross_margin
            };
            if (limit !== undefined) {
                request['limit'] = limit;
            }
            const response = await this.privateSpotGetOpenOrders (this.extend (request, params));
            //
            //     [
            //         {
            //             "currency_pair": "ETH_BTC",
            //             "total": 1,
            //             "orders": [
            //                 {
            //                     "id": "12332324",
            //                     "text": "t-123456",
            //                     "create_time": "1548000000",
            //                     "update_time": "1548000100",
            //                     "currency_pair": "ETH_BTC",
            //                     "status": "open",
            //                     "type": "limit",
            //                     "account": "spot",
            //                     "side": "buy",
            //                     "amount": "1",
            //                     "price": "5.00032",
            //                     "time_in_force": "gtc",
            //                     "left": "0.5",
            //                     "filled_total": "2.50016",
            //                     "fee": "0.005",
            //                     "fee_currency": "ETH",
            //                     "point_fee": "0",
            //                     "gt_fee": "0",
            //                     "gt_discount": false,
            //                     "rebated_fee": "0",
            //                     "rebated_fee_currency": "BTC"
            //                 }
            //             ]
            //         },
            //         ...
            //     ]
            //
            let allOrders = [];
            for (let i = 0; i < response.length; i++) {
                const entry = response[i];
                const orders = this.safeValue (entry, 'orders', []);
                const parsed = this.parseOrders (orders, undefined, since, limit);
                allOrders = this.arrayConcat (allOrders, parsed);
            }
            return this.filterBySinceLimit (allOrders, since, limit);
        }
        return await this.fetchOrdersByStatus ('open', symbol, since, limit, params);
    }

    async fetchClosedOrders (symbol = undefined, since = undefined, limit = undefined, params = {}) {
        return await this.fetchOrdersByStatus ('finished', symbol, since, limit, params);
    }

    async fetchOrdersByStatus (status, symbol = undefined, since = undefined, limit = undefined, params = {}) {
        if (symbol === undefined) {
            throw new ArgumentsRequired (this.id + ' fetchOrdersByStatus requires a symbol argument');
        }
        await this.loadMarkets ();
        const market = this.market (symbol);
        const request = this.prepareRequest (market);
        request['status'] = status;
        if (limit !== undefined) {
            request['limit'] = limit;
        }
        if (since !== undefined && (market['spot'] || market['margin'])) {
            request['start'] = parseInt (since / 1000);
        }
        const method = this.getSupportedMapping (market['type'], {
            'spot': 'privateSpotGetOrders',
            'margin': 'privateSpotGetOrders',
            'swap': 'privateFuturesGetSettleOrders',
            'futures': 'privateDeliveryGetSettleOrders',
        });
        if (market['type'] === 'margin' || market['type'] === 'cross_margin') {
            request['account'] = market['type'];
        }
        const response = await this[method] (this.extend (request, params));
        // SPOT
        // {
        //     "id":"8834234273",
        //     "text": "3",
        //     "create_time": "1635406193",
        //     "update_time": "1635406193",
        //     "create_time_ms": 1635406193361,
        //     "update_time_ms": 1635406193361,
        //     "status": "closed",
        //     "currency_pair": "BTC_USDT",
        //     "type": "limit",
        //     "account": "spot",
        //     "side": "sell",
        //     "amount": "0.0002",
        //     "price": "58904.01",
        //     "time_in_force":"gtc",
        //     "iceberg": "0",
        //     "left": "0.0000",
        //     "fill_price": "11.790516",
        //     "filled_total": "11.790516",
        //     "fee": "0.023581032",
        //     "fee_currency": "USDT",
        //     "point_fee": "0",
        //     "gt_fee": "0",
        //     "gt_discount": false,
        //     "rebated_fee_currency": "BTC"
        // }
        // Perpetual Swap
        // {
        //     "status": "finished",
        //     "size":-1,
        //     "left":0,
        //     "id":82750739203,
        //     "is_liq":false,
        //     "is_close":false,
        //     "contract": "BTC_USDT",
        //     "text": "web",
        //     "fill_price": "60721.3",
        //     "finish_as": "filled",
        //     "iceberg":0,
        //     "tif": "ioc",
        //     "is_reduce_only":true,
        //     "create_time": 1635403475.412,
        //     "finish_time": 1635403475.4127,
        //     "price": "0"
        // }
        return this.parseOrders (response, market, since, limit);
    }

    async cancelOrder (id, symbol = undefined, params = {}) {
        if (symbol === undefined) {
            throw new ArgumentsRequired (this.id + ' cancelOrders requires a symbol parameter');
        }
        await this.loadMarkets ();
        const market = this.market (symbol);
        const request = {
            'order_id': id,
        };
        if (market['contract']) {
            request['settle'] = market['settleId'];
        } else {
            request['currency_pair'] = market['id'];
        }
        const method = this.getSupportedMapping (market['type'], {
            'spot': 'privateSpotDeleteOrdersOrderId',
            'margin': 'privateSpotDeleteOrdersOrderId',
            'swap': 'privateFuturesDeleteSettleOrdersOrderId',
            'futures': 'privateDeliveryDeleteSettleOrdersOrderId',
        });
        const response = await this[method] (this.extend (request, params));
        // Perpetual swap
        // {
        //     id: "82241928192",
        //     contract: "BTC_USDT",
        //     mkfr: "0",
        //     tkfr: "0.0005",
        //     tif: "gtc",
        //     is_reduce_only: false,
        //     create_time: "1635196145.06",
        //     finish_time: "1635196233.396",
        //     price: "61000",
        //     size: "4",
        //     refr: "0",
        //     left: "4",
        //     text: "web",
        //     fill_price: "0",
        //     user: "6693577",
        //     finish_as: "cancelled",
        //     status: "finished",
        //     is_liq: false,
        //     refu: "0",
        //     is_close: false,
        //     iceberg: "0",
        // }
        return this.parseOrder (response, market);
    }

    async transfer (code, amount, fromAccount, toAccount, params = {}) {
        await this.loadMarkets ();
        const currency = this.currency (code);
        const accountsByType = this.safeValue (this.options, 'accountsByType', {});
        const fromId = this.safeString (accountsByType, fromAccount, fromAccount);
        const toId = this.safeString (accountsByType, toAccount, toAccount);
        if (fromId === undefined) {
            const keys = Object.keys (accountsByType);
            throw new ExchangeError (this.id + ' fromAccount must be one of ' + keys.join (', '));
        }
        if (toId === undefined) {
            const keys = Object.keys (accountsByType);
            throw new ExchangeError (this.id + ' toAccount must be one of ' + keys.join (', '));
        }
        const truncated = this.currencyToPrecision (code, amount);
        const request = {
            'currency': currency['id'],
            'from': fromId,
            'to': toId,
            'amount': truncated,
        };
        if ((toId === 'futures') || (toId === 'delivery')) {
            request['settle'] = currency['id'];
        }
        const response = await this.privateWalletPostTransfers (this.extend (request, params));
        //
        // according to the docs
        //
        //     {
        //       "currency": "BTC",
        //       "from": "spot",
        //       "to": "margin",
        //       "amount": "1",
        //       "currency_pair": "BTC_USDT"
        //     }
        //
        // actual response
        //
        //  POST https://api.gateio.ws/api/v4/wallet/transfers 204 No Content
        //
        return {
            'info': response,
            'from': fromId,
            'to': toId,
            'amount': truncated,
            'code': code,
        };
    }

    async setLeverage (leverage, symbol = undefined, params = {}) {
        if (symbol === undefined) {
            throw new ArgumentsRequired (this.id + ' setLeverage() requires a symbol argument');
        }
        // WARNING: THIS WILL INCREASE LIQUIDATION PRICE FOR OPEN ISOLATED LONG POSITIONS
        // AND DECREASE LIQUIDATION PRICE FOR OPEN ISOLATED SHORT POSITIONS
        if ((leverage < 0) || (leverage > 100)) {
            throw new BadRequest (this.id + ' leverage should be between 1 and 100');
        }
        await this.loadMarkets ();
        const market = this.market (symbol);
        const method = this.getSupportedMapping (market['type'], {
            'swap': 'privateFuturesPostSettlePositionsContractLeverage',
            'futures': 'privateDeliveryPostSettlePositionsContractLeverage',
        });
        const request = this.prepareRequest (market);
        request['query'] = {
            'leverage': leverage.toString (),
        };
        if ('cross_leverage_limit' in params) {
            if (leverage !== 0) {
                throw new BadRequest (this.id + ' cross margin leverage(valid only when leverage is 0)');
            }
            request['cross_leverage_limit'] = params['cross_leverage_limit'].toString ();
            params = this.omit (params, 'cross_leverage_limit');
        }
        const response = await this[method] (this.extend (request, params));
        //
        //     {
        //         "value":"0",
        //         "leverage":"5",
        //         "mode":"single",
        //         "realised_point":"0",
        //         "contract":"BTC_USDT",
        //         "entry_price":"0",
        //         "mark_price":"62035.86",
        //         "history_point":"0",
        //         "realised_pnl":"0",
        //         "close_order":null,
        //         "size":0,
        //         "cross_leverage_limit":"0",
        //         "pending_orders":0,
        //         "adl_ranking":6,
        //         "maintenance_rate":"0.005",
        //         "unrealised_pnl":"0",
        //         "user":2436035,
        //         "leverage_max":"100",
        //         "history_pnl":"0",
        //         "risk_limit":"1000000",
        //         "margin":"0",
        //         "last_close_pnl":"0",
        //         "liq_price":"0"
        //     }
        //
        return response;
    }

    sign (path, api = [], method = 'GET', params = {}, headers = undefined, body = undefined) {
        const authentication = api[0]; // public, private
        const type = api[1]; // spot, margin, futures, delivery
        let query = this.omit (params, this.extractParams (path));
        path = this.implodeParams (path, params);
        const endPart = (path === '' ? '' : '/' + path);
        const entirePath = '/' + type + endPart;
        let url = this.urls['api'][authentication] + entirePath;
        if (authentication === 'public') {
            if (Object.keys (query).length) {
                url += '?' + this.urlencode (query);
            }
        } else {
            let queryString = '';
            if ((method === 'GET') || (method === 'DELETE')) {
                if (Object.keys (query).length) {
                    queryString = this.urlencode (query);
                    url += '?' + queryString;
                }
            } else {
                const urlQueryParams = this.safeValue (query, 'query', {});
                if (Object.keys (urlQueryParams).length) {
                    queryString = this.urlencode (urlQueryParams);
                    url += '?' + queryString;
                }
                query = this.omit (query, 'query');
                body = this.json (query);
            }
            const bodyPayload = (body === undefined) ? '' : body;
            const bodySignature = this.hash (this.encode (bodyPayload), 'sha512');
            const timestamp = this.seconds ();
            const timestampString = timestamp.toString ();
            const signaturePath = '/api/' + this.version + entirePath;
            const payloadArray = [ method.toUpperCase (), signaturePath, queryString, bodySignature, timestampString ];
            // eslint-disable-next-line quotes
            const payload = payloadArray.join ("\n");
            const signature = this.hmac (this.encode (payload), this.encode (this.secret), 'sha512');
            headers = {
                'KEY': this.apiKey,
                'Timestamp': timestampString,
                'SIGN': signature,
                'Content-Type': 'application/json',
            };
        }
        return { 'url': url, 'method': method, 'body': body, 'headers': headers };
    }

    handleErrors (code, reason, url, method, headers, body, response, requestHeaders, requestBody) {
        const label = this.safeString (response, 'label');
        if (label !== undefined) {
            const message = this.safeString2 (response, 'message', 'detail', '');
            const Error = this.safeValue (this.exceptions, label, ExchangeError);
            throw new Error (this.id + ' ' + message);
        }
    }
};<|MERGE_RESOLUTION|>--- conflicted
+++ resolved
@@ -289,6 +289,9 @@
                 'secret': true,
             },
             'options': {
+                'createOrder': {
+                    'expiration': 86400, // for conditional orders
+                },
                 'networks': {
                     'TRC20': 'TRX',
                     'ERC20': 'ETH',
@@ -412,94 +415,97 @@
             },
             // https://www.gate.io/docs/apiv4/en/index.html#label-list
             'exceptions': {
-                'INVALID_PARAM_VALUE': BadRequest,
-                'INVALID_PROTOCOL': BadRequest,
-                'INVALID_ARGUMENT': BadRequest,
-                'INVALID_REQUEST_BODY': BadRequest,
-                'MISSING_REQUIRED_PARAM': ArgumentsRequired,
-                'BAD_REQUEST': BadRequest,
-                'INVALID_CONTENT_TYPE': BadRequest,
-                'NOT_ACCEPTABLE': BadRequest,
-                'METHOD_NOT_ALLOWED': BadRequest,
-                'NOT_FOUND': ExchangeError,
-                'INVALID_CREDENTIALS': AuthenticationError,
-                'INVALID_KEY': AuthenticationError,
-                'IP_FORBIDDEN': AuthenticationError,
-                'READ_ONLY': PermissionDenied,
-                'INVALID_SIGNATURE': AuthenticationError,
-                'MISSING_REQUIRED_HEADER': AuthenticationError,
-                'REQUEST_EXPIRED': AuthenticationError,
-                'ACCOUNT_LOCKED': AccountSuspended,
-                'FORBIDDEN': PermissionDenied,
-                'SUB_ACCOUNT_NOT_FOUND': ExchangeError,
-                'SUB_ACCOUNT_LOCKED': AccountSuspended,
-                'MARGIN_BALANCE_EXCEPTION': ExchangeError,
-                'MARGIN_TRANSFER_FAILED': ExchangeError,
-                'TOO_MUCH_FUTURES_AVAILABLE': ExchangeError,
-                'FUTURES_BALANCE_NOT_ENOUGH': InsufficientFunds,
-                'ACCOUNT_EXCEPTION': ExchangeError,
-                'SUB_ACCOUNT_TRANSFER_FAILED': ExchangeError,
-                'ADDRESS_NOT_USED': ExchangeError,
-                'TOO_FAST': RateLimitExceeded,
-                'WITHDRAWAL_OVER_LIMIT': ExchangeError,
-                'API_WITHDRAW_DISABLED': ExchangeNotAvailable,
-                'INVALID_WITHDRAW_ID': ExchangeError,
-                'INVALID_WITHDRAW_CANCEL_STATUS': ExchangeError,
-                'INVALID_PRECISION': InvalidOrder,
-                'INVALID_CURRENCY': BadSymbol,
-                'INVALID_CURRENCY_PAIR': BadSymbol,
-                'POC_FILL_IMMEDIATELY': ExchangeError,
-                'ORDER_NOT_FOUND': OrderNotFound,
-                'ORDER_CLOSED': InvalidOrder,
-                'ORDER_CANCELLED': InvalidOrder,
-                'QUANTITY_NOT_ENOUGH': InvalidOrder,
-                'BALANCE_NOT_ENOUGH': InsufficientFunds,
-                'MARGIN_NOT_SUPPORTED': InvalidOrder,
-                'MARGIN_BALANCE_NOT_ENOUGH': InsufficientFunds,
-                'AMOUNT_TOO_LITTLE': InvalidOrder,
-                'AMOUNT_TOO_MUCH': InvalidOrder,
-                'REPEATED_CREATION': InvalidOrder,
-                'LOAN_NOT_FOUND': OrderNotFound,
-                'LOAN_RECORD_NOT_FOUND': OrderNotFound,
-                'NO_MATCHED_LOAN': ExchangeError,
-                'NOT_MERGEABLE': ExchangeError,
-                'NO_CHANGE': ExchangeError,
-                'REPAY_TOO_MUCH': ExchangeError,
-                'TOO_MANY_CURRENCY_PAIRS': InvalidOrder,
-                'TOO_MANY_ORDERS': InvalidOrder,
-                'MIXED_ACCOUNT_TYPE': InvalidOrder,
-                'AUTO_BORROW_TOO_MUCH': ExchangeError,
-                'TRADE_RESTRICTED': InsufficientFunds,
-                'USER_NOT_FOUND': ExchangeError,
-                'CONTRACT_NO_COUNTER': ExchangeError,
-                'CONTRACT_NOT_FOUND': BadSymbol,
-                'RISK_LIMIT_EXCEEDED': ExchangeError,
-                'INSUFFICIENT_AVAILABLE': InsufficientFunds,
-                'LIQUIDATE_IMMEDIATELY': InvalidOrder,
-                'LEVERAGE_TOO_HIGH': InvalidOrder,
-                'LEVERAGE_TOO_LOW': InvalidOrder,
-                'ORDER_NOT_OWNED': ExchangeError,
-                'ORDER_FINISHED': ExchangeError,
-                'POSITION_CROSS_MARGIN': ExchangeError,
-                'POSITION_IN_LIQUIDATION': ExchangeError,
-                'POSITION_IN_CLOSE': ExchangeError,
-                'POSITION_EMPTY': InvalidOrder,
-                'REMOVE_TOO_MUCH': ExchangeError,
-                'RISK_LIMIT_NOT_MULTIPLE': ExchangeError,
-                'RISK_LIMIT_TOO_HIGH': ExchangeError,
-                'RISK_LIMIT_TOO_lOW': ExchangeError,
-                'PRICE_TOO_DEVIATED': InvalidOrder,
-                'SIZE_TOO_LARGE': InvalidOrder,
-                'SIZE_TOO_SMALL': InvalidOrder,
-                'PRICE_OVER_LIQUIDATION': InvalidOrder,
-                'PRICE_OVER_BANKRUPT': InvalidOrder,
-                'ORDER_POC_IMMEDIATE': InvalidOrder,
-                'INCREASE_POSITION': InvalidOrder,
-                'CONTRACT_IN_DELISTING': ExchangeError,
-                'INTERNAL': ExchangeError,
-                'SERVER_ERROR': ExchangeError,
-                'TOO_BUSY': ExchangeNotAvailable,
+                'exact': {
+                    'INVALID_PARAM_VALUE': BadRequest,
+                    'INVALID_PROTOCOL': BadRequest,
+                    'INVALID_ARGUMENT': BadRequest,
+                    'INVALID_REQUEST_BODY': BadRequest,
+                    'MISSING_REQUIRED_PARAM': ArgumentsRequired,
+                    'BAD_REQUEST': BadRequest,
+                    'INVALID_CONTENT_TYPE': BadRequest,
+                    'NOT_ACCEPTABLE': BadRequest,
+                    'METHOD_NOT_ALLOWED': BadRequest,
+                    'NOT_FOUND': ExchangeError,
+                    'INVALID_CREDENTIALS': AuthenticationError,
+                    'INVALID_KEY': AuthenticationError,
+                    'IP_FORBIDDEN': AuthenticationError,
+                    'READ_ONLY': PermissionDenied,
+                    'INVALID_SIGNATURE': AuthenticationError,
+                    'MISSING_REQUIRED_HEADER': AuthenticationError,
+                    'REQUEST_EXPIRED': AuthenticationError,
+                    'ACCOUNT_LOCKED': AccountSuspended,
+                    'FORBIDDEN': PermissionDenied,
+                    'SUB_ACCOUNT_NOT_FOUND': ExchangeError,
+                    'SUB_ACCOUNT_LOCKED': AccountSuspended,
+                    'MARGIN_BALANCE_EXCEPTION': ExchangeError,
+                    'MARGIN_TRANSFER_FAILED': ExchangeError,
+                    'TOO_MUCH_FUTURES_AVAILABLE': ExchangeError,
+                    'FUTURES_BALANCE_NOT_ENOUGH': InsufficientFunds,
+                    'ACCOUNT_EXCEPTION': ExchangeError,
+                    'SUB_ACCOUNT_TRANSFER_FAILED': ExchangeError,
+                    'ADDRESS_NOT_USED': ExchangeError,
+                    'TOO_FAST': RateLimitExceeded,
+                    'WITHDRAWAL_OVER_LIMIT': ExchangeError,
+                    'API_WITHDRAW_DISABLED': ExchangeNotAvailable,
+                    'INVALID_WITHDRAW_ID': ExchangeError,
+                    'INVALID_WITHDRAW_CANCEL_STATUS': ExchangeError,
+                    'INVALID_PRECISION': InvalidOrder,
+                    'INVALID_CURRENCY': BadSymbol,
+                    'INVALID_CURRENCY_PAIR': BadSymbol,
+                    'POC_FILL_IMMEDIATELY': ExchangeError,
+                    'ORDER_NOT_FOUND': OrderNotFound,
+                    'ORDER_CLOSED': InvalidOrder,
+                    'ORDER_CANCELLED': InvalidOrder,
+                    'QUANTITY_NOT_ENOUGH': InvalidOrder,
+                    'BALANCE_NOT_ENOUGH': InsufficientFunds,
+                    'MARGIN_NOT_SUPPORTED': InvalidOrder,
+                    'MARGIN_BALANCE_NOT_ENOUGH': InsufficientFunds,
+                    'AMOUNT_TOO_LITTLE': InvalidOrder,
+                    'AMOUNT_TOO_MUCH': InvalidOrder,
+                    'REPEATED_CREATION': InvalidOrder,
+                    'LOAN_NOT_FOUND': OrderNotFound,
+                    'LOAN_RECORD_NOT_FOUND': OrderNotFound,
+                    'NO_MATCHED_LOAN': ExchangeError,
+                    'NOT_MERGEABLE': ExchangeError,
+                    'NO_CHANGE': ExchangeError,
+                    'REPAY_TOO_MUCH': ExchangeError,
+                    'TOO_MANY_CURRENCY_PAIRS': InvalidOrder,
+                    'TOO_MANY_ORDERS': InvalidOrder,
+                    'MIXED_ACCOUNT_TYPE': InvalidOrder,
+                    'AUTO_BORROW_TOO_MUCH': ExchangeError,
+                    'TRADE_RESTRICTED': InsufficientFunds,
+                    'USER_NOT_FOUND': ExchangeError,
+                    'CONTRACT_NO_COUNTER': ExchangeError,
+                    'CONTRACT_NOT_FOUND': BadSymbol,
+                    'RISK_LIMIT_EXCEEDED': ExchangeError,
+                    'INSUFFICIENT_AVAILABLE': InsufficientFunds,
+                    'LIQUIDATE_IMMEDIATELY': InvalidOrder,
+                    'LEVERAGE_TOO_HIGH': InvalidOrder,
+                    'LEVERAGE_TOO_LOW': InvalidOrder,
+                    'ORDER_NOT_OWNED': ExchangeError,
+                    'ORDER_FINISHED': ExchangeError,
+                    'POSITION_CROSS_MARGIN': ExchangeError,
+                    'POSITION_IN_LIQUIDATION': ExchangeError,
+                    'POSITION_IN_CLOSE': ExchangeError,
+                    'POSITION_EMPTY': InvalidOrder,
+                    'REMOVE_TOO_MUCH': ExchangeError,
+                    'RISK_LIMIT_NOT_MULTIPLE': ExchangeError,
+                    'RISK_LIMIT_TOO_HIGH': ExchangeError,
+                    'RISK_LIMIT_TOO_lOW': ExchangeError,
+                    'PRICE_TOO_DEVIATED': InvalidOrder,
+                    'SIZE_TOO_LARGE': InvalidOrder,
+                    'SIZE_TOO_SMALL': InvalidOrder,
+                    'PRICE_OVER_LIQUIDATION': InvalidOrder,
+                    'PRICE_OVER_BANKRUPT': InvalidOrder,
+                    'ORDER_POC_IMMEDIATE': InvalidOrder,
+                    'INCREASE_POSITION': InvalidOrder,
+                    'CONTRACT_IN_DELISTING': ExchangeError,
+                    'INTERNAL': ExchangeError,
+                    'SERVER_ERROR': ExchangeError,
+                    'TOO_BUSY': ExchangeNotAvailable,
+                },
             },
+            'broad': {},
         });
     }
 
@@ -1458,65 +1464,71 @@
         } else {
             response = await this[method] (this.extend (request, params));
         }
-        //  SPOT
+        // spot
+        //
         //     [
-        //       {
-        //         "currency": "DBC",
-        //         "available": "0",
-        //         "locked": "0"
-        //       },
-        //       ...
+        //         {
+        //             "currency": "DBC",
+        //             "available": "0",
+        //             "locked": "0"
+        //         },
+        //         ...
         //     ]
         //
-        //  Perpetual Swap
-        //  {
-        //     order_margin: "0",
-        //     point: "0",
-        //     bonus: "0",
-        //     history: {
-        //       dnw: "2.1321",
-        //       pnl: "11.5351",
-        //       refr: "0",
-        //       point_fee: "0",
-        //       fund: "-0.32340576684",
-        //       bonus_dnw: "0",
-        //       point_refr: "0",
-        //       bonus_offset: "0",
-        //       fee: "-0.20132775",
-        //       point_dnw: "0",
-        //     },
-        //     unrealised_pnl: "13.315100000006",
-        //     total: "12.51345151332",
-        //     available: "0",
-        //     in_dual_mode: false,
-        //     currency: "USDT",
-        //     position_margin: "12.51345151332",
-        //     user: "6333333",
-        //   }
+        // Perpetual Swap
+        //
+        //     {
+        //         order_margin: "0",
+        //         point: "0",
+        //         bonus: "0",
+        //         history: {
+        //             dnw: "2.1321",
+        //             pnl: "11.5351",
+        //             refr: "0",
+        //             point_fee: "0",
+        //             fund: "-0.32340576684",
+        //             bonus_dnw: "0",
+        //             point_refr: "0",
+        //             bonus_offset: "0",
+        //             fee: "-0.20132775",
+        //             point_dnw: "0",
+        //         },
+        //         unrealised_pnl: "13.315100000006",
+        //         total: "12.51345151332",
+        //         available: "0",
+        //         in_dual_mode: false,
+        //         currency: "USDT",
+        //         position_margin: "12.51345151332",
+        //         user: "6333333",
+        //     }
         //
         //   Delivery Future
-        //   {
-        //     order_margin: "0",
-        //     point: "0",
-        //     history: {
-        //       dnw: "1",
-        //       pnl: "0",
-        //       refr: "0",
-        //       point_fee: "0",
-        //       point_dnw: "0",
-        //       settle: "0",
-        //       settle_fee: "0",
-        //       point_refr: "0",
-        //       fee: "0",
-        //     },
-        //     unrealised_pnl: "0",
-        //     total: "1",
-        //     available: "1",
-        //     currency: "USDT",
-        //     position_margin: "0",
-        //     user: "6333333",
-        //   }
-        const result = {};
+        //
+        //     {
+        //         order_margin: "0",
+        //         point: "0",
+        //         history: {
+        //             dnw: "1",
+        //             pnl: "0",
+        //             refr: "0",
+        //             point_fee: "0",
+        //             point_dnw: "0",
+        //             settle: "0",
+        //             settle_fee: "0",
+        //             point_refr: "0",
+        //             fee: "0",
+        //         },
+        //         unrealised_pnl: "0",
+        //         total: "1",
+        //         available: "1",
+        //         currency: "USDT",
+        //         position_margin: "0",
+        //         user: "6333333",
+        //     }
+        //
+        const result = {
+            'info': response,
+        };
         for (let i = 0; i < response.length; i++) {
             const entry = response[i];
             const account = this.account ();
@@ -2027,138 +2039,80 @@
     }
 
     async createOrder (symbol, type, side, amount, price = undefined, params = {}) {
-        //
-        // :param (str) symbol: base/quote currency pair
-        // :param (str) type: Order type (limit, market, stop_loss_limit, take_profit_limit, ...)
-        // :param (str) side: buy or sell
-        // :param (number) amount: Amount of base currency ordered
-        // :param (number) price: Price of the base currency using quote currency
-        // :param (dict) params:
-        //          - type: market type (spot, futures, ...)
-        //          - reduceOnly
-        //          - close
-        //          - text
-        //          - tif
         await this.loadMarkets ();
         const market = this.market (symbol);
-        const uppercaseType = type.toUpperCase ();
-        const stopLimit = uppercaseType === 'STOP_LOSS_LIMIT' || uppercaseType === 'TAKE_PROFIT_LIMIT';
-        const stopMarket = uppercaseType === 'STOP_LOSS_MARKET' || uppercaseType === 'TAKE_PROFIT_MARKET';
-        const limit = uppercaseType === 'LIMIT';
         const contract = market['contract'];
-<<<<<<< HEAD
-        if (limit || stopLimit) {
-            if (!price) {
-                throw new ArgumentsRequired ('Argument price is required for ' + this.id + '.createOrder for limit orders');
-=======
-        const request = this.extend (this.prepareRequest (market), {
-            // user-defined, must follow the rules if not empty
-            //     prefixed with t-
-            //     no longer than 28 bytes without t- prefix
-            //     can only include 0-9, A-Z, a-z, underscores (_), hyphens (-) or dots (.)
-            // 'text': clientOrderId, // 't-abcdef1234567890',
-            // 'currency_pair': market['id'],
-            // 'type': type,
-            // 'account': 'spot', // 'spot', 'margin', 'cross_margin'
-            // 'side': side,
-            // 'amount': this.amountToPrecision (symbol, amount),
-            // 'price': this.priceToPrecision (symbol, price),
-            // 'time_in_force': 'gtc', // gtc, ioc, poc PendingOrCancelled == postOnly order
-            // 'iceberg': 0, // amount to display for the iceberg order, null or 0 for normal orders, set to -1 to hide the order completely
-            // 'auto_borrow': false, // used in margin or cross margin trading to allow automatic loan of insufficient amount if balance is not enough
-            // 'auto_repay': false, // automatic repayment for automatic borrow loan generated by cross margin order, diabled by default
-        });
-        const reduceOnly = this.safeValue (params, 'reduceOnly');
-        params = this.omit (params, 'reduceOnly');
-        if (reduceOnly !== undefined) {
-            if (!contract) {
-                throw new InvalidOrder (this.id + ' createOrder() does not support reduceOnly for ' + marketType + ' orders, reduceOnly orders are supported for futures and perpetuals only');
->>>>>>> a6af1a44
+        const stopPrice = this.safeNumber (params, 'stopPrice');
+        let methodTail = 'Orders';
+        const reduceOnly = this.safeValue2 (params, 'reduce_only', 'reduceOnly');
+        const defaultTimeInForce = this.safeValue2 (params, 'tif', 'time_in_force', 'gtc');
+        let timeInForce = this.safeValue (params, 'timeInForce', defaultTimeInForce);
+        params = this.omit (params, [ 'stopPrice', 'reduce_only', 'reduceOnly', 'tif', 'time_in_force', 'timeInForce' ]);
+        const isLimitOrder = (type === 'limit');
+        const isMarketOrder = (type === 'market');
+        if (contract) {
+            const amountToPrecision = this.amountToPrecision (symbol, amount);
+            const signedAmount = (side === 'sell') ? Precise.stringNeg (amountToPrecision) : amountToPrecision;
+            amount = parseInt (signedAmount);
+            if (isMarketOrder) {
+                timeInForce = 'ioc';
+                price = 0;
             }
-            price = this.priceToPrecision (symbol, price);
-        } else if (!contract) {
+        } else if (!isLimitOrder) {
             // Gateio doesn't have market orders for spot
             throw new InvalidOrder (this.id + ' createOrder() does not support ' + type + ' orders for ' + market['type'] + ' markets');
         }
-        let request = {};
-        let methodTail = '';
-        amount = this.parseNumber (this.amountToPrecision (symbol, amount));
-        if (stopLimit || stopMarket) {
-            const stopPrice = this.safeNumber (params, 'stopPrice');
-            if (stopPrice === undefined) {
-                throw new InvalidOrder (this.id + ' createOrder() requires a stopPrice extra param for a ' + type + ' order');
+        let request = undefined;
+        if (stopPrice === undefined) {
+            if (contract) {
+                // contract order
+                request = {
+                    'contract': market['id'], // filled in prepareRequest above
+                    'size': amount, // int64, positive = bid, negative = ask
+                    // 'iceberg': 0, // int64, display size for iceberg order, 0 for non-iceberg, note that you will have to pay the taker fee for the hidden size
+                    'price': this.priceToPrecision (symbol, price), // 0 for market order with tif set as ioc
+                    // 'close': false, // true to close the position, with size set to 0
+                    // 'reduce_only': false, // St as true to be reduce-only order
+                    // 'tif': 'gtc', // gtc, ioc, poc PendingOrCancelled == postOnly order
+                    // 'text': clientOrderId, // 't-abcdef1234567890',
+                    // 'auto_size': '', // close_long, close_short, note size also needs to be set to 0
+                    'settle': market['settleId'], // filled in prepareRequest above
+                };
+                if (reduceOnly !== undefined) {
+                    request['reduce_only'] = reduceOnly;
+                }
+                if (timeInForce !== undefined) {
+                    request['tif'] = timeInForce;
+                }
+            } else {
+                const options = this.safeValue (this.options, 'createOrder', {});
+                const defaultAccount = this.safeString (options, 'account', 'spot');
+                const account = this.safeString (params, 'account', defaultAccount);
+                params = this.omit (params, 'account');
+                // spot order
+                request = {
+                    // 'text': clientOrderId, // 't-abcdef1234567890',
+                    'currency_pair': market['id'], // filled in prepareRequest above
+                    'type': type,
+                    'account': account, // 'spot', 'margin', 'cross_margin'
+                    'side': side,
+                    'amount': this.amountToPrecision (symbol, amount),
+                    'price': this.priceToPrecision (symbol, price),
+                    // 'time_in_force': 'gtc', // gtc, ioc, poc PendingOrCancelled == postOnly order
+                    // 'iceberg': 0, // amount to display for the iceberg order, null or 0 for normal orders, set to -1 to hide the order completely
+                    // 'auto_borrow': false, // used in margin or cross margin trading to allow automatic loan of insufficient amount if balance is not enough
+                    // 'auto_repay': false, // automatic repayment for automatic borrow loan generated by cross margin order, diabled by default
+                };
+                if (timeInForce !== undefined) {
+                    request['time_in_force'] = timeInForce;
+                }
             }
-            params = this.omit (params, 'stopPrice');
-            const trigger = {
-                'price': this.priceToPrecision (symbol, stopPrice),
-            };
-            const expiration = this.safeValue (params, 'expiration');
-            if (expiration) {
-                // How long (in seconds) to wait for the condition to be triggered before cancelling the order.
-                trigger['expiration'] = expiration;
-            } else if (!market['contract']) {
-                throw new InvalidOrder (this.id + ' createOrder() requires an expiration extra param for a ' + type + ' order');
-            }
-            const defaultTif = stopLimit ? 'gtc' : 'ioc';
-            if (contract) {
-                trigger['rule'] = (side === 'buy') ? 1 : 2;
-                trigger['strategy_type'] = this.safeValue (params, 'strategy_type', 0);
-                trigger['price_type'] = this.safeValue (params, 'price_type');
-                request['initial'] = {
-                    'contract': market['id'],
-                    'size': amount,
-                    'price': stopLimit ? price : undefined,
-                    'tif': this.safeValue (params, 'tif', 'time_in_force', defaultTif),
-                    'close': this.safeValue (params, 'close'),
-                    'text': this.safeValue (params, 'text'),
-                };
-                request['settle'] = market['settleId'];
-            } else {
-                trigger['rule'] = (side === 'buy') ? '>=' : '<=';
-                const defaultAccount = (type === 'margin') ? 'margin' : 'normal';
-                request['put'] = {
-                    'type': stopLimit ? 'limit' : 'market',
-                    'side': side,
-                    'price': price,
-                    'amount': amount.toString (),
-                    'account': this.safeValue (params, 'account', defaultAccount),
-                    'time_in_force': this.safeValue2 (params, 'tif', 'time_in_force', defaultTif),
-                };
-                request['market'] = market['id'];
-            }
-            request['trigger'] = this.extend (trigger, this.safeValue (params, 'trigger'));
-            methodTail = 'PriceOrders';
-        } else {
-<<<<<<< HEAD
-            request = this.prepareRequest (market);
-            if (contract) {
-                if (side === 'sell') {
-                    amount = 0 - amount;
-                }
-                request['size'] = amount;
-            } else {
-                request['side'] = side;
-                request['type'] = type;
-                request['amount'] = amount;
-                request['account'] = market['type'];
-                // if (margin) {
-                //     if (entering trade) {
-                //         request['auto_borrow'] = true;
-                //     } else if (exiting trade) {
-                //         request['auto_repay'] = true;
-                //     }
-                // }
-            }
-            if ((type === 'market') && contract) {
-                request['tif'] = 'ioc';
-                request['price'] = 0;
-            } else {
-                request['price'] = this.priceToPrecision (symbol, price);
-            }
-            methodTail = 'Orders';
-=======
             let clientOrderId = this.safeString2 (params, 'text', 'clientOrderId');
             if (clientOrderId !== undefined) {
+                // user-defined, must follow the rules if not empty
+                //     prefixed with t-
+                //     no longer than 28 bytes without t- prefix
+                //     can only include 0-9, A-Z, a-z, underscores (_), hyphens (-) or dots (.)
                 if (clientOrderId.length > 28) {
                     throw new BadRequest (this.id + ' createOrder() clientOrderId or text param must be up to 28 characters');
                 }
@@ -2168,27 +2122,147 @@
                 }
                 request['text'] = clientOrderId;
             }
-            request['side'] = side;
-            request['type'] = type;
-            request['amount'] = this.amountToPrecision (symbol, amount);
-            request['account'] = marketType;
-            // if (margin) {
-            //     if (entering trade) {
-            //         request['auto_borrow'] = true;
-            //     } else if (exiting trade) {
-            //         request['auto_repay'] = true;
-            //     }
-            // }
->>>>>>> a6af1a44
-        }
-        const reduceOnly = this.safeValue (params, 'reduceOnly');
-        if (reduceOnly !== undefined) {
-            if (!contract) {
-                throw new InvalidOrder (this.id + ' createOrder() does not support reduceOnly for ' + market['type'] + ' orders, reduceOnly orders are supported for futures and perpetual swaps only');
+        } else {
+            if (contract) {
+                // contract conditional order
+                const rule = (side === 'sell') ? 1 : 2;
+                request = {
+                    'initial': {
+                        'contract': market['id'],
+                        'size': amount, // positive = buy, negative = sell, set to 0 to close the position
+                        'price': this.priceToPrecision (symbol, price), // set to 0 to use market price
+                        // 'close': false, // set to true if trying to close the position
+                        // 'tif': 'gtc', // gtc, ioc, if using market price, only ioc is supported
+                        // 'text': clientOrderId, // web, api, app
+                        // 'reduce_only': false,
+                    },
+                    'trigger': {
+                        // 'strategy_type': 0, // 0 = by price, 1 = by price gap, only 0 is supported currently
+                        // 'price_type': 0, // 0 latest deal price, 1 mark price, 2 index price
+                        'price': this.priceToPrecision (symbol, stopPrice), // price or gap
+                        'rule': rule, // 1 means price_type >= price, 2 means price_type <= price
+                        // 'expiration': expiration, how many seconds to wait for the condition to be triggered before cancelling the order
+                    },
+                    'settle': market['settleId'],
+                };
+                const expiration = this.safeInteger (params, 'expiration');
+                if (expiration !== undefined) {
+                    request['trigger']['expiration'] = expiration;
+                    params = this.omit (params, 'expiration');
+                }
+                if (reduceOnly !== undefined) {
+                    request['initial']['reduce_only'] = reduceOnly;
+                }
+                if (timeInForce !== undefined) {
+                    request['initial']['tif'] = timeInForce;
+                }
+            } else {
+                // spot conditional order
+                const options = this.safeValue (this.options, 'createOrder', {});
+                const defaultAccount = this.safeString (options, 'account', 'normal');
+                const account = this.safeString (params, 'account', defaultAccount);
+                params = this.omit (params, 'account');
+                const defaultExpiration = this.safeInteger (options, 'expiration');
+                const expiration = this.safeInteger (params, 'expiration', defaultExpiration);
+                const rule = (side === 'sell') ? '>=' : '<=';
+                request = {
+                    'trigger': {
+                        'price': this.priceToPrecision (symbol, stopPrice),
+                        'rule': rule, // >= triggered when market price larger than or equal to price field, <= triggered when market price less than or equal to price field
+                        'expiration': expiration, // required, how long (in seconds) to wait for the condition to be triggered before cancelling the order
+                    },
+                    'put': {
+                        'type': type,
+                        'side': side,
+                        'price': this.priceToPrecision (symbol, price),
+                        'amount': this.amountToPrecision (symbol, amount),
+                        'account': account, // normal, margin
+                        'time_in_force': timeInForce, // gtc, ioc for taker only
+                    },
+                    'market': market['id'],
+                };
             }
-            request['reduce_only'] = reduceOnly;
-        }
-        request = this.omit (request, 'reduceOnly');
+            methodTail = 'PriceOrders';
+        }
+        // --------------------------------------------------------------------
+        // let request = {};
+        // amount = this.parseNumber (this.amountToPrecision (symbol, amount));
+        // if (stopLimit || stopMarket) {
+        //     // const expiration = this.safeValue (params, 'expiration');
+        //     // if (expiration) {
+        //     //     // How long (in seconds) to wait for the condition to be triggered before cancelling the order.
+        //     //     trigger['expiration'] = expiration;
+        //     // } else if (!market['contract']) {
+        //     //     throw new InvalidOrder (this.id + ' createOrder() requires an expiration extra param for a ' + type + ' order');
+        //     // }
+        //     const defaultTif = stopLimit ? 'gtc' : 'ioc';
+        //     if (contract) {
+        //         trigger['rule'] = (side === 'sell') ? 1 : 2;
+        //         trigger['strategy_type'] = this.safeValue (params, 'strategy_type', 0);
+        //         trigger['price_type'] = this.safeValue (params, 'price_type');
+        //         request['initial'] = {
+        //             'contract': market['id'],
+        //             'size': amount,
+        //             'price': stopLimit ? price : undefined,
+        //             'tif': this.safeValue (params, 'tif', 'time_in_force', defaultTif),
+        //             'close': this.safeValue (params, 'close'),
+        //             'text': this.safeValue (params, 'text'),
+        //         };
+        //         request['settle'] = market['settleId'];
+        //     } else {
+        //         trigger['rule'] = (side === 'buy') ? '>=' : '<=';
+        //         const defaultAccount = (type === 'margin') ? 'margin' : 'normal';
+        //         request['put'] = {
+        //             'type': stopLimit ? 'limit' : 'market',
+        //             'side': side,
+        //             'price': price,
+        //             'amount': amount.toString (),
+        //             'account': this.safeValue (params, 'account', defaultAccount),
+        //             'time_in_force': this.safeValue2 (params, 'tif', 'time_in_force', defaultTif),
+        //         };
+        //         request['market'] = market['id'];
+        //     }
+        //     request['trigger'] = this.extend (trigger, this.safeValue (params, 'trigger'));
+        // } else {
+        //     request['side'] = side;
+        //     request['type'] = type;
+        //     request['amount'] = this.amountToPrecision (symbol, amount);
+        //     request['account'] = marketType;
+        //     // if (margin) {
+        //     //     if (entering trade) {
+        //     //         request['auto_borrow'] = true;
+        //     //     } else if (exiting trade) {
+        //     //         request['auto_repay'] = true;
+        //     //     }
+        //     // }
+        //     // ----------------------------------------------------------------
+        //     request = this.prepareRequest (market);
+        //     if (contract) {
+        //         if (side === 'sell') {
+        //             amount = 0 - amount;
+        //         }
+        //         request['size'] = amount;
+        //     } else {
+        //         request['side'] = side;
+        //         request['type'] = type;
+        //         request['amount'] = amount;
+        //         request['account'] = market['type'];
+        //         // if (margin) {
+        //         //     if (entering trade) {
+        //         //         request['auto_borrow'] = true;
+        //         //     } else if (exiting trade) {
+        //         //         request['auto_repay'] = true;
+        //         //     }
+        //         // }
+        //     }
+        //     if ((type === 'market') && contract) {
+        //         request['tif'] = 'ioc';
+        //         request['price'] = 0;
+        //     } else {
+        //         request['price'] = this.priceToPrecision (symbol, price);
+        //     }
+        //     // ----------------------------------------------------------------
+        // }
         const method = this.getSupportedMapping (market['type'], {
             'spot': 'privateSpotPost' + methodTail,
             'margin': 'privateSpotPost' + methodTail,
@@ -2196,6 +2270,69 @@
             'future': 'privateDeliveryPostSettle' + methodTail,
         });
         const response = await this[method] (this.deepExtend (request, params));
+        //
+        // spot
+        //
+        //     {
+        //         "id":"95282841887",
+        //         "text":"apiv4",
+        //         "create_time":"1637383156",
+        //         "update_time":"1637383156",
+        //         "create_time_ms":1637383156017,
+        //         "update_time_ms":1637383156017,
+        //         "status":"open",
+        //         "currency_pair":"ETH_USDT",
+        //         "type":"limit",
+        //         "account":"spot",
+        //         "side":"buy",
+        //         "amount":"0.01",
+        //         "price":"3500",
+        //         "time_in_force":"gtc",
+        //         "iceberg":"0",
+        //         "left":"0.01",
+        //         "fill_price":"0",
+        //         "filled_total":"0",
+        //         "fee":"0",
+        //         "fee_currency":"ETH",
+        //         "point_fee":"0",
+        //         "gt_fee":"0",
+        //         "gt_discount":false,
+        //         "rebated_fee":"0",
+        //         "rebated_fee_currency":"USDT"
+        //     }
+        //
+        // spot conditional
+        //
+        //     {"id":5891843}
+        //
+        // futures and perpetual swaps
+        //
+        //     {
+        //         "id":95938572327,
+        //         "contract":"ETH_USDT",
+        //         "mkfr":"0",
+        //         "tkfr":"0.0005",
+        //         "tif":"gtc",
+        //         "is_reduce_only":false,
+        //         "create_time":1637384600.08,
+        //         "price":"3000",
+        //         "size":1,
+        //         "refr":"0",
+        //         "left":1,
+        //         "text":"api",
+        //         "fill_price":"0",
+        //         "user":2436035,
+        //         "status":"open",
+        //         "is_liq":false,
+        //         "refu":0,
+        //         "is_close":false,
+        //         "iceberg":0
+        //     }
+        //
+        // futures and perpetual swaps conditionals
+        //
+        //     {"id":7615567}
+        //
         return this.parseOrder (response, market);
     }
 
@@ -2516,30 +2653,87 @@
             'futures': 'privateDeliveryDeleteSettleOrdersOrderId',
         });
         const response = await this[method] (this.extend (request, params));
-        // Perpetual swap
-        // {
-        //     id: "82241928192",
-        //     contract: "BTC_USDT",
-        //     mkfr: "0",
-        //     tkfr: "0.0005",
-        //     tif: "gtc",
-        //     is_reduce_only: false,
-        //     create_time: "1635196145.06",
-        //     finish_time: "1635196233.396",
-        //     price: "61000",
-        //     size: "4",
-        //     refr: "0",
-        //     left: "4",
-        //     text: "web",
-        //     fill_price: "0",
-        //     user: "6693577",
-        //     finish_as: "cancelled",
-        //     status: "finished",
-        //     is_liq: false,
-        //     refu: "0",
-        //     is_close: false,
-        //     iceberg: "0",
-        // }
+        //
+        // spot
+        //
+        //     {
+        //         "id":"95282841887",
+        //         "text":"apiv4",
+        //         "create_time":"1637383156",
+        //         "update_time":"1637383235",
+        //         "create_time_ms":1637383156017,
+        //         "update_time_ms":1637383235085,
+        //         "status":"cancelled",
+        //         "currency_pair":"ETH_USDT",
+        //         "type":"limit",
+        //         "account":"spot",
+        //         "side":"buy",
+        //         "amount":"0.01",
+        //         "price":"3500",
+        //         "time_in_force":"gtc",
+        //         "iceberg":"0",
+        //         "left":"0.01",
+        //         "fill_price":"0",
+        //         "filled_total":"0",
+        //         "fee":"0",
+        //         "fee_currency":"ETH",
+        //         "point_fee":"0",
+        //         "gt_fee":"0",
+        //         "gt_discount":false,
+        //         "rebated_fee":"0",
+        //         "rebated_fee_currency":"USDT"
+        //     }
+        //
+        // spot conditional
+        //
+        //     {
+        //         "market":"ETH_USDT",
+        //         "user":2436035,
+        //         "trigger":{
+        //             "price":"3500",
+        //             "rule":"\u003c=",
+        //             "expiration":86400
+        //         },
+        //         "put":{
+        //             "type":"limit",
+        //             "side":"buy",
+        //             "price":"3500",
+        //             "amount":"0.01000000000000000000",
+        //             "account":"normal",
+        //             "time_in_force":"gtc"
+        //         },
+        //         "id":5891843,
+        //         "ctime":1637382379,
+        //         "ftime":1637382673,
+        //         "status":"canceled"
+        //     }
+        //
+        // perpetual swaps
+        //
+        //     {
+        //         id: "82241928192",
+        //         contract: "BTC_USDT",
+        //         mkfr: "0",
+        //         tkfr: "0.0005",
+        //         tif: "gtc",
+        //         is_reduce_only: false,
+        //         create_time: "1635196145.06",
+        //         finish_time: "1635196233.396",
+        //         price: "61000",
+        //         size: "4",
+        //         refr: "0",
+        //         left: "4",
+        //         text: "web",
+        //         fill_price: "0",
+        //         user: "6693577",
+        //         finish_as: "cancelled",
+        //         status: "finished",
+        //         is_liq: false,
+        //         refu: "0",
+        //         is_close: false,
+        //         iceberg: "0",
+        //     }
+        //
         return this.parseOrder (response, market);
     }
 
@@ -2697,11 +2891,21 @@
     }
 
     handleErrors (code, reason, url, method, headers, body, response, requestHeaders, requestBody) {
+        if (response === undefined) {
+            return;
+        }
+        //
+        //     {"label":"ORDER_NOT_FOUND","message":"Order not found"}
+        //     {"label":"INVALID_PARAM_VALUE","message":"invalid argument: status"}
+        //     {"label":"INVALID_PARAM_VALUE","message":"invalid argument: Trigger.rule"}
+        //     {"label":"INVALID_PARAM_VALUE","message":"invalid argument: trigger.expiration invalid range"}
+        //     {"label":"INVALID_ARGUMENT","detail":"invalid size"}
+        //
         const label = this.safeString (response, 'label');
         if (label !== undefined) {
-            const message = this.safeString2 (response, 'message', 'detail', '');
-            const Error = this.safeValue (this.exceptions, label, ExchangeError);
-            throw new Error (this.id + ' ' + message);
+            const feedback = this.id + ' ' + body;
+            this.throwExactlyMatchedException (this.exceptions['exact'], label, feedback);
+            throw new ExchangeError (feedback);
         }
     }
 };