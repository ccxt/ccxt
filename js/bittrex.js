--- conflicted
+++ resolved
@@ -229,15 +229,11 @@
     async fetchCurrencies () {
         let response = await this.publicGetCurrencies ();
         let currencies = response['result'];
-<<<<<<< HEAD
         let precision = {
             'amount': 8, // default precision, todo: fix "magic constants"
             'price': 8,
         };
         let result = {};
-=======
-        let result = [];
->>>>>>> d2b08a63
         for (let i = 0; i < currencies.length; i++) {
             let currency = currencies[i];
             let id = currency['Currency'];
