'use strict';

//  ---------------------------------------------------------------------------

const Exchange = require ('./base/Exchange');
const { ExchangeError, ExchangeNotAvailable, AuthenticationError, InvalidOrder, InsufficientFunds, OrderNotFound, DDoSProtection, PermissionDenied, AddressPending, NotSupported } = require ('./base/errors');
const { TRUNCATE, DECIMAL_PLACES } = require ('./base/functions/number');

//  ---------------------------------------------------------------------------

module.exports = class bittrex extends Exchange {
    describe () {
        return this.deepExtend (super.describe (), {
            'id': 'bittrex',
            'name': 'Bittrex',
            'countries': [ 'US' ],
            'version': 'v1.1',
            'rateLimit': 1500,
            'certified': true,
            // new metainfo interface
            'has': {
                'CORS': true,
                'createMarketOrder': false,
                'fetchDepositAddress': true,
                'fetchClosedOrders': true,
                'fetchCurrencies': true,
                'fetchMyTrades': false,
                'fetchOHLCV': true,
                'fetchOrder': true,
                'fetchOpenOrders': true,
                'fetchTickers': true,
                'withdraw': true,
                'fetchDeposits': true,
                'fetchWithdrawals': true,
                'fetchTransactions': false,
            },
            'timeframes': {
                '1m': 'oneMin',
                '5m': 'fiveMin',
                '30m': 'thirtyMin',
                '1h': 'hour',
                '1d': 'day',
            },
            'hostname': 'bittrex.com',
            'urls': {
                'logo': 'https://user-images.githubusercontent.com/1294454/27766352-cf0b3c26-5ed5-11e7-82b7-f3826b7a97d8.jpg',
                'api': {
                    'public': 'https://{hostname}/api',
                    'account': 'https://{hostname}/api',
                    'market': 'https://{hostname}/api',
                    'v2': 'https://{hostname}/api/v2.0/pub',
                    'socket': 'https://socket.{hostname}/signalr',
                },
                'www': 'https://bittrex.com',
                'doc': [
                    'https://bittrex.com/Home/Api',
                    'https://www.npmjs.org/package/node.bittrex.api',
                ],
                'fees': [
                    'https://bittrex.com/Fees',
                    'https://support.bittrex.com/hc/en-us/articles/115000199651-What-fees-does-Bittrex-charge-',
                ],
            },
            'api': {
                'v2': {
                    'get': [
                        'currencies/GetBTCPrice',
                        'market/GetTicks',
                        'market/GetLatestTick',
                        'Markets/GetMarketSummaries',
                        'market/GetLatestTick',
                    ],
                },
                'public': {
                    'get': [
                        'currencies',
                        'markethistory',
                        'markets',
                        'marketsummaries',
                        'marketsummary',
                        'orderbook',
                        'ticker',
                    ],
                },
                'account': {
                    'get': [
                        'balance',
                        'balances',
                        'depositaddress',
                        'deposithistory',
                        'order',
                        'orders',
                        'orderhistory',
                        'withdrawalhistory',
                        'withdraw',
                    ],
                },
                'market': {
                    'get': [
                        'buylimit',
                        'buymarket',
                        'cancel',
                        'openorders',
                        'selllimit',
                        'sellmarket',
                    ],
                },
                'socket': {
                    'get': [
                        'negotiate',
                    ],
                },
            },
            'fees': {
                'trading': {
                    'tierBased': false,
                    'percentage': true,
                    'maker': 0.0025,
                    'taker': 0.0025,
                },
                'funding': {
                    'tierBased': false,
                    'percentage': false,
                    'withdraw': {
                        'BTC': 0.001,
                        'LTC': 0.01,
                        'DOGE': 2,
                        'VTC': 0.02,
                        'PPC': 0.02,
                        'FTC': 0.2,
                        'RDD': 2,
                        'NXT': 2,
                        'DASH': 0.002,
                        'POT': 0.002,
                    },
                    'deposit': {
                        'BTC': 0,
                        'LTC': 0,
                        'DOGE': 0,
                        'VTC': 0,
                        'PPC': 0,
                        'FTC': 0,
                        'RDD': 0,
                        'NXT': 0,
                        'DASH': 0,
                        'POT': 0,
                    },
                },
            },
            'exceptions': {
                // 'Call to Cancel was throttled. Try again in 60 seconds.': DDoSProtection,
                // 'Call to GetBalances was throttled. Try again in 60 seconds.': DDoSProtection,
                'APISIGN_NOT_PROVIDED': AuthenticationError,
                'INVALID_SIGNATURE': AuthenticationError,
                'INVALID_CURRENCY': ExchangeError,
                'INVALID_PERMISSION': AuthenticationError,
                'INSUFFICIENT_FUNDS': InsufficientFunds,
                'QUANTITY_NOT_PROVIDED': InvalidOrder,
                'MIN_TRADE_REQUIREMENT_NOT_MET': InvalidOrder,
                'ORDER_NOT_OPEN': OrderNotFound,
                'INVALID_ORDER': InvalidOrder,
                'UUID_INVALID': OrderNotFound,
                'RATE_NOT_PROVIDED': InvalidOrder, // createLimitBuyOrder ('ETH/BTC', 1, 0)
                'WHITELIST_VIOLATION_IP': PermissionDenied,
            },
            'options': {
                // price precision by quote currency code
                'pricePrecisionByCode': {
                    'USD': 3,
                },
                'parseOrderStatus': false,
                'hasAlreadyAuthenticatedSuccessfully': false, // a workaround for APIKEY_INVALID
                'symbolSeparator': '-',
            },
            'commonCurrencies': {
                'BITS': 'SWIFT',
                'CPC': 'CapriCoin',
            },
            'wsconf': {
                'conx-tpls': {
                    'default': {
                        'type': 'signalr',
                        'baseurl': 'wss://socket.bittrex.com/signalr/connect?transport=webSockets&clientProtocol=1.5&connectionToken=',
                        'tokenUrl': 'https://socket.bittrex.com/signalr/negotiate?clientProtocol=1.5&connectionData=[{"name":"c2"}]&_=1524596108843',
                        'disableCertCheck': true,
                    },
                },
                'events': {
                    'ob': {
                        'conx-tpl': 'default',
                        'conx-param': {
                            'url': '{baseurl}{ConnectionToken}',
                            'id': '{id}',
                        },
                    },
                },
            },
        });
    }

    costToPrecision (symbol, cost) {
        return this.decimalToPrecision (cost, TRUNCATE, this.markets[symbol]['precision']['price'], DECIMAL_PLACES);
    }

    feeToPrecision (symbol, fee) {
        return this.decimalToPrecision (fee, TRUNCATE, this.markets[symbol]['precision']['price'], DECIMAL_PLACES);
    }

    async fetchMarkets (params = {}) {
        // https://github.com/ccxt/ccxt/commit/866370ba6c9cabaf5995d992c15a82e38b8ca291
        // https://github.com/ccxt/ccxt/pull/4304
        const response = await this.publicGetMarkets ();
        const result = [];
        const markets = this.safeValue (response, 'result');
        for (let i = 0; i < markets.length; i++) {
            const market = markets[i];
            let id = market['MarketName'];
            let baseId = market['MarketCurrency'];
            let quoteId = market['BaseCurrency'];
            let base = this.commonCurrencyCode (baseId);
            let quote = this.commonCurrencyCode (quoteId);
            let symbol = base + '/' + quote;
            let pricePrecision = 8;
            if (quote in this.options['pricePrecisionByCode'])
                pricePrecision = this.options['pricePrecisionByCode'][quote];
            let precision = {
                'amount': 8,
                'price': pricePrecision,
            };
            // bittrex uses boolean values, bleutrade uses strings
            let active = this.safeValue (market, 'IsActive', false);
            if ((active !== 'false') || active) {
                active = true;
            }
            result.push ({
                'id': id,
                'symbol': symbol,
                'base': base,
                'quote': quote,
                'baseId': baseId,
                'quoteId': quoteId,
                'active': active,
                'info': market,
                'precision': precision,
                'limits': {
                    'amount': {
                        'min': market['MinTradeSize'],
                        'max': undefined,
                    },
                    'price': {
                        'min': Math.pow (10, -precision['price']),
                        'max': undefined,
                    },
                },
            });
        }
        return result;
    }

    async fetchBalance (params = {}) {
        await this.loadMarkets ();
        let response = await this.accountGetBalances (params);
        let balances = response['result'];
        let result = { 'info': balances };
        let indexed = this.indexBy (balances, 'Currency');
        let keys = Object.keys (indexed);
        for (let i = 0; i < keys.length; i++) {
            let id = keys[i];
            let currency = this.commonCurrencyCode (id);
            let account = this.account ();
            let balance = indexed[id];
            let free = parseFloat (balance['Available']);
            let total = parseFloat (balance['Balance']);
            let used = total - free;
            account['free'] = free;
            account['used'] = used;
            account['total'] = total;
            result[currency] = account;
        }
        return this.parseBalance (result);
    }

    async fetchOrderBook (symbol, limit = undefined, params = {}) {
        await this.loadMarkets ();
        let response = await this.publicGetOrderbook (this.extend ({
            'market': this.marketId (symbol),
            'type': 'both',
        }, params));
        let orderbook = response['result'];
        if ('type' in params) {
            if (params['type'] === 'buy') {
                orderbook = {
                    'buy': response['result'],
                    'sell': [],
                };
            } else if (params['type'] === 'sell') {
                orderbook = {
                    'buy': [],
                    'sell': response['result'],
                };
            }
        }
        return this.parseOrderBook (orderbook, undefined, 'buy', 'sell', 'Rate', 'Quantity');
    }

    parseTicker (ticker, market = undefined) {
        let timestamp = this.safeString (ticker, 'TimeStamp');
        if (typeof timestamp === 'string') {
            if (timestamp.length > 0) {
                timestamp = this.parse8601 (timestamp);
            }
        }
        let symbol = undefined;
        if (market)
            symbol = market['symbol'];
        let previous = this.safeFloat (ticker, 'PrevDay');
        let last = this.safeFloat (ticker, 'Last');
        let change = undefined;
        let percentage = undefined;
        if (last !== undefined)
            if (previous !== undefined) {
                change = last - previous;
                if (previous > 0)
                    percentage = (change / previous) * 100;
            }
        return {
            'symbol': symbol,
            'timestamp': timestamp,
            'datetime': this.iso8601 (timestamp),
            'high': this.safeFloat (ticker, 'High'),
            'low': this.safeFloat (ticker, 'Low'),
            'bid': this.safeFloat (ticker, 'Bid'),
            'bidVolume': undefined,
            'ask': this.safeFloat (ticker, 'Ask'),
            'askVolume': undefined,
            'vwap': undefined,
            'open': previous,
            'close': last,
            'last': last,
            'previousClose': undefined,
            'change': change,
            'percentage': percentage,
            'average': undefined,
            'baseVolume': this.safeFloat (ticker, 'Volume'),
            'quoteVolume': this.safeFloat (ticker, 'BaseVolume'),
            'info': ticker,
        };
    }

    async fetchCurrencies (params = {}) {
        let response = await this.publicGetCurrencies (params);
        let currencies = response['result'];
        let result = {};
        for (let i = 0; i < currencies.length; i++) {
            let currency = currencies[i];
            let id = currency['Currency'];
            // todo: will need to rethink the fees
            // to add support for multiple withdrawal/deposit methods and
            // differentiated fees for each particular method
            let code = this.commonCurrencyCode (id);
            let precision = 8; // default precision, todo: fix "magic constants"
            let address = this.safeValue (currency, 'BaseAddress');
            result[code] = {
                'id': id,
                'code': code,
                'address': address,
                'info': currency,
                'type': currency['CoinType'],
                'name': currency['CurrencyLong'],
                'active': currency['IsActive'],
                'fee': this.safeFloat (currency, 'TxFee'), // todo: redesign
                'precision': precision,
                'limits': {
                    'amount': {
                        'min': Math.pow (10, -precision),
                        'max': Math.pow (10, precision),
                    },
                    'price': {
                        'min': Math.pow (10, -precision),
                        'max': Math.pow (10, precision),
                    },
                    'cost': {
                        'min': undefined,
                        'max': undefined,
                    },
                    'withdraw': {
                        'min': currency['TxFee'],
                        'max': Math.pow (10, precision),
                    },
                },
            };
        }
        return result;
    }

    async fetchTickers (symbols = undefined, params = {}) {
        await this.loadMarkets ();
        let response = await this.publicGetMarketsummaries (params);
        let tickers = response['result'];
        let result = {};
        for (let t = 0; t < tickers.length; t++) {
            let ticker = tickers[t];
            let id = ticker['MarketName'];
            let market = undefined;
            let symbol = id;
            if (id in this.markets_by_id) {
                market = this.markets_by_id[id];
                symbol = market['symbol'];
            } else {
                symbol = this.parseSymbol (id);
            }
            result[symbol] = this.parseTicker (ticker, market);
        }
        return result;
    }

    async fetchTicker (symbol, params = {}) {
        await this.loadMarkets ();
        let market = this.market (symbol);
        let response = await this.publicGetMarketsummary (this.extend ({
            'market': market['id'],
        }, params));
        let ticker = response['result'][0];
        return this.parseTicker (ticker, market);
    }

    parseTrade (trade, market = undefined) {
        let timestamp = this.parse8601 (trade['TimeStamp'] + '+00:00');
        let side = undefined;
        if (trade['OrderType'] === 'BUY') {
            side = 'buy';
        } else if (trade['OrderType'] === 'SELL') {
            side = 'sell';
        }
        let id = this.safeString2 (trade, 'Id', 'ID');
        let symbol = undefined;
        if (market !== undefined)
            symbol = market['symbol'];
        let cost = undefined;
        let price = this.safeFloat (trade, 'Price');
        let amount = this.safeFloat (trade, 'Quantity');
        if (amount !== undefined) {
            if (price !== undefined) {
                cost = price * amount;
            }
        }
        return {
            'id': id,
            'info': trade,
            'timestamp': timestamp,
            'datetime': this.iso8601 (timestamp),
            'symbol': symbol,
            'type': 'limit',
            'side': side,
            'price': price,
            'amount': amount,
            'cost': cost,
            'fee': undefined,
        };
    }

    async fetchTrades (symbol, since = undefined, limit = undefined, params = {}) {
        await this.loadMarkets ();
        let market = this.market (symbol);
        let response = await this.publicGetMarkethistory (this.extend ({
            'market': market['id'],
        }, params));
        if ('result' in response) {
            if (response['result'] !== undefined)
                return this.parseTrades (response['result'], market, since, limit);
        }
        throw new ExchangeError (this.id + ' fetchTrades() returned undefined response');
    }

    parseOHLCV (ohlcv, market = undefined, timeframe = '1d', since = undefined, limit = undefined) {
        let timestamp = this.parse8601 (ohlcv['T'] + '+00:00');
        return [
            timestamp,
            ohlcv['O'],
            ohlcv['H'],
            ohlcv['L'],
            ohlcv['C'],
            ohlcv['V'],
        ];
    }

    async fetchOHLCV (symbol, timeframe = '1m', since = undefined, limit = undefined, params = {}) {
        await this.loadMarkets ();
        let market = this.market (symbol);
        let request = {
            'tickInterval': this.timeframes[timeframe],
            'marketName': market['id'],
        };
        let response = await this.v2GetMarketGetTicks (this.extend (request, params));
        if ('result' in response) {
            if (response['result'])
                return this.parseOHLCVs (response['result'], market, timeframe, since, limit);
        }
    }

    async fetchOpenOrders (symbol = undefined, since = undefined, limit = undefined, params = {}) {
        await this.loadMarkets ();
        let request = {};
        let market = undefined;
        if (symbol !== undefined) {
            market = this.market (symbol);
            request['market'] = market['id'];
        }
        let response = await this.marketGetOpenorders (this.extend (request, params));
        let orders = this.parseOrders (response['result'], market, since, limit);
        return this.filterBySymbol (orders, symbol);
    }

    async createOrder (symbol, type, side, amount, price = undefined, params = {}) {
        if (type !== 'limit')
            throw new ExchangeError (this.id + ' allows limit orders only');
        await this.loadMarkets ();
        let market = this.market (symbol);
        let method = 'marketGet' + this.capitalize (side) + type;
        let order = {
            'market': market['id'],
            'quantity': this.amountToPrecision (symbol, amount),
            'rate': this.priceToPrecision (symbol, price),
        };
        // if (type == 'limit')
        //     order['rate'] = this.priceToPrecision (symbol, price);
        let response = await this[method] (this.extend (order, params));
        let orderIdField = this.getOrderIdField ();
        let result = {
            'info': response,
            'id': response['result'][orderIdField],
            'symbol': symbol,
            'type': type,
            'side': side,
            'status': 'open',
        };
        return result;
    }

    getOrderIdField () {
        return 'uuid';
    }

    async cancelOrder (id, symbol = undefined, params = {}) {
        await this.loadMarkets ();
        let orderIdField = this.getOrderIdField ();
        let request = {};
        request[orderIdField] = id;
        let response = await this.marketGetCancel (this.extend (request, params));
        return this.extend (this.parseOrder (response), {
            'status': 'canceled',
        });
    }

    async fetchDeposits (code = undefined, since = undefined, limit = undefined, params = {}) {
        await this.loadMarkets ();
        // https://support.bittrex.com/hc/en-us/articles/115003723911
        const request = {};
        let currency = undefined;
        if (code !== undefined) {
            currency = this.currency (code);
            request['currency'] = currency['id'];
        }
        const response = await this.accountGetDeposithistory (this.extend (request, params));
        //
        //     { success:    true,
        //       message:   "",
        //        result: [ {            Id:  22578097,
        //                           Amount:  0.3,
        //                         Currency: "ETH",
        //                    Confirmations:  15,
        //                      LastUpdated: "2018-06-10T07:12:10.57",
        //                             TxId: "0xf50b5ba2ca5438b58f93516eaa523eaf35b4420ca0f24061003df1be7…",
        //                    CryptoAddress: "0xb25f281fa51f1635abd4a60b0870a62d2a7fa404"                    } ] }
        //
        // we cannot filter by `since` timestamp, as it isn't set by Bittrex
        // see https://github.com/ccxt/ccxt/issues/4067
        // return this.parseTransactions (response['result'], currency, since, limit);
        return this.parseTransactions (response['result'], currency, undefined, limit);
    }

    async fetchWithdrawals (code = undefined, since = undefined, limit = undefined, params = {}) {
        await this.loadMarkets ();
        // https://support.bittrex.com/hc/en-us/articles/115003723911
        const request = {};
        let currency = undefined;
        if (code !== undefined) {
            currency = this.currency (code);
            request['currency'] = currency['id'];
        }
        const response = await this.accountGetWithdrawalhistory (this.extend (request, params));
        //
        //     {
        //         "success" : true,
        //         "message" : "",
        //         "result" : [{
        //                 "PaymentUuid" : "b32c7a5c-90c6-4c6e-835c-e16df12708b1",
        //                 "Currency" : "BTC",
        //                 "Amount" : 17.00000000,
        //                 "Address" : "1DfaaFBdbB5nrHj87x3NHS4onvw1GPNyAu",
        //                 "Opened" : "2014-07-09T04:24:47.217",
        //                 "Authorized" : true,
        //                 "PendingPayment" : false,
        //                 "TxCost" : 0.00020000,
        //                 "TxId" : null,
        //                 "Canceled" : true,
        //                 "InvalidAddress" : false
        //             }, {
        //                 "PaymentUuid" : "d193da98-788c-4188-a8f9-8ec2c33fdfcf",
        //                 "Currency" : "XC",
        //                 "Amount" : 7513.75121715,
        //                 "Address" : "TcnSMgAd7EonF2Dgc4c9K14L12RBaW5S5J",
        //                 "Opened" : "2014-07-08T23:13:31.83",
        //                 "Authorized" : true,
        //                 "PendingPayment" : false,
        //                 "TxCost" : 0.00002000,
        //                 "TxId" : "d8a575c2a71c7e56d02ab8e26bb1ef0a2f6cf2094f6ca2116476a569c1e84f6e",
        //                 "Canceled" : false,
        //                 "InvalidAddress" : false
        //             }
        //         ]
        //     }
        //
        return this.parseTransactions (response['result'], currency, since, limit);
    }

    parseTransaction (transaction, currency = undefined) {
        //
        // fetchDeposits
        //
        //      {            Id:  72578097,
        //               Amount:  0.3,
        //             Currency: "ETH",
        //        Confirmations:  15,
        //          LastUpdated: "2018-06-17T07:12:14.57",
        //                 TxId: "0xb31b5ba2ca5438b58f93516eaa523eaf35b4420ca0f24061003df1be7…",
        //        CryptoAddress: "0x2d5f281fa51f1635abd4a60b0870a62d2a7fa404"                    }
        //
        // fetchWithdrawals
        //
        //     {
        //         "PaymentUuid" : "e293da98-788c-4188-a8f9-8ec2c33fdfcf",
        //         "Currency" : "XC",
        //         "Amount" : 7513.75121715,
        //         "Address" : "EVnSMgAd7EonF2Dgc4c9K14L12RBaW5S5J",
        //         "Opened" : "2014-07-08T23:13:31.83",
        //         "Authorized" : true,
        //         "PendingPayment" : false,
        //         "TxCost" : 0.00002000,
        //         "TxId" : "b4a575c2a71c7e56d02ab8e26bb1ef0a2f6cf2094f6ca2116476a569c1e84f6e",
        //         "Canceled" : false,
        //         "InvalidAddress" : false
        //     }
        //
        const id = this.safeString2 (transaction, 'Id', 'PaymentUuid');
        const amount = this.safeFloat (transaction, 'Amount');
        const address = this.safeString2 (transaction, 'CryptoAddress', 'Address');
        const txid = this.safeString (transaction, 'TxId');
        const updated = this.parse8601 (this.safeValue (transaction, 'LastUpdated'));
        const timestamp = this.parse8601 (this.safeString (transaction, 'Opened', updated));
        const type = (timestamp !== undefined) ? 'withdrawal' : 'deposit';
        let code = undefined;
        let currencyId = this.safeString (transaction, 'Currency');
        currency = this.safeValue (this.currencies_by_id, currencyId);
        if (currency !== undefined) {
            code = currency['code'];
        } else {
            code = this.commonCurrencyCode (currencyId);
        }
        let status = 'pending';
        if (type === 'deposit') {
            if (currency !== undefined) {
                // deposits numConfirmations never reach the minConfirmations number
                // we set all of them to 'ok', otherwise they'd all be 'pending'
                //
                //     const numConfirmations = this.safeInteger (transaction, 'Confirmations', 0);
                //     const minConfirmations = this.safeInteger (currency['info'], 'MinConfirmation');
                //     if (numConfirmations >= minConfirmations) {
                //         status = 'ok';
                //     }
                //
                status = 'ok';
            }
        } else {
            const authorized = this.safeValue (transaction, 'Authorized', false);
            const pendingPayment = this.safeValue (transaction, 'PendingPayment', false);
            const canceled = this.safeValue (transaction, 'Canceled', false);
            const invalidAddress = this.safeValue (transaction, 'InvalidAddress', false);
            if (invalidAddress) {
                status = 'failed';
            } else if (canceled) {
                status = 'canceled';
            } else if (pendingPayment) {
                status = 'pending';
            } else if (authorized && (txid !== undefined)) {
                status = 'ok';
            }
        }
        let feeCost = this.safeFloat (transaction, 'TxCost');
        if (feeCost === undefined) {
            if (type === 'deposit') {
                // according to https://support.bittrex.com/hc/en-us/articles/115000199651-What-fees-does-Bittrex-charge-
                feeCost = 0; // FIXME: remove hardcoded value that may change any time
            } else if (type === 'withdrawal') {
                throw new ExchangeError ('Withdrawal without fee detected!');
            }
        }
        return {
            'info': transaction,
            'id': id,
            'currency': code,
            'amount': amount,
            'address': address,
            'tag': undefined,
            'status': status,
            'type': type,
            'updated': updated,
            'txid': txid,
            'timestamp': timestamp,
            'datetime': this.iso8601 (timestamp),
            'fee': {
                'currency': code,
                'cost': feeCost,
            },
        };
    }

    parseSymbol (id) {
        let [ quote, base ] = id.split (this.options['symbolSeparator']);
        base = this.commonCurrencyCode (base);
        quote = this.commonCurrencyCode (quote);
        return base + '/' + quote;
    }

    parseOrder (order, market = undefined) {
        let side = this.safeString (order, 'OrderType');
        if (side === undefined)
            side = this.safeString (order, 'Type');
        let isBuyOrder = (side === 'LIMIT_BUY') || (side === 'BUY');
        let isSellOrder = (side === 'LIMIT_SELL') || (side === 'SELL');
        if (isBuyOrder) {
            side = 'buy';
        }
        if (isSellOrder) {
            side = 'sell';
        }
        // We parse different fields in a very specific order.
        // Order might well be closed and then canceled.
        let status = undefined;
        if (('Opened' in order) && order['Opened'])
            status = 'open';
        if (('Closed' in order) && order['Closed'])
            status = 'closed';
        if (('CancelInitiated' in order) && order['CancelInitiated'])
            status = 'canceled';
        if (('Status' in order) && this.options['parseOrderStatus'])
            status = this.parseOrderStatus (this.safeString (order, 'Status'));
        let symbol = undefined;
        if ('Exchange' in order) {
            let marketId = order['Exchange'];
            if (marketId in this.markets_by_id) {
                market = this.markets_by_id[marketId];
                symbol = market['symbol'];
            } else {
                symbol = this.parseSymbol (marketId);
            }
        } else {
            if (market !== undefined) {
                symbol = market['symbol'];
            }
        }
        let timestamp = undefined;
        if ('Opened' in order)
            timestamp = this.parse8601 (order['Opened'] + '+00:00');
        if ('Created' in order)
            timestamp = this.parse8601 (order['Created'] + '+00:00');
        let lastTradeTimestamp = undefined;
        if (('TimeStamp' in order) && (order['TimeStamp'] !== undefined))
            lastTradeTimestamp = this.parse8601 (order['TimeStamp'] + '+00:00');
        if (('Closed' in order) && (order['Closed'] !== undefined))
            lastTradeTimestamp = this.parse8601 (order['Closed'] + '+00:00');
        if (timestamp === undefined)
            timestamp = lastTradeTimestamp;
        let fee = undefined;
        let commission = undefined;
        if ('Commission' in order) {
            commission = 'Commission';
        } else if ('CommissionPaid' in order) {
            commission = 'CommissionPaid';
        }
        if (commission) {
            fee = {
                'cost': parseFloat (order[commission]),
            };
            if (market !== undefined) {
                fee['currency'] = market['quote'];
            } else if (symbol !== undefined) {
                let currencyIds = symbol.split ('/');
                let quoteCurrencyId = currencyIds[1];
                if (quoteCurrencyId in this.currencies_by_id)
                    fee['currency'] = this.currencies_by_id[quoteCurrencyId]['code'];
                else
                    fee['currency'] = this.commonCurrencyCode (quoteCurrencyId);
            }
        }
        let price = this.safeFloat (order, 'Limit');
        let cost = this.safeFloat (order, 'Price');
        let amount = this.safeFloat (order, 'Quantity');
        let remaining = this.safeFloat (order, 'QuantityRemaining');
        let filled = undefined;
        if (amount !== undefined && remaining !== undefined) {
            filled = amount - remaining;
        }
        if (!cost) {
            if (price && filled)
                cost = price * filled;
        }
        if (!price) {
            if (cost && filled)
                price = cost / filled;
        }
        let average = this.safeFloat (order, 'PricePerUnit');
        let id = this.safeString (order, 'OrderUuid');
        if (id === undefined)
            id = this.safeString (order, 'OrderId');
        let result = {
            'info': order,
            'id': id,
            'timestamp': timestamp,
            'datetime': this.iso8601 (timestamp),
            'lastTradeTimestamp': lastTradeTimestamp,
            'symbol': symbol,
            'type': 'limit',
            'side': side,
            'price': price,
            'cost': cost,
            'average': average,
            'amount': amount,
            'filled': filled,
            'remaining': remaining,
            'status': status,
            'fee': fee,
        };
        return result;
    }

    async fetchOrder (id, symbol = undefined, params = {}) {
        await this.loadMarkets ();
        let response = undefined;
        try {
            let orderIdField = this.getOrderIdField ();
            let request = {};
            request[orderIdField] = id;
            response = await this.accountGetOrder (this.extend (request, params));
        } catch (e) {
            if (this.last_json_response) {
                let message = this.safeString (this.last_json_response, 'message');
                if (message === 'UUID_INVALID')
                    throw new OrderNotFound (this.id + ' fetchOrder() error: ' + this.last_http_response);
            }
            throw e;
        }
        if (!response['result']) {
            throw new OrderNotFound (this.id + ' order ' + id + ' not found');
        }
        return this.parseOrder (response['result']);
    }

    async fetchClosedOrders (symbol = undefined, since = undefined, limit = undefined, params = {}) {
        await this.loadMarkets ();
        let request = {};
        let market = undefined;
        if (symbol !== undefined) {
            market = this.market (symbol);
            request['market'] = market['id'];
        }
        let response = await this.accountGetOrderhistory (this.extend (request, params));
        let orders = this.parseOrders (response['result'], market, since, limit);
        if (symbol !== undefined)
            return this.filterBySymbol (orders, symbol);
        return orders;
    }

    async fetchDepositAddress (code, params = {}) {
        await this.loadMarkets ();
        let currency = this.currency (code);
        let response = await this.accountGetDepositaddress (this.extend ({
            'currency': currency['id'],
        }, params));
        let address = this.safeString (response['result'], 'Address');
        let message = this.safeString (response, 'message');
        if (!address || message === 'ADDRESS_GENERATING')
            throw new AddressPending (this.id + ' the address for ' + code + ' is being generated (pending, not ready yet, retry again later)');
        let tag = undefined;
        if ((code === 'XRP') || (code === 'XLM') || (code === 'LSK')) {
            tag = address;
            address = currency['address'];
        }
        this.checkAddress (address);
        return {
            'currency': code,
            'address': address,
            'tag': tag,
            'info': response,
        };
    }

    async withdraw (code, amount, address, tag = undefined, params = {}) {
        this.checkAddress (address);
        await this.loadMarkets ();
        let currency = this.currency (code);
        let request = {
            'currency': currency['id'],
            'quantity': amount,
            'address': address,
        };
        if (tag)
            request['paymentid'] = tag;
        let response = await this.accountGetWithdraw (this.extend (request, params));
        let id = undefined;
        if ('result' in response) {
            if ('uuid' in response['result'])
                id = response['result']['uuid'];
        }
        return {
            'info': response,
            'id': id,
        };
    }

    sign (path, api = 'public', method = 'GET', params = {}, headers = undefined, body = undefined) {
        let url = this.implodeParams (this.urls['api'][api], {
            'hostname': this.hostname,
        }) + '/';
        if ((api !== 'v2') && (api !== 'socket'))
            url += this.version + '/';
        if (api === 'public') {
            url += api + '/' + method.toLowerCase () + path;
            if (Object.keys (params).length)
                url += '?' + this.urlencode (params);
        } else if (api === 'v2') {
            url += path;
            if (Object.keys (params).length)
                url += '?' + this.urlencode (params);
        } else if (api === 'socket') {
            url += '/' + path;
            if (Object.keys (params).length)
                url += '?' + this.urlencode (params);
        } else {
            this.checkRequiredCredentials ();
            url += api + '/';
            if (((api === 'account') && (path !== 'withdraw')) || (path === 'openorders'))
                url += method.toLowerCase ();
            const request = {
                'apikey': this.apiKey,
            };
            const disableNonce = this.safeValue (this.options, 'disableNonce');
            if ((disableNonce === undefined) || !disableNonce) {
                request['nonce'] = this.nonce ();
            }
            url += path + '?' + this.urlencode (this.extend (request, params));
            let signature = this.hmac (this.encode (url), this.encode (this.secret), 'sha512');
            headers = { 'apisign': signature };
        }
        return { 'url': url, 'method': method, 'body': body, 'headers': headers };
    }

    handleErrors (code, reason, url, method, headers, body, response) {
        if (body[0] === '{') {
<<<<<<< HEAD
            response = JSON.parse (body);
            // {"Url":"/signalr","ConnectionToken":"...","ConnectionId":"...","KeepAliveTimeout":20.0,"DisconnectTimeout":30.0,"ConnectionTimeout":110.0,"TryWebSockets":true,"ProtocolVersion":"1.5","TransportConnectTimeout":5.0,"LongPollDelay":0.0}
            let responseUrl = this.safeValue (response, 'Url');
            if (responseUrl !== undefined)
                return response;
=======
>>>>>>> 3d334cdf
            // { success: false, message: "message" }
            let success = this.safeValue (response, 'success');
            if (success === undefined)
                throw new ExchangeError (this.id + ': malformed response: ' + this.json (response));
            if (typeof success === 'string') {
                // bleutrade uses string instead of boolean
                success = (success === 'true') ? true : false;
            }
            if (!success) {
                const message = this.safeString (response, 'message');
                const feedback = this.id + ' ' + this.json (response);
                const exceptions = this.exceptions;
                if (message === 'APIKEY_INVALID') {
                    if (this.options['hasAlreadyAuthenticatedSuccessfully']) {
                        throw new DDoSProtection (feedback);
                    } else {
                        throw new AuthenticationError (feedback);
                    }
                }
                if (message === 'DUST_TRADE_DISALLOWED_MIN_VALUE_50K_SAT')
                    throw new InvalidOrder (this.id + ' order cost should be over 50k satoshi ' + this.json (response));
                if (message === 'INVALID_ORDER') {
                    // Bittrex will return an ambiguous INVALID_ORDER message
                    // upon canceling already-canceled and closed orders
                    // therefore this special case for cancelOrder
                    // let url = 'https://bittrex.com/api/v1.1/market/cancel?apikey=API_KEY&uuid=ORDER_UUID'
                    let cancel = 'cancel';
                    let indexOfCancel = url.indexOf (cancel);
                    if (indexOfCancel >= 0) {
                        let parts = url.split ('&');
                        let orderId = undefined;
                        for (let i = 0; i < parts.length; i++) {
                            let part = parts[i];
                            let keyValue = part.split ('=');
                            if (keyValue[0] === 'uuid') {
                                orderId = keyValue[1];
                                break;
                            }
                        }
                        if (orderId !== undefined)
                            throw new OrderNotFound (this.id + ' cancelOrder ' + orderId + ' ' + this.json (response));
                        else
                            throw new OrderNotFound (this.id + ' cancelOrder ' + this.json (response));
                    }
                }
                if (message in exceptions)
                    throw new exceptions[message] (feedback);
                if (message !== undefined) {
                    if (message.indexOf ('throttled. Try again') >= 0)
                        throw new DDoSProtection (feedback);
                    if (message.indexOf ('problem') >= 0)
                        throw new ExchangeNotAvailable (feedback); // 'There was a problem processing your request.  If this problem persists, please contact...')
                }
                throw new ExchangeError (feedback);
            }
        }
    }

    appendTimezoneParse8601 (x) {
        let length = x.length;
        let lastSymbol = x[length - 1];
        if ((lastSymbol === 'Z') || (x.indexOf ('+') >= 0)) {
            return this.parse8601 (x);
        }
        return this.parse8601 (x + 'Z');
    }

    async request (path, api = 'public', method = 'GET', params = {}, headers = undefined, body = undefined) {
        let response = await this.fetch2 (path, api, method, params, headers, body);
        // a workaround for APIKEY_INVALID
        if ((api === 'account') || (api === 'market'))
            this.options['hasAlreadyAuthenticatedSuccessfully'] = true;
        return response;
    }

    async _websocketOnInit (contextId, websocketConfig) {
        // php transpilation problem '[{"name":"c2"}]' ==> '[array ('+'"name":"c2")]'
        let response = await this.socketGetNegotiate ({
            'clientProtocol': '1.5',
            'connectionData': '[{"name":"c2"}]',
            '_': this.milliseconds (),
        });
        websocketConfig['url'] = this.implodeParams (websocketConfig['url'], {
            'ConnectionToken': this.encodeURIComponent (response['ConnectionToken']),
        });
        return websocketConfig;
    }

    _websocketOnMessage (contextId, data) {
        // WebsocketConnection: {"C":"d-30A89C0B-B2bAF,1","S":1,"M":[]}
        // WebsocketConnection: {"C":"d-30A89C0B-B2bAF,2|Dj,DCF8B","G":"et1LtGEPps9CyZOiEwC3001IWa/rSLKX1sIKLK72TYwa09sSsFAeLZnCBYIzUB85QtVktyet7lOC5k522VZoWFrJ+QDfFvR5yfYxsqxMhOe4yp9J8XyzG3VGxPxW+CsuekQh/w==","M":[]}
        // WebsocketConnection: {"R":true,"I":"1548327501"}
        // WebsocketConnection: {"C":"d-30A89C0B-B2bAF,2|Dj,DCF8C","M":[{"H":"C2","M":"uE","A":["Xc6xDgIhEIThd5kaybIsC2yptproYaHG1pe48O6e8YjJTfM3XzEzTjDcpmPb7dsBDmdYpRSIHR6w54x2hwWHKyymKJ6oJqqaHS4w8tTdj9Ag5KvEkAPzIBpKZspD8l/SulUm0ZKryFZy3cogqlqE+sthWm4ueX/TPw=="]}]}
        // WebsocketConnection: {"C":"d-30A89C0B-B2bAF,2|Dj,DCF8D","M":[{"H":"C2","M":"uE","A":["Lcw7DoAgEIThu0y9kiUriFuqrSYqFmpsvYTh7uLjb6b5Mhd6KJa5i0UTWxAGaM3OshA26H4hrlBLmKDiRIwXseJDRRihbDjRR/glIZjKhZJzLyhdJn/pIMz5Ms/5TLoB"]}]}
        // WebsocketConnection: {"C":"d-30A89C0B-B2bAF,2|Dj,DCF8E","M":[{"H":"C2","M":"uE","A":["bc4xDsIwDIXhu7w5WHYSN3ZGYAUJWgZAXblE1bu3QlUFBW+WPv32gBMqbu2x2+27AwLOqM4qnAMeqM8B3R1VAq6oSZNTEebYGAdcUJl4DBvC5DlJkRi3hBcSjUTVXPJaKcrsJX1LbYiXebu4rmMf0P58p0wpmbmJ/T/dZHdy/0jORHRNvuZkP04="]}]}
        // WebsocketConnection: {"I":"1548328520","E":"There was an error invoking Hub method 'c2.SubscribeToExchangeDeltas'."}
        // better to create SignalR Class to do all of this?
        let msg = JSON.parse (data);
        let opIndex = this.safeString (msg, 'I');
        if (opIndex !== undefined) {
            // response to a request
            let result = this.safeValue (msg, 'R');
            let error = this.safeValue (msg, 'E');
            if (opIndex !== undefined) {
                if (opIndex.indexOf ('ob-sub_') === 0) {
                    let rest = opIndex.replace ('ob-sub_', '');
                    let parts = rest.split ('_');
                    let nonce = parts[0];
                    let id = rest.replace (nonce + '_', '');
                    this.emit (nonce, result, new ExchangeError (error));
                    if (result === true) {
                        this.websocketSendJson ({
                            'H': 'c2',
                            'M': 'QueryExchangeState',
                            'A': [id],
                            'I': 'snapshot_' + rest,
                        });
                    }
                } else if (opIndex.indexOf ('snapshot_') === 0) {
                    let data = this.inflateRaw (result, 'base64');
                    let parsedData = JSON.parse (data);
                    this._websocketHandleOrderBookSnapshot (contextId, parsedData);
                }
            }
        } else {
            // TODO: check sequence number
            let messages = this.safeValue (msg, 'M');
            if (messages !== undefined) {
                for (let i = 0; i < messages.length; i++) {
                    let hub = this.safeString (messages[i], 'H');
                    let method = this.safeString (messages[i], 'M');
                    let methodArgs = this.safeValue (messages[i], 'A');
                    if (hub === 'C2') {
                        if (method === 'uE') {
                            let data = this.inflateRaw (methodArgs[0], 'base64');
                            let parsedData = JSON.parse (data);
                            this._websocketHandleOrderBookDelta (contextId, parsedData);
                        }
                    }
                }
            }
        }
    }

    _websocketHandleOrderBookSnapshot (contextId, data) {
        let id = this.safeString (data, 'M');
        let symbol = this.findSymbol (id);
        let ob = this.parseOrderBook (data, undefined, 'Z', 'S', 'R', 'Q');
        let symbolData = this._contextGetSymbolData (contextId, 'ob', symbol);
        symbolData['ob'] = ob;
        this.emit ('ob', symbol, this._cloneOrderBook (symbolData['ob'], symbolData['limit']));
        this._contextSetSymbolData (contextId, 'ob', symbol, symbolData);
    }

    _websocketHandleOrderBookDelta (contextId, data) {
        // {"M":"USDT-BTC","N":912014,"Z":[{"TY":0,"R":3504.97634920,"Q":0.26480207},{"TY":1,"R":3504.97634919,"Q":0.0}],"S":[{"TY":0,"R":3579.37236706,"Q":0.21455380},{"TY":1,"R":6429.20850000,"Q":0.0}],"f":[]}
        let id = this.safeString (data, 'M');
        let symbol = this.findSymbol (id);
        let symbolData = this._contextGetSymbolData (contextId, 'ob', symbol);
        if ('ob' in symbolData) {
            // snapshot previously received, else throw it
            let bids = this.safeValue (data, 'Z');
            let asks = this.safeValue (data, 'S');
            if (bids !== undefined) {
                for (let i = 0; i < bids.length; i++) {
                    let elemType = this.safeInteger (bids[i], 'TY');
                    let price = this.safeFloat (bids[i], 'R');
                    let amount = this.safeFloat (bids[i], 'Q');
                    // 0 = ADD, 1 = REMOVE, 2 = UPDATE
                    if (elemType === 1) {
                        this.updateBidAsk ([price, 0], symbolData['ob']['bids'], true);
                    } else {
                        this.updateBidAsk ([price, amount], symbolData['ob']['bids'], true);
                    }
                }
            }
            if (asks !== undefined) {
                for (let i = 0; i < asks.length; i++) {
                    let elemType = this.safeInteger (asks[i], 'TY');
                    let price = this.safeFloat (asks[i], 'R');
                    let amount = this.safeFloat (asks[i], 'Q');
                    // 0 = ADD, 1 = REMOVE, 2 = UPDATE
                    if (elemType === 1) {
                        this.updateBidAsk ([price, 0], symbolData['ob']['asks'], false);
                    } else {
                        this.updateBidAsk ([price, amount], symbolData['ob']['asks'], false);
                    }
                }
            }
            this.emit ('ob', symbol, this._cloneOrderBook (symbolData['ob'], symbolData['limit']));
            this._contextSetSymbolData (contextId, 'ob', symbol, symbolData);
        }
    }

    _websocketSubscribe (contextId, event, symbol, nonce, params = {}) {
        if (event !== 'ob') {
            throw new NotSupported ('subscribe ' + event + '(' + symbol + ') not supported for exchange ' + this.id);
        }
        let symbolData = this._contextGetSymbolData (contextId, event, symbol);
        symbolData['limit'] = this.safeInteger (params, 'limit', undefined);
        let nonceStr = nonce.toString ();
        this._contextSetSymbolData (contextId, event, symbol, symbolData);
        // send request
        const id = this.marketId (symbol);
        this.websocketSendJson ({
            'H': 'c2',
            'M': 'SubscribeToExchangeDeltas',
            'A': [id],
            'I': 'ob-sub_' + nonceStr + '_' + id,
        });
    }
};<|MERGE_RESOLUTION|>--- conflicted
+++ resolved
@@ -967,14 +967,11 @@
 
     handleErrors (code, reason, url, method, headers, body, response) {
         if (body[0] === '{') {
-<<<<<<< HEAD
             response = JSON.parse (body);
             // {"Url":"/signalr","ConnectionToken":"...","ConnectionId":"...","KeepAliveTimeout":20.0,"DisconnectTimeout":30.0,"ConnectionTimeout":110.0,"TryWebSockets":true,"ProtocolVersion":"1.5","TransportConnectTimeout":5.0,"LongPollDelay":0.0}
             let responseUrl = this.safeValue (response, 'Url');
             if (responseUrl !== undefined)
                 return response;
-=======
->>>>>>> 3d334cdf
             // { success: false, message: "message" }
             let success = this.safeValue (response, 'success');
             if (success === undefined)
