'use strict';

// ---------------------------------------------------------------------------

const Exchange = require ('./base/Exchange');
const { AccountNotEnabled, InvalidAddress, ExchangeError, BadRequest, AuthenticationError, RateLimitExceeded, BadSymbol, InvalidOrder, InsufficientFunds, ArgumentsRequired, OrderNotFound, PermissionDenied, NotSupported } = require ('./base/errors');
const { TICK_SIZE } = require ('./base/functions/number');
const Precise = require ('./base/Precise');

// ---------------------------------------------------------------------------

module.exports = class mexc extends Exchange {
    describe () {
        return this.deepExtend (super.describe (), {
            'id': 'mexc',
            'name': 'MEXC Global',
            'countries': [ 'SC' ], // Seychelles
            'rateLimit': 50, // default rate limit is 20 times per second
            'version': 'v2',
            'certified': true,
            'pro': true,
            'has': {
                'CORS': undefined,
                'spot': true,
                'margin': undefined, // has but unimplemented
                'swap': true,
                'future': false,
                'option': false,
                'addMargin': true,
                'cancelAllOrders': true,
                'cancelOrder': true,
                'createMarketOrder': false,
                'createOrder': true,
                'createReduceOnlyOrder': false,
                'createStopLimitOrder': true,
                'createStopMarketOrder': false,
                'createStopOrder': true,
                'fetchBalance': true,
                'fetchCanceledOrders': true,
                'fetchClosedOrders': true,
                'fetchCurrencies': true,
                'fetchDepositAddress': true,
                'fetchDepositAddressesByNetwork': true,
                'fetchDeposits': true,
                'fetchFundingHistory': true,
                'fetchFundingRate': true,
                'fetchFundingRateHistory': true,
                'fetchFundingRates': false,
                'fetchIndexOHLCV': true,
                'fetchLeverage': undefined,
                'fetchLeverageTiers': true,
                'fetchMarginMode': false,
                'fetchMarketLeverageTiers': 'emulated',
                'fetchMarkets': true,
                'fetchMarkOHLCV': true,
                'fetchMyTrades': true,
                'fetchOHLCV': true,
                'fetchOpenInterestHistory': false,
                'fetchOpenOrders': true,
                'fetchOrder': true,
                'fetchOrderBook': true,
                'fetchOrderTrades': true,
                'fetchPosition': true,
                'fetchPositionMode': true,
                'fetchPositions': true,
                'fetchPositionsRisk': false,
                'fetchPremiumIndexOHLCV': true,
                'fetchStatus': true,
                'fetchTicker': true,
                'fetchTickers': true,
                'fetchTime': true,
                'fetchTrades': true,
                'fetchTradingFee': false,
                'fetchTradingFees': true,
                'fetchTransfer': true,
                'fetchTransfers': true,
                'fetchWithdrawals': true,
                'reduceMargin': true,
                'setLeverage': true,
                'setMarginMode': false,
                'setPositionMode': true,
                'transfer': true,
                'withdraw': true,
            },
            'timeframes': {
                '1m': '1m',
                '5m': '5m',
                '15m': '15m',
                '30m': '30m',
                '1h': '1h',
                '1d': '1d',
                '1w': '1w',
                '1M': '1M',
            },
            'urls': {
                'logo': 'https://user-images.githubusercontent.com/1294454/137283979-8b2a818d-8633-461b-bfca-de89e8c446b2.jpg',
                'api': {
                    'spot': {
                        'public': 'https://www.mexc.com/open/api/v2',
                        'private': 'https://www.mexc.com/open/api/v2',
                    },
                    'contract': {
                        'public': 'https://contract.mexc.com/api/v1/contract',
                        'private': 'https://contract.mexc.com/api/v1/private',
                    },
                },
                'www': 'https://www.mexc.com/',
                'doc': [
                    'https://mxcdevelop.github.io/APIDoc/',
                ],
                'fees': [
                    'https://www.mexc.com/fee',
                ],
                'referral': 'https://m.mexc.com/auth/signup?inviteCode=1FQ1G',
            },
            'api': {
                'contract': {
                    'public': {
                        'get': {
                            'ping': 2,
                            'detail': 2,
                            'support_currencies': 2,
                            'depth/{symbol}': 2,
                            'depth_commits/{symbol}/{limit}': 2,
                            'index_price/{symbol}': 2,
                            'fair_price/{symbol}': 2,
                            'funding_rate/{symbol}': 2,
                            'kline/{symbol}': 2,
                            'kline/index_price/{symbol}': 2,
                            'kline/fair_price/{symbol}': 2,
                            'deals/{symbol}': 2,
                            'ticker': 2,
                            'risk_reverse': 2,
                            'risk_reverse/history': 2,
                            'funding_rate/history': 2,
                        },
                    },
                    'private': {
                        'get': {
                            'account/assets': 2,
                            'account/asset/{currency}': 2,
                            'account/transfer_record': 2,
                            'position/list/history_positions': 2,
                            'position/open_positions': 2,
                            'position/funding_records': 2,
                            'position/position_mode': 2,
                            'order/list/open_orders/{symbol}': 2,
                            'order/list/history_orders': 2,
                            'order/external/{symbol}/{external_oid}': 2,
                            'order/get/{order_id}': 2,
                            'order/batch_query': 8,
                            'order/deal_details/{order_id}': 2,
                            'order/list/order_deals': 2,
                            'planorder/list/orders': 2,
                            'stoporder/list/orders': 2,
                            'stoporder/order_details/{stop_order_id}': 2,
                            'account/risk_limit': 2,
                            'account/tiered_fee_rate': 2,
                        },
                        'post': {
                            'position/change_margin': 2,
                            'position/change_leverage': 2,
                            'position/change_position_mode': 2,
                            'order/submit': 2,
                            'order/submit_batch': 40,
                            'order/cancel': 2,
                            'order/cancel_with_external': 2,
                            'order/cancel_all': 2,
                            'account/change_risk_level': 2,
                            'planorder/place': 2,
                            'planorder/cancel': 2,
                            'planorder/cancel_all': 2,
                            'stoporder/cancel': 2,
                            'stoporder/cancel_all': 2,
                            'stoporder/change_price': 2,
                            'stoporder/change_plan_price': 2,
                        },
                    },
                },
                'spot': {
                    'public': {
                        'get': {
                            'market/symbols': 1,
                            'market/coin/list': 2,
                            'common/timestamp': 1,
                            'common/ping': 1,
                            'market/ticker': 1,
                            'market/depth': 1,
                            'market/deals': 1,
                            'market/kline': 1,
                            'market/api_default_symbols': 2,
                        },
                    },
                    'private': {
                        'get': {
                            'account/info': 1,
                            'order/open_orders': 1,
                            'order/list': 1,
                            'order/query': 1,
                            'order/deals': 1,
                            'order/deal_detail': 1,
                            'asset/deposit/address/list': 2,
                            'asset/deposit/list': 2,
                            'asset/address/list': 2,
                            'asset/withdraw/list': 2,
                            'asset/internal/transfer/record': 10,
                            'account/balance': 10,
                            'asset/internal/transfer/info': 10,
                            'market/api_symbols': 2,
                        },
                        'post': {
                            'order/place': 1,
                            'order/place_batch': 1,
                            'asset/withdraw': 2,
                            'asset/internal/transfer': 10,
                        },
                        'delete': {
                            'order/cancel': 1,
                            'order/cancel_by_symbol': 1,
                            'asset/withdraw': 2,
                        },
                    },
                },
            },
            'precisionMode': TICK_SIZE,
            'fees': {
                'trading': {
                    'tierBased': false,
                    'percentage': true,
                    'maker': 0.2 / 100, // maker / taker
                    'taker': 0.2 / 100,
                },
            },
            'options': {
                'timeframes': {
                    'spot': {
                        '1m': '1m',
                        '5m': '5m',
                        '15m': '15m',
                        '30m': '30m',
                        '1h': '1h',
                        '1d': '1d',
                        '1M': '1M',
                    },
                    'contract': {
                        '1m': 'Min1',
                        '5m': 'Min5',
                        '15m': 'Min15',
                        '30m': 'Min30',
                        '1h': 'Min60',
                        '4h': 'Hour4',
                        '8h': 'Hour8',
                        '1d': 'Day1',
                        '1w': 'Week1',
                        '1M': 'Month1',
                    },
                },
                'defaultType': 'spot', // spot, swap
                'networks': {
                    'TRX': 'TRC-20',
                    'TRC20': 'TRC-20',
                    'ETH': 'ERC-20',
                    'ERC20': 'ERC-20',
                    'BEP20': 'BEP20(BSC)',
                },
                'accountsByType': {
                    'spot': 'MAIN',
                    'swap': 'CONTRACT',
                },
                'transfer': {
                    'accountsById': {
                        'MAIN': 'spot',
                        'CONTRACT': 'swap',
                    },
                    'status': {
                        'SUCCESS': 'ok',
                        'FAILED': 'failed',
                        'WAIT': 'pending',
                    },
                },
                'fetchOrdersByState': {
                    'method': 'spotPrivateGetOrderList', // contractPrivateGetPlanorderListOrders
                },
                'cancelOrder': {
                    'method': 'spotPrivateDeleteOrderCancel', // contractPrivatePostOrderCancel contractPrivatePostPlanorderCancel
                },
            },
            'commonCurrencies': {
                'BEYONDPROTOCOL': 'BEYOND',
                'BIFI': 'BIFIF',
                'BYN': 'BeyondFi',
                'COFI': 'COFIX', // conflict with CoinFi
                'DFI': 'DfiStarter',
                'DFT': 'dFuture',
                'DRK': 'DRK',
                'EGC': 'Egoras Credit',
                'FLUX1': 'FLUX', // switched places
                'FLUX': 'FLUX1', // switched places
                'FREE': 'FreeRossDAO', // conflict with FREE Coin
                'GMT': 'GMT Token',
                'HERO': 'Step Hero', // conflict with Metahero
                'MIMO': 'Mimosa',
                'PROS': 'Pros.Finance', // conflict with Prosper
                'SIN': 'Sin City Token',
                'STEPN': 'GMT',
            },
            'exceptions': {
                'exact': {
                    '400': BadRequest, // Invalid parameter
                    '401': AuthenticationError, // Invalid signature, fail to pass the validation
                    '402': AuthenticationError, // {"success":false,"code":402,"message":"API key expired!"}
                    '403': PermissionDenied, // {"msg":"no permission to access the endpoint","code":403}
                    '429': RateLimitExceeded, // too many requests, rate limit rule is violated
                    '703': PermissionDenied, // Require trade read permission!
                    '1000': AccountNotEnabled, // {"success":false,"code":1000,"message":"Please open contract account first!"}
                    '1002': InvalidOrder, // {"success":false,"code":1002,"message":"Contract not allow place order!"}
                    '10072': AuthenticationError, // Invalid access key
                    '10073': AuthenticationError, // Invalid request time
                    '10075': PermissionDenied, // {"msg":"IP [xxx.xxx.xxx.xxx] not in the ip white list","code":10075}
                    '10101': InsufficientFunds, // {"code":10101,"msg":"Insufficient balance"}
                    '10216': InvalidAddress, // {"code":10216,"msg":"No available deposit address"}
                    '10232': BadSymbol, // {"code":10232,"msg":"The currency not exist"}
                    '30000': BadSymbol, // Trading is suspended for the requested symbol
                    '30001': InvalidOrder, // Current trading type (bid or ask) is not allowed
                    '30002': InvalidOrder, // Invalid trading amount, smaller than the symbol minimum trading amount
                    '30003': InvalidOrder, // Invalid trading amount, greater than the symbol maximum trading amount
                    '30004': InsufficientFunds, // Insufficient balance
                    '30005': InvalidOrder, // Oversell error
                    '30010': InvalidOrder, // Price out of allowed range
                    '30014': BadSymbol, // {"msg":"invalid symbol","code":30014}
                    '30016': BadSymbol, // Market is closed
                    '30019': InvalidOrder, // Orders count over limit for batch processing
                    '30020': BadSymbol, // Restricted symbol, API access is not allowed for the time being
                    '30021': BadSymbol, // Invalid symbol
                    '33333': BadSymbol, // {"code":33333,"msg":"currency can not be null"}
                },
                'broad': {
                    'price and quantity must be positive': InvalidOrder, // {"msg":"price and quantity must be positive","code":400}
                },
            },
        });
    }

    async fetchTime (params = {}) {
        /**
         * @method
         * @name mexc#fetchTime
         * @description fetches the current integer timestamp in milliseconds from the exchange server
         * @param {object} params extra parameters specific to the mexc api endpoint
         * @returns {int} the current integer timestamp in milliseconds from the exchange server
         */
        const [ marketType, query ] = this.handleMarketTypeAndParams ('fetchTime', undefined, params);
        const method = this.getSupportedMapping (marketType, {
            'spot': 'spotPublicGetCommonTimestamp',
            'swap': 'contractPublicGetPing',
        });
        const response = await this[method] (this.extend (query));
        //
        // spot
        //
        //     {
        //         "code":200,
        //         "data":1633375641837
        //     }
        //
        // contract
        //
        //     {
        //         "success":true,
        //         "code":0,
        //         "data":1634095541710
        //     }
        //
        return this.safeInteger (response, 'data');
    }

    async fetchStatus (params = {}) {
        /**
         * @method
         * @name mexc#fetchStatus
         * @description the latest known information on the availability of the exchange API
         * @param {object} params extra parameters specific to the mexc api endpoint
         * @returns {object} a [status structure]{@link https://docs.ccxt.com/en/latest/manual.html#exchange-status-structure}
         */
        const response = await this.spotPublicGetCommonPing (params);
        //
        //     { "code":200 }
        //
        const code = this.safeInteger (response, 'code');
        const status = (code === 200) ? 'ok' : 'maintenance';
        return {
            'status': status,
            'updated': undefined,
            'eta': undefined,
            'url': undefined,
            'info': response,
        };
    }

    async fetchCurrencies (params = {}) {
        /**
         * @method
         * @name mexc#fetchCurrencies
         * @description fetches all available currencies on an exchange
         * @param {object} params extra parameters specific to the mexc api endpoint
         * @returns {object} an associative dictionary of currencies
         */
        const response = await this.spotPublicGetMarketCoinList (params);
        //
        //     {
        //         "code":200,
        //         "data":[
        //             {
        //                 "currency":"AGLD",
        //                 "coins":[
        //                     {
        //                         "chain":"ERC20",
        //                         "precision":18,
        //                         "fee":8.09,
        //                         "is_withdraw_enabled":true,
        //                         "is_deposit_enabled":true,
        //                         "deposit_min_confirm":16,
        //                         "withdraw_limit_max":500000.0,
        //                         "withdraw_limit_min":14.0
        //                     }
        //                 ],
        //                 "full_name":"Adventure Gold"
        //             },
        //         ]
        //     }
        //
        const data = this.safeValue (response, 'data', []);
        const result = {};
        for (let i = 0; i < data.length; i++) {
            const currency = data[i];
            const id = this.safeString (currency, 'currency');
            const code = this.safeCurrencyCode (id);
            const name = this.safeString (currency, 'full_name');
            let currencyActive = false;
            let currencyPrecision = undefined;
            let currencyFee = undefined;
            let currencyWithdrawMin = undefined;
            let currencyWithdrawMax = undefined;
            const networks = {};
            const chains = this.safeValue (currency, 'coins', []);
            let depositEnabled = false;
            let withdrawEnabled = false;
            for (let j = 0; j < chains.length; j++) {
                const chain = chains[j];
                const networkId = this.safeString (chain, 'chain');
                const network = this.safeNetwork (networkId);
                const isDepositEnabled = this.safeValue (chain, 'is_deposit_enabled', false);
                const isWithdrawEnabled = this.safeValue (chain, 'is_withdraw_enabled', false);
                const active = (isDepositEnabled && isWithdrawEnabled);
                currencyActive = active || currencyActive;
                const withdrawMin = this.safeString (chain, 'withdraw_limit_min');
                const withdrawMax = this.safeString (chain, 'withdraw_limit_max');
                currencyWithdrawMin = (currencyWithdrawMin === undefined) ? withdrawMin : currencyWithdrawMin;
                currencyWithdrawMax = (currencyWithdrawMax === undefined) ? withdrawMax : currencyWithdrawMax;
                if (Precise.stringGt (currencyWithdrawMin, withdrawMin)) {
                    currencyWithdrawMin = withdrawMin;
                }
                if (Precise.stringLt (currencyWithdrawMax, withdrawMax)) {
                    currencyWithdrawMax = withdrawMax;
                }
                if (isDepositEnabled) {
                    depositEnabled = true;
                }
                if (isWithdrawEnabled) {
                    withdrawEnabled = true;
                }
                networks[network] = {
                    'info': chain,
                    'id': networkId,
                    'network': network,
                    'active': active,
                    'deposit': isDepositEnabled,
                    'withdraw': isWithdrawEnabled,
                    'fee': this.safeNumber (chain, 'fee'),
                    'precision': this.parseNumber (this.parsePrecision (this.safeString (chain, 'precision'))),
                    'limits': {
                        'withdraw': {
                            'min': withdrawMin,
                            'max': withdrawMax,
                        },
                    },
                };
            }
            const networkKeys = Object.keys (networks);
            const networkKeysLength = networkKeys.length;
            if ((networkKeysLength === 1) || ('NONE' in networks)) {
                const defaultNetwork = this.safeValue2 (networks, 'NONE', networkKeysLength - 1);
                if (defaultNetwork !== undefined) {
                    currencyFee = defaultNetwork['fee'];
                    currencyPrecision = defaultNetwork['precision'];
                }
            }
            result[code] = {
                'id': id,
                'code': code,
                'info': currency,
                'name': name,
                'active': currencyActive,
                'deposit': depositEnabled,
                'withdraw': withdrawEnabled,
                'fee': currencyFee,
                'precision': currencyPrecision,
                'limits': {
                    'amount': {
                        'min': undefined,
                        'max': undefined,
                    },
                    'withdraw': {
                        'min': currencyWithdrawMin,
                        'max': currencyWithdrawMax,
                    },
                },
                'networks': networks,
            };
        }
        return result;
    }

    async fetchMarkets (params = {}) {
        /**
         * @method
         * @name mexc#fetchMarkets
         * @description retrieves data on all markets for mexc
         * @param {object} params extra parameters specific to the exchange api endpoint
         * @returns {[object]} an array of objects representing market data
         */
        const defaultType = this.safeString2 (this.options, 'fetchMarkets', 'defaultType', 'spot');
        const type = this.safeString (params, 'type', defaultType);
        const query = this.omit (params, 'type');
        const spot = (type === 'spot');
        const swap = (type === 'swap');
        if (!spot && !swap) {
            throw new ExchangeError (this.id + " does not support '" + type + "' type, set exchange.options['defaultType'] to 'spot' or 'swap''"); // eslint-disable-line quotes
        }
        if (spot) {
            return await this.fetchSpotMarkets (query);
        } else if (swap) {
            return await this.fetchContractMarkets (query);
        }
    }

    async fetchContractMarkets (params = {}) {
        const response = await this.contractPublicGetDetail (params);
        //
        //     {
        //         "success":true,
        //         "code":0,
        //         "data":[
        //             {
        //                 "symbol":"BTC_USDT",
        //                 "displayName":"BTC_USDT永续",
        //                 "displayNameEn":"BTC_USDT SWAP",
        //                 "positionOpenType":3,
        //                 "baseCoin":"BTC",
        //                 "quoteCoin":"USDT",
        //                 "settleCoin":"USDT",
        //                 "contractSize":0.0001,
        //                 "minLeverage":1,
        //                 "maxLeverage":125,
        //                 "priceScale":2,
        //                 "volScale":0,
        //                 "amountScale":4,
        //                 "priceUnit":0.5,
        //                 "volUnit":1,
        //                 "minVol":1,
        //                 "maxVol":1000000,
        //                 "bidLimitPriceRate":0.1,
        //                 "askLimitPriceRate":0.1,
        //                 "takerFeeRate":0.0006,
        //                 "makerFeeRate":0.0002,
        //                 "maintenanceMarginRate":0.004,
        //                 "initialMarginRate":0.008,
        //                 "riskBaseVol":10000,
        //                 "riskIncrVol":200000,
        //                 "riskIncrMmr":0.004,
        //                 "riskIncrImr":0.004,
        //                 "riskLevelLimit":5,
        //                 "priceCoefficientVariation":0.1,
        //                 "indexOrigin":["BINANCE","GATEIO","HUOBI","MXC"],
        //                 "state":0, // 0 enabled, 1 delivery, 2 completed, 3 offline, 4 pause
        //                 "isNew":false,
        //                 "isHot":true,
        //                 "isHidden":false
        //             },
        //         ]
        //     }
        //
        const data = this.safeValue (response, 'data', []);
        const result = [];
        for (let i = 0; i < data.length; i++) {
            const market = data[i];
            const id = this.safeString (market, 'symbol');
            const baseId = this.safeString (market, 'baseCoin');
            const quoteId = this.safeString (market, 'quoteCoin');
            const settleId = this.safeString (market, 'settleCoin');
            const base = this.safeCurrencyCode (baseId);
            const quote = this.safeCurrencyCode (quoteId);
            const settle = this.safeCurrencyCode (settleId);
            const state = this.safeString (market, 'state');
            result.push ({
                'id': id,
                'symbol': base + '/' + quote + ':' + settle,
                'base': base,
                'quote': quote,
                'settle': settle,
                'baseId': baseId,
                'quoteId': quoteId,
                'settleId': settleId,
                'type': 'swap',
                'spot': false,
                'margin': false,
                'swap': true,
                'future': false,
                'option': false,
                'active': (state === '0'),
                'contract': true,
                'linear': true,
                'inverse': false,
                'taker': this.safeNumber (market, 'takerFeeRate'),
                'maker': this.safeNumber (market, 'makerFeeRate'),
                'contractSize': this.safeNumber (market, 'contractSize'),
                'expiry': undefined,
                'expiryDatetime': undefined,
                'strike': undefined,
                'optionType': undefined,
                'precision': {
                    'amount': this.safeNumber (market, 'volUnit'),
                    'price': this.safeNumber (market, 'priceUnit'),
                },
                'limits': {
                    'leverage': {
                        'min': this.safeNumber (market, 'minLeverage'),
                        'max': this.safeNumber (market, 'maxLeverage'),
                    },
                    'amount': {
                        'min': this.safeNumber (market, 'minVol'),
                        'max': this.safeNumber (market, 'maxVol'),
                    },
                    'price': {
                        'min': undefined,
                        'max': undefined,
                    },
                    'cost': {
                        'min': undefined,
                        'max': undefined,
                    },
                },
                'info': market,
            });
        }
        return result;
    }

    async fetchSpotMarkets (params = {}) {
        const response = await this.spotPublicGetMarketSymbols (params);
        //
        //     {
        //         "code":200,
        //         "data":[
        //             {
        //                 "symbol":"DFD_USDT",
        //                 "state":"ENABLED",
        //                 "countDownMark":1,
        //                 "vcoinName":"DFD",
        //                 "vcoinStatus":1,
        //                 "price_scale":4,
        //                 "quantity_scale":2,
        //                 "min_amount":"5", // not an amount = cost
        //                 "max_amount":"5000000",
        //                 "maker_fee_rate":"0.002",
        //                 "taker_fee_rate":"0.002",
        //                 "limited":true,
        //                 "etf_mark":0,
        //                 "symbol_partition":"ASSESS"
        //             },
        //         ]
        //     }
        //
        const data = this.safeValue (response, 'data', []);
        const response2 = await this.spotPublicGetMarketApiDefaultSymbols (params);
        //
        //     {
        //         "code":200,
        //         "data":{
        //             "symbol":[
        //                 "ALEPH_USDT","OGN_USDT","HC_USDT",
        //              ]
        //         }
        //     }
        //
        const data2 = this.safeValue (response2, 'data', {});
        const symbols = this.safeValue (data2, 'symbol', []);
        const result = [];
        for (let i = 0; i < data.length; i++) {
            const market = data[i];
            const id = this.safeString (market, 'symbol');
            const [ baseId, quoteId ] = id.split ('_');
            const base = this.safeCurrencyCode (baseId);
            const quote = this.safeCurrencyCode (quoteId);
            const state = this.safeString (market, 'state');
            let active = false;
            for (let j = 0; j < symbols.length; j++) {
                if (symbols[j] === id) {
                    if (state === 'ENABLED') {
                        active = true;
                    }
                    break;
                }
            }
            result.push ({
                'id': id,
                'symbol': base + '/' + quote,
                'base': base,
                'quote': quote,
                'settle': undefined,
                'baseId': baseId,
                'quoteId': quoteId,
                'settleId': undefined,
                'type': 'spot',
                'spot': true,
                'margin': false,
                'swap': false,
                'future': false,
                'option': false,
                'active': active,
                'contract': false,
                'linear': undefined,
                'inverse': undefined,
                'taker': this.safeNumber (market, 'taker_fee_rate'),
                'maker': this.safeNumber (market, 'maker_fee_rate'),
                'contractSize': undefined,
                'expiry': undefined,
                'expiryDatetime': undefined,
                'strike': undefined,
                'optionType': undefined,
                'precision': {
                    'amount': this.parseNumber (this.parsePrecision (this.safeString (market, 'quantity_scale'))),
                    'price': this.parseNumber (this.parsePrecision (this.safeString (market, 'price_scale'))),
                },
                'limits': {
                    'leverage': {
                        'min': undefined,
                        'max': undefined,
                    },
                    'amount': {
                        'min': undefined,
                        'max': undefined,
                    },
                    'price': {
                        'min': undefined,
                        'max': undefined,
                    },
                    'cost': {
                        'min': this.safeNumber (market, 'min_amount'),
                        'max': this.safeNumber (market, 'max_amount'),
                    },
                },
                'info': market,
            });
        }
        return result;
    }

    async fetchTickers (symbols = undefined, params = {}) {
        /**
         * @method
         * @name mexc#fetchTickers
         * @description fetches price tickers for multiple markets, statistical calculations with the information calculated over the past 24 hours each market
         * @param {[string]|undefined} symbols unified symbols of the markets to fetch the ticker for, all market tickers are returned if not assigned
         * @param {object} params extra parameters specific to the mexc api endpoint
         * @returns {object} an array of [ticker structures]{@link https://docs.ccxt.com/en/latest/manual.html#ticker-structure}
         */
        await this.loadMarkets ();
        const [ marketType, query ] = this.handleMarketTypeAndParams ('fetchTickers', undefined, params);
        const method = this.getSupportedMapping (marketType, {
            'spot': 'spotPublicGetMarketTicker',
            'swap': 'contractPublicGetTicker',
        });
        const response = await this[method] (this.extend (query));
        //
        //     {
        //         "success":true,
        //         "code":0,
        //         "data":[
        //             {
        //                 "symbol":"NKN_USDT",
        //                 "lastPrice":0.36199,
        //                 "bid1":0.35908,
        //                 "ask1":0.36277,
        //                 "volume24":657754,
        //                 "amount24":239024.53998,
        //                 "holdVol":149969,
        //                 "lower24Price":0.34957,
        //                 "high24Price":0.37689,
        //                 "riseFallRate":0.0117,
        //                 "riseFallValue":0.00419,
        //                 "indexPrice":0.36043,
        //                 "fairPrice":0.36108,
        //                 "fundingRate":0.000535,
        //                 "maxBidPrice":0.43251,
        //                 "minAskPrice":0.28834,
        //                 "timestamp":1634163352075
        //             },
        //         ]
        //     }
        //
        const data = this.safeValue (response, 'data', []);
        return this.parseTickers (data, symbols);
    }

    async fetchTicker (symbol, params = {}) {
        /**
         * @method
         * @name mexc#fetchTicker
         * @description fetches a price ticker, a statistical calculation with the information calculated over the past 24 hours for a specific market
         * @param {string} symbol unified symbol of the market to fetch the ticker for
         * @param {object} params extra parameters specific to the mexc api endpoint
         * @returns {object} a [ticker structure]{@link https://docs.ccxt.com/en/latest/manual.html#ticker-structure}
         */
        await this.loadMarkets ();
        const market = this.market (symbol);
        const request = {
            'symbol': market['id'],
        };
        let method = undefined;
        if (market['spot']) {
            method = 'spotPublicGetMarketTicker';
        } else if (market['swap']) {
            method = 'contractPublicGetTicker';
        }
        const response = await this[method] (this.extend (request, params));
        //
        // spot
        //
        //     {
        //         "code":200,
        //         "data":[
        //             {
        //                 "symbol":"BTC_USDT",
        //                 "volume":"880.821523",
        //                 "high":"49496.95", // highest price over the past 24 hours
        //                 "low":"46918.4", // lowest
        //                 "bid":"49297.64", // current buying price == the best price you can sell for
        //                 "ask":"49297.75", // current selling price == the best price you can buy for
        //                 "open":"48764.9", // open price 24h ago
        //                 "last":"49297.73", // last = close
        //                 "time":1633378200000, // timestamp
        //                 "change_rate":"0.0109265" // (last / open) - 1
        //             }
        //         ]
        //     }
        //
        // swap / contract
        //
        //     {
        //         "success":true,
        //         "code":0,
        //         "data":{
        //             "symbol":"ETH_USDT",
        //             "lastPrice":3581.3,
        //             "bid1":3581.25,
        //             "ask1":3581.5,
        //             "volume24":4045530,
        //             "amount24":141331823.5755,
        //             "holdVol":5832946,
        //             "lower24Price":3413.4,
        //             "high24Price":3588.7,
        //             "riseFallRate":0.0275,
        //             "riseFallValue":95.95,
        //             "indexPrice":3580.7852,
        //             "fairPrice":3581.08,
        //             "fundingRate":0.000063,
        //             "maxBidPrice":3938.85,
        //             "minAskPrice":3222.7,
        //             "timestamp":1634162885016
        //         }
        //     }
        //
        if (market['spot']) {
            const data = this.safeValue (response, 'data', []);
            const ticker = this.safeValue (data, 0);
            return this.parseTicker (ticker, market);
        } else if (market['swap']) {
            const data = this.safeValue (response, 'data', {});
            return this.parseTicker (data, market);
        }
    }

    parseTicker (ticker, market = undefined) {
        //
        // spot
        //
        //     {
        //         "symbol":"BTC_USDT",
        //         "volume":"880.821523",
        //         "high":"49496.95",
        //         "low":"46918.4",
        //         "bid":"49297.64",
        //         "ask":"49297.75",
        //         "open":"48764.9",
        //         "last":"49297.73",
        //         "time":1633378200000,
        //         "change_rate":"0.0109265"
        //     }
        //
        // contract
        //
        //     {
        //         "symbol":"ETH_USDT",
        //         "lastPrice":3581.3,
        //         "bid1":3581.25,
        //         "ask1":3581.5,
        //         "volume24":4045530,
        //         "amount24":141331823.5755,
        //         "holdVol":5832946,
        //         "lower24Price":3413.4,
        //         "high24Price":3588.7,
        //         "riseFallRate":0.0275,
        //         "riseFallValue":95.95,
        //         "indexPrice":3580.7852,
        //         "fairPrice":3581.08,
        //         "fundingRate":0.000063,
        //         "maxBidPrice":3938.85,
        //         "minAskPrice":3222.7,
        //         "timestamp":1634162885016
        //     }
        //
        const timestamp = this.safeInteger2 (ticker, 'time', 'timestamp');
        const marketId = this.safeString (ticker, 'symbol');
        const symbol = this.safeSymbol (marketId, market, '_');
        const baseVolume = this.safeString2 (ticker, 'volume', 'volume24');
        const quoteVolume = this.safeString (ticker, 'amount24');
        const open = this.safeString (ticker, 'open');
        const last = this.safeString2 (ticker, 'last', 'lastPrice');
        const change = this.safeString (ticker, 'riseFallValue');
        const riseFallRate = this.safeString (ticker, 'riseFallRate');
        const percentage = Precise.stringAdd (riseFallRate, '1');
        return this.safeTicker ({
            'symbol': symbol,
            'timestamp': timestamp,
            'datetime': this.iso8601 (timestamp),
            'high': this.safeString2 (ticker, 'high', 'high24Price'),
            'low': this.safeString2 (ticker, 'low', 'lower24Price'),
            'bid': this.safeString2 (ticker, 'bid', 'bid1'),
            'bidVolume': undefined,
            'ask': this.safeString2 (ticker, 'ask', 'ask1'),
            'askVolume': undefined,
            'vwap': undefined,
            'open': open,
            'close': last,
            'last': last,
            'previousClose': undefined,
            'change': change,
            'percentage': percentage,
            'average': undefined,
            'baseVolume': baseVolume,
            'quoteVolume': quoteVolume,
            'info': ticker,
        }, market);
    }

    async fetchOrderBook (symbol, limit = undefined, params = {}) {
        /**
         * @method
         * @name mexc#fetchOrderBook
         * @description fetches information on open orders with bid (buy) and ask (sell) prices, volumes and other data
         * @param {string} symbol unified symbol of the market to fetch the order book for
         * @param {number|undefined} limit the maximum amount of order book entries to return
         * @param {object} params extra parameters specific to the mexc api endpoint
         * @returns {object} A dictionary of [order book structures]{@link https://docs.ccxt.com/en/latest/manual.html#order-book-structure} indexed by market symbols
         */
        await this.loadMarkets ();
        const market = this.market (symbol);
        const request = {
            'symbol': market['id'],
        };
        let method = undefined;
        if (market['spot']) {
            method = 'spotPublicGetMarketDepth';
            if (limit === undefined) {
                limit = 100; // the spot api requires a limit
            }
            request['depth'] = limit;
        } else if (market['swap']) {
            method = 'contractPublicGetDepthSymbol';
            if (limit !== undefined) {
                request['limit'] = limit;
            }
        }
        const response = await this[method] (this.extend (request, params));
        //
        // spot
        //
        //     {
        //         "code":200,
        //         "data":{
        //             "asks":[
        //                 {"price":"49060.56","quantity":"0.099842"},
        //                 {"price":"49060.58","quantity":"0.016003"},
        //                 {"price":"49060.6","quantity":"0.023677"}
        //             ],
        //             "bids":[
        //                 {"price":"49060.45","quantity":"1.693009"},
        //                 {"price":"49060.44","quantity":"0.000843"},
        //                 {"price":"49059.98","quantity":"0.735"},
        //             ],
        //             "version":"202454074",
        //         }
        //     }
        //
        // swap / contract
        //
        //     {
        //         "success":true,
        //         "code":0,
        //         "data":{
        //             "asks":[
        //                 [3445.7,48379,1],
        //                 [3445.75,34994,1],
        //                 [3445.8,68634,2],
        //             ],
        //             "bids":[
        //                 [3445.55,44081,1],
        //                 [3445.5,24857,1],
        //                 [3445.45,50272,1],
        //             ],
        //             "version":2827730444,
        //             "timestamp":1634117846232
        //         }
        //     }
        //
        const data = this.safeValue (response, 'data', {});
        const priceKey = market['spot'] ? 'price' : 0;
        const amountKey = market['spot'] ? 'quantity' : 1;
        const timestamp = this.safeInteger (data, 'timestamp');
        const orderbook = this.parseOrderBook (data, symbol, timestamp, 'bids', 'asks', priceKey, amountKey);
        orderbook['nonce'] = this.safeInteger (data, 'version');
        return orderbook;
    }

    async fetchTrades (symbol, since = undefined, limit = undefined, params = {}) {
        /**
         * @method
         * @name mexc#fetchTrades
         * @description get the list of most recent trades for a particular symbol
         * @param {string} symbol unified symbol of the market to fetch trades for
         * @param {number|undefined} since timestamp in ms of the earliest trade to fetch
         * @param {number|undefined} limit the maximum amount of trades to fetch
         * @param {object} params extra parameters specific to the mexc api endpoint
         * @returns {[object]} a list of [trade structures]{@link https://docs.ccxt.com/en/latest/manual.html?#public-trades}
         */
        await this.loadMarkets ();
        const market = this.market (symbol);
        const request = {
            'symbol': market['id'],
        };
        if (limit !== undefined) {
            request['limit'] = limit; // default 100, max 100
        }
        let method = undefined;
        if (market['spot']) {
            method = 'spotPublicGetMarketDeals';
        } else if (market['swap']) {
            method = 'contractPublicGetDealsSymbol';
        }
        const response = await this[method] (this.extend (request, params));
        //
        // spot
        //
        //     {
        //         "code":200,
        //         "data":[
        //             {"trade_time":1633381766725,"trade_price":"0.068981","trade_quantity":"0.005","trade_type":"BID"},
        //             {"trade_time":1633381732705,"trade_price":"0.068979","trade_quantity":"0.006","trade_type":"BID"},
        //             {"trade_time":1633381694604,"trade_price":"0.068975","trade_quantity":"0.011","trade_type":"ASK"},
        //         ]
        //     }
        //
        // swap / contract
        //
        //     {
        //         "success":true,
        //         "code":0,
        //         "data":[
        //             {"p":3598.85,"v":52,"T":1,"O":2,"M":2,"t":1634169038038},
        //             {"p":3599.2,"v":15,"T":2,"O":3,"M":1,"t":1634169035603},
        //             {"p":3600.15,"v":229,"T":2,"O":1,"M":2,"t":1634169026354},
        //         ]
        //     }
        //
        const data = this.safeValue (response, 'data', []);
        return this.parseTrades (data, market, since, limit);
    }

    parseTrade (trade, market = undefined) {
        //
        // public fetchTrades
        //
        //     spot
        //
        //     {
        //         "trade_time":1633381766725,
        //         "trade_price":"0.068981",
        //         "trade_quantity":"0.005",
        //         "trade_type":"BID"
        //     }
        //
        //     swap / contract
        //
        //     {
        //         "p":3598.85,
        //         "v":52,
        //         "T":1, // 1 buy, 2 sell
        //         "O":2, // 1 opens a position, 2 does not open a position
        //         "M":2, // self-trading, 1 yes, 2 no
        //         "t":1634169038038
        //     }
        //
        // private fetchMyTrades, fetchOrderTrades
        //
        //     {
        //         "id":"b160b8f072d9403e96289139d5544809",
        //         "symbol":"USDC_USDT",
        //         "quantity":"150",
        //         "price":"0.9997",
        //         "amount":"149.955",
        //         "fee":"0.29991",
        //         "trade_type":"ASK",
        //         "order_id":"d798765285374222990bbd14decb86cd",
        //         "is_taker":true,
        //         "fee_currency":"USDT",
        //         "create_time":1633984904000
        //     }
        //
        let timestamp = this.safeInteger2 (trade, 'create_time', 'trade_time');
        timestamp = this.safeInteger (trade, 't', timestamp);
        const marketId = this.safeString (trade, 'symbol');
        market = this.safeMarket (marketId, market, '_');
        const symbol = market['symbol'];
        let priceString = this.safeString2 (trade, 'price', 'trade_price');
        priceString = this.safeString (trade, 'p', priceString);
        let amountString = this.safeString2 (trade, 'quantity', 'trade_quantity');
        amountString = this.safeString (trade, 'v', amountString);
        const costString = this.safeString (trade, 'amount');
        let side = this.safeString2 (trade, 'trade_type', 'T');
        if ((side === 'BID') || (side === '1')) {
            side = 'buy';
        } else if ((side === 'ASK') || (side === '2')) {
            side = 'sell';
        }
        let id = this.safeString2 (trade, 'id', 'trade_time');
        if (id === undefined) {
            id = this.safeString (trade, 't', id);
            if (id !== undefined) {
                id += '-' + market['id'] + '-' + amountString;
            }
        }
        const feeCostString = this.safeString (trade, 'fee');
        let fee = undefined;
        if (feeCostString !== undefined) {
            const feeCurrencyId = this.safeString (trade, 'fee_currency');
            const feeCurrencyCode = this.safeCurrencyCode (feeCurrencyId);
            fee = {
                'cost': feeCostString,
                'currency': feeCurrencyCode,
            };
        }
        const orderId = this.safeString (trade, 'order_id');
        const isTaker = this.safeValue (trade, 'is_taker', true);
        const takerOrMaker = isTaker ? 'taker' : 'maker';
        return this.safeTrade ({
            'info': trade,
            'id': id,
            'order': orderId,
            'timestamp': timestamp,
            'datetime': this.iso8601 (timestamp),
            'symbol': symbol,
            'type': undefined,
            'side': side,
            'takerOrMaker': takerOrMaker,
            'price': priceString,
            'amount': amountString,
            'cost': costString,
            'fee': fee,
        }, market);
    }

    async fetchTradingFees (params = {}) {
        /**
         * @method
         * @name mexc#fetchTradingFees
         * @description fetch the trading fees for multiple markets
         * @param {object} params extra parameters specific to the mexc api endpoint
         * @returns {object} a dictionary of [fee structures]{@link https://docs.ccxt.com/en/latest/manual.html#fee-structure} indexed by market symbols
         */
        await this.loadMarkets ();
        const response = await this.spotPublicGetMarketSymbols (params);
        //
        //     {
        //         "code":200,
        //         "data":[
        //             {
        //                 "symbol":"DFD_USDT",
        //                 "state":"ENABLED",
        //                 "countDownMark":1,
        //                 "vcoinName":"DFD",
        //                 "vcoinStatus":1,
        //                 "price_scale":4,
        //                 "quantity_scale":2,
        //                 "min_amount":"5", // not an amount = cost
        //                 "max_amount":"5000000",
        //                 "maker_fee_rate":"0.002",
        //                 "taker_fee_rate":"0.002",
        //                 "limited":true,
        //                 "etf_mark":0,
        //                 "symbol_partition":"ASSESS"
        //             },
        //             ...
        //         ]
        //     }
        //
        const data = this.safeValue (response, 'data', []);
        const result = {};
        for (let i = 0; i < data.length; i++) {
            const fee = data[i];
            const marketId = this.safeString (fee, 'symbol');
            const market = this.safeMarket (marketId, undefined, '_');
            const symbol = market['symbol'];
            result[symbol] = {
                'info': fee,
                'symbol': symbol,
                'maker': this.safeNumber (fee, 'maker_fee_rate'),
                'taker': this.safeNumber (fee, 'taker_fee_rate'),
                'percentage': true,
                'tierBased': false,
            };
        }
        return result;
    }

    async fetchOHLCV (symbol, timeframe = '1m', since = undefined, limit = undefined, params = {}) {
        /**
         * @method
         * @name mexc#fetchOHLCV
         * @description fetches historical candlestick data containing the open, high, low, and close price, and the volume of a market
         * @param {string} symbol unified symbol of the market to fetch OHLCV data for
         * @param {string} timeframe the length of time each candle represents
         * @param {number|undefined} since timestamp in ms of the earliest candle to fetch
         * @param {number|undefined} limit the maximum amount of candles to fetch
         * @param {object} params extra parameters specific to the mexc api endpoint
         * @returns {[[number]]} A list of candles ordered as timestamp, open, high, low, close, volume
         */
        await this.loadMarkets ();
        const market = this.market (symbol);
        const options = this.safeValue (this.options, 'timeframes', {});
        const timeframes = this.safeValue (options, market['type'], {});
        const timeframeValue = this.safeString (timeframes, timeframe);
        if (timeframeValue === undefined) {
            throw new NotSupported (this.id + ' fetchOHLCV() does not support ' + timeframe + ' timeframe for ' + market['type'] + ' markets');
        }
        const request = {
            'symbol': market['id'],
            'interval': timeframeValue,
        };
        let method = undefined;
        if (market['spot']) {
            method = 'spotPublicGetMarketKline';
            if (since !== undefined) {
                request['start_time'] = parseInt (since / 1000);
            }
            if (limit !== undefined) {
                request['limit'] = limit; // default 100
            }
        } else if (market['swap']) {
            method = 'contractPublicGetKlineSymbol';
            if (since !== undefined) {
                request['start'] = parseInt (since / 1000);
            }
            // request['end'] = this.seconds ();
        }
        const response = await this[method] (this.extend (request, params));
        //
        // spot
        //
        //     {
        //         "code":200,
        //         "data":[
        //             [1633377000,"49227.47","49186.21","49227.47","49169.48","0.5984809999999999","29434.259665989997"],
        //             [1633377060,"49186.21","49187.03","49206.64","49169.18","0.3658478","17990.651234393"],
        //             [1633377120,"49187.03","49227.2","49227.2","49174.4","0.0687651","3382.353190352"],
        //         ],
        //     }
        //
        // swap / contract
        //
        //     {
        //         "success":true,
        //         "code":0,
        //         "data":{
        //             "time":[1634052300,1634052360,1634052420],
        //             "open":[3492.2,3491.3,3495.65],
        //             "close":[3491.3,3495.65,3495.2],
        //             "high":[3495.85,3496.55,3499.4],
        //             "low":[3491.15,3490.9,3494.2],
        //             "vol":[1740.0,351.0,314.0],
        //             "amount":[60793.623,12260.4885,10983.1375],
        //         }
        //     }
        //
        if (market['spot']) {
            const data = this.safeValue (response, 'data', []);
            return this.parseOHLCVs (data, market, timeframe, since, limit);
        } else if (market['swap']) {
            const data = this.safeValue (response, 'data', {});
            const result = this.convertTradingViewToOHLCV (data, 'time', 'open', 'high', 'low', 'close', 'vol');
            return this.parseOHLCVs (result, market, timeframe, since, limit);
        }
    }

    parseOHLCV (ohlcv, market = undefined) {
        //
        // the ordering in spot candles is OCHLV
        //
        //     [
        //         1633377000, // 0 timestamp (unix seconds)
        //         "49227.47", // 1 open price
        //         "49186.21", // 2 closing price
        //         "49227.47", // 3 high
        //         "49169.48", // 4 low
        //         "0.5984809999999999", // 5 base volume
        //         "29434.259665989997", // 6 quote volume
        //     ]
        //
        // the ordering in swap / contract candles is OHLCV
        //
        return [
            this.safeTimestamp (ohlcv, 0),
            this.safeNumber (ohlcv, 1),
            this.safeNumber (ohlcv, market['spot'] ? 3 : 2),
            this.safeNumber (ohlcv, market['spot'] ? 4 : 3),
            this.safeNumber (ohlcv, market['spot'] ? 2 : 4),
            this.safeNumber (ohlcv, 5),
        ];
    }

    async fetchBalance (params = {}) {
        /**
         * @method
         * @name mexc#fetchBalance
         * @description query for balance and get the amount of funds available for trading or funds locked in orders
         * @param {object} params extra parameters specific to the mexc api endpoint
         * @returns {object} a [balance structure]{@link https://docs.ccxt.com/en/latest/manual.html?#balance-structure}
         */
        await this.loadMarkets ();
        const [ marketType, query ] = this.handleMarketTypeAndParams ('fetchBalance', undefined, params);
        const method = this.getSupportedMapping (marketType, {
            'spot': 'spotPrivateGetAccountInfo',
            'margin': 'spotPrivateGetAccountInfo',
            'swap': 'contractPrivateGetAccountAssets',
        });
        const spot = (marketType === 'spot');
        const response = await this[method] (query);
        //
        // spot
        //
        //     {
        //         code: "200",
        //         data: {
        //             USDC: { frozen: "0", available: "150" }
        //         }
        //     }
        //
        // swap / contract
        //
        //     {
        //         "success":true,
        //         "code":0,
        //         "data":[
        //             {"currency":"BSV","positionMargin":0,"availableBalance":0,"cashBalance":0,"frozenBalance":0,"equity":0,"unrealized":0,"bonus":0},
        //             {"currency":"BCH","positionMargin":0,"availableBalance":0,"cashBalance":0,"frozenBalance":0,"equity":0,"unrealized":0,"bonus":0},
        //             {"currency":"CRV","positionMargin":0,"availableBalance":0,"cashBalance":0,"frozenBalance":0,"equity":0,"unrealized":0,"bonus":0},
        //         ]
        //     }
        //
        const data = this.safeValue (response, 'data', {});
        const currentTime = this.milliseconds ();
        const result = {
            'info': response,
            'timestamp': currentTime,
            'datetime': this.iso8601 (currentTime),
        };
        if (spot) {
            const currencyIds = Object.keys (data);
            for (let i = 0; i < currencyIds.length; i++) {
                const currencyId = currencyIds[i];
                const code = this.safeCurrencyCode (currencyId);
                const balance = this.safeValue (data, currencyId, {});
                const account = this.account ();
                account['free'] = this.safeString (balance, 'available');
                account['used'] = this.safeString (balance, 'frozen');
                result[code] = account;
            }
        } else {
            for (let i = 0; i < data.length; i++) {
                const balance = data[i];
                const currencyId = this.safeString (balance, 'currency');
                const code = this.safeCurrencyCode (currencyId);
                const account = this.account ();
                account['free'] = this.safeString (balance, 'availableBalance');
                account['used'] = this.safeString (balance, 'frozenBalance');
                result[code] = account;
            }
        }
        return this.safeBalance (result);
    }

    safeNetwork (networkId) {
        if (networkId.indexOf ('BSC') >= 0) {
            return 'BEP20';
        }
        const parts = networkId.split (' ');
        networkId = parts.join ('');
        networkId = networkId.replace ('-20', '20');
        const networksById = {
            'ETH': 'ETH',
            'ERC20': 'ERC20',
            'BEP20(BSC)': 'BEP20',
            'TRX': 'TRC20',
        };
        return this.safeString (networksById, networkId, networkId);
    }

    parseDepositAddress (depositAddress, currency = undefined) {
        //
        //     {"chain":"ERC-20","address":"0x55cbd73db24eafcca97369e3f2db74b2490586e6"},
        //     {"chain":"MATIC","address":"0x05aa3236f1970eae0f8feb17ec19435b39574d74"},
        //     {"chain":"TRC20","address":"TGaPfhW41EXD3sAfs1grLF6DKfugfqANNw"},
        //     {"chain":"SOL","address":"5FSpUKuh2gjw4mF89T2e7sEjzUA1SkRKjBChFqP43KhV"},
        //     {"chain":"ALGO","address":"B3XTZND2JJTSYR7R2TQVCUDT4QSSYVAIZYDPWVBX34DGAYATBU3AUV43VU"}
        //
        //
        const address = this.safeString (depositAddress, 'address');
        const code = this.safeCurrencyCode (undefined, currency);
        const networkId = this.safeString (depositAddress, 'chain');
        const network = this.safeNetwork (networkId);
        this.checkAddress (address);
        return {
            'currency': code,
            'address': address,
            'tag': undefined,
            'network': network,
            'info': depositAddress,
        };
    }

    async fetchDepositAddressesByNetwork (code, params = {}) {
        /**
         * @method
         * @name mexc#fetchDepositAddressesByNetwork
         * @description fetch a dictionary of addresses for a currency, indexed by network
         * @param {string} code unified currency code of the currency for the deposit address
         * @param {object} params extra parameters specific to the mexc api endpoint
         * @returns {object} a dictionary of [address structures]{@link https://docs.ccxt.com/en/latest/manual.html#address-structure} indexed by the network
         */
        await this.loadMarkets ();
        const currency = this.currency (code);
        const request = {
            'currency': currency['id'],
        };
        const response = await this.spotPrivateGetAssetDepositAddressList (this.extend (request, params));
        //
        //     {
        //         "code":200,
        //         "data":{
        //             "currency":"USDC",
        //             "chains":[
        //                 {"chain":"ERC-20","address":"0x55cbd73db24eafcca97369e3f2db74b2490586e6"},
        //                 {"chain":"MATIC","address":"0x05aa3236f1970eae0f8feb17ec19435b39574d74"},
        //                 {"chain":"TRC20","address":"TGaPfhW41EXD3sAfs1grLF6DKfugfqANNw"},
        //                 {"chain":"SOL","address":"5FSpUKuh2gjw4mF89T2e7sEjzUA1SkRKjBChFqP43KhV"},
        //                 {"chain":"ALGO","address":"B3XTZND2JJTSYR7R2TQVCUDT4QSSYVAIZYDPWVBX34DGAYATBU3AUV43VU"}
        //             ]
        //         }
        //     }
        //
        const data = this.safeValue (response, 'data', {});
        const chains = this.safeValue (data, 'chains', []);
        const depositAddresses = [];
        for (let i = 0; i < chains.length; i++) {
            const depositAddress = this.parseDepositAddress (chains[i], currency);
            depositAddresses.push (depositAddress);
        }
        return this.indexBy (depositAddresses, 'network');
    }

    async fetchDepositAddress (code, params = {}) {
        /**
         * @method
         * @name mexc#fetchDepositAddress
         * @description fetch the deposit address for a currency associated with this account
         * @param {string} code unified currency code
         * @param {object} params extra parameters specific to the mexc api endpoint
         * @returns {object} an [address structure]{@link https://docs.ccxt.com/en/latest/manual.html#address-structure}
         */
        const rawNetwork = this.safeStringUpper (params, 'network');
        params = this.omit (params, 'network');
        const response = await this.fetchDepositAddressesByNetwork (code, params);
        const networks = this.safeValue (this.options, 'networks', {});
        const network = this.safeString (networks, rawNetwork, rawNetwork);
        let result = undefined;
        if (network === undefined) {
            result = this.safeValue (response, code);
            if (result === undefined) {
                const alias = this.safeString (networks, code, code);
                result = this.safeValue (response, alias);
                if (result === undefined) {
                    const defaultNetwork = this.safeString (this.options, 'defaultNetwork', 'ERC20');
                    result = this.safeValue (response, defaultNetwork);
                    if (result === undefined) {
                        const values = Object.values (response);
                        result = this.safeValue (values, 0);
                        if (result === undefined) {
                            throw new InvalidAddress (this.id + ' fetchDepositAddress() cannot find deposit address for ' + code);
                        }
                    }
                }
            }
            return result;
        }
        // TODO: add support for all aliases here
        result = this.safeValue (response, rawNetwork);
        if (result === undefined) {
            throw new InvalidAddress (this.id + ' fetchDepositAddress() cannot find ' + network + ' deposit address for ' + code);
        }
        return result;
    }

    async fetchDeposits (code = undefined, since = undefined, limit = undefined, params = {}) {
        /**
         * @method
         * @name mexc#fetchDeposits
         * @description fetch all deposits made to an account
         * @param {string|undefined} code unified currency code
         * @param {number|undefined} since the earliest time in ms to fetch deposits for
         * @param {number|undefined} limit the maximum number of deposits structures to retrieve
         * @param {object} params extra parameters specific to the mexc api endpoint
         * @returns {[object]} a list of [transaction structures]{@link https://docs.ccxt.com/en/latest/manual.html#transaction-structure}
         */
        await this.loadMarkets ();
        const request = {
            // 'currency': currency['id'],
            // 'state': 'state',
            // 'start_time': since, // default 1 day
            // 'end_time': this.milliseconds (),
            // 'page_num': 1,
            // 'page_size': limit, // default 20, maximum 50
        };
        let currency = undefined;
        if (code !== undefined) {
            currency = this.currency (code);
            request['currency'] = currency['id'];
        }
        if (since !== undefined) {
            request['start_time'] = since;
        }
        if (limit !== undefined) {
            request['limit'] = limit;
        }
        const response = await this.spotPrivateGetAssetDepositList (this.extend (request, params));
        //
        //     {
        //         "code":200,
        //         "data":{
        //             "page_size":20,
        //             "total_page":1,
        //             "total_size":1,
        //             "page_num":1,
        //             "result_list":[
        //                 {
        //                     "currency":"USDC",
        //                     "amount":150.0,
        //                     "fee":0.0,
        //                     "confirmations":19,
        //                     "address":"0x55cbd73db24eafcca97369e3f2db74b2490586e6",
        //                     "state":"SUCCESS",
        //                     "tx_id":"0xc65a9b09e1b71def81bf8bb3ec724c0c1b2b4c82200c8c142e4ea4c1469fd789:0",
        //                     "require_confirmations":12,
        //                     "create_time":"2021-10-11T18:58:25.000+00:00",
        //                     "update_time":"2021-10-11T19:01:06.000+00:00"
        //                 }
        //             ]
        //         }
        //     }
        //
        const data = this.safeValue (response, 'data', {});
        const resultList = this.safeValue (data, 'result_list', []);
        return this.parseTransactions (resultList, code, since, limit);
    }

    async fetchWithdrawals (code = undefined, since = undefined, limit = undefined, params = {}) {
        /**
         * @method
         * @name mexc#fetchWithdrawals
         * @description fetch all withdrawals made from an account
         * @param {string|undefined} code unified currency code
         * @param {number|undefined} since the earliest time in ms to fetch withdrawals for
         * @param {number|undefined} limit the maximum number of withdrawals structures to retrieve
         * @param {object} params extra parameters specific to the mexc api endpoint
         * @returns {[object]} a list of [transaction structures]{@link https://docs.ccxt.com/en/latest/manual.html#transaction-structure}
         */
        await this.loadMarkets ();
        const request = {
            // 'withdrawal_id': '4b450616042a48c99dd45cacb4b092a7', // string
            // 'currency': currency['id'],
            // 'state': 'state',
            // 'start_time': since, // default 1 day
            // 'end_time': this.milliseconds (),
            // 'page_num': 1,
            // 'page_size': limit, // default 20, maximum 50
        };
        let currency = undefined;
        if (code !== undefined) {
            currency = this.currency (code);
            request['currency'] = currency['id'];
        }
        if (since !== undefined) {
            request['start_time'] = since;
        }
        if (limit !== undefined) {
            request['limit'] = limit;
        }
        const response = await this.spotPrivateGetAssetWithdrawList (this.extend (request, params));
        //
        //     {
        //         "code":200,
        //         "data":{
        //             "page_size":20,
        //             "total_page":1,
        //             "total_size":1,
        //             "page_num":1,
        //             "result_list":[
        //                 {
        //                     "id":"4b450616042a48c99dd45cacb4b092a7",
        //                     "currency":"USDT-TRX",
        //                     "address":"TRHKnx74Gb8UVcpDCMwzZVe4NqXfkdtPak",
        //                     "amount":30.0,
        //                     "fee":1.0,
        //                     "remark":"this is my first withdrawal remark",
        //                     "state":"WAIT",
        //                     "create_time":"2021-10-11T20:45:08.000+00:00"
        //                 }
        //             ]
        //         }
        //     }
        //
        const data = this.safeValue (response, 'data', {});
        const resultList = this.safeValue (data, 'result_list', []);
        return this.parseTransactions (resultList, code, since, limit);
    }

    parseTransaction (transaction, currency = undefined) {
        //
        // fetchDeposits
        //
        //     {
        //         "currency":"USDC",
        //         "amount":150.0,
        //         "fee":0.0,
        //         "confirmations":19,
        //         "address":"0x55cbd73db24eafcca97369e3f2db74b2490586e6",
        //         "state":"SUCCESS",
        //         "tx_id":"0xc65a9b09e1b71def81bf8bb3ec724c0c1b2b4c82200c8c142e4ea4c1469fd789:0",
        //         "require_confirmations":12,
        //         "create_time":"2021-10-11T18:58:25.000+00:00",
        //         "update_time":"2021-10-11T19:01:06.000+00:00"
        //     }
        //
        // fetchWithdrawals
        //
        //     {
        //         "id":"4b450616042a48c99dd45cacb4b092a7",
        //         "currency":"USDT-TRX",
        //         "address":"TRHKnx74Gb8UVcpDCMwzZVe4NqXfkdtPak",
        //         "amount":30.0,
        //         "fee":1.0,
        //         "remark":"this is my first withdrawal remark",
        //         "state":"WAIT",
        //         "create_time":"2021-10-11T20:45:08.000+00:00"
        //     }
        //
        const id = this.safeString (transaction, 'id');
        const type = (id === undefined) ? 'deposit' : 'withdrawal';
        const timestamp = this.parse8601 (this.safeString (transaction, 'create_time'));
        const updated = this.parse8601 (this.safeString (transaction, 'update_time'));
        let currencyId = this.safeString (transaction, 'currency');
        let network = undefined;
        if ((currencyId !== undefined) && (currencyId.indexOf ('-') >= 0)) {
            const parts = currencyId.split ('-');
            currencyId = this.safeString (parts, 0);
            const networkId = this.safeString (parts, 1);
            network = this.safeNetwork (networkId);
        }
        const code = this.safeCurrencyCode (currencyId, currency);
        const status = this.parseTransactionStatus (this.safeString (transaction, 'state'));
        let amountString = this.safeString (transaction, 'amount');
        const address = this.safeString (transaction, 'address');
        const txid = this.safeString (transaction, 'tx_id');
        let fee = undefined;
        const feeCostString = this.safeString (transaction, 'fee');
        if (feeCostString !== undefined) {
            fee = {
                'cost': this.parseNumber (feeCostString),
                'currency': code,
            };
        }
        if (type === 'withdrawal') {
            // mexc withdrawal amount includes the fee
            amountString = Precise.stringSub (amountString, feeCostString);
        }
        return {
            'info': transaction,
            'id': id,
            'txid': txid,
            'timestamp': timestamp,
            'datetime': this.iso8601 (timestamp),
            'network': network,
            'address': address,
            'addressTo': undefined,
            'addressFrom': undefined,
            'tag': undefined,
            'tagTo': undefined,
            'tagFrom': undefined,
            'type': type,
            'amount': this.parseNumber (amountString),
            'currency': code,
            'status': status,
            'updated': updated,
            'fee': fee,
        };
    }

    parseTransactionStatus (status) {
        const statuses = {
            'WAIT': 'pending',
            'WAIT_PACKAGING': 'pending',
            'SUCCESS': 'ok',
        };
        return this.safeString (statuses, status, status);
    }

    async fetchPosition (symbol, params = {}) {
        /**
         * @method
         * @name mexc#fetchPosition
         * @description fetch data on a single open contract trade position
         * @param {string} symbol unified market symbol of the market the position is held in, default is undefined
         * @param {object} params extra parameters specific to the mexc api endpoint
         * @returns {object} a [position structure]{@link https://docs.ccxt.com/en/latest/manual.html#position-structure}
         */
        await this.loadMarkets ();
        const market = this.market (symbol);
        const request = {
            'symbol': market['id'],
        };
        const response = await this.fetchPositions (this.extend (request, params));
        const firstPosition = this.safeValue (response, 0);
        return this.parsePosition (firstPosition, market);
    }

    async fetchPositions (symbols = undefined, params = {}) {
        /**
         * @method
         * @name mexc#fetchPositions
         * @description fetch all open positions
         * @param {[string]|undefined} symbols list of unified market symbols
         * @param {object} params extra parameters specific to the mexc api endpoint
         * @returns {[object]} a list of [position structure]{@link https://docs.ccxt.com/en/latest/manual.html#position-structure}
         */
        await this.loadMarkets ();
        const response = await this.contractPrivateGetPositionOpenPositions (params);
        //
        //     {
        //         "success": true,
        //         "code": 0,
        //         "data": [
        //             {
        //                 "positionId": 1394650,
        //                 "symbol": "ETH_USDT",
        //                 "positionType": 1,
        //                 "openType": 1,
        //                 "state": 1,
        //                 "holdVol": 1,
        //                 "frozenVol": 0,
        //                 "closeVol": 0,
        //                 "holdAvgPrice": 1217.3,
        //                 "openAvgPrice": 1217.3,
        //                 "closeAvgPrice": 0,
        //                 "liquidatePrice": 1211.2,
        //                 "oim": 0.1290338,
        //                 "im": 0.1290338,
        //                 "holdFee": 0,
        //                 "realised": -0.0073,
        //                 "leverage": 100,
        //                 "createTime": 1609991676000,
        //                 "updateTime": 1609991676000,
        //                 "autoAddIm": false
        //             }
        //         ]
        //     }
        //
        const data = this.safeValue (response, 'data', []);
        return this.parsePositions (data, symbols);
    }

    parsePosition (position, market = undefined) {
        //
        //     {
        //         "positionId": 1394650,
        //         "symbol": "ETH_USDT",
        //         "positionType": 1,
        //         "openType": 1,
        //         "state": 1,
        //         "holdVol": 1,
        //         "frozenVol": 0,
        //         "closeVol": 0,
        //         "holdAvgPrice": 1217.3,
        //         "openAvgPrice": 1217.3,
        //         "closeAvgPrice": 0,
        //         "liquidatePrice": 1211.2,
        //         "oim": 0.1290338,
        //         "im": 0.1290338,
        //         "holdFee": 0,
        //         "realised": -0.0073,
        //         "leverage": 100,
        //         "createTime": 1609991676000,
        //         "updateTime": 1609991676000,
        //         "autoAddIm": false
        //     }
        //
        market = this.safeMarket (this.safeString (position, 'symbol'), market);
        const symbol = market['symbol'];
        const contracts = this.safeString (position, 'holdVol');
        const entryPrice = this.safeNumber (position, 'openAvgPrice');
        const initialMargin = this.safeString (position, 'im');
        const rawSide = this.safeString (position, 'positionType');
        const side = (rawSide === '1') ? 'long' : 'short';
        const openType = this.safeString (position, 'margin_mode');
        const marginMode = (openType === '1') ? 'isolated' : 'cross';
        const leverage = this.safeString (position, 'leverage');
        const liquidationPrice = this.safeNumber (position, 'liquidatePrice');
        const timestamp = this.safeNumber (position, 'updateTime');
        return {
            'info': position,
            'symbol': symbol,
            'contracts': this.parseNumber (contracts),
            'contractSize': undefined,
            'entryPrice': entryPrice,
            'collateral': undefined,
            'side': side,
            'unrealizedProfit': undefined,
            'leverage': this.parseNumber (leverage),
            'percentage': undefined,
            'marginMode': marginMode,
            'notional': undefined,
            'markPrice': undefined,
            'liquidationPrice': liquidationPrice,
            'initialMargin': this.parseNumber (initialMargin),
            'initialMarginPercentage': undefined,
            'maintenanceMargin': undefined,
            'maintenanceMarginPercentage': undefined,
            'marginRatio': undefined,
            'timestamp': timestamp,
            'datetime': this.iso8601 (timestamp),
        };
    }

    async createOrder (symbol, type, side, amount, price = undefined, params = {}) {
        /**
         * @method
         * @name mexc#createOrder
         * @description create a trade order
         * @param {string} symbol unified symbol of the market to create an order in
         * @param {string} type 'market' or 'limit'
         * @param {string} side 'buy' or 'sell'
         * @param {number} amount how much of currency you want to trade in units of base currency
         * @param {number|undefined} price the price at which the order is to be fullfilled, in units of the quote currency, ignored in market orders
         * @param {object} params extra parameters specific to the mexc api endpoint
         * @returns {object} an [order structure]{@link https://docs.ccxt.com/en/latest/manual.html#order-structure}
         */
        await this.loadMarkets ();
        const market = this.market (symbol);
        const [ marketType, query ] = this.handleMarketTypeAndParams ('createOrder', market, params);
        if (marketType === 'spot') {
            return await this.createSpotOrder (symbol, type, side, amount, price, query);
        } else if (marketType === 'swap') {
            return await this.createSwapOrder (symbol, type, side, amount, price, query);
        }
    }

    async createSpotOrder (symbol, type, side, amount, price = undefined, params = {}) {
        await this.loadMarkets ();
        const market = this.market (symbol);
        let orderSide = undefined;
        if (side === 'buy') {
            orderSide = 'BID';
        } else if (side === 'sell') {
            orderSide = 'ASK';
        }
        let orderType = type.toUpperCase ();
        const isMarketOrder = orderType === 'MARKET';
        if (isMarketOrder) {
            throw new InvalidOrder (this.id + ' createOrder () does not support market orders, only limit orders are allowed');
        }
        if (orderType === 'LIMIT') {
            orderType = 'LIMIT_ORDER';
        }
        const postOnly = this.isPostOnly (isMarketOrder, orderType === 'POST_ONLY', params);
        const timeInForce = this.safeStringUpper (params, 'timeInForce');
        const ioc = (timeInForce === 'IOC');
        if (postOnly) {
            orderType = 'POST_ONLY';
        } else if (ioc) {
            orderType = 'IMMEDIATE_OR_CANCEL';
        }
        if (timeInForce === 'FOK') {
            throw new InvalidOrder (this.id + ' createOrder () does not support timeInForce FOK, only IOC, PO, and GTC are allowed');
        }
        if (((orderType !== 'POST_ONLY') && (orderType !== 'IMMEDIATE_OR_CANCEL') && (orderType !== 'LIMIT_ORDER'))) {
            throw new InvalidOrder (this.id + ' createOrder () does not support ' + type + ' order type, only LIMIT, LIMIT_ORDER, POST_ONLY or IMMEDIATE_OR_CANCEL are allowed');
        }
        const request = {
            'symbol': market['id'],
            'price': this.priceToPrecision (symbol, price),
            'quantity': this.amountToPrecision (symbol, amount),
            'trade_type': orderSide,
            'order_type': orderType, // LIMIT_ORDER，POST_ONLY，IMMEDIATE_OR_CANCEL
        };
        const clientOrderId = this.safeString2 (params, 'clientOrderId', 'client_order_id');
        if (clientOrderId !== undefined) {
            request['client_order_id'] = clientOrderId;
        }
        params = this.omit (params, [ 'type', 'clientOrderId', 'client_order_id', 'postOnly', 'timeInForce' ]);
        const response = await this.spotPrivatePostOrderPlace (this.extend (request, params));
        //
        //     {"code":200,"data":"2ff3163e8617443cb9c6fc19d42b1ca4"}
        //
        return this.parseOrder (response, market);
    }

    async createSwapOrder (symbol, type, side, amount, price = undefined, params = {}) {
        await this.loadMarkets ();
        const market = this.market (symbol);
        const openType = this.safeInteger (params, 'openType');
        if (openType === undefined) {
            throw new ArgumentsRequired (this.id + ' createSwapOrder () requires an integer openType parameter, 1 for isolated margin, 2 for cross margin');
        }
        if ((type !== 'limit') && (type !== 'market') && (type !== 1) && (type !== 2) && (type !== 3) && (type !== 4) && (type !== 5) && (type !== 6)) {
            throw new InvalidOrder (this.id + ' createSwapOrder () order type must either limit, market, or 1 for limit orders, 2 for post-only orders, 3 for IOC orders, 4 for FOK orders, 5 for market orders or 6 to convert market price to current price');
        }
        const isMarketOrder = (type === 'market') || (type === 5);
        const postOnly = this.isPostOnly (isMarketOrder, type === 2, params);
        if (postOnly) {
            type = 2;
        } else if (type === 'limit') {
            type = 1;
        } else if (type === 'market') {
            type = 5;
        }
        const timeInForce = this.safeStringUpper (params, 'timeInForce');
        const ioc = (timeInForce === 'IOC');
        const fok = (timeInForce === 'FOK');
        if (ioc) {
            type = 3;
        } else if (fok) {
            type = 4;
        }
        if ((side !== 1) && (side !== 2) && (side !== 3) && (side !== 4)) {
            throw new InvalidOrder (this.id + ' createSwapOrder () order side must be 1 open long, 2 close short, 3 open short or 4 close long');
        }
        const request = {
            'symbol': market['id'],
            // 'price': parseFloat (this.priceToPrecision (symbol, price)),
            'vol': parseFloat (this.amountToPrecision (symbol, amount)),
            // 'leverage': int, // required for isolated margin
            'side': side, // 1 open long, 2 close short, 3 open short, 4 close long
            //
            // supported order types
            //
            //     1 limit
            //     2 post only maker (PO)
            //     3 transact or cancel instantly (IOC)
            //     4 transact completely or cancel completely (FOK)
            //     5 market orders
            //     6 convert market price to current price
            //
            'type': type,
            'openType': openType, // 1 isolated, 2 cross
            // 'positionId': 1394650, // long, filling in this parameter when closing a position is recommended
            // 'externalOid': clientOrderId,
            // 'triggerPrice': 10.0, // Required for trigger order
            // 'triggerType': 1, // Required for trigger order 1: more than or equal, 2: less than or equal
            // 'executeCycle': 1, // Required for trigger order 1: 24 hours,2: 7 days
            // 'trend': 1, // Required for trigger order 1: latest price, 2: fair price, 3: index price
            // 'orderType': 1, // Required for trigger order 1: limit order,2:Post Only Maker,3: close or cancel instantly ,4: close or cancel completely,5: Market order
        };
        let method = 'contractPrivatePostOrderSubmit';
        const stopPrice = this.safeNumber2 (params, 'triggerPrice', 'stopPrice');
        params = this.omit (params, [ 'stopPrice', 'triggerPrice', 'timeInForce', 'postOnly' ]);
        if (stopPrice !== undefined) {
            method = 'contractPrivatePostPlanorderPlace';
            request['triggerPrice'] = this.priceToPrecision (symbol, stopPrice);
            request['triggerType'] = this.safeInteger (params, 'triggerType', 1);
            request['executeCycle'] = this.safeInteger (params, 'executeCycle', 1);
            request['trend'] = this.safeInteger (params, 'trend', 1);
            request['orderType'] = this.safeInteger (params, 'orderType', type);
        }
        if ((type !== 5) && (type !== 6) && (type !== 'market')) {
            request['price'] = parseFloat (this.priceToPrecision (symbol, price));
        }
        if (openType === 1) {
            const leverage = this.safeInteger (params, 'leverage');
            if (leverage === undefined) {
                throw new ArgumentsRequired (this.id + ' createSwapOrder () requires a leverage parameter for isolated margin orders');
            }
        }
        const clientOrderId = this.safeString2 (params, 'clientOrderId', 'externalOid');
        if (clientOrderId !== undefined) {
            request['externalOid'] = clientOrderId;
        }
        params = this.omit (params, [ 'clientOrderId', 'externalOid' ]);
        const response = await this[method] (this.extend (request, params));
        //
        // Swap
        //     {"code":200,"data":"2ff3163e8617443cb9c6fc19d42b1ca4"}
        //
        // Trigger
        //     {"success":true,"code":0,"data":259208506303929856}
        //
        return this.parseOrder (response, market);
    }

    async cancelOrder (id, symbol = undefined, params = {}) {
        /**
         * @method
         * @name mexc#cancelOrder
         * @description cancels an open order
         * @param {string} id order id
         * @param {string} symbol unified symbol of the market the order was made in
         * @param {object} params extra parameters specific to the mexc api endpoint
         * @returns {object} An [order structure]{@link https://docs.ccxt.com/en/latest/manual.html#order-structure}
         */
        if (symbol === undefined) {
            throw new ArgumentsRequired (this.id + ' cancelOrder() requires a symbol argument');
        }
        await this.loadMarkets ();
        const market = this.market (symbol);
        const options = this.safeValue (this.options, 'cancelOrder', {});
        const defaultMethod = this.safeString (options, 'method', 'spotPrivateDeleteOrderCancel');
        let method = this.safeString (params, 'method', defaultMethod);
        const stop = this.safeValue (params, 'stop');
        let request = {};
        if (market['type'] === 'spot') {
            method = 'spotPrivateDeleteOrderCancel';
            const clientOrderId = this.safeString2 (params, 'clientOrderId', 'client_order_ids');
            if (clientOrderId !== undefined) {
                params = this.omit (params, [ 'clientOrderId', 'client_order_ids' ]);
                request['client_order_ids'] = clientOrderId;
            } else {
                request['order_ids'] = id;
            }
        } else if (stop) {
            method = 'contractPrivatePostPlanorderCancel';
            request = [];
            if (Array.isArray (id)) {
                for (let i = 0; i < id.length; i++) {
                    request.push ({
                        'symbol': market['id'],
                        'orderId': id[i],
                    });
                }
            } else if (typeof id === 'string') {
                request.push ({
                    'symbol': market['id'],
                    'orderId': id,
                });
            }
        } else if (market['type'] === 'swap') {
            method = 'contractPrivatePostOrderCancel';
            request = [ id ];
        }
        const response = await this[method] (request); // dont extend with params, otherwise ARRAY will be turned into OBJECT
        //
        // Spot
        //
        //     {"code":200,"data":{"965245851c444078a11a7d771323613b":"success"}}
        //
        // Swap
        //
        //     {
        //         "success": true,
        //         "code": 0,
        //         "data": [
        //             {
        //                 "orderId": 268726891790294528,
        //                 "errorCode": 0,
        //                 "errorMsg": "success"
        //             }
        //         ]
        //     }
        //
        // Trigger
        //
        //     {
        //         "success": true,
        //         "code": 0
        //     }
        //
        let data = this.safeValue (response, 'data', []);
        if (stop) {
            data = response;
        }
        return this.parseOrder (data, market);
    }

    parseOrderStatus (status, market = undefined) {
        let statuses = {};
        if (market['type'] === 'spot') {
            statuses = {
                'NEW': 'open',
                'FILLED': 'closed',
                'PARTIALLY_FILLED': 'open',
                'CANCELED': 'canceled',
                'PARTIALLY_CANCELED': 'canceled',
            };
        } else if (market['type'] === 'swap') {
            statuses = {
                '2': 'open',
                '3': 'closed',
                '4': 'canceled',
            };
        } else {
            statuses = {
                '1': 'open',
                '2': 'canceled',
                '3': 'closed',
            };
        }
        return this.safeString (statuses, status, status);
    }

    parseOrder (order, market = undefined) {
        // TODO update parseOrder to reflect type, timeInForce, and postOnly from fetchOrder ()
        //
        // createOrder
        //
        // spot
        //
        //     {"code":200,"data":"2ff3163e8617443cb9c6fc19d42b1ca4"}
        //
        // swap / contract
        //
        //     { "success": true, "code": 0, "data": 102057569836905984 }
        //
        // spot fetchOpenOrders
        //
        //     {
        //         "id":"965245851c444078a11a7d771323613b",
        //         "symbol":"ETH_USDT",
        //         "price":"3430",
        //         "quantity":"0.01",
        //         "state":"NEW",
        //         "type":"BID",
        //         "remain_quantity":"0.01",
        //         "remain_amount":"34.3",
        //         "create_time":1633989029039,
        //         "client_order_id":"",
        //         "order_type":"LIMIT_ORDER"
        //     }
        //
        // swap fetchOpenOrders, fetchClosedOrders, fetchCanceledOrders, fetchOrder
        //
        //     {
        //         "orderId": "266578267438402048",
        //         "symbol": "BTC_USDT",
        //         "positionId": 0,
        //         "price": 30000,
        //         "vol": 11,
        //         "leverage": 20,
        //         "side": 1,
        //         "category": 1,
        //         "orderType": 1,
        //         "dealAvgPrice": 0,
        //         "dealVol": 0,
        //         "orderMargin": 1.6896,
        //         "takerFee": 0,
        //         "makerFee": 0,
        //         "profit": 0,
        //         "feeCurrency": "USDT",
        //         "openType": 1,
        //         "state": 2,
        //         "externalOid": "_m_8d673a31c47642d9a59993aca61ae394",
        //         "errorCode": 0,
        //         "usedMargin": 0,
        //         "createTime": 1649227612000,
        //         "updateTime": 1649227611000,
        //         "positionMode": 1
        //     }
        //
        // spot fetchClosedOrders, fetchCanceledOrders, fetchOrder
        //
        //     {
        //         "id":"d798765285374222990bbd14decb86cd",
        //         "symbol":"USDC_USDT",
        //         "price":"0.9988",
        //         "quantity":"150",
        //         "state":"FILLED", // CANCELED
        //         "type":"ASK", // BID
        //         "deal_quantity":"150",
        //         "deal_amount":"149.955",
        //         "create_time":1633984904000,
        //         "order_type":"MARKET_ORDER" // LIMIT_ORDER
        //     }
        //
        // trigger fetchClosedOrders, fetchCanceledOrders, fetchOpenOrders
        //
        //     {
        //         "id": "266583973507973632",
        //         "symbol": "BTC_USDT",
        //         "leverage": 20,
        //         "side": 1,
        //         "triggerPrice": 30000,
        //         "price": 31000,
        //         "vol": 11,
        //         "openType": 1,
        //         "triggerType": 2,
        //         "state": 2,
        //         "executeCycle": 87600,
        //         "trend": 1,
        //         "orderType": 1,
        //         "errorCode": 0,
        //         "createTime": 1649228972000,
        //         "updateTime": 1649230287000
        //     }
        //
        // spot cancelOrder
        //
        //     {"965245851c444078a11a7d771323613b":"success"}
        //
        // swap cancelOrder
        //
        //     {
        //         "orderId": 268726891790294528,
        //         "errorCode": 0,
        //         "errorMsg": "success"
        //     }
        //
        // trigger cancelOrder
        //
        //     {
        //         "success": true,
        //         "code": 0
        //     }
        //
        let id = this.safeString2 (order, 'data', 'id');
        let status = undefined;
        if (id === undefined) {
            const keys = Object.keys (order);
            id = this.safeString (keys, 0);
            const state = this.safeString (order, id);
            if (state === 'success') {
                status = 'canceled';
            }
        }
        const state = this.safeString (order, 'state');
        const timestamp = this.safeInteger2 (order, 'create_time', 'createTime');
        const price = this.safeString (order, 'price');
        const amount = this.safeString2 (order, 'quantity', 'vol');
        const remaining = this.safeString (order, 'remain_quantity');
        const filled = this.safeString2 (order, 'deal_quantity', 'dealVol');
        const cost = this.safeString (order, 'deal_amount');
        const marketId = this.safeString (order, 'symbol');
        const symbol = this.safeSymbol (marketId, market, '_');
        const sideCheck = this.safeInteger (order, 'side');
        let side = undefined;
        const bidOrAsk = this.safeString (order, 'type');
        if (bidOrAsk === 'BID') {
            side = 'buy';
        } else if (bidOrAsk === 'ASK') {
            side = 'sell';
        }
        if (sideCheck === 1) {
            side = 'open long';
        } else if (side === 2) {
            side = 'close short';
        } else if (side === 3) {
            side = 'open short';
        } else if (side === 4) {
            side = 'close long';
        }
        status = this.parseOrderStatus (state, market);
        const clientOrderId = this.safeString2 (order, 'client_order_id', 'orderId');
        const rawOrderType = this.safeString2 (order, 'orderType', 'order_type');
        let orderType = undefined;
        // swap: 1:price limited order, 2:Post Only Maker, 3:transact or cancel instantly, 4:transact completely or cancel completely，5:market orders, 6:convert market price to current price
        // spot: LIMIT_ORDER, POST_ONLY, IMMEDIATE_OR_CANCEL
        let timeInForce = undefined;
        let postOnly = undefined;
        if (rawOrderType !== undefined) {
            postOnly = false;
            if (rawOrderType === '1') {
                orderType = 'limit';
                timeInForce = 'GTC';
            } else if (rawOrderType === '2') {
                orderType = 'limit';
                timeInForce = 'PO';
                postOnly = true;
            } else if (rawOrderType === '3') {
                orderType = 'limit';
                timeInForce = 'IOC';
            } else if (rawOrderType === '4') {
                orderType = 'limit';
                timeInForce = 'FOK';
            } else if ((rawOrderType === '5') || (rawOrderType === '6')) {
                orderType = 'market';
                timeInForce = 'GTC';
            } else if (rawOrderType === 'LIMIT_ORDER') {
                orderType = 'limit';
                timeInForce = 'GTC';
            } else if (rawOrderType === 'POST_ONLY') {
                orderType = 'limit';
                timeInForce = 'PO';
                postOnly = true;
            } else if (rawOrderType === 'IMMEDIATE_OR_CANCEL') {
                orderType = 'limit';
                timeInForce = 'IOC';
            }
        }
        return this.safeOrder ({
            'id': id,
            'clientOrderId': clientOrderId,
            'timestamp': timestamp,
            'datetime': this.iso8601 (timestamp),
            'lastTradeTimestamp': this.safeInteger (order, 'updateTime'),
            'status': status,
            'symbol': symbol,
            'type': orderType,
            'timeInForce': timeInForce,
            'postOnly': postOnly,
            'side': side,
            'price': price,
            'stopPrice': this.safeString (order, 'triggerPrice'),
            'average': this.safeString (order, 'dealAvgPrice'),
            'amount': amount,
            'cost': cost,
            'filled': filled,
            'remaining': remaining,
            'fee': undefined,
            'trades': undefined,
            'info': order,
        }, market);
    }

    async fetchOpenOrders (symbol = undefined, since = undefined, limit = undefined, params = {}) {
        /**
         * @method
         * @name mexc#fetchOpenOrders
         * @description fetch all unfilled currently open orders
         * @param {string} symbol unified market symbol
         * @param {number|undefined} since the earliest time in ms to fetch open orders for
         * @param {number|undefined} limit the maximum number of  open orders structures to retrieve
         * @param {object} params extra parameters specific to the mexc api endpoint
         * @returns {[object]} a list of [order structures]{@link https://docs.ccxt.com/en/latest/manual.html#order-structure}
         */
        if (symbol === undefined) {
            throw new ArgumentsRequired (this.id + ' fetchOpenOrders() requires a symbol argument');
        }
        await this.loadMarkets ();
        const market = this.market (symbol);
        const request = {
            'symbol': market['id'], // spot, swap
            // 'start_time': since, // spot
            // 'limit': limit, // spot default 50, max 1000
            // 'trade_type': 'BID', // spot BID / ASK
            // 'page_num': 1, // swap required default 1
            // 'page_size': limit, // swap required default 20 max 100
            // 'end_time': 1633988662382, // trigger order
        };
        const [ marketType, query ] = this.handleMarketTypeAndParams ('fetchOpenOrders', market, params);
        const method = this.getSupportedMapping (marketType, {
            'spot': 'spotPrivateGetOrderOpenOrders',
            'swap': 'contractPrivateGetOrderListOpenOrdersSymbol',
        });
        const stop = this.safeValue (params, 'stop');
        if (stop) {
            return await this.fetchOrdersByState ('1', symbol, since, limit, params);
        }
        const response = await this[method] (this.extend (request, query));
        //
        // Spot
        //
        //     {
        //         "code":200,
        //         "data":[
        //             {
        //                 "id":"965245851c444078a11a7d771323613b",
        //                 "symbol":"ETH_USDT",
        //                 "price":"3430",
        //                 "quantity":"0.01",
        //                 "state":"NEW",
        //                 "type":"BID",
        //                 "remain_quantity":"0.01",
        //                 "remain_amount":"34.3",
        //                 "create_time":1633989029039,
        //                 "client_order_id":"",
        //                 "order_type":"LIMIT_ORDER"
        //             },
        //         ]
        //     }
        //
        // Swap
        //
        //     {
        //         "success": true,
        //         "code": 0,
        //         "data": [
        //             {
        //                 "orderId": "266578267438402048",
        //                 "symbol": "BTC_USDT",
        //                 "positionId": 0,
        //                 "price": 30000,
        //                 "vol": 11,
        //                 "leverage": 20,
        //                 "side": 1,
        //                 "category": 1,
        //                 "orderType": 1,
        //                 "dealAvgPrice": 0,
        //                 "dealVol": 0,
        //                 "orderMargin": 1.6896,
        //                 "takerFee": 0,
        //                 "makerFee": 0,
        //                 "profit": 0,
        //                 "feeCurrency": "USDT",
        //                 "openType": 1,
        //                 "state": 2,
        //                 "externalOid": "_m_8d673a31c47642d9a59993aca61ae394",
        //                 "errorCode": 0,
        //                 "usedMargin": 0,
        //                 "createTime": 1649227612000,
        //                 "updateTime": 1649227611000,
        //                 "positionMode": 1
        //             }
        //         ]
        //     }
        //
        // Trigger
        //
        //     {
        //         "success": true,
        //         "code": 0,
        //         "data": [
        //             {
        //                 "id": "267198217203040768",
        //                 "symbol": "BTC_USDT",
        //                 "leverage": 20,
        //                 "side": 1,
        //                 "triggerPrice": 31111,
        //                 "price": 31115,
        //                 "vol": 2,
        //                 "openType": 1,
        //                 "triggerType": 2,
        //                 "state": 1,
        //                 "executeCycle": 87600,
        //                 "trend": 1,
        //                 "orderType": 1,
        //                 "errorCode": 0,
        //                 "createTime": 1649375419000,
        //                 "updateTime": 1649375419000
        //             }
        //         ]
        //     }
        //
        const data = this.safeValue (response, 'data', []);
        return this.parseOrders (data, market, since, limit);
    }

    async fetchOrder (id, symbol = undefined, params = {}) {
        /**
         * @method
         * @name mexc#fetchOrder
         * @description fetches information on an order made by the user
         * @param {string} symbol unified symbol of the market the order was made in
         * @param {object} params extra parameters specific to the mexc api endpoint
         * @returns {object} An [order structure]{@link https://docs.ccxt.com/en/latest/manual.html#order-structure}
         */
        if (symbol === undefined) {
            throw new ArgumentsRequired (this.id + ' fetchOrder() requires a symbol argument');
        }
        await this.loadMarkets ();
        const market = this.market (symbol);
        const [ marketType, query ] = this.handleMarketTypeAndParams ('fetchOrder', market, params);
        const request = {
            'order_ids': id,
        };
        const method = this.getSupportedMapping (marketType, {
            'spot': 'spotPrivateGetOrderQuery',
            'swap': 'contractPrivateGetOrderBatchQuery',
        });
        const response = await this[method] (this.extend (request, query));
        //
        // Spot
        //
        //     {
        //         "code":200,
        //         "data":[
        //             {
        //                 "id":"2ff3163e8617443cb9c6fc19d42b1ca4",
        //                 "symbol":"ETH_USDT",
        //                 "price":"3420",
        //                 "quantity":"0.01",
        //                 "state":"CANCELED",
        //                 "type":"BID",
        //                 "deal_quantity":"0",
        //                 "deal_amount":"0",
        //                 "create_time":1633988662000,
        //                 "order_type":"LIMIT_ORDER"
        //             }
        //         ]
        //     }
        //
        // Swap
        //
        //     {
        //         "success": true,
        //         "code": 0,
        //         "data": [
        //             {
        //                 "orderId": "259208506647860224",
        //                 "symbol": "BTC_USDT",
        //                 "positionId": 0,
        //                 "price": 30000,
        //                 "vol": 10,
        //                 "leverage": 20,
        //                 "side": 1,
        //                 "category": 1,
        //                 "orderType": 1,
        //                 "dealAvgPrice": 0,
        //                 "dealVol": 0,
        //                 "orderMargin": 1.536,
        //                 "takerFee": 0,
        //                 "makerFee": 0,
        //                 "profit": 0,
        //                 "feeCurrency": "USDT",
        //                 "openType": 1,
        //                 "state": 4,
        //                 "externalOid": "planorder_279208506303929856_10",
        //                 "errorCode": 0,
        //                 "usedMargin": 0,
        //                 "createTime": 1647470524000,
        //                 "updateTime": 1647470540000,
        //                 "positionMode": 1
        //             }
        //         ]
        //     }
        //
        const data = this.safeValue (response, 'data', []);
        const firstOrder = this.safeValue (data, 0);
        if (firstOrder === undefined) {
            throw new OrderNotFound (this.id + ' fetchOrder() could not find the order id ' + id);
        }
        return this.parseOrder (firstOrder, market);
    }

    async fetchOrdersByState (state, symbol = undefined, since = undefined, limit = undefined, params = {}) {
        if (symbol === undefined) {
            throw new ArgumentsRequired (this.id + ' fetchOrdersByState() requires a symbol argument');
        }
        await this.loadMarkets ();
        const market = this.market (symbol);
        const request = {
            'symbol': market['id'],
            // 'start_time': since, // default 7 days, max 30 days
            // 'limit': limit, // default 50, max 1000
            // 'trade_type': 'BID', // BID / ASK
            'states': state, // NEW, FILLED, PARTIALLY_FILLED, CANCELED, PARTIALLY_CANCELED, trigger orders: 1 untriggered, 2 cancelled, 3 executed, 4 invalid, 5 execution failed
            // 'end_time': 1633988662000, // trigger orders
            // 'page_num': 1, // trigger orders default is 1
            // 'page_size': limit, // trigger orders default 20 max 100
        };
        const stop = this.safeValue (params, 'stop');
        const limitRequest = stop ? 'page_size' : 'limit';
        if (limit !== undefined) {
            request[limitRequest] = limit;
        }
        if (since !== undefined) {
            request['start_time'] = since;
        }
        const options = this.safeValue (this.options, 'fetchOrdersByState', {});
        const defaultMethod = this.safeString (options, 'method', 'spotPrivateGetOrderList');
        let method = this.safeString (params, 'method', defaultMethod);
        method = this.getSupportedMapping (market['type'], {
            'spot': 'spotPrivateGetOrderList',
            'swap': 'contractPrivateGetOrderListHistoryOrders',
        });
        if (stop) {
            method = 'contractPrivateGetPlanorderListOrders';
        }
        const query = this.omit (params, [ 'method', 'stop' ]);
        const response = await this[method] (this.extend (request, query));
        const data = this.safeValue (response, 'data', []);
        return this.parseOrders (data, market, since, limit);
    }

    async fetchCanceledOrders (symbol = undefined, since = undefined, limit = undefined, params = {}) {
        /**
         * @method
         * @name mexc#fetchCanceledOrders
         * @description fetches information on multiple canceled orders made by the user
         * @param {string} symbol unified market symbol of the market orders were made in
         * @param {number|undefined} since timestamp in ms of the earliest order, default is undefined
         * @param {number|undefined} limit max number of orders to return, default is undefined
         * @param {object} params extra parameters specific to the mexc api endpoint
         * @returns {object} a list of [order structures]{@link https://docs.ccxt.com/en/latest/manual.html#order-structure}
         */
        if (symbol === undefined) {
            throw new ArgumentsRequired (this.id + ' fetchCanceledOrders() requires a symbol argument');
        }
        await this.loadMarkets ();
        const market = this.market (symbol);
        const stop = this.safeValue (params, 'stop');
        let state = 'CANCELED';
        if (market['type'] === 'swap') {
            state = '4';
        } else if (stop) {
            state = '2';
        }
        return await this.fetchOrdersByState (state, symbol, since, limit, params);
    }

    async fetchClosedOrders (symbol = undefined, since = undefined, limit = undefined, params = {}) {
        /**
         * @method
         * @name mexc#fetchClosedOrders
         * @description fetches information on multiple closed orders made by the user
<<<<<<< HEAD
         * @param {string} symbol unified market symbol of the market orders were made in
         * @param {number|undefined} since the earliest time in ms to fetch orders for
         * @param {number|undefined} limit the maximum number of  orde structures to retrieve
         * @param {object} params extra parameters specific to the mexc api endpoint
         * @returns {[object]} a list of [order structures]{@link https://docs.ccxt.com/en/latest/manual.html#order-structure
=======
         * @param {str} symbol unified market symbol of the market orders were made in
         * @param {int|undefined} since the earliest time in ms to fetch orders for
         * @param {int|undefined} limit the maximum number of  orde structures to retrieve
         * @param {dict} params extra parameters specific to the mexc api endpoint
         * @returns {[dict]} a list of [order structures]{@link https://docs.ccxt.com/en/latest/manual.html#order-structure}
>>>>>>> 315e9aba
         */
        if (symbol === undefined) {
            throw new ArgumentsRequired (this.id + ' fetchClosedOrders() requires a symbol argument');
        }
        await this.loadMarkets ();
        const market = this.market (symbol);
        const stop = this.safeValue (params, 'stop');
        let state = 'FILLED';
        if (stop || market['type'] === 'swap') {
            state = '3';
        }
        return await this.fetchOrdersByState (state, symbol, since, limit, params);
    }

    async cancelAllOrders (symbol = undefined, params = {}) {
        /**
         * @method
         * @name mexc#cancelAllOrders
         * @description cancel all open orders
         * @param {string|undefined} symbol unified market symbol, only orders in the market of this symbol are cancelled when symbol is not undefined
         * @param {object} params extra parameters specific to the mexc api endpoint
         * @returns {[object]} a list of [order structures]{@link https://docs.ccxt.com/en/latest/manual.html#order-structure}
         */
        await this.loadMarkets ();
        const market = this.market (symbol);
        const request = {
            'symbol': market['id'],
        };
        let method = this.getSupportedMapping (market['type'], {
            'spot': 'spotPrivateDeleteOrderCancelBySymbol',
            'swap': 'contractPrivatePostOrderCancelAll',
        });
        const stop = this.safeValue (params, 'stop');
        if (stop) {
            method = 'contractPrivatePostPlanorderCancelAll';
        }
        const query = this.omit (params, [ 'method', 'stop' ]);
        const response = await this[method] (this.extend (request, query));
        //
        // Spot
        //
        //     {
        //         "code": 200,
        //         "data": [
        //             {
        //                 "msg": "success",
        //                 "order_id": "75ecf99feef04538b78e4622beaba6eb",
        //                 "client_order_id": "a9329e86f2094b0d8b58e92c25029554"
        //             },
        //             {
        //                 "msg": "success",
        //                 "order_id": "139413c48f8b4c018f452ce796586bcf"
        //             },
        //             {
        //                 "msg": "success",
        //                 "order_id": "b58ef34c570e4917981f276d44091484"
        //             }
        //         ]
        //     }
        //
        // Swap and Trigger
        //
        //     {
        //         "success": true,
        //         "code": 0
        //     }
        //
        return response;
    }

    async fetchMyTrades (symbol = undefined, since = undefined, limit = undefined, params = {}) {
        /**
         * @method
         * @name mexc#fetchMyTrades
         * @description fetch all trades made by the user
         * @param {string} symbol unified market symbol
         * @param {number|undefined} since the earliest time in ms to fetch trades for
         * @param {number|undefined} limit the maximum number of trades structures to retrieve
         * @param {object} params extra parameters specific to the mexc api endpoint
         * @returns {[object]} a list of [trade structures]{@link https://docs.ccxt.com/en/latest/manual.html#trade-structure}
         */
        if (symbol === undefined) {
            throw new ArgumentsRequired (this.id + ' fetchMyTrades() requires a symbol argument');
        }
        await this.loadMarkets ();
        const market = this.market (symbol);
        const request = {
            'symbol': market['id'],
            // 'start_time': since, // default 7 days, max 30 days
            // 'limit': limit, // default 50, max 1000
        };
        if (since !== undefined) {
            request['start_time'] = since;
        }
        if (limit !== undefined) {
            request['limit'] = limit;
        }
        const response = await this.spotPrivateGetOrderDeals (this.extend (request, params));
        //
        //     {
        //         "code":200,
        //         "data":[
        //             {
        //                 "id":"b160b8f072d9403e96289139d5544809",
        //                 "symbol":"USDC_USDT",
        //                 "quantity":"150",
        //                 "price":"0.9997",
        //                 "amount":"149.955",
        //                 "fee":"0.29991",
        //                 "trade_type":"ASK",
        //                 "order_id":"d798765285374222990bbd14decb86cd",
        //                 "is_taker":true,
        //                 "fee_currency":"USDT",
        //                 "create_time":1633984904000
        //             }
        //         ]
        //     }
        //
        const data = this.safeValue (response, 'data', []);
        return this.parseTrades (data, market, since, limit);
    }

    async fetchOrderTrades (id, symbol = undefined, since = undefined, limit = undefined, params = {}) {
        /**
         * @method
         * @name mexc#fetchOrderTrades
         * @description fetch all the trades made from a single order
         * @param {string} id order id
         * @param {string|undefined} symbol unified market symbol
         * @param {number|undefined} since the earliest time in ms to fetch trades for
         * @param {number|undefined} limit the maximum number of trades to retrieve
         * @param {object} params extra parameters specific to the mexc api endpoint
         * @returns {[object]} a list of [trade structures]{@link https://docs.ccxt.com/en/latest/manual.html#trade-structure}
         */
        await this.loadMarkets ();
        let market = undefined;
        if (symbol !== undefined) {
            market = this.market (symbol);
        }
        const request = {
            'order_id': id,
        };
        const response = await this.spotPrivateGetOrderDealDetail (this.extend (request, params));
        //
        //     {
        //         "code":200,
        //         "data":[
        //             {
        //                 "id":"b160b8f072d9403e96289139d5544809",
        //                 "symbol":"USDC_USDT",
        //                 "quantity":"150",
        //                 "price":"0.9997",
        //                 "amount":"149.955",
        //                 "fee":"0.29991",
        //                 "trade_type":"ASK",
        //                 "order_id":"d798765285374222990bbd14decb86cd",
        //                 "is_taker":true,
        //                 "fee_currency":"USDT",
        //                 "create_time":1633984904000
        //             }
        //         ]
        //     }
        //
        const data = this.safeValue (response, 'data', []);
        return this.parseTrades (data, market, since, limit);
    }

    async modifyMarginHelper (symbol, amount, addOrReduce, params = {}) {
        const positionId = this.safeInteger (params, 'positionId');
        if (positionId === undefined) {
            throw new ArgumentsRequired (this.id + ' modifyMarginHelper() requires a positionId parameter');
        }
        await this.loadMarkets ();
        const market = this.market (symbol);
        amount = this.amountToPrecision (symbol, amount);
        const request = {
            'positionId': positionId,
            'amount': amount,
            'type': addOrReduce,
        };
        const response = await this.contractPrivatePostPositionChangeMargin (this.extend (request, params));
        //
        //     {
        //         "success": true,
        //         "code": 0
        //     }
        //
        const type = (addOrReduce === 'ADD') ? 'add' : 'reduce';
        return this.extend (this.parseMarginModification (response, market), {
            'amount': this.parseNumber (amount),
            'type': type,
        });
    }

    parseMarginModification (data, market = undefined) {
        const statusRaw = this.safeValue (data, 'success');
        const status = (statusRaw === true) ? 'ok' : 'failed';
        return {
            'info': data,
            'type': undefined,
            'amount': undefined,
            'code': undefined,
            'symbol': this.safeSymbol (undefined, market),
            'status': status,
        };
    }

    async reduceMargin (symbol, amount, params = {}) {
        /**
         * @method
         * @name mexc#reduceMargin
         * @description remove margin from a position
         * @param {string} symbol unified market symbol
         * @param {number} amount the amount of margin to remove
         * @param {object} params extra parameters specific to the mexc api endpoint
         * @returns {object} a [margin structure]{@link https://docs.ccxt.com/en/latest/manual.html#reduce-margin-structure}
         */
        return await this.modifyMarginHelper (symbol, amount, 'SUB', params);
    }

    async addMargin (symbol, amount, params = {}) {
        /**
         * @method
         * @name mexc#addMargin
         * @description add margin
         * @param {string} symbol unified market symbol
         * @param {number} amount amount of margin to add
         * @param {object} params extra parameters specific to the mexc api endpoint
         * @returns {object} a [margin structure]{@link https://docs.ccxt.com/en/latest/manual.html#add-margin-structure}
         */
        return await this.modifyMarginHelper (symbol, amount, 'ADD', params);
    }

    async setLeverage (leverage, symbol = undefined, params = {}) {
        /**
         * @method
         * @name mexc#setLeverage
         * @description set the level of leverage for a market
         * @param {number} leverage the rate of leverage
         * @param {string|undefined} symbol unified market symbol
         * @param {object} params extra parameters specific to the mexc api endpoint
         * @returns {object} response from the exchange
         */
        await this.loadMarkets ();
        const request = {
            'leverage': leverage,
        };
        const positionId = this.safeInteger (params, 'positionId');
        if (positionId === undefined) {
            const openType = this.safeNumber (params, 'openType'); // 1 or 2
            const positionType = this.safeNumber (params, 'positionType'); // 1 or 2
            const market = (symbol !== undefined) ? this.market (symbol) : undefined;
            if ((openType === undefined) || (positionType === undefined) || (market === undefined)) {
                throw new ArgumentsRequired (this.id + ' setLeverage() requires a positionId parameter or a symbol argument with openType and positionType parameters, use openType 1 or 2 for isolated or cross margin respectively, use positionType 1 or 2 for long or short positions');
            } else {
                request['openType'] = openType;
                request['symbol'] = market['id'];
                request['positionType'] = positionType;
            }
        } else {
            request['positionId'] = positionId;
        }
        return await this.contractPrivatePostPositionChangeLeverage (this.extend (request, params));
    }

    async fetchTransfer (id, code = undefined, params = {}) {
        const request = {
            'transact_id': id,
        };
        const response = await this.spotPrivateGetAssetInternalTransferInfo (this.extend (request, params));
        //
        //     {
        //         code: '200',
        //         data: {
        //             currency: 'USDT',
        //             amount: '1',
        //             transact_id: '954877a2ef54499db9b28a7cf9ebcf41',
        //             from: 'MAIN',
        //             to: 'CONTRACT',
        //             transact_state: 'SUCCESS'
        //         }
        //     }
        //
        const data = this.safeValue (response, 'data', {});
        return this.parseTransfer (data);
    }

    async fetchTransfers (code = undefined, since = undefined, limit = undefined, params = {}) {
        /**
         * @method
         * @name mexc#fetchTransfers
         * @description fetch a history of internal transfers made on an account
         * @param {string|undefined} code unified currency code of the currency transferred
         * @param {number|undefined} since the earliest time in ms to fetch transfers for
         * @param {number|undefined} limit the maximum number of  transfers structures to retrieve
         * @param {object} params extra parameters specific to the mexc api endpoint
         * @returns {[object]} a list of [transfer structures]{@link https://docs.ccxt.com/en/latest/manual.html#transfer-structure}
         */
        await this.loadMarkets ();
        const request = {};
        let currency = undefined;
        if (code !== undefined) {
            currency = this.currency (code);
            request['currency'] = currency['id'];
        }
        if (since !== undefined) {
            request['start_time'] = since;
        }
        if (limit !== undefined) {
            if (limit > 50) {
                throw new ExchangeError ('This exchange supports a maximum limit of 50');
            }
            request['page-size'] = limit;
        }
        const response = await this.spotPrivateGetAssetInternalTransferRecord (this.extend (request, params));
        //
        //     {
        //         code: '200',
        //         data: {
        //             total_page: '1',
        //             total_size: '5',
        //             result_list: [{
        //                     currency: 'USDT',
        //                     amount: '1',
        //                     transact_id: '954877a2ef54499db9b28a7cf9ebcf41',
        //                     from: 'MAIN',
        //                     to: 'CONTRACT',
        //                     transact_state: 'SUCCESS'
        //                 },
        //                 ...
        //             ]
        //         }
        //     }
        //
        const data = this.safeValue (response, 'data', {});
        const resultList = this.safeValue (data, 'result_list', []);
        return this.parseTransfers (resultList, currency, since, limit);
    }

    async transfer (code, amount, fromAccount, toAccount, params = {}) {
        /**
         * @method
         * @name mexc#transfer
         * @description transfer currency internally between wallets on the same account
         * @param {string} code unified currency code
         * @param {number} amount amount to transfer
         * @param {string} fromAccount account to transfer from
         * @param {string} toAccount account to transfer to
         * @param {object} params extra parameters specific to the mexc api endpoint
         * @returns {object} a [transfer structure]{@link https://docs.ccxt.com/en/latest/manual.html#transfer-structure}
         */
        await this.loadMarkets ();
        const currency = this.currency (code);
        const accountsByType = this.safeValue (this.options, 'accountsByType', {});
        const fromId = this.safeString (accountsByType, fromAccount, fromAccount);
        const toId = this.safeString (accountsByType, toAccount, toAccount);
        const request = {
            'currency': currency['id'],
            'amount': amount,
            'from': fromId,
            'to': toId,
        };
        const response = await this.spotPrivatePostAssetInternalTransfer (this.extend (request, params));
        //
        //     {
        //         code: '200',
        //         data: {
        //             currency: 'USDT',
        //             amount: '1',
        //             transact_id: 'b60c1df8e7b24b268858003f374ecb75',
        //             from: 'MAIN',
        //             to: 'CONTRACT',
        //             transact_state: 'WAIT'
        //         }
        //     }
        //
        const data = this.safeValue (response, 'data', {});
        return this.parseTransfer (data, currency);
    }

    parseTransfer (transfer, currency = undefined) {
        //
        //     {
        //         currency: 'USDT',
        //         amount: '1',
        //         transact_id: 'b60c1df8e7b24b268858003f374ecb75',
        //         from: 'MAIN',
        //         to: 'CONTRACT',
        //         transact_state: 'WAIT'
        //     }
        //
        const transferOptions = this.safeValue (this.options, 'transfer', {});
        const transferStatusById = this.safeValue (transferOptions, 'status', {});
        const currencyId = this.safeString (transfer, 'currency');
        const id = this.safeString (transfer, 'transact_id');
        const fromId = this.safeString (transfer, 'from');
        const toId = this.safeString (transfer, 'to');
        const accountsById = this.safeValue (transferOptions, 'accountsById', {});
        const fromAccount = this.safeString (accountsById, fromId);
        const toAccount = this.safeString (accountsById, toId);
        const statusId = this.safeString (transfer, 'transact_state');
        return {
            'info': transfer,
            'id': id,
            'timestamp': undefined,
            'datetime': undefined,
            'currency': this.safeCurrencyCode (currencyId, currency),
            'amount': this.safeNumber (transfer, 'amount'),
            'fromAccount': fromAccount,
            'toAccount': toAccount,
            'status': this.safeString (transferStatusById, statusId),
        };
    }

    async withdraw (code, amount, address, tag = undefined, params = {}) {
        /**
         * @method
         * @name mexc#withdraw
         * @description make a withdrawal
         * @param {string} code unified currency code
         * @param {number} amount the amount to withdraw
         * @param {string} address the address to withdraw to
         * @param {string|undefined} tag
         * @param {object} params extra parameters specific to the mexc api endpoint
         * @returns {object} a [transaction structure]{@link https://docs.ccxt.com/en/latest/manual.html#transaction-structure}
         */
        [ tag, params ] = this.handleWithdrawTagAndParams (tag, params);
        const networks = this.safeValue (this.options, 'networks', {});
        let network = this.safeString2 (params, 'network', 'chain'); // this line allows the user to specify either ERC20 or ETH
        network = this.safeString (networks, network, network); // handle ETH > ERC-20 alias
        this.checkAddress (address);
        await this.loadMarkets ();
        const currency = this.currency (code);
        if (tag !== undefined) {
            address += ':' + tag;
        }
        const request = {
            'currency': currency['id'],
            'address': address,
            'amount': amount,
        };
        if (network !== undefined) {
            request['chain'] = network;
            params = this.omit (params, [ 'network', 'chain' ]);
        }
        const response = await this.spotPrivatePostAssetWithdraw (this.extend (request, params));
        //
        //     {
        //         "code":200,
        //         "data": {
        //             "withdrawId":"25fb2831fb6d4fc7aa4094612a26c81d"
        //         }
        //     }
        //
        const data = this.safeValue (response, 'data', {});
        return {
            'info': data,
            'id': this.safeString (data, 'withdrawId'),
        };
    }

    sign (path, api = 'public', method = 'GET', params = {}, headers = undefined, body = undefined) {
        const [ section, access ] = api;
        let url = this.urls['api'][section][access] + '/' + this.implodeParams (path, params);
        params = this.omit (params, this.extractParams (path));
        if (access === 'public') {
            if (Object.keys (params).length) {
                url += '?' + this.urlencode (params);
            }
        } else {
            this.checkRequiredCredentials ();
            const timestamp = this.milliseconds ().toString ();
            let auth = '';
            headers = {
                'ApiKey': this.apiKey,
                'Request-Time': timestamp,
                'Content-Type': 'application/json',
            };
            if (method === 'POST') {
                auth = this.json (params);
                body = auth;
            } else {
                params = this.keysort (params);
                if (Object.keys (params).length) {
                    auth += this.urlencode (params);
                    url += '?' + auth;
                }
            }
            auth = this.apiKey + timestamp + auth;
            const signature = this.hmac (this.encode (auth), this.encode (this.secret), 'sha256');
            headers['Signature'] = signature;
        }
        return { 'url': url, 'method': method, 'body': body, 'headers': headers };
    }

    handleErrors (code, reason, url, method, headers, body, response, requestHeaders, requestBody) {
        if (response === undefined) {
            return;
        }
        //     {"code":10232,"msg":"The currency not exist"}
        //     {"code":10216,"msg":"No available deposit address"}
        //
        //     {
        //         "success":true,
        //         "code":0,
        //         "data":1634095541710
        //     }
        //
        const success = this.safeValue (response, 'success', false);
        if (success === true) {
            return;
        }
        const responseCode = this.safeString (response, 'code');
        if ((responseCode !== '200') && (responseCode !== '0')) {
            const feedback = this.id + ' ' + body;
            this.throwBroadlyMatchedException (this.exceptions['broad'], body, feedback);
            this.throwExactlyMatchedException (this.exceptions['exact'], responseCode, feedback);
            throw new ExchangeError (feedback);
        }
    }

    async fetchFundingHistory (symbol = undefined, since = undefined, limit = undefined, params = {}) {
        /**
         * @method
         * @name mexc#fetchFundingHistory
         * @description fetch the history of funding payments paid and received on this account
         * @param {string|undefined} symbol unified market symbol
         * @param {number|undefined} since the earliest time in ms to fetch funding history for
         * @param {number|undefined} limit the maximum number of funding history structures to retrieve
         * @param {object} params extra parameters specific to the mexc api endpoint
         * @returns {object} a [funding history structure]{@link https://docs.ccxt.com/en/latest/manual.html#funding-history-structure}
         */
        await this.loadMarkets ();
        let market = undefined;
        const request = {
            // 'symbol': market['id'],
            // 'position_id': positionId,
            // 'page_num': 1,
            // 'page_size': limit, // default 20, max 100
        };
        if (symbol !== undefined) {
            market = this.market (symbol);
            request['symbol'] = market['id'];
        }
        if (limit !== undefined) {
            request['page_size'] = limit;
        }
        const response = await this.contractPrivateGetPositionFundingRecords (this.extend (request, params));
        //
        //     {
        //         "success": true,
        //         "code": 0,
        //         "data": {
        //             "pageSize": 20,
        //             "totalCount": 2,
        //             "totalPage": 1,
        //             "currentPage": 1,
        //             "resultList": [
        //                 {
        //                     "id": 7423910,
        //                     "symbol": "BTC_USDT",
        //                     "positionType": 1,
        //                     "positionValue": 29.30024,
        //                     "funding": 0.00076180624,
        //                     "rate": -0.000026,
        //                     "settleTime": 1643299200000
        //                 },
        //                 {
        //                     "id": 7416473,
        //                     "symbol": "BTC_USDT",
        //                     "positionType": 1,
        //                     "positionValue": 28.9188,
        //                     "funding": 0.0014748588,
        //                     "rate": -0.000051,
        //                     "settleTime": 1643270400000
        //                 }
        //             ]
        //         }
        //     }
        //
        const data = this.safeValue (response, 'data', {});
        const resultList = this.safeValue (data, 'resultList', []);
        const result = [];
        for (let i = 0; i < resultList.length; i++) {
            const entry = resultList[i];
            const timestamp = this.safeInteger (entry, 'settleTime');
            result.push ({
                'info': entry,
                'symbol': symbol,
                'code': undefined,
                'timestamp': timestamp,
                'datetime': this.iso8601 (timestamp),
                'id': this.safeNumber (entry, 'id'),
                'amount': this.safeNumber (entry, 'funding'),
            });
        }
        return result;
    }

    parseFundingRate (contract, market = undefined) {
        //
        //     {
        //         "symbol": "BTC_USDT",
        //         "fundingRate": 0.000014,
        //         "maxFundingRate": 0.003,
        //         "minFundingRate": -0.003,
        //         "collectCycle": 8,
        //         "nextSettleTime": 1643241600000,
        //         "timestamp": 1643240373359
        //     }
        //
        const nextFundingRate = this.safeNumber (contract, 'fundingRate');
        const nextFundingTimestamp = this.safeInteger (contract, 'nextSettleTime');
        const marketId = this.safeString (contract, 'symbol');
        const symbol = this.safeSymbol (marketId, market);
        const timestamp = this.safeInteger (contract, 'timestamp');
        const datetime = this.iso8601 (timestamp);
        return {
            'info': contract,
            'symbol': symbol,
            'markPrice': undefined,
            'indexPrice': undefined,
            'interestRate': undefined,
            'estimatedSettlePrice': undefined,
            'timestamp': timestamp,
            'datetime': datetime,
            'fundingRate': undefined,
            'fundingTimestamp': undefined,
            'fundingDatetime': undefined,
            'nextFundingRate': nextFundingRate,
            'nextFundingTimestamp': nextFundingTimestamp,
            'nextFundingDatetime': this.iso8601 (nextFundingTimestamp),
            'previousFundingRate': undefined,
            'previousFundingTimestamp': undefined,
            'previousFundingDatetime': undefined,
        };
    }

    async fetchFundingRate (symbol, params = {}) {
        /**
         * @method
         * @name mexc#fetchFundingRate
         * @description fetch the current funding rate
         * @param {string} symbol unified market symbol
         * @param {object} params extra parameters specific to the mexc api endpoint
         * @returns {object} a [funding rate structure]{@link https://docs.ccxt.com/en/latest/manual.html#funding-rate-structure}
         */
        await this.loadMarkets ();
        const market = this.market (symbol);
        const request = {
            'symbol': market['id'],
        };
        const response = await this.contractPublicGetFundingRateSymbol (this.extend (request, params));
        //
        //     {
        //         "success": true,
        //         "code": 0,
        //         "data": {
        //             "symbol": "BTC_USDT",
        //             "fundingRate": 0.000014,
        //             "maxFundingRate": 0.003,
        //             "minFundingRate": -0.003,
        //             "collectCycle": 8,
        //             "nextSettleTime": 1643241600000,
        //             "timestamp": 1643240373359
        //         }
        //     }
        //
        const result = this.safeValue (response, 'data', {});
        return this.parseFundingRate (result, market);
    }

    async fetchFundingRateHistory (symbol = undefined, since = undefined, limit = undefined, params = {}) {
        /**
         * @method
         * @name mexc#fetchFundingRateHistory
         * @description fetches historical funding rate prices
         * @param {string|undefined} symbol unified symbol of the market to fetch the funding rate history for
         * @param {number|undefined} since not used by mexc, but filtered internally by ccxt
         * @param {number|undefined} limit mexc limit is page_size default 20, maximum is 100
         * @param {object} params extra parameters specific to the mexc api endpoint
         * @returns {[object]} a list of [funding rate structures]{@link https://docs.ccxt.com/en/latest/manual.html?#funding-rate-history-structure}
         */
        if (symbol === undefined) {
            throw new ArgumentsRequired (this.id + ' fetchFundingRateHistory() requires a symbol argument');
        }
        await this.loadMarkets ();
        const market = this.market (symbol);
        const request = {
            'symbol': market['id'],
            // 'page_size': limit, // optional
            // 'page_num': 1, // optional, current page number, default is 1
        };
        if (limit !== undefined) {
            request['page_size'] = limit;
        }
        const response = await this.contractPublicGetFundingRateHistory (this.extend (request, params));
        //
        //    {
        //        "success": true,
        //        "code": 0,
        //        "data": {
        //            "pageSize": 2,
        //            "totalCount": 21,
        //            "totalPage": 11,
        //            "currentPage": 1,
        //            "resultList": [
        //                {
        //                    "symbol": "BTC_USDT",
        //                    "fundingRate": 0.000266,
        //                    "settleTime": 1609804800000
        //                },
        //                {
        //                    "symbol": "BTC_USDT",
        //                    "fundingRate": 0.00029,
        //                    "settleTime": 1609776000000
        //                }
        //            ]
        //        }
        //    }
        //
        const data = this.safeValue (response, 'data');
        const result = this.safeValue (data, 'resultList', []);
        const rates = [];
        for (let i = 0; i < result.length; i++) {
            const entry = result[i];
            const marketId = this.safeString (entry, 'symbol');
            const symbol = this.safeSymbol (marketId);
            const timestamp = this.safeInteger (entry, 'settleTime');
            rates.push ({
                'info': entry,
                'symbol': symbol,
                'fundingRate': this.safeNumber (entry, 'fundingRate'),
                'timestamp': timestamp,
                'datetime': this.iso8601 (timestamp),
            });
        }
        const sorted = this.sortBy (rates, 'timestamp');
        return this.filterBySymbolSinceLimit (sorted, market['symbol'], since, limit);
    }

    async fetchLeverageTiers (symbols = undefined, params = {}) {
        /**
         * @method
         * @name mexc#fetchLeverageTiers
         * @description retrieve information on the maximum leverage, and maintenance margin for trades of varying trade sizes
         * @param {[string]|undefined} symbols list of unified market symbols
         * @param {object} params extra parameters specific to the mexc api endpoint
         * @returns {object} a dictionary of [leverage tiers structures]{@link https://docs.ccxt.com/en/latest/manual.html#leverage-tiers-structure}, indexed by market symbols
         */
        await this.loadMarkets ();
        const response = await this.contractPublicGetDetail (params);
        //
        //     {
        //         "success":true,
        //         "code":0,
        //         "data":[
        //             {
        //                 "symbol": "BTC_USDT",
        //                 "displayName": "BTC_USDT永续",
        //                 "displayNameEn": "BTC_USDT SWAP",
        //                 "positionOpenType": 3,
        //                 "baseCoin": "BTC",
        //                 "quoteCoin": "USDT",
        //                 "settleCoin": "USDT",
        //                 "contractSize": 0.0001,
        //                 "minLeverage": 1,
        //                 "maxLeverage": 125,
        //                 "priceScale": 2,
        //                 "volScale": 0,
        //                 "amountScale": 4,
        //                 "priceUnit": 0.5,
        //                 "volUnit": 1,
        //                 "minVol": 1,
        //                 "maxVol": 1000000,
        //                 "bidLimitPriceRate": 0.1,
        //                 "askLimitPriceRate": 0.1,
        //                 "takerFeeRate": 0.0006,
        //                 "makerFeeRate": 0.0002,
        //                 "maintenanceMarginRate": 0.004,
        //                 "initialMarginRate": 0.008,
        //                 "riskBaseVol": 10000,
        //                 "riskIncrVol": 200000,
        //                 "riskIncrMmr": 0.004,
        //                 "riskIncrImr": 0.004,
        //                 "riskLevelLimit": 5,
        //                 "priceCoefficientVariation": 0.1,
        //                 "indexOrigin": ["BINANCE","GATEIO","HUOBI","MXC"],
        //                 "state": 0, // 0 enabled, 1 delivery, 2 completed, 3 offline, 4 pause
        //                 "isNew": false,
        //                 "isHot": true,
        //                 "isHidden": false
        //             },
        //             ...
        //         ]
        //     }
        //
        const data = this.safeValue (response, 'data');
        return this.parseLeverageTiers (data, symbols, 'symbol');
    }

    parseMarketLeverageTiers (info, market) {
        /**
         * @ignore
         * @method
         * @param {object} info Exchange response for 1 market
         * @param {object} market CCXT market
         */
        //
        //    {
        //        "symbol": "BTC_USDT",
        //        "displayName": "BTC_USDT永续",
        //        "displayNameEn": "BTC_USDT SWAP",
        //        "positionOpenType": 3,
        //        "baseCoin": "BTC",
        //        "quoteCoin": "USDT",
        //        "settleCoin": "USDT",
        //        "contractSize": 0.0001,
        //        "minLeverage": 1,
        //        "maxLeverage": 125,
        //        "priceScale": 2,
        //        "volScale": 0,
        //        "amountScale": 4,
        //        "priceUnit": 0.5,
        //        "volUnit": 1,
        //        "minVol": 1,
        //        "maxVol": 1000000,
        //        "bidLimitPriceRate": 0.1,
        //        "askLimitPriceRate": 0.1,
        //        "takerFeeRate": 0.0006,
        //        "makerFeeRate": 0.0002,
        //        "maintenanceMarginRate": 0.004,
        //        "initialMarginRate": 0.008,
        //        "riskBaseVol": 10000,
        //        "riskIncrVol": 200000,
        //        "riskIncrMmr": 0.004,
        //        "riskIncrImr": 0.004,
        //        "riskLevelLimit": 5,
        //        "priceCoefficientVariation": 0.1,
        //        "indexOrigin": ["BINANCE","GATEIO","HUOBI","MXC"],
        //        "state": 0, // 0 enabled, 1 delivery, 2 completed, 3 offline, 4 pause
        //        "isNew": false,
        //        "isHot": true,
        //        "isHidden": false
        //    }
        //
        let maintenanceMarginRate = this.safeString (info, 'maintenanceMarginRate');
        let initialMarginRate = this.safeString (info, 'initialMarginRate');
        const maxVol = this.safeString (info, 'maxVol');
        const riskIncrVol = this.safeString (info, 'riskIncrVol');
        const riskIncrMmr = this.safeString (info, 'riskIncrMmr');
        const riskIncrImr = this.safeString (info, 'riskIncrImr');
        let floor = '0';
        const tiers = [];
        const quoteId = this.safeString (info, 'quoteCoin');
        while (Precise.stringLt (floor, maxVol)) {
            const cap = Precise.stringAdd (floor, riskIncrVol);
            tiers.push ({
                'tier': this.parseNumber (Precise.stringDiv (cap, riskIncrVol)),
                'currency': this.safeCurrencyCode (quoteId),
                'minNotional': this.parseNumber (floor),
                'maxNotional': this.parseNumber (cap),
                'maintenanceMarginRate': this.parseNumber (maintenanceMarginRate),
                'maxLeverage': this.parseNumber (Precise.stringDiv ('1', initialMarginRate)),
                'info': info,
            });
            initialMarginRate = Precise.stringAdd (initialMarginRate, riskIncrImr);
            maintenanceMarginRate = Precise.stringAdd (maintenanceMarginRate, riskIncrMmr);
            floor = cap;
        }
        return tiers;
    }

    async setPositionMode (hedged, symbol = undefined, params = {}) {
        const request = {
            'positionMode': hedged ? 1 : 2, // 1 Hedge, 2 One-way, before changing position mode make sure that there are no active orders, planned orders, or open positions, the risk limit level will be reset to 1
        };
        const response = await this.contractPrivatePostPositionChangePositionMode (this.extend (request, params));
        //
        //     {
        //         "success":true,
        //         "code":0
        //     }
        //
        return response;
    }

    async fetchPositionMode (symbol = undefined, params = {}) {
        const response = await this.contractPrivateGetPositionPositionMode (params);
        //
        //     {
        //         "success":true,
        //         "code":0,
        //         "data":2
        //     }
        //
        const positionMode = this.safeInteger (response, 'data');
        return {
            'info': response,
            'hedged': (positionMode === 1),
        };
    }
};<|MERGE_RESOLUTION|>--- conflicted
+++ resolved
@@ -346,7 +346,7 @@
          * @method
          * @name mexc#fetchTime
          * @description fetches the current integer timestamp in milliseconds from the exchange server
-         * @param {object} params extra parameters specific to the mexc api endpoint
+         * @param {dict} params extra parameters specific to the mexc api endpoint
          * @returns {int} the current integer timestamp in milliseconds from the exchange server
          */
         const [ marketType, query ] = this.handleMarketTypeAndParams ('fetchTime', undefined, params);
@@ -379,8 +379,8 @@
          * @method
          * @name mexc#fetchStatus
          * @description the latest known information on the availability of the exchange API
-         * @param {object} params extra parameters specific to the mexc api endpoint
-         * @returns {object} a [status structure]{@link https://docs.ccxt.com/en/latest/manual.html#exchange-status-structure}
+         * @param {dict} params extra parameters specific to the mexc api endpoint
+         * @returns {dict} a [status structure]{@link https://docs.ccxt.com/en/latest/manual.html#exchange-status-structure}
          */
         const response = await this.spotPublicGetCommonPing (params);
         //
@@ -402,8 +402,8 @@
          * @method
          * @name mexc#fetchCurrencies
          * @description fetches all available currencies on an exchange
-         * @param {object} params extra parameters specific to the mexc api endpoint
-         * @returns {object} an associative dictionary of currencies
+         * @param {dict} params extra parameters specific to the mexc api endpoint
+         * @returns {dict} an associative dictionary of currencies
          */
         const response = await this.spotPublicGetMarketCoinList (params);
         //
@@ -526,8 +526,8 @@
          * @method
          * @name mexc#fetchMarkets
          * @description retrieves data on all markets for mexc
-         * @param {object} params extra parameters specific to the exchange api endpoint
-         * @returns {[object]} an array of objects representing market data
+         * @param {dict} params extra parameters specific to the exchange api endpoint
+         * @returns {[dict]} an array of objects representing market data
          */
         const defaultType = this.safeString2 (this.options, 'fetchMarkets', 'defaultType', 'spot');
         const type = this.safeString (params, 'type', defaultType);
@@ -771,9 +771,9 @@
          * @method
          * @name mexc#fetchTickers
          * @description fetches price tickers for multiple markets, statistical calculations with the information calculated over the past 24 hours each market
-         * @param {[string]|undefined} symbols unified symbols of the markets to fetch the ticker for, all market tickers are returned if not assigned
-         * @param {object} params extra parameters specific to the mexc api endpoint
-         * @returns {object} an array of [ticker structures]{@link https://docs.ccxt.com/en/latest/manual.html#ticker-structure}
+         * @param {[str]|undefined} symbols unified symbols of the markets to fetch the ticker for, all market tickers are returned if not assigned
+         * @param {dict} params extra parameters specific to the mexc api endpoint
+         * @returns {dict} an array of [ticker structures]{@link https://docs.ccxt.com/en/latest/manual.html#ticker-structure}
          */
         await this.loadMarkets ();
         const [ marketType, query ] = this.handleMarketTypeAndParams ('fetchTickers', undefined, params);
@@ -818,9 +818,9 @@
          * @method
          * @name mexc#fetchTicker
          * @description fetches a price ticker, a statistical calculation with the information calculated over the past 24 hours for a specific market
-         * @param {string} symbol unified symbol of the market to fetch the ticker for
-         * @param {object} params extra parameters specific to the mexc api endpoint
-         * @returns {object} a [ticker structure]{@link https://docs.ccxt.com/en/latest/manual.html#ticker-structure}
+         * @param {str} symbol unified symbol of the market to fetch the ticker for
+         * @param {dict} params extra parameters specific to the mexc api endpoint
+         * @returns {dict} a [ticker structure]{@link https://docs.ccxt.com/en/latest/manual.html#ticker-structure}
          */
         await this.loadMarkets ();
         const market = this.market (symbol);
@@ -969,10 +969,10 @@
          * @method
          * @name mexc#fetchOrderBook
          * @description fetches information on open orders with bid (buy) and ask (sell) prices, volumes and other data
-         * @param {string} symbol unified symbol of the market to fetch the order book for
-         * @param {number|undefined} limit the maximum amount of order book entries to return
-         * @param {object} params extra parameters specific to the mexc api endpoint
-         * @returns {object} A dictionary of [order book structures]{@link https://docs.ccxt.com/en/latest/manual.html#order-book-structure} indexed by market symbols
+         * @param {str} symbol unified symbol of the market to fetch the order book for
+         * @param {int|undefined} limit the maximum amount of order book entries to return
+         * @param {dict} params extra parameters specific to the mexc api endpoint
+         * @returns {dict} A dictionary of [order book structures]{@link https://docs.ccxt.com/en/latest/manual.html#order-book-structure} indexed by market symbols
          */
         await this.loadMarkets ();
         const market = this.market (symbol);
@@ -1048,11 +1048,11 @@
          * @method
          * @name mexc#fetchTrades
          * @description get the list of most recent trades for a particular symbol
-         * @param {string} symbol unified symbol of the market to fetch trades for
-         * @param {number|undefined} since timestamp in ms of the earliest trade to fetch
-         * @param {number|undefined} limit the maximum amount of trades to fetch
-         * @param {object} params extra parameters specific to the mexc api endpoint
-         * @returns {[object]} a list of [trade structures]{@link https://docs.ccxt.com/en/latest/manual.html?#public-trades}
+         * @param {str} symbol unified symbol of the market to fetch trades for
+         * @param {int|undefined} since timestamp in ms of the earliest trade to fetch
+         * @param {int|undefined} limit the maximum amount of trades to fetch
+         * @param {dict} params extra parameters specific to the mexc api endpoint
+         * @returns {[dict]} a list of [trade structures]{@link https://docs.ccxt.com/en/latest/manual.html?#public-trades}
          */
         await this.loadMarkets ();
         const market = this.market (symbol);
@@ -1195,8 +1195,8 @@
          * @method
          * @name mexc#fetchTradingFees
          * @description fetch the trading fees for multiple markets
-         * @param {object} params extra parameters specific to the mexc api endpoint
-         * @returns {object} a dictionary of [fee structures]{@link https://docs.ccxt.com/en/latest/manual.html#fee-structure} indexed by market symbols
+         * @param {dict} params extra parameters specific to the mexc api endpoint
+         * @returns {dict} a dictionary of [fee structures]{@link https://docs.ccxt.com/en/latest/manual.html#fee-structure} indexed by market symbols
          */
         await this.loadMarkets ();
         const response = await this.spotPublicGetMarketSymbols (params);
@@ -1248,12 +1248,12 @@
          * @method
          * @name mexc#fetchOHLCV
          * @description fetches historical candlestick data containing the open, high, low, and close price, and the volume of a market
-         * @param {string} symbol unified symbol of the market to fetch OHLCV data for
-         * @param {string} timeframe the length of time each candle represents
-         * @param {number|undefined} since timestamp in ms of the earliest candle to fetch
-         * @param {number|undefined} limit the maximum amount of candles to fetch
-         * @param {object} params extra parameters specific to the mexc api endpoint
-         * @returns {[[number]]} A list of candles ordered as timestamp, open, high, low, close, volume
+         * @param {str} symbol unified symbol of the market to fetch OHLCV data for
+         * @param {str} timeframe the length of time each candle represents
+         * @param {int|undefined} since timestamp in ms of the earliest candle to fetch
+         * @param {int|undefined} limit the maximum amount of candles to fetch
+         * @param {dict} params extra parameters specific to the mexc api endpoint
+         * @returns {[[int]]} A list of candles ordered as timestamp, open, high, low, close, volume
          */
         await this.loadMarkets ();
         const market = this.market (symbol);
@@ -1353,8 +1353,8 @@
          * @method
          * @name mexc#fetchBalance
          * @description query for balance and get the amount of funds available for trading or funds locked in orders
-         * @param {object} params extra parameters specific to the mexc api endpoint
-         * @returns {object} a [balance structure]{@link https://docs.ccxt.com/en/latest/manual.html?#balance-structure}
+         * @param {dict} params extra parameters specific to the mexc api endpoint
+         * @returns {dict} a [balance structure]{@link https://docs.ccxt.com/en/latest/manual.html?#balance-structure}
          */
         await this.loadMarkets ();
         const [ marketType, query ] = this.handleMarketTypeAndParams ('fetchBalance', undefined, params);
@@ -1463,9 +1463,9 @@
          * @method
          * @name mexc#fetchDepositAddressesByNetwork
          * @description fetch a dictionary of addresses for a currency, indexed by network
-         * @param {string} code unified currency code of the currency for the deposit address
-         * @param {object} params extra parameters specific to the mexc api endpoint
-         * @returns {object} a dictionary of [address structures]{@link https://docs.ccxt.com/en/latest/manual.html#address-structure} indexed by the network
+         * @param {str} code unified currency code of the currency for the deposit address
+         * @param {dict} params extra parameters specific to the mexc api endpoint
+         * @returns {dict} a dictionary of [address structures]{@link https://docs.ccxt.com/en/latest/manual.html#address-structure} indexed by the network
          */
         await this.loadMarkets ();
         const currency = this.currency (code);
@@ -1503,9 +1503,9 @@
          * @method
          * @name mexc#fetchDepositAddress
          * @description fetch the deposit address for a currency associated with this account
-         * @param {string} code unified currency code
-         * @param {object} params extra parameters specific to the mexc api endpoint
-         * @returns {object} an [address structure]{@link https://docs.ccxt.com/en/latest/manual.html#address-structure}
+         * @param {str} code unified currency code
+         * @param {dict} params extra parameters specific to the mexc api endpoint
+         * @returns {dict} an [address structure]{@link https://docs.ccxt.com/en/latest/manual.html#address-structure}
          */
         const rawNetwork = this.safeStringUpper (params, 'network');
         params = this.omit (params, 'network');
@@ -1545,11 +1545,11 @@
          * @method
          * @name mexc#fetchDeposits
          * @description fetch all deposits made to an account
-         * @param {string|undefined} code unified currency code
-         * @param {number|undefined} since the earliest time in ms to fetch deposits for
-         * @param {number|undefined} limit the maximum number of deposits structures to retrieve
-         * @param {object} params extra parameters specific to the mexc api endpoint
-         * @returns {[object]} a list of [transaction structures]{@link https://docs.ccxt.com/en/latest/manual.html#transaction-structure}
+         * @param {str|undefined} code unified currency code
+         * @param {int|undefined} since the earliest time in ms to fetch deposits for
+         * @param {int|undefined} limit the maximum number of deposits structures to retrieve
+         * @param {dict} params extra parameters specific to the mexc api endpoint
+         * @returns {[dict]} a list of [transaction structures]{@link https://docs.ccxt.com/en/latest/manual.html#transaction-structure}
          */
         await this.loadMarkets ();
         const request = {
@@ -1607,11 +1607,11 @@
          * @method
          * @name mexc#fetchWithdrawals
          * @description fetch all withdrawals made from an account
-         * @param {string|undefined} code unified currency code
-         * @param {number|undefined} since the earliest time in ms to fetch withdrawals for
-         * @param {number|undefined} limit the maximum number of withdrawals structures to retrieve
-         * @param {object} params extra parameters specific to the mexc api endpoint
-         * @returns {[object]} a list of [transaction structures]{@link https://docs.ccxt.com/en/latest/manual.html#transaction-structure}
+         * @param {str|undefined} code unified currency code
+         * @param {int|undefined} since the earliest time in ms to fetch withdrawals for
+         * @param {int|undefined} limit the maximum number of withdrawals structures to retrieve
+         * @param {dict} params extra parameters specific to the mexc api endpoint
+         * @returns {[dict]} a list of [transaction structures]{@link https://docs.ccxt.com/en/latest/manual.html#transaction-structure}
          */
         await this.loadMarkets ();
         const request = {
@@ -1758,9 +1758,9 @@
          * @method
          * @name mexc#fetchPosition
          * @description fetch data on a single open contract trade position
-         * @param {string} symbol unified market symbol of the market the position is held in, default is undefined
-         * @param {object} params extra parameters specific to the mexc api endpoint
-         * @returns {object} a [position structure]{@link https://docs.ccxt.com/en/latest/manual.html#position-structure}
+         * @param {str} symbol unified market symbol of the market the position is held in, default is undefined
+         * @param {dict} params extra parameters specific to the mexc api endpoint
+         * @returns {dict} a [position structure]{@link https://docs.ccxt.com/en/latest/manual.html#position-structure}
          */
         await this.loadMarkets ();
         const market = this.market (symbol);
@@ -1777,9 +1777,9 @@
          * @method
          * @name mexc#fetchPositions
          * @description fetch all open positions
-         * @param {[string]|undefined} symbols list of unified market symbols
-         * @param {object} params extra parameters specific to the mexc api endpoint
-         * @returns {[object]} a list of [position structure]{@link https://docs.ccxt.com/en/latest/manual.html#position-structure}
+         * @param {[str]|undefined} symbols list of unified market symbols
+         * @param {dict} params extra parameters specific to the mexc api endpoint
+         * @returns {[dict]} a list of [position structure]{@link https://docs.ccxt.com/en/latest/manual.html#position-structure}
          */
         await this.loadMarkets ();
         const response = await this.contractPrivateGetPositionOpenPositions (params);
@@ -1884,13 +1884,13 @@
          * @method
          * @name mexc#createOrder
          * @description create a trade order
-         * @param {string} symbol unified symbol of the market to create an order in
-         * @param {string} type 'market' or 'limit'
-         * @param {string} side 'buy' or 'sell'
-         * @param {number} amount how much of currency you want to trade in units of base currency
-         * @param {number|undefined} price the price at which the order is to be fullfilled, in units of the quote currency, ignored in market orders
-         * @param {object} params extra parameters specific to the mexc api endpoint
-         * @returns {object} an [order structure]{@link https://docs.ccxt.com/en/latest/manual.html#order-structure}
+         * @param {str} symbol unified symbol of the market to create an order in
+         * @param {str} type 'market' or 'limit'
+         * @param {str} side 'buy' or 'sell'
+         * @param {float} amount how much of currency you want to trade in units of base currency
+         * @param {float|undefined} price the price at which the order is to be fullfilled, in units of the quote currency, ignored in market orders
+         * @param {dict} params extra parameters specific to the mexc api endpoint
+         * @returns {dict} an [order structure]{@link https://docs.ccxt.com/en/latest/manual.html#order-structure}
          */
         await this.loadMarkets ();
         const market = this.market (symbol);
@@ -2049,10 +2049,10 @@
          * @method
          * @name mexc#cancelOrder
          * @description cancels an open order
-         * @param {string} id order id
-         * @param {string} symbol unified symbol of the market the order was made in
-         * @param {object} params extra parameters specific to the mexc api endpoint
-         * @returns {object} An [order structure]{@link https://docs.ccxt.com/en/latest/manual.html#order-structure}
+         * @param {str} id order id
+         * @param {str} symbol unified symbol of the market the order was made in
+         * @param {dict} params extra parameters specific to the mexc api endpoint
+         * @returns {dict} An [order structure]{@link https://docs.ccxt.com/en/latest/manual.html#order-structure}
          */
         if (symbol === undefined) {
             throw new ArgumentsRequired (this.id + ' cancelOrder() requires a symbol argument');
@@ -2370,11 +2370,11 @@
          * @method
          * @name mexc#fetchOpenOrders
          * @description fetch all unfilled currently open orders
-         * @param {string} symbol unified market symbol
-         * @param {number|undefined} since the earliest time in ms to fetch open orders for
-         * @param {number|undefined} limit the maximum number of  open orders structures to retrieve
-         * @param {object} params extra parameters specific to the mexc api endpoint
-         * @returns {[object]} a list of [order structures]{@link https://docs.ccxt.com/en/latest/manual.html#order-structure}
+         * @param {str} symbol unified market symbol
+         * @param {int|undefined} since the earliest time in ms to fetch open orders for
+         * @param {int|undefined} limit the maximum number of  open orders structures to retrieve
+         * @param {dict} params extra parameters specific to the mexc api endpoint
+         * @returns {[dict]} a list of [order structures]{@link https://docs.ccxt.com/en/latest/manual.html#order-structure}
          */
         if (symbol === undefined) {
             throw new ArgumentsRequired (this.id + ' fetchOpenOrders() requires a symbol argument');
@@ -2493,9 +2493,9 @@
          * @method
          * @name mexc#fetchOrder
          * @description fetches information on an order made by the user
-         * @param {string} symbol unified symbol of the market the order was made in
-         * @param {object} params extra parameters specific to the mexc api endpoint
-         * @returns {object} An [order structure]{@link https://docs.ccxt.com/en/latest/manual.html#order-structure}
+         * @param {str} symbol unified symbol of the market the order was made in
+         * @param {dict} params extra parameters specific to the mexc api endpoint
+         * @returns {dict} An [order structure]{@link https://docs.ccxt.com/en/latest/manual.html#order-structure}
          */
         if (symbol === undefined) {
             throw new ArgumentsRequired (this.id + ' fetchOrder() requires a symbol argument');
@@ -2620,11 +2620,11 @@
          * @method
          * @name mexc#fetchCanceledOrders
          * @description fetches information on multiple canceled orders made by the user
-         * @param {string} symbol unified market symbol of the market orders were made in
-         * @param {number|undefined} since timestamp in ms of the earliest order, default is undefined
-         * @param {number|undefined} limit max number of orders to return, default is undefined
-         * @param {object} params extra parameters specific to the mexc api endpoint
-         * @returns {object} a list of [order structures]{@link https://docs.ccxt.com/en/latest/manual.html#order-structure}
+         * @param {str} symbol unified market symbol of the market orders were made in
+         * @param {int|undefined} since timestamp in ms of the earliest order, default is undefined
+         * @param {int|undefined} limit max number of orders to return, default is undefined
+         * @param {dict} params extra parameters specific to the mexc api endpoint
+         * @returns {dict} a list of [order structures]{@link https://docs.ccxt.com/en/latest/manual.html#order-structure}
          */
         if (symbol === undefined) {
             throw new ArgumentsRequired (this.id + ' fetchCanceledOrders() requires a symbol argument');
@@ -2646,19 +2646,11 @@
          * @method
          * @name mexc#fetchClosedOrders
          * @description fetches information on multiple closed orders made by the user
-<<<<<<< HEAD
-         * @param {string} symbol unified market symbol of the market orders were made in
-         * @param {number|undefined} since the earliest time in ms to fetch orders for
-         * @param {number|undefined} limit the maximum number of  orde structures to retrieve
-         * @param {object} params extra parameters specific to the mexc api endpoint
-         * @returns {[object]} a list of [order structures]{@link https://docs.ccxt.com/en/latest/manual.html#order-structure
-=======
          * @param {str} symbol unified market symbol of the market orders were made in
          * @param {int|undefined} since the earliest time in ms to fetch orders for
          * @param {int|undefined} limit the maximum number of  orde structures to retrieve
          * @param {dict} params extra parameters specific to the mexc api endpoint
          * @returns {[dict]} a list of [order structures]{@link https://docs.ccxt.com/en/latest/manual.html#order-structure}
->>>>>>> 315e9aba
          */
         if (symbol === undefined) {
             throw new ArgumentsRequired (this.id + ' fetchClosedOrders() requires a symbol argument');
@@ -2678,9 +2670,9 @@
          * @method
          * @name mexc#cancelAllOrders
          * @description cancel all open orders
-         * @param {string|undefined} symbol unified market symbol, only orders in the market of this symbol are cancelled when symbol is not undefined
-         * @param {object} params extra parameters specific to the mexc api endpoint
-         * @returns {[object]} a list of [order structures]{@link https://docs.ccxt.com/en/latest/manual.html#order-structure}
+         * @param {str|undefined} symbol unified market symbol, only orders in the market of this symbol are cancelled when symbol is not undefined
+         * @param {dict} params extra parameters specific to the mexc api endpoint
+         * @returns {[dict]} a list of [order structures]{@link https://docs.ccxt.com/en/latest/manual.html#order-structure}
          */
         await this.loadMarkets ();
         const market = this.market (symbol);
@@ -2734,11 +2726,11 @@
          * @method
          * @name mexc#fetchMyTrades
          * @description fetch all trades made by the user
-         * @param {string} symbol unified market symbol
-         * @param {number|undefined} since the earliest time in ms to fetch trades for
-         * @param {number|undefined} limit the maximum number of trades structures to retrieve
-         * @param {object} params extra parameters specific to the mexc api endpoint
-         * @returns {[object]} a list of [trade structures]{@link https://docs.ccxt.com/en/latest/manual.html#trade-structure}
+         * @param {str} symbol unified market symbol
+         * @param {int|undefined} since the earliest time in ms to fetch trades for
+         * @param {int|undefined} limit the maximum number of trades structures to retrieve
+         * @param {dict} params extra parameters specific to the mexc api endpoint
+         * @returns {[dict]} a list of [trade structures]{@link https://docs.ccxt.com/en/latest/manual.html#trade-structure}
          */
         if (symbol === undefined) {
             throw new ArgumentsRequired (this.id + ' fetchMyTrades() requires a symbol argument');
@@ -2786,12 +2778,12 @@
          * @method
          * @name mexc#fetchOrderTrades
          * @description fetch all the trades made from a single order
-         * @param {string} id order id
-         * @param {string|undefined} symbol unified market symbol
-         * @param {number|undefined} since the earliest time in ms to fetch trades for
-         * @param {number|undefined} limit the maximum number of trades to retrieve
-         * @param {object} params extra parameters specific to the mexc api endpoint
-         * @returns {[object]} a list of [trade structures]{@link https://docs.ccxt.com/en/latest/manual.html#trade-structure}
+         * @param {str} id order id
+         * @param {str|undefined} symbol unified market symbol
+         * @param {int|undefined} since the earliest time in ms to fetch trades for
+         * @param {int|undefined} limit the maximum number of trades to retrieve
+         * @param {dict} params extra parameters specific to the mexc api endpoint
+         * @returns {[dict]} a list of [trade structures]{@link https://docs.ccxt.com/en/latest/manual.html#trade-structure}
          */
         await this.loadMarkets ();
         let market = undefined;
@@ -2871,10 +2863,10 @@
          * @method
          * @name mexc#reduceMargin
          * @description remove margin from a position
-         * @param {string} symbol unified market symbol
-         * @param {number} amount the amount of margin to remove
-         * @param {object} params extra parameters specific to the mexc api endpoint
-         * @returns {object} a [margin structure]{@link https://docs.ccxt.com/en/latest/manual.html#reduce-margin-structure}
+         * @param {str} symbol unified market symbol
+         * @param {float} amount the amount of margin to remove
+         * @param {dict} params extra parameters specific to the mexc api endpoint
+         * @returns {dict} a [margin structure]{@link https://docs.ccxt.com/en/latest/manual.html#reduce-margin-structure}
          */
         return await this.modifyMarginHelper (symbol, amount, 'SUB', params);
     }
@@ -2884,10 +2876,10 @@
          * @method
          * @name mexc#addMargin
          * @description add margin
-         * @param {string} symbol unified market symbol
-         * @param {number} amount amount of margin to add
-         * @param {object} params extra parameters specific to the mexc api endpoint
-         * @returns {object} a [margin structure]{@link https://docs.ccxt.com/en/latest/manual.html#add-margin-structure}
+         * @param {str} symbol unified market symbol
+         * @param {float} amount amount of margin to add
+         * @param {dict} params extra parameters specific to the mexc api endpoint
+         * @returns {dict} a [margin structure]{@link https://docs.ccxt.com/en/latest/manual.html#add-margin-structure}
          */
         return await this.modifyMarginHelper (symbol, amount, 'ADD', params);
     }
@@ -2897,10 +2889,10 @@
          * @method
          * @name mexc#setLeverage
          * @description set the level of leverage for a market
-         * @param {number} leverage the rate of leverage
-         * @param {string|undefined} symbol unified market symbol
-         * @param {object} params extra parameters specific to the mexc api endpoint
-         * @returns {object} response from the exchange
+         * @param {float} leverage the rate of leverage
+         * @param {str|undefined} symbol unified market symbol
+         * @param {dict} params extra parameters specific to the mexc api endpoint
+         * @returns {dict} response from the exchange
          */
         await this.loadMarkets ();
         const request = {
@@ -2951,11 +2943,11 @@
          * @method
          * @name mexc#fetchTransfers
          * @description fetch a history of internal transfers made on an account
-         * @param {string|undefined} code unified currency code of the currency transferred
-         * @param {number|undefined} since the earliest time in ms to fetch transfers for
-         * @param {number|undefined} limit the maximum number of  transfers structures to retrieve
-         * @param {object} params extra parameters specific to the mexc api endpoint
-         * @returns {[object]} a list of [transfer structures]{@link https://docs.ccxt.com/en/latest/manual.html#transfer-structure}
+         * @param {str|undefined} code unified currency code of the currency transferred
+         * @param {int|undefined} since the earliest time in ms to fetch transfers for
+         * @param {int|undefined} limit the maximum number of  transfers structures to retrieve
+         * @param {dict} params extra parameters specific to the mexc api endpoint
+         * @returns {[dict]} a list of [transfer structures]{@link https://docs.ccxt.com/en/latest/manual.html#transfer-structure}
          */
         await this.loadMarkets ();
         const request = {};
@@ -3003,12 +2995,12 @@
          * @method
          * @name mexc#transfer
          * @description transfer currency internally between wallets on the same account
-         * @param {string} code unified currency code
-         * @param {number} amount amount to transfer
-         * @param {string} fromAccount account to transfer from
-         * @param {string} toAccount account to transfer to
-         * @param {object} params extra parameters specific to the mexc api endpoint
-         * @returns {object} a [transfer structure]{@link https://docs.ccxt.com/en/latest/manual.html#transfer-structure}
+         * @param {str} code unified currency code
+         * @param {float} amount amount to transfer
+         * @param {str} fromAccount account to transfer from
+         * @param {str} toAccount account to transfer to
+         * @param {dict} params extra parameters specific to the mexc api endpoint
+         * @returns {dict} a [transfer structure]{@link https://docs.ccxt.com/en/latest/manual.html#transfer-structure}
          */
         await this.loadMarkets ();
         const currency = this.currency (code);
@@ -3078,12 +3070,12 @@
          * @method
          * @name mexc#withdraw
          * @description make a withdrawal
-         * @param {string} code unified currency code
-         * @param {number} amount the amount to withdraw
-         * @param {string} address the address to withdraw to
-         * @param {string|undefined} tag
-         * @param {object} params extra parameters specific to the mexc api endpoint
-         * @returns {object} a [transaction structure]{@link https://docs.ccxt.com/en/latest/manual.html#transaction-structure}
+         * @param {str} code unified currency code
+         * @param {float} amount the amount to withdraw
+         * @param {str} address the address to withdraw to
+         * @param {str|undefined} tag
+         * @param {dict} params extra parameters specific to the mexc api endpoint
+         * @returns {dict} a [transaction structure]{@link https://docs.ccxt.com/en/latest/manual.html#transaction-structure}
          */
         [ tag, params ] = this.handleWithdrawTagAndParams (tag, params);
         const networks = this.safeValue (this.options, 'networks', {});
@@ -3185,11 +3177,11 @@
          * @method
          * @name mexc#fetchFundingHistory
          * @description fetch the history of funding payments paid and received on this account
-         * @param {string|undefined} symbol unified market symbol
-         * @param {number|undefined} since the earliest time in ms to fetch funding history for
-         * @param {number|undefined} limit the maximum number of funding history structures to retrieve
-         * @param {object} params extra parameters specific to the mexc api endpoint
-         * @returns {object} a [funding history structure]{@link https://docs.ccxt.com/en/latest/manual.html#funding-history-structure}
+         * @param {str|undefined} symbol unified market symbol
+         * @param {int|undefined} since the earliest time in ms to fetch funding history for
+         * @param {int|undefined} limit the maximum number of funding history structures to retrieve
+         * @param {dict} params extra parameters specific to the mexc api endpoint
+         * @returns {dict} a [funding history structure]{@link https://docs.ccxt.com/en/latest/manual.html#funding-history-structure}
          */
         await this.loadMarkets ();
         let market = undefined;
@@ -3302,9 +3294,9 @@
          * @method
          * @name mexc#fetchFundingRate
          * @description fetch the current funding rate
-         * @param {string} symbol unified market symbol
-         * @param {object} params extra parameters specific to the mexc api endpoint
-         * @returns {object} a [funding rate structure]{@link https://docs.ccxt.com/en/latest/manual.html#funding-rate-structure}
+         * @param {str} symbol unified market symbol
+         * @param {dict} params extra parameters specific to the mexc api endpoint
+         * @returns {dict} a [funding rate structure]{@link https://docs.ccxt.com/en/latest/manual.html#funding-rate-structure}
          */
         await this.loadMarkets ();
         const market = this.market (symbol);
@@ -3336,11 +3328,11 @@
          * @method
          * @name mexc#fetchFundingRateHistory
          * @description fetches historical funding rate prices
-         * @param {string|undefined} symbol unified symbol of the market to fetch the funding rate history for
-         * @param {number|undefined} since not used by mexc, but filtered internally by ccxt
-         * @param {number|undefined} limit mexc limit is page_size default 20, maximum is 100
-         * @param {object} params extra parameters specific to the mexc api endpoint
-         * @returns {[object]} a list of [funding rate structures]{@link https://docs.ccxt.com/en/latest/manual.html?#funding-rate-history-structure}
+         * @param {str|undefined} symbol unified symbol of the market to fetch the funding rate history for
+         * @param {int|undefined} since not used by mexc, but filtered internally by ccxt
+         * @param {int|undefined} limit mexc limit is page_size default 20, maximum is 100
+         * @param {dict} params extra parameters specific to the mexc api endpoint
+         * @returns {[dict]} a list of [funding rate structures]{@link https://docs.ccxt.com/en/latest/manual.html?#funding-rate-history-structure}
          */
         if (symbol === undefined) {
             throw new ArgumentsRequired (this.id + ' fetchFundingRateHistory() requires a symbol argument');
@@ -3405,9 +3397,9 @@
          * @method
          * @name mexc#fetchLeverageTiers
          * @description retrieve information on the maximum leverage, and maintenance margin for trades of varying trade sizes
-         * @param {[string]|undefined} symbols list of unified market symbols
-         * @param {object} params extra parameters specific to the mexc api endpoint
-         * @returns {object} a dictionary of [leverage tiers structures]{@link https://docs.ccxt.com/en/latest/manual.html#leverage-tiers-structure}, indexed by market symbols
+         * @param {[str]|undefined} symbols list of unified market symbols
+         * @param {dict} params extra parameters specific to the mexc api endpoint
+         * @returns {dict} a dictionary of [leverage tiers structures]{@link https://docs.ccxt.com/en/latest/manual.html#leverage-tiers-structure}, indexed by market symbols
          */
         await this.loadMarkets ();
         const response = await this.contractPublicGetDetail (params);
@@ -3464,8 +3456,8 @@
         /**
          * @ignore
          * @method
-         * @param {object} info Exchange response for 1 market
-         * @param {object} market CCXT market
+         * @param {dict} info Exchange response for 1 market
+         * @param {dict} market CCXT market
          */
         //
         //    {
