--- conflicted
+++ resolved
@@ -40,15 +40,10 @@
                 'fetchDeposits': true,
                 'fetchFundingRate': true,
                 'fetchFundingRateHistory': true,
-<<<<<<< HEAD
                 'fetchFundingRates': false,
                 'fetchIndexOHLCV': true,
                 'fetchIsolatedPositions': undefined,
                 'fetchLeverage': undefined,
-                'fetchMarkOHLCV': true,
-=======
-                'fetchIndexOHLCV': true,
->>>>>>> 383fcb52
                 'fetchMarkets': true,
                 'fetchMarkOHLCV': true,
                 'fetchMyTrades': true,
@@ -59,10 +54,7 @@
                 'fetchOrderTrades': true,
                 'fetchPosition': true,
                 'fetchPositions': true,
-<<<<<<< HEAD
                 'fetchPositionsRisk': false,
-=======
->>>>>>> 383fcb52
                 'fetchPremiumIndexOHLCV': true,
                 'fetchStatus': true,
                 'fetchTicker': true,
