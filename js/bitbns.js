'use strict';

//  ---------------------------------------------------------------------------

const Exchange = require ('./base/Exchange');
const { ExchangeError, ArgumentsRequired, InsufficientFunds, OrderNotFound, BadRequest, BadSymbol } = require ('./base/errors');
const Precise = require ('./base/Precise');

//  ---------------------------------------------------------------------------

module.exports = class bitbns extends Exchange {
    describe () {
        return this.deepExtend (super.describe (), {
            'id': 'bitbns',
            'name': 'Bitbns',
            'countries': [ 'IN' ], // India
            'rateLimit': 1000,
            'certified': false,
            'pro': false,
            'version': 'v2',
            // new metainfo interface
            'has': {
<<<<<<< HEAD
                'transfer': false,
                'signIn': false,
                'setPositionMode': false,
                'setMarginMode': false,
                'setLeverage': false,
                'reduceMargin': false,
                'fetchWithdrawal': false,
                'fetchTransfers': false,
                'fetchTime': false,
                'fetchPositions': false,
                'fetchPosition': false,
                'fetchOrderBooks': false,
                'fetchOpenOrder': false,
                'fetchMarkOHLCV': false,
                'fetchLeverage': false,
                'fetchLedger': false,
                'fetchIndexOHLCV': false,
                'fetchFundingRates': false,
                'fetchFundingRateHistory': false,
                'fetchFundingRate': false,
                'fetchFundingHistory': false,
                'fetchDepositAddressesByNetwork': false,
                'fetchDepositAddresses': false,
                'fetchBorrowRates': false,
                'fetchBorrowRateHistory': false,
                'fetchAccounts': false,
                'createDepositAddress': false,
                'cancelAllOrders': false,
                'addMargin': false,
=======
                'spot': true,
                'margin': undefined,
                'swap': false,
                'future': false,
                'option': false,
>>>>>>> ec0c8849
                'cancelOrder': true,
                'createOrder': true,
                'fetchBalance': true,
                'fetchDepositAddress': true,
                'fetchDeposits': true,
                'fetchFundingHistory': false,
                'fetchFundingRate': false,
                'fetchFundingRateHistory': false,
                'fetchFundingRates': false,
                'fetchIndexOHLCV': false,
                'fetchIsolatedPositions': false,
                'fetchLeverage': false,
                'fetchMarkets': true,
                'fetchMarkOHLCV': false,
                'fetchMyTrades': true,
                'fetchOHLCV': undefined,
                'fetchOpenOrders': true,
                'fetchOrder': true,
                'fetchOrderBook': true,
                'fetchPositions': false,
                'fetchPositionsRisk': false,
                'fetchPremiumIndexOHLCV': false,
                'fetchStatus': true,
                'fetchTicker': 'emulated',
                'fetchTickers': true,
                'fetchTrades': true,
                'fetchWithdrawals': true,
                'reduceMargin': false,
                'setLeverage': false,
                'setPositionMode': false,
            },
            'timeframes': {
            },
            'urls': {
                'logo': 'https://user-images.githubusercontent.com/1294454/117201933-e7a6e780-adf5-11eb-9d80-98fc2a21c3d6.jpg',
                'api': {
                    'www': 'https://bitbns.com',
                    'v1': 'https://api.bitbns.com/api/trade/v1',
                    'v2': 'https://api.bitbns.com/api/trade/v2',
                },
                'www': 'https://bitbns.com',
                'referral': 'https://ref.bitbns.com/1090961',
                'doc': [
                    'https://bitbns.com/trade/#/api-trading/',
                ],
                'fees': 'https://bitbns.com/fees',
            },
            'api': {
                'www': {
                    'get': [
                        'order/fetchMarkets',
                        'order/fetchTickers',
                        'order/fetchOrderbook',
                        'order/getTickerWithVolume',
                        'exchangeData/ohlc', // ?coin=${coin_name}&page=${page}
                        'exchangeData/orderBook',
                        'exchangeData/tradedetails',
                    ],
                },
                'v1': {
                    'get': [
                        'platform/status',
                        'tickers',
                        'orderbook/sell/{symbol}',
                        'orderbook/buy/{symbol}',
                    ],
                    'post': [
                        'currentCoinBalance/EVERYTHING',
                        'getApiUsageStatus/USAGE',
                        'getOrderSocketToken/USAGE',
                        'currentCoinBalance/{symbol}',
                        'orderStatus/{symbol}',
                        'depositHistory/{symbol}',
                        'withdrawHistory/{symbol}',
                        'withdrawHistoryAll/{symbol}',
                        'depositHistoryAll/{symbol}',
                        'listOpenOrders/{symbol}',
                        'listOpenStopOrders/{symbol}',
                        'getCoinAddress/{symbol}',
                        'placeSellOrder/{symbol}',
                        'placeBuyOrder/{symbol}',
                        'buyStopLoss/{symbol}',
                        'sellStopLoss/{symbol}',
                        'placeSellOrder/{symbol}',
                        'cancelOrder/{symbol}',
                        'cancelStopLossOrder/{symbol}',
                        'listExecutedOrders/{symbol}',
                        'placeMarketOrder/{symbol}',
                        'placeMarketOrderQnty/{symbol}',
                    ],
                },
                'v2': {
                    'post': [
                        'orders',
                        'cancel',
                        'getordersnew',
                        'marginOrders',
                    ],
                },
            },
            'fees': {
                'trading': {
                    'feeSide': 'quote',
                    'tierBased': false,
                    'percentage': true,
                    'taker': this.parseNumber ('0.0025'),
                    'maker': this.parseNumber ('0.0025'),
                },
            },
            'exceptions': {
                'exact': {
                    '400': BadRequest, // {"msg":"Invalid Request","status":-1,"code":400}
                    '409': BadSymbol, // {"data":"","status":0,"error":"coin name not supplied or not yet supported","code":409}
                    '416': InsufficientFunds, // {"data":"Oops ! Not sufficient currency to sell","status":0,"error":null,"code":416}
                    '417': OrderNotFound, // {"data":[],"status":0,"error":"Nothing to show","code":417}
                },
                'broad': {},
            },
        });
    }

    async fetchStatus (params = {}) {
        const response = await this.v1GetPlatformStatus (params);
        //
        //     {
        //         "data":{
        //             "BTC":{"status":1},
        //             "ETH":{"status":1},
        //             "XRP":{"status":1},
        //         },
        //         "status":1,
        //         "error":null,
        //         "code":200
        //     }
        //
        let status = this.safeString (response, 'status');
        if (status !== undefined) {
            status = (status === '1') ? 'ok' : 'maintenance';
            this.status = this.extend (this.status, {
                'status': status,
                'updated': this.milliseconds (),
            });
        }
        return this.status;
    }

    async fetchMarkets (params = {}) {
        const response = await this.wwwGetOrderFetchMarkets (params);
        //
        //     [
        //         {
        //             "id":"BTC",
        //             "symbol":"BTC/INR",
        //             "base":"BTC",
        //             "quote":"INR",
        //             "baseId":"BTC",
        //             "quoteId":"",
        //             "active":true,
        //             "limits":{
        //                 "amount":{"min":"0.00017376","max":20},
        //                 "price":{"min":2762353.2359999996,"max":6445490.883999999},
        //                 "cost":{"min":800,"max":128909817.67999998}
        //             },
        //             "precision":{
        //                 "amount":8,
        //                 "price":2
        //             },
        //             "info":{}
        //         },
        //     ]
        //
        const result = [];
        for (let i = 0; i < response.length; i++) {
            const market = response[i];
            const id = this.safeString (market, 'id');
            const baseId = this.safeString (market, 'base');
            const quoteId = this.safeString (market, 'quote');
            const base = this.safeCurrencyCode (baseId);
            const quote = this.safeCurrencyCode (quoteId);
            const marketPrecision = this.safeValue (market, 'precision', {});
            const marketLimits = this.safeValue (market, 'limits', {});
            const amountLimits = this.safeValue (marketLimits, 'amount', {});
            const priceLimits = this.safeValue (marketLimits, 'price', {});
            const costLimits = this.safeValue (marketLimits, 'cost', {});
            const usdt = (quoteId === 'USDT');
            // INR markets don't need a _INR prefix
            const uppercaseId = usdt ? (baseId + '_' + quoteId) : baseId;
            result.push ({
                'id': id,
                'uppercaseId': uppercaseId,
                'symbol': base + '/' + quote,
                'base': base,
                'quote': quote,
                'settle': undefined,
                'baseId': baseId,
                'quoteId': quoteId,
                'settleId': undefined,
                'type': 'spot',
                'spot': true,
                'margin': false,
                'swap': false,
                'future': false,
                'option': false,
                'contract': false,
                'linear': undefined,
                'inverse': undefined,
                'contractSize': undefined,
                'active': undefined,
                'expiry': undefined,
                'expiryDatetime': undefined,
                'strike': undefined,
                'optionType': undefined,
                'precision': {
                    'amount': this.safeInteger (marketPrecision, 'amount'),
                    'price': this.safeInteger (marketPrecision, 'price'),
                },
                'limits': {
                    'leverage': {
                        'min': undefined,
                        'max': undefined,
                    },
                    'amount': {
                        'min': this.safeNumber (amountLimits, 'min'),
                        'max': this.safeNumber (amountLimits, 'max'),
                    },
                    'price': {
                        'min': this.safeNumber (priceLimits, 'min'),
                        'max': this.safeNumber (priceLimits, 'max'),
                    },
                    'cost': {
                        'min': this.safeNumber (costLimits, 'min'),
                        'max': this.safeNumber (costLimits, 'max'),
                    },
                },
                'info': market,
            });
        }
        return result;
    }

    async fetchOrderBook (symbol, limit = undefined, params = {}) {
        await this.loadMarkets ();
        const market = this.market (symbol);
        const request = {
            'symbol': market['id'],
        };
        if (limit !== undefined) {
            request['limit'] = limit; // default 100, max 5000, see https://github.com/binance-exchange/binance-official-api-docs/blob/master/rest-api.md#order-book
        }
        const response = await this.wwwGetOrderFetchOrderbook (this.extend (request, params));
        //
        //     {
        //         "bids":[
        //             [49352.04,0.843948],
        //             [49352.03,0.742048],
        //             [49349.78,0.686239],
        //         ],
        //         "asks":[
        //             [49443.59,0.065137],
        //             [49444.63,0.098211],
        //             [49449.01,0.066309],
        //         ],
        //         "timestamp":1619172786577,
        //         "datetime":"2021-04-23T10:13:06.577Z",
        //         "nonce":""
        //     }
        //
        const timestamp = this.safeInteger (response, 'timestamp');
        return this.parseOrderBook (response, timestamp);
    }

    parseTicker (ticker, market = undefined) {
        //
        //     {
        //         "symbol":"BTC/INR",
        //         "info":{
        //             "highest_buy_bid":4368494.31,
        //             "lowest_sell_bid":4374835.09,
        //             "last_traded_price":4374835.09,
        //             "yes_price":4531016.27,
        //             "volume":{"max":"4569119.23","min":"4254552.13","volume":62.17722344}
        //         },
        //         "timestamp":1619100020845,
        //         "datetime":1619100020845,
        //         "high":"4569119.23",
        //         "low":"4254552.13",
        //         "bid":4368494.31,
        //         "bidVolume":"",
        //         "ask":4374835.09,
        //         "askVolume":"",
        //         "vwap":"",
        //         "open":4531016.27,
        //         "close":4374835.09,
        //         "last":4374835.09,
        //         "baseVolume":62.17722344,
        //         "quoteVolume":"",
        //         "previousClose":"",
        //         "change":-156181.1799999997,
        //         "percentage":-3.446934874943623,
        //         "average":4452925.68
        //     }
        //
        const timestamp = this.safeInteger (ticker, 'timestamp');
        const marketId = this.safeString (ticker, 'symbol');
        const symbol = this.safeSymbol (marketId, market);
        const last = this.safeNumber (ticker, 'last');
        return this.safeTicker ({
            'symbol': symbol,
            'timestamp': timestamp,
            'datetime': this.iso8601 (timestamp),
            'high': this.safeNumber (ticker, 'high'),
            'low': this.safeNumber (ticker, 'low'),
            'bid': this.safeNumber (ticker, 'bid'),
            'bidVolume': this.safeNumber (ticker, 'bidVolume'),
            'ask': this.safeNumber (ticker, 'ask'),
            'askVolume': this.safeNumber (ticker, 'askVolume'),
            'vwap': this.safeNumber (ticker, 'vwap'),
            'open': this.safeNumber (ticker, 'open'),
            'close': last,
            'last': last,
            'previousClose': this.safeNumber (ticker, 'previousClose'), // previous day close
            'change': this.safeNumber (ticker, 'change'),
            'percentage': this.safeNumber (ticker, 'percentage'),
            'average': this.safeNumber (ticker, 'average'),
            'baseVolume': this.safeNumber (ticker, 'baseVolume'),
            'quoteVolume': this.safeNumber (ticker, 'quoteVolume'),
            'info': ticker,
        }, market);
    }

    async fetchTickers (symbols = undefined, params = {}) {
        await this.loadMarkets ();
        const response = await this.wwwGetOrderFetchTickers (params);
        //
        //     {
        //         "BTC/INR":{
        //             "symbol":"BTC/INR",
        //             "info":{
        //                 "highest_buy_bid":4368494.31,
        //                 "lowest_sell_bid":4374835.09,
        //                 "last_traded_price":4374835.09,
        //                 "yes_price":4531016.27,
        //                 "volume":{"max":"4569119.23","min":"4254552.13","volume":62.17722344}
        //             },
        //             "timestamp":1619100020845,
        //             "datetime":1619100020845,
        //             "high":"4569119.23",
        //             "low":"4254552.13",
        //             "bid":4368494.31,
        //             "bidVolume":"",
        //             "ask":4374835.09,
        //             "askVolume":"",
        //             "vwap":"",
        //             "open":4531016.27,
        //             "close":4374835.09,
        //             "last":4374835.09,
        //             "baseVolume":62.17722344,
        //             "quoteVolume":"",
        //             "previousClose":"",
        //             "change":-156181.1799999997,
        //             "percentage":-3.446934874943623,
        //             "average":4452925.68
        //         }
        //     }
        //
        return this.parseTickers (response, symbols);
    }

    parseBalance (response) {
        const timestamp = undefined;
        const result = {
            'info': response,
            'timestamp': timestamp,
            'datetime': this.iso8601 (timestamp),
        };
        const data = this.safeValue (response, 'data', {});
        const keys = Object.keys (data);
        for (let i = 0; i < keys.length; i++) {
            const key = keys[i];
            const parts = key.split ('availableorder');
            const numParts = parts.length;
            if (numParts > 1) {
                const currencyId = this.safeString (parts, 1);
                if (currencyId !== 'Money') {
                    const code = this.safeCurrencyCode (currencyId);
                    const account = this.account ();
                    account['free'] = this.safeString (data, key);
                    account['used'] = this.safeString (data, 'inorder' + currencyId);
                    result[code] = account;
                }
            }
        }
        return this.safeBalance (result);
    }

    async fetchBalance (params = {}) {
        await this.loadMarkets ();
        const response = await this.v1PostCurrentCoinBalanceEVERYTHING (params);
        //
        //     {
        //         "data":{
        //             "availableorderMoney":0,
        //             "availableorderBTC":0,
        //             "availableorderXRP":0,
        //             "inorderMoney":0,
        //             "inorderBTC":0,
        //             "inorderXRP":0,
        //             "inorderNEO":0,
        //         },
        //         "status":1,
        //         "error":null,
        //         "code":200
        //     }
        //
        return this.parseBalance (response);
    }

    parseOrderStatus (status) {
        const statuses = {
            '0': 'open',
            // 'PARTIALLY_FILLED': 'open',
            // 'FILLED': 'closed',
            // 'CANCELED': 'canceled',
            // 'PENDING_CANCEL': 'canceling', // currently unused
            // 'REJECTED': 'rejected',
            // 'EXPIRED': 'expired',
        };
        return this.safeString (statuses, status, status);
    }

    parseOrder (order, market = undefined) {
        //
        // createOrder
        //
        //     {
        //         "data":"Successfully placed bid to purchase currency",
        //         "status":1,
        //         "error":null,
        //         "id":5424475,
        //         "code":200
        //     }
        //
        // fetchOrder
        //
        //     {
        //         "entry_id":5424475,
        //         "btc":0.01,
        //         "rate":2000,
        //         "time":"2021-04-25T17:05:42.000Z",
        //         "type":0,
        //         "status":0,
        //         "total":0.01,
        //         "avg_cost":null,
        //         "side":"BUY",
        //         "amount":0.01,
        //         "remaining":0.01,
        //         "filled":0,
        //         "cost":null,
        //         "fee":0.05
        //     }
        //
        // fetchOpenOrders
        //
        //     {
        //         "entry_id":5424475,
        //         "btc":0.01,
        //         "rate":2000,
        //         "time":"2021-04-25T17:05:42.000Z",
        //         "type":0,
        //         "status":0
        //     }
        //
        const id = this.safeString2 (order, 'id', 'entry_id');
        const marketId = this.safeString (order, 'symbol');
        const symbol = this.safeSymbol (marketId, market);
        const timestamp = this.parse8601 (this.safeString (order, 'time'));
        const price = this.safeString (order, 'rate');
        const amount = this.safeString2 (order, 'amount', 'btc');
        const filled = this.safeString (order, 'filled');
        const remaining = this.safeString (order, 'remaining');
        const average = this.safeString (order, 'avg_cost');
        const cost = this.safeString (order, 'cost');
        let type = this.safeStringLower (order, 'type');
        if (type === '0') {
            type = 'limit';
        }
        const status = this.parseOrderStatus (this.safeString (order, 'status'));
        const side = this.safeStringLower (order, 'side');
        const feeCost = this.safeNumber (order, 'fee');
        let fee = undefined;
        if (feeCost !== undefined) {
            const feeCurrencyCode = undefined;
            fee = {
                'cost': feeCost,
                'currency': feeCurrencyCode,
            };
        }
        return this.safeOrder ({
            'info': order,
            'id': id,
            'clientOrderId': undefined,
            'timestamp': timestamp,
            'datetime': this.iso8601 (timestamp),
            'lastTradeTimestamp': undefined,
            'symbol': symbol,
            'type': type,
            'timeInForce': undefined,
            'postOnly': undefined,
            'side': side,
            'price': price,
            'stopPrice': undefined,
            'amount': amount,
            'cost': cost,
            'average': average,
            'filled': filled,
            'remaining': remaining,
            'status': status,
            'fee': fee,
            'trades': undefined,
        }, market);
    }

    async createOrder (symbol, type, side, amount, price = undefined, params = {}) {
        if (type !== 'limit' && type !== 'market') {
            throw new ExchangeError (this.id + ' allows limit and market orders only');
        }
        await this.loadMarkets ();
        const market = this.market (symbol);
        const request = {
            'side': side.toUpperCase (),
            'symbol': market['uppercaseId'],
            'quantity': this.amountToPrecision (symbol, amount),
            // 'target_rate': this.priceToPrecision (symbol, targetRate),
            // 't_rate': this.priceToPrecision (symbol, stopPrice),
            // 'trail_rate': this.priceToPrecision (symbol, trailRate),
            // To Place Simple Buy or Sell Order use rate
            // To Place Stoploss Buy or Sell Order use rate & t_rate
            // To Place Bracket Buy or Sell Order use rate , t_rate, target_rate & trail_rate
        };
        let method = 'v2PostOrders';
        if (type === 'limit') {
            request['rate'] = this.priceToPrecision (symbol, price);
        } else if (type === 'market') {
            method = 'v1PostPlaceMarketOrderQntySymbol';
            request['market'] = market['quoteId'];
        } else {
            throw new ExchangeError (this.id + ' allows limit and market orders only');
        }
        const response = await this[method] (this.extend (request, params));
        //
        //     {
        //         "data":"Successfully placed bid to purchase currency",
        //         "status":1,
        //         "error":null,
        //         "id":5424475,
        //         "code":200
        //     }
        //
        return this.parseOrder (response, market);
    }

    async cancelOrder (id, symbol = undefined, params = {}) {
        if (symbol === undefined) {
            throw new ArgumentsRequired (this.id + ' cancelOrder() requires a symbol argument');
        }
        await this.loadMarkets ();
        const market = this.market (symbol);
        const quoteSide = (market['quoteId'] === 'USDT') ? 'usdtcancelOrder' : 'cancelOrder';
        const request = {
            'entry_id': id,
            'symbol': market['uppercaseId'],
            'side': quoteSide,
        };
        const response = await this.v2PostCancel (this.extend (request, params));
        return this.parseOrder (response, market);
    }

    async fetchOrder (id, symbol = undefined, params = {}) {
        if (symbol === undefined) {
            throw new ArgumentsRequired (this.id + ' fetchOrder() requires a symbol argument');
        }
        await this.loadMarkets ();
        const market = this.market (symbol);
        const request = {
            'symbol': market['id'],
            'entry_id': id,
        };
        const response = await this.v1PostOrderStatusSymbol (this.extend (request, params));
        //
        //     {
        //         "data":[
        //             {
        //                 "entry_id":5424475,
        //                 "btc":0.01,
        //                 "rate":2000,
        //                 "time":"2021-04-25T17:05:42.000Z",
        //                 "type":0,
        //                 "status":0,
        //                 "total":0.01,
        //                 "avg_cost":null,
        //                 "side":"BUY",
        //                 "amount":0.01,
        //                 "remaining":0.01,
        //                 "filled":0,
        //                 "cost":null,
        //                 "fee":0.05
        //             }
        //         ],
        //         "status":1,
        //         "error":null,
        //         "code":200
        //     }
        //
        const data = this.safeValue (response, 'data', []);
        const first = this.safeValue (data, 0);
        return this.parseOrder (first, market);
    }

    async fetchOpenOrders (symbol = undefined, since = undefined, limit = undefined, params = {}) {
        if (symbol === undefined) {
            throw new ArgumentsRequired (this.id + ' fetchOrders() requires a symbol argument');
        }
        await this.loadMarkets ();
        const market = this.market (symbol);
        const quoteSide = (market['quoteId'] === 'USDT') ? 'usdtListOpenOrders' : 'listOpenOrders';
        const request = {
            'symbol': market['uppercaseId'],
            'side': quoteSide,
            'page': 0,
        };
        const response = await this.v2PostGetordersnew (this.extend (request, params));
        //
        //     {
        //         "data":[
        //             {
        //                 "entry_id":5424475,
        //                 "btc":0.01,
        //                 "rate":2000,
        //                 "time":"2021-04-25T17:05:42.000Z",
        //                 "type":0,
        //                 "status":0
        //             }
        //         ],
        //         "status":1,
        //         "error":null,
        //         "code":200
        //     }
        //
        const data = this.safeValue (response, 'data', []);
        return this.parseOrders (data, market, since, limit);
    }

    parseTrade (trade, market = undefined) {
        //
        // fetchMyTrades
        //
        //     {
        //         "type": "BTC Sell order executed",
        //         "typeI": 6,
        //         "crypto": 5000,
        //         "amount": 35.4,
        //         "rate": 709800,
        //         "date": "2020-05-22T15:05:34.000Z",
        //         "unit": "INR",
        //         "factor": 100000000,
        //         "fee": 0.09,
        //         "delh_btc": -5000,
        //         "delh_inr": 0,
        //         "del_btc": 0,
        //         "del_inr": 35.4,
        //         "id": "2938823"
        //     }
        //
        // fetchTrades
        //
        //     {
        //         "tradeId":"1909151",
        //         "price":"61904.6300",
        //         "quote_volume":1618.05,
        //         "base_volume":0.02607254,
        //         "timestamp":1634548602000,
        //         "type":"buy"
        //     }
        //
        market = this.safeMarket (undefined, market);
        const orderId = this.safeString2 (trade, 'id', 'tradeId');
        let timestamp = this.parse8601 (this.safeString (trade, 'date'));
        timestamp = this.safeInteger (trade, 'timestamp', timestamp);
        const priceString = this.safeString2 (trade, 'rate', 'price');
        let amountString = this.safeString (trade, 'amount');
        let side = this.safeStringLower (trade, 'type');
        if (side !== undefined) {
            if (side.indexOf ('buy') >= 0) {
                side = 'buy';
            } else if (side.indexOf ('sell') >= 0) {
                side = 'sell';
            }
        }
        const factor = this.safeString (trade, 'factor');
        let costString = undefined;
        if (factor !== undefined) {
            amountString = Precise.stringDiv (amountString, factor);
        } else {
            amountString = this.safeString (trade, 'base_volume');
            costString = this.safeString (trade, 'quote_volume');
        }
        const symbol = market['symbol'];
        let fee = undefined;
        const feeCostString = this.safeString (trade, 'fee');
        if (feeCostString !== undefined) {
            const feeCurrencyCode = market['quote'];
            fee = {
                'cost': feeCostString,
                'currency': feeCurrencyCode,
            };
        }
        return this.safeTrade ({
            'info': trade,
            'timestamp': timestamp,
            'datetime': this.iso8601 (timestamp),
            'symbol': symbol,
            'id': orderId,
            'order': orderId,
            'type': undefined,
            'side': side,
            'takerOrMaker': undefined,
            'price': priceString,
            'amount': amountString,
            'cost': costString,
            'fee': fee,
        }, market);
    }

    async fetchMyTrades (symbol = undefined, since = undefined, limit = undefined, params = {}) {
        if (symbol === undefined) {
            throw new ArgumentsRequired (this.id + ' fetchOrders() requires a symbol argument');
        }
        await this.loadMarkets ();
        const market = this.market (symbol);
        const request = {
            'symbol': market['id'],
            'page': 0,
        };
        if (since !== undefined) {
            request['since'] = this.iso8601 (since);
        }
        const response = await this.v1PostListExecutedOrdersSymbol (this.extend (request, params));
        //
        //     {
        //         "data": [
        //             {
        //                 "type": "BTC Sell order executed",
        //                 "typeI": 6,
        //                 "crypto": 5000,
        //                 "amount": 35.4,
        //                 "rate": 709800,
        //                 "date": "2020-05-22T15:05:34.000Z",
        //                 "unit": "INR",
        //                 "factor": 100000000,
        //                 "fee": 0.09,
        //                 "delh_btc": -5000,
        //                 "delh_inr": 0,
        //                 "del_btc": 0,
        //                 "del_inr": 35.4,
        //                 "id": "2938823"
        //             },
        //             {
        //                 "type": "BTC Sell order executed",
        //                 "typeI": 6,
        //                 "crypto": 195000,
        //                 "amount": 1380.58,
        //                 "rate": 709765.5,
        //                 "date": "2020-05-22T15:05:34.000Z",
        //                 "unit": "INR",
        //                 "factor": 100000000,
        //                 "fee": 3.47,
        //                 "delh_btc": -195000,
        //                 "delh_inr": 0,
        //                 "del_btc": 0,
        //                 "del_inr": 1380.58,
        //                 "id": "2938823"
        //             }
        //         ],
        //         "status": 1,
        //         "error": null,
        //         "code": 200
        //     }
        //
        const data = this.safeValue (response, 'data', []);
        return this.parseTrades (data, market, since, limit);
    }

    async fetchTrades (symbol, since = undefined, limit = undefined, params = {}) {
        if (symbol === undefined) {
            throw new ArgumentsRequired (this.id + ' fetchTrades() requires a symbol argument');
        }
        await this.loadMarkets ();
        const market = this.market (symbol);
        const request = {
            'coin': market['baseId'],
            'market': market['quoteId'],
        };
        const response = await this.wwwGetExchangeDataTradedetails (this.extend (request, params));
        //
        //     [
        //         {"tradeId":"1909151","price":"61904.6300","quote_volume":1618.05,"base_volume":0.02607254,"timestamp":1634548602000,"type":"buy"},
        //         {"tradeId":"1909153","price":"61893.9000","quote_volume":16384.42,"base_volume":0.26405767,"timestamp":1634548999000,"type":"sell"},
        //         {"tradeId":"1909155","price":"61853.1100","quote_volume":2304.37,"base_volume":0.03716263,"timestamp":1634549670000,"type":"sell"}
        //     }
        //
        return this.parseTrades (response, market, since, limit);
    }

    async fetchDeposits (code = undefined, since = undefined, limit = undefined, params = {}) {
        if (code === undefined) {
            throw new ArgumentsRequired (this.id + ' fetchDeposits() requires a currency code argument');
        }
        await this.loadMarkets ();
        const currency = this.currency (code);
        const request = {
            'symbol': currency['id'],
            'page': 0,
        };
        const response = await this.v1PostDepositHistorySymbol (this.extend (request, params));
        //
        //     {
        //         "data":[
        //             {
        //                 "type":"USDT deposited",
        //                 "typeI":1,
        //                 "amount":100,
        //                 "date":"2021-04-24T14:56:04.000Z",
        //                 "unit":"USDT",
        //                 "factor":100,
        //                 "fee":0,
        //                 "delh_btc":0,
        //                 "delh_inr":0,
        //                 "rate":0,
        //                 "del_btc":10000,
        //                 "del_inr":0
        //             }
        //         ],
        //         "status":1,
        //         "error":null,
        //         "code":200
        //     }
        //
        const data = this.safeValue (response, 'data', []);
        return this.parseTransactions (data, currency, since, limit);
    }

    async fetchWithdrawals (code = undefined, since = undefined, limit = undefined, params = {}) {
        if (code === undefined) {
            throw new ArgumentsRequired (this.id + ' fetchWithdrawals() requires a currency code argument');
        }
        await this.loadMarkets ();
        const currency = this.currency (code);
        const request = {
            'symbol': currency['id'],
            'page': 0,
        };
        const response = await this.v1PostWithdrawHistorySymbol (this.extend (request, params));
        //
        //     ...
        //
        const data = this.safeValue (response, 'data', []);
        return this.parseTransactions (data, currency, since, limit);
    }

    parseTransactionStatusByType (status, type = undefined) {
        const statusesByType = {
            'deposit': {
                '0': 'pending',
                '1': 'ok',
            },
            'withdrawal': {
                '0': 'pending', // Email Sent
                '1': 'canceled', // Cancelled (different from 1 = ok in deposits)
                '2': 'pending', // Awaiting Approval
                '3': 'failed', // Rejected
                '4': 'pending', // Processing
                '5': 'failed', // Failure
                '6': 'ok', // Completed
            },
        };
        const statuses = this.safeValue (statusesByType, type, {});
        return this.safeString (statuses, status, status);
    }

    parseTransaction (transaction, currency = undefined) {
        //
        // fetchDeposits
        //
        //     {
        //         "type":"USDT deposited",
        //         "typeI":1,
        //         "amount":100,
        //         "date":"2021-04-24T14:56:04.000Z",
        //         "unit":"USDT",
        //         "factor":100,
        //         "fee":0,
        //         "delh_btc":0,
        //         "delh_inr":0,
        //         "rate":0,
        //         "del_btc":10000,
        //         "del_inr":0
        //     }
        //
        // fetchWithdrawals
        //
        //     ...
        //
        const currencyId = this.safeString (transaction, 'unit');
        const code = this.safeCurrencyCode (currencyId, currency);
        const timestamp = this.parse8601 (this.safeString (transaction, 'date'));
        let type = this.safeString (transaction, 'type');
        let status = undefined;
        if (type !== undefined) {
            if (type.indexOf ('deposit') >= 0) {
                type = 'deposit';
                status = 'ok';
            } else if (type.indexOf ('withdraw') >= 0) {
                type = 'withdrawal';
            }
        }
        // const status = this.parseTransactionStatusByType (this.safeString (transaction, 'status'), type);
        const amount = this.safeNumber (transaction, 'amount');
        const feeCost = this.safeNumber (transaction, 'fee');
        let fee = undefined;
        if (feeCost !== undefined) {
            fee = { 'currency': code, 'cost': feeCost };
        }
        return {
            'info': transaction,
            'id': undefined,
            'txid': undefined,
            'timestamp': timestamp,
            'datetime': this.iso8601 (timestamp),
            'network': undefined,
            'address': undefined,
            'addressTo': undefined,
            'addressFrom': undefined,
            'tag': undefined,
            'tagTo': undefined,
            'tagFrom': undefined,
            'type': type,
            'amount': amount,
            'currency': code,
            'status': status,
            'updated': undefined,
            'internal': undefined,
            'fee': fee,
        };
    }

    async fetchDepositAddress (code, params = {}) {
        await this.loadMarkets ();
        const currency = this.currency (code);
        const request = {
            'symbol': currency['id'],
        };
        const response = await this.v1PostGetCoinAddressSymbol (this.extend (request, params));
        //
        //     {
        //         "data":{
        //             "token":"0x680dee9edfff0c397736e10b017cf6a0aee4ba31",
        //             "expiry":"2022-04-24 22:30:11"
        //         },
        //         "status":1,
        //         "error":null
        //     }
        //
        const data = this.safeValue (response, 'data', {});
        const address = this.safeString (data, 'token');
        const tag = this.safeString (data, 'tag');
        this.checkAddress (address);
        return {
            'currency': code,
            'address': address,
            'tag': tag,
            'network': undefined,
            'info': response,
        };
    }

    nonce () {
        return this.milliseconds ();
    }

    sign (path, api = 'www', method = 'GET', params = {}, headers = undefined, body = undefined) {
        if (!(api in this.urls['api'])) {
            throw new ExchangeError (this.id + ' does not have a testnet/sandbox URL for ' + api + ' endpoints');
        }
        if (api !== 'www') {
            this.checkRequiredCredentials ();
            headers = {
                'X-BITBNS-APIKEY': this.apiKey,
            };
        }
        const baseUrl = this.implodeHostname (this.urls['api'][api]);
        let url = baseUrl + '/' + this.implodeParams (path, params);
        const query = this.omit (params, this.extractParams (path));
        const nonce = this.nonce ().toString ();
        if (method === 'GET') {
            if (Object.keys (query).length) {
                url += '?' + this.urlencode (query);
            }
        } else if (method === 'POST') {
            if (Object.keys (query).length) {
                body = this.json (query);
            } else {
                body = '{}';
            }
            const auth = {
                'timeStamp_nonce': nonce,
                'body': body,
            };
            const payload = this.stringToBase64 (this.json (auth));
            const signature = this.hmac (payload, this.encode (this.secret), 'sha512');
            headers['X-BITBNS-PAYLOAD'] = this.decode (payload);
            headers['X-BITBNS-SIGNATURE'] = signature;
            headers['Content-Type'] = 'application/x-www-form-urlencoded';
        }
        return { 'url': url, 'method': method, 'body': body, 'headers': headers };
    }

    handleErrors (httpCode, reason, url, method, headers, body, response, requestHeaders, requestBody) {
        if (response === undefined) {
            return; // fallback to default error handler
        }
        //
        //     {"msg":"Invalid Request","status":-1,"code":400}
        //     {"data":[],"status":0,"error":"Nothing to show","code":417}
        //
        const code = this.safeString (response, 'code');
        const message = this.safeString (response, 'msg');
        const error = (code !== undefined) && (code !== '200');
        if (error || (message !== undefined)) {
            const feedback = this.id + ' ' + body;
            this.throwExactlyMatchedException (this.exceptions['exact'], code, feedback);
            this.throwExactlyMatchedException (this.exceptions['exact'], message, feedback);
            this.throwBroadlyMatchedException (this.exceptions['broad'], message, feedback);
            throw new ExchangeError (feedback); // unknown message
        }
    }
};<|MERGE_RESOLUTION|>--- conflicted
+++ resolved
@@ -20,7 +20,6 @@
             'version': 'v2',
             // new metainfo interface
             'has': {
-<<<<<<< HEAD
                 'transfer': false,
                 'signIn': false,
                 'setPositionMode': false,
@@ -50,13 +49,11 @@
                 'createDepositAddress': false,
                 'cancelAllOrders': false,
                 'addMargin': false,
-=======
                 'spot': true,
                 'margin': undefined,
                 'swap': false,
                 'future': false,
                 'option': false,
->>>>>>> ec0c8849
                 'cancelOrder': true,
                 'createOrder': true,
                 'fetchBalance': true,
