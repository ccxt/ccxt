'use strict';

//  ---------------------------------------------------------------------------

const Exchange = require ('./base/Exchange');
const {
    AuthenticationError,
    ExchangeError,
    BadRequest,
} = require ('./base/errors');

//  ---------------------------------------------------------------------------

module.exports = class nexus extends Exchange {
    describe () {
        return this.deepExtend (super.describe (), {
            'id': 'nexus',
            'name': 'Nexus',
            'countries': [ 'VC' ],
            'enableRateLimit': false,
            'has': {
                'signIn': true,
                'fetchMarkets': true,
                'fetchCurrencies': true,
                'fetchTicker': true,
                'fetchTickers': true,
                'fetchOrderBook': true,
                'fetchTrades': true,
                'fetchBalance': true,
                'fetchOrder': true,
                'fetchOrders': true,
                'fetchOpenOrders': true,
                'fetchClosedOrders': true,
                'createOrder': true,
                'cancelOrder': true,
                'fetchDepositAddresses': true,
                'fetchTransactions': true,
                'fetchDeposits': true,
                'fetchWithdrawals': true,
                'withdraw': true,
            },
            'urls': {
                'test': {
                    'auth': 'https://sandbox.shiftmarkets.com/v2/authentication',
                    'eds': 'https://sandbox.shiftmarkets.com/v2/exchange',
                    'trade': 'https://trade-service-sls.cryptosrvc.com/v1',
                    'nexusPay': 'https://nexus-pay.cryptosrvc.com/api/v1',
                },
                'api': {
                    'auth': 'https://api.cryptosrvc.com/v2/authentication',
                    'eds': 'https://api.cryptosrvc.com/v2/exchange',
                    'trade': 'https://trade-service-sls.cryptosrvc.com/v1',
                    'nexusPay': 'https://nexus-pay.cryptosrvc.com/api/v1',
                },
                'www': 'https://www.nexus.trade',
            },
            'api': {
                'auth': {
                    'post': [
                        'user_authentication/exchangeToken',
                    ],
                },
                'eds': {
                    'get': [
                        'instruments',
                        'currencies',
                        'quotes',
                        'trades',
                        'bars',
                    ],
                },
                'trade': {
                    'get': [
                        'orderbook/snapshot/{exchange}/{instrument}',
                        'trade/accounts',
                        'trade/order/{id}',
                        'trade/orders/open',
                        'trade/orders/closed',
                    ],
                    'post': [
                        'trade/order',
                    ],
                    'delete': [
                        'trade/order/{id}',
                    ],
                },
                'nexusPay': {
                    'get': [
                        'wallet/{currency}/addresses',
                        'transfers',
                    ],
                    'post': [
                        'wallet/{currency}/address',
                        'transfer/{currency}/withdrawal',
                        'withdraw',
                    ],
                },
            },
            'options': {
                'env': 'api',
                'exchangeName': 'NEXUS',
                'accessToken': '',
            },
        });
    }

    async signIn (params = {}) {
        params = this.extend (params, { 'exchange': this.options['exchangeName'] });
        const response = await this.authPostUserAuthenticationExchangeToken (params);
        if (response['result'] === 'success') {
            this.options['accessToken'] = response['client_access_token'];
        } else {
            throw new AuthenticationError (response['message']);
        }
    }

    async fetchMarkets (params = {}) {
        params = this.extend (params, { 'exchange': this.options['exchangeName'] });
        const response = await this.edsGetInstruments (params);
        const markets = response['instruments'];
        const result = [];
        for (let i = 0; i < markets.length; i++) {
            const market = markets[i];
            const precision = {
                'amount': this.safeNumber (market, 'quantity_decimals'),
                'price': this.safeNumber (market, 'price_decimals'),
            };
            result.push ({
                'id': this.safeString (market, 'id'),
                'symbol': this.safeString (market, 'name'),
                'base': this.safeString (market, 'base_product'),
                'quote': this.safeString (market, 'quote_product'),
                'baseId': this.safeStringLower (market, 'base_product'),
                'quoteId': this.safeStringLower (market, 'quote_product'),
                'active': true,
                'precision': precision,
                'limits': {
                    'amount': {
                        'min': this.safeNumber (market, 'min_quantity'),
                        'max': this.safeNumber (market, 'max_quantity'),
                    },
                    'price': {
                        'min': Math.pow (10, -this.safeNumber (precision, 'price')),
                        'max': undefined,
                    },
                },
                'info': market,
            });
        }
        return result;
    }

    async fetchCurrencies (params = {}) {
        params = this.extend (params, { 'exchange': this.options['exchangeName'] });
        const response = await this.edsGetCurrencies (params);
        const currencies = response['currencies'];
        const result = {};
        for (let i = 0; i < currencies.length; i++) {
            const currency = currencies[i];
            const id = this.safeStringLower (currency, 'id');
            result[this.safeString (currency, 'id')] = {
                'id': id,
                'code': this.safeCurrencyCode (id),
                'active': true,
                'precision': this.safeNumber (currency, 'precision'),
                'limits': {
                    'withdraw': {
                        'max': this.safeNumber (currency, 'daily_withdrawal_limit'),
                    },
                },
                'type': this.safeString (currency, 'type'),
                'info': currency,
            };
        }
        return result;
    }

    parseTicker (ticker, market = undefined) {
        let symbol = undefined;
        if (market) {
            symbol = this.safeTicker (market, 'symbol');
<<<<<<< HEAD
            console.log(symbol)
=======
>>>>>>> e6d76a47
        }
        return this.safeTicker ({
            'symbol': symbol,
            'datetime': this.iso8601 (ticker['timestamp']),
            'timestamp': this.safeNumber (ticker, 'timestamp'),
            'ask': this.safeNumber (ticker, 'close_ask'),
            'bid': this.safeNumber (ticker, 'close_bid'),
            'high': this.safeNumber (ticker, 'high_ask'),
            'low': this.safeNumber (ticker, 'low_bid'),
            'info': ticker,
            'bidVolume': undefined,
            'askVolume': undefined,
            'vwap': undefined,
            'open': undefined,
            'close': undefined,
            'last': undefined,
            'previousClose': undefined,
            'change': undefined,
            'percentage': undefined,
            'average': undefined,
            'baseVolume': undefined,
            'quoteVolume': undefined,
        }, market);
    }

    async fetchTicker (symbol, params = {}) {
        await this.loadMarkets ();
        const market = this.market (symbol);
        const ts = this.nonce () * 1000;
        const msInDay = 24 * 3600 * 1000;
        params = this.extend (params, {
            'exchange': this.safeString (this.options, 'exchangeName'),
            'instrument': market['id'],
            'start_time': ts - ts % msInDay,
            'periodicity': 'day',
        });
        const response = await this.edsGetBars (params);
<<<<<<< HEAD
=======
        await this.loadMarkets ();
>>>>>>> e6d76a47
        return this.parseTicker (response['bars'][1]['aggregated_bar'], market);
    }

    async fetchTickers (symbols, params = {}) {
        await this.loadMarkets ();
        const result = {};
        for (let i = 0; i < symbols.length; i++) {
            const market = this.market (symbols[i]);
            const ticker = await this.fetchTicker (market['id'], params);
            result[market['id']] = ticker;
        }
        return result;
    }

    parseOrderBookItem (order) {
        return [
            this.safeNumber (order, 'price'),
            this.safeNumber (order, 'volume'),
        ];
    }

    async fetchOrderBook (symbol, limit = undefined, params = {}) {
        await this.loadMarkets ();
        const market = this.market (symbol);
        const orderbook = await this.tradeGetOrderbookSnapshotExchangeInstrument ({
            'exchange': this.safeString (this.options, 'exchangeName'),
            'instrument': market['id'],
        });
        const nonce = this.nonce ();
        const ts = nonce * 1000;
        const result = {
            'bids': [],
            'asks': [],
            'datetime': this.iso8601 (ts),
            'timestamp': ts,
            'nonce': nonce,
        };
        for (let i = 0; i < orderbook['buy'].length; i++) {
            result['bids'].push (this.parseOrderBookItem (orderbook['buy'][i]));
        }
        for (let i = 0; i < orderbook['sell'].length; i++) {
            result['asks'].push (this.parseOrderBookItem (orderbook['sell'][i]));
        }
        return result;
    }

<<<<<<< HEAD
    parseTrade (trade, market) {
        const marketId = this.safeString (trade, 'instrument');
        const symbol = this.safeSymbol (marketId, market);
=======
    parseTrade (trade, instrument) {
        const symbol = this.safeSymbol (instrument, instrument);
>>>>>>> e6d76a47
        return {
            'timestamp': this.safeNumber (trade, 'timestamp'),
            'symbol': symbol,
            'side': this.safeString (trade, 'side'),
            'price': this.safeNumber (trade, 'price'),
            'amount': this.safeNumber (trade, 'quantity'),
            'info': trade,
        };
    }

    async fetchTrades (symbol, since = undefined, limit = undefined, params = {}) {
        await this.loadMarkets ();
        const market = this.market (symbol);
        params = this.extend (params, {
            'exchange': this.safeString (this.options, 'exchangeName'),
            'instrument': market['id'],
            'limit': limit,
        });
        const response = await this.edsGetTrades (params);
        const trades = response['trades'];
        const result = [];
        for (let i = 0; i < trades.length; i++) {
            const trade = this.parseTrade (trades[i], market['id']);
            if (this.safeNumber (trade, 'timestamp') > since) {
                result.push (trade);
            }
        }
        return result;
    }

    async fetchBalance (params = {}) {
        const balances = await this.tradeGetTradeAccounts (params);
        const result = {
            'free': {},
            'used': {},
            'total': {},
            'info': balances,
        };
        for (let i = 0; i < balances.length; i++) {
            const balance = balances[i];
            const total = this.safeNumber (balance['balance'], 'trade');
            const free = this.safeNumber (balance['balance'], 'withdraw');
            const used = total - free;
            if (total > 0) {
                result['free'][this.safeString (balance, 'product')] = free;
                result['used'][this.safeString (balance, 'product')] = used;
                result['total'][this.safeString (balance, 'product')] = total;
                result[this.safeString (balance, 'product')] = {
                    'free': free,
                    'used': used,
                    'total': total,
                };
            }
        }
        return result;
    }

    parseOrder (order) {
        const amount = this.safeNumber (order, 'quantity');
        const filled = this.safeNumber (order, 'executed_quantity');
        let price = 0;
        if (order['type'] === 'limit') {
            price = this.safeNumber (order, 'limit_price');
        } else {
            price = this.safeNumber (order, 'stop_price');
        }
        const cost = filled * price;
        const result = {
            'id': order['id'],
            'timestamp': this.safeNumber (order, 'open_time'),
            'status': this.safeString (order, 'status'),
            'symbol': this.safeString (order, 'instrument_id'),
            'type': this.safeString (order, 'type'),
            'timeInForce': this.safeStringUpper (order, 'status'),
            'side': this.safeString (order, 'side'),
            'price': price,
            'amount': amount,
            'filled': filled,
            'remaining': amount - filled,
            'cost': cost,
            'info': order,
        };
        return result;
    }

    async fetchOrder (orderId, symbol = undefined, params = {}) {
        await this.loadMarkets ();
        const market = this.market (symbol);
        params = this.extend (params, { 'id': orderId });
        const response = await this.tradeGetTradeOrderId (params);
        const order = this.parseOrder (response);
        if (order['symbol'] === market['id']) {
            return order;
        } else {
            throw new BadRequest ('Order not found');
        }
    }

    async fetchOrders (symbol = undefined, since = undefined, limit = undefined, params = {}) {
        await this.loadMarkets ();
        const market = this.market (symbol);
        const openOrders = await this.fetchOpenOrders (market['id'], since, limit, params);
        const closedOrders = await this.fetchClosedOrders (market['id'], since, limit, params);
        const allOrders = openOrders;
        for (let i = 0; i < closedOrders.length; i++) {
            allOrders.push (closedOrders[i]);
        }
        return allOrders;
    }

    async fetchOpenOrders (symbol = undefined, since = undefined, limit = undefined, params = {}) {
        await this.loadMarkets ();
        const market = this.market (symbol);
        if (market['id']) {
            params['instrument'] = market['id'];
        }
        if (since) {
            params['fromTimestamp'] = this.iso8601 (since);
        }
        if (limit) {
            params['limit'] = limit;
        }
        const response = await this.tradeGetTradeOrdersOpen (params);
        const result = [];
        for (let i = 0; i < response.length; i++) {
            result.push (this.parseOrder (response[i]));
        }
        return result;
    }

    async fetchClosedOrders (symbol = undefined, since = undefined, limit = undefined, params = {}) {
        await this.loadMarkets ();
        const market = this.market (symbol);
        if (market['id']) {
            params['instrument'] = market['id'];
        }
        if (since) {
            params['filter_date_from'] = this.iso8601 (since);
        }
        if (limit) {
            params['limit'] = limit;
        }
        const response = await this.tradeGetTradeOrdersClosed (params);
        const orders = response['items'];
        const result = [];
        for (let i = 0; i < orders.length; i++) {
            result.push (this.parseOrder (orders[i]));
        }
        return result;
    }

    async createOrder (symbol, type, side, amount, price = undefined, params = {}) {
        await this.loadMarkets ();
        const market = this.market (symbol);
        params = this.extend (params, {
            'instrument': market['id'],
            'type': type,
            'side': side,
            'quantity': amount,
            'limit_price': price,
            'stop_price': price,
        });
        const response = await this.tradePostTradeOrder (params);
        return await this.fetchOrder (
            this.safeString (response, 'order_id'),
            this.safeString (response, 'symbol')
        );
    }

    async cancelOrder (orderId, symbol = undefined, params = {}) {
        await this.loadMarkets ();
        const market = this.market (symbol);
        await this.tradeDeleteTradeOrderId ({ 'id': orderId });
        return await this.fetchOrder (orderId, market['id']);
    }

    parseAddress (address) {
        return {
            'currency': this.safeString (address, 'currency'),
            'address': this.safeString (address, 'address'),
            'tag': this.safeStringUpper (address, 'currency'),
            'info': address,
        };
    }

    async fetchDepositAddresses (currency) {
        const response = await this.nexusPayGetWalletCurrencyAddresses ({ 'currency': currency });
        const addresses = response.items;
        const result = [];
        for (let i = 0; i < addresses.length; i++) {
            result.push (this.parseAddress (addresses[i]));
        }
        return result;
    }

    parseTransaction (transaction) {
        return {
            'id': this.safeString (transaction, 'id'),
            'txid': this.safeString (transaction, 'txid_hash'),
            'timestamp': this.safeNumber (transaction, 'created_at'),
            'address': this.safeString (transaction, 'address'),
            'type': this.safeStringLower (transaction, 'type'),
            'amount': this.safeNumber (transaction, 'amount'),
            'currency': this.safeStringUpper (transaction, 'currency'),
            'status': this.safeStringLower (transaction, 'status'),
            'info': transaction,
        };
    }

    async fetchTransactions (currency = undefined, since = undefined, limit = undefined, params = {}) {
        if (currency) {
            params['currency'] = currency;
        }
        if (since) {
            params['fromTimestamp'] = since;
        }
        if (limit) {
            params['limit'] = limit;
        }
        const response = await this.nexusPayGetTransfers (params);
        const transactions = response.items;
        const result = [];
        for (let i = 0; i < transactions.length; i++) {
            result.push (this.parseTransaction (transactions[i]));
        }
        return result;
    }

    async fetchDeposits (currency = undefined, since = undefined, limit = undefined, params = {}) {
        params = this.extend (params, { 'type': 'DEPOSIT' });
        return await this.fetchTransactions (currency, since, limit, params);
    }

    async fetchWithdrawals (currency = undefined, since = undefined, limit = undefined, params = {}) {
        params = this.extend (params, { 'type': 'WITHDRAWAL' });
        return await this.fetchTransactions (currency, since, limit, params);
    }

    async withdraw (currency, amount, address, tag = undefined, params = {}) {
        params = this.extend (params, {
            'currency': currency,
            'amount': amount,
            'address': address,
        });
        const response = await this.nexusPayPostWithdraw (params);
        return this.parseTransaction (response);
    }

    sign (path, api = 'trade', method = 'GET', params = {}, headers = undefined, body = undefined) {
        let url = this.urls[this.options['env']][api] + '/' + this.implodeParams (path, params);
        if (method !== 'GET') {
            headers = this.extend (headers, {
                'Content-Type': 'application/json',
            });
            body = this.json (params);
        } else {
            if (Object.keys (params).length) {
                url += '?' + this.urlencode (params);
            }
        }
        if (this.options['accessToken']) {
            headers = this.extend (headers, {
                'Authorization': 'Bearer ' + this.options.accessToken,
            });
        }
        return { 'url': url, 'method': method, 'body': body, 'headers': headers };
    }

    handleErrors (code, reason, url, method, headers, body, response, requestHeaders, requestBody) {
        if (code >= 200 && code < 300) {
            return;
        }
        let error = 'An error occured during this operation';
        if (response.message) {
            error = response.message;
        }
        if (response.error) {
            error = response.error;
        }
        throw new ExchangeError (error);
    }
};<|MERGE_RESOLUTION|>--- conflicted
+++ resolved
@@ -114,38 +114,41 @@
         }
     }
 
+    parseMarket (instrument) {
+        const precision = {
+            'amount': this.safeNumber (instrument, 'quantity_decimals'),
+            'price': this.safeNumber (instrument, 'price_decimals'),
+        };
+        return {
+            'id': this.safeString (instrument, 'id'),
+            'symbol': this.safeString (instrument, 'name'),
+            'base': this.safeString (instrument, 'base_product'),
+            'quote': this.safeString (instrument, 'quote_product'),
+            'baseId': this.safeStringLower (instrument, 'base_product'),
+            'quoteId': this.safeStringLower (instrument, 'quote_product'),
+            'active': true,
+            'precision': precision,
+            'limits': {
+                'amount': {
+                    'min': this.safeNumber (instrument, 'min_quantity'),
+                    'max': this.safeNumber (instrument, 'max_quantity'),
+                },
+                'price': {
+                    'min': Math.pow (10, -this.safeNumber (precision, 'price')),
+                    'max': undefined,
+                },
+            },
+            'info': instrument,
+        };
+    }
+
     async fetchMarkets (params = {}) {
         params = this.extend (params, { 'exchange': this.options['exchangeName'] });
         const response = await this.edsGetInstruments (params);
-        const markets = response['instruments'];
+        const instruments = response['instruments'];
         const result = [];
-        for (let i = 0; i < markets.length; i++) {
-            const market = markets[i];
-            const precision = {
-                'amount': this.safeNumber (market, 'quantity_decimals'),
-                'price': this.safeNumber (market, 'price_decimals'),
-            };
-            result.push ({
-                'id': this.safeString (market, 'id'),
-                'symbol': this.safeString (market, 'name'),
-                'base': this.safeString (market, 'base_product'),
-                'quote': this.safeString (market, 'quote_product'),
-                'baseId': this.safeStringLower (market, 'base_product'),
-                'quoteId': this.safeStringLower (market, 'quote_product'),
-                'active': true,
-                'precision': precision,
-                'limits': {
-                    'amount': {
-                        'min': this.safeNumber (market, 'min_quantity'),
-                        'max': this.safeNumber (market, 'max_quantity'),
-                    },
-                    'price': {
-                        'min': Math.pow (10, -this.safeNumber (precision, 'price')),
-                        'max': undefined,
-                    },
-                },
-                'info': market,
-            });
+        for (let i = 0; i < instruments.length; i++) {
+            result.push (this.parseMarket (instruments[i]));
         }
         return result;
     }
@@ -175,15 +178,8 @@
         return result;
     }
 
-    parseTicker (ticker, market = undefined) {
-        let symbol = undefined;
-        if (market) {
-            symbol = this.safeTicker (market, 'symbol');
-<<<<<<< HEAD
-            console.log(symbol)
-=======
->>>>>>> e6d76a47
-        }
+    parseTicker (ticker, market) {
+        const symbol = this.safeSymbol (market['id']);
         return this.safeTicker ({
             'symbol': symbol,
             'datetime': this.iso8601 (ticker['timestamp']),
@@ -220,10 +216,6 @@
             'periodicity': 'day',
         });
         const response = await this.edsGetBars (params);
-<<<<<<< HEAD
-=======
-        await this.loadMarkets ();
->>>>>>> e6d76a47
         return this.parseTicker (response['bars'][1]['aggregated_bar'], market);
     }
 
@@ -270,14 +262,9 @@
         return result;
     }
 
-<<<<<<< HEAD
     parseTrade (trade, market) {
         const marketId = this.safeString (trade, 'instrument');
         const symbol = this.safeSymbol (marketId, market);
-=======
-    parseTrade (trade, instrument) {
-        const symbol = this.safeSymbol (instrument, instrument);
->>>>>>> e6d76a47
         return {
             'timestamp': this.safeNumber (trade, 'timestamp'),
             'symbol': symbol,
@@ -336,6 +323,8 @@
     }
 
     parseOrder (order) {
+        const marketId = this.safeString (order, 'instrument_id');
+        const symbol = this.safeSymbool (marketId);
         const amount = this.safeNumber (order, 'quantity');
         const filled = this.safeNumber (order, 'executed_quantity');
         let price = 0;
@@ -349,7 +338,7 @@
             'id': order['id'],
             'timestamp': this.safeNumber (order, 'open_time'),
             'status': this.safeString (order, 'status'),
-            'symbol': this.safeString (order, 'instrument_id'),
+            'symbol': symbol,
             'type': this.safeString (order, 'type'),
             'timeInForce': this.safeStringUpper (order, 'status'),
             'side': this.safeString (order, 'side'),
