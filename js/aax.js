'use strict';

// ----------------------------------------------------------------------------

const Exchange = require ('./base/Exchange');
const { ArgumentsRequired, AuthenticationError, ExchangeError, ExchangeNotAvailable, OrderNotFound, InvalidOrder, CancelPending, RateLimitExceeded, InsufficientFunds, BadRequest, BadSymbol, PermissionDenied } = require ('./base/errors');
const { TICK_SIZE } = require ('./base/functions/number');
const Precise = require ('./base/Precise');

// ----------------------------------------------------------------------------

module.exports = class aax extends Exchange {
    describe () {
        return this.deepExtend (super.describe (), {
            'id': 'aax',
            'name': 'AAX',
            'countries': [ 'MT' ], // Malta
            'enableRateLimit': true,
            'rateLimit': 500,
            'version': 'v2',
            'hostname': 'aaxpro.com', // aax.com
            'certified': true,
            'pro': true,
            'has': {
                'margin': false,
                'swap': true,
                'future': false,
                'addMargin': false,
                'cancelAllOrders': true,
                'cancelOrder': true,
                'cancelOrders': undefined,
                'CORS': undefined,
                'createDepositAddress': false,
                'createOrder': true,
                'createReduceOnlyOrder': undefined,
                'deposit': undefined,
                'editOrder': true,
                'fetchAccounts': false,
                'fetchAllTradingFees': undefined,
                'fetchBalance': true,
                'fetchBidsAsks': undefined,
                'fetchBorrowRate': false,
                'fetchBorrowRateHistory': false,
                'fetchBorrowRates': false,
                'fetchBorrowRatesPerSymbol': false,
                'fetchCanceledOrders': true,
                'fetchClosedOrder': undefined,
                'fetchClosedOrders': true,
                'fetchCurrencies': true,
                'fetchDeposit': undefined,
                'fetchDepositAddress': true,
                'fetchDepositAddresses': false,
                'fetchDepositAddressesByNetwork': false,
                'fetchDeposits': true,
                'fetchFundingFee': undefined,
                'fetchFundingFees': undefined,
                'fetchFundingHistory': true,
                'fetchFundingRate': true,
                'fetchFundingRateHistory': true,
                'fetchFundingRates': false,
                'fetchIndexOHLCV': false,
                'fetchIsolatedPositions': undefined,
                'fetchL3OrderBook': undefined,
                'fetchLedger': false,
                'fetchLedgerEntry': undefined,
                'fetchLeverage': false,
                'fetchMarkets': true,
                'fetchMarkOHLCV': false,
                'fetchMyBuys': undefined,
                'fetchMySells': undefined,
                'fetchMyTrades': true,
                'fetchOHLCV': true,
                'fetchOpenOrder': false,
                'fetchOpenOrders': true,
                'fetchOrder': true,
                'fetchOrderBook': true,
                'fetchOrderBooks': false,
                'fetchOrders': true,
                'fetchOrderTrades': undefined,
                'fetchPosition': false,
                'fetchPositions': false,
                'fetchPositionsRisk': undefined,
                'fetchPremiumIndexOHLCV': false,
                'fetchStatus': true,
                'fetchTicker': 'emulated',
                'fetchTickers': true,
                'fetchTime': true,
                'fetchTrades': true,
                'fetchTradingFee': undefined,
                'fetchTradingFees': undefined,
                'fetchTradingLimits': undefined,
                'fetchTransactions': undefined,
                'fetchTransfers': false,
                'fetchWithdrawal': false,
                'fetchWithdrawals': true,
                'fetchWithdrawalWhitelist': undefined,
                'loadLeverageBrackets': undefined,
<<<<<<< HEAD
                'reduceMargin': false,
                'setLeverage': false,
                'setMarginMode': false,
                'setPositionMode': false,
                'signIn': false,
                'transfer': false,
                'transferOut': false,
=======
                'reduceMargin': undefined,
                'setLeverage': undefined,
                'setMarginMode': undefined,
                'setPositionMode': undefined,
                'signIn': undefined,
                'transfer': undefined,
>>>>>>> 7b5b4071
                'withdraw': undefined,
            },
            'timeframes': {
                '1m': '1m',
                '5m': '5m',
                '15m': '15m',
                '30m': '30m',
                '1h': '1h',
                '2h': '2h',
                '4h': '4h',
                '12h': '12h',
                '1d': '1d',
                '3d': '3d',
                '1w': '1w',
            },
            'urls': {
                'logo': 'https://user-images.githubusercontent.com/1294454/104140087-a27f2580-53c0-11eb-87c1-5d9e81208fe9.jpg',
                'test': {
                    'v1': 'https://api.testnet.{hostname}/marketdata/v1',
                    'public': 'https://api.testnet.{hostname}',
                    'private': 'https://api.testnet.{hostname}',
                },
                'api': {
                    'v1': 'https://api.{hostname}/marketdata/v1',
                    'public': 'https://api.{hostname}',
                    'private': 'https://api.{hostname}',
                },
                'www': 'https://www.aaxpro.com', // string website URL
                'doc': 'https://www.aaxpro.com/apidoc/index.html',
                'fees': 'https://www.aaxpro.com/en-US/fees/',
                'referral': 'https://www.aaxpro.com/invite/sign-up?inviteCode=JXGm5Fy7R2MB',
            },
            'api': {
                'v1': {
                    'get': [
                        'getHistMarketData', // Get OHLC k line of specific market
                    ],
                },
                'public': {
                    // these endpoints are not documented
                    // 'get': [
                    //     'order_book', // Get the order book of specified market
                    //     'order_book/{market}',
                    //     'trades', // Get recent trades on market, each trade is included only once Trades are sorted in reverse creation order.
                    //     'trades/{market}',
                    //     'tickers', // Get ticker of all markets
                    //     'tickers/{market}', // Get ticker of specific market
                    // ],
                    'get': [
                        'currencies',
                        'announcement/maintenance', // System Maintenance Notice
                        'time',
                        'instruments', // Retrieve all trading pairs information
                        'market/orderbook', // Order Book
                        'futures/position/openInterest', // Open Interest
                        'market/tickers', // Get the Last 24h Market Summary
                        'market/candles', // Get Current Candlestick
                        'market/history/candles', // Get Current Candlestick
                        'market/trades', // Get the Most Recent Trades
                        'market/markPrice', // Get Current Mark Price
                        'futures/funding/predictedFunding/{symbol}', // Get Predicted Funding Rate
                        'futures/funding/prevFundingRate/{symbol}', // Get Last Funding Rate
                        'futures/funding/fundingRate',
                        'market/candles/index', // * Deprecated
                        'market/index/candles',
                    ],
                },
                'private': {
                    'get': [
                        'user/info', // Retrieve user information
                        'account/balances', // Get Account Balances
                        'account/deposit/address', // undocumented
                        'account/deposits', // Get account deposits history
                        'account/withdraws', // Get account withdrawals history
                        'spot/trades', // Retrieve trades details for a spot order
                        'spot/openOrders', // Retrieve spot open orders
                        'spot/orders', // Retrieve historical spot orders
                        'futures/position', // Get positions for all contracts
                        'futures/position/closed', // Get closed positions
                        'futures/trades', // Retrieve trade details for a futures order
                        'futures/openOrders', // Retrieve futures open orders
                        'futures/orders', // Retrieve historical futures orders
                        'futures/funding/fundingFee',
                        'futures/funding/predictedFundingFee/{symbol}', // Get predicted funding fee
                    ],
                    'post': [
                        'account/transfer', // Asset Transfer
                        'spot/orders', // Create a new spot order
                        'spot/orders/cancelAllOnTimeout', // Automatically cancel all your spot orders after a specified timeout.
                        'futures/orders', // Create a new futures order
                        'futures/orders/cancelAllOnTimeout', // Automatically cancel all your futures orders after a specified timeout.
                        'futures/position/sltp', // Set take profit and stop loss orders for an opening position
                        'futures/position/close', // Close position
                        'futures/position/leverage', // Update leverage for position
                        'futures/position/margin', // Modify Isolated Position Margin
                    ],
                    'put': [
                        'spot/orders', // Amend spot order
                        'futures/orders', // Amend the quantity of an open futures order
                    ],
                    'delete': [
                        'spot/orders/cancel/{orderID}', // Cancel a spot order
                        'spot/orders/cancel/all', // Batch cancel spot orders
                        'futures/orders/cancel/{orderID}', // Cancel a futures order
                        'futures/orders/cancel/all', // Batch cancel futures orders
                    ],
                },
            },
            'fees': {
                'trading': {
                    'tierBased': false,
                    'percentage': true,
                    'maker': this.parseNumber ('0.0006'),
                    'taker': this.parseNumber ('0.001'),
                },
                'funding': {
                    'tierBased': false,
                    'percentage': true,
                    'withdraw': {}, // There is only 1% fee on withdrawals to your bank account.
                },
            },
            'commonCurrencies': {
                'XBT': 'XBT',
            },
            'exceptions': {
                'exact': {
                    '2002': InsufficientFunds,
                    '2003': OrderNotFound,
                    '10003': BadRequest, // Parameter validation error
                    '10006': AuthenticationError, // Session expired, please relogin
                    '10007': AuthenticationError, // Invalid authentication key or token
                    '11007': AuthenticationError, // Invalid key format
                    '20001': InsufficientFunds, // Insufficient balance. Please deposit to trade.
                    '20009': InvalidOrder, // Order amount must be positive
                    '30000': OrderNotFound, // {"code":30000,"data":null,"message":"The order does not exist","ts":1610259732263}
                    '30001': InvalidOrder, // The order is being submitted, please try again later
                    '30004': InvalidOrder, // Minimum quantity is {0}
                    '30005': InvalidOrder, // Quantity maximum precision is {0} decimal places
                    '30006': InvalidOrder, // Price maximum precision is {0} decimal places
                    '30007': InvalidOrder, // Minimum price is {0}
                    '30008': InvalidOrder, // Stop price maximum precision is {0} decimal places
                    '30009': InvalidOrder, // Stop Price cannot be less than {0}
                    '30010': InvalidOrder, // Market price cannot be empty
                    '30011': CancelPending, // The order is being cancelled, please wait.
                    '30012': BadRequest, // Unknown currency
                    '30013': BadSymbol, // Unknown symbol
                    '30014': OrderNotFound, // Futures order cannot be found
                    '30015': InvalidOrder, // This is not an open order and cannot modified
                    '30016': ExchangeError, // No position found
                    '30017': InvalidOrder, // The current close position is 0. It is recommended that you cancel the current order closing order.
                    '30018': InvalidOrder, // Order price cannot be greater than {0}
                    '30019': InvalidOrder, // Order quantity cannot be greater than {0}
                    '30020': InvalidOrder, // Order price must be a multiple of {0}
                    '30021': InvalidOrder, // Margin adjustement must be greater than 0
                    '30022': InvalidOrder, // New quantity must be greater than filled quantity
                    '30023': InvalidOrder, // Order failed, please try again
                    '30024': InvalidOrder, // TimeInForce error, only GTC or IOC are allowed
                    '30025': InvalidOrder, // TimeInForce error, only GTC is allowed
                    '30026': InvalidOrder, // Quantity is not a multiple of {0}
                    '30027': InvalidOrder, // Close position failed, it is recommended that you cancel the current order and then close the position.
                    '30028': BadSymbol, // Symbol cannot be traded at this time
                    '30029': InvalidOrder, // Modified quantity or price cannot be empty
                    '30030': InvalidOrder, // Price cannot be specified for market orders
                    '30031': InvalidOrder, // Liquidation orders cannot be modified
                    '30032': InvalidOrder, // Leverage cannot be greater than {0}
                    '30033': InvalidOrder, // Leverage cannot be smaller than {0}
                    '30034': RateLimitExceeded, // The max number of open orders is {0}. To place a new order, please cancel a previous one
                    '30035': RateLimitExceeded, // The max number of {0} open orders is {1}. To place a new order, please cancel a previous one
                    '30036': ExchangeNotAvailable, // Liquidation is in progress, please try again later
                    '30037': InvalidOrder, // Once stop limit order triggered, stop price cannot be amended
                    '30038': ExchangeError, // The total value of your orders has exceeded the current risk limit. Please adjust the risk limit
                    '30039': InsufficientFunds, // Your risk limit has now been changed to {0}, your maximum leverage less than 1, please readjust accordingly
                    '30040': InvalidOrder, // Order status has changed, please try again later
                    '30041': InvalidOrder, // Liquidation orders cannot be cancelled
                    '30042': InvalidOrder, // Order cannot be placed as you will be breaching you max limit value of {1} BTC for {0}
                    '30043': InvalidOrder, // The risk limit cannot be less than 0
                    '30044': BadRequest, // Timeout cannot be greater than 60 minutes
                    '30045': InvalidOrder, // Side is not valid, it should be BUY or SELL
                    '30046': InvalidOrder, // Order type is not valid, it should be MARKET or LIMIT or STOP-LIMIT or STOP
                    '30047': InvalidOrder, // The order is closed. Can't cancel
                    '30048': InvalidOrder, // Market orders cannot be modified
                    '30049': InvalidOrder, // The order is being modified, please wait
                    '30050': InvalidOrder, // Maximum 10 orders
                    '40004': BadRequest, // Requested resource doesn't exist
                    '40009': RateLimitExceeded, // Too many requests
                    '40102': AuthenticationError, // {"code":40102,"message":"Unauthorized(invalid key)"}
                    '40103': AuthenticationError, // {"code":40103,"message":"Unauthorized(invalid sign)"}
                    '40303': PermissionDenied, // {"code":40303,"message":"Forbidden(invalid scopes)"}
                    '41001': BadRequest, // Incorrect HTTP request
                    '41002': BadRequest, // Unsupported HTTP request method
                    '42001': ExchangeNotAvailable, // Duplicated data entry, please check and try again
                    '50001': ExchangeError, // Server side exception, please try again later
                    '50002': ExchangeError, // Server is busy, please try again later
                },
                'broad': {},
            },
            'precisionMode': TICK_SIZE,
            'options': {
                'defaultType': 'spot', // 'spot', 'future'
                'types': {
                    'spot': 'SPTP',
                    'future': 'FUTP',
                    'otc': 'F2CP',
                    'saving': 'VLTP',
                },
                'accounts': {
                    'SPTP': 'spot',
                    'FUTP': 'future',
                    'F2CP': 'otc',
                    'VLTP': 'saving',
                },
                'networks': {
                    'ETH': 'ERC20',
                    'TRX': 'TRC20',
                    'SOL': 'SPL',
                },
            },
        });
    }

    async fetchTime (params = {}) {
        const response = await this.publicGetTime (params);
        //
        //    {
        //        "code": 1,
        //        "data": 1573542445411,  // unit: millisecond
        //        "message": "success",
        //        "ts": 1573542445411
        //    }
        //
        return this.safeInteger (response, 'data');
    }

    async fetchStatus (params = {}) {
        const response = await this.publicGetAnnouncementMaintenance (params);
        //
        //     {
        //         "code": 1,
        //         "data": {
        //             "startTime":"2020-06-25T02:15:00.000Z",
        //             "endTime":"2020-06-25T02:45:00.000Z"，
        //             "description":"Spot Trading :UTC Jun 25, 2020 02:15 to 02:45 (HKT Jun 25 10:15 to 10:45),Futures Trading: UTC Jun 25, 2020 02:15 to 02:45 (HKT Jun 25 10:15 to 10:45).We apologize for any inconvenience caused. Thank you for your patience and understanding.Should you have any enquiries, please do not hesitate our live chat support or via email at cs@aax.com."
        //         },
        //         "message":"success",
        //         "ts":1593043237000
        //     }
        //
        const data = this.safeValue (response, 'data', {});
        const timestamp = this.milliseconds ();
        const startTime = this.parse8601 (this.safeString (data, 'startTime'));
        const endTime = this.parse8601 (this.safeString (data, 'endTime'));
        const update = {
            'updated': this.safeInteger (response, 'ts', timestamp),
        };
        if (endTime !== undefined) {
            const startTimeIsOk = (startTime === undefined) ? true : (timestamp < startTime);
            const isOk = (timestamp > endTime) || startTimeIsOk;
            update['eta'] = endTime;
            update['status'] = isOk ? 'ok' : 'maintenance';
        }
        this.status = this.extend (this.status, update);
        return this.status;
    }

    async fetchMarkets (params = {}) {
        const response = await this.publicGetInstruments (params);
        //
        //     {
        //         "code":1,
        //         "message":"success",
        //         "ts":1610159448962,
        //         "data":[
        //             {
        //                 "tickSize":"0.01",
        //                 "lotSize":"1",
        //                 "base":"BTC",
        //                 "quote":"USDT",
        //                 "minQuantity":"1.0000000000",
        //                 "maxQuantity":"30000",
        //                 "minPrice":"0.0100000000",
        //                 "maxPrice":"999999.0000000000",
        //                 "status":"readOnly",
        //                 "symbol":"BTCUSDTFP",
        //                 "code":"FP",
        //                 "takerFee":"0.00040",
        //                 "makerFee":"0.00020",
        //                 "multiplier":"0.001000000000",
        //                 "mmRate":"0.00500",
        //                 "imRate":"0.01000",
        //                 "type":"futures",
        //                 "settleType":"Vanilla",
        //                 "settleCurrency":"USDT"
        //             },
        //             {
        //                 "tickSize":"0.5",
        //                 "lotSize":"10",
        //                 "base":"BTC",
        //                 "quote":"USD",
        //                 "minQuantity":"10.0000000000",
        //                 "maxQuantity":"300000",
        //                 "minPrice":"0.5000000000",
        //                 "maxPrice":"999999.0000000000",
        //                 "status":"readOnly",
        //                 "symbol":"BTCUSDFP",
        //                 "code":"FP",
        //                 "takerFee":"0.00040",
        //                 "makerFee":"0.00020",
        //                 "multiplier":"1.000000000000",
        //                 "mmRate":"0.00500",
        //                 "imRate":"0.01000",
        //                 "type":"futures",
        //                 "settleType":"Inverse",
        //                 "settleCurrency":"BTC"
        //             },
        //             {
        //                 "tickSize":"0.0001",
        //                 "lotSize":"0.01",
        //                 "base":"AAB",
        //                 "quote":"USDT",
        //                 "minQuantity":"5.0000000000",
        //                 "maxQuantity":"50000.0000000000",
        //                 "minPrice":"0.0001000000",
        //                 "maxPrice":"999999.0000000000",
        //                 "status":"readOnly",
        //                 "symbol":"AABUSDT",
        //                 "code":null,
        //                 "takerFee":"0.00100",
        //                 "makerFee":"0.00100",
        //                 "multiplier":"1.000000000000",
        //                 "mmRate":"0.02500",
        //                 "imRate":"0.05000",
        //                 "type":"spot",
        //                 "settleType":null,
        //                 "settleCurrency":null
        //             },
        //         ]
        //     }
        //
        const data = this.safeValue (response, 'data');
        const result = [];
        for (let i = 0; i < data.length; i++) {
            const market = data[i];
            const id = this.safeString (market, 'symbol');
            const baseId = this.safeString (market, 'base');
            const quoteId = this.safeString (market, 'quote');
            const settleId = this.safeString (market, 'settleCurrency');
            const base = this.safeCurrencyCode (baseId);
            const quote = this.safeCurrencyCode (quoteId);
            const settle = this.safeCurrencyCode (settleId);
            const status = this.safeString (market, 'status');
            const marketType = this.safeString (market, 'type');
            let inverse = undefined;
            let linear = undefined;
            let quanto = undefined;
            const spot = (marketType === 'spot');
            const swap = (marketType === 'futures');
            const settleType = this.safeStringLower (market, 'settleType');
            if (settleType !== undefined) {
                inverse = (settleType === 'inverse');
                linear = (settleType === 'vanilla');
                quanto = (settleType === 'quanto');
            }
            let symbol = base + '/' + quote;
            let type = 'spot';
            let contractSize = undefined;
            if (swap) {
                symbol = symbol + ':' + settle;
                type = 'swap';
                contractSize = this.safeNumber (market, 'multiplier');
            }
            result.push ({
                'id': id,
                'symbol': symbol,
                'base': base,
                'quote': quote,
                'settle': settle,
                'baseId': baseId,
                'quoteId': quoteId,
                'settleId': settleId,
                'type': type,
                'spot': spot,
                'margin': false,
                'swap': swap,
                'future': false,
                'option': false,
                'contract': swap,
                'linear': linear,
                'inverse': inverse,
                'taker': this.safeNumber (market, 'takerFee'),
                'maker': this.safeNumber (market, 'makerFee'),
                'contractSize': contractSize,
                'active': (status === 'enable'),
                'expiry': undefined,
                'expiryDatetime': undefined,
                'strike': undefined,
                'optionType': undefined,
                'quanto': quanto,
                'precision': {
                    'amount': this.safeNumber (market, 'lotSize'),
                    'price': this.safeNumber (market, 'tickSize'),
                },
                'limits': {
                    'leverage': {
                        'min': this.parseNumber ('1'),
                        'max': undefined,
                    },
                    'amount': {
                        'min': this.safeString (market, 'minQuantity'),
                        'max': this.safeString (market, 'maxQuantity'),
                    },
                    'price': {
                        'min': this.safeString (market, 'minPrice'),
                        'max': this.safeString (market, 'maxPrice'),
                    },
                    'cost': {
                        'min': undefined,
                        'max': undefined,
                    },
                },
                'info': market,
            });
        }
        return result;
    }

    async fetchCurrencies (params = {}) {
        const response = await this.publicGetCurrencies (params);
        //
        //     {
        //         "code":1,
        //         "data":[
        //             {
        //                 "chain":"BTC",
        //                 "displayName":"Bitcoin",
        //                 "withdrawFee":"0.0004",
        //                 "withdrawMin":"0.001",
        //                 "otcFee":"0",
        //                 "enableOTC":true,
        //                 "visible":true,
        //                 "enableTransfer":true,
        //                 "transferMin":"0.00001",
        //                 "depositMin":"0.0005",
        //                 "enableWithdraw":true,
        //                 "enableDeposit":true,
        //                 "addrWithMemo":false,
        //                 "withdrawPrecision":"0.00000001",
        //                 "currency":"BTC",
        //                 "network":"BTC", // ETH, ERC20, TRX, TRC20, OMNI, LTC, XRP, XLM, ...
        //                 "minConfirm":"2"
        //             },
        //         ],
        //         "message":"success",
        //         "ts":1624330530697
        //     }
        //
        const result = {};
        const data = this.safeValue (response, 'data', []);
        for (let i = 0; i < data.length; i++) {
            const currency = data[i];
            const id = this.safeString (currency, 'chain');
            const name = this.safeString (currency, 'displayName');
            const code = this.safeCurrencyCode (id);
            const precision = this.safeNumber (currency, 'withdrawPrecision');
            const enableWithdraw = this.safeValue (currency, 'enableWithdraw');
            const enableDeposit = this.safeValue (currency, 'enableDeposit');
            const fee = this.safeNumber (currency, 'withdrawFee');
            const visible = this.safeValue (currency, 'visible');
            const active = (enableWithdraw && enableDeposit && visible);
            const deposit = (enableDeposit && visible);
            const withdraw = (enableWithdraw && visible);
            const network = this.safeString (currency, 'network');
            result[code] = {
                'id': id,
                'name': name,
                'code': code,
                'precision': precision,
                'info': currency,
                'active': active,
                'deposit': deposit,
                'withdraw': withdraw,
                'fee': fee,
                'network': network,
                'limits': {
                    'deposit': {
                        'min': this.safeNumber (currency, 'depositMin'),
                        'max': undefined,
                    },
                    'withdraw': {
                        'min': this.safeNumber (currency, 'withdrawMin'),
                        'max': undefined,
                    },
                },
            };
        }
        return result;
    }

    parseTicker (ticker, market = undefined) {
        //
        //     {
        //         "t":1610162685342, // timestamp
        //         "a":"0.00000000", // trading volume in USD in the last 24 hours, futures only
        //         "c":"435.20000000", // close
        //         "d":"4.22953489", // change
        //         "h":"455.04000000", // high
        //         "l":"412.78000000", // low
        //         "o":"417.54000000", // open
        //         "s":"BCHUSDTFP", // market id
        //         "v":"2031068.00000000", // trading volume in quote currency of last 24 hours
        //     }
        //
        const timestamp = this.safeInteger (ticker, 't');
        const marketId = this.safeString (ticker, 's');
        const symbol = this.safeSymbol (marketId, market);
        const last = this.safeNumber (ticker, 'c');
        const open = this.safeNumber (ticker, 'o');
        const quoteVolume = this.safeNumber (ticker, 'v');
        return this.safeTicker ({
            'symbol': symbol,
            'timestamp': timestamp,
            'datetime': undefined,
            'high': this.safeNumber (ticker, 'h'),
            'low': this.safeNumber (ticker, 'l'),
            'bid': undefined,
            'bidVolume': undefined,
            'ask': undefined,
            'askVolume': undefined,
            'vwap': undefined,
            'open': open,
            'close': last,
            'last': last,
            'previousClose': undefined,
            'change': undefined,
            'percentage': undefined,
            'average': undefined,
            'baseVolume': undefined,
            'quoteVolume': quoteVolume,
            'info': ticker,
        }, market);
    }

    async fetchTickers (symbols = undefined, params = {}) {
        await this.loadMarkets ();
        const response = await this.publicGetMarketTickers (params);
        //
        //     {
        //         "e":"tickers",
        //         "t":1610162685342,
        //         "tickers":[
        //             {
        //                 "a":"0.00000000",
        //                 "c":"435.20000000",
        //                 "d":"4.22953489",
        //                 "h":"455.04000000",
        //                 "l":"412.78000000",
        //                 "o":"417.54000000",
        //                 "s":"BCHUSDTFP",
        //                 "v":"2031068.00000000",
        //             },
        //         ],
        //     }
        //
        const tickers = this.safeValue (response, 'tickers', []);
        const result = [];
        const timestamp = this.safeInteger (response, 't');
        for (let i = 0; i < tickers.length; i++) {
            const ticker = this.parseTicker (this.extend (tickers[i], { 't': timestamp }));
            result.push (ticker);
        }
        return this.filterByArray (result, 'symbol', symbols);
    }

    async fetchOrderBook (symbol, limit = undefined, params = {}) {
        await this.loadMarkets ();
        const market = this.market (symbol);
        if (limit === undefined) {
            limit = 20;
        } else {
            if ((limit !== 20) && (limit !== 50)) {
                throw new BadRequest (this.id + ' fetchOrderBook() limit argument must be undefined, 20 or 50');
            }
        }
        const request = {
            'symbol': market['id'],
            'level': limit, // required
        };
        //
        const response = await this.publicGetMarketOrderbook (this.extend (request, params));
        //
        //     {
        //         "asks":[
        //             ["10823.00000000","0.004000"],
        //             ["10823.10000000","0.100000"],
        //             ["10823.20000000","0.010000"]
        //         ],
        //         "bids":[
        //             ["10821.20000000","0.002000"],
        //             ["10821.10000000","0.005000"],
        //             ["10820.40000000","0.013000"]
        //         ],
        //         "e":"BTCUSDT@book_50",
        //         "t":1561543614756
        //     }
        //
        const timestamp = this.safeInteger (response, 't'); // need unix type
        return this.parseOrderBook (response, symbol, timestamp);
    }

    parseTrade (trade, market = undefined) {
        //
        // public fetchTrades
        //
        //     {
        //         "i":"T1qzQeZG9g",
        //         "p":"-61348.81000000",
        //         "q":"0.045400",
        //         "s":"sell",
        //         "t":1635731102731
        //     }
        //
        // private fetchMyTrades
        //
        //     {
        //         "avgPrice":"1199.8",
        //         "base":"ETH",
        //         "clOrdID":null,
        //         "commission":"0.00002",
        //         "createTime":"2021-01-11T02:47:51.512Z",
        //         "cumQty":"0.02",
        //         "filledOrderID":"1eUD4F5rwK",
        //         "filledPrice":"1199.8",
        //         "filledQty":"0.02",
        //         "leavesQty":"0",
        //         "oCreateTime":"2021-01-11T02:47:51.377Z",
        //         "orderID":"1eUD4EHfdU",
        //         "orderQty":"0.02",
        //         "orderStatus":3,
        //         "orderType":1,
        //         "price":"1198.25",
        //         "quote":"USDT",
        //         "rejectCode":null,
        //         "rejectReason":null,
        //         "side":1,
        //         "stopPrice":"0",
        //         "symbol":"ETHUSDT",
        //         "taker":true,
        //         "tradeID":"E04WTIgfmULU",
        //         "transactTime":"2021-01-11T02:47:51.389Z",
        //         "updateTime":null,
        //         "userID":"1362494"
        //     }
        //
        let timestamp = this.safeInteger (trade, 't');
        if (timestamp === undefined) {
            timestamp = this.parse8601 (this.safeString (trade, 'createTime'));
        }
        let id = this.safeString2 (trade, 'tid', 'tradeID');
        id = this.safeString (trade, 'i', id);
        const marketId = this.safeString (trade, 'symbol');
        market = this.safeMarket (marketId, market);
        const symbol = market['symbol'];
        let priceString = this.safeString2 (trade, 'p', 'filledPrice');
        const amountString = this.safeString2 (trade, 'q', 'filledQty');
        const orderId = this.safeString (trade, 'orderID');
        const isTaker = this.safeValue (trade, 'taker');
        let takerOrMaker = undefined;
        if (isTaker !== undefined) {
            takerOrMaker = isTaker ? 'taker' : 'maker';
        }
        let side = this.safeString (trade, 'side');
        if (side === '1') {
            side = 'buy';
        } else if (side === '2') {
            side = 'sell';
        }
        if (side === undefined) {
            side = (priceString[0] === '-') ? 'sell' : 'buy';
        }
        priceString = Precise.stringAbs (priceString);
        const orderType = this.parseOrderType (this.safeString (trade, 'orderType'));
        let fee = undefined;
        const feeCost = this.safeString (trade, 'commission');
        if (feeCost !== undefined) {
            let feeCurrency = undefined;
            if (market !== undefined) {
                if (side === 'buy') {
                    feeCurrency = market['base'];
                } else if (side === 'sell') {
                    feeCurrency = market['quote'];
                }
            }
            fee = {
                'currency': feeCurrency,
                'cost': feeCost,
            };
        }
        return this.safeTrade ({
            'info': trade,
            'id': id,
            'timestamp': timestamp,
            'datetime': this.iso8601 (timestamp),
            'symbol': symbol,
            'type': orderType,
            'side': side,
            'order': orderId,
            'takerOrMaker': takerOrMaker,
            'price': priceString,
            'amount': amountString,
            'cost': undefined,
            'fee': fee,
        }, market);
    }

    async fetchTrades (symbol, since = undefined, limit = undefined, params = {}) {
        await this.loadMarkets ();
        const market = this.market (symbol);
        limit = (limit === undefined) ? 2000 : limit;
        limit = Math.min (limit, 2000);
        const request = {
            'symbol': market['id'],
            'limit': limit,
        };
        const response = await this.publicGetMarketTrades (request);
        //
        //     {
        //         "e":"BTCUSDT@trades",
        //         "trades":[
        //             {"i":"T1qzQeZG9g","p":"-61348.81000000","q":"0.045400","s":"sell","t":1635731102731},
        //             {"i":"T1qzQeU6UK","p":"61343.10000000","q":"0.179300","s":"buy","t":1635731102133},
        //             {"i":"T1qzQe5BQm","p":"-61346.02000000","q":"0.021100","s":"sell","t":1635731099231},
        //         ]
        //     }
        //
        const trades = this.safeValue (response, 'trades', []);
        return this.parseTrades (trades, market, since, limit);
    }

    parseOHLCV (ohlcv, market = undefined) {
        //
        //     [
        //         0.042398, // 0 open
        //         0.042684, // 1 high
        //         0.042366, // 2 low
        //         0.042386, // 3 close
        //         0.93734243, // 4 volume
        //         1611514800, // 5 timestamp
        //     ]
        //
        return [
            this.safeTimestamp (ohlcv, 5),
            this.safeNumber (ohlcv, 0),
            this.safeNumber (ohlcv, 1),
            this.safeNumber (ohlcv, 2),
            this.safeNumber (ohlcv, 3),
            this.safeNumber (ohlcv, 4),
        ];
    }

    async fetchOHLCV (symbol, timeframe = '1h', since = undefined, limit = undefined, params = {}) {
        await this.loadMarkets ();
        const market = this.market (symbol);
        const request = {
            // 'limit': limit, // if set counts from now into the past
            'symbol': market['id'],
            'timeFrame': this.timeframes[timeframe],
        };
        limit = (limit === undefined) ? 500 : limit;
        const duration = this.parseTimeframe (timeframe);
        if (since === undefined) {
            const end = this.seconds ();
            request['start'] = end - duration * limit;
            request['end'] = end;
        } else {
            const start = parseInt (since / 1000);
            request['start'] = start;
            request['end'] = this.sum (start, duration * limit);
        }
        const response = await this.publicGetMarketHistoryCandles (this.extend (request, params));
        //
        //     {
        //         "data":[
        //             [0.042398,0.042684,0.042366,0.042386,0.93734243,1611514800],
        //             [0.042386,0.042602,0.042234,0.042373,1.01925239,1611518400],
        //             [0.042373,0.042558,0.042362,0.042389,0.93801705,1611522000],
        //         ],
        //         "success":true,
        //         "t":1611875157
        //     }
        //
        const data = this.safeValue (response, 'data', []);
        return this.parseOHLCVs (data, market, timeframe, since, limit);
    }

    async fetchBalance (params = {}) {
        await this.loadMarkets ();
        const defaultType = this.safeString2 (this.options, 'fetchBalance', 'defaultType', 'spot');
        const type = this.safeString (params, 'type', defaultType);
        const types = this.safeValue (this.options, 'types', {});
        const purseType = this.safeString (types, type, type);
        const request = {
            'purseType': purseType,
        };
        params = this.omit (params, 'type');
        const response = await this.privateGetAccountBalances (this.extend (request, params));
        //
        //     {
        //         "code":1,
        //         "data":[
        //             {
        //                 "purseType":"FUTP",
        //                 "currency":"BTC",
        //                 "available":"0.41000000",
        //                 "unavailable":"0.00000000"
        //             },
        //             {
        //                 "purseType":"FUTP",
        //                 "currency":"USDT",
        //                 "available":"0.21000000",
        //                 "unvaliable":"0.00000000"
        //             }
        //         ]
        //         "message":"success",
        //         "ts":1573530401020
        //     }
        //
        const data = this.safeValue (response, 'data');
        const timestamp = this.safeInteger (response, 'ts');
        const result = {
            'info': response,
            'timestamp': timestamp,
            'datetime': this.iso8601 (timestamp),
        };
        for (let i = 0; i < data.length; i++) {
            const balance = data[i];
            const balanceType = this.safeString (balance, 'purseType');
            if (balanceType === purseType) {
                const currencyId = this.safeString (balance, 'currency');
                const code = this.safeCurrencyCode (currencyId);
                const account = this.account ();
                account['free'] = this.safeString (balance, 'available');
                account['used'] = this.safeString (balance, 'unavailable');
                result[code] = account;
            }
        }
        return this.safeBalance (result);
    }

    async createOrder (symbol, type, side, amount, price = undefined, params = {}) {
        let orderType = type.toUpperCase ();
        const orderSide = side.toUpperCase ();
        await this.loadMarkets ();
        const market = this.market (symbol);
        const request = {
            // 'orderType': orderType, // MARKET, LIMIT, STOP, STOP-LIMIT
            'symbol': market['id'],
            'orderQty': this.amountToPrecision (symbol, amount),
            'side': orderSide,
            // 'stopPrice': this.priceToPrecision (symbol, stopPrice),
            // 'clOrdID': clientOrderId, // up to 20 chars, lowercase and uppercase letters only
            // 'timeInForce': 'GTC', // GTC, IOC, FOK, default is GTC
            // 'execInst': 'Post-Only', // the only value supported by the exchange, futures and spot
        };
        const clientOrderId = this.safeString2 (params, 'clOrdID', 'clientOrderId');
        if (clientOrderId !== undefined) {
            request['clOrdID'] = clientOrderId;
        }
        const postOnly = this.safeValue (params, 'postOnly', false);
        if (postOnly !== undefined) {
            request['execInst'] = 'Post-Only';
        }
        params = this.omit (params, [ 'clOrdID', 'clientOrderId', 'postOnly' ]);
        const stopPrice = this.safeNumber (params, 'stopPrice');
        if (stopPrice === undefined) {
            if ((orderType === 'STOP-LIMIT') || (orderType === 'STOP')) {
                throw new ArgumentsRequired (this.id + ' createOrder() requires a stopPrice parameter for ' + orderType + ' orders');
            }
        } else {
            if (orderType === 'LIMIT') {
                orderType = 'STOP-LIMIT';
            } else if (orderType === 'MARKET') {
                orderType = 'STOP';
            }
            request['stopPrice'] = this.priceToPrecision (symbol, stopPrice);
            params = this.omit (params, 'stopPrice');
        }
        if (orderType === 'LIMIT' || orderType === 'STOP-LIMIT') {
            request['price'] = this.priceToPrecision (symbol, price);
        }
        request['orderType'] = orderType;
        let method = undefined;
        if (market['spot']) {
            method = 'privatePostSpotOrders';
        } else if (market['contract']) {
            method = 'privatePostFuturesOrders';
        }
        const response = await this[method] (this.extend (request, params));
        //
        // spot
        //
        //     {
        //         "code":1,
        //         "data":{
        //             "symbol":"ETHUSDT",
        //             "orderType":2,
        //             "avgPrice":"0",
        //             "execInst":null,
        //             "orderStatus":0,
        //             "userID":"1362494",
        //             "quote":"USDT",
        //             "rejectReason":null,
        //             "rejectCode":null,
        //             "price":"1500",
        //             "orderQty":"1",
        //             "commission":"0",
        //             "id":"268323430253735936",
        //             "timeInForce":1,
        //             "isTriggered":false,
        //             "side":2,
        //             "orderID":"1eO51MDSpQ",
        //             "leavesQty":"0",
        //             "cumQty":"0",
        //             "updateTime":null,
        //             "lastQty":"0",
        //             "clOrdID":null,
        //             "stopPrice":null,
        //             "createTime":null,
        //             "transactTime":null,
        //             "base":"ETH",
        //             "lastPrice":"0"
        //         },
        //         "message":"success",
        //         "ts":1610245290980
        //     }
        //
        // futures
        //
        //     {
        //         "code":1,
        //         "data":{
        //             "liqType":0,
        //             "symbol":"ETHUSDTFP",
        //             "orderType":2,
        //             "leverage":"1",
        //             "marketPrice":"1318.3150000000",
        //             "code":"FP",
        //             "avgPrice":"0",
        //             "execInst":null,
        //             "orderStatus":0,
        //             "userID":"1362494",
        //             "quote":"USDT",
        //             "rejectReason":null,
        //             "rejectCode":null,
        //             "price":"500",
        //             "orderQty":"1",
        //             "commission":"0",
        //             "id":"268346885133053953",
        //             "timeInForce":1,
        //             "isTriggered":false,
        //             "side":1,
        //             "orderID":"1eOuPUAAkq",
        //             "leavesQty":"1",
        //             "cumQty":"0",
        //             "updateTime":null,
        //             "lastQty":null,
        //             "clOrdID":null,
        //             "stopPrice":null,
        //             "createTime":null,
        //             "transactTime":null,
        //             "settleType":"VANILLA",
        //             "base":"ETH",
        //             "lastPrice":"0"
        //         },
        //         "message":"success",
        //         "ts":1610250883059
        //     }
        //
        const data = this.safeValue (response, 'data', {});
        return this.parseOrder (data, market);
    }

    async editOrder (id, symbol, type, side, amount, price = undefined, params = {}) {
        await this.loadMarkets ();
        const market = this.market (symbol);
        const request = {
            'orderID': id,
            // 'orderQty': this.amountToPrecision (symbol, amount),
            // 'price': this.priceToPrecision (symbol, price),
            // 'stopPrice': this.priceToPrecision (symbol, stopPrice),
        };
        const stopPrice = this.safeNumber (params, 'stopPrice');
        if (stopPrice !== undefined) {
            request['stopPrice'] = this.priceToPrecision (symbol, stopPrice);
            params = this.omit (params, 'stopPrice');
        }
        if (price !== undefined) {
            request['price'] = this.priceToPrecision (symbol, price);
        }
        if (amount !== undefined) {
            request['orderQty'] = this.amountToPrecision (symbol, amount);
        }
        let method = undefined;
        if (market['spot']) {
            method = 'privatePutSpotOrders';
        } else if (market['contract']) {
            method = 'privatePutFuturesOrders';
        }
        const response = await this[method] (this.extend (request, params));
        //
        // spot
        //
        //     {
        //         "code":1,
        //         "data":{
        //             "symbol":"ETHUSDT",
        //             "orderType":2,
        //             "avgPrice":"0",
        //             "execInst":null,
        //             "orderStatus":0,
        //             "userID":"1362494",
        //             "quote":"USDT",
        //             "rejectReason":null,
        //             "rejectCode":null,
        //             "price":"1500",
        //             "orderQty":"1",
        //             "commission":"0",
        //             "id":"268323430253735936",
        //             "timeInForce":1,
        //             "isTriggered":false,
        //             "side":2,
        //             "orderID":"1eO51MDSpQ",
        //             "leavesQty":"0",
        //             "cumQty":"0",
        //             "updateTime":null,
        //             "lastQty":"0",
        //             "clOrdID":null,
        //             "stopPrice":null,
        //             "createTime":null,
        //             "transactTime":null,
        //             "base":"ETH",
        //             "lastPrice":"0"
        //         },
        //         "message":"success",
        //         "ts":1610245290980
        //     }
        //
        // futures
        //
        //     {
        //         "code":1,
        //         "data":{
        //             "liqType":0,
        //             "symbol":"ETHUSDTFP",
        //             "orderType":2,
        //             "leverage":"1",
        //             "marketPrice":"1318.3150000000",
        //             "code":"FP",
        //             "avgPrice":"0",
        //             "execInst":null,
        //             "orderStatus":0,
        //             "userID":"1362494",
        //             "quote":"USDT",
        //             "rejectReason":null,
        //             "rejectCode":null,
        //             "price":"500",
        //             "orderQty":"1",
        //             "commission":"0",
        //             "id":"268346885133053953",
        //             "timeInForce":1,
        //             "isTriggered":false,
        //             "side":1,
        //             "orderID":"1eOuPUAAkq",
        //             "leavesQty":"1",
        //             "cumQty":"0",
        //             "updateTime":null,
        //             "lastQty":null,
        //             "clOrdID":null,
        //             "stopPrice":null,
        //             "createTime":null,
        //             "transactTime":null,
        //             "settleType":"VANILLA",
        //             "base":"ETH",
        //             "lastPrice":"0"
        //         },
        //         "message":"success",
        //         "ts":1610250883059
        //     }
        //
        const data = this.safeValue (response, 'data', {});
        return this.parseOrder (data, market);
    }

    async cancelOrder (id, symbol = undefined, params = {}) {
        await this.loadMarkets ();
        const request = {
            'orderID': id,
        };
        let method = undefined;
        const defaultType = this.safeString2 (this.options, 'cancelOrder', 'defaultType', 'spot');
        let type = this.safeString (params, 'type', defaultType);
        params = this.omit (params, 'type');
        let market = undefined;
        if (symbol !== undefined) {
            market = this.market (symbol);
            type = market['type'];
        }
        if (type === 'spot') {
            method = 'privateDeleteSpotOrdersCancelOrderID';
        } else if (type === 'swap' || type === 'future' || type === 'futures') { // type === 'futures' deprecated, use type === 'swap'
            method = 'privateDeleteFuturesOrdersCancelOrderID';
        }
        const response = await this[method] (this.extend (request, params));
        //
        // spot
        //
        //     {
        //         "code":1,
        //         "data":{
        //             "avgPrice":"0",
        //             "base":"BTC",
        //             "clOrdID":"aax",
        //             "commission":"0",
        //             "createTime":"2019-11-12T03:46:41Z",
        //             "cumQty":"0",
        //             "id":"114330021504606208",
        //             "isTriggered":false,
        //             "lastPrice":"0",
        //             "lastQty":"0",
        //             "leavesQty":"0",
        //             "orderID":"wJ4L366KB",
        //             "orderQty":"0.05",
        //             "orderStatus":1,
        //             "orderType":2,
        //             "price":"8000",
        //             "quote":"USDT",
        //             "rejectCode":0,
        //             "rejectReason":null,
        //             "side":1,
        //             "stopPrice":"0",
        //             "symbol":"BTCUSDT",
        //             "transactTime":null,
        //             "updateTime":"2019-11-12T03:46:41Z",
        //             "timeInForce":1,
        //             "userID":"216214"
        //         },
        //         "message":"success",
        //         "ts":1573530402029
        //     }
        //
        // futures
        //
        //     {
        //         "code":1,
        //         "data":{
        //             "avgPrice":"0",
        //             "base":"BTC",
        //             "clOrdID":"aax_futures",
        //             "code":"FP",
        //             "commission":"0",
        //             "createTime":"2019-11-12T06:48:58Z",
        //             "cumQty":"0",
        //             "id":"114375893764395008",
        //             "isTriggered":false,
        //             "lastPrice":"0",
        //             "lastQty":null,
        //             "leavesQty":"300",
        //             "leverage":"1",
        //             "liqType":0,
        //             "marketPrice":"8760.75",
        //             "orderID":"wJTewQc81",
        //             "orderQty":"300",
        //             "orderStatus":1,
        //             "orderType":2,
        //             "price":"8000",
        //             "quote":"USD",
        //             "rejectCode":0,
        //             "rejectReason":null,
        //             "settleType":"INVERSE",
        //             "side":1,
        //             "stopPrice":"0",
        //             "symbol":"BTCUSDFP",
        //             "transactTime":"2019-11-12T06:48:58Z",
        //             "updateTime":"2019-11-12T06:48:58Z",
        //             "timeInForce":1,
        //             "execInst": "",
        //             "userID":"216214"
        //         },
        //         "message":"success",
        //         "ts":1573541642970
        //     }
        //
        const data = this.safeValue (response, 'data', {});
        return this.parseOrder (data, market);
    }

    async cancelAllOrders (symbol = undefined, params = {}) {
        if (symbol === undefined) {
            throw new ArgumentsRequired (this.id + ' cancelAllOrders() requires a symbol argument');
        }
        await this.loadMarkets ();
        const market = this.market (symbol);
        const request = {
            'symbol': market['id'],
        };
        let method = undefined;
        if (market['spot']) {
            method = 'privateDeleteSpotOrdersCancelAll';
        } else if (market['contract']) {
            method = 'privateDeleteFuturesOrdersCancelAll';
        }
        const response = await this[method] (this.extend (request, params));
        //
        //     {
        //         "code":1,
        //         "data":[
        //             "vBC9rXsEE",
        //             "vBCc46OI0"
        //             ],
        //         "message":"success",
        //         "ts":1572597435470
        //     }
        //
        return response;
    }

    async fetchOrder (id, symbol = undefined, params = {}) {
        await this.loadMarkets ();
        const defaultType = this.safeString2 (this.options, 'fetchOrder', 'defaultType', 'spot');
        params['type'] = this.safeString (params, 'type', defaultType);
        const request = {};
        const clientOrderId = this.safeString2 (params, 'clOrdID', 'clientOrderId');
        if (clientOrderId === undefined) {
            request['orderID'] = id;
        } else {
            request['clOrdID'] = clientOrderId;
            params = this.omit (params, [ 'clOrdID', 'clientOrderId' ]);
        }
        const orders = await this.fetchOrders (symbol, undefined, undefined, this.extend (request, params));
        const order = this.safeValue (orders, 0);
        if (order === undefined) {
            if (clientOrderId === undefined) {
                throw new OrderNotFound (this.id + ' fetchOrder() could not find order id ' + id);
            } else {
                throw new OrderNotFound (this.id + ' fetchOrder() could not find order clientOrderID ' + clientOrderId);
            }
        }
        return order;
    }

    async fetchOpenOrders (symbol = undefined, since = undefined, limit = undefined, params = {}) {
        await this.loadMarkets ();
        const request = {
            // 'pageNum': '1',
            // 'pageSize': '10',
            // 'symbol': market['id'],
            // 'orderID': id,
            // 'side': 'undefined', // BUY, SELL
            // 'clOrdID': clientOrderId,
        };
        const defaultType = this.safeString2 (this.options, 'fetchOpenOrders', 'defaultType', 'spot');
        let type = this.safeString (params, 'type', defaultType);
        params = this.omit (params, 'type');
        let market = undefined;
        if (symbol !== undefined) {
            market = this.market (symbol);
            request['symbol'] = market['id'];
            type = market['type'];
        }
        const clientOrderId = this.safeString2 (params, 'clOrdID', 'clientOrderId');
        if (clientOrderId !== undefined) {
            request['clOrdID'] = clientOrderId;
            params = this.omit (params, [ 'clOrdID', 'clientOrderId' ]);
        }
        let method = undefined;
        if (type === 'spot') {
            method = 'privateGetSpotOpenOrders';
        } else if (type === 'swap' || type === 'future' || type === 'futures') { // type === 'futures' deprecated, use type === 'swap'
            method = 'privateGetFuturesOpenOrders';
        }
        if (limit !== undefined) {
            request['pageSize'] = limit; // default 10
        }
        const response = await this[method] (this.extend (request, params));
        //
        // spot
        //
        //     {
        //         "code":1,
        //         "data":{
        //             "total":19,
        //             "pageSize":10,
        //             "list":[
        //                 {
        //                     "orderType":2,
        //                     "symbol":"BTCUSDT",
        //                     "avgPrice":"0",
        //                     "orderStatus":0,
        //                     "userID":"7225",
        //                     "quote":"USDT",
        //                     "rejectReason":null,
        //                     "rejectCode":null,
        //                     "price":"0",
        //                     "orderQty":"0.002",
        //                     "commission":"0",
        //                     "id":"110419975166304256",
        //                     "isTriggered":null,
        //                     "side":1,
        //                     "orderID":"vBGlDcLwk",
        //                     "cumQty":"0",
        //                     "leavesQty":"0",
        //                     "updateTime":null,
        //                     "clOrdID":"0001",
        //                     "lastQty":"0",
        //                     "stopPrice":"0",
        //                     "createTime":"2019-11-01T08:49:33Z",
        //                     "transactTime":null,
        //                     "timeInForce":1,
        //                     "base":"BTC",
        //                     "lastPrice":"0"
        //                 }
        //             ],
        //             "pageNum":1
        //         },
        //         "message":"success",
        //         "ts":1572598173682
        //     }
        //
        // futures
        //
        //     {
        //         "code":1,
        //         "data":{
        //             "list":[
        //                 {
        //                     "avgPrice":"8768.99999999484997",
        //                     "base":"BTC",
        //                     "clOrdID":null,
        //                     "code":"FP",
        //                     "commission":"0.00000913",
        //                     "createTime":"2019-11-12T07:05:52.000Z,
        //                     "cumQty":"100",
        //                     "id":"114380149603028993",
        //                     "isTriggered":false,
        //                     "lastPrice":"8769",
        //                     "lastQty":"100",
        //                     "leavesQty":"0",
        //                     "leverage":"1",
        //                     "liqType":1,
        //                     "marketPrice":"8769.75",
        //                     "orderID":"wJXURIFBT",
        //                     "orderQty":"100",
        //                     "orderStatus":3,
        //                     "orderType":1,
        //                     "price":"8769.75",
        //                     "quote":"USD",
        //                     "rejectCode":0,
        //                     "rejectReason":null,
        //                     "settleType":"INVERSE",
        //                     "side":2,
        //                     "stopPrice":"0",
        //                     "symbol":"BTCUSDFP",
        //                     "transactTime":"2019-11-12T07:05:52.000Z,
        //                     "updateTime":"2019-11-12T07:05:52.000Z,
        //                     "timeInForce":1,
        //                     "execInst": "",
        //                     "userID":"216214"
        //                 },
        //             ],
        //             "pageNum":1,
        //             "pageSize":10,
        //             "total":21
        //         },
        //         "message":"success",
        //         "ts":1573546960172
        //     }
        //
        const data = this.safeValue (response, 'data', {});
        const orders = this.safeValue (data, 'list', []);
        return this.parseOrders (orders, market, since, limit);
    }

    async fetchClosedOrders (symbol = undefined, since = undefined, limit = undefined, params = {}) {
        const request = {
            'orderStatus': '2', // 1 new, 2 filled, 3 canceled
        };
        return await this.fetchOrders (symbol, since, limit, this.extend (request, params));
    }

    async fetchCanceledOrders (symbol = undefined, since = undefined, limit = undefined, params = {}) {
        const request = {
            'orderStatus': '3', // 1 new, 2 filled, 3 canceled
        };
        return await this.fetchOrders (symbol, since, limit, this.extend (request, params));
    }

    async fetchOrders (symbol = undefined, since = undefined, limit = undefined, params = {}) {
        await this.loadMarkets ();
        const request = {
            // 'pageNum': '1',
            // 'pageSize': '10',
            // 'symbol': market['id'],
            // 'orderID': id,
            // 'base': market['baseId'],
            // 'quote': market['quoteId'],
            // 'orderStatus': undefined, // 1 new, 2 filled, 3 canceled
            // 'startDate': this.yyyymmdd (since),
            // 'endDate': this.yyyymmdd (this.milliseconds()),
            // 'orderType': undefined, // MARKET, LIMIT, STOP, STOP-LIMIT
            // 'side': 'undefined', // BUY, SELL
            // 'clOrdID': clientOrderId,
        };
        let method = undefined;
        const defaultType = this.safeString2 (this.options, 'fetchOrders', 'defaultType', 'spot');
        let type = this.safeString (params, 'type', defaultType);
        params = this.omit (params, 'type');
        let market = undefined;
        if (symbol !== undefined) {
            market = this.market (symbol);
            request['symbol'] = market['id'];
            type = market['type'];
        }
        if (type === 'spot') {
            method = 'privateGetSpotOrders';
        } else if (type === 'swap' || type === 'future' || type === 'futures') { // type === 'futures' deprecated, use type === 'swap'
            method = 'privateGetFuturesOrders';
        }
        const clientOrderId = this.safeString2 (params, 'clOrdID', 'clientOrderId');
        if (clientOrderId !== undefined) {
            request['clOrdID'] = clientOrderId;
            params = this.omit (params, [ 'clOrdID', 'clientOrderId' ]);
        }
        if (limit !== undefined) {
            request['pageSize'] = limit; // default 10
        }
        if (since !== undefined) {
            request['startDate'] = this.yyyymmdd (since);
        }
        const response = await this[method] (this.extend (request, params));
        //
        // spot
        //
        //     {
        //         "code":1,
        //         "data":{
        //             "total":19,
        //             "pageSize":10,
        //             "list":[
        //                 {
        //                     "orderType":2,
        //                     "symbol":"BTCUSDT",
        //                     "avgPrice":"0",
        //                     "orderStatus":0,
        //                     "userID":"7225",
        //                     "quote":"USDT",
        //                     "rejectReason":null,
        //                     "rejectCode":null,
        //                     "price":"0",
        //                     "orderQty":"0.002",
        //                     "commission":"0",
        //                     "id":"110419975166304256",
        //                     "isTriggered":null,
        //                     "side":1,
        //                     "orderID":"vBGlDcLwk",
        //                     "cumQty":"0",
        //                     "leavesQty":"0",
        //                     "updateTime":null,
        //                     "clOrdID":"0001",
        //                     "lastQty":"0",
        //                     "stopPrice":"0",
        //                     "createTime":"2019-11-01T08:49:33Z",
        //                     "transactTime":null,
        //                     "timeInForce":1,
        //                     "base":"BTC",
        //                     "lastPrice":"0"
        //                 }
        //             ],
        //             "pageNum":1
        //         },
        //         "message":"success",
        //         "ts":1572598173682
        //     }
        //
        // futures
        //
        //     {
        //         "code":1,
        //         "data":{
        //             "list":[
        //                 {
        //                     "avgPrice":"8768.99999999484997",
        //                     "base":"BTC",
        //                     "clOrdID":null,
        //                     "code":"FP",
        //                     "commission":"0.00000913",
        //                     "createTime":"2019-11-12T07:05:52.000Z,
        //                     "cumQty":"100",
        //                     "id":"114380149603028993",
        //                     "isTriggered":false,
        //                     "lastPrice":"8769",
        //                     "lastQty":"100",
        //                     "leavesQty":"0",
        //                     "leverage":"1",
        //                     "liqType":1,
        //                     "marketPrice":"8769.75",
        //                     "orderID":"wJXURIFBT",
        //                     "orderQty":"100",
        //                     "orderStatus":3,
        //                     "orderType":1,
        //                     "price":"8769.75",
        //                     "quote":"USD",
        //                     "rejectCode":0,
        //                     "rejectReason":null,
        //                     "settleType":"INVERSE",
        //                     "side":2,
        //                     "stopPrice":"0",
        //                     "symbol":"BTCUSDFP",
        //                     "transactTime":"2019-11-12T07:05:52.000Z,
        //                     "updateTime":"2019-11-12T07:05:52.000Z,
        //                     "timeInForce":1,
        //                     "execInst": "",
        //                     "userID":"216214"
        //                 },
        //             ],
        //             "pageNum":1,
        //             "pageSize":10,
        //             "total":21
        //         },
        //         "message":"success",
        //         "ts":1573546960172
        //     }
        //
        const data = this.safeValue (response, 'data', {});
        const orders = this.safeValue (data, 'list', []);
        return this.parseOrders (orders, market, since, limit);
    }

    parseOrderStatus (status) {
        const statuses = {
            '0': 'open', // pending new
            '1': 'open', // new
            '2': 'open', // partially-filled
            '3': 'closed', // filled
            '4': 'canceled', // cancel-reject
            '5': 'canceled', // canceled
            '6': 'rejected', // rejected
            '10': 'expired', // expired
            '11': 'rejected', // business-reject
        };
        return this.safeString (statuses, status, status);
    }

    parseOrderType (status) {
        const statuses = {
            '1': 'market',
            '2': 'limit',
            '3': 'stop',
            '4': 'stop-limit',
            '7': 'stop-loss',
            '8': 'take-profit',
        };
        return this.safeString (statuses, status, status);
    }

    parseTimeInForce (timeInForce) {
        const timeInForces = {
            '1': 'GTC',
            '3': 'IOC',
            '4': 'FOK',
        };
        return this.safeString (timeInForces, timeInForce, timeInForce);
    }

    parseOrder (order, market = undefined) {
        //
        //     {
        //         "avgPrice":"8768.99999999484997",
        //         "base":"BTC",
        //         "clOrdID":null,
        //         "code":"FP", // futures only
        //         "commission":"0.00000913",
        //         "createTime":"2019-11-12T07:05:52.000Z,
        //         "cumQty":"100",
        //         "id":"114380149603028993", // futures only
        //         "isTriggered":false,
        //         "lastPrice":"8769",
        //         "lastQty":"100",
        //         "leavesQty":"0",
        //         "leverage":"1", // futures only
        //         "liqType":1, // futures only
        //         "marketPrice":"8769.75", // futures only
        //         "orderID":"wJXURIFBT",
        //         "orderQty":"100",
        //         "orderStatus":3,
        //         "orderType":1,
        //         "price":"8769.75",
        //         "quote":"USD",
        //         "rejectCode":0,
        //         "rejectReason":null,
        //         "settleType":"INVERSE", // futures only
        //         "side":2,
        //         "stopPrice":"0",
        //         "symbol":"BTCUSDFP",
        //         "transactTime":"2019-11-12T07:05:52.000Z,
        //         "updateTime":"2019-11-12T07:05:52.000Z,
        //         "timeInForce":1,
        //         "execInst": "",
        //         "userID":"216214"
        //     }
        //
        // sometimes the timestamp is returned in milliseconds
        let timestamp = this.safeValue (order, 'createTime');
        if (typeof timestamp === 'string') {
            timestamp = this.parse8601 (timestamp);
        }
        const status = this.parseOrderStatus (this.safeString (order, 'orderStatus'));
        const type = this.parseOrderType (this.safeString (order, 'orderType'));
        let side = this.safeString (order, 'side');
        if (side === '1') {
            side = 'buy';
        } else if (side === '2') {
            side = 'sell';
        }
        const id = this.safeString (order, 'orderID');
        const clientOrderId = this.safeString (order, 'clOrdID');
        const marketId = this.safeString (order, 'symbol');
        market = this.safeMarket (marketId, market);
        const symbol = market['symbol'];
        const price = this.safeString (order, 'price');
        const stopPrice = this.safeNumber (order, 'stopPrice');
        const timeInForce = this.parseTimeInForce (this.safeString (order, 'timeInForce'));
        const execInst = this.safeString (order, 'execInst');
        const postOnly = (execInst === 'Post-Only');
        const average = this.safeString (order, 'avgPrice');
        const amount = this.safeString (order, 'orderQty');
        const filled = this.safeString (order, 'cumQty');
        let remaining = this.safeString (order, 'leavesQty');
        if ((Precise.stringEquals (filled, '0')) && (Precise.stringEquals (remaining, '0'))) {
            remaining = undefined;
        }
        let lastTradeTimestamp = this.safeValue (order, 'transactTime');
        if (typeof lastTradeTimestamp === 'string') {
            lastTradeTimestamp = this.parse8601 (lastTradeTimestamp);
        }
        let fee = undefined;
        const feeCost = this.safeNumber (order, 'commission');
        if (feeCost !== undefined) {
            let feeCurrency = undefined;
            if (market !== undefined) {
                if (side === 'buy') {
                    feeCurrency = market['base'];
                } else if (side === 'sell') {
                    feeCurrency = market['quote'];
                }
            }
            fee = {
                'currency': feeCurrency,
                'cost': feeCost,
            };
        }
        return this.safeOrder ({
            'id': id,
            'info': order,
            'clientOrderId': clientOrderId,
            'timestamp': timestamp,
            'datetime': this.iso8601 (timestamp),
            'lastTradeTimestamp': lastTradeTimestamp,
            'status': status,
            'symbol': symbol,
            'type': type,
            'timeInForce': timeInForce,
            'postOnly': postOnly,
            'side': side,
            'price': price,
            'stopPrice': stopPrice,
            'average': average,
            'amount': amount,
            'filled': filled,
            'remaining': remaining,
            'cost': undefined,
            'trades': undefined,
            'fee': fee,
        }, market);
    }

    async fetchMyTrades (symbol = undefined, since = undefined, limit = undefined, params = {}) {
        await this.loadMarkets ();
        const request = {
            // 'pageNum': '1',
            // 'pageSize': '10',
            // 'symbol': market['id'],
            // 'orderID': id,
            // 'base': market['baseId'],
            // 'quote': market['quoteId'],
            // 'startDate': this.yyyymmdd (since),
            // 'endDate': this.yyyymmdd (this.milliseconds()),
            // 'orderType': undefined, // MARKET, LIMIT, STOP, STOP-LIMIT
            // 'side': 'undefined', // BUY, SELL
        };
        let method = undefined;
        const defaultType = this.safeString2 (this.options, 'fetchMyTrades', 'defaultType', 'spot');
        let type = this.safeString (params, 'type', defaultType);
        params = this.omit (params, 'type');
        let market = undefined;
        if (symbol !== undefined) {
            market = this.market (symbol);
            request['symbol'] = market['id'];
            type = market['type'];
        }
        if (type === 'spot') {
            method = 'privateGetSpotTrades';
        } else if (type === 'swap' || type === 'future' || type === 'futures') { // type === 'futures' deprecated, use type === 'swap'
            method = 'privateGetFuturesTrades';
        }
        if (limit !== undefined) {
            request['pageSize'] = limit; // default 10
        }
        if (since !== undefined) {
            request['startDate'] = this.yyyymmdd (since);
        }
        const response = await this[method] (this.extend (request, params));
        //
        //     {
        //         "code":1,
        //         "data":{
        //             "list":[
        //                 {
        //                     "avgPrice":"1199.8",
        //                     "base":"ETH",
        //                     "clOrdID":null,
        //                     "commission":"0.00002",
        //                     "createTime":"2021-01-11T02:47:51.512Z",
        //                     "cumQty":"0.02",
        //                     "filledOrderID":"1eUD4F5rwK",
        //                     "filledPrice":"1199.8",
        //                     "filledQty":"0.02",
        //                     "leavesQty":"0",
        //                     "oCreateTime":"2021-01-11T02:47:51.377Z",
        //                     "orderID":"1eUD4EHfdU",
        //                     "orderQty":"0.02",
        //                     "orderStatus":3,
        //                     "orderType":1,
        //                     "price":"1198.25",
        //                     "quote":"USDT",
        //                     "rejectCode":null,
        //                     "rejectReason":null,
        //                     "side":1,
        //                     "stopPrice":"0",
        //                     "symbol":"ETHUSDT",
        //                     "taker":true,
        //                     "tradeID":"E04WTIgfmULU",
        //                     "transactTime":"2021-01-11T02:47:51.389Z",
        //                     "updateTime":null,
        //                     "userID":"1362494"
        //                 }
        //             ],
        //             "pageNum":1,
        //             "pageSize":10,
        //             "total":1
        //         },
        //         "message":"success",
        //         "ts":1610333278042
        //     }
        //
        const data = this.safeValue (response, 'data', {});
        const trades = this.safeValue (data, 'list', []);
        return this.parseTrades (trades, market, since, limit);
    }

    async fetchDepositAddress (code, params = {}) {
        await this.loadMarkets ();
        const currency = this.currency (code);
        const request = {
            'currency': currency['id'],
            // 'network': undefined, // 'ERC20
        };
        if ('network' in params) {
            const networks = this.safeValue (this.options, 'networks', {});
            const network = this.safeStringUpper (params, 'network');
            params = this.omit (params, 'network');
            request['network'] = this.safeStringUpper (networks, network, network);
        }
        const response = await this.privateGetAccountDepositAddress (this.extend (request, params));
        //
        //     {
        //         "code":1,
        //         "data":{
        //             "address":"0x080c5c667381404cca9be0be9a04b2e47691ff86",
        //             "tag":null,
        //             "currency":"USDT",
        //             "network":"ERC20"
        //         },
        //         "message":"success",
        //         "ts":1610270465132
        //     }
        //
        const data = this.safeValue (response, 'data', {});
        return this.parseDepositAddress (data, currency);
    }

    async fetchDeposits (code = undefined, since = undefined, limit = undefined, params = {}) {
        await this.loadMarkets ();
        const request = {
            // status Not required -  Deposit status, "1: pending,2: confirmed, 3:failed"
            // currency: Not required -  String Currency
            // startTime Not required Integer Default: 90 days from current timestamp.
            // endTime Not required Integer Default: present timestamp.
        };
        let currency = undefined;
        if (code !== undefined) {
            currency = this.currency (code);
            request['currency'] = currency['id'];
        }
        if (since !== undefined) {
            const startTime = parseInt (since / 1000);
            request['startTime'] = startTime;
            request['endTime'] = this.sum (startTime, 90 * 24 * 60 * 60); // Only allows a 90 day window between start and end
        }
        const response = await this.privateGetAccountDeposits (this.extend (request, params));
        // {    "code": 1,
        //     "data": [{
        //         "currency": "USDT",
        //         "network": "USDT",
        //         "quantity": "19.000000000000",
        //         "txHash": "75eb2e5f037b025c535664c49a0f7cc8f601dae218a5f4fe82290ff652c43f3d",
        //         "address": "1GkB7Taf7uttcguKEb2DmmyRTnihskJ9Le",
        //         "status": "2",
        //         "createdTime": "2021-01-08T19:45:01.354Z",
        //         "updatedTime": "2021-01-08T20:03:05.000Z",
        //     }]
        //     "message": "success",
        //     "ts": 1573561743499
        // }
        const data = this.safeValue (response, 'data', []);
        return this.parseTransactions (data, code, since, limit);
    }

    async fetchWithdrawals (code = undefined, since = undefined, limit = undefined, params = {}) {
        await this.loadMarkets ();
        const request = {
            // status Not required : "0: Under Review, 1: Manual Review, 2: On Chain, 3: Review Failed, 4: On Chain, 5: Completed, 6: Failed"
            // currency: Not required -  String Currency
            // startTime Not required Integer Default: 30 days from current timestamp.
            // endTime Not required Integer Default: present timestamp.
            // Note difference between endTime and startTime must be 90 days or less
        };
        let currency = undefined;
        if (code !== undefined) {
            currency = this.currency (code);
            request['currency'] = currency['id'];
        }
        if (since !== undefined) {
            const startTime = parseInt (since / 1000);
            request['startTime'] = startTime;
            request['endTime'] = this.sum (startTime, 90 * 24 * 60 * 60); // Only allows a 90 day window between start and end
        }
        const response = await this.privateGetAccountWithdraws (this.extend (request, params));
        // {
        //     "code":1,
        //     "data": [
        //       {
        //            "currency":"USDT",
        //            "network":"USDT",
        //            "quantity":"19.000000000000",
        //            "fee":"0.10000"
        //            "txHash":"75eb2e5f037b025c535664c49a0f7cc8f601dae218a5f4fe82290ff652c43f3d",
        //            "address":"1GkB7Taf7uttcguKEb2DmmyRTnihskJ9Le",
        //            "addressTag": "",
        //            "status":"2",
        //            "createdTime":"2021-01-08T19:45:01.354Z",
        //            "updatedTime":"2021-01-08T20:03:05.000Z",
        //       }
        //  ]
        //     "message":"success",
        //     "ts":1573561743499
        //  }
        const data = this.safeValue (response, 'data', []);
        return this.parseTransactions (data, code, since, limit);
    }

    parseTransactionStatusByType (status, type = undefined) {
        const statuses = {
            'deposit': {
                '1': 'pending',
                '2': 'ok',
                '3': 'failed',
            },
            'withdrawal': {
                '0': 'pending', // under review
                '1': 'pending', // manual review
                '2': 'pending', // on chain
                '3': 'failed',  // failed
                '4': 'pending', // on chain
                '5': 'ok',      // completed
                '6': 'failed',  // failed
            },
        };
        return this.safeString (this.safeValue (statuses, type, {}), status, status);
    }

    parseAddressByType (address, tag, type = undefined) {
        let addressFrom = undefined;
        let addressTo = undefined;
        let tagFrom = undefined;
        let tagTo = undefined;
        if (type === 'deposit') {
            addressFrom = address;
            tagFrom = tag;
        } else if (type === 'withdrawal') {
            addressTo = address;
            tagTo = tag;
        }
        return [ addressFrom, tagFrom, addressTo, tagTo ];
    }

    parseTransaction (transaction, currency = undefined) {
        //
        // fetchDeposits
        //
        //    {
        //         "currency": "USDT",
        //         "network": "USDT",
        //         "quantity": "19.000000000000",
        //         "txHash": "75eb2e5f037b025c535664c49a0f7cc8f601dae218a5f4fe82290ff652c43f3d",
        //         "address": "1GkB7Taf7uttcguKEb2DmmyRTnihskJ9Le",
        //         "status": "2",
        //         "createdTime": "2021-01-08T19:45:01.354Z",
        //         "updatedTime": "2021-01-08T20:03:05.000Z",
        //     }
        //
        // fetchWithdrawals
        //
        //     {
        //         "currency":"USDT",
        //         "network":"USDT",
        //         "quantity":"19.000000000000",
        //         "fee":"0.10000"
        //         "txHash":"75eb2e5f037b025c535664c49a0f7cc8f601dae218a5f4fe82290ff652c43f3d",
        //         "address":"1GkB7Taf7uttcguKEb2DmmyRTnihskJ9Le",
        //         "addressTag": "",
        //         "status":"2",
        //         "createdTime":"2021-01-08T19:45:01.354Z",
        //         "updatedTime":"2021-01-08T20:03:05.000Z",
        //      }
        //
        const fee = this.safeString (transaction, 'fee');
        let type = 'withdrawal';
        if (fee === undefined) {
            type = 'deposit';
        }
        const code = this.safeCurrencyCode (this.safeString (transaction, 'currency'));
        const txid = this.safeString (transaction, 'txHash');
        const address = this.safeString (transaction, 'address');
        const tag = this.safeString (transaction, 'addressTag'); // withdrawals only
        const [ addressFrom, tagFrom, addressTo, tagTo ] = this.parseAddressByType (address, tag, type);
        const amountString = this.safeString (transaction, 'quantity');
        const timestamp = this.parse8601 (this.safeString (transaction, 'createdTime'));
        const updated = this.parse8601 (this.safeString (transaction, 'updatedTime'));
        const status = this.parseTransactionStatusByType (this.safeString (transaction, 'status'), type);
        const network = this.safeString (transaction, 'network');
        return {
            'id': undefined,
            'info': transaction,
            'txid': txid,
            'timestamp': timestamp,
            'datetime': this.iso8601 (timestamp),
            'network': network,
            'addressFrom': addressFrom,
            'address': address,
            'addressTo': addressTo,
            'amount': this.parseNumber (amountString),
            'type': type,
            'currency': code,
            'status': status,
            'updated': updated,
            'tagFrom': tagFrom,
            'tag': tag,
            'tagTo': tagTo,
            'comment': undefined,
            'fee': fee,
        };
    }

    async fetchFundingRate (symbol, params = {}) {
        await this.loadMarkets ();
        const market = this.market (symbol);
        if (!market['swap']) {
            throw new BadRequest ('Funding rates only exist for swap contracts');
        }
        const request = {
            'symbol': market['id'],
        };
        const response = await this.publicGetFuturesFundingPrevFundingRateSymbol (this.extend (request, params));
        //
        //    {
        //        "code": 1,
        //        "data": {
        //           "symbol": "BTCUSDFP",
        //           "markPrice": "11192.5",
        //           "fundingRate": "0.001",
        //           "fundingTime": "2020-08-12T08:00:00Z",
        //           "nextFundingTime": "2020-08-12T16:00:00Z"
        //        },
        //        "message": "success",
        //        "ts": 1573542445411
        //    }
        //
        const data = this.safeValue (response, 'data');
        return this.parseFundingRate (data);
    }

    parseFundingRate (contract, market = undefined) {
        //
        //    {
        //        "symbol": "BTCUSDFP",
        //        "markPrice": "11192.5",
        //        "fundingRate": "0.001",
        //        "fundingTime": "2020-08-12T08:00:00Z",
        //        "nextFundingTime": "2020-08-12T16:00:00Z"
        //    }
        //
        const marketId = this.safeString (contract, 'symbol');
        const symbol = this.safeSymbol (marketId, market);
        const markPrice = this.safeNumber (contract, 'markPrice');
        const fundingRate = this.safeNumber (contract, 'fundingRate');
        const prevFundingDatetime = this.safeString (contract, 'fundingTime');
        const nextFundingDatetime = this.safeString (contract, 'nextFundingTime');
        return {
            'info': contract,
            'symbol': symbol,
            'markPrice': markPrice,
            'indexPrice': undefined,
            'interestRate': undefined,
            'estimatedSettlePrice': undefined,
            'timestamp': undefined,
            'datetime': undefined,
            'previousFundingRate': fundingRate,
            'nextFundingRate': undefined,
            'previousFundingTimestamp': this.parse8601 (prevFundingDatetime),
            'nextFundingTimestamp': this.parse8601 (nextFundingDatetime),
            'previousFundingDatetime': prevFundingDatetime,
            'nextFundingDatetime': nextFundingDatetime,
        };
    }

    parseDepositAddress (depositAddress, currency = undefined) {
        //
        //     {
        //         "address":"0x080c5c667381404cca9be0be9a04b2e47691ff86",
        //         "tag":null,
        //         "currency":"USDT",
        //         "network":"ERC20"
        //     }
        //
        const address = this.safeString (depositAddress, 'address');
        const tag = this.safeString (depositAddress, 'tag');
        let currencyId = this.safeString (depositAddress, 'currency');
        const network = this.safeString (depositAddress, 'network');
        if (network !== undefined) {
            currencyId = currencyId.replace (network, '');
        }
        const code = this.safeCurrencyCode (currencyId);
        return {
            'info': depositAddress,
            'currency': code,
            'address': address,
            'tag': tag,
            'network': network,
        };
    }

    async fetchFundingRateHistory (symbol = undefined, since = undefined, limit = undefined, params = {}) {
        if (symbol === undefined) {
            throw new ArgumentsRequired (this.id + ' fetchFundingRateHistory() requires a symbol argument');
        }
        await this.loadMarkets ();
        const market = this.market (symbol);
        const request = {
            'symbol': market['id'],
        };
        if (since !== undefined) {
            request['startTime'] = parseInt (since / 1000);
        }
        const till = this.safeInteger (params, 'till'); // unified in milliseconds
        const endTime = this.safeString (params, 'endTime'); // exchange-specific in seconds
        params = this.omit (params, [ 'endTime', 'till' ]);
        if (till !== undefined) {
            request['endTime'] = parseInt (till / 1000);
        } else if (endTime !== undefined) {
            request['endTime'] = endTime;
        }
        if (limit !== undefined) {
            request['limit'] = limit;
        }
        const response = await this.publicGetFuturesFundingFundingRate (this.extend (request, params));
        //
        //    {
        //        "code": 1,
        //        "data": [
        //            {
        //                "fundingRate": "0.00033992",
        //                "fundingTime": "2021-12-31T00:00:00.000Z",
        //                "symbol": "ETHUSDTFP"
        //            },
        //        ]
        //    }
        //
        const data = this.safeValue (response, 'data');
        const rates = [];
        for (let i = 0; i < data.length; i++) {
            const entry = data[i];
            const marketId = this.safeString (entry, 'symbol');
            const symbol = this.safeSymbol (marketId);
            const datetime = this.safeString (entry, 'fundingTime');
            rates.push ({
                'info': entry,
                'symbol': symbol,
                'fundingRate': this.safeNumber (entry, 'fundingRate'),
                'timestamp': this.parse8601 (datetime),
                'datetime': datetime,
            });
        }
        const sorted = this.sortBy (rates, 'timestamp');
        return this.filterBySymbolSinceLimit (sorted, symbol, since, limit);
    }

    async fetchFundingHistory (symbol = undefined, since = undefined, limit = undefined, params = {}) {
        await this.loadMarkets ();
        if (symbol === undefined) {
            throw new ArgumentsRequired (this.id + ' fetchFundingHistory() requires a symbol argument');
        }
        if (limit === undefined) {
            limit = 100; // Default
        } else if (limit > 1000) {
            throw new BadRequest (this.id + ' fetchFundingHistory() limit argument cannot exceed 1000');
        }
        const market = this.market (symbol);
        const request = {
            'symbol': market['id'],
            'limit': limit,
        };
        if (since !== undefined) {
            request['startTime'] = since;
        }
        const response = await this.privateGetFuturesFundingFundingFee (this.extend (request, params));
        //
        //    {
        //        "code": 1,
        //        "data": [
        //            {
        //                "symbol": "BTCUSDTFP",
        //                "fundingRate":"0.001",
        //                "fundingFee":"100",
        //                "currency":"USDT",
        //                "fundingTime": "2020-08-12T08:00:00Z",
        //                "markPrice": "11192.5",
        //            }
        //        ],
        //        "message": "success",
        //        "ts": 1573542445411
        //    }
        //
        const data = this.safeValue (response, 'data', []);
        const result = [];
        for (let i = 0; i < data.length; i++) {
            const entry = data[i];
            const datetime = this.safeString (entry, 'fundingTime');
            result.push ({
                'info': entry,
                'symbol': symbol,
                'code': this.safeCurrencyCode (this.safeString (entry, 'currency')),
                'timestamp': this.parse8601 (datetime),
                'datetime': datetime,
                'id': undefined,
                'amount': this.safeNumber (entry, 'fundingFee'),
            });
        }
        return result;
    }

    nonce () {
        return this.milliseconds ();
    }

    sign (path, api = 'public', method = 'GET', params = {}, headers = undefined, body = undefined) {
        let url = '/' + this.implodeParams (path, params);
        const query = this.omit (params, this.extractParams (path));
        if (api === 'v1') {
            if (Object.keys (query).length) {
                url += '?' + this.urlencode (query);
            }
        } else {
            url = '/' + this.version + url;
            if (api === 'public') {
                if (Object.keys (query).length) {
                    url += '?' + this.urlencode (query);
                }
            } else if (api === 'private') {
                this.checkRequiredCredentials ();
                const nonce = this.nonce ().toString ();
                headers = {
                    'X-ACCESS-KEY': this.apiKey,
                    'X-ACCESS-NONCE': nonce,
                };
                let auth = nonce + ':' + method;
                if (method === 'GET') {
                    if (Object.keys (query).length) {
                        url += '?' + this.urlencode (query);
                    }
                    auth += url;
                } else {
                    headers['Content-Type'] = 'application/json';
                    body = this.json (query);
                    auth += url + body;
                }
                const signature = this.hmac (this.encode (auth), this.encode (this.secret));
                headers['X-ACCESS-SIGN'] = signature;
            }
        }
        url = this.implodeHostname (this.urls['api'][api]) + url;
        return { 'url': url, 'method': method, 'body': body, 'headers': headers };
    }

    handleErrors (code, reason, url, method, headers, body, response, requestHeaders, requestBody) {
        if (response === undefined) {
            return; // fallback to default error handler
        }
        //
        //     {"code":40102,"message":"Unauthorized(invalid key)"}
        //
        const errorCode = this.safeString (response, 'code');
        if ((errorCode !== undefined) && (errorCode !== '1')) {
            const feedback = this.id + ' ' + this.json (response);
            this.throwExactlyMatchedException (this.exceptions['exact'], errorCode, feedback);
            this.throwBroadlyMatchedException (this.exceptions['broad'], body, feedback);
        }
    }
};<|MERGE_RESOLUTION|>--- conflicted
+++ resolved
@@ -95,22 +95,12 @@
                 'fetchWithdrawals': true,
                 'fetchWithdrawalWhitelist': undefined,
                 'loadLeverageBrackets': undefined,
-<<<<<<< HEAD
-                'reduceMargin': false,
-                'setLeverage': false,
-                'setMarginMode': false,
-                'setPositionMode': false,
-                'signIn': false,
-                'transfer': false,
-                'transferOut': false,
-=======
                 'reduceMargin': undefined,
                 'setLeverage': undefined,
                 'setMarginMode': undefined,
                 'setPositionMode': undefined,
                 'signIn': undefined,
                 'transfer': undefined,
->>>>>>> 7b5b4071
                 'withdraw': undefined,
             },
             'timeframes': {
