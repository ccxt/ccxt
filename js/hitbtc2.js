'use strict';

// ---------------------------------------------------------------------------

const hitbtc = require ('./hitbtc');
const { ExchangeError, ExchangeNotAvailable, OrderNotFound, InsufficientFunds, InvalidOrder } = require ('./base/errors');

// ---------------------------------------------------------------------------

module.exports = class hitbtc2 extends hitbtc {
    describe () {
        return this.deepExtend (super.describe (), {
            'id': 'hitbtc2',
            'name': 'HitBTC v2',
            'countries': 'HK',
            'rateLimit': 1500,
            'version': '2',
            'has': {
                'createDepositAddress': true,
                'fetchDepositAddress': true,
                'CORS': true,
                'editOrder': true,
                'fetchCurrencies': true,
                'fetchOHLCV': true,
                'fetchTickers': true,
                'fetchOrder': true,
                'fetchOrders': false,
                'fetchOpenOrders': true,
                'fetchClosedOrders': true,
                'fetchMyTrades': true,
                'withdraw': true,
            },
            'timeframes': {
                '1m': 'M1',
                '3m': 'M3',
                '5m': 'M5',
                '15m': 'M15',
                '30m': 'M30', // default
                '1h': 'H1',
                '4h': 'H4',
                '1d': 'D1',
                '1w': 'D7',
                '1M': '1M',
            },
            'urls': {
                'logo': 'https://user-images.githubusercontent.com/1294454/27766555-8eaec20e-5edc-11e7-9c5b-6dc69fc42f5e.jpg',
                'api': 'https://api.hitbtc.com',
                'www': 'https://hitbtc.com',
                'referral': 'https://hitbtc.com/?ref_id=5a5d39a65d466',
                'doc': 'https://api.hitbtc.com',
                'fees': [
                    'https://hitbtc.com/fees-and-limits',
                    'https://support.hitbtc.com/hc/en-us/articles/115005148605-Fees-and-limits',
                ],
            },
            'api': {
                'public': {
                    'get': [
                        'symbol', // Available Currency Symbols
                        'symbol/{symbol}', // Get symbol info
                        'currency', // Available Currencies
                        'currency/{currency}', // Get currency info
                        'ticker', // Ticker list for all symbols
                        'ticker/{symbol}', // Ticker for symbol
                        'trades/{symbol}', // Trades
                        'orderbook/{symbol}', // Orderbook
                        'candles/{symbol}', // Candles
                    ],
                },
                'private': {
                    'get': [
                        'order', // List your current open orders
                        'order/{clientOrderId}', // Get a single order by clientOrderId
                        'trading/balance', // Get trading balance
                        'trading/fee/{symbol}', // Get trading fee rate
                        'history/trades', // Get historical trades
                        'history/order', // Get historical orders
                        'history/order/{id}/trades', // Get historical trades by specified order
                        'account/balance', // Get main acccount balance
                        'account/transactions', // Get account transactions
                        'account/transactions/{id}', // Get account transaction by id
                        'account/crypto/address/{currency}', // Get deposit crypro address
                    ],
                    'post': [
                        'order', // Create new order
                        'account/crypto/withdraw', // Withdraw crypro
                        'account/crypto/address/{currency}', // Create new deposit crypro address
                        'account/transfer', // Transfer amount to trading
                    ],
                    'put': [
                        'order/{clientOrderId}', // Create new order
                        'account/crypto/withdraw/{id}', // Commit withdraw crypro
                    ],
                    'delete': [
                        'order', // Cancel all open orders
                        'order/{clientOrderId}', // Cancel order
                        'account/crypto/withdraw/{id}', // Rollback withdraw crypro
                    ],
                    'patch': [
                        'order/{clientOrderId}', // Cancel Replace order
                    ],
                },
            },
            'fees': {
                'trading': {
                    'tierBased': false,
                    'percentage': true,
                    'maker': -0.01 / 100,
                    'taker': 0.1 / 100,
                },
                'funding': {
                    'tierBased': false,
                    'percentage': false,
                    'withdraw': {
                        'BTC': 0.001,
                        'BCC': 0.0018,
                        'ETH': 0.00958,
                        'BCH': 0.0018,
                        'USDT': 100,
                        'DASH': 0.03,
                        'BTG': 0.0005,
                        'XRP': 0.509,
                        'LTC': 0.003,
                        'ZEC': 0.0001,
                        'XMR': 0.09,
                        '1ST': 0.84,
                        'ADX': 5.7,
                        'AE': 6.7,
                        'AEON': 0.01006,
                        'AIR': 565,
                        'AMM': 14,
                        'AMP': 342,
                        'ANT': 6.7,
                        'ARDR': 1,
                        'ARN': 18.5,
                        'ART': 26,
                        'ATB': 0.0004,
                        'ATL': 27,
                        'ATM': 504,
                        'ATS': 860,
                        'AVT': 1.9,
                        'BAS': 113,
                        'BCN': 0.1,
                        'BET': 124,
                        'BKB': 46,
                        'BMC': 32,
                        'BMT': 100,
                        'BNT': 2.57,
                        'BQX': 4.7,
                        'BTCA': 351.21,
                        'BTM': 40,
                        'BTX': 0.04,
                        'BUS': 0.004,
                        'CAPP': 97,
                        'CCT': 6,
                        'CDT': 100,
                        'CDX': 30,
                        'CFI': 61,
                        'CL': 13.85,
                        'CLD': 0.88,
                        'CND': 574,
                        'CNX': 0.04,
                        'COSS': 65,
                        'CPAY': 5.487,
                        'CSNO': 16,
                        'CTR': 15,
                        'CTX': 146,
                        'CVC': 8.46,
                        'DATA': 12.949,
                        'DBIX': 0.0168,
                        'DCN': 1280,
                        'DCT': 0.02,
                        'DDF': 342,
                        'DENT': 1000,
                        'DGB': 0.4,
                        'DGD': 0.01,
                        'DICE': 0.32,
                        'DLT': 0.26,
                        'DNT': 0.21,
                        'DOGE': 2,
                        'DOV': 34,
                        'DRPU': 24,
                        'DRT': 240,
                        'DSH': 0.017,
                        'EBET': 84,
                        'EBTC': 20,
                        'EBTCOLD': 6.6,
                        'ECAT': 14,
                        'EDG': 2,
                        'EDO': 2.9,
                        'EKO': 1136.36,
                        'ELE': 0.00172,
                        'ELM': 0.004,
                        'EMC': 0.03,
                        'MGO': 14,
                        'ENJ': 163,
                        'EOS': 1.5,
                        'ERO': 34,
                        'ETBS': 15,
                        'ETC': 0.002,
                        'ETP': 0.004,
                        'EVX': 5.4,
                        'EXN': 456,
                        'FCN': 0.000005,
                        'FRD': 65,
                        'FUEL': 123.00105,
                        'FUN': 202.9598309,
                        'FYN': 1.849,
                        'FYP': 66.13,
                        'GAME': 0.004,
                        'GNO': 0.0034,
                        'GUP': 4,
                        'GVT': 1.2,
                        'HSR': 0.04,
                        'HAC': 144,
                        'HDG': 7,
                        'HGT': 1082,
                        'HPC': 0.4,
                        'HVN': 120,
                        'ICN': 0.55,
                        'ICO': 34,
                        'ICOS': 0.35,
                        'IND': 76,
                        'INDI': 790,
                        'ITS': 15.0012,
                        'IXT': 11,
                        'KBR': 143,
                        'KICK': 112,
                        'KMD': 4,
                        'LA': 41,
                        'LEND': 388,
                        'LAT': 1.44,
                        'LIFE': 13000,
                        'LRC': 27,
                        'LSK': 0.3,
                        'LOC': 11.076,
                        'LUN': 0.34,
                        'MAID': 5,
                        'MANA': 143,
                        'MCAP': 5.44,
                        'MIPS': 43,
                        'MNE': 1.33,
                        'MSP': 121,
                        'MCO': 0.357,
                        'MTH': 92,
                        'MYB': 3.9,
                        'NDC': 165,
                        'NEBL': 0.04,
                        'NET': 3.96,
                        'NTO': 998,
                        'NGC': 2.368,
                        'NXC': 13.39,
                        'NXT': 3,
                        'OAX': 15,
                        'ODN': 0.004,
                        'OMG': 2,
                        'OPT': 335,
                        'ORME': 2.8,
                        'OTN': 0.57,
                        'PAY': 3.1,
                        'PIX': 96,
                        'PLBT': 0.33,
                        'PLR': 114,
                        'PLU': 0.87,
                        'POE': 784,
                        'POLL': 3.5,
                        'PPT': 2,
                        'PRE': 32,
                        'PRG': 39,
                        'PRO': 41,
                        'PRS': 60,
                        'PTOY': 0.5,
                        'QAU': 63,
                        'QCN': 0.03,
                        'QTUM': 0.04,
                        'QVT': 64,
                        'REP': 0.02,
                        'RKC': 15,
                        'RLC': 1.21,
                        'RVT': 14,
                        'SC': 30,
                        'SAN': 2.24,
                        'SBD': 0.03,
                        'SCL': 2.6,
                        'SISA': 1640,
                        'SKIN': 407,
                        'SWFTC': 352.94,
                        'SMART': 0.4,
                        'SMS': 0.0375,
                        'SNC': 36,
                        'SNGLS': 4,
                        'SNM': 48,
                        'SNT': 233,
                        'STAR': 0.144,
                        'STORM': 153.19,
                        'STEEM': 0.01,
                        'STRAT': 0.01,
                        'SPF': 14.4,
                        'STU': 14,
                        'STX': 11,
                        'SUB': 17,
                        'SUR': 3,
                        'SWT': 0.51,
                        'TAAS': 0.91,
                        'TBT': 2.37,
                        'TFL': 15,
                        'TIME': 0.03,
                        'TIX': 7.1,
                        'TKN': 1,
                        'TGT': 173,
                        'TKR': 84,
                        'TNT': 90,
                        'TRST': 1.6,
                        'TRX': 270,
                        'UET': 480,
                        'UGT': 15,
                        'UTT': 3,
                        'VEN': 14,
                        'VERI': 0.037,
                        'VIB': 50,
                        'VIBE': 145,
                        'VOISE': 618,
                        'WEALTH': 0.0168,
                        'WINGS': 2.4,
                        'WTC': 0.75,
                        'WRC': 48,
                        'XAUR': 3.23,
                        'XDN': 0.01,
                        'XEM': 15,
                        'XUC': 0.9,
                        'YOYOW': 140,
                        'ZAP': 24,
                        'ZRX': 23,
                        'ZSC': 191,
                    },
                    'deposit': {
                        'BTC': 0.0006,
                        'ETH': 0.003,
                        'BCH': 0,
                        'USDT': 0,
                        'BTG': 0,
                        'LTC': 0,
                        'ZEC': 0,
                        'XMR': 0,
                        '1ST': 0,
                        'ADX': 0,
                        'AE': 0,
                        'AEON': 0,
                        'AIR': 0,
                        'AMP': 0,
                        'ANT': 0,
                        'ARDR': 0,
                        'ARN': 0,
                        'ART': 0,
                        'ATB': 0,
                        'ATL': 0,
                        'ATM': 0,
                        'ATS': 0,
                        'AVT': 0,
                        'BAS': 0,
                        'BCN': 0,
                        'BET': 0,
                        'BKB': 0,
                        'BMC': 0,
                        'BMT': 0,
                        'BNT': 0,
                        'BQX': 0,
                        'BTM': 0,
                        'BTX': 0,
                        'BUS': 0,
                        'CCT': 0,
                        'CDT': 0,
                        'CDX': 0,
                        'CFI': 0,
                        'CLD': 0,
                        'CND': 0,
                        'CNX': 0,
                        'COSS': 0,
                        'CSNO': 0,
                        'CTR': 0,
                        'CTX': 0,
                        'CVC': 0,
                        'DBIX': 0,
                        'DCN': 0,
                        'DCT': 0,
                        'DDF': 0,
                        'DENT': 0,
                        'DGB': 0,
                        'DGD': 0,
                        'DICE': 0,
                        'DLT': 0,
                        'DNT': 0,
                        'DOGE': 0,
                        'DOV': 0,
                        'DRPU': 0,
                        'DRT': 0,
                        'DSH': 0,
                        'EBET': 0,
                        'EBTC': 0,
                        'EBTCOLD': 0,
                        'ECAT': 0,
                        'EDG': 0,
                        'EDO': 0,
                        'ELE': 0,
                        'ELM': 0,
                        'EMC': 0,
                        'EMGO': 0,
                        'ENJ': 0,
                        'EOS': 0,
                        'ERO': 0,
                        'ETBS': 0,
                        'ETC': 0,
                        'ETP': 0,
                        'EVX': 0,
                        'EXN': 0,
                        'FRD': 0,
                        'FUEL': 0,
                        'FUN': 0,
                        'FYN': 0,
                        'FYP': 0,
                        'GNO': 0,
                        'GUP': 0,
                        'GVT': 0,
                        'HAC': 0,
                        'HDG': 0,
                        'HGT': 0,
                        'HPC': 0,
                        'HVN': 0,
                        'ICN': 0,
                        'ICO': 0,
                        'ICOS': 0,
                        'IND': 0,
                        'INDI': 0,
                        'ITS': 0,
                        'IXT': 0,
                        'KBR': 0,
                        'KICK': 0,
                        'LA': 0,
                        'LAT': 0,
                        'LIFE': 0,
                        'LRC': 0,
                        'LSK': 0,
                        'LUN': 0,
                        'MAID': 0,
                        'MANA': 0,
                        'MCAP': 0,
                        'MIPS': 0,
                        'MNE': 0,
                        'MSP': 0,
                        'MTH': 0,
                        'MYB': 0,
                        'NDC': 0,
                        'NEBL': 0,
                        'NET': 0,
                        'NTO': 0,
                        'NXC': 0,
                        'NXT': 0,
                        'OAX': 0,
                        'ODN': 0,
                        'OMG': 0,
                        'OPT': 0,
                        'ORME': 0,
                        'OTN': 0,
                        'PAY': 0,
                        'PIX': 0,
                        'PLBT': 0,
                        'PLR': 0,
                        'PLU': 0,
                        'POE': 0,
                        'POLL': 0,
                        'PPT': 0,
                        'PRE': 0,
                        'PRG': 0,
                        'PRO': 0,
                        'PRS': 0,
                        'PTOY': 0,
                        'QAU': 0,
                        'QCN': 0,
                        'QTUM': 0,
                        'QVT': 0,
                        'REP': 0,
                        'RKC': 0,
                        'RVT': 0,
                        'SAN': 0,
                        'SBD': 0,
                        'SCL': 0,
                        'SISA': 0,
                        'SKIN': 0,
                        'SMART': 0,
                        'SMS': 0,
                        'SNC': 0,
                        'SNGLS': 0,
                        'SNM': 0,
                        'SNT': 0,
                        'STEEM': 0,
                        'STRAT': 0,
                        'STU': 0,
                        'STX': 0,
                        'SUB': 0,
                        'SUR': 0,
                        'SWT': 0,
                        'TAAS': 0,
                        'TBT': 0,
                        'TFL': 0,
                        'TIME': 0,
                        'TIX': 0,
                        'TKN': 0,
                        'TKR': 0,
                        'TNT': 0,
                        'TRST': 0,
                        'TRX': 0,
                        'UET': 0,
                        'UGT': 0,
                        'VEN': 0,
                        'VERI': 0,
                        'VIB': 0,
                        'VIBE': 0,
                        'VOISE': 0,
                        'WEALTH': 0,
                        'WINGS': 0,
                        'WTC': 0,
                        'XAUR': 0,
                        'XDN': 0,
                        'XEM': 0,
                        'XUC': 0,
                        'YOYOW': 0,
                        'ZAP': 0,
                        'ZRX': 0,
                        'ZSC': 0,
                    },
                },
            },
            'options': {
                'defaultTimeInForce': 'FOK',
            },
            'exceptions': {
                '2010': InvalidOrder, // "Quantity not a valid number"
                '2011': InvalidOrder, // "Quantity too low"
                '2020': InvalidOrder, // "Price not a valid number"
                '20002': OrderNotFound, // canceling non-existent order
                '20001': InsufficientFunds,
            },
        });
    }

    feeToPrecision (symbol, fee) {
        return this.truncate (fee, 8);
    }

    async fetchMarkets () {
        let markets = await this.publicGetSymbol ();
        let result = [];
        for (let i = 0; i < markets.length; i++) {
            let market = markets[i];
            let id = market['id'];
            let baseId = market['baseCurrency'];
            let quoteId = market['quoteCurrency'];
            let base = this.commonCurrencyCode (baseId);
            let quote = this.commonCurrencyCode (quoteId);
            let symbol = base + '/' + quote;
            let lot = this.safeFloat (market, 'quantityIncrement');
            let step = this.safeFloat (market, 'tickSize');
            let precision = {
                'price': this.precisionFromString (market['tickSize']),
                // FIXME: for lots > 1 the following line returns 0
                // 'amount': this.precisionFromString (market['quantityIncrement']),
                'amount': -1 * Math.log10 (lot),
            };
            let taker = this.safeFloat (market, 'takeLiquidityRate');
            let maker = this.safeFloat (market, 'provideLiquidityRate');
            result.push (this.extend (this.fees['trading'], {
                'info': market,
                'id': id,
                'symbol': symbol,
                'base': base,
                'quote': quote,
                'baseId': baseId,
                'quoteId': quoteId,
                'active': true,
                'taker': taker,
                'maker': maker,
                'precision': precision,
                'limits': {
                    'amount': {
                        'min': lot,
                        'max': undefined,
                    },
                    'price': {
                        'min': step,
                        'max': undefined,
                    },
                    'cost': {
                        'min': lot * step,
                        'max': undefined,
                    },
                },
            }));
        }
        return result;
    }

    async fetchCurrencies (params = {}) {
        let currencies = await this.publicGetCurrency (params);
        let result = {};
        for (let i = 0; i < currencies.length; i++) {
            let currency = currencies[i];
            let id = currency['id'];
            // todo: will need to rethink the fees
            // to add support for multiple withdrawal/deposit methods and
            // differentiated fees for each particular method
            let precision = 8; // default precision, todo: fix "magic constants"
            let code = this.commonCurrencyCode (id);
            let payin = this.safeValue (currency, 'payinEnabled');
            let payout = this.safeValue (currency, 'payoutEnabled');
            let transfer = this.safeValue (currency, 'transferEnabled');
            let active = payin && payout && transfer;
            let status = 'ok';
            if ('disabled' in currency)
                if (currency['disabled'])
                    status = 'disabled';
            let type = 'fiat';
            if (('crypto' in currency) && currency['crypto'])
                type = 'crypto';
            result[code] = {
                'id': id,
                'code': code,
                'type': type,
                'payin': payin,
                'payout': payout,
                'transfer': transfer,
                'info': currency,
                'name': currency['fullName'],
                'active': active,
                'status': status,
                'fee': this.safeFloat (currency, 'payoutFee'), // todo: redesign
                'precision': precision,
                'limits': {
                    'amount': {
                        'min': Math.pow (10, -precision),
                        'max': Math.pow (10, precision),
                    },
                    'price': {
                        'min': Math.pow (10, -precision),
                        'max': Math.pow (10, precision),
                    },
                    'cost': {
                        'min': undefined,
                        'max': undefined,
                    },
                    'withdraw': {
                        'min': undefined,
                        'max': Math.pow (10, precision),
                    },
                },
            };
        }
        return result;
    }

    async fetchBalance (params = {}) {
        await this.loadMarkets ();
        let type = this.safeString (params, 'type', 'trading');
        let method = 'privateGet' + this.capitalize (type) + 'Balance';
        let balances = await this[method] ();
        let result = { 'info': balances };
        for (let b = 0; b < balances.length; b++) {
            let balance = balances[b];
            let code = balance['currency'];
            let currency = this.commonCurrencyCode (code);
            let account = {
                'free': parseFloat (balance['available']),
                'used': parseFloat (balance['reserved']),
                'total': 0.0,
            };
            account['total'] = this.sum (account['free'], account['used']);
            result[currency] = account;
        }
        return this.parseBalance (result);
    }

    parseOHLCV (ohlcv, market = undefined, timeframe = '1d', since = undefined, limit = undefined) {
        let timestamp = this.parse8601 (ohlcv['timestamp']);
        return [
            timestamp,
            parseFloat (ohlcv['open']),
            parseFloat (ohlcv['max']),
            parseFloat (ohlcv['min']),
            parseFloat (ohlcv['close']),
            parseFloat (ohlcv['volume']),
        ];
    }

    async fetchOHLCV (symbol, timeframe = '1m', since = undefined, limit = undefined, params = {}) {
        await this.loadMarkets ();
        let market = this.market (symbol);
        let request = {
            'symbol': market['id'],
            'period': this.timeframes[timeframe],
        };
        if (typeof limit !== 'undefined')
            request['limit'] = limit;
        let response = await this.publicGetCandlesSymbol (this.extend (request, params));
        return this.parseOHLCVs (response, market, timeframe, since, limit);
    }

    async fetchOrderBook (symbol, limit = undefined, params = {}) {
        await this.loadMarkets ();
        let request = {
            'symbol': this.marketId (symbol),
        };
        if (typeof limit !== 'undefined')
            request['limit'] = limit; // default = 100, 0 = unlimited
        let orderbook = await this.publicGetOrderbookSymbol (this.extend (request, params));
        return this.parseOrderBook (orderbook, undefined, 'bid', 'ask', 'price', 'size');
    }

    parseTicker (ticker, market = undefined) {
        let timestamp = this.parse8601 (ticker['timestamp']);
        let symbol = undefined;
        if (market)
            symbol = market['symbol'];
        let baseVolume = this.safeFloat (ticker, 'volume');
        let quoteVolume = this.safeFloat (ticker, 'volumeQuote');
        let open = this.safeFloat (ticker, 'open');
        let last = this.safeFloat (ticker, 'last');
        let change = undefined;
        let percentage = undefined;
        let average = undefined;
        if (typeof last !== 'undefined' && typeof open !== 'undefined') {
            change = last - open;
            average = this.sum (last, open) / 2;
            if (open > 0)
                percentage = change / open * 100;
        }
        let vwap = undefined;
        if (typeof quoteVolume !== 'undefined')
            if (typeof baseVolume !== 'undefined')
                if (baseVolume > 0)
                    vwap = quoteVolume / baseVolume;
        return {
            'symbol': symbol,
            'timestamp': timestamp,
            'datetime': this.iso8601 (timestamp),
            'high': this.safeFloat (ticker, 'high'),
            'low': this.safeFloat (ticker, 'low'),
            'bid': this.safeFloat (ticker, 'bid'),
            'bidVolume': undefined,
            'ask': this.safeFloat (ticker, 'ask'),
            'askVolume': undefined,
            'vwap': vwap,
            'open': open,
            'close': last,
            'last': last,
            'previousClose': undefined,
            'change': change,
            'percentage': percentage,
            'average': average,
            'baseVolume': baseVolume,
            'quoteVolume': quoteVolume,
            'info': ticker,
        };
    }

    async fetchTickers (symbols = undefined, params = {}) {
        await this.loadMarkets ();
        let tickers = await this.publicGetTicker (params);
        let result = {};
        for (let i = 0; i < tickers.length; i++) {
            let ticker = tickers[i];
            let id = ticker['symbol'];
            let market = this.markets_by_id[id];
            let symbol = market['symbol'];
            result[symbol] = this.parseTicker (ticker, market);
        }
        return result;
    }

    async fetchTicker (symbol, params = {}) {
        await this.loadMarkets ();
        let market = this.market (symbol);
        let ticker = await this.publicGetTickerSymbol (this.extend ({
            'symbol': market['id'],
        }, params));
        if ('message' in ticker)
            throw new ExchangeError (this.id + ' ' + ticker['message']);
        return this.parseTicker (ticker, market);
    }

    parseTrade (trade, market = undefined) {
        let timestamp = this.parse8601 (trade['timestamp']);
        let symbol = undefined;
        if (market) {
            symbol = market['symbol'];
        } else {
            let id = trade['symbol'];
            if (id in this.markets_by_id) {
                market = this.markets_by_id[id];
                symbol = market['symbol'];
            } else {
                symbol = id;
            }
        }
        let fee = undefined;
        if ('fee' in trade) {
            let currency = market ? market['quote'] : undefined;
            fee = {
                'cost': this.safeFloat (trade, 'fee'),
                'currency': currency,
            };
        }
        let orderId = undefined;
        if ('clientOrderId' in trade)
            orderId = trade['clientOrderId'];
        let price = this.safeFloat (trade, 'price');
        let amount = this.safeFloat (trade, 'quantity');
        let cost = price * amount;
        return {
            'info': trade,
            'id': trade['id'].toString (),
            'order': orderId,
            'timestamp': timestamp,
            'datetime': this.iso8601 (timestamp),
            'symbol': symbol,
            'type': undefined,
            'side': trade['side'],
            'price': price,
            'amount': amount,
            'cost': cost,
            'fee': fee,
        };
    }

    async fetchTrades (symbol, since = undefined, limit = undefined, params = {}) {
        await this.loadMarkets ();
        let market = this.market (symbol);
        let response = await this.publicGetTradesSymbol (this.extend ({
            'symbol': market['id'],
        }, params));
        return this.parseTrades (response, market, since, limit);
    }

    async createOrder (symbol, type, side, amount, price = undefined, params = {}) {
        await this.loadMarkets ();
        let market = this.market (symbol);
        // their max accepted length is 32 characters
        let uuid = this.uuid ();
        let parts = uuid.split ('-');
        let clientOrderId = parts.join ('');
        clientOrderId = clientOrderId.slice (0, 32);
        amount = parseFloat (amount);
        let request = {
            'clientOrderId': clientOrderId,
            'symbol': market['id'],
            'side': side,
            'quantity': this.amountToPrecision (symbol, amount),
            'type': type,
        };
        if (type === 'limit') {
            request['price'] = this.priceToPrecision (symbol, price);
        } else {
            request['timeInForce'] = this.options['defaultTimeInForce'];
        }
        let response = await this.privatePostOrder (this.extend (request, params));
        let order = this.parseOrder (response);
        let id = order['id'];
        this.orders[id] = order;
        return order;
    }

    async editOrder (id, symbol, type, side, amount = undefined, price = undefined, params = {}) {
        await this.loadMarkets ();
        // their max accepted length is 32 characters
        let uuid = this.uuid ();
        let parts = uuid.split ('-');
        let requestClientId = parts.join ('');
        requestClientId = requestClientId.slice (0, 32);
        let request = {
            'clientOrderId': id,
            'requestClientId': requestClientId,
        };
        if (typeof amount !== 'undefined')
            request['quantity'] = this.amountToPrecision (symbol, parseFloat (amount));
        if (typeof price !== 'undefined')
            request['price'] = this.priceToPrecision (symbol, price);
        let response = await this.privatePatchOrderClientOrderId (this.extend (request, params));
        let order = this.parseOrder (response);
        this.orders[order['id']] = order;
        return order;
    }

    async cancelOrder (id, symbol = undefined, params = {}) {
        await this.loadMarkets ();
        const response = await this.privateDeleteOrderClientOrderId (this.extend ({
            'clientOrderId': id,
        }, params));
        return this.parseOrder (response);
    }

    parseOrder (order, market = undefined) {
        let created = undefined;
        if ('createdAt' in order)
            created = this.parse8601 (order['createdAt']);
        let updated = undefined;
        if ('updatedAt' in order)
            updated = this.parse8601 (order['updatedAt']);
        if (!market)
            market = this.markets_by_id[order['symbol']];
        let symbol = market['symbol'];
        let amount = this.safeFloat (order, 'quantity');
        let filled = this.safeFloat (order, 'cumQuantity');
        let status = order['status'];
        if (status === 'new') {
            status = 'open';
        } else if (status === 'suspended') {
            status = 'open';
        } else if (status === 'partiallyFilled') {
            status = 'open';
        } else if (status === 'filled') {
            status = 'closed';
        }
        let id = order['clientOrderId'].toString ();
        let price = this.safeFloat (order, 'price');
        if (typeof price === 'undefined') {
            if (id in this.orders)
                price = this.orders[id]['price'];
        }
        let remaining = undefined;
        let cost = undefined;
        if (typeof amount !== 'undefined') {
            if (typeof filled !== 'undefined') {
                remaining = amount - filled;
                if (typeof price !== 'undefined') {
                    cost = filled * price;
                }
            }
        }
        return {
            'id': id,
            'timestamp': created,
            'datetime': this.iso8601 (created),
            'lastTradeTimestamp': updated,
            'status': status,
            'symbol': symbol,
            'type': order['type'],
            'side': order['side'],
            'price': price,
            'amount': amount,
            'cost': cost,
            'filled': filled,
            'remaining': remaining,
            'fee': undefined,
            'info': order,
        };
    }

    async fetchOrder (id, symbol = undefined, params = {}) {
        await this.loadMarkets ();
        let response = await this.privateGetHistoryOrder (this.extend ({
            'clientOrderId': id,
        }, params));
        let numOrders = response.length;
        if (numOrders > 0)
            return this.parseOrder (response[0]);
        throw new OrderNotFound (this.id + ' order ' + id + ' not found');
    }

    async fetchOpenOrder (id, symbol = undefined, params = {}) {
        await this.loadMarkets ();
        let response = await this.privateGetOrderClientOrderId (this.extend ({
            'clientOrderId': id,
        }, params));
        return this.parseOrder (response);
    }

    async fetchOpenOrders (symbol = undefined, since = undefined, limit = undefined, params = {}) {
        await this.loadMarkets ();
        let market = undefined;
        let request = {};
        if (symbol) {
            market = this.market (symbol);
            request['symbol'] = market['id'];
        }
        let response = await this.privateGetOrder (this.extend (request, params));
        return this.parseOrders (response, market, since, limit);
    }

    async fetchClosedOrders (symbol = undefined, since = undefined, limit = undefined, params = {}) {
        await this.loadMarkets ();
        let market = undefined;
        let request = {};
        if (symbol) {
            market = this.market (symbol);
            request['symbol'] = market['id'];
        }
        if (typeof limit !== 'undefined')
            request['limit'] = limit;
        if (typeof since !== 'undefined')
            request['from'] = this.iso8601 (since);
        let response = await this.privateGetHistoryOrder (this.extend (request, params));
        let orders = this.parseOrders (response, market);
        orders = this.filterBy (orders, 'status', 'closed');
        return this.filterBySinceLimit (orders, since, limit);
    }

    async fetchMyTrades (symbol = undefined, since = undefined, limit = undefined, params = {}) {
        await this.loadMarkets ();
        let request = {
            // 'symbol': 'BTC/USD', // optional
            // 'sort':   'DESC', // or 'ASC'
            // 'by':     'timestamp', // or 'id' String timestamp by default, or id
            // 'from':   'Datetime or Number', // ISO 8601
            // 'till':   'Datetime or Number',
            // 'limit':  100,
            // 'offset': 0,
        };
        let market = undefined;
        if (symbol) {
            market = this.market (symbol);
            request['symbol'] = market['id'];
        }
        if (typeof since !== 'undefined')
            request['from'] = this.iso8601 (since);
        if (typeof limit !== 'undefined')
            request['limit'] = limit;
        let response = await this.privateGetHistoryTrades (this.extend (request, params));
        return this.parseTrades (response, market, since, limit);
    }

    async fetchOrderTrades (id, symbol = undefined, since = undefined, limit = undefined, params = {}) {
        // The id needed here is the exchange's id, and not the clientOrderID,
        // which is the id that is stored in the unified order id
        // To get the exchange's id you need to grab it from order['info']['id']
        await this.loadMarkets ();
        let market = undefined;
        if (typeof symbol !== 'undefined')
            market = this.market (symbol);
        let response = await this.privateGetHistoryOrderIdTrades (this.extend ({
            'id': id,
        }, params));
        let numOrders = response.length;
        if (numOrders > 0)
            return this.parseTrades (response, market, since, limit);
        throw new OrderNotFound (this.id + ' order ' + id + ' not found, ' + this.id + '.fetchOrderTrades() requires an exchange-specific order id, you need to grab it from order["info"]["id"]');
    }

    async createDepositAddress (code, params = {}) {
        await this.loadMarkets ();
        let currency = this.currency (code);
        let response = await this.privatePostAccountCryptoAddressCurrency ({
            'currency': currency['id'],
        });
        let address = response['address'];
        this.checkAddress (address);
        let tag = this.safeString (response, 'paymentId');
        return {
            'currency': currency,
            'address': address,
            'tag': tag,
            'status': 'ok',
            'info': response,
        };
    }

    async fetchDepositAddress (code, params = {}) {
        await this.loadMarkets ();
        let currency = this.currency (code);
        let response = await this.privateGetAccountCryptoAddressCurrency ({
            'currency': currency['id'],
        });
        let address = response['address'];
        this.checkAddress (address);
        let tag = this.safeString (response, 'paymentId');
        return {
            'currency': currency['code'],
            'address': address,
            'tag': tag,
            'status': 'ok',
            'info': response,
        };
    }

    async withdraw (code, amount, address, tag = undefined, params = {}) {
        this.checkAddress (address);
        let currency = this.currency (code);
        let request = {
            'currency': currency['id'],
            'amount': parseFloat (amount),
            'address': address,
        };
        if (tag)
            request['paymentId'] = tag;
        let response = await this.privatePostAccountCryptoWithdraw (this.extend (request, params));
        return {
            'info': response,
            'id': response['id'],
        };
    }

    sign (path, api = 'public', method = 'GET', params = {}, headers = undefined, body = undefined) {
        let url = '/api' + '/' + this.version + '/';
        let query = this.omit (params, this.extractParams (path));
        if (api === 'public') {
            url += api + '/' + this.implodeParams (path, params);
            if (Object.keys (query).length)
                url += '?' + this.urlencode (query);
        } else {
            this.checkRequiredCredentials ();
            url += this.implodeParams (path, params);
            if (method === 'GET') {
                if (Object.keys (query).length)
                    url += '?' + this.urlencode (query);
            } else {
                if (Object.keys (query).length)
                    body = this.json (query);
            }
            let payload = this.encode (this.apiKey + ':' + this.secret);
            let auth = this.stringToBase64 (payload);
            headers = {
                'Authorization': 'Basic ' + this.decode (auth),
                'Content-Type': 'application/json',
            };
        }
        url = this.urls['api'] + url;
        return { 'url': url, 'method': method, 'body': body, 'headers': headers };
    }

<<<<<<< HEAD
    handleErrors (code, reason, url, method, headers, body, response) {
        if (code === 400) {
            if (body[0] === '{') {
=======
    handleErrors (code, reason, url, method, headers, body) {
        if (typeof body !== 'string')
            return;
        if (code >= 400) {
            const feedback = this.id + ' ' + body;
            // {"code":504,"message":"Gateway Timeout","description":""}
            if ((code === 503) || (code === 504))
                throw new ExchangeNotAvailable (feedback);
            // {"error":{"code":20002,"message":"Order not found","description":""}}
            if (body[0] === '{') {
                const response = JSON.parse (body);
>>>>>>> fc5d86ad
                if ('error' in response) {
                    const code = this.safeString (response['error'], 'code');
                    const exceptions = this.exceptions;
                    if (code in exceptions) {
                        throw new exceptions[code] (feedback);
                    }
                    const message = this.safeString (response['error'], 'message');
                    if (message === 'Duplicate clientOrderId') {
                        throw new InvalidOrder (feedback);
                    }
                }
            }
            throw new ExchangeError (feedback);
        }
    }
};<|MERGE_RESOLUTION|>--- conflicted
+++ resolved
@@ -1124,11 +1124,6 @@
         return { 'url': url, 'method': method, 'body': body, 'headers': headers };
     }
 
-<<<<<<< HEAD
-    handleErrors (code, reason, url, method, headers, body, response) {
-        if (code === 400) {
-            if (body[0] === '{') {
-=======
     handleErrors (code, reason, url, method, headers, body) {
         if (typeof body !== 'string')
             return;
@@ -1140,7 +1135,6 @@
             // {"error":{"code":20002,"message":"Order not found","description":""}}
             if (body[0] === '{') {
                 const response = JSON.parse (body);
->>>>>>> fc5d86ad
                 if ('error' in response) {
                     const code = this.safeString (response['error'], 'code');
                     const exceptions = this.exceptions;
