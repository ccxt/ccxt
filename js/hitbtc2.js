--- conflicted
+++ resolved
@@ -24,10 +24,7 @@
             'hasFetchOrders': false,
             'hasFetchOpenOrders': true,
             'hasFetchClosedOrders': true,
-<<<<<<< HEAD
-=======
             'hasFetchMyTrades': true,
->>>>>>> 091b9a68
             'hasWithdraw': true,
             // new metainfo interface
             'has': {
@@ -37,10 +34,7 @@
                 'fetchOrders': false,
                 'fetchOpenOrders': true,
                 'fetchClosedOrders': true,
-<<<<<<< HEAD
-=======
                 'fetchMyTrades': true,
->>>>>>> 091b9a68
                 'withdraw': true,
             },
             'timeframes': {
@@ -450,8 +444,6 @@
         return this.parseOrders (response, market);
     }
 
-<<<<<<< HEAD
-=======
     async fetchMyTrades (symbol = undefined, since = undefined, limit = undefined, params = {}) {
         await this.loadMarkets ();
         let request = {
@@ -476,7 +468,6 @@
         return this.parseTrades (response, market);
     }
 
->>>>>>> 091b9a68
     async withdraw (currency, amount, address, params = {}) {
         await this.loadMarkets ();
         amount = parseFloat (amount);
@@ -500,14 +491,10 @@
                 url += '?' + this.urlencode (query);
         } else {
             url += this.implodeParams (path, params);
-<<<<<<< HEAD
-            if (method != 'GET')
-=======
             if (method == 'GET') {
                 if (Object.keys (query).length)
                     url += '?' + this.urlencode (query)
             } else {
->>>>>>> 091b9a68
                 if (Object.keys (query).length)
                     body = this.json (query);
             }
