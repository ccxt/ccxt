--- conflicted
+++ resolved
@@ -1961,12 +1961,10 @@
             const accountId = await this.getAccountId ({
                 'type': market['type'],
             });
-<<<<<<< HEAD
             method = 'apiPostTradeOrders';
-=======
-            method = 'apiPostOrderOrdersPlace';
-            request['client_oid'] = clientOrderId;
->>>>>>> 142ba2b2
+            if (clientOrderId !== undefined) {
+                request['client_oid'] = clientOrderId;
+            }
             request['account_id'] = accountId;
             request['client_oid'] = clientOrderId;
             request['method'] = 'place';
