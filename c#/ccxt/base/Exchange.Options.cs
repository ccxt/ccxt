namespace ccxt;
using dict = Dictionary<string, object>;
using list = List<object>;

public partial class Exchange
{
<<<<<<< HEAD
    public HttpClient httpClient { get; set; }
=======
    public object fetchResponse = null; // tmp for response tests
    public HttpClient client { get; set; }
>>>>>>> 2b72cc55
    public string id { get; set; } = "Exchange";

    public bool alias { get; set; } = false;

    public string version { get; set; } = "";
    public string userAgent { get; set; }
    public bool verbose { get; set; } = true;
    public bool enableRateLimit { get; set; } = true;
    public long lastRestRequestTimestamp { get; set; } = 0;
    public string url { get; set; } = "";

    public string hostname { get; set; } = "";

    public dict baseCurrencies { get; set; } = new dict();

    public bool reloadingMarkets { get; set; } = false;

    public Task<object> marketsLoading { get; set; } = null;

    public dict quoteCurrencies { get; set; } = new dict();

    public dict api { get; set; } = new dict();

    public dict transformedApi { get; set; } = new dict();

    public bool reduceFees { get; set; } = false;

    public dict markets_by_id { get; set; } = null;

    public List<object> symbols { get; set; } = new list();

    public List<object> codes { get; set; } = new list();

    public List<object> ids { get; set; } = new list();

    public bool substituteCommonCurrencyCodes { get; set; } = true;

    public dict commonCurrencies { get; set; } = new dict();

    public object limits { get; set; } = new dict();

    public object precisionMode { get; set; } = SIGNIFICANT_DIGITS;

    public object currencies_by_id { get; set; } = new dict();

    public object accounts { get; set; } = new dict();

    public object accountsById { get; set; } = new dict();

    public object status { get; set; } = new dict();

    public int paddingMode { get; set; } = 0;

    public object number { get; set; } = typeof(float);
    public object has { get; set; } = new dict();
    public object options { get; set; } = new dict();
    public object markets { get; set; } = null;
    public object currencies { get; set; } = null;
    public object fees { get; set; } = new dict();
    public object requiredCredentials { get; set; } = new dict();
    public object timeframes { get; set; } = new dict();
    public double rateLimit { get; set; }
    public object exceptions { get; set; } = new dict();
    public object urls { get; set; } = new dict();
    public object precision { get; set; } = new dict();

    public string secret { get; set; }
    public string apiKey { get; set; }
    public string password { get; set; }
    public string uid { get; set; }

    public dict userAgents { get; set; } = new dict(){
        {"chrome", "Mozilla/5.0 (Windows NT 10.0; Win64; x64) AppleWebKit/537.36 (KHTML, like Gecko) Chrome/62.0.3202.94 Safari/537.36"},
        {"chrome39","Mozilla/5.0 (Windows NT 6.1; WOW64) AppleWebKit/537.36 (KHTML, like Gecko) Chrome/39.0.2171.71 Safari/537.36"},
        {"chrome100","Mozilla/5.0 (Macintosh; Intel Mac OS X 10_15_7) AppleWebKit/537.36 (KHTML, like Gecko) Chrome/100.0.4896.75 Safari/537.36"}
    };

    public string twofa { get; set; }
    public string privateKey { get; set; }
    public string walletAddress { get; set; }
    public string token { get; set; }
    public string login { get; set; }
    public string proxy { get; set; }
    public string agent { get; set; }
    public object timeout { get; set; } = 10000;

    public object last_response_headers { get; set; }
    public object last_request_headers { get; set; }
    public object last_json_response { get; set; }
    public object last_http_response { get; set; }

    private object lastReqBody = null;
    public object last_request_body
    {
        get
        {
            return lastReqBody;
        }
        set
        {
            if (value is Dictionary<string, object> && ((dict)value).Keys.Count == 0)
            {
                lastReqBody = null;
            }
            else
            {
                lastReqBody = value;
            }
        }
    }
    public object last_request_url { get; set; }

    public object name { get; set; }

    public object headers { get; set; } = new dict();

    public dict httpExceptions { get; set; } = new dict();

    public dict tokenBucket { get; set; } = new dict();
    public Throttler throttler { get; set; }

    public object proxyUrl { get; set; } = null;
    public object proxy_url { get; set; } = null;

    public Func<object, object, object, object> proxyUrlCallback { get; set; } = null;
    public Func<object, object, object, object> proxy_url_callback { get; set; } = null;

    // public object httpProxy { get; set; } = null;
    public object http_proxy { get; set; } = null;
    public Func<object, object, object, object, object> httpProxyCallback { get; set; } = null;
    public Func<object, object, object, object, object> httpsProxyCallback { get; set; } = null;
    public Func<object, object, object, object, object> http_proxy_callback { get; set; } = null;
    public Func<object, object, object, object, object> https_proxy_callback { get; set; } = null;
    public object httpsProxy { get; set; } = null;
    public object https_proxy { get; set; } = null;

    public object socksProxy { get; set; } = null;
    public object socks_proxy { get; set; } = null;

    public Func<object, object, object, object> socksProxyCallback { get; set; } = null;
    public Func<object, object, object, object> socks_proxy_callback { get; set; } = null;

    // WS options
    public object tickers;
    public object myTrades;
    public object orders;
    public object triggerOrders;
    public object balance;

    public bool newUpdates;

    public object positions;
    public object trades;
    public object orderbooks;

    public object ohlcvs;

    private string httpProxyValue = "";
    public object httpProxy
    {
        get
        {
            return this.httpProxyValue;
        }
        set
        {
            httpProxyValue = value as string;
            this.initHttpClient(); // recreate httpClient with new proxy, maybe find a better way to do this
        }
    }

    public virtual object describe()
    {
        return new Dictionary<string, object>() {
            { "id", null },
            { "name", null },
            { "countries", null },
            { "enableRateLimit", true },
            { "rateLimit", 2000 },
            { "certified", false },
            { "pro", false },
            { "alias", false },
            { "has", new Dictionary<string, object>() {
                { "publicAPI", true },
                { "privateAPI", true },
                { "CORS", null },
                { "spot", null },
                { "margin", null },
                { "swap", null },
                { "future", null },
                { "option", null },
                { "addMargin", null },
                { "cancelAllOrders", null },
                { "cancelOrder", true },
                { "cancelOrders", null },
                { "createDepositAddress", null },
                { "createLimitOrder", true },
                { "createMarketOrder", true },
                { "createOrder", true },
                { "createPostOnlyOrder", null },
                { "createReduceOnlyOrder", null },
                { "createStopOrder", null },
                { "createStopLimitOrder", null },
                { "createStopMarketOrder", null },
                { "editOrder", "emulated" },
                { "fetchAccounts", null },
                { "fetchBalance", true },
                { "fetchBidsAsks", null },
                { "fetchBorrowInterest", null },
                { "fetchBorrowRate", null },
                { "fetchBorrowRateHistory", null },
                { "fetchBorrowRatesPerSymbol", null },
                { "fetchBorrowRates", null },
                { "fetchCanceledOrders", null },
                { "fetchClosedOrder", null },
                { "fetchClosedOrders", null },
                { "fetchCurrencies", "emulated" },
                { "fetchDeposit", null },
                { "fetchDepositAddress", null },
                { "fetchDepositAddresses", null },
                { "fetchDepositAddressesByNetwork", null },
                { "fetchDeposits", null },
                { "fetchTransactionFee", null },
                { "fetchTransactionFees", null },
                { "fetchFundingHistory", null },
                { "fetchFundingRate", null },
                { "fetchFundingRateHistory", null },
                { "fetchFundingRates", null },
                { "fetchIndexOHLCV", null },
                { "fetchL2OrderBook", true },
                { "fetchLedger", null },
                { "fetchLedgerEntry", null },
                { "fetchLeverageTiers", null },
                { "fetchMarketLeverageTiers", null },
                { "fetchMarkets", true },
                { "fetchMarkOHLCV", null },
                { "fetchMyTrades", null },
                { "fetchOHLCV", "emulated" },
                { "fetchOpenOrder", null },
                { "fetchOpenOrders", null },
                { "fetchOrder", null },
                { "fetchOrderBook", true },
                { "fetchOrderBooks", null },
                { "fetchOrders", null },
                { "fetchOrderTrades", null },
                { "fetchPermissions", null },
                { "fetchPosition", null },
                { "fetchPositions", null },
                { "fetchPositionsRisk", null },
                { "fetchPremiumIndexOHLCV", null },
                { "fetchStatus", "emulated" },
                { "fetchTicker", true },
                { "fetchTickers", null },
                { "fetchTime", null },
                { "fetchTrades", true },
                { "fetchTradingFee", null },
                { "fetchTradingFees", null },
                { "fetchTradingLimits", null },
                { "fetchTransactions", null },
                { "fetchTransfers", null },
                { "fetchWithdrawal", null },
                { "fetchWithdrawals", null },
                { "reduceMargin", null },
                { "setLeverage", null },
                { "setMargin", null },
                { "setMarginMode", null },
                { "setPositionMode", null },
                { "signIn", null },
                { "transfer", null },
                { "withdraw", null },
            } },
            { "urls", new Dictionary<string, object>() {
                { "logo", null },
                { "api", null },
                { "www", null },
                { "doc", null },
                { "fees", null },
            } },
            { "api", null },
            { "requiredCredentials", new Dictionary<string, object>() {
                { "apiKey", true },
                { "secret", true },
                { "uid", false },
                { "login", false },
                { "password", false },
                { "twofa", false },
                { "privateKey", false },
                { "walletAddress", false },
                { "token", false },
            } },
            { "markets", null },
            { "currencies", new Dictionary<string, object>() {} },
            { "timeframes", null },
            { "fees", new Dictionary<string, object>() {
                { "trading", new Dictionary<string, object>() {
                    { "tierBased", null },
                    { "percentage", null },
                    { "taker", null },
                    { "maker", null },
                } },
                { "funding", new Dictionary<string, object>() {
                    { "tierBased", null },
                    { "percentage", null },
                    { "withdraw", new Dictionary<string, object>() {} },
                    { "deposit", new Dictionary<string, object>() {} },
                } },
            } },
            { "status", new Dictionary<string, object>() {
                { "status", "ok" },
                { "updated", null },
                { "eta", null },
                { "url", null },
            } },
            { "exceptions", null },
            { "httpExceptions", new Dictionary<string, object>() {
                { "422", typeof(ExchangeError) },
                { "418", typeof(DDoSProtection) },
                { "429", typeof(RateLimitExceeded) },
                { "404", typeof(ExchangeNotAvailable) },
                { "409", typeof(ExchangeNotAvailable) },
                { "410", typeof(ExchangeNotAvailable) },
                { "500", typeof(ExchangeNotAvailable) },
                { "501", typeof(ExchangeNotAvailable) },
                { "502", typeof(ExchangeNotAvailable) },
                { "520", typeof(ExchangeNotAvailable) },
                { "521", typeof(ExchangeNotAvailable) },
                { "522", typeof(ExchangeNotAvailable) },
                { "525", typeof(ExchangeNotAvailable) },
                { "526", typeof(ExchangeNotAvailable) },
                { "400", typeof(ExchangeNotAvailable) },
                { "403", typeof(ExchangeNotAvailable) },
                { "405", typeof(ExchangeNotAvailable) },
                { "503", typeof(ExchangeNotAvailable) },
                { "530", typeof(ExchangeNotAvailable) },
                { "408", typeof(RequestTimeout) },
                { "504", typeof(RequestTimeout) },
                { "401", typeof(AuthenticationError) },
                { "511", typeof(AuthenticationError) },
            } },
            { "commonCurrencies", new Dictionary<string, object>() {
                { "XBT", "BTC" },
                { "BCC", "BCH" },
                { "BCHABC", "BCH" },
                { "BCHSV", "BSV" },
            } },
            { "precisionMode", DECIMAL_PLACES },
            { "paddingMode", NO_PADDING },
            { "limits", new Dictionary<string, object>() {
                { "leverage", new Dictionary<string, object>() {
                    { "min", null },
                    { "max", null },
                } },
                { "amount", new Dictionary<string, object>() {
                    { "min", null },
                    { "max", null },
                } },
                { "price", new Dictionary<string, object>() {
                    { "min", null },
                    { "max", null },
                } },
                { "cost", new Dictionary<string, object>() {
                    { "min", null },
                    { "max", null },
                } },
            } },
        };  // return
    }

    void initializeProperties(dict userConfig = null)
    {
        var properties = this.describe();

        var extendedProperties = this.deepExtend(properties, userConfig);

        this.version = SafeString(extendedProperties, "version", "");

        // credentials initis
        this.requiredCredentials = SafeValue(extendedProperties, "requiredCredentials") as dict;
        this.apiKey = SafeString(extendedProperties, "apiKey", "");
        this.secret = SafeString(extendedProperties, "secret", "");
        this.password = SafeString(extendedProperties, "password", "");
        this.login = SafeString(extendedProperties, "login", "");
        this.twofa = SafeString(extendedProperties, "twofa", "");
        this.privateKey = SafeString(extendedProperties, "privateKey", "");
        this.walletAddress = SafeString(extendedProperties, "walletAddress", "");
        this.token = SafeString(extendedProperties, "token", "");
        this.uid = SafeString(extendedProperties, "uid", "");

        this.userAgents = SafeValue(extendedProperties, "userAgents", userAgents) as dict;
        this.userAgent = SafeString(extendedProperties, "userAgent");
        this.timeout = SafeInteger(extendedProperties, "timeout", 10000) ?? 10000;
        this.id = SafeString(extendedProperties, "id");

        this.alias = (bool)SafeValue(extendedProperties, "alias", false);

        this.api = SafeValue(extendedProperties, "api") as dict;
        this.hostname = SafeString(extendedProperties, "hostname");
        this.urls = SafeValue(extendedProperties, "urls") as dict;
        this.options = SafeValue(extendedProperties, "options") as dict ?? new dict();
        this.verbose = (bool)this.safeValue(extendedProperties, "verbose", false);
        this.timeframes = SafeValue(extendedProperties, "timeframes") as dict;
        this.fees = SafeValue(extendedProperties, "fees") as dict;
        this.has = SafeValue(extendedProperties, "has") as dict;
        this.httpExceptions = SafeValue(extendedProperties, "httpExceptions") as dict;
        this.exceptions = SafeValue(extendedProperties, "exceptions") as dict;
        this.markets = SafeValue(extendedProperties, "markets") as dict;
        this.rateLimit = SafeFloat(extendedProperties, "rateLimit", -1) ?? -1;
        this.status = SafeValue(extendedProperties, "status") as dict;
        this.precisionMode = SafeInteger(extendedProperties, "precisionMode", this.precisionMode);
        this.commonCurrencies = SafeValue(extendedProperties, "commonCurrencies") as dict;
        var subVal = SafeValue(extendedProperties, "substituteCommonCurrencyCodes", true);
        this.substituteCommonCurrencyCodes = subVal != null ? (bool)subVal : true;
        this.name = SafeString(extendedProperties, "name");
        this.httpsProxy = SafeString(extendedProperties, "httpsProxy");
        this.httpProxy = SafeString(extendedProperties, "httpProxy");
<<<<<<< HEAD
        this.newUpdates = SafeValue(extendedProperties, "newUpdates") as bool? ?? true;
=======
        this.accounts = SafeValue(extendedProperties, "accounts") as List<object>;
>>>>>>> 2b72cc55
    }
}<|MERGE_RESOLUTION|>--- conflicted
+++ resolved
@@ -4,12 +4,8 @@
 
 public partial class Exchange
 {
-<<<<<<< HEAD
     public HttpClient httpClient { get; set; }
-=======
     public object fetchResponse = null; // tmp for response tests
-    public HttpClient client { get; set; }
->>>>>>> 2b72cc55
     public string id { get; set; } = "Exchange";
 
     public bool alias { get; set; } = false;
@@ -425,10 +421,7 @@
         this.name = SafeString(extendedProperties, "name");
         this.httpsProxy = SafeString(extendedProperties, "httpsProxy");
         this.httpProxy = SafeString(extendedProperties, "httpProxy");
-<<<<<<< HEAD
         this.newUpdates = SafeValue(extendedProperties, "newUpdates") as bool? ?? true;
-=======
         this.accounts = SafeValue(extendedProperties, "accounts") as List<object>;
->>>>>>> 2b72cc55
     }
 }