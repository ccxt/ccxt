using System.Reflection;

namespace ccxt;

public partial class Exchange
{
    public static Exchange MagicallyCreateInstance(string className, object args = null)
    {
        var assembly = Assembly.GetExecutingAssembly();

        var type = assembly.GetTypes()
            .First(t => t.Name == className);


        // tmp check this, can't find constructor
        // if (args != null)
        // {
        args ??= new Dictionary<string, object>();
        // Type type2 = Type.GetType(className);
        ConstructorInfo constructor = type.GetConstructor(new Type[] { typeof(object) });
        object classInstance = constructor.Invoke(new object[] { args });
        return classInstance as Exchange;
<<<<<<< HEAD
        // }
        // return Activator.CreateInstance(type) as Exchange;
=======
>>>>>>> 640f4213
    }
    //     return Activator.CreateInstance(type) as Exchange;
    // }

    public static object DynamicallyCallMethod(Exchange instance, string methodName, object[] parameters)
    {
        var method = instance.GetType().GetMethod(methodName);
        var paramsLength = method.GetParameters().Count();
        if (parameters.Count() < paramsLength)
        {
            var appendedMissingArgs = new object[paramsLength];
            for (int i = 0; i < paramsLength; i++)
            {
                if (i < parameters.Count())
                {
                    appendedMissingArgs[i] = parameters[i];
                }
                else
                {
                    appendedMissingArgs[i] = null;
                }
            }
            return method.Invoke(instance, appendedMissingArgs);

        }
        return method.Invoke(instance, parameters);
    }
}<|MERGE_RESOLUTION|>--- conflicted
+++ resolved
@@ -20,11 +20,8 @@
         ConstructorInfo constructor = type.GetConstructor(new Type[] { typeof(object) });
         object classInstance = constructor.Invoke(new object[] { args });
         return classInstance as Exchange;
-<<<<<<< HEAD
         // }
         // return Activator.CreateInstance(type) as Exchange;
-=======
->>>>>>> 640f4213
     }
     //     return Activator.CreateInstance(type) as Exchange;
     // }
