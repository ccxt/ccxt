using System.Net.Http.Headers;
using System.Text;
using System.Text.RegularExpressions;
using System.Globalization;
using System.Net;

namespace ccxt;

using dict = Dictionary<string, object>;

public partial class Exchange
{

    public Exchange(object userConfig2 = null)
    {
        var userConfig = (dict)userConfig2;
        this.initializeProperties(userConfig);
        var empty = new List<string>();
        transformApiNew(this.api);

        this.initRestLimiter();
        this.initHttpClient();

        if (this.markets != null)
        {
            this.setMarkets(this.markets);
        }
    }

    private void initHttpClient()
    {
        if (this.httpProxy != null && this.httpProxy.ToString().Length > 0)
        {
            var proxy = new WebProxy(this.httpProxy.ToString());
            this.httpClient = new HttpClient(new HttpClientHandler { Proxy = proxy });
        }
        else if (this.httpsProxy != null && this.httpsProxy.ToString().Length > 0)
        {
            var proxy = new WebProxy(this.httpsProxy.ToString());
            this.httpClient = new HttpClient(new HttpClientHandler { Proxy = proxy });
        }
        else
        {
            this.httpClient = new HttpClient();
        }
    }

    private void transformApiNew(dict api, List<string> paths = null)
    {
        if (api == null)
            return;
        paths ??= new List<string>();
        List<string> keyList = new List<string>(api.Keys);
        foreach (string key in keyList)
        {
            var value = api[key];

            if (isHttpMethod(key))
            {
                var dictValue = value as dict;
                List<string> endpoints = null;
                if (dictValue != null)
                {
                    endpoints = new List<string>(dictValue.Keys);
                }
                else
                {
                    if (value.GetType() == typeof(List<object>))
                    {
                        // when endpoints are a list of string
                        endpoints = new List<string>();
                        var listValue = value as List<object>;
                        foreach (var item in listValue)
                        {
                            endpoints.Add(item.ToString());
                        }
                    }
                }
                // var endpoints = new List<string>(dictValue.Keys);
                foreach (string endpoint in endpoints)
                {
                    var cost = 1;
                    if (dictValue != null)
                    {
                        var config = dictValue[endpoint];

                        if (config.GetType() == typeof(dict))
                        {
                            var dictConfig = config as dict;
                            var success = dictConfig.TryGetValue("cost", out var rl);
                            cost = success ? Convert.ToInt32(rl) : 1;
                        }
                        else
                        {
                            // cost = cost != null ? Convert.ToInt32(cost) : 1;
                        }
                    }

                    // calculate the endpoint
                    // string input = string.Join("/", paths) + "/" + key + "/" + endpoint;
                    string pattern = @"[^a-zA-Z0-9]";
                    Regex rgx = new Regex(pattern);
                    var result = rgx.Split(endpoint);
                    // create unified endpoint name
                    var listKey = new List<string>() { key };
                    var pathParts = paths.Concat(listKey).Concat(result.Where(x => x.Length > 0));
                    var completePaths = pathParts.Select(x => char.ToUpper(x[0]) + x.Substring(1)).ToList();
                    var path = string.Join("", completePaths);
                    path = char.ToLower(path[0]) + path.Substring(1); // lowercase first letter
                    var apiObj = paths.Count > 1 ? (object)paths : paths[0];
                    this.transformedApi[path] = new dict {
                            { "method", key.ToUpper() },
                            { "path",   endpoint },
                            { "api",    apiObj},
                            { "cost",  cost}
                        };
                }
            }
            else
            {
                transformApiNew((dict)value, paths.Concat(new List<string> { key }).ToList());
            }
        }
    }

    public void handleHttpStatusCode(object code, object reason, object url, object method, object body)
    {
        var codeString = code.ToString();
        var codeInHttpExceptions = safeValue(this.httpExceptions, codeString);
        if (codeInHttpExceptions != null)
        {
            var errorMessage = this.id + ' ' + method + ' ' + url + ' ' + codeString + ' ' + reason + ' ' + body;
            var Exception = NewException(codeInHttpExceptions as Type, errorMessage);
            throw Exception;
        }
    }

    public async virtual Task<object> fetch(object url2, object method2, object headers2, object body2)
    {

        if (fetchResponse != null)
        {
            return fetchResponse;
        }

        var url = url2 as String;
        var method = method2 as String;
        var headers3 = headers2 as dict;
        var headers = this.extend(this.headers, headers3) as dict;
        var body = body2 as String;

        if (this.verbose)
            this.log("fetch Request:\n" + this.id + " " + method + " " + url + "\nRequestHeaders:\n" + this.stringifyObject(headers) + "\nRequestBody:\n" + this.stringifyObject(body) + "\n");

        // add headers
<<<<<<< HEAD
        httpClient.DefaultRequestHeaders.Accept.Clear();
=======
        client.DefaultRequestHeaders.Accept.Clear();
        client.DefaultRequestHeaders.Clear();
>>>>>>> 2b72cc55
        var headersList = new List<string>(headers.Keys);

        var contentType = "";
        foreach (string key in headersList)
        {

            if (key.ToLower() != "content-type")
            {
                httpClient.DefaultRequestHeaders.Add(key, headers[key].ToString());
            }
            else
            {
                // can't set content type header here, because it's part of the content
                // check: https://nzpcmad.blogspot.com/2017/07/aspnet-misused-header-name-make-sure.html
                contentType = headers[key].ToString();

            }
        }
        // user agent
        if (this.userAgent != null && this.userAgent.Length > 0)
            httpClient.DefaultRequestHeaders.Add("User-Agent", userAgent);


        var result = "";
        HttpResponseMessage response = null;
        object responseBody = null;
<<<<<<< HEAD

        if (method == "GET")
        {
            response = await this.httpClient.GetAsync(url);
            result = await response.Content.ReadAsStringAsync();
        }
        else
=======
        try
>>>>>>> 2b72cc55
        {

            if (method == "GET")
            {
                response = await this.client.GetAsync(url);
                result = await response.Content.ReadAsStringAsync();
            }
            else
            {
                contentType = contentType == "" ? "application/json" : contentType;
#if NET7_0_OR_GREATER
            var contentTypeHeader = new MediaTypeWithQualityHeaderValue(contentType);
#else
                var contentTypeHeader = contentType;
#endif
<<<<<<< HEAD
            var stringContent = body != null ? new StringContent(body, Encoding.UTF8, contentTypeHeader) : null;
            if (method == "POST")
            {
                response = await this.httpClient.PostAsync(url, stringContent);
            }
            else if (method == "DELETE")
            {
                response = await this.httpClient.DeleteAsync(url);
            }
            else if (method == "PUT")
            {
                response = await this.httpClient.PutAsync(url, stringContent);
=======
                var stringContent = body != null ? new StringContent(body, Encoding.UTF8, contentTypeHeader) : null;
                if (method == "POST")
                {
                    response = await this.client.PostAsync(url, stringContent);
                }
                else if (method == "DELETE")
                {
                    response = await this.client.DeleteAsync(url);
                }
                else if (method == "PUT")
                {
                    response = await this.client.PutAsync(url, stringContent);
                }
                else if (method == "PATCH")
                {
                    // workaround for the lack of putAsync
                    // https://github.com/RicoSuter/NSwag/issues/107
                    var methodInner = new HttpMethod("PATCH");
                    var request = new HttpRequestMessage(methodInner, url)
                    {
                        Content = stringContent
                    };

                    response = await client.SendAsync(request);
                }
                result = await response.Content.ReadAsStringAsync();
>>>>>>> 2b72cc55
            }

        }
        catch (Exception e)
        {
            if (e is HttpRequestException || e is WebException || e is HttpListenerException) // add more exceptions here
            {
                var errorMessage = this.id + ' ' + method + ' ' + url + ' ' + e.Message;
                throw new NetworkError(errorMessage);

<<<<<<< HEAD
                response = await httpClient.SendAsync(request);
=======
>>>>>>> 2b72cc55
            }
            throw e;
        }

        this.httpClient.DefaultRequestHeaders.Clear();

        var responseHeaders = response?.Headers.ToDictionary(x => x, y => y.Value.First());
        this.last_response_headers = responseHeaders;
        this.last_request_headers = headers;
        var httpStatusCode = (int)response?.StatusCode;
        var httpStatusText = response?.ReasonPhrase;

        if (this.verbose)
        {
            this.log("handleRestResponse:\n" + this.id + " " + method + " " + url + " " + httpStatusCode + " " + httpStatusText + "\nResponseHeaders:\n" + this.stringifyObject(responseHeaders) + "\nResponseBody:\n" + result + "\n");
        }

        try
        {
            responseBody = JsonHelper.Deserialize(result);
        }
        catch (Exception e)
        {
            responseBody = result; // if parsing fails, return the original result
        }

        var res = handleErrors(httpStatusCode, httpStatusText, url, method, responseHeaders, result, responseBody, headers, body);
        if (res == null)
            handleHttpStatusCode(httpStatusCode, httpStatusText, url, method, result);

        return responseBody;
    }

    // public async virtual Task<object> fetch2(string path, string api, string method, dict headers, dict body, dict parameters, dict config, dict context = null)
    // {
    //     if (this.enableRateLimit)
    //     {
    //         var cost = config["cost"]; // protect this call
    //         var now = this.milliseconds();
    //         await this.throttler.throttle(cost);
    //         var delay = this.milliseconds() - now;
    //         Console.WriteLine("throttle delay: " + delay);
    //     }
    //     this.lastRestRequestTimestamp = this.milliseconds();
    //     var request = this.sign(path, api, method, parameters, headers, body);
    //     return await fetch(request["url"] as String, request["method"] as String, request["headers"] as dict, request["body"] as dict);
    // }

    public object call(string implicitEndpoint, object parameters2)
    {
        var parameters = (dict)parameters2;
        if (this.transformedApi.TryGetValue(implicitEndpoint, out var info))
        {
            var endpointInfo = info as dict;
            var method = endpointInfo["method"] as String;
            var path = endpointInfo["path"] as String;
            var api = endpointInfo["api"] as String;
            var cost = endpointInfo["cost"] != null ? endpointInfo["cost"] : 1;

            // return await this.fetch2(path, api, method, new dict(), new dict(), parameters, new dict { { "cost", cost } });

        }
        throw new Exception("Endpoint not found!");
    }

    public async virtual Task<object> callAsync(object implicitEndpoint2, object parameters = null)
    {
        parameters ??= new Dictionary<string, object>();
        var implicitEndpoint = (string)implicitEndpoint2;
        if (this.transformedApi.TryGetValue(implicitEndpoint, out var info))
        {
            var endpointInfo = info as dict;
            var method = endpointInfo["method"] as String;
            var path = endpointInfo["path"] as String;
            var api = endpointInfo["api"];
            var cost = endpointInfo["cost"] != null ? endpointInfo["cost"] : 1;

            // return await this.fetch2(path, api, method, new dict(), new dict(), (dict)parameters, new dict { { "cost", cost } });
            // var res = await this.fetch2(path, api, method, parameters, new dict(), new dict(), new dict { { "cost", cost } });
            var res = await this.fetch2(path, api, method, parameters, new dict(), null, new dict { { "cost", cost } }); // body null here, does it make a difference?
            return res;

        }
        throw new Exception("Endpoint not found!");
    }


    public void handleErrors(int statusCode, string statusText, string url, string method, dict responseHeaders, dict responseBody, dict response, dict requestHeaders, dict requestBody)
    {
        // it is a stub method that must be virtuald in the derived exchange classes
        // throw new NotSupported (this.id + ' handleErrors() not implemented yet');
    }


    public virtual dict sign(object path, object api, string method = "GET", dict headers = null, object body2 = null, object parameters2 = null)
    {
        api ??= "public";
        headers ??= new dict();
        body2 ??= new dict();
        parameters2 ??= new dict();

        var body = (dict)body2;
        var parameters = (dict)parameters2;

        var url = this.url;
        if (((string)api) == "public")
        {
            if (parameters.Keys.Count > 0)
                url += path + "?" + this.urlencode(parameters);
        }

        return new dict {
            { "url", this.url + path },
            { "method", method },
            { "headers", headers },
            { "body", body },
        };
    }

    public Int64 seconds()
    {
        double res = (DateTime.UtcNow.Subtract(new DateTime(1970, 1, 1)).TotalSeconds);
        return Convert.ToInt64(res);
    }

    public async virtual Task<object> loadMarketsHelper(bool reload = false, dict parameters = null)
    {
        if (!reload && this.markets != null)
        {
            if (this.markets_by_id == null)
            {
                return this.setMarkets(this.markets);
            }
            // return Task.FromResult(this.markets);
            return this.markets;
        }

        object currencies = null;
        var has = this.has as dict;
        if (has["fetchCurrencies"] != null)
        {
            currencies = await this.fetchCurrencies();
        }
        var markets = await this.fetchMarkets();
        return this.setMarkets(markets, currencies);
    }

    public virtual Task<object> loadMarkets(object reload2 = null, object parameters2 = null)
    {
        reload2 ??= false;
        var reload = (bool)reload2;
        parameters2 ??= new dict();
        var parameters = (dict)parameters2;
        if ((reload && !this.reloadingMarkets) || this.marketsLoading == null)
        {
            this.reloadingMarkets = true;
            this.marketsLoading = (this.loadMarketsHelper(reload, parameters).ContinueWith((t) =>
            {
                this.reloadingMarkets = false;
                return t.Result;
            }));
        }

        return marketsLoading;
    }

    public virtual async Task<object> fetchMarkets(object parameters = null)
    {
        return this.toArray(this.markets);
    }

    public virtual async Task<object> fetchCurrencies(object parameters = null)
    {
        return this.currencies;
    }

    public void log(object s)
    {
        Console.WriteLine((string)s);
    }

    public string totp(object a)
    {
        return "";
    }

    public bool checkAddress(object address)
    {
        return true;
    }

    public int parseTimeframe(object timeframe2)
    {
        var timeframe = (string)timeframe2;
        var amount = Int32.Parse(timeframe.Substring(0, timeframe.Length - 1));
        var unit = timeframe.Substring(timeframe.Length - 1);
        int scale = 0;
        if (unit == "y")
        {
            scale = 60 * 60 * 24 * 365;
        }
        else if (unit == "M")
        {
            scale = 60 * 60 * 24 * 30;
        }
        else if (unit == "w")
        {
            scale = 60 * 60 * 24 * 7;
        }
        else if (unit == "d")
        {
            scale = 60 * 60 * 24;
        }
        else if (unit == "h")
        {
            scale = 60 * 60;
        }
        else if (unit == "m")
        {
            scale = 60;
        }
        else if (unit == "s")
        {
            scale = 1;
        }
        else
        {
            throw new Exception("Invalid timeframe: " + timeframe);
        }
        return amount * scale;
    }

    public async Task throttle(object cost)
    {
        await this.throttler.throttle(cost);
    }

    public void initRestLimiter()
    {
        if (this.rateLimit == -1)
        {
            throw new Exception(this.id + ".rateLimit property is not configured'");
        }
        this.tokenBucket = (dict)this.extend(new dict() {
            {"delay" , 0.001},
            {"capacity" , 1},
            {"cost" , 1},
            {"maxCapacity", 1000},
            {"refillRate", (this.rateLimit > 0) ? 1 / this.rateLimit : float.MaxValue},
        }, this.tokenBucket);
        this.throttler = new Throttler(this.tokenBucket);
    }

    public object clone(object o)
    {
        return o;
    }

    // public virtual void setSandboxMode(object enable2)
    // {
    //     var enable = (bool)enable2;
    //     var urls = safeValue(this.urls, "api");
    //     var apiBackup = safeValue(this.urls, "apiBackup");
    //     if (enable)
    //     {
    //         var urlsDict = this.urls as dict;
    //         var test = safeValue(urlsDict, "test");
    //         var api = safeValue(urlsDict, "api");
    //         if (test != null)
    //         {
    //             if (api.GetType() == typeof(string))
    //             {
    //                 urlsDict["apiBackup"] = urls;
    //                 ((dict)this.urls)["api"] = test as dict;

    //             }
    //             else
    //             {
    //                 urlsDict["apiBackup"] = api;
    //                 ((dict)this.urls)["api"] = test; // clone here?
    //             }
    //         }
    //         else
    //         {
    //             throw new NotSupported("Sandbox mode is not supported by this exchange");

    //         }

    //     }
    //     else if (apiBackup != null)
    //     {
    //         if (api.GetType() == typeof(string))
    //         {
    //             api = apiBackup as dict;

    //         }
    //         else
    //         {
    //             api = apiBackup as dict; // clone this
    //         }
    //     }

    // }

    public void checkRequiredDependencies()
    {
        // stub to implement later
    }

    public virtual object parseNumber(object value, object defaultValue = null)
    {
        if (value == null || (value.GetType() == typeof(string) && value.ToString().Trim() == ""))
            return defaultValue;


        try
        {
            return Convert.ToDouble(value, CultureInfo.InvariantCulture);
        }
        catch (Exception e)
        {
            return defaultValue;
        }
        // if (this.number.GetType() == typeof(float).GetType())
        // {
        //     return double.Parse(value.ToString(), CultureInfo.InvariantCulture);
        // }
        // return value;
    }

    public object convertToBigInt(object value)
    {
        if (value.GetType() == typeof(float).GetType())
        {
            return Convert.ToInt64(value);
        }
        return value;
    }

    public bool valueIsDefined(object value)
    {
        return value != null;
    }

    public object arraySlice(object array, object first, object second = null)
    {
        var firstInt = Convert.ToInt32(first);
        var parsedArray = ((List<object>)array);
        if (second == null)
        {
            if (firstInt < 0)
            {
                var index = parsedArray.Count + firstInt;
                index = index < 0 ? 0 : index;
                return (parsedArray.ToArray()[index..]).ToList();
            }
            return (parsedArray.ToArray()[firstInt..]).ToList();
        }
        var secondInt = Convert.ToInt32(second);
        return (parsedArray.ToArray()[firstInt..secondInt]).ToList();
    }

    public object stringToCharsArray(object str)
    {
        return str.ToString().ToCharArray();
    }

    public Task sleep(object ms)
    {
        return Task.Delay(Convert.ToInt32(ms));
    }

    public bool isEmpty(object a)
    {
        if (a == null)
            return true;
        if (a.GetType() == typeof(string))
            return a.ToString().Length == 0;
        if (a.GetType() == typeof(List<object>))
            return ((List<object>)a).Count == 0;
        if (a.GetType() == typeof(dict))
            return ((dict)a).Count == 0;
        return false;
    }

    public void spawn(object methodName, object[] args = null)
    {
        // stub to implement later
        Task.Run(() => callDynamicallyAsync(methodName, args));
    }

    public void delay(object timeout2, object methodName, object[] args = null)
    {
        Task.Delay(Convert.ToInt32(timeout2)).ContinueWith((t) => spawn(methodName, args));
    }
}


public static class BoolExtensions
{
    public static string ToString(this bool _bool)
    {
        return _bool.ToString().ToLowerInvariant();
    }
}<|MERGE_RESOLUTION|>--- conflicted
+++ resolved
@@ -153,12 +153,8 @@
             this.log("fetch Request:\n" + this.id + " " + method + " " + url + "\nRequestHeaders:\n" + this.stringifyObject(headers) + "\nRequestBody:\n" + this.stringifyObject(body) + "\n");
 
         // add headers
-<<<<<<< HEAD
-        httpClient.DefaultRequestHeaders.Accept.Clear();
-=======
         client.DefaultRequestHeaders.Accept.Clear();
         client.DefaultRequestHeaders.Clear();
->>>>>>> 2b72cc55
         var headersList = new List<string>(headers.Keys);
 
         var contentType = "";
@@ -185,17 +181,7 @@
         var result = "";
         HttpResponseMessage response = null;
         object responseBody = null;
-<<<<<<< HEAD
-
-        if (method == "GET")
-        {
-            response = await this.httpClient.GetAsync(url);
-            result = await response.Content.ReadAsStringAsync();
-        }
-        else
-=======
         try
->>>>>>> 2b72cc55
         {
 
             if (method == "GET")
@@ -211,20 +197,6 @@
 #else
                 var contentTypeHeader = contentType;
 #endif
-<<<<<<< HEAD
-            var stringContent = body != null ? new StringContent(body, Encoding.UTF8, contentTypeHeader) : null;
-            if (method == "POST")
-            {
-                response = await this.httpClient.PostAsync(url, stringContent);
-            }
-            else if (method == "DELETE")
-            {
-                response = await this.httpClient.DeleteAsync(url);
-            }
-            else if (method == "PUT")
-            {
-                response = await this.httpClient.PutAsync(url, stringContent);
-=======
                 var stringContent = body != null ? new StringContent(body, Encoding.UTF8, contentTypeHeader) : null;
                 if (method == "POST")
                 {
@@ -251,7 +223,6 @@
                     response = await client.SendAsync(request);
                 }
                 result = await response.Content.ReadAsStringAsync();
->>>>>>> 2b72cc55
             }
 
         }
@@ -262,10 +233,6 @@
                 var errorMessage = this.id + ' ' + method + ' ' + url + ' ' + e.Message;
                 throw new NetworkError(errorMessage);
 
-<<<<<<< HEAD
-                response = await httpClient.SendAsync(request);
-=======
->>>>>>> 2b72cc55
             }
             throw e;
         }
