--- conflicted
+++ resolved
@@ -606,7 +606,6 @@
         return Task.Delay(Convert.ToInt32(ms));
     }
 
-<<<<<<< HEAD
     public bool isEmpty(object a)
     {
         if (a == null)
@@ -633,7 +632,7 @@
     public void delay(object timeout2, object methodName, object[] args = null)
     {
         Task.Delay(Convert.ToInt32(timeout2)).ContinueWith((t) => spawn(methodName, args));
-=======
+    }
     public void setProperty(object obj, object property, object defaultValue = null)
     {
         var type = obj.GetType();
@@ -642,10 +641,43 @@
         {
             prop.SetValue(obj, defaultValue);
         }
->>>>>>> 94f77852
-    }
+    }
+
+    public class DynamicInvoker
+    {
+        public static object InvokeMethod(object action, object[] parameters)
+        {
+            // var methodName = (string)methodName2;
+            // // Assuming the method is in the current class for simplicity
+            // MethodInfo methodInfo = typeof(DynamicInvoker).GetMethod(methodName);
+
+            // if (methodInfo != null)
+            // {
+            //     Delegate methodDelegate = Delegate.CreateDelegate(typeof(Action), methodInfo);
+            //     methodDelegate.DynamicInvoke(parameters);
+            // }
+            // else
+            // {
+            //     throw new Exception("Method not found.");
+            // }
+            Delegate myDelegate = action as Delegate;
+
+            // Get parameter types
+            // MethodInfo methodInfo = myDelegate.Method;
+            // ParameterInfo[] parametersAux = methodInfo.GetParameters();
+
+            // Prepare arguments (in a real scenario, these would be dynamically determined)
+            // object[] args = new object[parametersAux.Length];
+            // args[0] = 123; // Assuming the first parameter is an int
+            // args[1] = "Hello"; // Assuming the second parameter is a string
+
+            // Dynamically invoke the action
+            var result = myDelegate.DynamicInvoke(parameters);
+            return result;
+        }
+    }
+
 }
-
 
 public static class BoolExtensions
 {
@@ -653,39 +685,4 @@
     {
         return _bool.ToString().ToLowerInvariant();
     }
-}
-
-
-public class DynamicInvoker
-{
-    public static object InvokeMethod(object action, object[] parameters)
-    {
-        // var methodName = (string)methodName2;
-        // // Assuming the method is in the current class for simplicity
-        // MethodInfo methodInfo = typeof(DynamicInvoker).GetMethod(methodName);
-
-        // if (methodInfo != null)
-        // {
-        //     Delegate methodDelegate = Delegate.CreateDelegate(typeof(Action), methodInfo);
-        //     methodDelegate.DynamicInvoke(parameters);
-        // }
-        // else
-        // {
-        //     throw new Exception("Method not found.");
-        // }
-        Delegate myDelegate = action as Delegate;
-
-        // Get parameter types
-        // MethodInfo methodInfo = myDelegate.Method;
-        // ParameterInfo[] parametersAux = methodInfo.GetParameters();
-
-        // Prepare arguments (in a real scenario, these would be dynamically determined)
-        // object[] args = new object[parametersAux.Length];
-        // args[0] = 123; // Assuming the first parameter is an int
-        // args[1] = "Hello"; // Assuming the second parameter is a string
-
-        // Dynamically invoke the action
-        var result = myDelegate.DynamicInvoke(parameters);
-        return result;
-    }
 }