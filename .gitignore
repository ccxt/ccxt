--- conflicted
+++ resolved
@@ -37,12 +37,9 @@
 *.log
 *.un~
 *.pyc
-<<<<<<< HEAD
 bin/
 obj/
-=======
 
 # docs
 wiki/spec.md
-wiki/examples/**/*.md
->>>>>>> a8fa8183
+wiki/examples/**/*.md