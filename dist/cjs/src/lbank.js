--- conflicted
+++ resolved
@@ -639,11 +639,7 @@
          * @method
          * @name lbank2#fetchTickers
          * @description fetches price tickers for multiple markets, statistical information calculated over the past 24 hours for each market
-<<<<<<< HEAD
-         * @see https://www.lbank.info/en-US/docs/index.html#query-current-market-data-new
-=======
          * @see https://www.lbank.com/en-US/docs/index.html#query-current-market-data-new
->>>>>>> f0305503
          * @see https://www.lbank.com/en-US/docs/contract.html#query-contract-market-list
          * @param {string[]|undefined} symbols unified symbols of the markets to fetch the ticker for, all market tickers are returned if not assigned
          * @param {object} [params] extra parameters specific to the exchange API endpoint
