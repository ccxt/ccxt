'use strict';

var bingx$1 = require('./abstract/bingx.js');
var errors = require('./base/errors.js');
var Precise = require('./base/Precise.js');
var sha256 = require('./static_dependencies/noble-hashes/sha256.js');
var number = require('./base/functions/number.js');

//  ---------------------------------------------------------------------------
//  ---------------------------------------------------------------------------
/**
 * @class bingx
 * @augments Exchange
 */
class bingx extends bingx$1 {
    describe() {
        return this.deepExtend(super.describe(), {
            'id': 'bingx',
            'name': 'BingX',
            'countries': ['US'],
            'rateLimit': 100,
            'version': 'v1',
            'certified': true,
            'pro': true,
            'has': {
                'CORS': undefined,
                'spot': true,
                'margin': false,
                'swap': true,
                'future': false,
                'option': false,
                'addMargin': true,
                'cancelAllOrders': true,
                'cancelAllOrdersAfter': true,
                'cancelOrder': true,
                'cancelOrders': true,
                'closeAllPositions': true,
                'closePosition': true,
                'createMarketBuyOrderWithCost': true,
                'createMarketOrderWithCost': true,
                'createMarketSellOrderWithCost': true,
                'createOrder': true,
                'createOrders': true,
                'createOrderWithTakeProfitAndStopLoss': true,
                'createStopLossOrder': true,
                'createTakeProfitOrder': true,
                'createTrailingAmountOrder': true,
                'createTrailingPercentOrder': true,
                'createTriggerOrder': true,
                'fetchBalance': true,
                'fetchCanceledOrders': true,
                'fetchClosedOrders': true,
                'fetchCurrencies': true,
                'fetchDepositAddress': true,
                'fetchDepositAddresses': false,
                'fetchDepositAddressesByNetwork': true,
                'fetchDeposits': true,
                'fetchDepositWithdrawFee': 'emulated',
                'fetchDepositWithdrawFees': true,
                'fetchFundingRate': true,
                'fetchFundingRateHistory': true,
                'fetchFundingRates': true,
                'fetchLeverage': true,
                'fetchLiquidations': false,
                'fetchMarginAdjustmentHistory': false,
                'fetchMarginMode': true,
                'fetchMarkets': true,
                'fetchMarkOHLCV': true,
                'fetchMarkPrice': true,
                'fetchMarkPrices': true,
                'fetchMyLiquidations': true,
                'fetchOHLCV': true,
                'fetchOpenInterest': true,
                'fetchOpenOrders': true,
                'fetchOrder': true,
                'fetchOrderBook': true,
                'fetchOrders': true,
                'fetchPosition': true,
                'fetchPositionHistory': false,
                'fetchPositionMode': true,
                'fetchPositions': true,
                'fetchPositionsHistory': false,
                'fetchTicker': true,
                'fetchTickers': true,
                'fetchTime': true,
                'fetchTrades': true,
                'fetchTradingFee': true,
                'fetchTransfers': true,
                'fetchWithdrawals': true,
                'reduceMargin': true,
                'sandbox': true,
                'setLeverage': true,
                'setMargin': true,
                'setMarginMode': true,
                'setPositionMode': true,
                'transfer': true,
            },
            'hostname': 'bingx.com',
            'urls': {
                'logo': 'https://github-production-user-asset-6210df.s3.amazonaws.com/1294454/253675376-6983b72e-4999-4549-b177-33b374c195e3.jpg',
                'api': {
                    'spot': 'https://open-api.{hostname}/openApi',
                    'swap': 'https://open-api.{hostname}/openApi',
                    'contract': 'https://open-api.{hostname}/openApi',
                    'wallets': 'https://open-api.{hostname}/openApi',
                    'user': 'https://open-api.{hostname}/openApi',
                    'subAccount': 'https://open-api.{hostname}/openApi',
                    'account': 'https://open-api.{hostname}/openApi',
                    'copyTrading': 'https://open-api.{hostname}/openApi',
                    'cswap': 'https://open-api.{hostname}/openApi',
                },
                'test': {
                    'swap': 'https://open-api-vst.{hostname}/openApi', // only swap is really "test" but since the API keys are the same, we want to keep all the functionalities when the user enables the sandboxmode
                },
                'www': 'https://bingx.com/',
                'doc': 'https://bingx-api.github.io/docs/',
                'referral': 'https://bingx.com/invite/OHETOM',
            },
            'fees': {
                'tierBased': true,
                'spot': {
                    'feeSide': 'get',
                    'maker': this.parseNumber('0.001'),
                    'taker': this.parseNumber('0.001'),
                },
                'swap': {
                    'feeSide': 'quote',
                    'maker': this.parseNumber('0.0002'),
                    'taker': this.parseNumber('0.0005'),
                },
            },
            'requiredCredentials': {
                'apiKey': true,
                'secret': true,
            },
            'api': {
                'spot': {
                    'v1': {
                        'public': {
                            'get': {
                                'server/time': 1,
                                'common/symbols': 1,
                                'market/trades': 1,
                                'market/depth': 1,
                                'market/kline': 1,
                                'ticker/24hr': 1,
                                'ticker/price': 1,
                                'ticker/bookTicker': 1,
                            },
                        },
                        'private': {
                            'get': {
                                'trade/query': 1,
                                'trade/openOrders': 1,
                                'trade/historyOrders': 1,
                                'trade/myTrades': 2,
                                'user/commissionRate': 5,
                                'account/balance': 2,
                            },
                            'post': {
                                'trade/order': 2,
                                'trade/cancel': 2,
                                'trade/batchOrders': 5,
                                'trade/order/cancelReplace': 5,
                                'trade/cancelOrders': 5,
                                'trade/cancelOpenOrders': 5,
                                'trade/cancelAllAfter': 5,
                            },
                        },
                    },
                    'v2': {
                        'public': {
                            'get': {
                                'market/depth': 1,
                                'market/kline': 1,
                            },
                        },
                    },
                    'v3': {
                        'private': {
                            'get': {
                                'get/asset/transfer': 1,
                                'asset/transfer': 1,
                                'capital/deposit/hisrec': 1,
                                'capital/withdraw/history': 1,
                            },
                            'post': {
                                'post/asset/transfer': 5,
                            },
                        },
                    },
                },
                'swap': {
                    'v1': {
                        'public': {
                            'get': {
                                'ticker/price': 1,
                                'market/historicalTrades': 1,
                            },
                        },
                        'private': {
                            'get': {
                                'positionSide/dual': 5,
                                'market/markPriceKlines': 1,
                                'trade/batchCancelReplace': 5,
                                'trade/fullOrder': 2,
                                'positionMargin/history': 2,
                            },
                            'post': {
                                'trade/cancelReplace': 2,
                                'positionSide/dual': 5,
                                'trade/closePosition': 2,
                            },
                        },
                    },
                    'v2': {
                        'public': {
                            'get': {
                                'server/time': 1,
                                'quote/contracts': 1,
                                'quote/price': 1,
                                'quote/depth': 1,
                                'quote/trades': 1,
                                'quote/premiumIndex': 1,
                                'quote/fundingRate': 1,
                                'quote/klines': 1,
                                'quote/openInterest': 1,
                                'quote/ticker': 1,
                                'quote/bookTicker': 1,
                            },
                        },
                        'private': {
                            'get': {
                                'user/balance': 2,
                                'user/positions': 2,
                                'user/income': 2,
                                'trade/openOrders': 2,
                                'trade/openOrder': 2,
                                'trade/order': 2,
                                'trade/marginType': 5,
                                'trade/leverage': 2,
                                'trade/forceOrders': 1,
                                'trade/allOrders': 2,
                                'trade/allFillOrders': 2,
                                'user/income/export': 2,
                                'user/commissionRate': 2,
                                'quote/bookTicker': 1,
                            },
                            'post': {
                                'trade/order': 2,
                                'trade/batchOrders': 2,
                                'trade/closeAllPositions': 2,
                                'trade/cancelAllAfter': 5,
                                'trade/marginType': 5,
                                'trade/leverage': 5,
                                'trade/positionMargin': 5,
                                'trade/order/test': 2,
                            },
                            'delete': {
                                'trade/order': 2,
                                'trade/batchOrders': 2,
                                'trade/allOpenOrders': 2,
                            },
                        },
                    },
                    'v3': {
                        'public': {
                            'get': {
                                'quote/klines': 1,
                            },
                        },
                    },
                },
                'cswap': {
                    'v1': {
                        'public': {
                            'get': {
                                'market/contracts': 1,
                                'market/premiumIndex': 1,
                                'market/openInterest': 1,
                                'market/klines': 1,
                                'market/depth': 1,
                                'market/ticker': 1,
                            },
                        },
                        'private': {
                            'get': {
                                'trade/leverage': 2,
                                'trade/forceOrders': 2,
                                'trade/allFillOrders': 2,
                                'trade/openOrders': 2,
                                'trade/orderDetail': 2,
                                'trade/orderHistory': 2,
                                'trade/marginType': 2,
                                'user/commissionRate': 2,
                                'user/positions': 2,
                                'user/balance': 2,
                            },
                            'post': {
                                'trade/order': 2,
                                'trade/leverage': 2,
                                'trade/closeAllPositions': 2,
                                'trade/marginType': 2,
                                'trade/positionMargin': 2,
                            },
                            'delete': {
                                'trade/allOpenOrders': 2,
                                'trade/cancelOrder': 2,
                            },
                        },
                    },
                },
                'contract': {
                    'v1': {
                        'private': {
                            'get': {
                                'allPosition': 2,
                                'allOrders': 2,
                                'balance': 2,
                            },
                        },
                    },
                },
                'wallets': {
                    'v1': {
                        'private': {
                            'get': {
                                'capital/config/getall': 5,
                                'capital/deposit/address': 5,
                                'capital/innerTransfer/records': 1,
                                'capital/subAccount/deposit/address': 5,
                                'capital/deposit/subHisrec': 2,
                                'capital/subAccount/innerTransfer/records': 1,
                                'capital/deposit/riskRecords': 5,
                            },
                            'post': {
                                'capital/withdraw/apply': 5,
                                'capital/innerTransfer/apply': 5,
                                'capital/subAccountInnerTransfer/apply': 2,
                                'capital/deposit/createSubAddress': 2,
                            },
                        },
                    },
                },
                'subAccount': {
                    'v1': {
                        'private': {
                            'get': {
                                'list': 10,
                                'assets': 2,
                            },
                            'post': {
                                'create': 10,
                                'apiKey/create': 2,
                                'apiKey/edit': 2,
                                'apiKey/del': 2,
                                'updateStatus': 10,
                            },
                        },
                    },
                },
                'account': {
                    'v1': {
                        'private': {
                            'get': {
                                'uid': 1,
                                'apiKey/query': 2,
                            },
                            'post': {
                                'innerTransfer/authorizeSubAccount': 1,
                            },
                        },
                    },
                },
                'user': {
                    'auth': {
                        'private': {
                            'post': {
                                'userDataStream': 2,
                            },
                            'put': {
                                'userDataStream': 2,
                            },
                            'delete': {
                                'userDataStream': 2,
                            },
                        },
                    },
                },
                'copyTrading': {
                    'v1': {
                        'private': {
                            'get': {
                                'swap/trace/currentTrack': 2,
                            },
                            'post': {
                                'swap/trace/closeTrackOrder': 2,
                                'swap/trace/setTPSL': 2,
                                'spot/trader/sellOrder': 10,
                            },
                        },
                    },
                },
                'api': {
                    'v3': {
                        'private': {
                            'get': {
                                'asset/transfer': 1,
                                'capital/deposit/hisrec': 1,
                                'capital/withdraw/history': 1,
                            },
                            'post': {
                                'post/asset/transfer': 1,
                            },
                        },
                    },
                },
            },
            'timeframes': {
                '1m': '1m',
                '3m': '3m',
                '5m': '5m',
                '15m': '15m',
                '30m': '30m',
                '1h': '1h',
                '2h': '2h',
                '4h': '4h',
                '6h': '6h',
                '12h': '12h',
                '1d': '1d',
                '3d': '3d',
                '1w': '1w',
                '1M': '1M',
            },
            'precisionMode': number.TICK_SIZE,
            'exceptions': {
                'exact': {
                    '400': errors.BadRequest,
                    '401': errors.AuthenticationError,
                    '403': errors.PermissionDenied,
                    '404': errors.BadRequest,
                    '429': errors.DDoSProtection,
                    '418': errors.PermissionDenied,
                    '500': errors.ExchangeError,
                    '504': errors.ExchangeError,
                    '100001': errors.AuthenticationError,
                    '100412': errors.AuthenticationError,
                    '100202': errors.InsufficientFunds,
                    '100204': errors.BadRequest,
                    '100400': errors.BadRequest,
                    '100410': errors.OperationFailed,
                    '100421': errors.BadSymbol,
                    '100440': errors.ExchangeError,
                    '100500': errors.OperationFailed,
                    '100503': errors.ExchangeError,
                    '80001': errors.BadRequest,
                    '80012': errors.InsufficientFunds,
                    '80014': errors.BadRequest,
                    '80016': errors.OrderNotFound,
                    '80017': errors.OrderNotFound,
                    '100414': errors.AccountSuspended,
                    '100419': errors.PermissionDenied,
                    '100437': errors.BadRequest,
                    '101204': errors.InsufficientFunds,
                    '110425': errors.InvalidOrder, // {"code":110425,"msg":"Please ensure that the minimum nominal value of the order placed must be greater than 2u","data":{}}
                },
                'broad': {},
            },
            'commonCurrencies': {
                'SNOW': 'Snowman',
                'OMNI': 'OmniCat',
                'NAP': '$NAP', // NAP on SOL = SNAP
            },
            'options': {
                'defaultType': 'spot',
                'accountsByType': {
                    'spot': 'FUND',
                    'swap': 'PFUTURES',
                    'future': 'SFUTURES',
                },
                'accountsById': {
                    'FUND': 'spot',
                    'PFUTURES': 'swap',
                    'SFUTURES': 'future',
                },
                'recvWindow': 5 * 1000,
                'broker': 'CCXT',
                'defaultNetworks': {
                    'ETH': 'ETH',
                    'USDT': 'ERC20',
                    'USDC': 'ERC20',
                    'BTC': 'BTC',
                    'LTC': 'LTC',
                },
                'networks': {
                    'ARB': 'ARBITRUM',
                    'MATIC': 'POLYGON',
                },
            },
        });
    }
    async fetchTime(params = {}) {
        /**
         * @method
         * @name bingx#fetchTime
         * @description fetches the current integer timestamp in milliseconds from the bingx server
         * @see https://bingx-api.github.io/docs/#/swapV2/base-info.html#Get%20Server%20Time
         * @param {object} [params] extra parameters specific to the exchange API endpoint
         * @returns {int} the current integer timestamp in milliseconds from the bingx server
         */
        const response = await this.swapV2PublicGetServerTime(params);
        //
        //    {
        //        "code": 0,
        //        "msg": "",
        //        "data": {
        //            "serverTime": 1675319535362
        //        }
        //    }
        //
        const data = this.safeDict(response, 'data');
        return this.safeInteger(data, 'serverTime');
    }
    async fetchCurrencies(params = {}) {
        /**
         * @method
         * @name bingx#fetchCurrencies
         * @description fetches all available currencies on an exchange
         * @see https://bingx-api.github.io/docs/#/common/account-api.html#All%20Coins
         * @param {object} [params] extra parameters specific to the exchange API endpoint
         * @returns {object} an associative dictionary of currencies
         */
        if (!this.checkRequiredCredentials(false)) {
            return undefined;
        }
        const isSandbox = this.safeBool(this.options, 'sandboxMode', false);
        if (isSandbox) {
            return undefined;
        }
        const response = await this.walletsV1PrivateGetCapitalConfigGetall(params);
        //
        //    {
        //      "code": 0,
        //      "timestamp": 1702623271477,
        //      "data": [
        //        {
        //          "coin": "BTC",
        //          "name": "BTC",
        //          "networkList": [
        //            {
        //              "name": "BTC",
        //              "network": "BTC",
        //              "isDefault": true,
        //              "minConfirm": 2,
        //              "withdrawEnable": true,
        //              "depositEnable": true,
        //              "withdrawFee": "0.0006",
        //              "withdrawMax": "1.17522",
        //              "withdrawMin": "0.0005",
        //              "depositMin": "0.0002"
        //            },
        //            {
        //              "name": "BTC",
        //              "network": "BEP20",
        //              "isDefault": false,
        //              "minConfirm": 15,
        //              "withdrawEnable": true,
        //              "depositEnable": true,
        //              "withdrawFee": "0.0000066",
        //              "withdrawMax": "1.17522",
        //              "withdrawMin": "0.0000066",
        //              "depositMin": "0.0002"
        //            }
        //          ]
        //        }
        //      ]
        //    }
        //
        const data = this.safeList(response, 'data', []);
        const result = {};
        for (let i = 0; i < data.length; i++) {
            const entry = data[i];
            const currencyId = this.safeString(entry, 'coin');
            const code = this.safeCurrencyCode(currencyId);
            const name = this.safeString(entry, 'name');
            const networkList = this.safeList(entry, 'networkList');
            const networks = {};
            let fee = undefined;
            let depositEnabled = false;
            let withdrawEnabled = false;
            let defaultLimits = {};
            for (let j = 0; j < networkList.length; j++) {
                const rawNetwork = networkList[j];
                const network = this.safeString(rawNetwork, 'network');
                const networkCode = this.networkIdToCode(network);
                const isDefault = this.safeBool(rawNetwork, 'isDefault');
                const networkDepositEnabled = this.safeBool(rawNetwork, 'depositEnable');
                if (networkDepositEnabled) {
                    depositEnabled = true;
                }
                const networkWithdrawEnabled = this.safeBool(rawNetwork, 'withdrawEnable');
                if (networkWithdrawEnabled) {
                    withdrawEnabled = true;
                }
                const limits = {
                    'withdraw': {
                        'min': this.safeNumber(rawNetwork, 'withdrawMin'),
                        'max': this.safeNumber(rawNetwork, 'withdrawMax'),
                    },
                };
                fee = this.safeNumber(rawNetwork, 'withdrawFee');
                if (isDefault) {
                    defaultLimits = limits;
                }
                const precision = this.safeNumber(rawNetwork, 'withdrawPrecision');
                const networkActive = networkDepositEnabled || networkWithdrawEnabled;
                networks[networkCode] = {
                    'info': rawNetwork,
                    'id': network,
                    'network': networkCode,
                    'fee': fee,
                    'active': networkActive,
                    'deposit': networkDepositEnabled,
                    'withdraw': networkWithdrawEnabled,
                    'precision': precision,
                    'limits': limits,
                };
            }
            const active = depositEnabled || withdrawEnabled;
            result[code] = {
                'info': entry,
                'code': code,
                'id': currencyId,
                'precision': undefined,
                'name': name,
                'active': active,
                'deposit': depositEnabled,
                'withdraw': withdrawEnabled,
                'networks': networks,
                'fee': fee,
                'limits': defaultLimits,
            };
        }
        return result;
    }
    async fetchSpotMarkets(params) {
        const response = await this.spotV1PublicGetCommonSymbols(params);
        //
        //    {
        //        "code": 0,
        //            "msg": "",
        //            "debugMsg": "",
        //            "data": {
        //              "symbols": [
        //                  {
        //                    "symbol": "GEAR-USDT",
        //                    "minQty": 735,
        //                    "maxQty": 2941177,
        //                    "minNotional": 5,
        //                    "maxNotional": 20000,
        //                    "status": 1,
        //                    "tickSize": 0.000001,
        //                    "stepSize": 1,
        //                    "apiStateSell": true,
        //                    "apiStateBuy": true,
        //                    "timeOnline": 0,
        //                    "offTime": 0,
        //                    "maintainTime": 0
        //                  },
        //                  ...
        //              ]
        //         }
        //    }
        //
        const data = this.safeDict(response, 'data');
        const markets = this.safeList(data, 'symbols', []);
        return this.parseMarkets(markets);
    }
    async fetchSwapMarkets(params) {
        const response = await this.swapV2PublicGetQuoteContracts(params);
        //
        //    {
        //        "code": 0,
        //        "msg": "",
        //        "data": [
        //            {
        //                "contractId": "100",
        //                "symbol": "BTC-USDT",
        //                "size": "0.0001",
        //                "quantityPrecision": "4",
        //                "pricePrecision": "1",
        //                "feeRate": "0.0005",
        //                "makerFeeRate": "0.0002",
        //                "takerFeeRate": "0.0005",
        //                "tradeMinLimit": "0",
        //                "tradeMinQuantity": "0.0001",
        //                "tradeMinUSDT": "2",
        //                "maxLongLeverage": "125",
        //                "maxShortLeverage": "125",
        //                "currency": "USDT",
        //                "asset": "BTC",
        //                "status": "1",
        //                "apiStateOpen": "true",
        //                "apiStateClose": "true",
        //                "ensureTrigger": true,
        //                "triggerFeeRate": "0.00020000"
        //            },
        //            ...
        //        ]
        //    }
        //
        const markets = this.safeList(response, 'data', []);
        return this.parseMarkets(markets);
    }
    async fetchInverseSwapMarkets(params) {
        const response = await this.cswapV1PublicGetMarketContracts(params);
        //
        //     {
        //         "code": 0,
        //         "msg": "",
        //         "timestamp": 1720074487610,
        //         "data": [
        //             {
        //                 "symbol": "BNB-USD",
        //                 "pricePrecision": 2,
        //                 "minTickSize": "10",
        //                 "minTradeValue": "10",
        //                 "minQty": "1.00000000",
        //                 "status": 1,
        //                 "timeOnline": 1713175200000
        //             },
        //         ]
        //     }
        //
        const markets = this.safeList(response, 'data', []);
        return this.parseMarkets(markets);
    }
    parseMarket(market) {
        const id = this.safeString(market, 'symbol');
        const symbolParts = id.split('-');
        const baseId = symbolParts[0];
        const quoteId = symbolParts[1];
        const base = this.safeCurrencyCode(baseId);
        const quote = this.safeCurrencyCode(quoteId);
        let currency = this.safeString(market, 'currency');
        let checkIsInverse = false;
        let checkIsLinear = true;
        const minTickSize = this.safeNumber(market, 'minTickSize');
        if (minTickSize !== undefined) {
            // inverse swap market
            currency = baseId;
            checkIsInverse = true;
            checkIsLinear = false;
        }
        const settle = this.safeCurrencyCode(currency);
        let pricePrecision = this.safeNumber(market, 'tickSize');
        if (pricePrecision === undefined) {
            pricePrecision = this.parseNumber(this.parsePrecision(this.safeString(market, 'pricePrecision')));
        }
        let quantityPrecision = this.safeNumber(market, 'stepSize');
        if (quantityPrecision === undefined) {
            quantityPrecision = this.parseNumber(this.parsePrecision(this.safeString(market, 'quantityPrecision')));
        }
        const type = (settle !== undefined) ? 'swap' : 'spot';
        const spot = type === 'spot';
        const swap = type === 'swap';
        let symbol = base + '/' + quote;
        if (settle !== undefined) {
            symbol += ':' + settle;
        }
        const fees = this.safeDict(this.fees, type, {});
        const contractSize = (swap) ? this.parseNumber('1') : undefined;
        let isActive = false;
        if ((this.safeString(market, 'apiStateOpen') === 'true') && (this.safeString(market, 'apiStateClose') === 'true')) {
            isActive = true; // swap active
        }
        else if (this.safeBool(market, 'apiStateSell') && this.safeBool(market, 'apiStateBuy') && (this.safeString(market, 'status') === '1')) {
            isActive = true; // spot active
        }
        const isInverse = (spot) ? undefined : checkIsInverse;
        const isLinear = (spot) ? undefined : checkIsLinear;
        let timeOnline = this.safeInteger(market, 'timeOnline');
        if (timeOnline === 0) {
            timeOnline = undefined;
        }
        return this.safeMarketStructure({
            'id': id,
            'symbol': symbol,
            'base': base,
            'quote': quote,
            'settle': settle,
            'baseId': baseId,
            'quoteId': quoteId,
            'settleId': currency,
            'type': type,
            'spot': spot,
            'margin': false,
            'swap': swap,
            'future': false,
            'option': false,
            'active': isActive,
            'contract': swap,
            'linear': isLinear,
            'inverse': isInverse,
            'taker': this.safeNumber(fees, 'taker'),
            'maker': this.safeNumber(fees, 'maker'),
            'feeSide': this.safeString(fees, 'feeSide'),
            'contractSize': contractSize,
            'expiry': undefined,
            'expiryDatetime': undefined,
            'strike': undefined,
            'optionType': undefined,
            'precision': {
                'amount': quantityPrecision,
                'price': pricePrecision,
            },
            'limits': {
                'leverage': {
                    'min': undefined,
                    'max': undefined,
                },
                'amount': {
                    'min': this.safeNumber2(market, 'minQty', 'tradeMinQuantity'),
                    'max': this.safeNumber(market, 'maxQty'),
                },
                'price': {
                    'min': minTickSize,
                    'max': undefined,
                },
                'cost': {
                    'min': this.safeNumberN(market, ['minNotional', 'tradeMinUSDT', 'minTradeValue']),
                    'max': this.safeNumber(market, 'maxNotional'),
                },
            },
            'created': timeOnline,
            'info': market,
        });
    }
    async fetchMarkets(params = {}) {
        /**
         * @method
         * @name bingx#fetchMarkets
         * @description retrieves data on all markets for bingx
         * @see https://bingx-api.github.io/docs/#/spot/market-api.html#Query%20Symbols
         * @see https://bingx-api.github.io/docs/#/swapV2/market-api.html#Contract%20Information
         * @see https://bingx-api.github.io/docs/#/en-us/cswap/market-api.html#Contract%20Information
         * @param {object} [params] extra parameters specific to the exchange API endpoint
         * @returns {object[]} an array of objects representing market data
         */
        const requests = [this.fetchSwapMarkets(params)];
        const isSandbox = this.safeBool(this.options, 'sandboxMode', false);
        if (!isSandbox) {
            requests.push(this.fetchInverseSwapMarkets(params));
            requests.push(this.fetchSpotMarkets(params)); // sandbox is swap only
        }
        const promises = await Promise.all(requests);
        const linearSwapMarkets = this.safeList(promises, 0, []);
        const inverseSwapMarkets = this.safeList(promises, 1, []);
        const spotMarkets = this.safeList(promises, 2, []);
        const swapMarkets = this.arrayConcat(linearSwapMarkets, inverseSwapMarkets);
        return this.arrayConcat(spotMarkets, swapMarkets);
    }
    async fetchOHLCV(symbol, timeframe = '1m', since = undefined, limit = undefined, params = {}) {
        /**
         * @method
         * @name bingx#fetchOHLCV
         * @description fetches historical candlestick data containing the open, high, low, and close price, and the volume of a market
         * @see https://bingx-api.github.io/docs/#/swapV2/market-api.html#K-Line%20Data
         * @see https://bingx-api.github.io/docs/#/spot/market-api.html#Candlestick%20chart%20data
         * @see https://bingx-api.github.io/docs/#/swapV2/market-api.html#%20K-Line%20Data
         * @see https://bingx-api.github.io/docs/#/en-us/swapV2/market-api.html#K-Line%20Data%20-%20Mark%20Price
         * @see https://bingx-api.github.io/docs/#/en-us/cswap/market-api.html#Get%20K-line%20Data
         * @param {string} symbol unified symbol of the market to fetch OHLCV data for
         * @param {string} timeframe the length of time each candle represents
         * @param {int} [since] timestamp in ms of the earliest candle to fetch
         * @param {int} [limit] the maximum amount of candles to fetch
         * @param {object} [params] extra parameters specific to the exchange API endpoint
         * @param {int} [params.until] timestamp in ms of the latest candle to fetch
         * @param {boolean} [params.paginate] default false, when true will automatically paginate by calling this endpoint multiple times. See in the docs all the [available parameters](https://github.com/ccxt/ccxt/wiki/Manual#pagination-params)
         * @returns {int[][]} A list of candles ordered as timestamp, open, high, low, close, volume
         */
        await this.loadMarkets();
        let paginate = false;
        [paginate, params] = this.handleOptionAndParams(params, 'fetchOHLCV', 'paginate', false);
        if (paginate) {
            return await this.fetchPaginatedCallDeterministic('fetchOHLCV', symbol, since, limit, timeframe, params, 1440);
        }
        const market = this.market(symbol);
        const request = {
            'symbol': market['id'],
        };
        request['interval'] = this.safeString(this.timeframes, timeframe, timeframe);
        if (since !== undefined) {
            request['startTime'] = since;
        }
        if (limit !== undefined) {
            request['limit'] = limit;
        }
        const until = this.safeInteger2(params, 'until', 'endTime');
        if (until !== undefined) {
            params = this.omit(params, ['until']);
            request['endTime'] = until;
        }
        let response = undefined;
        if (market['spot']) {
            response = await this.spotV1PublicGetMarketKline(this.extend(request, params));
        }
        else {
            if (market['inverse']) {
                response = await this.cswapV1PublicGetMarketKlines(this.extend(request, params));
            }
            else {
                const price = this.safeString(params, 'price');
                params = this.omit(params, 'price');
                if (price === 'mark') {
                    response = await this.swapV1PrivateGetMarketMarkPriceKlines(this.extend(request, params));
                }
                else {
                    response = await this.swapV3PublicGetQuoteKlines(this.extend(request, params));
                }
            }
        }
        //
        //    {
        //        "code": 0,
        //        "msg": "",
        //        "data": [
        //          {
        //            "open": "19396.8",
        //            "close": "19394.4",
        //            "high": "19397.5",
        //            "low": "19385.7",
        //            "volume": "110.05",
        //            "time": 1666583700000
        //          },
        //          ...
        //        ]
        //    }
        //
        // fetchMarkOHLCV
        //
        //    {
        //        "code": 0,
        //        "msg": "",
        //        "data": [
        //            {
        //                "open": "42191.7",
        //                "close": "42189.5",
        //                "high": "42196.5",
        //                "low": "42189.5",
        //                "volume": "0.00",
        //                "openTime": 1706508840000,
        //                "closeTime": 1706508840000
        //            }
        //        ]
        //    }
        //
        let ohlcvs = this.safeValue(response, 'data', []);
        if (!Array.isArray(ohlcvs)) {
            ohlcvs = [ohlcvs];
        }
        return this.parseOHLCVs(ohlcvs, market, timeframe, since, limit);
    }
    parseOHLCV(ohlcv, market = undefined) {
        //
        //    {
        //        "open": "19394.4",
        //        "close": "19379.0",
        //        "high": "19394.4",
        //        "low": "19368.3",
        //        "volume": "167.44",
        //        "time": 1666584000000
        //    }
        //
        // fetchMarkOHLCV
        //
        //    {
        //        "open": "42191.7",
        //        "close": "42189.5",
        //        "high": "42196.5",
        //        "low": "42189.5",
        //        "volume": "0.00",
        //        "openTime": 1706508840000,
        //        "closeTime": 1706508840000
        //    }
        // spot
        //    [
        //        1691402580000,
        //        29093.61,
        //        29093.93,
        //        29087.73,
        //        29093.24,
        //        0.59,
        //        1691402639999,
        //        17221.07
        //    ]
        //
        if (Array.isArray(ohlcv)) {
            return [
                this.safeInteger(ohlcv, 0),
                this.safeNumber(ohlcv, 1),
                this.safeNumber(ohlcv, 2),
                this.safeNumber(ohlcv, 3),
                this.safeNumber(ohlcv, 4),
                this.safeNumber(ohlcv, 5),
            ];
        }
        return [
            this.safeInteger2(ohlcv, 'time', 'closeTime'),
            this.safeNumber(ohlcv, 'open'),
            this.safeNumber(ohlcv, 'high'),
            this.safeNumber(ohlcv, 'low'),
            this.safeNumber(ohlcv, 'close'),
            this.safeNumber(ohlcv, 'volume'),
        ];
    }
    async fetchTrades(symbol, since = undefined, limit = undefined, params = {}) {
        /**
         * @method
         * @name bingx#fetchTrades
         * @description get the list of most recent trades for a particular symbol
         * @see https://bingx-api.github.io/docs/#/spot/market-api.html#Query%20transaction%20records
         * @see https://bingx-api.github.io/docs/#/swapV2/market-api.html#The%20latest%20Trade%20of%20a%20Trading%20Pair
         * @param {string} symbol unified symbol of the market to fetch trades for
         * @param {int} [since] timestamp in ms of the earliest trade to fetch
         * @param {int} [limit] the maximum amount of trades to fetch
         * @param {object} [params] extra parameters specific to the exchange API endpoint
         * @returns {object[]} a list of [trade structures]{@link https://docs.ccxt.com/#/?id=public-trades}
         */
        await this.loadMarkets();
        const market = this.market(symbol);
        const request = {
            'symbol': market['id'],
        };
        if (limit !== undefined) {
            request['limit'] = Math.min(limit, 100); // avoid API exception "limit should less than 100"
        }
        let response = undefined;
        let marketType = undefined;
        [marketType, params] = this.handleMarketTypeAndParams('fetchTrades', market, params);
        if (marketType === 'spot') {
            response = await this.spotV1PublicGetMarketTrades(this.extend(request, params));
        }
        else {
            response = await this.swapV2PublicGetQuoteTrades(this.extend(request, params));
        }
        //
        // spot
        //
        //    {
        //        "code": 0,
        //        "data": [
        //            {
        //                "id": 43148253,
        //                "price": 25714.71,
        //                "qty": 1.674571,
        //                "time": 1655085975589,
        //                "buyerMaker": false
        //            }
        //        ]
        //    }
        //
        // swap
        //
        //    {
        //      "code":0,
        //      "msg":"",
        //      "data":[
        //        {
        //          "time": 1672025549368,
        //          "isBuyerMaker": true,
        //          "price": "16885.0",
        //          "qty": "3.3002",
        //          "quoteQty": "55723.87"
        //        },
        //        ...
        //      ]
        //    }
        //
        const trades = this.safeList(response, 'data', []);
        return this.parseTrades(trades, market, since, limit);
    }
    parseTrade(trade, market = undefined) {
        //
        // spot fetchTrades
        //
        //    {
        //        "id": 43148253,
        //        "price": 25714.71,
        //        "qty": 1.674571,
        //        "time": 1655085975589,
        //        "buyerMaker": false
        //    }
        //
        // spot fetchMyTrades
        //
        //     {
        //         "symbol": "LTC-USDT",
        //         "id": 36237072,
        //         "orderId": 1674069326895775744,
        //         "price": "85.891",
        //         "qty": "0.0582",
        //         "quoteQty": "4.9988562000000005",
        //         "commission": -0.00005820000000000001,
        //         "commissionAsset": "LTC",
        //         "time": 1687964205000,
        //         "isBuyer": true,
        //         "isMaker": false
        //     }
        //
        // swap fetchTrades
        //
        //    {
        //        "time": 1672025549368,
        //        "isBuyerMaker": true,
        //        "price": "16885.0",
        //        "qty": "3.3002",
        //        "quoteQty": "55723.87"
        //    }
        //
        // swap fetchMyTrades
        //
        //    {
        //        "volume": "0.1",
        //        "price": "106.75",
        //        "amount": "10.6750",
        //        "commission": "-0.0053",
        //        "currency": "USDT",
        //        "orderId": "1676213270274379776",
        //        "liquidatedPrice": "0.00",
        //        "liquidatedMarginRatio": "0.00",
        //        "filledTime": "2023-07-04T20:56:01.000+0800"
        //    }
        //
        // ws spot
        //
        //    {
        //        "E": 1690214529432,
        //        "T": 1690214529386,
        //        "e": "trade",
        //        "m": true,
        //        "p": "29110.19",
        //        "q": "0.1868",
        //        "s": "BTC-USDT",
        //        "t": "57903921"
        //    }
        //
        // ws linear swap
        //
        //    {
        //        "q": "0.0421",
        //        "p": "29023.5",
        //        "T": 1690221401344,
        //        "m": false,
        //        "s": "BTC-USDT"
        //    }
        //
        // ws inverse swap
        //
        //     {
        //         "e": "trade",
        //         "E": 1722920589665,
        //         "s": "BTC-USD",
        //         "t": "39125001",
        //         "p": "55360.0",
        //         "q": "1",
        //         "T": 1722920589582,
        //         "m": false
        //     }
        //
        // inverse swap fetchMyTrades
        //
        //     {
        //         "orderId": "1817441228670648320",
        //         "symbol": "SOL-USD",
        //         "type": "MARKET",
        //         "side": "BUY",
        //         "positionSide": "LONG",
        //         "tradeId": "97244554",
        //         "volume": "2",
        //         "tradePrice": "182.652",
        //         "amount": "20.00000000",
        //         "realizedPnl": "0.00000000",
        //         "commission": "-0.00005475",
        //         "currency": "SOL",
        //         "buyer": true,
        //         "maker": false,
        //         "tradeTime": 1722146730000
        //     }
        //
        let time = this.safeIntegerN(trade, ['time', 'filledTm', 'T', 'tradeTime']);
        const datetimeId = this.safeString(trade, 'filledTm');
        if (datetimeId !== undefined) {
            time = this.parse8601(datetimeId);
        }
        if (time === 0) {
            time = undefined;
        }
        const cost = this.safeString(trade, 'quoteQty');
        // const type = (cost === undefined) ? 'spot' : 'swap'; this is not reliable
        const currencyId = this.safeStringN(trade, ['currency', 'N', 'commissionAsset']);
        const currencyCode = this.safeCurrencyCode(currencyId);
        const m = this.safeBool(trade, 'm');
        const marketId = this.safeString2(trade, 's', 'symbol');
        const isBuyerMaker = this.safeBoolN(trade, ['buyerMaker', 'isBuyerMaker', 'maker']);
        let takeOrMaker = undefined;
        if ((isBuyerMaker !== undefined) || (m !== undefined)) {
            takeOrMaker = (isBuyerMaker || m) ? 'maker' : 'taker';
        }
        let side = this.safeStringLower2(trade, 'side', 'S');
        if (side === undefined) {
            if ((isBuyerMaker !== undefined) || (m !== undefined)) {
                side = (isBuyerMaker || m) ? 'sell' : 'buy';
                takeOrMaker = 'taker';
            }
        }
        const isBuyer = this.safeBool(trade, 'isBuyer');
        if (isBuyer !== undefined) {
            side = isBuyer ? 'buy' : 'sell';
        }
        const isMaker = this.safeBool(trade, 'isMaker');
        if (isMaker !== undefined) {
            takeOrMaker = isMaker ? 'maker' : 'taker';
        }
        let amount = this.safeStringN(trade, ['qty', 'amount', 'q']);
        if ((market !== undefined) && market['swap'] && ('volume' in trade)) {
            // private trade returns num of contracts instead of base currency (as the order-related methods do)
            const contractSize = this.safeString(market['info'], 'tradeMinQuantity');
            const volume = this.safeString(trade, 'volume');
            amount = Precise["default"].stringMul(volume, contractSize);
        }
        return this.safeTrade({
            'id': this.safeStringN(trade, ['id', 't']),
            'info': trade,
            'timestamp': time,
            'datetime': this.iso8601(time),
            'symbol': this.safeSymbol(marketId, market, '-'),
            'order': this.safeString2(trade, 'orderId', 'i'),
            'type': this.safeStringLower(trade, 'o'),
            'side': this.parseOrderSide(side),
            'takerOrMaker': takeOrMaker,
            'price': this.safeStringN(trade, ['price', 'p', 'tradePrice']),
            'amount': amount,
            'cost': cost,
            'fee': {
                'cost': this.parseNumber(Precise["default"].stringAbs(this.safeString2(trade, 'commission', 'n'))),
                'currency': currencyCode,
            },
        }, market);
    }
    async fetchOrderBook(symbol, limit = undefined, params = {}) {
        /**
         * @method
         * @name bingx#fetchOrderBook
         * @description fetches information on open orders with bid (buy) and ask (sell) prices, volumes and other data
         * @see https://bingx-api.github.io/docs/#/spot/market-api.html#Query%20depth%20information
         * @see https://bingx-api.github.io/docs/#/swapV2/market-api.html#Get%20Market%20Depth
         * @see https://bingx-api.github.io/docs/#/en-us/cswap/market-api.html#Query%20Depth%20Data
         * @param {string} symbol unified symbol of the market to fetch the order book for
         * @param {int} [limit] the maximum amount of order book entries to return
         * @param {object} [params] extra parameters specific to the exchange API endpoint
         * @returns {object} A dictionary of [order book structures]{@link https://docs.ccxt.com/#/?id=order-book-structure} indexed by market symbols
         */
        await this.loadMarkets();
        const market = this.market(symbol);
        const request = {
            'symbol': market['id'],
        };
        if (limit !== undefined) {
            request['limit'] = limit;
        }
        let response = undefined;
        let marketType = undefined;
        [marketType, params] = this.handleMarketTypeAndParams('fetchOrderBook', market, params);
        if (marketType === 'spot') {
            response = await this.spotV1PublicGetMarketDepth(this.extend(request, params));
        }
        else {
            if (market['inverse']) {
                response = await this.cswapV1PublicGetMarketDepth(this.extend(request, params));
            }
            else {
                response = await this.swapV2PublicGetQuoteDepth(this.extend(request, params));
            }
        }
        //
        // spot
        //
        //     {
        //         "code": 0,
        //         "data": {
        //           "bids": [
        //             [
        //               "26324.73",
        //               "0.37655"
        //             ],
        //             [
        //               "26324.71",
        //               "0.31888"
        //             ],
        //         ],
        //         "asks": [
        //             [
        //               "26340.30",
        //               "6.45221"
        //             ],
        //             [
        //               "26340.15",
        //               "6.73261"
        //             ],
        //         ]}
        //     }
        //
        // swap
        //
        //     {
        //         "code": 0,
        //         "msg": "",
        //         "data": {
        //           "T": 1683914263304,
        //           "bids": [
        //             [
        //               "26300.90000000",
        //               "30408.00000000"
        //             ],
        //             [
        //               "26300.80000000",
        //               "50906.00000000"
        //             ],
        //         ],
        //         "asks": [
        //             [
        //               "26301.00000000",
        //               "43616.00000000"
        //             ],
        //             [
        //               "26301.10000000",
        //               "49402.00000000"
        //             ],
        //         ]}
        //     }
        //
        const orderbook = this.safeDict(response, 'data', {});
        const timestamp = this.safeInteger2(orderbook, 'T', 'ts');
        return this.parseOrderBook(orderbook, market['symbol'], timestamp, 'bids', 'asks', 0, 1);
    }
    async fetchFundingRate(symbol, params = {}) {
        /**
         * @method
         * @name bingx#fetchFundingRate
         * @description fetch the current funding rate
         * @see https://bingx-api.github.io/docs/#/swapV2/market-api.html#Current%20Funding%20Rate
         * @see https://bingx-api.github.io/docs/#/en-us/cswap/market-api.html#Price%20&%20Current%20Funding%20Rate
         * @param {string} symbol unified market symbol
         * @param {object} [params] extra parameters specific to the exchange API endpoint
         * @returns {object} a [funding rate structure]{@link https://docs.ccxt.com/#/?id=funding-rate-structure}
         */
        await this.loadMarkets();
        const market = this.market(symbol);
        const request = {
            'symbol': market['id'],
        };
        let response = undefined;
        if (market['inverse']) {
            response = await this.cswapV1PublicGetMarketPremiumIndex(this.extend(request, params));
        }
        else {
            response = await this.swapV2PublicGetQuotePremiumIndex(this.extend(request, params));
        }
        //
        //    {
        //        "code":0,
        //        "msg":"",
        //        "data":[
        //          {
        //            "symbol": "BTC-USDT",
        //            "markPrice": "16884.5",
        //            "indexPrice": "16886.9",
        //            "lastFundingRate": "0.0001",
        //            "nextFundingTime": 1672041600000
        //          },
        //          ...
        //        ]
        //    }
        //
        const data = this.safeList(response, 'data', []);
        return this.parseFundingRate(data, market);
    }
    async fetchFundingRates(symbols = undefined, params = {}) {
        /**
         * @method
         * @name bingx#fetchFundingRates
         * @description fetch the current funding rate for multiple symbols
         * @see https://bingx-api.github.io/docs/#/swapV2/market-api.html#Current%20Funding%20Rate
         * @param {string[]} [symbols] list of unified market symbols
         * @param {object} [params] extra parameters specific to the exchange API endpoint
         * @returns {object[]} a list of [funding rate structures]{@link https://docs.ccxt.com/#/?id=funding-rate-structure}
         */
        await this.loadMarkets();
        symbols = this.marketSymbols(symbols, 'swap', true);
        const response = await this.swapV2PublicGetQuotePremiumIndex(this.extend(params));
        const data = this.safeList(response, 'data', []);
        const result = this.parseFundingRates(data);
        return this.filterByArray(result, 'symbol', symbols);
    }
    parseFundingRate(contract, market = undefined) {
        //
        //     {
        //         "symbol": "BTC-USDT",
        //         "markPrice": "16884.5",
        //         "indexPrice": "16886.9",
        //         "lastFundingRate": "0.0001",
        //         "nextFundingTime": 1672041600000
        //     }
        //
        const marketId = this.safeString(contract, 'symbol');
        const nextFundingTimestamp = this.safeInteger(contract, 'nextFundingTime');
        return {
            'info': contract,
            'symbol': this.safeSymbol(marketId, market, '-', 'swap'),
            'markPrice': this.safeNumber(contract, 'markPrice'),
            'indexPrice': this.safeNumber(contract, 'indexPrice'),
            'interestRate': undefined,
            'estimatedSettlePrice': undefined,
            'timestamp': undefined,
            'datetime': undefined,
            'fundingRate': this.safeNumber(contract, 'lastFundingRate'),
            'fundingTimestamp': undefined,
            'fundingDatetime': undefined,
            'nextFundingRate': undefined,
            'nextFundingTimestamp': nextFundingTimestamp,
            'nextFundingDatetime': this.iso8601(nextFundingTimestamp),
            'previousFundingRate': undefined,
            'previousFundingTimestamp': undefined,
            'previousFundingDatetime': undefined,
            'interval': undefined,
        };
    }
    async fetchFundingRateHistory(symbol = undefined, since = undefined, limit = undefined, params = {}) {
        /**
         * @method
         * @name bingx#fetchFundingRateHistory
         * @description fetches historical funding rate prices
         * @see https://bingx-api.github.io/docs/#/swapV2/market-api.html#Funding%20Rate%20History
         * @param {string} symbol unified symbol of the market to fetch the funding rate history for
         * @param {int} [since] timestamp in ms of the earliest funding rate to fetch
         * @param {int} [limit] the maximum amount of [funding rate structures]{@link https://docs.ccxt.com/#/?id=funding-rate-history-structure} to fetch
         * @param {object} [params] extra parameters specific to the exchange API endpoint
         * @param {int} [params.until] timestamp in ms of the latest funding rate to fetch
         * @param {boolean} [params.paginate] default false, when true will automatically paginate by calling this endpoint multiple times. See in the docs all the [availble parameters](https://github.com/ccxt/ccxt/wiki/Manual#pagination-params)
         * @returns {object[]} a list of [funding rate structures]{@link https://docs.ccxt.com/#/?id=funding-rate-history-structure}
         */
        if (symbol === undefined) {
            throw new errors.ArgumentsRequired(this.id + ' fetchFundingRateHistory() requires a symbol argument');
        }
        await this.loadMarkets();
        let paginate = false;
        [paginate, params] = this.handleOptionAndParams(params, 'fetchFundingRateHistory', 'paginate');
        if (paginate) {
            return await this.fetchPaginatedCallDeterministic('fetchFundingRateHistory', symbol, since, limit, '8h', params);
        }
        const market = this.market(symbol);
        const request = {
            'symbol': market['id'],
        };
        if (since !== undefined) {
            request['startTime'] = since;
        }
        if (limit !== undefined) {
            request['limit'] = limit;
        }
        const until = this.safeInteger2(params, 'until', 'startTime');
        if (until !== undefined) {
            params = this.omit(params, ['until']);
            request['startTime'] = until;
        }
        const response = await this.swapV2PublicGetQuoteFundingRate(this.extend(request, params));
        //
        //    {
        //        "code":0,
        //        "msg":"",
        //        "data":[
        //          {
        //            "symbol": "BTC-USDT",
        //            "fundingRate": "0.0001",
        //            "fundingTime": 1585684800000
        //          },
        //          ...
        //        ]
        //    }
        //
        const data = this.safeList(response, 'data', []);
        const rates = [];
        for (let i = 0; i < data.length; i++) {
            const entry = data[i];
            const marketId = this.safeString(entry, 'symbol');
            const symbolInner = this.safeSymbol(marketId, market, '-', 'swap');
            const timestamp = this.safeInteger(entry, 'fundingTime');
            rates.push({
                'info': entry,
                'symbol': symbolInner,
                'fundingRate': this.safeNumber(entry, 'fundingRate'),
                'timestamp': timestamp,
                'datetime': this.iso8601(timestamp),
            });
        }
        const sorted = this.sortBy(rates, 'timestamp');
        return this.filterBySymbolSinceLimit(sorted, market['symbol'], since, limit);
    }
    async fetchOpenInterest(symbol, params = {}) {
        /**
         * @method
         * @name bingx#fetchOpenInterest
         * @description retrieves the open interest of a trading pair
         * @see https://bingx-api.github.io/docs/#/swapV2/market-api.html#Get%20Swap%20Open%20Positions
         * @see https://bingx-api.github.io/docs/#/en-us/cswap/market-api.html#Get%20Swap%20Open%20Positions
         * @param {string} symbol unified CCXT market symbol
         * @param {object} [params] exchange specific parameters
         * @returns {object} an open interest structure{@link https://docs.ccxt.com/#/?id=open-interest-structure}
         */
        await this.loadMarkets();
        const market = this.market(symbol);
        const request = {
            'symbol': market['id'],
        };
        let response = undefined;
        if (market['inverse']) {
            response = await this.cswapV1PublicGetMarketOpenInterest(this.extend(request, params));
        }
        else {
            response = await this.swapV2PublicGetQuoteOpenInterest(this.extend(request, params));
        }
        //
        // linear swap
        //
        //     {
        //         "code": 0,
        //         "msg": "",
        //         "data": {
        //           "openInterest": "3289641547.10",
        //           "symbol": "BTC-USDT",
        //           "time": 1672026617364
        //         }
        //     }
        //
        // inverse swap
        //
        //     {
        //         "code": 0,
        //         "msg": "",
        //         "timestamp": 1720328247986,
        //         "data": [
        //             {
        //                 "symbol": "BTC-USD",
        //                 "openInterest": "749.1160",
        //                 "timestamp": 1720310400000
        //             }
        //         ]
        //     }
        //
        let result = {};
        if (market['inverse']) {
            const data = this.safeList(response, 'data', []);
            result = this.safeDict(data, 0, {});
        }
        else {
            result = this.safeDict(response, 'data', {});
        }
        return this.parseOpenInterest(result, market);
    }
    parseOpenInterest(interest, market = undefined) {
        //
        // linear swap
        //
        //     {
        //         "openInterest": "3289641547.10",
        //         "symbol": "BTC-USDT",
        //         "time": 1672026617364
        //     }
        //
        // inverse swap
        //
        //     {
        //         "symbol": "BTC-USD",
        //         "openInterest": "749.1160",
        //         "timestamp": 1720310400000
        //     }
        //
        const timestamp = this.safeInteger2(interest, 'time', 'timestamp');
        const id = this.safeString(interest, 'symbol');
        const symbol = this.safeSymbol(id, market, '-', 'swap');
        const openInterest = this.safeNumber(interest, 'openInterest');
        return this.safeOpenInterest({
            'symbol': symbol,
            'baseVolume': undefined,
            'quoteVolume': undefined,
            'openInterestAmount': undefined,
            'openInterestValue': openInterest,
            'timestamp': timestamp,
            'datetime': this.iso8601(timestamp),
            'info': interest,
        }, market);
    }
    async fetchTicker(symbol, params = {}) {
        /**
         * @method
         * @name bingx#fetchTicker
         * @description fetches a price ticker, a statistical calculation with the information calculated over the past 24 hours for a specific market
         * @see https://bingx-api.github.io/docs/#/en-us/swapV2/market-api.html#Get%20Ticker
         * @see https://bingx-api.github.io/docs/#/en-us/spot/market-api.html#24-hour%20price%20changes
         * @see https://bingx-api.github.io/docs/#/en-us/cswap/market-api.html#Query%2024-Hour%20Price%20Change
         * @param {string} symbol unified symbol of the market to fetch the ticker for
         * @param {object} [params] extra parameters specific to the exchange API endpoint
         * @returns {object} a [ticker structure]{@link https://docs.ccxt.com/#/?id=ticker-structure}
         */
        await this.loadMarkets();
        const market = this.market(symbol);
        const request = {
            'symbol': market['id'],
        };
        let response = undefined;
        if (market['spot']) {
            response = await this.spotV1PublicGetTicker24hr(this.extend(request, params));
        }
        else {
            if (market['inverse']) {
                response = await this.cswapV1PublicGetMarketTicker(this.extend(request, params));
            }
            else {
                response = await this.swapV2PublicGetQuoteTicker(this.extend(request, params));
            }
        }
        //
        // spot and swap
        //
        //     {
        //         "code": 0,
        //         "msg": "",
        //         "timestamp": 1720647285296,
        //         "data": [
        //             {
        //                 "symbol": "SOL-USD",
        //                 "priceChange": "-2.418",
        //                 "priceChangePercent": "-1.6900%",
        //                 "lastPrice": "140.574",
        //                 "lastQty": "1",
        //                 "highPrice": "146.190",
        //                 "lowPrice": "138.586",
        //                 "volume": "1464648.00",
        //                 "quoteVolume": "102928.12",
        //                 "openPrice": "142.994",
        //                 "closeTime": "1720647284976",
        //                 "bidPrice": "140.573",
        //                 "bidQty": "372",
        //                 "askPrice": "140.577",
        //                 "askQty": "58"
        //             }
        //         ]
        //     }
        //
        const data = this.safeList(response, 'data');
        if (data !== undefined) {
            const first = this.safeDict(data, 0, {});
            return this.parseTicker(first, market);
        }
        const dataDict = this.safeDict(response, 'data', {});
        return this.parseTicker(dataDict, market);
    }
    async fetchTickers(symbols = undefined, params = {}) {
        /**
         * @method
         * @name bingx#fetchTickers
         * @description fetches price tickers for multiple markets, statistical information calculated over the past 24 hours for each market
         * @see https://bingx-api.github.io/docs/#/en-us/swapV2/market-api.html#Get%20Ticker
         * @see https://bingx-api.github.io/docs/#/en-us/spot/market-api.html#24-hour%20price%20changes
         * @see https://bingx-api.github.io/docs/#/en-us/cswap/market-api.html#Query%2024-Hour%20Price%20Change
         * @param {string[]|undefined} symbols unified symbols of the markets to fetch the ticker for, all market tickers are returned if not assigned
         * @param {object} [params] extra parameters specific to the exchange API endpoint
         * @returns {object} a dictionary of [ticker structures]{@link https://docs.ccxt.com/#/?id=ticker-structure}
         */
        await this.loadMarkets();
        let market = undefined;
        if (symbols !== undefined) {
            symbols = this.marketSymbols(symbols);
            const firstSymbol = this.safeString(symbols, 0);
            if (firstSymbol !== undefined) {
                market = this.market(firstSymbol);
            }
        }
        let type = undefined;
        [type, params] = this.handleMarketTypeAndParams('fetchTickers', market, params);
        let subType = undefined;
        [subType, params] = this.handleSubTypeAndParams('fetchTickers', market, params);
        let response = undefined;
        if (type === 'spot') {
            response = await this.spotV1PublicGetTicker24hr(params);
        }
        else {
            if (subType === 'inverse') {
                response = await this.cswapV1PublicGetMarketTicker(params);
            }
            else {
                response = await this.swapV2PublicGetQuoteTicker(params);
            }
        }
        //
        // spot and swap
        //
        //     {
        //         "code": 0,
        //         "msg": "",
        //         "timestamp": 1720647285296,
        //         "data": [
        //             {
        //                 "symbol": "SOL-USD",
        //                 "priceChange": "-2.418",
        //                 "priceChangePercent": "-1.6900%",
        //                 "lastPrice": "140.574",
        //                 "lastQty": "1",
        //                 "highPrice": "146.190",
        //                 "lowPrice": "138.586",
        //                 "volume": "1464648.00",
        //                 "quoteVolume": "102928.12",
        //                 "openPrice": "142.994",
        //                 "closeTime": "1720647284976",
        //                 "bidPrice": "140.573",
        //                 "bidQty": "372",
        //                 "askPrice": "140.577",
        //                 "askQty": "58"
        //             },
        //             ...
        //         ]
        //     }
        //
        const tickers = this.safeList(response, 'data');
        return this.parseTickers(tickers, symbols);
    }
    async fetchMarkPrice(symbol, params = {}) {
        /**
         * @method
         * @name bingx#fetchMarkPrice
         * @description fetches mark prices for the market
         * @see https://bingx-api.github.io/docs/#/en-us/swapV2/market-api.html#Mark%20Price%20and%20Funding%20Rate
         * @param {string} symbol unified symbol of the market to fetch the ticker for
         * @param {object} [params] extra parameters specific to the exchange API endpoint
         * @returns {object} a dictionary of [ticker structures]{@link https://docs.ccxt.com/#/?id=ticker-structure}
         */
        await this.loadMarkets();
        const market = this.market(symbol);
        let subType = undefined;
        [subType, params] = this.handleSubTypeAndParams('fetchMarkPrice', market, params, 'linear');
        const request = {
            'symbol': market['id'],
        };
        let response = undefined;
        if (subType === 'inverse') {
            response = await this.cswapV1PublicGetMarketPremiumIndex(this.extend(request, params));
            //
            // {
            //     "code": 0,
            //     "msg": "",
            //     "timestamp": 1728577213289,
            //     "data": [
            //         {
            //             "symbol": "ETH-USD",
            //             "lastFundingRate": "0.0001",
            //             "markPrice": "2402.68",
            //             "indexPrice": "2404.92",
            //             "nextFundingTime": 1728604800000
            //         }
            //     ]
            // }
            //
        }
        else {
            response = await this.swapV2PublicGetQuotePremiumIndex(this.extend(request, params));
            //
            // {
            //     "code": 0,
            //     "msg": "",
            //     "data": {
            //         "symbol": "ETH-USDT",
            //         "markPrice": "2408.40",
            //         "indexPrice": "2409.62",
            //         "lastFundingRate": "0.00009900",
            //         "nextFundingTime": 1728604800000
            //     }
            // }
            //
        }
        if (Array.isArray(response['data'])) {
            return this.parseTicker(this.safeDict(response['data'], 0, {}), market);
        }
        return this.parseTicker(response['data'], market);
    }
    async fetchMarkPrices(symbols = undefined, params = {}) {
        /**
         * @method
         * @name bingx#fetchMarkPrices
         * @description fetches mark prices for multiple markets
         * @see https://bingx-api.github.io/docs/#/en-us/swapV2/market-api.html#Mark%20Price%20and%20Funding%20Rate
         * @param {string[]} [symbols] unified symbols of the markets to fetch the ticker for, all market tickers are returned if not assigned
         * @param {object} [params] extra parameters specific to the exchange API endpoint
         * @returns {object} a dictionary of [ticker structures]{@link https://docs.ccxt.com/#/?id=ticker-structure}
         */
        await this.loadMarkets();
        let market = undefined;
        if (symbols !== undefined) {
            symbols = this.marketSymbols(symbols);
            const firstSymbol = this.safeString(symbols, 0);
            if (firstSymbol !== undefined) {
                market = this.market(firstSymbol);
            }
        }
        let subType = undefined;
        [subType, params] = this.handleSubTypeAndParams('fetchMarkPrices', market, params, 'linear');
        let response = undefined;
        if (subType === 'inverse') {
            response = await this.cswapV1PublicGetMarketPremiumIndex(params);
        }
        else {
            response = await this.swapV2PublicGetQuotePremiumIndex(params);
        }
        //
        // spot and swap
        //
        //     {
        //         "code": 0,
        //         "msg": "",
        //         "timestamp": 1720647285296,
        //         "data": [
        //             {
        //                 "symbol": "SOL-USD",
        //                 "priceChange": "-2.418",
        //                 "priceChangePercent": "-1.6900%",
        //                 "lastPrice": "140.574",
        //                 "lastQty": "1",
        //                 "highPrice": "146.190",
        //                 "lowPrice": "138.586",
        //                 "volume": "1464648.00",
        //                 "quoteVolume": "102928.12",
        //                 "openPrice": "142.994",
        //                 "closeTime": "1720647284976",
        //                 "bidPrice": "140.573",
        //                 "bidQty": "372",
        //                 "askPrice": "140.577",
        //                 "askQty": "58"
        //             },
        //             ...
        //         ]
        //     }
        //
        const tickers = this.safeList(response, 'data');
        return this.parseTickers(tickers, symbols);
    }
    parseTicker(ticker, market = undefined) {
        //
        // mark price
        // {
        //     "symbol": "string",
        //     "lastFundingRate": "string",
        //     "markPrice": "string",
        //     "indexPrice": "string",
        //     "nextFundingTime": "int64"
        // }
        //
        // spot
        //    {
        //        "symbol": "BTC-USDT",
        //        "openPrice": "26032.08",
        //        "highPrice": "26178.86",
        //        "lowPrice": "25968.18",
        //        "lastPrice": "26113.60",
        //        "volume": "1161.79",
        //        "quoteVolume": "30288466.44",
        //        "openTime": "1693081020762",
        //        "closeTime": "1693167420762",
        //  added 2023-11-10:
        //        "bidPrice": 16726.0,
        //        "bidQty": 0.05,
        //        "askPrice": 16726.0,
        //        "askQty": 0.05,
        //    }
        // swap
        //
        //    {
        //        "symbol": "BTC-USDT",
        //        "priceChange": "52.5",
        //        "priceChangePercent": "0.31%", // they started to add the percent sign in value
        //        "lastPrice": "16880.5",
        //        "lastQty": "2.2238",          // only present in swap!
        //        "highPrice": "16897.5",
        //        "lowPrice": "16726.0",
        //        "volume": "245870.1692",
        //        "quoteVolume": "4151395117.73",
        //        "openPrice": "16832.0",
        //        "openTime": 1672026667803,
        //        "closeTime": 1672026648425,
        //  added 2023-11-10:
        //        "bidPrice": 16726.0,
        //        "bidQty": 0.05,
        //        "askPrice": 16726.0,
        //        "askQty": 0.05,
        //    }
        //
        const marketId = this.safeString(ticker, 'symbol');
        const lastQty = this.safeString(ticker, 'lastQty');
        // in spot markets, lastQty is not present
        // it's (bad, but) the only way we can check the tickers origin
        const type = (lastQty === undefined) ? 'spot' : 'swap';
        market = this.safeMarket(marketId, market, undefined, type);
        const symbol = market['symbol'];
        const open = this.safeString(ticker, 'openPrice');
        const high = this.safeString(ticker, 'highPrice');
        const low = this.safeString(ticker, 'lowPrice');
        const close = this.safeString(ticker, 'lastPrice');
        const quoteVolume = this.safeString(ticker, 'quoteVolume');
        const baseVolume = this.safeString(ticker, 'volume');
        let percentage = this.safeString(ticker, 'priceChangePercent');
        if (percentage !== undefined) {
            percentage = percentage.replace('%', '');
        }
        const change = this.safeString(ticker, 'priceChange');
        let ts = this.safeInteger(ticker, 'closeTime');
        if (ts === 0) {
            ts = undefined;
        }
        const datetime = this.iso8601(ts);
        const bid = this.safeString(ticker, 'bidPrice');
        const bidVolume = this.safeString(ticker, 'bidQty');
        const ask = this.safeString(ticker, 'askPrice');
        const askVolume = this.safeString(ticker, 'askQty');
        return this.safeTicker({
            'symbol': symbol,
            'timestamp': ts,
            'datetime': datetime,
            'high': high,
            'low': low,
            'bid': bid,
            'bidVolume': bidVolume,
            'ask': ask,
            'askVolume': askVolume,
            'vwap': undefined,
            'open': open,
            'close': close,
            'last': undefined,
            'previousClose': undefined,
            'change': change,
            'percentage': percentage,
            'average': undefined,
            'baseVolume': baseVolume,
            'quoteVolume': quoteVolume,
            'markPrice': this.safeString(ticker, 'markPrice'),
            'indexPrice': this.safeString(ticker, 'indexPrice'),
            'info': ticker,
        }, market);
    }
    async fetchBalance(params = {}) {
        /**
         * @method
         * @name bingx#fetchBalance
         * @description query for balance and get the amount of funds available for trading or funds locked in orders
         * @see https://bingx-api.github.io/docs/#/spot/trade-api.html#Query%20Assets
         * @see https://bingx-api.github.io/docs/#/swapV2/account-api.html#Get%20Perpetual%20Swap%20Account%20Asset%20Information
         * @see https://bingx-api.github.io/docs/#/standard/contract-interface.html#Query%20standard%20contract%20balance
         * @see https://bingx-api.github.io/docs/#/en-us/cswap/trade-api.html#Query%20Account%20Assets
         * @param {object} [params] extra parameters specific to the exchange API endpoint
         * @param {boolean} [params.standard] whether to fetch standard contract balances
         * @returns {object} a [balance structure]{@link https://docs.ccxt.com/#/?id=balance-structure}
         */
        await this.loadMarkets();
        let response = undefined;
        let standard = undefined;
        [standard, params] = this.handleOptionAndParams(params, 'fetchBalance', 'standard', false);
        let subType = undefined;
        [subType, params] = this.handleSubTypeAndParams('fetchBalance', undefined, params);
        const [marketType, marketTypeQuery] = this.handleMarketTypeAndParams('fetchBalance', undefined, params);
        if (standard) {
            response = await this.contractV1PrivateGetBalance(marketTypeQuery);
            //
            //     {
            //         "code": 0,
            //         "timestamp": 1721192833454,
            //         "data": [
            //             {
            //                 "asset": "USDT",
            //                 "balance": "4.72644300000000000000",
            //                 "crossWalletBalance": "4.72644300000000000000",
            //                 "crossUnPnl": "0",
            //                 "availableBalance": "4.72644300000000000000",
            //                 "maxWithdrawAmount": "4.72644300000000000000",
            //                 "marginAvailable": false,
            //                 "updateTime": 1721192833443
            //             },
            //         ]
            //     }
            //
        }
        else if (marketType === 'spot') {
            response = await this.spotV1PrivateGetAccountBalance(marketTypeQuery);
            //
            //     {
            //         "code": 0,
            //         "msg": "",
            //         "debugMsg": "",
            //         "data": {
            //             "balances": [
            //                 {
            //                     "asset": "USDT",
            //                     "free": "45.733046995800514",
            //                     "locked": "0"
            //                 },
            //             ]
            //         }
            //     }
            //
        }
        else {
            if (subType === 'inverse') {
                response = await this.cswapV1PrivateGetUserBalance(marketTypeQuery);
                //
                //     {
                //         "code": 0,
                //         "msg": "",
                //         "timestamp": 1721191833813,
                //         "data": [
                //             {
                //                 "asset": "SOL",
                //                 "balance": "0.35707951",
                //                 "equity": "0.35791051",
                //                 "unrealizedProfit": "0.00083099",
                //                 "availableMargin": "0.35160653",
                //                 "usedMargin": "0.00630397",
                //                 "freezedMargin": "0",
                //                 "shortUid": "12851936"
                //             }
                //         ]
                //     }
                //
            }
            else {
                response = await this.swapV2PrivateGetUserBalance(marketTypeQuery);
                //
                //     {
                //         "code": 0,
                //         "msg": "",
                //         "data": {
                //             "balance": {
                //                 "userId": "1177064765068660742",
                //                 "asset": "USDT",
                //                 "balance": "51.5198",
                //                 "equity": "50.5349",
                //                 "unrealizedProfit": "-0.9849",
                //                 "realisedProfit": "-0.2134",
                //                 "availableMargin": "49.1428",
                //                 "usedMargin": "1.3922",
                //                 "freezedMargin": "0.0000",
                //                 "shortUid": "12851936"
                //             }
                //         }
                //     }
                //
            }
        }
        return this.parseBalance(response);
    }
    parseBalance(response) {
        //
        // standard
        //
        //     {
        //         "code": 0,
        //         "timestamp": 1721192833454,
        //         "data": [
        //             {
        //                 "asset": "USDT",
        //                 "balance": "4.72644300000000000000",
        //                 "crossWalletBalance": "4.72644300000000000000",
        //                 "crossUnPnl": "0",
        //                 "availableBalance": "4.72644300000000000000",
        //                 "maxWithdrawAmount": "4.72644300000000000000",
        //                 "marginAvailable": false,
        //                 "updateTime": 1721192833443
        //             },
        //         ]
        //     }
        //
        // spot
        //
        //     {
        //         "code": 0,
        //         "msg": "",
        //         "debugMsg": "",
        //         "data": {
        //             "balances": [
        //                 {
        //                     "asset": "USDT",
        //                     "free": "45.733046995800514",
        //                     "locked": "0"
        //                 },
        //             ]
        //         }
        //     }
        //
        // inverse swap
        //
        //     {
        //         "code": 0,
        //         "msg": "",
        //         "timestamp": 1721191833813,
        //         "data": [
        //             {
        //                 "asset": "SOL",
        //                 "balance": "0.35707951",
        //                 "equity": "0.35791051",
        //                 "unrealizedProfit": "0.00083099",
        //                 "availableMargin": "0.35160653",
        //                 "usedMargin": "0.00630397",
        //                 "freezedMargin": "0",
        //                 "shortUid": "12851936"
        //             }
        //         ]
        //     }
        //
        // linear swap
        //
        //     {
        //         "code": 0,
        //         "msg": "",
        //         "data": {
        //             "balance": {
        //                 "userId": "1177064765068660742",
        //                 "asset": "USDT",
        //                 "balance": "51.5198",
        //                 "equity": "50.5349",
        //                 "unrealizedProfit": "-0.9849",
        //                 "realisedProfit": "-0.2134",
        //                 "availableMargin": "49.1428",
        //                 "usedMargin": "1.3922",
        //                 "freezedMargin": "0.0000",
        //                 "shortUid": "12851936"
        //             }
        //         }
        //     }
        //
        const result = { 'info': response };
        const standardAndInverseBalances = this.safeList(response, 'data');
        const firstStandardOrInverse = this.safeDict(standardAndInverseBalances, 0);
        const isStandardOrInverse = firstStandardOrInverse !== undefined;
        const spotData = this.safeDict(response, 'data', {});
        const spotBalances = this.safeList(spotData, 'balances');
        const firstSpot = this.safeDict(spotBalances, 0);
        const isSpot = firstSpot !== undefined;
        if (isStandardOrInverse) {
            for (let i = 0; i < standardAndInverseBalances.length; i++) {
                const balance = standardAndInverseBalances[i];
                const currencyId = this.safeString(balance, 'asset');
                const code = this.safeCurrencyCode(currencyId);
                const account = this.account();
                account['free'] = this.safeString2(balance, 'availableMargin', 'availableBalance');
                account['used'] = this.safeString(balance, 'usedMargin');
                account['total'] = this.safeString(balance, 'maxWithdrawAmount');
                result[code] = account;
            }
        }
        else if (isSpot) {
            for (let i = 0; i < spotBalances.length; i++) {
                const balance = spotBalances[i];
                const currencyId = this.safeString(balance, 'asset');
                const code = this.safeCurrencyCode(currencyId);
                const account = this.account();
                account['free'] = this.safeString(balance, 'free');
                account['used'] = this.safeString(balance, 'locked');
                result[code] = account;
            }
        }
        else {
            const linearSwapData = this.safeDict(response, 'data', {});
            const linearSwapBalance = this.safeDict(linearSwapData, 'balance');
            const currencyId = this.safeString(linearSwapBalance, 'asset');
            const code = this.safeCurrencyCode(currencyId);
            const account = this.account();
            account['free'] = this.safeString(linearSwapBalance, 'availableMargin');
            account['used'] = this.safeString(linearSwapBalance, 'usedMargin');
            result[code] = account;
        }
        return this.safeBalance(result);
    }
    async fetchPositions(symbols = undefined, params = {}) {
        /**
         * @method
         * @name bingx#fetchPositions
         * @description fetch all open positions
         * @see https://bingx-api.github.io/docs/#/en-us/swapV2/account-api.html#Query%20position%20data
         * @see https://bingx-api.github.io/docs/#/en-us/standard/contract-interface.html#position
         * @see https://bingx-api.github.io/docs/#/en-us/cswap/trade-api.html#Query%20warehouse
         * @param {string[]|undefined} symbols list of unified market symbols
         * @param {object} [params] extra parameters specific to the exchange API endpoint
         * @param {boolean} [params.standard] whether to fetch standard contract positions
         * @returns {object[]} a list of [position structures]{@link https://docs.ccxt.com/#/?id=position-structure}
         */
        await this.loadMarkets();
        symbols = this.marketSymbols(symbols);
        let standard = undefined;
        [standard, params] = this.handleOptionAndParams(params, 'fetchPositions', 'standard', false);
        let response = undefined;
        if (standard) {
            response = await this.contractV1PrivateGetAllPosition(params);
        }
        else {
            let market = undefined;
            if (symbols !== undefined) {
                symbols = this.marketSymbols(symbols);
                const firstSymbol = this.safeString(symbols, 0);
                if (firstSymbol !== undefined) {
                    market = this.market(firstSymbol);
                }
            }
            let subType = undefined;
            [subType, params] = this.handleSubTypeAndParams('fetchPositions', market, params);
            if (subType === 'inverse') {
                response = await this.cswapV1PrivateGetUserPositions(params);
                //
                //     {
                //         "code": 0,
                //         "msg": "",
                //         "timestamp": 0,
                //         "data": [
                //             {
                //                 "symbol": "SOL-USD",
                //                 "positionId": "1813080351385337856",
                //                 "positionSide": "LONG",
                //                 "isolated": false,
                //                 "positionAmt": "1",
                //                 "availableAmt": "1",
                //                 "unrealizedProfit": "-0.00009074",
                //                 "initialMargin": "0.00630398",
                //                 "liquidationPrice": 23.968303426677032,
                //                 "avgPrice": "158.63",
                //                 "leverage": 10,
                //                 "markPrice": "158.402",
                //                 "riskRate": "0.00123783",
                //                 "maxMarginReduction": "0",
                //                 "updateTime": 1721107015848
                //             }
                //         ]
                //     }
                //
            }
            else {
                response = await this.swapV2PrivateGetUserPositions(params);
                //
                //     {
                //         "code": 0,
                //         "msg": "",
                //         "data": [
                //             {
                //                 "positionId": "1792480725958881280",
                //                 "symbol": "LTC-USDT",
                //                 "currency": "USDT",
                //                 "positionAmt": "0.1",
                //                 "availableAmt": "0.1",
                //                 "positionSide": "LONG",
                //                 "isolated": false,
                //                 "avgPrice": "83.53",
                //                 "initialMargin": "1.3922",
                //                 "margin": "0.3528",
                //                 "leverage": 6,
                //                 "unrealizedProfit": "-1.0393",
                //                 "realisedProfit": "-0.2119",
                //                 "liquidationPrice": 0,
                //                 "pnlRatio": "-0.7465",
                //                 "maxMarginReduction": "0.0000",
                //                 "riskRate": "0.0008",
                //                 "markPrice": "73.14",
                //                 "positionValue": "7.3136",
                //                 "onlyOnePosition": true,
                //                 "updateTime": 1721088016688
                //             }
                //         ]
                //     }
                //
            }
        }
        const positions = this.safeList(response, 'data', []);
        return this.parsePositions(positions, symbols);
    }
    async fetchPosition(symbol, params = {}) {
        /**
         * @method
         * @name bingx#fetchPosition
         * @description fetch data on a single open contract trade position
         * @see https://bingx-api.github.io/docs/#/en-us/swapV2/account-api.html#Query%20position%20data
         * @see https://bingx-api.github.io/docs/#/en-us/cswap/trade-api.html#Query%20warehouse
         * @param {string} symbol unified market symbol of the market the position is held in
         * @param {object} [params] extra parameters specific to the exchange API endpoint
         * @returns {object} a [position structure]{@link https://docs.ccxt.com/#/?id=position-structure}
         */
        await this.loadMarkets();
        const market = this.market(symbol);
        if (!market['swap']) {
            throw new errors.BadRequest(this.id + ' fetchPosition() supports swap markets only');
        }
        const request = {
            'symbol': market['id'],
        };
        let response = undefined;
        if (market['inverse']) {
            response = await this.cswapV1PrivateGetUserPositions(this.extend(request, params));
            //
            //     {
            //         "code": 0,
            //         "msg": "",
            //         "timestamp": 0,
            //         "data": [
            //             {
            //                 "symbol": "SOL-USD",
            //                 "positionId": "1813080351385337856",
            //                 "positionSide": "LONG",
            //                 "isolated": false,
            //                 "positionAmt": "1",
            //                 "availableAmt": "1",
            //                 "unrealizedProfit": "-0.00009074",
            //                 "initialMargin": "0.00630398",
            //                 "liquidationPrice": 23.968303426677032,
            //                 "avgPrice": "158.63",
            //                 "leverage": 10,
            //                 "markPrice": "158.402",
            //                 "riskRate": "0.00123783",
            //                 "maxMarginReduction": "0",
            //                 "updateTime": 1721107015848
            //             }
            //         ]
            //     }
            //
        }
        else {
            response = await this.swapV2PrivateGetUserPositions(this.extend(request, params));
            //
            //     {
            //         "code": 0,
            //         "msg": "",
            //         "data": [
            //             {
            //                 "positionId": "1792480725958881280",
            //                 "symbol": "LTC-USDT",
            //                 "currency": "USDT",
            //                 "positionAmt": "0.1",
            //                 "availableAmt": "0.1",
            //                 "positionSide": "LONG",
            //                 "isolated": false,
            //                 "avgPrice": "83.53",
            //                 "initialMargin": "1.3922",
            //                 "margin": "0.3528",
            //                 "leverage": 6,
            //                 "unrealizedProfit": "-1.0393",
            //                 "realisedProfit": "-0.2119",
            //                 "liquidationPrice": 0,
            //                 "pnlRatio": "-0.7465",
            //                 "maxMarginReduction": "0.0000",
            //                 "riskRate": "0.0008",
            //                 "markPrice": "73.14",
            //                 "positionValue": "7.3136",
            //                 "onlyOnePosition": true,
            //                 "updateTime": 1721088016688
            //             }
            //         ]
            //     }
            //
        }
        const data = this.safeList(response, 'data', []);
        const first = this.safeDict(data, 0, {});
        return this.parsePosition(first, market);
    }
    parsePosition(position, market = undefined) {
        //
        // inverse swap
        //
        //     {
        //         "symbol": "SOL-USD",
        //         "positionId": "1813080351385337856",
        //         "positionSide": "LONG",
        //         "isolated": false,
        //         "positionAmt": "1",
        //         "availableAmt": "1",
        //         "unrealizedProfit": "-0.00009074",
        //         "initialMargin": "0.00630398",
        //         "liquidationPrice": 23.968303426677032,
        //         "avgPrice": "158.63",
        //         "leverage": 10,
        //         "markPrice": "158.402",
        //         "riskRate": "0.00123783",
        //         "maxMarginReduction": "0",
        //         "updateTime": 1721107015848
        //     }
        //
        // linear swap
        //
        //     {
        //         "positionId": "1792480725958881280",
        //         "symbol": "LTC-USDT",
        //         "currency": "USDT",
        //         "positionAmt": "0.1",
        //         "availableAmt": "0.1",
        //         "positionSide": "LONG",
        //         "isolated": false,
        //         "avgPrice": "83.53",
        //         "initialMargin": "1.3922",
        //         "margin": "0.3528",
        //         "leverage": 6,
        //         "unrealizedProfit": "-1.0393",
        //         "realisedProfit": "-0.2119",
        //         "liquidationPrice": 0,
        //         "pnlRatio": "-0.7465",
        //         "maxMarginReduction": "0.0000",
        //         "riskRate": "0.0008",
        //         "markPrice": "73.14",
        //         "positionValue": "7.3136",
        //         "onlyOnePosition": true,
        //         "updateTime": 1721088016688
        //     }
        //
        // standard position
        //
        //     {
        //         "currentPrice": "82.91",
        //         "symbol": "LTC/USDT",
        //         "initialMargin": "5.00000000000000000000",
        //         "unrealizedProfit": "-0.26464500",
        //         "leverage": "20.000000000",
        //         "isolated": true,
        //         "entryPrice": "83.13",
        //         "positionSide": "LONG",
        //         "positionAmt": "1.20365912",
        //     }
        //
        let marketId = this.safeString(position, 'symbol', '');
        marketId = marketId.replace('/', '-'); // standard return different format
        const isolated = this.safeBool(position, 'isolated');
        let marginMode = undefined;
        if (isolated !== undefined) {
            marginMode = isolated ? 'isolated' : 'cross';
        }
        return this.safePosition({
            'info': position,
            'id': this.safeString(position, 'positionId'),
            'symbol': this.safeSymbol(marketId, market, '-', 'swap'),
            'notional': this.safeNumber(position, 'positionValue'),
            'marginMode': marginMode,
            'liquidationPrice': undefined,
            'entryPrice': this.safeNumber2(position, 'avgPrice', 'entryPrice'),
            'unrealizedPnl': this.safeNumber(position, 'unrealizedProfit'),
            'realizedPnl': this.safeNumber(position, 'realisedProfit'),
            'percentage': undefined,
            'contracts': this.safeNumber(position, 'positionAmt'),
            'contractSize': undefined,
            'markPrice': this.safeNumber(position, 'markPrice'),
            'lastPrice': undefined,
            'side': this.safeStringLower(position, 'positionSide'),
            'hedged': undefined,
            'timestamp': undefined,
            'datetime': undefined,
            'lastUpdateTimestamp': this.safeInteger(position, 'updateTime'),
            'maintenanceMargin': undefined,
            'maintenanceMarginPercentage': undefined,
            'collateral': undefined,
            'initialMargin': this.safeNumber(position, 'initialMargin'),
            'initialMarginPercentage': undefined,
            'leverage': this.safeNumber(position, 'leverage'),
            'marginRatio': undefined,
            'stopLossPrice': undefined,
            'takeProfitPrice': undefined,
        });
    }
    async createMarketOrderWithCost(symbol, side, cost, params = {}) {
        /**
         * @method
         * @name bingx#createMarketOrderWithCost
         * @description create a market order by providing the symbol, side and cost
         * @param {string} symbol unified symbol of the market to create an order in
         * @param {string} side 'buy' or 'sell'
         * @param {float} cost how much you want to trade in units of the quote currency
         * @param {object} [params] extra parameters specific to the exchange API endpoint
         * @returns {object} an [order structure]{@link https://docs.ccxt.com/#/?id=order-structure}
         */
        params['quoteOrderQty'] = cost;
        return await this.createOrder(symbol, 'market', side, cost, undefined, params);
    }
    async createMarketBuyOrderWithCost(symbol, cost, params = {}) {
        /**
         * @method
         * @name bingx#createMarketBuyOrderWithCost
         * @description create a market buy order by providing the symbol and cost
         * @param {string} symbol unified symbol of the market to create an order in
         * @param {float} cost how much you want to trade in units of the quote currency
         * @param {object} [params] extra parameters specific to the exchange API endpoint
         * @returns {object} an [order structure]{@link https://docs.ccxt.com/#/?id=order-structure}
         */
        params['quoteOrderQty'] = cost;
        return await this.createOrder(symbol, 'market', 'buy', cost, undefined, params);
    }
    async createMarketSellOrderWithCost(symbol, cost, params = {}) {
        /**
         * @method
         * @name bingx#createMarketSellOrderWithCost
         * @description create a market sell order by providing the symbol and cost
         * @param {string} symbol unified symbol of the market to create an order in
         * @param {float} cost how much you want to trade in units of the quote currency
         * @param {object} [params] extra parameters specific to the exchange API endpoint
         * @returns {object} an [order structure]{@link https://docs.ccxt.com/#/?id=order-structure}
         */
        params['quoteOrderQty'] = cost;
        return await this.createOrder(symbol, 'market', 'sell', cost, undefined, params);
    }
    createOrderRequest(symbol, type, side, amount, price = undefined, params = {}) {
        /**
         * @method
         * @ignore
         * @name bingx#createOrderRequest
         * @description helper function to build request
         * @param {string} symbol unified symbol of the market to create an order in
         * @param {string} type 'market' or 'limit'
         * @param {string} side 'buy' or 'sell'
         * @param {float} amount how much you want to trade in units of the base currency
         * @param {float} [price] the price at which the order is to be fulfilled, in units of the quote currency, ignored in market orders
         * @param {object} [params] extra parameters specific to the exchange API endpoint
         * @returns {object} request to be sent to the exchange
         */
        const market = this.market(symbol);
        let postOnly = undefined;
        let marketType = undefined;
        [marketType, params] = this.handleMarketTypeAndParams('createOrder', market, params);
        type = type.toUpperCase();
        const request = {
            'symbol': market['id'],
            'type': type,
            'side': side.toUpperCase(),
        };
        const isMarketOrder = type === 'MARKET';
        const isSpot = marketType === 'spot';
        const stopLossPrice = this.safeString(params, 'stopLossPrice');
        const takeProfitPrice = this.safeString(params, 'takeProfitPrice');
        const triggerPrice = this.safeString2(params, 'stopPrice', 'triggerPrice');
        const isTriggerOrder = triggerPrice !== undefined;
        const isStopLossPriceOrder = stopLossPrice !== undefined;
        const isTakeProfitPriceOrder = takeProfitPrice !== undefined;
        const exchangeClientOrderId = isSpot ? 'newClientOrderId' : 'clientOrderID';
        const clientOrderId = this.safeString2(params, exchangeClientOrderId, 'clientOrderId');
        if (clientOrderId !== undefined) {
            request[exchangeClientOrderId] = clientOrderId;
        }
        const timeInForce = this.safeStringUpper(params, 'timeInForce');
        [postOnly, params] = this.handlePostOnly(isMarketOrder, timeInForce === 'PostOnly', params);
        if (postOnly || (timeInForce === 'PostOnly')) {
            request['timeInForce'] = 'PostOnly';
        }
        else if (timeInForce === 'IOC') {
            request['timeInForce'] = 'IOC';
        }
        else if (timeInForce === 'GTC') {
            request['timeInForce'] = 'GTC';
        }
        if (isSpot) {
            const cost = this.safeString2(params, 'cost', 'quoteOrderQty');
            params = this.omit(params, 'cost');
            if (cost !== undefined) {
                request['quoteOrderQty'] = this.parseToNumeric(this.costToPrecision(symbol, cost));
            }
            else {
                if (isMarketOrder && (price !== undefined)) {
                    // keep the legacy behavior, to avoid  breaking the old spot-market-buying code
                    const calculatedCost = Precise["default"].stringMul(this.numberToString(amount), this.numberToString(price));
                    request['quoteOrderQty'] = this.parseToNumeric(calculatedCost);
                }
                else {
                    request['quantity'] = this.parseToNumeric(this.amountToPrecision(symbol, amount));
                }
            }
            if (!isMarketOrder) {
                request['price'] = this.parseToNumeric(this.priceToPrecision(symbol, price));
            }
            if (triggerPrice !== undefined) {
                if (isMarketOrder && this.safeString(request, 'quoteOrderQty') === undefined) {
                    throw new errors.ArgumentsRequired(this.id + ' createOrder() requires the cost parameter (or the amount + price) for placing spot market-buy trigger orders');
                }
                request['stopPrice'] = this.priceToPrecision(symbol, triggerPrice);
                if (type === 'LIMIT') {
                    request['type'] = 'TRIGGER_LIMIT';
                }
                else if (type === 'MARKET') {
                    request['type'] = 'TRIGGER_MARKET';
                }
            }
            else if ((stopLossPrice !== undefined) || (takeProfitPrice !== undefined)) {
                const stopTakePrice = (stopLossPrice !== undefined) ? stopLossPrice : takeProfitPrice;
                if (type === 'LIMIT') {
                    request['type'] = 'TAKE_STOP_LIMIT';
                }
                else if (type === 'MARKET') {
                    request['type'] = 'TAKE_STOP_MARKET';
                }
                request['stopPrice'] = this.parseToNumeric(this.priceToPrecision(symbol, stopTakePrice));
            }
        }
        else {
            if (timeInForce === 'FOK') {
                request['timeInForce'] = 'FOK';
            }
            const trailingAmount = this.safeString(params, 'trailingAmount');
            const trailingPercent = this.safeString2(params, 'trailingPercent', 'priceRate');
            const trailingType = this.safeString(params, 'trailingType', 'TRAILING_STOP_MARKET');
            const isTrailingAmountOrder = trailingAmount !== undefined;
            const isTrailingPercentOrder = trailingPercent !== undefined;
            const isTrailing = isTrailingAmountOrder || isTrailingPercentOrder;
            const stopLoss = this.safeValue(params, 'stopLoss');
            const takeProfit = this.safeValue(params, 'takeProfit');
            const isStopLoss = stopLoss !== undefined;
            const isTakeProfit = takeProfit !== undefined;
            if (((type === 'LIMIT') || (type === 'TRIGGER_LIMIT') || (type === 'STOP') || (type === 'TAKE_PROFIT')) && !isTrailing) {
                request['price'] = this.parseToNumeric(this.priceToPrecision(symbol, price));
            }
            let reduceOnly = this.safeBool(params, 'reduceOnly', false);
            if (isTriggerOrder) {
                request['stopPrice'] = this.parseToNumeric(this.priceToPrecision(symbol, triggerPrice));
                if (isMarketOrder || (type === 'TRIGGER_MARKET')) {
                    request['type'] = 'TRIGGER_MARKET';
                }
                else if ((type === 'LIMIT') || (type === 'TRIGGER_LIMIT')) {
                    request['type'] = 'TRIGGER_LIMIT';
                }
            }
            else if (isStopLossPriceOrder || isTakeProfitPriceOrder) {
                // This can be used to set the stop loss and take profit, but the position needs to be opened first
                reduceOnly = true;
                if (isStopLossPriceOrder) {
                    request['stopPrice'] = this.parseToNumeric(this.priceToPrecision(symbol, stopLossPrice));
                    if (isMarketOrder || (type === 'STOP_MARKET')) {
                        request['type'] = 'STOP_MARKET';
                    }
                    else if ((type === 'LIMIT') || (type === 'STOP')) {
                        request['type'] = 'STOP';
                    }
                }
                else if (isTakeProfitPriceOrder) {
                    request['stopPrice'] = this.parseToNumeric(this.priceToPrecision(symbol, takeProfitPrice));
                    if (isMarketOrder || (type === 'TAKE_PROFIT_MARKET')) {
                        request['type'] = 'TAKE_PROFIT_MARKET';
                    }
                    else if ((type === 'LIMIT') || (type === 'TAKE_PROFIT')) {
                        request['type'] = 'TAKE_PROFIT';
                    }
                }
            }
            else if (isTrailing) {
                request['type'] = trailingType;
                if (isTrailingAmountOrder) {
                    request['price'] = this.parseToNumeric(trailingAmount);
                }
                else if (isTrailingPercentOrder) {
                    const requestTrailingPercent = Precise["default"].stringDiv(trailingPercent, '100');
                    request['priceRate'] = this.parseToNumeric(requestTrailingPercent);
                }
            }
            if (isStopLoss || isTakeProfit) {
                const stringifiedAmount = this.numberToString(amount);
                if (isStopLoss) {
                    const slTriggerPrice = this.safeString2(stopLoss, 'triggerPrice', 'stopPrice', stopLoss);
                    const slWorkingType = this.safeString(stopLoss, 'workingType', 'MARK_PRICE');
                    const slType = this.safeString(stopLoss, 'type', 'STOP_MARKET');
                    const slRequest = {
                        'stopPrice': this.parseToNumeric(this.priceToPrecision(symbol, slTriggerPrice)),
                        'workingType': slWorkingType,
                        'type': slType,
                    };
                    const slPrice = this.safeString(stopLoss, 'price');
                    if (slPrice !== undefined) {
                        slRequest['price'] = this.parseToNumeric(this.priceToPrecision(symbol, slPrice));
                    }
                    const slQuantity = this.safeString(stopLoss, 'quantity', stringifiedAmount);
                    slRequest['quantity'] = this.parseToNumeric(this.amountToPrecision(symbol, slQuantity));
                    request['stopLoss'] = this.json(slRequest);
                }
                if (isTakeProfit) {
                    const tkTriggerPrice = this.safeString2(takeProfit, 'triggerPrice', 'stopPrice', takeProfit);
                    const tkWorkingType = this.safeString(takeProfit, 'workingType', 'MARK_PRICE');
                    const tpType = this.safeString(takeProfit, 'type', 'TAKE_PROFIT_MARKET');
                    const tpRequest = {
                        'stopPrice': this.parseToNumeric(this.priceToPrecision(symbol, tkTriggerPrice)),
                        'workingType': tkWorkingType,
                        'type': tpType,
                    };
                    const slPrice = this.safeString(takeProfit, 'price');
                    if (slPrice !== undefined) {
                        tpRequest['price'] = this.parseToNumeric(this.priceToPrecision(symbol, slPrice));
                    }
                    const tkQuantity = this.safeString(takeProfit, 'quantity', stringifiedAmount);
                    tpRequest['quantity'] = this.parseToNumeric(this.amountToPrecision(symbol, tkQuantity));
                    request['takeProfit'] = this.json(tpRequest);
                }
            }
            let positionSide = undefined;
            const hedged = this.safeBool(params, 'hedged', false);
            if (hedged) {
                params = this.omit(params, 'reduceOnly');
                if (reduceOnly) {
                    positionSide = (side === 'buy') ? 'SHORT' : 'LONG';
                }
                else {
                    positionSide = (side === 'buy') ? 'LONG' : 'SHORT';
                }
            }
            else {
                positionSide = 'BOTH';
            }
            request['positionSide'] = positionSide;
            request['quantity'] = (market['inverse']) ? amount : this.parseToNumeric(this.amountToPrecision(symbol, amount)); // precision not available for inverse contracts
        }
        params = this.omit(params, ['hedged', 'triggerPrice', 'stopLossPrice', 'takeProfitPrice', 'trailingAmount', 'trailingPercent', 'trailingType', 'takeProfit', 'stopLoss', 'clientOrderId']);
        return this.extend(request, params);
    }
    async createOrder(symbol, type, side, amount, price = undefined, params = {}) {
        /**
         * @method
         * @name bingx#createOrder
         * @description create a trade order
         * @see https://bingx-api.github.io/docs/#/en-us/swapV2/trade-api.html#Trade%20order
         * @see https://bingx-api.github.io/docs/#/en-us/spot/trade-api.html#Create%20an%20Order
         * @see https://bingx-api.github.io/docs/#/en-us/cswap/trade-api.html#Trade%20order
         * @param {string} symbol unified symbol of the market to create an order in
         * @param {string} type 'market' or 'limit'
         * @param {string} side 'buy' or 'sell'
         * @param {float} amount how much you want to trade in units of the base currency
         * @param {float} [price] the price at which the order is to be fulfilled, in units of the quote currency, ignored in market orders
         * @param {object} [params] extra parameters specific to the exchange API endpoint
         * @param {string} [params.clientOrderId] a unique id for the order
         * @param {bool} [params.postOnly] true to place a post only order
         * @param {string} [params.timeInForce] spot supports 'PO', 'GTC' and 'IOC', swap supports 'PO', 'GTC', 'IOC' and 'FOK'
         * @param {bool} [params.reduceOnly] *swap only* true or false whether the order is reduce only
         * @param {float} [params.triggerPrice] triggerPrice at which the attached take profit / stop loss order will be triggered
         * @param {float} [params.stopLossPrice] stop loss trigger price
         * @param {float} [params.takeProfitPrice] take profit trigger price
         * @param {float} [params.cost] the quote quantity that can be used as an alternative for the amount
         * @param {float} [params.trailingAmount] *swap only* the quote amount to trail away from the current market price
         * @param {float} [params.trailingPercent] *swap only* the percent to trail away from the current market price
         * @param {object} [params.takeProfit] *takeProfit object in params* containing the triggerPrice at which the attached take profit order will be triggered
         * @param {float} [params.takeProfit.triggerPrice] take profit trigger price
         * @param {object} [params.stopLoss] *stopLoss object in params* containing the triggerPrice at which the attached stop loss order will be triggered
         * @param {float} [params.stopLoss.triggerPrice] stop loss trigger price
         * @param {boolean} [params.test] *swap only* whether to use the test endpoint or not, default is false
         * @param {string} [params.positionSide] *contracts only* "BOTH" for one way mode, "LONG" for buy side of hedged mode, "SHORT" for sell side of hedged mode
         * @param {boolean} [params.hedged] *swap only* whether the order is in hedged mode or one way mode
         * @returns {object} an [order structure]{@link https://docs.ccxt.com/#/?id=order-structure}
         */
        await this.loadMarkets();
        const market = this.market(symbol);
        const test = this.safeBool(params, 'test', false);
        params = this.omit(params, 'test');
        const request = this.createOrderRequest(symbol, type, side, amount, price, params);
        let response = undefined;
        if (market['swap']) {
            if (test) {
                response = await this.swapV2PrivatePostTradeOrderTest(request);
            }
            else if (market['inverse']) {
                response = await this.cswapV1PrivatePostTradeOrder(request);
            }
            else {
                response = await this.swapV2PrivatePostTradeOrder(request);
            }
        }
        else {
            response = await this.spotV1PrivatePostTradeOrder(request);
        }
        //
        // spot
        //
        //    {
        //        "code": 0,
        //        "msg": "",
        //        "data": {
        //            "symbol": "XRP-USDT",
        //            "orderId": 1514090846268424192,
        //            "transactTime": 1649822362855,
        //            "price": "0.5",
        //            "origQty": "10",
        //            "executedQty": "0",
        //            "cummulativeQuoteQty": "0",
        //            "status": "PENDING",
        //            "type": "LIMIT",
        //            "side": "BUY"
        //        }
        //    }
        //
        // linear swap
        //
        //     {
        //         "code": 0,
        //         "msg": "",
        //         "data": {
        //             "order": {
        //                 "symbol": "BTC-USDT",
        //                 "orderId": 1709036527545438208,
        //                 "side": "BUY",
        //                 "positionSide": "LONG",
        //                 "type": "TRIGGER_LIMIT",
        //                 "clientOrderID": "",
        //                 "workingType": ""
        //             }
        //         }
        //     }
        //
        // inverse swap
        //
        //     {
        //         "orderId": 1809841379603398656,
        //         "symbol": "SOL-USD",
        //         "positionSide": "LONG",
        //         "side": "BUY",
        //         "type": "LIMIT",
        //         "price": 100,
        //         "quantity": 1,
        //         "stopPrice": 0,
        //         "workingType": "",
        //         "timeInForce": ""
        //     }
        //
        if (typeof response === 'string') {
            // broken api engine : order-ids are too long numbers (i.e. 1742930526912864656)
            // and JSON.parse can not handle them in JS, so we have to use .parseJson
            // however, when order has an attached SL/TP, their value types need extra parsing
            response = this.fixStringifiedJsonMembers(response);
            response = this.parseJson(response);
        }
        const data = this.safeDict(response, 'data', {});
        let result = {};
        if (market['swap']) {
            if (market['inverse']) {
                result = response;
            }
            else {
                result = this.safeDict(data, 'order', {});
            }
        }
        else {
            result = data;
        }
        return this.parseOrder(result, market);
    }
    async createOrders(orders, params = {}) {
        /**
         * @method
         * @name bingx#createOrders
         * @description create a list of trade orders
         * @see https://bingx-api.github.io/docs/#/spot/trade-api.html#Batch%20Placing%20Orders
         * @see https://bingx-api.github.io/docs/#/swapV2/trade-api.html#Bulk%20order
         * @param {Array} orders list of orders to create, each object should contain the parameters required by createOrder, namely symbol, type, side, amount, price and params
         * @param {object} [params] extra parameters specific to the exchange API endpoint
         * @param {boolean} [params.sync] *spot only* if true, multiple orders are ordered serially and all orders do not require the same symbol/side/type
         * @returns {object} an [order structure]{@link https://docs.ccxt.com/#/?id=order-structure}
         */
        await this.loadMarkets();
        const ordersRequests = [];
<<<<<<< HEAD
        const marketIds = [];
        for (let i = 0; i < orders.length; i++) {
            const rawOrder = orders[i];
            const marketId = this.safeString(rawOrder, 'symbol');
=======
        let orderSymbols = [];
        if (orders.length > 5) {
            throw new errors.BadRequest(this.id + ' createOrders() limits max 5 orders in one request');
        }
        for (let i = 0; i < orders.length; i++) {
            const rawOrder = orders[i];
            const marketId = this.safeString(rawOrder, 'symbol');
            orderSymbols.push(marketId);
>>>>>>> 64b7f2b5
            const type = this.safeString(rawOrder, 'type');
            marketIds.push(marketId);
            const side = this.safeString(rawOrder, 'side');
            const amount = this.safeNumber(rawOrder, 'amount');
            const price = this.safeNumber(rawOrder, 'price');
            const orderParams = this.safeDict(rawOrder, 'params', {});
            const orderRequest = this.createOrderRequest(marketId, type, side, amount, price, orderParams);
            ordersRequests.push(orderRequest);
        }
<<<<<<< HEAD
        const symbols = this.marketSymbols(marketIds, undefined, false, true, true);
        const symbolsLength = symbols.length;
        const market = this.market(symbols[0]);
=======
        orderSymbols = this.marketSymbols(orderSymbols, undefined, false, true, true);
        const market = this.market(orderSymbols[0]);
>>>>>>> 64b7f2b5
        const request = {};
        let response = undefined;
        if (market['swap']) {
            if (symbolsLength > 5) {
                throw new errors.InvalidOrder(this.id + ' createOrders() can not create more than 5 orders at once for swap markets');
            }
            request['batchOrders'] = this.json(ordersRequests);
            response = await this.swapV2PrivatePostTradeBatchOrders(request);
        }
        else {
            const sync = this.safeBool(params, 'sync', false);
            if (sync) {
                request['sync'] = true;
            }
            request['data'] = this.json(ordersRequests);
            response = await this.spotV1PrivatePostTradeBatchOrders(request);
        }
        //
        // spot
        //
        //     {
        //         "code": 0,
        //         "msg": "",
        //         "debugMsg": "",
        //         "data": {
        //             "orders": [
        //                 {
        //                     "symbol": "BTC-USDT",
        //                     "orderId": 1720661389564968960,
        //                     "transactTime": 1699072618272,
        //                     "price": "25000",
        //                     "origQty": "0.0002",
        //                     "executedQty": "0",
        //                     "cummulativeQuoteQty": "0",
        //                     "status": "PENDING",
        //                     "type": "LIMIT",
        //                     "side": "BUY"
        //                 },
        //             ]
        //         }
        //     }
        //
        // swap
        //
        //     {
        //         "code": 0,
        //         "msg": "",
        //         "data": {
        //             "orders": [
        //                 {
        //                     "symbol": "BTC-USDT",
        //                     "orderId": 1720657081994006528,
        //                     "side": "BUY",
        //                     "positionSide": "LONG",
        //                     "type": "LIMIT",
        //                     "clientOrderID": "",
        //                     "workingType": ""
        //                 },
        //             ]
        //         }
        //     }
        //
        if (typeof response === 'string') {
            // broken api engine : order-ids are too long numbers (i.e. 1742930526912864656)
            // and JSON.parse can not handle them in JS, so we have to use .parseJson
            // however, when order has an attached SL/TP, their value types need extra parsing
            response = this.fixStringifiedJsonMembers(response);
            response = this.parseJson(response);
        }
        const data = this.safeDict(response, 'data', {});
        const result = this.safeList(data, 'orders', []);
        return this.parseOrders(result, market);
    }
    parseOrderSide(side) {
        const sides = {
            'BUY': 'buy',
            'SELL': 'sell',
            'SHORT': 'sell',
            'LONG': 'buy',
            'ask': 'sell',
            'bid': 'buy',
        };
        return this.safeString(sides, side, side);
    }
    parseOrderType(type) {
        const types = {
            'trigger_market': 'market',
            'trigger_limit': 'limit',
            'stop_limit': 'limit',
            'stop_market': 'market',
            'take_profit_market': 'market',
            'stop': 'limit',
        };
        return this.safeString(types, type, type);
    }
    parseOrder(order, market = undefined) {
        //
        // spot
        // createOrder, createOrders, cancelOrder
        //
        //    {
        //        "symbol": "XRP-USDT",
        //        "orderId": 1514090846268424192,
        //        "transactTime": 1649822362855,
        //        "price": "0.5",
        //        "origQty": "10",
        //        "executedQty": "0",
        //        "cummulativeQuoteQty": "0",
        //        "status": "PENDING",
        //        "type": "LIMIT",
        //        "side": "BUY"
        //    }
        //
        // fetchOrder
        //
        //    {
        //        "symbol": "ETH-USDT",
        //        "orderId": "1660602123001266176",
        //        "price": "1700",
        //        "origQty": "0.003",
        //        "executedQty": "0",
        //        "cummulativeQuoteQty": "0",
        //        "status": "PENDING",
        //        "type": "LIMIT",
        //        "side": "BUY",
        //        "time": "1684753373276",
        //        "updateTime": "1684753373276",
        //        "origQuoteOrderQty": "0",
        //        "fee": "0",
        //        "feeAsset": "ETH"
        //    }
        //
        // fetchOpenOrders, fetchClosedOrders
        //
        //   {
        //       "symbol": "XRP-USDT",
        //       "orderId": 1514073325788200960,
        //       "price": "0.5",
        //       "StopPrice": "0",
        //       "origQty": "20",
        //       "executedQty": "10",
        //       "cummulativeQuoteQty": "5",
        //       "status": "PENDING",
        //       "type": "LIMIT",
        //       "side": "BUY",
        //       "time": 1649818185647,
        //       "updateTime": 1649818185647,
        //       "origQuoteOrderQty": "0"
        //       "fee": "-0.01"
        //   }
        //
        //
        // linear swap
        // createOrder, createOrders
        //
        //    {
        //      "symbol": "BTC-USDT",
        //      "orderId": 1590973236294713344,
        //      "side": "BUY",
        //      "positionSide": "LONG",
        //      "type": "LIMIT"
        //    }
        //
        // inverse swap createOrder
        //
        //     {
        //         "orderId": 1809841379603398656,
        //         "symbol": "SOL-USD",
        //         "positionSide": "LONG",
        //         "side": "BUY",
        //         "type": "LIMIT",
        //         "price": 100,
        //         "quantity": 1,
        //         "stopPrice": 0,
        //         "workingType": "",
        //         "timeInForce": ""
        //     }
        //
        // fetchOrder, fetchOpenOrders, fetchClosedOrders
        //
        //     {
        //         "symbol": "BTC-USDT",
        //         "orderId": 1709036527545438208,
        //         "side": "BUY",
        //         "positionSide": "LONG",
        //         "type": "TRIGGER_LIMIT",
        //         "origQty": "0.0010",
        //         "price": "22000.0",
        //         "executedQty": "0.0000",
        //         "avgPrice": "0.0",
        //         "cumQuote": "",
        //         "stopPrice": "23000.0",
        //         "profit": "",
        //         "commission": "",
        //         "status": "NEW",
        //         "time": 1696301035187,
        //         "updateTime": 1696301035187,
        //         "clientOrderId": "",
        //         "leverage": "",
        //         "takeProfit": "",
        //         "stopLoss": "",
        //         "advanceAttr": 0,
        //         "positionID": 0,
        //         "takeProfitEntrustPrice": 0,
        //         "stopLossEntrustPrice": 0,
        //         "orderType": "",
        //         "workingType": "MARK_PRICE"
        //     }
        // with tp and sl
        //    {
        //        orderId: 1741440894764281900,
        //        symbol: 'LTC-USDT',
        //        positionSide: 'LONG',
        //        side: 'BUY',
        //        type: 'MARKET',
        //        price: 0,
        //        quantity: 1,
        //        stopPrice: 0,
        //        workingType: 'MARK_PRICE',
        //        clientOrderID: '',
        //        timeInForce: 'GTC',
        //        priceRate: 0,
        //        stopLoss: '{"stopPrice":50,"workingType":"MARK_PRICE","type":"STOP_MARKET","quantity":1}',
        //        takeProfit: '{"stopPrice":150,"workingType":"MARK_PRICE","type":"TAKE_PROFIT_MARKET","quantity":1}',
        //        reduceOnly: false
        //    }
        //
        // editOrder (swap)
        //
        //    {
        //        cancelResult: 'true',
        //        cancelMsg: '',
        //        cancelResponse: {
        //            cancelClientOrderId: '',
        //            cancelOrderId: '1755336244265705472',
        //            symbol: 'SOL-USDT',
        //            orderId: '1755336244265705472',
        //            side: 'SELL',
        //            positionSide: 'SHORT',
        //            type: 'LIMIT',
        //            origQty: '1',
        //            price: '100.000',
        //            executedQty: '0',
        //            avgPrice: '0.000',
        //            cumQuote: '0',
        //            stopPrice: '',
        //            profit: '0.0000',
        //            commission: '0.000000',
        //            status: 'PENDING',
        //            time: '1707339747860',
        //            updateTime: '1707339747860',
        //            clientOrderId: '',
        //            leverage: '20X',
        //            workingType: 'MARK_PRICE',
        //            onlyOnePosition: false,
        //            reduceOnly: false
        //        },
        //        replaceResult: 'true',
        //        replaceMsg: '',
        //        newOrderResponse: {
        //            orderId: '1755338440612995072',
        //            symbol: 'SOL-USDT',
        //            positionSide: 'SHORT',
        //            side: 'SELL',
        //            type: 'LIMIT',
        //            price: '99',
        //            quantity: '2',
        //            stopPrice: '0',
        //            workingType: 'MARK_PRICE',
        //            clientOrderID: '',
        //            timeInForce: 'GTC',
        //            priceRate: '0',
        //            stopLoss: '',
        //            takeProfit: '',
        //            reduceOnly: false
        //        }
        //    }
        //
        // editOrder (spot)
        //
        //    {
        //        cancelResult: { code: '0', msg: '', result: true },
        //        openResult: { code: '0', msg: '', result: true },
        //        orderOpenResponse: {
        //            symbol: 'SOL-USDT',
        //            orderId: '1755334007697866752',
        //            transactTime: '1707339214620',
        //            price: '99',
        //            stopPrice: '0',
        //            origQty: '0.2',
        //            executedQty: '0',
        //            cummulativeQuoteQty: '0',
        //            status: 'PENDING',
        //            type: 'LIMIT',
        //            side: 'SELL',
        //            clientOrderID: ''
        //        },
        //        orderCancelResponse: {
        //            symbol: 'SOL-USDT',
        //            orderId: '1755117055251480576',
        //            price: '100',
        //            stopPrice: '0',
        //            origQty: '0.2',
        //            executedQty: '0',
        //            cummulativeQuoteQty: '0',
        //            status: 'CANCELED',
        //            type: 'LIMIT',
        //            side: 'SELL'
        //        }
        //    }
        //
        // stop loss order
        //
        //    {
        //        "symbol": "ETH-USDT",
        //        "orderId": "1792461744476422144",
        //        "price": "2775.65",
        //        "StopPrice": "2778.42",
        //        "origQty": "0.032359",
        //        "executedQty": "0",
        //        "cummulativeQuoteQty": "0",
        //        "status": "NEW",
        //        "type": "TAKE_STOP_LIMIT",
        //        "side": "SELL",
        //        "time": "1716191156868",
        //        "updateTime": "1716191156868",
        //        "origQuoteOrderQty": "0",
        //        "fee": "0",
        //        "feeAsset": "USDT",
        //        "clientOrderID": ""
        //    }
        //
        // inverse swap cancelAllOrders, cancelOrder, fetchOrder, fetchOpenOrders, fetchClosedOrders, fetchCanceledOrders
        //
        //     {
        //         "symbol": "SOL-USD",
        //         "orderId": "1809845251327672320",
        //         "side": "BUY",
        //         "positionSide": "LONG",
        //         "type": "LIMIT",
        //         "quantity": 1,
        //         "origQty": "0",
        //         "price": "90",
        //         "executedQty": "0",
        //         "avgPrice": "0",
        //         "cumQuote": "0",
        //         "stopPrice": "",
        //         "profit": "0.0000",
        //         "commission": "0.000000",
        //         "status": "CANCELLED",
        //         "time": 1720335707872,
        //         "updateTime": 1720335707912,
        //         "clientOrderId": "",
        //         "leverage": "",
        //         "takeProfit": {
        //             "type": "",
        //             "quantity": 0,
        //             "stopPrice": 0,
        //             "price": 0,
        //             "workingType": "",
        //             "stopGuaranteed": ""
        //         },
        //         "stopLoss": {
        //             "type": "",
        //             "quantity": 0,
        //             "stopPrice": 0,
        //             "price": 0,
        //             "workingType": "",
        //             "stopGuaranteed": ""
        //         },
        //         "advanceAttr": 0,
        //         "positionID": 0,
        //         "takeProfitEntrustPrice": 0,
        //         "stopLossEntrustPrice": 0,
        //         "orderType": "",
        //         "workingType": ""
        //     }
        //
        const info = order;
        const newOrder = this.safeDict2(order, 'newOrderResponse', 'orderOpenResponse');
        if (newOrder !== undefined) {
            order = newOrder;
        }
        const positionSide = this.safeString2(order, 'positionSide', 'ps');
        const marketType = (positionSide === undefined) ? 'spot' : 'swap';
        const marketId = this.safeString2(order, 'symbol', 's');
        if (market === undefined) {
            market = this.safeMarket(marketId, undefined, undefined, marketType);
        }
        const side = this.safeStringLower2(order, 'side', 'S');
        const timestamp = this.safeIntegerN(order, ['time', 'transactTime', 'E']);
        const lastTradeTimestamp = this.safeInteger2(order, 'updateTime', 'T');
        const statusId = this.safeStringUpper2(order, 'status', 'X');
        let feeCurrencyCode = this.safeString2(order, 'feeAsset', 'N');
        const feeCost = this.safeStringN(order, ['fee', 'commission', 'n']);
        if ((feeCurrencyCode === undefined)) {
            if (market['spot']) {
                if (side === 'buy') {
                    feeCurrencyCode = market['base'];
                }
                else {
                    feeCurrencyCode = market['quote'];
                }
            }
            else {
                feeCurrencyCode = market['quote'];
            }
        }
        let stopLoss = this.safeValue(order, 'stopLoss');
        let stopLossPrice = undefined;
        if ((stopLoss !== undefined) && (stopLoss !== '')) {
            stopLossPrice = this.omitZero(this.safeString(stopLoss, 'stopLoss'));
        }
        if ((stopLoss !== undefined) && (typeof stopLoss !== 'number') && (stopLoss !== '')) {
            //  stopLoss: '{"stopPrice":50,"workingType":"MARK_PRICE","type":"STOP_MARKET","quantity":1}',
            if (typeof stopLoss === 'string') {
                stopLoss = this.parseJson(stopLoss);
            }
            stopLossPrice = this.omitZero(this.safeString(stopLoss, 'stopPrice'));
        }
        let takeProfit = this.safeValue(order, 'takeProfit');
        let takeProfitPrice = undefined;
        if (takeProfit !== undefined && (takeProfit !== '')) {
            takeProfitPrice = this.omitZero(this.safeString(takeProfit, 'takeProfit'));
        }
        if ((takeProfit !== undefined) && (typeof takeProfit !== 'number') && (takeProfit !== '')) {
            //  takeProfit: '{"stopPrice":150,"workingType":"MARK_PRICE","type":"TAKE_PROFIT_MARKET","quantity":1}',
            if (typeof takeProfit === 'string') {
                takeProfit = this.parseJson(takeProfit);
            }
            takeProfitPrice = this.omitZero(this.safeString(takeProfit, 'stopPrice'));
        }
        const rawType = this.safeStringLower2(order, 'type', 'o');
        const stopPrice = this.omitZero(this.safeString2(order, 'StopPrice', 'stopPrice'));
        let triggerPrice = stopPrice;
        if (stopPrice !== undefined) {
            if ((rawType.indexOf('stop') > -1) && (stopLossPrice === undefined)) {
                stopLossPrice = stopPrice;
                triggerPrice = undefined;
            }
            if ((rawType.indexOf('take') > -1) && (takeProfitPrice === undefined)) {
                takeProfitPrice = stopPrice;
                triggerPrice = undefined;
            }
        }
        return this.safeOrder({
            'info': info,
            'id': this.safeString2(order, 'orderId', 'i'),
            'clientOrderId': this.safeStringN(order, ['clientOrderID', 'clientOrderId', 'origClientOrderId', 'c']),
            'symbol': this.safeSymbol(marketId, market, '-', marketType),
            'timestamp': timestamp,
            'datetime': this.iso8601(timestamp),
            'lastTradeTimestamp': lastTradeTimestamp,
            'lastUpdateTimestamp': this.safeInteger(order, 'updateTime'),
            'type': this.parseOrderType(rawType),
            'timeInForce': this.safeString(order, 'timeInForce'),
            'postOnly': undefined,
            'side': this.parseOrderSide(side),
            'price': this.safeString2(order, 'price', 'p'),
            'stopPrice': triggerPrice,
            'triggerPrice': triggerPrice,
            'stopLossPrice': stopLossPrice,
            'takeProfitPrice': takeProfitPrice,
            'average': this.safeString2(order, 'avgPrice', 'ap'),
            'cost': this.safeString(order, 'cummulativeQuoteQty'),
            'amount': this.safeStringN(order, ['origQty', 'q', 'quantity']),
            'filled': this.safeString2(order, 'executedQty', 'z'),
            'remaining': undefined,
            'status': this.parseOrderStatus(statusId),
            'fee': {
                'currency': feeCurrencyCode,
                'cost': Precise["default"].stringAbs(feeCost),
            },
            'trades': undefined,
            'reduceOnly': this.safeBool2(order, 'reduceOnly', 'ro'),
        }, market);
    }
    parseOrderStatus(status) {
        const statuses = {
            'NEW': 'open',
            'PENDING': 'open',
            'PARTIALLY_FILLED': 'open',
            'FILLED': 'closed',
            'CANCELED': 'canceled',
            'CANCELLED': 'canceled',
            'FAILED': 'canceled',
        };
        return this.safeString(statuses, status, status);
    }
    async cancelOrder(id, symbol = undefined, params = {}) {
        /**
         * @method
         * @name bingx#cancelOrder
         * @description cancels an open order
         * @see https://bingx-api.github.io/docs/#/en-us/spot/trade-api.html#Cancel%20Order
         * @see https://bingx-api.github.io/docs/#/en-us/swapV2/trade-api.html#Cancel%20Order
         * @see https://bingx-api.github.io/docs/#/en-us/cswap/trade-api.html#Cancel%20an%20Order
         * @param {string} id order id
         * @param {string} symbol unified symbol of the market the order was made in
         * @param {object} [params] extra parameters specific to the exchange API endpoint
         * @param {string} [params.clientOrderId] a unique id for the order
         * @returns {object} an [order structure]{@link https://docs.ccxt.com/#/?id=order-structure}
         */
        if (symbol === undefined) {
            throw new errors.ArgumentsRequired(this.id + ' cancelOrder() requires a symbol argument');
        }
        await this.loadMarkets();
        const market = this.market(symbol);
        const request = {
            'symbol': market['id'],
        };
        const clientOrderId = this.safeString2(params, 'clientOrderId', 'clientOrderID');
        params = this.omit(params, ['clientOrderId']);
        if (clientOrderId !== undefined) {
            request['clientOrderID'] = clientOrderId;
        }
        else {
            request['orderId'] = id;
        }
        let response = undefined;
        let type = undefined;
        let subType = undefined;
        [type, params] = this.handleMarketTypeAndParams('cancelOrder', market, params);
        [subType, params] = this.handleSubTypeAndParams('cancelOrder', market, params);
        if (type === 'spot') {
            response = await this.spotV1PrivatePostTradeCancel(this.extend(request, params));
        }
        else {
            if (subType === 'inverse') {
                response = await this.cswapV1PrivateDeleteTradeCancelOrder(this.extend(request, params));
            }
            else {
                response = await this.swapV2PrivateDeleteTradeOrder(this.extend(request, params));
            }
        }
        //
        // spot
        //
        //   {
        //       "code": 0,
        //       "msg": "",
        //       "data": {
        //           "symbol": "XRP-USDT",
        //           "orderId": 1514090846268424192,
        //           "price": "0.5",
        //           "origQty": "10",
        //           "executedQty": "0",
        //           "cummulativeQuoteQty": "0",
        //           "status": "CANCELED",
        //           "type": "LIMIT",
        //           "side": "BUY"
        //       }
        //   }
        //
        // inverse swap
        //
        //     {
        //         "code": 0,
        //         "msg": "",
        //         "data": {
        //             "order": {
        //                 "symbol": "SOL-USD",
        //                 "orderId": "1816002957423951872",
        //                 "side": "BUY",
        //                 "positionSide": "Long",
        //                 "type": "Pending",
        //                 "quantity": 0,
        //                 "origQty": "0",
        //                 "price": "150",
        //                 "executedQty": "0",
        //                 "avgPrice": "0",
        //                 "cumQuote": "0",
        //                 "stopPrice": "",
        //                 "profit": "0.0000",
        //                 "commission": "0.000000",
        //                 "status": "CANCELLED",
        //                 "time": 1721803819410,
        //                 "updateTime": 1721803819427,
        //                 "clientOrderId": "",
        //                 "leverage": "",
        //                 "takeProfit": {
        //                     "type": "",
        //                     "quantity": 0,
        //                     "stopPrice": 0,
        //                     "price": 0,
        //                     "workingType": "",
        //                     "stopGuaranteed": ""
        //                 },
        //                 "stopLoss": {
        //                     "type": "",
        //                     "quantity": 0,
        //                     "stopPrice": 0,
        //                     "price": 0,
        //                     "workingType": "",
        //                     "stopGuaranteed": ""
        //                 },
        //                 "advanceAttr": 0,
        //                 "positionID": 0,
        //                 "takeProfitEntrustPrice": 0,
        //                 "stopLossEntrustPrice": 0,
        //                 "orderType": "",
        //                 "workingType": ""
        //             }
        //         }
        //     }
        //
        // linear swap
        //
        //    {
        //        "code": 0,
        //        "msg": "",
        //        "data": {
        //          "order": {
        //            "symbol": "LINK-USDT",
        //            "orderId": 1597783850786750464,
        //            "side": "BUY",
        //            "positionSide": "LONG",
        //            "type": "TRIGGER_MARKET",
        //            "origQty": "5.0",
        //            "price": "5.0000",
        //            "executedQty": "0.0",
        //            "avgPrice": "0.0000",
        //            "cumQuote": "0",
        //            "stopPrice": "5.0000",
        //            "profit": "",
        //            "commission": "",
        //            "status": "CANCELLED",
        //            "time": 1669776330000,
        //            "updateTime": 1669776330000
        //          }
        //        }
        //    }
        //
        const data = this.safeDict(response, 'data', {});
        const order = this.safeDict(data, 'order', data);
        return this.parseOrder(order, market);
    }
    async cancelAllOrders(symbol = undefined, params = {}) {
        /**
         * @method
         * @name bingx#cancelAllOrders
         * @description cancel all open orders
         * @see https://bingx-api.github.io/docs/#/en-us/spot/trade-api.html#Cancel%20orders%20by%20symbol
         * @see https://bingx-api.github.io/docs/#/swapV2/trade-api.html#Cancel%20All%20Orders
         * @see https://bingx-api.github.io/docs/#/en-us/cswap/trade-api.html#Cancel%20all%20orders
         * @param {string} [symbol] unified market symbol, only orders in the market of this symbol are cancelled when symbol is not undefined
         * @param {object} [params] extra parameters specific to the exchange API endpoint
         * @returns {object[]} a list of [order structures]{@link https://docs.ccxt.com/#/?id=order-structure}
         */
        if (symbol === undefined) {
            throw new errors.ArgumentsRequired(this.id + ' cancelAllOrders() requires a symbol argument');
        }
        await this.loadMarkets();
        const market = this.market(symbol);
        const request = {
            'symbol': market['id'],
        };
        let response = undefined;
        if (market['spot']) {
            response = await this.spotV1PrivatePostTradeCancelOpenOrders(this.extend(request, params));
            //
            //     {
            //         "code": 0,
            //         "msg": "",
            //         "debugMsg": "",
            //         "data": {
            //             "orders": [{
            //                 "symbol": "ADA-USDT",
            //                 "orderId": 1740659971369992192,
            //                 "transactTime": 1703840651730,
            //                 "price": 5,
            //                 "stopPrice": 0,
            //                 "origQty": 10,
            //                 "executedQty": 0,
            //                 "cummulativeQuoteQty": 0,
            //                 "status": "CANCELED",
            //                 "type": "LIMIT",
            //                 "side": "SELL"
            //             }]
            //         }
            //     }
            //
        }
        else if (market['swap']) {
            if (market['inverse']) {
                response = await this.cswapV1PrivateDeleteTradeAllOpenOrders(this.extend(request, params));
                //
                //     {
                //         "code": 0,
                //         "msg": "",
                //         "timestamp": 1720501468364,
                //         "data": {
                //             "success": [
                //                 {
                //                     "symbol": "SOL-USD",
                //                     "orderId": "1809845251327672320",
                //                     "side": "BUY",
                //                     "positionSide": "LONG",
                //                     "type": "LIMIT",
                //                     "quantity": 1,
                //                     "origQty": "0",
                //                     "price": "90",
                //                     "executedQty": "0",
                //                     "avgPrice": "0",
                //                     "cumQuote": "0",
                //                     "stopPrice": "",
                //                     "profit": "0.0000",
                //                     "commission": "0.000000",
                //                     "status": "CANCELLED",
                //                     "time": 1720335707872,
                //                     "updateTime": 1720335707912,
                //                     "clientOrderId": "",
                //                     "leverage": "",
                //                     "takeProfit": {
                //                         "type": "",
                //                         "quantity": 0,
                //                         "stopPrice": 0,
                //                         "price": 0,
                //                         "workingType": "",
                //                         "stopGuaranteed": ""
                //                     },
                //                     "stopLoss": {
                //                         "type": "",
                //                         "quantity": 0,
                //                         "stopPrice": 0,
                //                         "price": 0,
                //                         "workingType": "",
                //                         "stopGuaranteed": ""
                //                     },
                //                     "advanceAttr": 0,
                //                     "positionID": 0,
                //                     "takeProfitEntrustPrice": 0,
                //                     "stopLossEntrustPrice": 0,
                //                     "orderType": "",
                //                     "workingType": ""
                //                 }
                //             ],
                //             "failed": null
                //         }
                //     }
                //
            }
            else {
                response = await this.swapV2PrivateDeleteTradeAllOpenOrders(this.extend(request, params));
                //
                //    {
                //        "code": 0,
                //        "msg": "",
                //        "data": {
                //          "success": [
                //            {
                //              "symbol": "LINK-USDT",
                //              "orderId": 1597783835095859200,
                //              "side": "BUY",
                //              "positionSide": "LONG",
                //              "type": "TRIGGER_LIMIT",
                //              "origQty": "5.0",
                //              "price": "9.0000",
                //              "executedQty": "0.0",
                //              "avgPrice": "0.0000",
                //              "cumQuote": "0",
                //              "stopPrice": "9.5000",
                //              "profit": "",
                //              "commission": "",
                //              "status": "NEW",
                //              "time": 1669776326000,
                //              "updateTime": 1669776326000
                //            }
                //          ],
                //          "failed": null
                //        }
                //    }
                //
            }
        }
        else {
            throw new errors.BadRequest(this.id + ' cancelAllOrders is only supported for spot and swap markets.');
        }
        const data = this.safeDict(response, 'data', {});
        const orders = this.safeList2(data, 'success', 'orders', []);
        return this.parseOrders(orders);
    }
    async cancelOrders(ids, symbol = undefined, params = {}) {
        /**
         * @method
         * @name bingx#cancelOrders
         * @description cancel multiple orders
         * @see https://bingx-api.github.io/docs/#/swapV2/trade-api.html#Cancel%20a%20Batch%20of%20Orders
         * @see https://bingx-api.github.io/docs/#/spot/trade-api.html#Cancel%20a%20Batch%20of%20Orders
         * @param {string[]} ids order ids
         * @param {string} symbol unified market symbol, default is undefined
         * @param {object} [params] extra parameters specific to the exchange API endpoint
         * @param {string[]} [params.clientOrderIds] client order ids
         * @returns {object} an list of [order structures]{@link https://docs.ccxt.com/#/?id=order-structure}
         */
        if (symbol === undefined) {
            throw new errors.ArgumentsRequired(this.id + ' cancelOrders() requires a symbol argument');
        }
        await this.loadMarkets();
        const market = this.market(symbol);
        const request = {
            'symbol': market['id'],
        };
        const clientOrderIds = this.safeValue(params, 'clientOrderIds');
        params = this.omit(params, 'clientOrderIds');
        let idsToParse = ids;
        const areClientOrderIds = (clientOrderIds !== undefined);
        if (areClientOrderIds) {
            idsToParse = clientOrderIds;
        }
        const parsedIds = [];
        for (let i = 0; i < idsToParse.length; i++) {
            const id = idsToParse[i];
            const stringId = id.toString();
            parsedIds.push(stringId);
        }
        let response = undefined;
        if (market['spot']) {
            const spotReqKey = areClientOrderIds ? 'clientOrderIDs' : 'orderIds';
            request[spotReqKey] = parsedIds.join(',');
            response = await this.spotV1PrivatePostTradeCancelOrders(this.extend(request, params));
            //
            //    {
            //       "code": 0,
            //       "msg": "",
            //       "debugMsg": "",
            //       "data": {
            //           "orders": [
            //                {
            //                    "symbol": "SOL-USDT",
            //                    "orderId": 1795970045910614016,
            //                    "transactTime": 1717027601111,
            //                    "price": "180.25",
            //                    "stopPrice": "0",
            //                    "origQty": "0.03",
            //                    "executedQty": "0",
            //                    "cummulativeQuoteQty": "0",
            //                    "status": "CANCELED",
            //                    "type": "LIMIT",
            //                    "side": "SELL",
            //                    "clientOrderID": ""
            //                },
            //                ...
            //            ]
            //        }
            //    }
            //
        }
        else {
            if (areClientOrderIds) {
                request['clientOrderIDList'] = this.json(parsedIds);
            }
            else {
                request['orderIdList'] = parsedIds;
            }
            response = await this.swapV2PrivateDeleteTradeBatchOrders(this.extend(request, params));
            //
            //    {
            //        "code": 0,
            //        "msg": "",
            //        "data": {
            //          "success": [
            //            {
            //              "symbol": "LINK-USDT",
            //              "orderId": 1597783850786750464,
            //              "side": "BUY",
            //              "positionSide": "LONG",
            //              "type": "TRIGGER_MARKET",
            //              "origQty": "5.0",
            //              "price": "5.5710",
            //              "executedQty": "0.0",
            //              "avgPrice": "0.0000",
            //              "cumQuote": "0",
            //              "stopPrice": "5.0000",
            //              "profit": "0.0000",
            //              "commission": "0.000000",
            //              "status": "CANCELLED",
            //              "time": 1669776330000,
            //              "updateTime": 1672370837000
            //            }
            //          ],
            //          "failed": null
            //        }
            //    }
            //
        }
        const data = this.safeDict(response, 'data', {});
        const success = this.safeList2(data, 'success', 'orders', []);
        return this.parseOrders(success);
    }
    async cancelAllOrdersAfter(timeout, params = {}) {
        /**
         * @method
         * @name bingx#cancelAllOrdersAfter
         * @description dead man's switch, cancel all orders after the given timeout
         * @see https://bingx-api.github.io/docs/#/en-us/spot/trade-api.html#Cancel%20all%20orders%20in%20countdown
         * @see https://bingx-api.github.io/docs/#/en-us/swapV2/trade-api.html#Cancel%20all%20orders%20in%20countdown
         * @param {number} timeout time in milliseconds, 0 represents cancel the timer
         * @param {object} [params] extra parameters specific to the exchange API endpoint
         * @param {string} [params.type] spot or swap market
         * @returns {object} the api result
         */
        await this.loadMarkets();
        const isActive = (timeout > 0);
        const request = {
            'type': (isActive) ? 'ACTIVATE' : 'CLOSE',
            'timeOut': (isActive) ? (this.parseToInt(timeout / 1000)) : 0,
        };
        let response = undefined;
        let type = undefined;
        [type, params] = this.handleMarketTypeAndParams('cancelAllOrdersAfter', undefined, params);
        if (type === 'spot') {
            response = await this.spotV1PrivatePostTradeCancelAllAfter(this.extend(request, params));
        }
        else if (type === 'swap') {
            response = await this.swapV2PrivatePostTradeCancelAllAfter(this.extend(request, params));
        }
        else {
            throw new errors.NotSupported(this.id + ' cancelAllOrdersAfter() is not supported for ' + type + ' markets');
        }
        //
        //     {
        //         code: '0',
        //         msg: '',
        //         data: {
        //             triggerTime: '1712645434',
        //             status: 'ACTIVATED',
        //             note: 'All your perpetual pending orders will be closed automatically at 2024-04-09 06:50:34 UTC(+0),before that you can cancel the timer, or extend triggerTime time by this request'
        //         }
        //     }
        //
        return response;
    }
    async fetchOrder(id, symbol = undefined, params = {}) {
        /**
         * @method
         * @name bingx#fetchOrder
         * @description fetches information on an order made by the user
         * @see https://bingx-api.github.io/docs/#/en-us/spot/trade-api.html#Query%20Order%20details
         * @see https://bingx-api.github.io/docs/#/en-us/swapV2/trade-api.html#Query%20Order%20details
         * @see https://bingx-api.github.io/docs/#/en-us/cswap/trade-api.html#Query%20Order
         * @param {string} id the order id
         * @param {string} symbol unified symbol of the market the order was made in
         * @param {object} [params] extra parameters specific to the exchange API endpoint
         * @returns {object} an [order structure]{@link https://docs.ccxt.com/#/?id=order-structure}
         */
        if (symbol === undefined) {
            throw new errors.ArgumentsRequired(this.id + ' fetchOrder() requires a symbol argument');
        }
        await this.loadMarkets();
        const market = this.market(symbol);
        const request = {
            'symbol': market['id'],
            'orderId': id,
        };
        let type = undefined;
        let subType = undefined;
        let response = undefined;
        [type, params] = this.handleMarketTypeAndParams('fetchOrder', market, params);
        [subType, params] = this.handleSubTypeAndParams('fetchOrder', market, params);
        if (type === 'spot') {
            response = await this.spotV1PrivateGetTradeQuery(this.extend(request, params));
            //
            //     {
            //         "code": 0,
            //         "msg": "",
            //         "data": {
            //             "symbol": "XRP-USDT",
            //             "orderId": 1514087361158316032,
            //             "price": "0.5",
            //             "origQty": "10",
            //             "executedQty": "0",
            //             "cummulativeQuoteQty": "0",
            //             "status": "CANCELED",
            //             "type": "LIMIT",
            //             "side": "BUY",
            //             "time": 1649821532000,
            //             "updateTime": 1649821543000,
            //             "origQuoteOrderQty": "0",
            //             "fee": "0",
            //             "feeAsset": "XRP"
            //         }
            //     }
            //
        }
        else {
            if (subType === 'inverse') {
                response = await this.cswapV1PrivateGetTradeOrderDetail(this.extend(request, params));
                //
                //     {
                //         "code": 0,
                //         "msg": "",
                //         "data": {
                //             "order": {
                //                 "symbol": "SOL-USD",
                //                 "orderId": "1816342420721254400",
                //                 "side": "BUY",
                //                 "positionSide": "Long",
                //                 "type": "LIMIT",
                //                 "quantity": 1,
                //                 "origQty": "",
                //                 "price": "150",
                //                 "executedQty": "0",
                //                 "avgPrice": "0.000",
                //                 "cumQuote": "",
                //                 "stopPrice": "",
                //                 "profit": "0.0000",
                //                 "commission": "0.0000",
                //                 "status": "Pending",
                //                 "time": 1721884753767,
                //                 "updateTime": 1721884753786,
                //                 "clientOrderId": "",
                //                 "leverage": "",
                //                 "takeProfit": {
                //                     "type": "TAKE_PROFIT",
                //                     "quantity": 0,
                //                     "stopPrice": 0,
                //                     "price": 0,
                //                     "workingType": "MARK_PRICE",
                //                     "stopGuaranteed": ""
                //                 },
                //                 "stopLoss": {
                //                     "type": "STOP",
                //                     "quantity": 0,
                //                     "stopPrice": 0,
                //                     "price": 0,
                //                     "workingType": "MARK_PRICE",
                //                     "stopGuaranteed": ""
                //                 },
                //                 "advanceAttr": 0,
                //                 "positionID": 0,
                //                 "takeProfitEntrustPrice": 0,
                //                 "stopLossEntrustPrice": 0,
                //                 "orderType": "",
                //                 "workingType": "MARK_PRICE"
                //             }
                //         }
                //     }
                //
            }
            else {
                response = await this.swapV2PrivateGetTradeOrder(this.extend(request, params));
                //
                //     {
                //         "code": 0,
                //         "msg": "",
                //         "data": {
                //             "order": {
                //                 "symbol": "BTC-USDT",
                //                 "orderId": 1597597642269917184,
                //                 "side": "SELL",
                //                 "positionSide": "LONG",
                //                 "type": "TAKE_PROFIT_MARKET",
                //                 "origQty": "1.0000",
                //                 "price": "0.0",
                //                 "executedQty": "0.0000",
                //                 "avgPrice": "0.0",
                //                 "cumQuote": "",
                //                 "stopPrice": "16494.0",
                //                 "profit": "",
                //                 "commission": "",
                //                 "status": "FILLED",
                //                 "time": 1669731935000,
                //                 "updateTime": 1669752524000
                //             }
                //         }
                //     }
                //
            }
        }
        const data = this.safeDict(response, 'data', {});
        const order = this.safeDict(data, 'order', data);
        return this.parseOrder(order, market);
    }
    async fetchOrders(symbol = undefined, since = undefined, limit = undefined, params = {}) {
        /**
         * @method
         * @name bingx#fetchOrders
         * @description fetches information on multiple orders made by the user
         * @see https://bingx-api.github.io/docs/#/en-us/swapV2/trade-api.html#User's%20All%20Orders
         * @param {string} symbol unified market symbol of the market orders were made in
         * @param {int} [since] the earliest time in ms to fetch orders for
         * @param {int} [limit] the maximum number of order structures to retrieve
         * @param {object} [params] extra parameters specific to the exchange API endpoint
         * @param {int} [params.until] the latest time in ms to fetch entries for
         * @param {int} [params.orderId] Only return subsequent orders, and return the latest order by default
         * @returns {Order[]} a list of [order structures]{@link https://docs.ccxt.com/#/?id=order-structure}
         */
        await this.loadMarkets();
        const request = {};
        let market = undefined;
        if (symbol !== undefined) {
            market = this.market(symbol);
            request['symbol'] = market['id'];
        }
        let type = undefined;
        [type, params] = this.handleMarketTypeAndParams('fetchOrders', market, params);
        if (type !== 'swap') {
            throw new errors.NotSupported(this.id + ' fetchOrders() is only supported for swap markets');
        }
        if (limit !== undefined) {
            request['limit'] = limit;
        }
        if (since !== undefined) {
            request['startTime'] = since;
        }
        const until = this.safeInteger(params, 'until'); // unified in milliseconds
        const endTime = this.safeInteger(params, 'endTime', until); // exchange-specific in milliseconds
        params = this.omit(params, ['endTime', 'until']);
        if (endTime !== undefined) {
            request['endTime'] = endTime;
        }
        const response = await this.swapV1PrivateGetTradeFullOrder(this.extend(request, params));
        //
        //     {
        //         "code": 0,
        //         "msg": "",
        //         "data": {
        //         "orders": [
        //           {
        //             "symbol": "PYTH-USDT",
        //             "orderId": 1736007506620112100,
        //             "side": "SELL",
        //             "positionSide": "SHORT",
        //             "type": "LIMIT",
        //             "origQty": "33",
        //             "price": "0.3916",
        //             "executedQty": "33",
        //             "avgPrice": "0.3916",
        //             "cumQuote": "13",
        //             "stopPrice": "",
        //             "profit": "0.0000",
        //             "commission": "-0.002585",
        //             "status": "FILLED",
        //             "time": 1702731418000,
        //             "updateTime": 1702731470000,
        //             "clientOrderId": "",
        //             "leverage": "15X",
        //             "takeProfit": {
        //                 "type": "TAKE_PROFIT",
        //                 "quantity": 0,
        //                 "stopPrice": 0,
        //                 "price": 0,
        //                 "workingType": ""
        //             },
        //             "stopLoss": {
        //                 "type": "STOP",
        //                 "quantity": 0,
        //                 "stopPrice": 0,
        //                 "price": 0,
        //                 "workingType": ""
        //             },
        //             "advanceAttr": 0,
        //             "positionID": 0,
        //             "takeProfitEntrustPrice": 0,
        //             "stopLossEntrustPrice": 0,
        //             "orderType": "",
        //             "workingType": "MARK_PRICE",
        //             "stopGuaranteed": false,
        //             "triggerOrderId": 1736012449498123500
        //           }
        //         ]
        //       }
        //     }
        //
        const data = this.safeDict(response, 'data', {});
        const orders = this.safeList(data, 'orders', []);
        return this.parseOrders(orders, market, since, limit);
    }
    async fetchOpenOrders(symbol = undefined, since = undefined, limit = undefined, params = {}) {
        /**
         * @method
         * @name bingx#fetchOpenOrders
         * @description fetch all unfilled currently open orders
         * @see https://bingx-api.github.io/docs/#/en-us/spot/trade-api.html#Current%20Open%20Orders
         * @see https://bingx-api.github.io/docs/#/en-us/swapV2/trade-api.html#Current%20All%20Open%20Orders
         * @see https://bingx-api.github.io/docs/#/en-us/cswap/trade-api.html#Query%20all%20current%20pending%20orders
         * @param {string} symbol unified market symbol
         * @param {int} [since] the earliest time in ms to fetch open orders for
         * @param {int} [limit] the maximum number of open order structures to retrieve
         * @param {object} [params] extra parameters specific to the exchange API endpoint
         * @returns {object[]} a list of [order structures]{@link https://docs.ccxt.com/#/?id=order-structure}
         */
        await this.loadMarkets();
        let market = undefined;
        const request = {};
        if (symbol !== undefined) {
            market = this.market(symbol);
            request['symbol'] = market['id'];
        }
        let type = undefined;
        let subType = undefined;
        let response = undefined;
        [type, params] = this.handleMarketTypeAndParams('fetchOpenOrders', market, params);
        [subType, params] = this.handleSubTypeAndParams('fetchOpenOrders', market, params);
        if (type === 'spot') {
            response = await this.spotV1PrivateGetTradeOpenOrders(this.extend(request, params));
        }
        else {
            if (subType === 'inverse') {
                response = await this.cswapV1PrivateGetTradeOpenOrders(this.extend(request, params));
            }
            else {
                response = await this.swapV2PrivateGetTradeOpenOrders(this.extend(request, params));
            }
        }
        //
        //  spot
        //
        //    {
        //        "code": 0,
        //        "msg": "",
        //        "data": {
        //            "orders": [
        //                {
        //                    "symbol": "XRP-USDT",
        //                    "orderId": 1514073325788200960,
        //                    "price": "0.5",
        //                    "origQty": "20",
        //                    "executedQty": "0",
        //                    "cummulativeQuoteQty": "0",
        //                    "status": "PENDING",
        //                    "type": "LIMIT",
        //                    "side": "BUY",
        //                    "time": 1649818185647,
        //                    "updateTime": 1649818185647,
        //                    "origQuoteOrderQty": "0"
        //                }
        //            ]
        //        }
        //    }
        //
        // inverse swap
        //
        //     {
        //         "code": 0,
        //         "msg": "",
        //         "data": {
        //             "orders": [
        //                 {
        //                     "symbol": "SOL-USD",
        //                     "orderId": "1816013900044320768",
        //                     "side": "BUY",
        //                     "positionSide": "Long",
        //                     "type": "LIMIT",
        //                     "quantity": 1,
        //                     "origQty": "",
        //                     "price": "150",
        //                     "executedQty": "0",
        //                     "avgPrice": "0.000",
        //                     "cumQuote": "",
        //                     "stopPrice": "",
        //                     "profit": "0.0000",
        //                     "commission": "0.0000",
        //                     "status": "Pending",
        //                     "time": 1721806428334,
        //                     "updateTime": 1721806428352,
        //                     "clientOrderId": "",
        //                     "leverage": "",
        //                     "takeProfit": {
        //                         "type": "TAKE_PROFIT",
        //                         "quantity": 0,
        //                         "stopPrice": 0,
        //                         "price": 0,
        //                         "workingType": "MARK_PRICE",
        //                         "stopGuaranteed": ""
        //                     },
        //                     "stopLoss": {
        //                         "type": "STOP",
        //                         "quantity": 0,
        //                         "stopPrice": 0,
        //                         "price": 0,
        //                         "workingType": "MARK_PRICE",
        //                         "stopGuaranteed": ""
        //                     },
        //                     "advanceAttr": 0,
        //                     "positionID": 0,
        //                     "takeProfitEntrustPrice": 0,
        //                     "stopLossEntrustPrice": 0,
        //                     "orderType": "",
        //                     "workingType": "MARK_PRICE"
        //                 }
        //             ]
        //         }
        //     }
        //
        // linear swap
        //
        //    {
        //        "code": 0,
        //        "msg": "",
        //        "data": {
        //          "orders": [
        //            {
        //              "symbol": "LINK-USDT",
        //              "orderId": 1585839271162413056,
        //              "side": "BUY",
        //              "positionSide": "LONG",
        //              "type": "TRIGGER_MARKET",
        //              "origQty": "5.0",
        //              "price": "9",
        //              "executedQty": "0.0",
        //              "avgPrice": "0",
        //              "cumQuote": "0",
        //              "stopPrice": "5",
        //              "profit": "0.0000",
        //              "commission": "0.000000",
        //              "status": "CANCELLED",
        //              "time": 1667631605000,
        //              "updateTime": 1667631605000
        //            },
        //          ]
        //        }
        //    }
        //
        const data = this.safeDict(response, 'data', {});
        const orders = this.safeList(data, 'orders', []);
        return this.parseOrders(orders, market, since, limit);
    }
    async fetchClosedOrders(symbol = undefined, since = undefined, limit = undefined, params = {}) {
        /**
         * @method
         * @name bingx#fetchClosedOrders
         * @description fetches information on multiple closed orders made by the user
         * @see https://bingx-api.github.io/docs/#/en-us/spot/trade-api.html#Query%20Order%20history
         * @see https://bingx-api.github.io/docs/#/en-us/swapV2/trade-api.html#Query%20Order%20history
         * @see https://bingx-api.github.io/docs/#/en-us/cswap/trade-api.html#User's%20History%20Orders
         * @see https://bingx-api.github.io/docs/#/standard/contract-interface.html#Historical%20order
         * @param {string} symbol unified market symbol of the closed orders
         * @param {int} [since] timestamp in ms of the earliest order
         * @param {int} [limit] the max number of closed orders to return
         * @param {object} [params] extra parameters specific to the exchange API endpoint
         * @param {int} [params.until] the latest time in ms to fetch orders for
         * @param {boolean} [params.standard] whether to fetch standard contract orders
         * @returns {Order[]} a list of [order structures]{@link https://docs.ccxt.com/#/?id=order-structure}
         */
        await this.loadMarkets();
        const orders = await this.fetchCanceledAndClosedOrders(symbol, since, limit, params);
        return this.filterBy(orders, 'status', 'closed');
    }
    async fetchCanceledOrders(symbol = undefined, since = undefined, limit = undefined, params = {}) {
        /**
         * @method
         * @name bingx#fetchCanceledOrders
         * @description fetches information on multiple canceled orders made by the user
         * @see https://bingx-api.github.io/docs/#/en-us/spot/trade-api.html#Query%20Order%20history
         * @see https://bingx-api.github.io/docs/#/en-us/swapV2/trade-api.html#Query%20Order%20history
         * @see https://bingx-api.github.io/docs/#/en-us/cswap/trade-api.html#User's%20History%20Orders
         * @see https://bingx-api.github.io/docs/#/standard/contract-interface.html#Historical%20order
         * @param {string} symbol unified market symbol of the canceled orders
         * @param {int} [since] timestamp in ms of the earliest order
         * @param {int} [limit] the max number of canceled orders to return
         * @param {object} [params] extra parameters specific to the exchange API endpoint
         * @param {int} [params.until] the latest time in ms to fetch orders for
         * @param {boolean} [params.standard] whether to fetch standard contract orders
         * @returns {object} a list of [order structures]{@link https://docs.ccxt.com/#/?id=order-structure}
         */
        await this.loadMarkets();
        const orders = await this.fetchCanceledAndClosedOrders(symbol, since, limit, params);
        return this.filterBy(orders, 'status', 'canceled');
    }
    async fetchCanceledAndClosedOrders(symbol = undefined, since = undefined, limit = undefined, params = {}) {
        /**
         * @method
         * @name bingx#fetchCanceledAndClosedOrders
         * @description fetches information on multiple closed orders made by the user
         * @see https://bingx-api.github.io/docs/#/en-us/spot/trade-api.html#Query%20Order%20history
         * @see https://bingx-api.github.io/docs/#/en-us/swapV2/trade-api.html#Query%20Order%20history
         * @see https://bingx-api.github.io/docs/#/en-us/cswap/trade-api.html#User's%20History%20Orders
         * @see https://bingx-api.github.io/docs/#/standard/contract-interface.html#Historical%20order
         * @param {string} [symbol] unified market symbol of the market orders were made in
         * @param {int} [since] the earliest time in ms to fetch orders for
         * @param {int} [limit] the maximum number of order structures to retrieve
         * @param {object} [params] extra parameters specific to the exchange API endpoint
         * @param {int} [params.until] the latest time in ms to fetch orders for
         * @param {boolean} [params.standard] whether to fetch standard contract orders
         * @returns {object[]} a list of [order structures]{@link https://docs.ccxt.com/#/?id=order-structure}
         */
        if (symbol === undefined) {
            throw new errors.ArgumentsRequired(this.id + ' fetchClosedOrders() requires a symbol argument');
        }
        await this.loadMarkets();
        const market = this.market(symbol);
        const request = {
            'symbol': market['id'],
        };
        let type = undefined;
        let subType = undefined;
        let standard = undefined;
        let response = undefined;
        [type, params] = this.handleMarketTypeAndParams('fetchClosedOrders', market, params);
        [subType, params] = this.handleSubTypeAndParams('fetchClosedOrders', market, params);
        [standard, params] = this.handleOptionAndParams(params, 'fetchClosedOrders', 'standard', false);
        if (standard) {
            response = await this.contractV1PrivateGetAllOrders(this.extend(request, params));
        }
        else if (type === 'spot') {
            response = await this.spotV1PrivateGetTradeHistoryOrders(this.extend(request, params));
            //
            //    {
            //        "code": 0,
            //        "msg": "",
            //        "data": {
            //            "orders": [
            //                {
            //                    "symbol": "XRP-USDT",
            //                    "orderId": 1514073325788200960,
            //                    "price": "0.5",
            //                    "origQty": "20",
            //                    "executedQty": "0",
            //                    "cummulativeQuoteQty": "0",
            //                    "status": "PENDING",
            //                    "type": "LIMIT",
            //                    "side": "BUY",
            //                    "time": 1649818185647,
            //                    "updateTime": 1649818185647,
            //                    "origQuoteOrderQty": "0"
            //                }
            //            ]
            //        }
            //    }
            //
        }
        else {
            if (subType === 'inverse') {
                response = await this.cswapV1PrivateGetTradeOrderHistory(this.extend(request, params));
                //
                //     {
                //         "code": 0,
                //         "msg": "",
                //         "data": {
                //             "orders": [
                //                 {
                //                     "symbol": "SOL-USD",
                //                     "orderId": "1816002957423951872",
                //                     "side": "BUY",
                //                     "positionSide": "LONG",
                //                     "type": "LIMIT",
                //                     "quantity": 1,
                //                     "origQty": "10.00000000",
                //                     "price": "150.000",
                //                     "executedQty": "0.00000000",
                //                     "avgPrice": "0.000",
                //                     "cumQuote": "",
                //                     "stopPrice": "0.000",
                //                     "profit": "0.0000",
                //                     "commission": "0.000000",
                //                     "status": "Filled",
                //                     "time": 1721803819000,
                //                     "updateTime": 1721803856000,
                //                     "clientOrderId": "",
                //                     "leverage": "",
                //                     "takeProfit": {
                //                         "type": "",
                //                         "quantity": 0,
                //                         "stopPrice": 0,
                //                         "price": 0,
                //                         "workingType": "",
                //                         "stopGuaranteed": ""
                //                     },
                //                     "stopLoss": {
                //                         "type": "",
                //                         "quantity": 0,
                //                         "stopPrice": 0,
                //                         "price": 0,
                //                         "workingType": "",
                //                         "stopGuaranteed": ""
                //                     },
                //                     "advanceAttr": 0,
                //                     "positionID": 0,
                //                     "takeProfitEntrustPrice": 0,
                //                     "stopLossEntrustPrice": 0,
                //                     "orderType": "",
                //                     "workingType": "MARK_PRICE"
                //                 },
                //             ]
                //         }
                //     }
                //
            }
            else {
                response = await this.swapV2PrivateGetTradeAllOrders(this.extend(request, params));
                //
                //     {
                //         "code": 0,
                //         "msg": "",
                //         "data": {
                //             "orders": [
                //                 {
                //                     "symbol": "LINK-USDT",
                //                     "orderId": 1585839271162413056,
                //                     "side": "BUY",
                //                     "positionSide": "LONG",
                //                     "type": "TRIGGER_MARKET",
                //                     "origQty": "5.0",
                //                     "price": "9",
                //                     "executedQty": "0.0",
                //                     "avgPrice": "0",
                //                     "cumQuote": "0",
                //                     "stopPrice": "5",
                //                     "profit": "0.0000",
                //                     "commission": "0.000000",
                //                     "status": "CANCELLED",
                //                     "time": 1667631605000,
                //                     "updateTime": 1667631605000
                //                 },
                //             ]
                //         }
                //     }
                //
            }
        }
        const data = this.safeDict(response, 'data', {});
        const orders = this.safeList(data, 'orders', []);
        return this.parseOrders(orders, market, since, limit);
    }
    async transfer(code, amount, fromAccount, toAccount, params = {}) {
        /**
         * @method
         * @name bingx#transfer
         * @description transfer currency internally between wallets on the same account
         * @see https://bingx-api.github.io/docs/#/spot/account-api.html#User%20Universal%20Transfer
         * @param {string} code unified currency code
         * @param {float} amount amount to transfer
         * @param {string} fromAccount account to transfer from
         * @param {string} toAccount account to transfer to
         * @param {object} [params] extra parameters specific to the exchange API endpoint
         * @returns {object} a [transfer structure]{@link https://docs.ccxt.com/#/?id=transfer-structure}
         */
        await this.loadMarkets();
        const currency = this.currency(code);
        const accountsByType = this.safeDict(this.options, 'accountsByType', {});
        const fromId = this.safeString(accountsByType, fromAccount, fromAccount);
        const toId = this.safeString(accountsByType, toAccount, toAccount);
        const request = {
            'asset': currency['id'],
            'amount': this.currencyToPrecision(code, amount),
            'type': fromId + '_' + toId,
        };
        const response = await this.spotV3PrivateGetGetAssetTransfer(this.extend(request, params));
        //
        //    {
        //        "tranId":13526853623
        //    }
        //
        return {
            'info': response,
            'id': this.safeString(response, 'tranId'),
            'timestamp': undefined,
            'datetime': undefined,
            'currency': code,
            'amount': amount,
            'fromAccount': fromAccount,
            'toAccount': toAccount,
            'status': undefined,
        };
    }
    async fetchTransfers(code = undefined, since = undefined, limit = undefined, params = {}) {
        /**
         * @method
         * @name bingx#fetchTransfers
         * @description fetch a history of internal transfers made on an account
         * @see https://bingx-api.github.io/docs/#/spot/account-api.html#Query%20User%20Universal%20Transfer%20History%20(USER_DATA)
         * @param {string} [code] unified currency code of the currency transferred
         * @param {int} [since] the earliest time in ms to fetch transfers for
         * @param {int} [limit] the maximum number of transfers structures to retrieve
         * @param {object} [params] extra parameters specific to the exchange API endpoint
         * @returns {object[]} a list of [transfer structures]{@link https://docs.ccxt.com/#/?id=transfer-structure}
         */
        await this.loadMarkets();
        let currency = undefined;
        if (code !== undefined) {
            currency = this.currency(code);
        }
        const accountsByType = this.safeDict(this.options, 'accountsByType', {});
        const fromAccount = this.safeString(params, 'fromAccount');
        const toAccount = this.safeString(params, 'toAccount');
        const fromId = this.safeString(accountsByType, fromAccount, fromAccount);
        const toId = this.safeString(accountsByType, toAccount, toAccount);
        if (fromId === undefined || toId === undefined) {
            throw new errors.ExchangeError(this.id + ' fromAccount & toAccount parameter are required');
        }
        const request = {
            'type': fromId + '_' + toId,
        };
        if (since !== undefined) {
            request['startTime'] = since;
        }
        if (limit !== undefined) {
            request['size'] = limit;
        }
        const response = await this.spotV3PrivateGetAssetTransfer(this.extend(request, params));
        //
        //     {
        //         "total": 3,
        //         "rows": [
        //             {
        //                 "asset":"USDT",
        //                 "amount":"-100.00000000000000000000",
        //                 "type":"FUND_SFUTURES",
        //                 "status":"CONFIRMED",
        //                 "tranId":1067594500957016069,
        //                 "timestamp":1658388859000
        //             },
        //         ]
        //     }
        //
        const rows = this.safeList(response, 'rows', []);
        return this.parseTransfers(rows, currency, since, limit);
    }
    parseTransfer(transfer, currency = undefined) {
        const tranId = this.safeString(transfer, 'tranId');
        const timestamp = this.safeInteger(transfer, 'timestamp');
        const currencyCode = this.safeCurrencyCode(undefined, currency);
        const status = this.safeString(transfer, 'status');
        const accountsById = this.safeDict(this.options, 'accountsById', {});
        const typeId = this.safeString(transfer, 'type');
        const typeIdSplit = typeId.split('_');
        const fromId = this.safeString(typeIdSplit, 0);
        const toId = this.safeString(typeId, 1);
        const fromAccount = this.safeString(accountsById, fromId, fromId);
        const toAccount = this.safeString(accountsById, toId, toId);
        return {
            'info': transfer,
            'id': tranId,
            'timestamp': timestamp,
            'datetime': this.iso8601(timestamp),
            'currency': currencyCode,
            'amount': this.safeNumber(transfer, 'amount'),
            'fromAccount': fromAccount,
            'toAccount': toAccount,
            'status': status,
        };
    }
    async fetchDepositAddressesByNetwork(code, params = {}) {
        /**
         * @method
         * @name bingx#fetchDepositAddressesByNetwork
         * @description fetch the deposit addresses for a currency associated with this account
         * @see https://bingx-api.github.io/docs/#/en-us/common/wallet-api.html#Query%20Main%20Account%20Deposit%20Address
         * @param {string} code unified currency code
         * @param {object} [params] extra parameters specific to the exchange API endpoint
         * @returns {object} a dictionary [address structures]{@link https://docs.ccxt.com/#/?id=address-structure}, indexed by the network
         */
        await this.loadMarkets();
        const currency = this.currency(code);
        const defaultRecvWindow = this.safeInteger(this.options, 'recvWindow');
        const recvWindow = this.safeInteger(this.parseParams, 'recvWindow', defaultRecvWindow);
        const request = {
            'coin': currency['id'],
            'offset': 0,
            'limit': 1000,
            'recvWindow': recvWindow,
        };
        const response = await this.walletsV1PrivateGetCapitalDepositAddress(this.extend(request, params));
        //
        //     {
        //         "code": "0",
        //         "timestamp": "1695200226859",
        //         "data": {
        //           "data": [
        //             {
        //               "coinId": "799",
        //               "coin": "USDT",
        //               "network": "BEP20",
        //               "address": "6a7eda2817462dabb6493277a2cfe0f5c3f2550b",
        //               "tag": ''
        //             }
        //           ],
        //           "total": "1"
        //         }
        //     }
        //
        const data = this.safeList(this.safeDict(response, 'data'), 'data');
        const parsed = this.parseDepositAddresses(data, [currency['code']], false);
        return this.indexBy(parsed, 'network');
    }
    async fetchDepositAddress(code, params = {}) {
        /**
         * @method
         * @name bingx#fetchDepositAddress
         * @description fetch the deposit address for a currency associated with this account
         * @see https://bingx-api.github.io/docs/#/en-us/common/wallet-api.html#Query%20Main%20Account%20Deposit%20Address
         * @param {string} code unified currency code
         * @param {object} [params] extra parameters specific to the exchange API endpoint
         * @param {string} [params.network] The chain of currency. This only apply for multi-chain currency, and there is no need for single chain currency
         * @returns {object} an [address structure]{@link https://docs.ccxt.com/#/?id=address-structure}
         */
        const network = this.safeString(params, 'network');
        params = this.omit(params, ['network']);
        const addressStructures = await this.fetchDepositAddressesByNetwork(code, params);
        if (network !== undefined) {
            return this.safeDict(addressStructures, network);
        }
        else {
            const options = this.safeDict(this.options, 'defaultNetworks');
            const defaultNetworkForCurrency = this.safeString(options, code);
            if (defaultNetworkForCurrency !== undefined) {
                return this.safeDict(addressStructures, defaultNetworkForCurrency);
            }
            else {
                const keys = Object.keys(addressStructures);
                const key = this.safeString(keys, 0);
                return this.safeDict(addressStructures, key);
            }
        }
    }
    parseDepositAddress(depositAddress, currency = undefined) {
        //
        //     {
        //         "coinId": "799",
        //         "coin": "USDT",
        //         "network": "BEP20",
        //         "address": "6a7eda2817462dabb6493277a2cfe0f5c3f2550b",
        //         "tag": ''
        //     }
        //
        let address = this.safeString(depositAddress, 'address');
        const tag = this.safeString(depositAddress, 'tag');
        const currencyId = this.safeString(depositAddress, 'coin');
        currency = this.safeCurrency(currencyId, currency);
        const code = currency['code'];
        // the exchange API returns deposit addresses without the leading '0x' prefix
        // however, the exchange API does require the 0x prefix to withdraw
        // so we append the prefix before returning the address to the user
        // that is only if the underlying contract address has the 0x prefix as well
        const networkCode = this.safeString(depositAddress, 'network');
        if (networkCode !== undefined) {
            if (networkCode in currency['networks']) {
                const network = currency['networks'][networkCode];
                const contractAddress = this.safeString(network['info'], 'contractAddress');
                if (contractAddress !== undefined) {
                    if (contractAddress[0] === '0' && contractAddress[1] === 'x') {
                        if (address[0] !== '0' || address[1] !== 'x') {
                            address = '0x' + address;
                        }
                    }
                }
            }
        }
        this.checkAddress(address);
        return {
            'info': depositAddress,
            'currency': code,
            'network': networkCode,
            'address': address,
            'tag': tag,
        };
    }
    async fetchDeposits(code = undefined, since = undefined, limit = undefined, params = {}) {
        /**
         * @method
         * @name bingx#fetchDeposits
         * @description fetch all deposits made to an account
         * @see https://bingx-api.github.io/docs/#/spot/account-api.html#Deposit%20History(supporting%20network)
         * @param {string} [code] unified currency code
         * @param {int} [since] the earliest time in ms to fetch deposits for
         * @param {int} [limit] the maximum number of deposits structures to retrieve
         * @param {object} [params] extra parameters specific to the exchange API endpoint
         * @returns {object[]} a list of [transaction structures]{@link https://docs.ccxt.com/#/?id=transaction-structure}
         */
        await this.loadMarkets();
        const request = {};
        let currency = undefined;
        if (code !== undefined) {
            currency = this.currency(code);
            request['coin'] = currency['id'];
        }
        if (since !== undefined) {
            request['startTime'] = since;
        }
        if (limit !== undefined) {
            request['limit'] = limit; // default 1000
        }
        const response = await this.spotV3PrivateGetCapitalDepositHisrec(this.extend(request, params));
        //
        //    [
        //        {
        //            "amount":"0.00999800",
        //            "coin":"PAXG",
        //            "network":"ETH",
        //            "status":1,
        //            "address":"0x788cabe9236ce061e5a892e1a59395a81fc8d62c",
        //            "addressTag":"",
        //            "txId":"0xaad4654a3234aa6118af9b4b335f5ae81c360b2394721c019b5d1e75328b09f3",
        //            "insertTime":1599621997000,
        //            "transferType":0,
        //            "unlockConfirm":"12/12", // confirm times for unlocking
        //            "confirmTimes":"12/12"
        //        },
        //    ]
        //
        return this.parseTransactions(response, currency, since, limit);
    }
    async fetchWithdrawals(code = undefined, since = undefined, limit = undefined, params = {}) {
        /**
         * @method
         * @name bingx#fetchWithdrawals
         * @description fetch all withdrawals made from an account
         * @see https://bingx-api.github.io/docs/#/spot/account-api.html#Withdraw%20History%20(supporting%20network)
         * @param {string} [code] unified currency code
         * @param {int} [since] the earliest time in ms to fetch withdrawals for
         * @param {int} [limit] the maximum number of withdrawals structures to retrieve
         * @param {object} [params] extra parameters specific to the exchange API endpoint
         * @returns {object[]} a list of [transaction structures]{@link https://docs.ccxt.com/#/?id=transaction-structure}
         */
        await this.loadMarkets();
        const request = {};
        let currency = undefined;
        if (code !== undefined) {
            currency = this.currency(code);
            request['coin'] = currency['id'];
        }
        if (since !== undefined) {
            request['startTime'] = since;
        }
        if (limit !== undefined) {
            request['limit'] = limit; // default 1000
        }
        const response = await this.spotV3PrivateGetCapitalWithdrawHistory(this.extend(request, params));
        //
        //    [
        //        {
        //            "address": "0x94df8b352de7f46f64b01d3666bf6e936e44ce60",
        //            "amount": "8.91000000",
        //            "applyTime": "2019-10-12 11:12:02",
        //            "coin": "USDT",
        //            "id": "b6ae22b3aa844210a7041aee7589627c",
        //            "withdrawOrderId": "WITHDRAWtest123",
        //            "network": "ETH",
        //            "transferType": 0
        //            "status": 6,
        //            "transactionFee": "0.004",
        //            "confirmNo":3,
        //            "info": "The address is not valid. Please confirm with the recipient",
        //            "txId": "0xb5ef8c13b968a406cc62a93a8bd80f9e9a906ef1b3fcf20a2e48573c17659268"
        //        },
        //    ]
        //
        return this.parseTransactions(response, currency, since, limit);
    }
    parseTransaction(transaction, currency = undefined) {
        //
        // fetchDeposits
        //
        //    {
        //        "amount":"0.00999800",
        //        "coin":"PAXG",
        //        "network":"ETH",
        //        "status":1,
        //        "address":"0x788cabe9236ce061e5a892e1a59395a81fc8d62c",
        //        "addressTag":"",
        //        "txId":"0xaad4654a3234aa6118af9b4b335f5ae81c360b2394721c019b5d1e75328b09f3",
        //        "insertTime":1599621997000,
        //        "transferType":0,
        //        "unlockConfirm":"12/12", // confirm times for unlocking
        //        "confirmTimes":"12/12"
        //    }
        //
        // fetchWithdrawals
        //
        //    {
        //        "address": "0x94df8b352de7f46f64b01d3666bf6e936e44ce60",
        //        "amount": "8.91000000",
        //        "applyTime": "2019-10-12 11:12:02",
        //        "coin": "USDT",
        //        "id": "b6ae22b3aa844210a7041aee7589627c",
        //        "withdrawOrderId": "WITHDRAWtest123",
        //        "network": "ETH",
        //        "transferType": 0
        //        "status": 6,
        //        "transactionFee": "0.004",
        //        "confirmNo":3,
        //        "info": "The address is not valid. Please confirm with the recipient",
        //        "txId": "0xb5ef8c13b968a406cc62a93a8bd80f9e9a906ef1b3fcf20a2e48573c17659268"
        //    }
        //
        // withdraw
        //
        //     {
        //         "code":0,
        //         "timestamp":1705274263621,
        //         "data":{
        //             "id":"1264246141278773252"
        //         }
        //     }
        //
        // parse withdraw-type output first...
        //
        const data = this.safeValue(transaction, 'data');
        const dataId = (data === undefined) ? undefined : this.safeString(data, 'id');
        const id = this.safeString(transaction, 'id', dataId);
        const address = this.safeString(transaction, 'address');
        const tag = this.safeString(transaction, 'addressTag');
        let timestamp = this.safeInteger(transaction, 'insertTime');
        let datetime = this.iso8601(timestamp);
        if (timestamp === undefined) {
            datetime = this.safeString(transaction, 'applyTime');
            timestamp = this.parse8601(datetime);
        }
        const network = this.safeString(transaction, 'network');
        const currencyId = this.safeString(transaction, 'coin');
        let code = this.safeCurrencyCode(currencyId, currency);
        if ((code !== undefined) && (code !== network) && code.indexOf(network) >= 0) {
            if (network !== undefined) {
                code = code.replace(network, '');
            }
        }
        const rawType = this.safeString(transaction, 'transferType');
        const type = (rawType === '0') ? 'deposit' : 'withdrawal';
        return {
            'info': transaction,
            'id': id,
            'txid': this.safeString(transaction, 'txId'),
            'type': type,
            'currency': code,
            'network': this.networkIdToCode(network),
            'amount': this.safeNumber(transaction, 'amount'),
            'status': this.parseTransactionStatus(this.safeString(transaction, 'status')),
            'timestamp': timestamp,
            'datetime': datetime,
            'address': address,
            'addressFrom': undefined,
            'addressTo': address,
            'tag': tag,
            'tagFrom': tag,
            'tagTo': undefined,
            'updated': undefined,
            'comment': this.safeString(transaction, 'info'),
            'fee': {
                'currency': code,
                'cost': this.safeNumber(transaction, 'transactionFee'),
                'rate': undefined,
            },
            'internal': undefined,
        };
    }
    parseTransactionStatus(status) {
        const statuses = {
            '0': 'pending',
            '1': 'ok',
            '10': 'pending',
            '20': 'rejected',
            '30': 'ok',
            '40': 'rejected',
            '50': 'ok',
            '60': 'pending',
            '70': 'rejected',
            '2': 'pending',
            '3': 'rejected',
            '4': 'pending',
            '5': 'rejected',
            '6': 'ok',
        };
        return this.safeString(statuses, status, status);
    }
    async setMarginMode(marginMode, symbol = undefined, params = {}) {
        /**
         * @method
         * @name bingx#setMarginMode
         * @description set margin mode to 'cross' or 'isolated'
         * @see https://bingx-api.github.io/docs/#/en-us/swapV2/trade-api.html#Change%20Margin%20Type
         * @see https://bingx-api.github.io/docs/#/en-us/cswap/trade-api.html#Set%20Margin%20Type
         * @param {string} marginMode 'cross' or 'isolated'
         * @param {string} symbol unified market symbol
         * @param {object} [params] extra parameters specific to the exchange API endpoint
         * @returns {object} response from the exchange
         */
        if (symbol === undefined) {
            throw new errors.ArgumentsRequired(this.id + ' setMarginMode() requires a symbol argument');
        }
        await this.loadMarkets();
        const market = this.market(symbol);
        if (market['type'] !== 'swap') {
            throw new errors.BadSymbol(this.id + ' setMarginMode() supports swap contracts only');
        }
        marginMode = marginMode.toUpperCase();
        if (marginMode === 'CROSS') {
            marginMode = 'CROSSED';
        }
        if (marginMode !== 'ISOLATED' && marginMode !== 'CROSSED') {
            throw new errors.BadRequest(this.id + ' setMarginMode() marginMode argument should be isolated or cross');
        }
        const request = {
            'symbol': market['id'],
            'marginType': marginMode,
        };
        let subType = undefined;
        [subType, params] = this.handleSubTypeAndParams('setMarginMode', market, params);
        if (subType === 'inverse') {
            return await this.cswapV1PrivatePostTradeMarginType(this.extend(request, params));
        }
        else {
            return await this.swapV2PrivatePostTradeMarginType(this.extend(request, params));
        }
    }
    async addMargin(symbol, amount, params = {}) {
        const request = {
            'type': 1,
        };
        return await this.setMargin(symbol, amount, this.extend(request, params));
    }
    async reduceMargin(symbol, amount, params = {}) {
        const request = {
            'type': 2,
        };
        return await this.setMargin(symbol, amount, this.extend(request, params));
    }
    async setMargin(symbol, amount, params = {}) {
        /**
         * @method
         * @name bingx#setMargin
         * @description Either adds or reduces margin in an isolated position in order to set the margin to a specific value
         * @see https://bingx-api.github.io/docs/#/swapV2/trade-api.html#Adjust%20isolated%20margin
         * @param {string} symbol unified market symbol of the market to set margin in
         * @param {float} amount the amount to set the margin to
         * @param {object} [params] parameters specific to the bingx api endpoint
         * @returns {object} A [margin structure]{@link https://docs.ccxt.com/#/?id=add-margin-structure}
         */
        const type = this.safeInteger(params, 'type'); // 1 increase margin 2 decrease margin
        if (type === undefined) {
            throw new errors.ArgumentsRequired(this.id + ' setMargin() requires a type parameter either 1 (increase margin) or 2 (decrease margin)');
        }
        if (!this.inArray(type, [1, 2])) {
            throw new errors.ArgumentsRequired(this.id + ' setMargin() requires a type parameter either 1 (increase margin) or 2 (decrease margin)');
        }
        await this.loadMarkets();
        const market = this.market(symbol);
        const request = {
            'symbol': market['id'],
            'amount': this.amountToPrecision(market['symbol'], amount),
            'type': type,
        };
        const response = await this.swapV2PrivatePostTradePositionMargin(this.extend(request, params));
        //
        //    {
        //        "code": 0,
        //        "msg": "",
        //        "amount": 1,
        //        "type": 1
        //    }
        //
        return this.parseMarginModification(response, market);
    }
    parseMarginModification(data, market = undefined) {
        //
        //    {
        //        "code": 0,
        //        "msg": "",
        //        "amount": 1,
        //        "type": 1
        //    }
        //
        const type = this.safeString(data, 'type');
        return {
            'info': data,
            'symbol': this.safeString(market, 'symbol'),
            'type': (type === '1') ? 'add' : 'reduce',
            'marginMode': 'isolated',
            'amount': this.safeNumber(data, 'amount'),
            'total': this.safeNumber(data, 'margin'),
            'code': this.safeString(market, 'settle'),
            'status': undefined,
            'timestamp': undefined,
            'datetime': undefined,
        };
    }
    async fetchLeverage(symbol, params = {}) {
        /**
         * @method
         * @name bingx#fetchLeverage
         * @description fetch the set leverage for a market
         * @see https://bingx-api.github.io/docs/#/swapV2/trade-api.html#Query%20Leverage
         * @see https://bingx-api.github.io/docs/#/en-us/cswap/trade-api.html#Query%20Leverage
         * @param {string} symbol unified market symbol
         * @param {object} [params] extra parameters specific to the exchange API endpoint
         * @returns {object} a [leverage structure]{@link https://docs.ccxt.com/#/?id=leverage-structure}
         */
        await this.loadMarkets();
        const market = this.market(symbol);
        const request = {
            'symbol': market['id'],
        };
        let response = undefined;
        if (market['inverse']) {
            response = await this.cswapV1PrivateGetTradeLeverage(this.extend(request, params));
            //
            //     {
            //         "code": 0,
            //         "msg": "",
            //         "timestamp": 1720683803391,
            //         "data": {
            //             "symbol": "SOL-USD",
            //             "longLeverage": 5,
            //             "shortLeverage": 5,
            //             "maxLongLeverage": 50,
            //             "maxShortLeverage": 50,
            //             "availableLongVol": "4000000",
            //             "availableShortVol": "4000000"
            //         }
            //     }
            //
        }
        else {
            response = await this.swapV2PrivateGetTradeLeverage(this.extend(request, params));
            //
            //     {
            //         "code": 0,
            //         "msg": "",
            //         "data": {
            //             "longLeverage": 5,
            //             "shortLeverage": 5,
            //             "maxLongLeverage": 125,
            //             "maxShortLeverage": 125,
            //             "availableLongVol": "0.0000",
            //             "availableShortVol": "0.0000",
            //             "availableLongVal": "0.0",
            //             "availableShortVal": "0.0",
            //             "maxPositionLongVal": "0.0",
            //             "maxPositionShortVal": "0.0"
            //         }
            //     }
            //
        }
        const data = this.safeDict(response, 'data', {});
        return this.parseLeverage(data, market);
    }
    parseLeverage(leverage, market = undefined) {
        //
        // linear swap
        //
        //     {
        //         "longLeverage": 5,
        //         "shortLeverage": 5,
        //         "maxLongLeverage": 125,
        //         "maxShortLeverage": 125,
        //         "availableLongVol": "0.0000",
        //         "availableShortVol": "0.0000",
        //         "availableLongVal": "0.0",
        //         "availableShortVal": "0.0",
        //         "maxPositionLongVal": "0.0",
        //         "maxPositionShortVal": "0.0"
        //     }
        //
        // inverse swap
        //
        //     {
        //         "symbol": "SOL-USD",
        //         "longLeverage": 5,
        //         "shortLeverage": 5,
        //         "maxLongLeverage": 50,
        //         "maxShortLeverage": 50,
        //         "availableLongVol": "4000000",
        //         "availableShortVol": "4000000"
        //     }
        //
        const marketId = this.safeString(leverage, 'symbol');
        return {
            'info': leverage,
            'symbol': this.safeSymbol(marketId, market),
            'marginMode': undefined,
            'longLeverage': this.safeInteger(leverage, 'longLeverage'),
            'shortLeverage': this.safeInteger(leverage, 'shortLeverage'),
        };
    }
    async setLeverage(leverage, symbol = undefined, params = {}) {
        /**
         * @method
         * @name bingx#setLeverage
         * @description set the level of leverage for a market
         * @see https://bingx-api.github.io/docs/#/swapV2/trade-api.html#Switch%20Leverage
         * @see https://bingx-api.github.io/docs/#/en-us/cswap/trade-api.html#Modify%20Leverage
         * @param {float} leverage the rate of leverage
         * @param {string} symbol unified market symbol
         * @param {object} [params] extra parameters specific to the exchange API endpoint
         * @param {string} [params.side] hedged: ['long' or 'short']. one way: ['both']
         * @returns {object} response from the exchange
         */
        if (symbol === undefined) {
            throw new errors.ArgumentsRequired(this.id + ' setLeverage() requires a symbol argument');
        }
        const side = this.safeStringUpper(params, 'side');
        this.checkRequiredArgument('setLeverage', side, 'side', ['LONG', 'SHORT', 'BOTH']);
        await this.loadMarkets();
        const market = this.market(symbol);
        const request = {
            'symbol': market['id'],
            'side': side,
            'leverage': leverage,
        };
        if (market['inverse']) {
            return await this.cswapV1PrivatePostTradeLeverage(this.extend(request, params));
            //
            //     {
            //         "code": 0,
            //         "msg": "",
            //         "timestamp": 1720725058059,
            //         "data": {
            //             "symbol": "SOL-USD",
            //             "longLeverage": 10,
            //             "shortLeverage": 5,
            //             "maxLongLeverage": 50,
            //             "maxShortLeverage": 50,
            //             "availableLongVol": "4000000",
            //             "availableShortVol": "4000000"
            //         }
            //     }
            //
        }
        else {
            return await this.swapV2PrivatePostTradeLeverage(this.extend(request, params));
            //
            //     {
            //         "code": 0,
            //         "msg": "",
            //         "data": {
            //             "leverage": 10,
            //             "symbol": "BTC-USDT",
            //             "availableLongVol": "0.0000",
            //             "availableShortVol": "0.0000",
            //             "availableLongVal": "0.0",
            //             "availableShortVal": "0.0",
            //             "maxPositionLongVal": "0.0",
            //             "maxPositionShortVal": "0.0"
            //         }
            //     }
            //
        }
    }
    async fetchMyTrades(symbol = undefined, since = undefined, limit = undefined, params = {}) {
        /**
         * @method
         * @name bingx#fetchMyTrades
         * @description fetch all trades made by the user
         * @see https://bingx-api.github.io/docs/#/en-us/spot/trade-api.html#Query%20transaction%20details
         * @see https://bingx-api.github.io/docs/#/en-us/swapV2/trade-api.html#Query%20historical%20transaction%20orders
         * @see https://bingx-api.github.io/docs/#/en-us/cswap/trade-api.html#Query%20Order%20Trade%20Detail
         * @param {string} [symbol] unified market symbol
         * @param {int} [since] the earliest time in ms to fetch trades for
         * @param {int} [limit] the maximum number of trades structures to retrieve
         * @param {object} [params] extra parameters specific to the exchange API endpoint
         * @param {int} [params.until] timestamp in ms for the ending date filter, default is undefined
         * @param {string} params.trandingUnit COIN (directly represent assets such as BTC and ETH) or CONT (represents the number of contract sheets)
         * @param {string} params.orderId the order id required for inverse swap
         * @returns {object[]} a list of [trade structures]{@link https://docs.ccxt.com/#/?id=trade-structure}
         */
        if (symbol === undefined) {
            throw new errors.ArgumentsRequired(this.id + ' fetchMyTrades() requires a symbol argument');
        }
        await this.loadMarkets();
        const market = this.market(symbol);
        const request = {};
        let fills = undefined;
        let response = undefined;
        let subType = undefined;
        [subType, params] = this.handleSubTypeAndParams('fetchMyTrades', market, params);
        if (subType === 'inverse') {
            const orderId = this.safeString(params, 'orderId');
            if (orderId === undefined) {
                throw new errors.ArgumentsRequired(this.id + ' fetchMyTrades() requires an orderId argument for inverse swap trades');
            }
            response = await this.cswapV1PrivateGetTradeAllFillOrders(this.extend(request, params));
            fills = this.safeList(response, 'data', []);
            //
            //     {
            //         "code": 0,
            //         "msg": "",
            //         "timestamp": 1722147756019,
            //         "data": [
            //             {
            //                 "orderId": "1817441228670648320",
            //                 "symbol": "SOL-USD",
            //                 "type": "MARKET",
            //                 "side": "BUY",
            //                 "positionSide": "LONG",
            //                 "tradeId": "97244554",
            //                 "volume": "2",
            //                 "tradePrice": "182.652",
            //                 "amount": "20.00000000",
            //                 "realizedPnl": "0.00000000",
            //                 "commission": "-0.00005475",
            //                 "currency": "SOL",
            //                 "buyer": true,
            //                 "maker": false,
            //                 "tradeTime": 1722146730000
            //             }
            //         ]
            //     }
            //
        }
        else {
            request['symbol'] = market['id'];
            const now = this.milliseconds();
            if (since !== undefined) {
                const startTimeReq = market['spot'] ? 'startTime' : 'startTs';
                request[startTimeReq] = since;
            }
            else if (market['swap']) {
                request['startTs'] = now - 7776000000; // 90 days
            }
            const until = this.safeInteger(params, 'until');
            params = this.omit(params, 'until');
            if (until !== undefined) {
                const endTimeReq = market['spot'] ? 'endTime' : 'endTs';
                request[endTimeReq] = until;
            }
            else if (market['swap']) {
                request['endTs'] = now;
            }
            if (market['spot']) {
                response = await this.spotV1PrivateGetTradeMyTrades(this.extend(request, params));
                const data = this.safeDict(response, 'data', {});
                fills = this.safeList(data, 'fills', []);
                //
                //     {
                //         "code": 0,
                //         "msg": "",
                //         "debugMsg": "",
                //         "data": {
                //             "fills": [
                //                 {
                //                     "symbol": "LTC-USDT",
                //                     "id": 36237072,
                //                     "orderId": 1674069326895775744,
                //                     "price": "85.891",
                //                     "qty": "0.0582",
                //                     "quoteQty": "4.9988562000000005",
                //                     "commission": -0.00005820000000000001,
                //                     "commissionAsset": "LTC",
                //                     "time": 1687964205000,
                //                     "isBuyer": true,
                //                     "isMaker": false
                //                 }
                //             ]
                //         }
                //     }
                //
            }
            else {
                const tradingUnit = this.safeStringUpper(params, 'tradingUnit', 'CONT');
                params = this.omit(params, 'tradingUnit');
                request['tradingUnit'] = tradingUnit;
                response = await this.swapV2PrivateGetTradeAllFillOrders(this.extend(request, params));
                const data = this.safeDict(response, 'data', {});
                fills = this.safeList(data, 'fill_orders', []);
                //
                //    {
                //       "code": "0",
                //       "msg": '',
                //       "data": { fill_orders: [
                //          {
                //              "volume": "0.1",
                //              "price": "106.75",
                //              "amount": "10.6750",
                //              "commission": "-0.0053",
                //              "currency": "USDT",
                //              "orderId": "1676213270274379776",
                //              "liquidatedPrice": "0.00",
                //              "liquidatedMarginRatio": "0.00",
                //              "filledTime": "2023-07-04T20:56:01.000+0800"
                //          }
                //        ]
                //      }
                //    }
                //
            }
        }
        return this.parseTrades(fills, market, since, limit, params);
    }
    parseDepositWithdrawFee(fee, currency = undefined) {
        //
        //    {
        //        "coin": "BTC",
        //        "name": "BTC",
        //        "networkList": [
        //          {
        //            "name": "BTC",
        //            "network": "BTC",
        //            "isDefault": true,
        //            "minConfirm": "2",
        //            "withdrawEnable": true,
        //            "withdrawFee": "0.00035",
        //            "withdrawMax": "1.62842",
        //            "withdrawMin": "0.0005"
        //          },
        //          {
        //            "name": "BTC",
        //            "network": "BEP20",
        //            "isDefault": false,
        //            "minConfirm": "15",
        //            "withdrawEnable": true,
        //            "withdrawFee": "0.00001",
        //            "withdrawMax": "1.62734",
        //            "withdrawMin": "0.0001"
        //          }
        //        ]
        //    }
        //
        const networkList = this.safeList(fee, 'networkList', []);
        const networkListLength = networkList.length;
        const result = {
            'info': fee,
            'withdraw': {
                'fee': undefined,
                'percentage': undefined,
            },
            'deposit': {
                'fee': undefined,
                'percentage': undefined,
            },
            'networks': {},
        };
        if (networkListLength !== 0) {
            for (let i = 0; i < networkListLength; i++) {
                const network = networkList[i];
                const networkId = this.safeString(network, 'network');
                const isDefault = this.safeBool(network, 'isDefault');
                const currencyCode = this.safeString(currency, 'code');
                const networkCode = this.networkIdToCode(networkId, currencyCode);
                result['networks'][networkCode] = {
                    'deposit': { 'fee': undefined, 'percentage': undefined },
                    'withdraw': { 'fee': this.safeNumber(network, 'withdrawFee'), 'percentage': false },
                };
                if (isDefault) {
                    result['withdraw']['fee'] = this.safeNumber(network, 'withdrawFee');
                    result['withdraw']['percentage'] = false;
                }
            }
        }
        return result;
    }
    async fetchDepositWithdrawFees(codes = undefined, params = {}) {
        /**
         * @method
         * @name bingx#fetchDepositWithdrawFees
         * @description fetch deposit and withdraw fees
         * @see https://bingx-api.github.io/docs/#/common/account-api.html#All%20Coins'%20Information
         * @param {string[]|undefined} codes list of unified currency codes
         * @param {object} [params] extra parameters specific to the exchange API endpoint
         * @returns {object} a list of [fee structures]{@link https://docs.ccxt.com/#/?id=fee-structure}
         */
        await this.loadMarkets();
        const response = await this.walletsV1PrivateGetCapitalConfigGetall(params);
        const coins = this.safeList(response, 'data');
        return this.parseDepositWithdrawFees(coins, codes, 'coin');
    }
    async withdraw(code, amount, address, tag = undefined, params = {}) {
        /**
         * @method
         * @name bingx#withdraw
         * @description make a withdrawal
         * @see https://bingx-api.github.io/docs/#/en-us/spot/wallet-api.html#Withdraw
         * @param {string} code unified currency code
         * @param {float} amount the amount to withdraw
         * @param {string} address the address to withdraw to
         * @param {string} [tag]
         * @param {object} [params] extra parameters specific to the exchange API endpoint
         * @param {int} [params.walletType] 1 fund account, 2 standard account, 3 perpetual account
         * @returns {object} a [transaction structure]{@link https://docs.ccxt.com/#/?id=transaction-structure}
         */
        [tag, params] = this.handleWithdrawTagAndParams(tag, params);
        this.checkAddress(address);
        await this.loadMarkets();
        const currency = this.currency(code);
        let walletType = this.safeInteger(params, 'walletType');
        if (walletType === undefined) {
            walletType = 1;
        }
        if (!this.inArray(walletType, [1, 2, 3])) {
            throw new errors.BadRequest(this.id + ' withdraw() requires either 1 fund account, 2 standard futures account, 3 perpetual account for walletType');
        }
        const request = {
            'coin': currency['id'],
            'address': address,
            'amount': this.numberToString(amount),
            'walletType': walletType,
        };
        const network = this.safeStringUpper(params, 'network');
        if (network !== undefined) {
            request['network'] = this.networkCodeToId(network);
        }
        if (tag !== undefined) {
            request['addressTag'] = tag;
        }
        params = this.omit(params, ['walletType', 'network']);
        const response = await this.walletsV1PrivatePostCapitalWithdrawApply(this.extend(request, params));
        const data = this.safeValue(response, 'data');
        //    {
        //        "code":0,
        //        "timestamp":1689258953651,
        //        "data":{
        //           "id":"1197073063359000577"
        //        }
        //    }
        return this.parseTransaction(data);
    }
    parseParams(params) {
        const sortedParams = this.keysort(params);
        const keys = Object.keys(sortedParams);
        for (let i = 0; i < keys.length; i++) {
            const key = keys[i];
            const value = sortedParams[key];
            if (Array.isArray(value)) {
                let arrStr = '[';
                for (let j = 0; j < value.length; j++) {
                    const arrayElement = value[j];
                    if (j > 0) {
                        arrStr += ',';
                    }
                    arrStr += arrayElement.toString();
                }
                arrStr += ']';
                sortedParams[key] = arrStr;
            }
        }
        return sortedParams;
    }
    async fetchMyLiquidations(symbol = undefined, since = undefined, limit = undefined, params = {}) {
        /**
         * @method
         * @name bingx#fetchMyLiquidations
         * @description retrieves the users liquidated positions
         * @see https://bingx-api.github.io/docs/#/swapV2/trade-api.html#User's%20Force%20Orders
         * @see https://bingx-api.github.io/docs/#/en-us/cswap/trade-api.html#Query%20force%20orders
         * @param {string} [symbol] unified CCXT market symbol
         * @param {int} [since] the earliest time in ms to fetch liquidations for
         * @param {int} [limit] the maximum number of liquidation structures to retrieve
         * @param {object} [params] exchange specific parameters for the bingx api endpoint
         * @param {int} [params.until] timestamp in ms of the latest liquidation
         * @returns {object} an array of [liquidation structures]{@link https://docs.ccxt.com/#/?id=liquidation-structure}
         */
        await this.loadMarkets();
        let request = {
            'autoCloseType': 'LIQUIDATION',
        };
        [request, params] = this.handleUntilOption('endTime', request, params);
        let market = undefined;
        if (symbol !== undefined) {
            market = this.market(symbol);
            request['symbol'] = market['id'];
        }
        if (since !== undefined) {
            request['startTime'] = since;
        }
        if (limit !== undefined) {
            request['limit'] = limit;
        }
        let subType = undefined;
        [subType, params] = this.handleSubTypeAndParams('fetchMyLiquidations', market, params);
        let response = undefined;
        let liquidations = undefined;
        if (subType === 'inverse') {
            response = await this.cswapV1PrivateGetTradeForceOrders(this.extend(request, params));
            //
            //     {
            //         "code": 0,
            //         "msg": "",
            //         "timestamp": 1721280071678,
            //         "data": [
            //             {
            //                 "orderId": "string",
            //                 "symbol": "string",
            //                 "type": "string",
            //                 "side": "string",
            //                 "positionSide": "string",
            //                 "price": "string",
            //                 "quantity": "float64",
            //                 "stopPrice": "string",
            //                 "workingType": "string",
            //                 "status": "string",
            //                 "time": "int64",
            //                 "avgPrice": "string",
            //                 "executedQty": "string",
            //                 "profit": "string",
            //                 "commission": "string",
            //                 "updateTime": "string"
            //             }
            //         ]
            //     }
            //
            liquidations = this.safeList(response, 'data', []);
        }
        else {
            response = await this.swapV2PrivateGetTradeForceOrders(this.extend(request, params));
            //
            //     {
            //         "code": 0,
            //         "msg": "",
            //         "data": {
            //             "orders": [
            //                 {
            //                     "time": "int64",
            //                     "symbol": "string",
            //                     "side": "string",
            //                     "type": "string",
            //                     "positionSide": "string",
            //                     "cumQuote": "string",
            //                     "status": "string",
            //                     "stopPrice": "string",
            //                     "price": "string",
            //                     "origQty": "string",
            //                     "avgPrice": "string",
            //                     "executedQty": "string",
            //                     "orderId": "int64",
            //                     "profit": "string",
            //                     "commission": "string",
            //                     "workingType": "string",
            //                     "updateTime": "int64"
            //                 },
            //             ]
            //         }
            //     }
            //
            const data = this.safeDict(response, 'data', {});
            liquidations = this.safeList(data, 'orders', []);
        }
        return this.parseLiquidations(liquidations, market, since, limit);
    }
    parseLiquidation(liquidation, market = undefined) {
        //
        //     {
        //         "time": "int64",
        //         "symbol": "string",
        //         "side": "string",
        //         "type": "string",
        //         "positionSide": "string",
        //         "cumQuote": "string",
        //         "status": "string",
        //         "stopPrice": "string",
        //         "price": "string",
        //         "origQty": "string",
        //         "avgPrice": "string",
        //         "executedQty": "string",
        //         "orderId": "int64",
        //         "profit": "string",
        //         "commission": "string",
        //         "workingType": "string",
        //         "updateTime": "int64"
        //     }
        //
        const marketId = this.safeString(liquidation, 'symbol');
        const timestamp = this.safeInteger(liquidation, 'time');
        const contractsString = this.safeString(liquidation, 'executedQty');
        const contractSizeString = this.safeString(market, 'contractSize');
        const priceString = this.safeString(liquidation, 'avgPrice');
        const baseValueString = Precise["default"].stringMul(contractsString, contractSizeString);
        const quoteValueString = Precise["default"].stringMul(baseValueString, priceString);
        return this.safeLiquidation({
            'info': liquidation,
            'symbol': this.safeSymbol(marketId, market),
            'contracts': this.parseNumber(contractsString),
            'contractSize': this.parseNumber(contractSizeString),
            'price': this.parseNumber(priceString),
            'baseValue': this.parseNumber(baseValueString),
            'quoteValue': this.parseNumber(quoteValueString),
            'timestamp': timestamp,
            'datetime': this.iso8601(timestamp),
        });
    }
    async closePosition(symbol, side = undefined, params = {}) {
        /**
         * @method
         * @name bingx#closePosition
         * @description closes open positions for a market
         * @see https://bingx-api.github.io/docs/#/en-us/swapV2/trade-api.html#One-Click%20Close%20All%20Positions
         * @see https://bingx-api.github.io/docs/#/en-us/cswap/trade-api.html#Close%20all%20positions%20in%20bulk
         * @param {string} symbol Unified CCXT market symbol
         * @param {string} [side] not used by bingx
         * @param {object} [params] extra parameters specific to the bingx api endpoint
         * @param {string|undefined} [params.positionId] the id of the position you would like to close
         * @returns {object} an [order structure]{@link https://docs.ccxt.com/#/?id=order-structure}
         */
        await this.loadMarkets();
        const market = this.market(symbol);
        const positionId = this.safeString(params, 'positionId');
        const request = {};
        let response = undefined;
        if (positionId !== undefined) {
            response = await this.swapV1PrivatePostTradeClosePosition(this.extend(request, params));
            //
            //    {
            //        "code": 0,
            //        "msg": "",
            //        "timestamp": 1710992264190,
            //        "data": {
            //            "orderId": 1770656007907930112,
            //            "positionId": "1751667128353910784",
            //            "symbol": "LTC-USDT",
            //            "side": "Ask",
            //            "type": "MARKET",
            //            "positionSide": "Long",
            //            "origQty": "0.2"
            //        }
            //    }
            //
        }
        else {
            request['symbol'] = market['id'];
            if (market['inverse']) {
                response = await this.cswapV1PrivatePostTradeCloseAllPositions(this.extend(request, params));
                //
                //     {
                //         "code": 0,
                //         "msg": "",
                //         "timestamp": 1720771601428,
                //         "data": {
                //             "success": ["1811673520637231104"],
                //             "failed": null
                //         }
                //     }
                //
            }
            else {
                response = await this.swapV2PrivatePostTradeCloseAllPositions(this.extend(request, params));
                //
                //    {
                //        "code": 0,
                //        "msg": "",
                //        "data": {
                //            "success": [
                //                1727686766700486656,
                //            ],
                //            "failed": null
                //        }
                //    }
                //
            }
        }
        const data = this.safeDict(response, 'data');
        return this.parseOrder(data, market);
    }
    async closeAllPositions(params = {}) {
        /**
         * @method
         * @name bitget#closePositions
         * @description closes open positions for a market
         * @see https://bingx-api.github.io/docs/#/en-us/swapV2/trade-api.html#One-Click%20Close%20All%20Positions
         * @see https://bingx-api.github.io/docs/#/en-us/cswap/trade-api.html#Close%20all%20positions%20in%20bulk
         * @param {object} [params] extra parameters specific to the bingx api endpoint
         * @param {string} [params.recvWindow] request valid time window value
         * @returns {object[]} [a list of position structures]{@link https://docs.ccxt.com/#/?id=position-structure}
         */
        await this.loadMarkets();
        const defaultRecvWindow = this.safeInteger(this.options, 'recvWindow');
        const recvWindow = this.safeInteger(this.parseParams, 'recvWindow', defaultRecvWindow);
        let marketType = undefined;
        [marketType, params] = this.handleMarketTypeAndParams('closeAllPositions', undefined, params);
        let subType = undefined;
        [subType, params] = this.handleSubTypeAndParams('closeAllPositions', undefined, params);
        if (marketType === 'margin') {
            throw new errors.BadRequest(this.id + ' closePositions () cannot be used for ' + marketType + ' markets');
        }
        const request = {
            'recvWindow': recvWindow,
        };
        let response = undefined;
        if (subType === 'inverse') {
            response = await this.cswapV1PrivatePostTradeCloseAllPositions(this.extend(request, params));
            //
            //     {
            //         "code": 0,
            //         "msg": "",
            //         "timestamp": 1720771601428,
            //         "data": {
            //             "success": ["1811673520637231104"],
            //             "failed": null
            //         }
            //     }
            //
        }
        else {
            response = await this.swapV2PrivatePostTradeCloseAllPositions(this.extend(request, params));
            //
            //    {
            //        "code": 0,
            //        "msg": "",
            //        "data": {
            //            "success": [
            //                1727686766700486656,
            //                1727686767048613888
            //            ],
            //            "failed": null
            //        }
            //    }
            //
        }
        const data = this.safeDict(response, 'data', {});
        const success = this.safeList(data, 'success', []);
        const positions = [];
        for (let i = 0; i < success.length; i++) {
            const position = this.parsePosition({ 'positionId': success[i] });
            positions.push(position);
        }
        return positions;
    }
    async fetchPositionMode(symbol = undefined, params = {}) {
        /**
         * @method
         * @name bingx#fetchPositionMode
         * @description fetchs the position mode, hedged or one way, hedged for binance is set identically for all linear markets or all inverse markets
         * @see https://bingx-api.github.io/docs/#/en-us/swapV2/trade-api.html#Get%20Position%20Mode
         * @param {string} symbol unified symbol of the market to fetch the order book for
         * @param {object} [params] extra parameters specific to the exchange API endpoint
         * @returns {object} an object detailing whether the market is in hedged or one-way mode
         */
        const response = await this.swapV1PrivateGetPositionSideDual(params);
        //
        //     {
        //         "code": "0",
        //         "msg": "",
        //         "timeStamp": "1709002057516",
        //         "data": {
        //             "dualSidePosition": "false"
        //         }
        //     }
        //
        const data = this.safeDict(response, 'data', {});
        const dualSidePosition = this.safeString(data, 'dualSidePosition');
        return {
            'info': response,
            'hedged': (dualSidePosition === 'true'),
        };
    }
    async setPositionMode(hedged, symbol = undefined, params = {}) {
        /**
         * @method
         * @name bingx#setPositionMode
         * @description set hedged to true or false for a market
         * @see https://bingx-api.github.io/docs/#/en-us/swapV2/trade-api.html#Set%20Position%20Mode
         * @param {bool} hedged set to true to use dualSidePosition
         * @param {string} symbol not used by bingx setPositionMode ()
         * @param {object} [params] extra parameters specific to the exchange API endpoint
         * @returns {object} response from the exchange
         */
        let dualSidePosition = undefined;
        if (hedged) {
            dualSidePosition = 'true';
        }
        else {
            dualSidePosition = 'false';
        }
        const request = {
            'dualSidePosition': dualSidePosition,
        };
        //
        //     {
        //         code: '0',
        //         msg: '',
        //         timeStamp: '1703327432734',
        //         data: { dualSidePosition: 'false' }
        //     }
        //
        return await this.swapV1PrivatePostPositionSideDual(this.extend(request, params));
    }
    async editOrder(id, symbol, type, side, amount = undefined, price = undefined, params = {}) {
        /**
         * @method
         * @name bingx#editOrder
         * @description cancels an order and places a new order
         * @see https://bingx-api.github.io/docs/#/en-us/spot/trade-api.html#Cancel%20order%20and%20place%20a%20new%20order  // spot
         * @see https://bingx-api.github.io/docs/#/en-us/swapV2/trade-api.html#Cancel%20an%20order%20and%20then%20Place%20a%20new%20order  // swap
         * @param {string} id order id
         * @param {string} symbol unified symbol of the market to create an order in
         * @param {string} type 'market' or 'limit'
         * @param {string} side 'buy' or 'sell'
         * @param {float} amount how much of the currency you want to trade in units of the base currency
         * @param {float} [price] the price at which the order is to be fulfilled, in units of the quote currency, ignored in market orders
         * @param {object} [params] extra parameters specific to the exchange API endpoint
         * @param {string} [params.stopPrice] Trigger price used for TAKE_STOP_LIMIT, TAKE_STOP_MARKET, TRIGGER_LIMIT, TRIGGER_MARKET order types.
         * @param {object} [params.takeProfit] *takeProfit object in params* containing the triggerPrice at which the attached take profit order will be triggered
         * @param {float} [params.takeProfit.triggerPrice] take profit trigger price
         * @param {object} [params.stopLoss] *stopLoss object in params* containing the triggerPrice at which the attached stop loss order will be triggered
         * @param {float} [params.stopLoss.triggerPrice] stop loss trigger price
         *
         * EXCHANGE SPECIFIC PARAMETERS
         * @param {string} [params.cancelClientOrderID] the user-defined id of the order to be canceled, 1-40 characters, different orders cannot use the same clientOrderID, only supports a query range of 2 hours
         * @param {string} [params.cancelRestrictions] cancel orders with specified status, NEW: New order, PENDING: Pending order, PARTIALLY_FILLED: Partially filled
         * @param {string} [params.cancelReplaceMode] STOP_ON_FAILURE - if the cancel order fails, it will not continue to place a new order, ALLOW_FAILURE - regardless of whether the cancel order succeeds or fails, it will continue to place a new order
         * @param {float} [params.quoteOrderQty] order amount
         * @param {string} [params.newClientOrderId] custom order id consisting of letters, numbers, and _, 1-40 characters, different orders cannot use the same newClientOrderId.
         * @param {string} [params.positionSide] *contract only* position direction, required for single position as BOTH, for both long and short positions only LONG or SHORT can be chosen, defaults to LONG if empty
         * @param {string} [params.reduceOnly] *contract only* true or false, default=false for single position mode. this parameter is not accepted for both long and short positions mode
         * @param {float} [params.priceRate] *contract only* for type TRAILING_STOP_Market or TRAILING_TP_SL, Max = 1
         * @param {string} [params.workingType] *contract only* StopPrice trigger price types, MARK_PRICE (default), CONTRACT_PRICE, or INDEX_PRICE
         * @returns {object} an [order structure]{@link https://docs.ccxt.com/#/?id=order-structure}
         */
        await this.loadMarkets();
        const market = this.market(symbol);
        const request = this.createOrderRequest(symbol, type, side, amount, price, params);
        request['cancelOrderId'] = id;
        request['cancelReplaceMode'] = 'STOP_ON_FAILURE';
        let response = undefined;
        if (market['swap']) {
            response = await this.swapV1PrivatePostTradeCancelReplace(this.extend(request, params));
            //
            //    {
            //        code: '0',
            //        msg: '',
            //        data: {
            //            cancelResult: 'true',
            //            cancelMsg: '',
            //            cancelResponse: {
            //                cancelClientOrderId: '',
            //                cancelOrderId: '1755336244265705472',
            //                symbol: 'SOL-USDT',
            //                orderId: '1755336244265705472',
            //                side: 'SELL',
            //                positionSide: 'SHORT',
            //                type: 'LIMIT',
            //                origQty: '1',
            //                price: '100.000',
            //                executedQty: '0',
            //                avgPrice: '0.000',
            //                cumQuote: '0',
            //                stopPrice: '',
            //                profit: '0.0000',
            //                commission: '0.000000',
            //                status: 'PENDING',
            //                time: '1707339747860',
            //                updateTime: '1707339747860',
            //                clientOrderId: '',
            //                leverage: '20X',
            //                workingType: 'MARK_PRICE',
            //                onlyOnePosition: false,
            //                reduceOnly: false
            //            },
            //            replaceResult: 'true',
            //            replaceMsg: '',
            //            newOrderResponse: {
            //                orderId: '1755338440612995072',
            //                symbol: 'SOL-USDT',
            //                positionSide: 'SHORT',
            //                side: 'SELL',
            //                type: 'LIMIT',
            //                price: '99',
            //                quantity: '2',
            //                stopPrice: '0',
            //                workingType: 'MARK_PRICE',
            //                clientOrderID: '',
            //                timeInForce: 'GTC',
            //                priceRate: '0',
            //                stopLoss: '',
            //                takeProfit: '',
            //                reduceOnly: false
            //            }
            //        }
            //    }
            //
        }
        else {
            response = await this.spotV1PrivatePostTradeOrderCancelReplace(this.extend(request, params));
            //
            //    {
            //        code: '0',
            //        msg: '',
            //        debugMsg: '',
            //        data: {
            //            cancelResult: { code: '0', msg: '', result: true },
            //            openResult: { code: '0', msg: '', result: true },
            //            orderOpenResponse: {
            //                symbol: 'SOL-USDT',
            //                orderId: '1755334007697866752',
            //                transactTime: '1707339214620',
            //                price: '99',
            //                stopPrice: '0',
            //                origQty: '0.2',
            //                executedQty: '0',
            //                cummulativeQuoteQty: '0',
            //                status: 'PENDING',
            //                type: 'LIMIT',
            //                side: 'SELL',
            //                clientOrderID: ''
            //            },
            //            orderCancelResponse: {
            //                symbol: 'SOL-USDT',
            //                orderId: '1755117055251480576',
            //                price: '100',
            //                stopPrice: '0',
            //                origQty: '0.2',
            //                executedQty: '0',
            //                cummulativeQuoteQty: '0',
            //                status: 'CANCELED',
            //                type: 'LIMIT',
            //                side: 'SELL'
            //            }
            //        }
            //    }
            //
        }
        const data = this.safeDict(response, 'data');
        return this.parseOrder(data, market);
    }
    async fetchMarginMode(symbol, params = {}) {
        /**
         * @method
         * @name bingx#fetchMarginMode
         * @description fetches the margin mode of the trading pair
         * @see https://bingx-api.github.io/docs/#/en-us/swapV2/trade-api.html#Query%20Margin%20Type
         * @see https://bingx-api.github.io/docs/#/en-us/cswap/trade-api.html#Query%20Margin%20Type
         * @param {string} symbol unified symbol of the market to fetch the margin mode for
         * @param {object} [params] extra parameters specific to the exchange API endpoint
         * @returns {object} a [margin mode structure]{@link https://docs.ccxt.com/#/?id=margin-mode-structure}
         */
        await this.loadMarkets();
        const market = this.market(symbol);
        const request = {
            'symbol': market['id'],
        };
        let subType = undefined;
        let response = undefined;
        [subType, params] = this.handleSubTypeAndParams('fetchMarginMode', market, params);
        if (subType === 'inverse') {
            response = await this.cswapV1PrivateGetTradeMarginType(this.extend(request, params));
            //
            //     {
            //         "code": 0,
            //         "msg": "",
            //         "timestamp": 1721966069132,
            //         "data": {
            //             "symbol": "SOL-USD",
            //             "marginType": "CROSSED"
            //         }
            //     }
            //
        }
        else {
            response = await this.swapV2PrivateGetTradeMarginType(this.extend(request, params));
            //
            //     {
            //         "code": 0,
            //         "msg": "",
            //         "data": {
            //             "marginType": "CROSSED"
            //         }
            //     }
            //
        }
        const data = this.safeDict(response, 'data', {});
        return this.parseMarginMode(data, market);
    }
    parseMarginMode(marginMode, market = undefined) {
        const marketId = this.safeString(marginMode, 'symbol');
        let marginType = this.safeStringLower(marginMode, 'marginType');
        marginType = (marginType === 'crossed') ? 'cross' : marginType;
        return {
            'info': marginMode,
            'symbol': this.safeSymbol(marketId, market, '-', 'swap'),
            'marginMode': marginType,
        };
    }
    async fetchTradingFee(symbol, params = {}) {
        /**
         * @method
         * @name bingx#fetchTradingFee
         * @description fetch the trading fees for a market
         * @see https://bingx-api.github.io/docs/#/en-us/spot/trade-api.html#Query%20Trading%20Commission%20Rate
         * @see https://bingx-api.github.io/docs/#/en-us/swapV2/account-api.html#Query%20Trading%20Commission%20Rate
         * @see https://bingx-api.github.io/docs/#/en-us/cswap/trade-api.html#Query%20Trade%20Commission%20Rate
         * @param {string} symbol unified market symbol
         * @param {object} [params] extra parameters specific to the exchange API endpoint
         * @returns {object} a [fee structure]{@link https://docs.ccxt.com/#/?id=fee-structure}
         */
        await this.loadMarkets();
        const market = this.market(symbol);
        const request = {
            'symbol': market['id'],
        };
        let response = undefined;
        let commission = {};
        const data = this.safeDict(response, 'data', {});
        if (market['spot']) {
            response = await this.spotV1PrivateGetUserCommissionRate(this.extend(request, params));
            //
            //     {
            //         "code": 0,
            //         "msg": "",
            //         "debugMsg": "",
            //         "data": {
            //             "takerCommissionRate": 0.001,
            //             "makerCommissionRate": 0.001
            //         }
            //     }
            //
            commission = data;
        }
        else {
            if (market['inverse']) {
                response = await this.cswapV1PrivateGetUserCommissionRate(params);
                //
                //     {
                //         "code": 0,
                //         "msg": "",
                //         "timestamp": 1721365261438,
                //         "data": {
                //             "takerCommissionRate": "0.0005",
                //             "makerCommissionRate": "0.0002"
                //         }
                //     }
                //
                commission = data;
            }
            else {
                response = await this.swapV2PrivateGetUserCommissionRate(params);
                //
                //     {
                //         "code": 0,
                //         "msg": "",
                //         "data": {
                //             "commission": {
                //                 "takerCommissionRate": 0.0005,
                //                 "makerCommissionRate": 0.0002
                //             }
                //         }
                //     }
                //
                commission = this.safeDict(data, 'commission', {});
            }
        }
        return this.parseTradingFee(commission, market);
    }
    parseTradingFee(fee, market = undefined) {
        //
        //     {
        //         "takerCommissionRate": 0.001,
        //         "makerCommissionRate": 0.001
        //     }
        //
        const symbol = (market !== undefined) ? market['symbol'] : undefined;
        return {
            'info': fee,
            'symbol': symbol,
            'maker': this.safeNumber(fee, 'makerCommissionRate'),
            'taker': this.safeNumber(fee, 'takerCommissionRate'),
            'percentage': false,
            'tierBased': false,
        };
    }
    sign(path, section = 'public', method = 'GET', params = {}, headers = undefined, body = undefined) {
        const type = section[0];
        const version = section[1];
        const access = section[2];
        const isSandbox = this.safeBool(this.options, 'sandboxMode', false);
        if (isSandbox && (type !== 'swap')) {
            throw new errors.NotSupported(this.id + ' does not have a testnet/sandbox URL for ' + type + ' endpoints');
        }
        let url = this.implodeHostname(this.urls['api'][type]);
        if (type === 'spot' && version === 'v3') {
            url += '/api';
        }
        else {
            url += '/' + type;
        }
        url += '/' + version + '/';
        path = this.implodeParams(path, params);
        url += path;
        params = this.omit(params, this.extractParams(path));
        params = this.keysort(params);
        if (access === 'public') {
            params['timestamp'] = this.nonce();
            if (Object.keys(params).length) {
                url += '?' + this.urlencode(params);
            }
        }
        else if (access === 'private') {
            this.checkRequiredCredentials();
            params['timestamp'] = this.nonce();
            const parsedParams = this.parseParams(params);
            let query = this.urlencode(parsedParams);
            const signature = this.hmac(this.encode(this.rawencode(parsedParams)), this.encode(this.secret), sha256.sha256);
            if (Object.keys(params).length) {
                query = '?' + query + '&';
            }
            else {
                query += '?';
            }
            query += 'signature=' + signature;
            headers = {
                'X-BX-APIKEY': this.apiKey,
                'X-SOURCE-KEY': this.safeString(this.options, 'broker', 'CCXT'),
            };
            url += query;
        }
        return { 'url': url, 'method': method, 'body': body, 'headers': headers };
    }
    nonce() {
        return this.milliseconds();
    }
    setSandboxMode(enable) {
        super.setSandboxMode(enable);
        this.options['sandboxMode'] = enable;
    }
    handleErrors(httpCode, reason, url, method, headers, body, response, requestHeaders, requestBody) {
        if (response === undefined) {
            return undefined; // fallback to default error handler
        }
        //
        //    {
        //        "code": 80014,
        //        "msg": "Invalid parameters, err:Key: 'GetTickerRequest.Symbol' Error:Field validation for "Symbol" failed on the "len=0|endswith=-USDT" tag",
        //        "data": {
        //        }
        //    }
        //
        const code = this.safeString(response, 'code');
        const message = this.safeString(response, 'msg');
        if (code !== undefined && code !== '0') {
            const feedback = this.id + ' ' + body;
            this.throwExactlyMatchedException(this.exceptions['exact'], message, feedback);
            this.throwExactlyMatchedException(this.exceptions['exact'], code, feedback);
            this.throwBroadlyMatchedException(this.exceptions['broad'], message, feedback);
            throw new errors.ExchangeError(feedback); // unknown message
        }
        return undefined;
    }
}

module.exports = bingx;<|MERGE_RESOLUTION|>--- conflicted
+++ resolved
@@ -2860,12 +2860,6 @@
          */
         await this.loadMarkets();
         const ordersRequests = [];
-<<<<<<< HEAD
-        const marketIds = [];
-        for (let i = 0; i < orders.length; i++) {
-            const rawOrder = orders[i];
-            const marketId = this.safeString(rawOrder, 'symbol');
-=======
         let orderSymbols = [];
         if (orders.length > 5) {
             throw new errors.BadRequest(this.id + ' createOrders() limits max 5 orders in one request');
@@ -2874,7 +2868,6 @@
             const rawOrder = orders[i];
             const marketId = this.safeString(rawOrder, 'symbol');
             orderSymbols.push(marketId);
->>>>>>> 64b7f2b5
             const type = this.safeString(rawOrder, 'type');
             marketIds.push(marketId);
             const side = this.safeString(rawOrder, 'side');
@@ -2884,14 +2877,8 @@
             const orderRequest = this.createOrderRequest(marketId, type, side, amount, price, orderParams);
             ordersRequests.push(orderRequest);
         }
-<<<<<<< HEAD
-        const symbols = this.marketSymbols(marketIds, undefined, false, true, true);
-        const symbolsLength = symbols.length;
-        const market = this.market(symbols[0]);
-=======
         orderSymbols = this.marketSymbols(orderSymbols, undefined, false, true, true);
         const market = this.market(orderSymbols[0]);
->>>>>>> 64b7f2b5
         const request = {};
         let response = undefined;
         if (market['swap']) {
