'use strict';

var coinex$1 = require('./abstract/coinex.js');
var errors = require('./base/errors.js');
var Precise = require('./base/Precise.js');
var number = require('./base/functions/number.js');
var sha256 = require('./static_dependencies/noble-hashes/sha256.js');
var md5 = require('./static_dependencies/noble-hashes/md5.js');

//  ---------------------------------------------------------------------------
//  ---------------------------------------------------------------------------
/**
 * @class coinex
 * @augments Exchange
 */
class coinex extends coinex$1 {
    describe() {
        return this.deepExtend(super.describe(), {
            'id': 'coinex',
            'name': 'CoinEx',
            'version': 'v1',
            'countries': ['CN'],
            // IP ratelimit is 400 requests per second
            // rateLimit = 1000ms / 400 = 2.5
            // 200 per 2 seconds => 100 per second => weight = 4
            // 120 per 2 seconds => 60 per second => weight = 6.667
            // 80 per 2 seconds => 40 per second => weight = 10
            // 60 per 2 seconds => 30 per second => weight = 13.334
            // 40 per 2 seconds => 20 per second => weight = 20
            // 20 per 2 seconds => 10 per second => weight = 40
            'rateLimit': 2.5,
            'pro': true,
            'certified': true,
            'has': {
                'CORS': undefined,
                'spot': true,
                'margin': true,
                'swap': true,
                'future': false,
                'option': false,
                'addMargin': true,
                'borrowCrossMargin': false,
                'borrowIsolatedMargin': true,
                'cancelAllOrders': true,
                'cancelOrder': true,
                'cancelOrders': true,
                'createDepositAddress': true,
                'createMarketBuyOrderWithCost': true,
<<<<<<< HEAD
=======
                'createMarketOrderWithCost': false,
                'createMarketSellOrderWithCost': false,
>>>>>>> 95033ebf
                'createOrder': true,
                'createOrders': true,
                'createReduceOnlyOrder': true,
                'editOrder': true,
                'fetchBalance': true,
                'fetchBorrowInterest': true,
                'fetchBorrowRateHistories': false,
                'fetchBorrowRateHistory': false,
                'fetchClosedOrders': true,
                'fetchCrossBorrowRate': false,
                'fetchCrossBorrowRates': false,
                'fetchCurrencies': true,
                'fetchDepositAddress': true,
                'fetchDepositAddressByNetwork': false,
                'fetchDepositAddresses': false,
                'fetchDeposits': true,
                'fetchDepositWithdrawFee': 'emulated',
                'fetchDepositWithdrawFees': true,
                'fetchFundingHistory': true,
                'fetchFundingRate': true,
                'fetchFundingRateHistory': true,
                'fetchFundingRates': true,
                'fetchIndexOHLCV': false,
                'fetchIsolatedBorrowRate': true,
                'fetchIsolatedBorrowRates': true,
                'fetchLeverage': false,
                'fetchLeverageTiers': true,
                'fetchMarketLeverageTiers': 'emulated',
                'fetchMarkets': true,
                'fetchMarkOHLCV': false,
                'fetchMyTrades': true,
                'fetchOHLCV': true,
                'fetchOpenOrders': true,
                'fetchOrder': true,
                'fetchOrderBook': true,
                'fetchPosition': true,
                'fetchPositions': true,
                'fetchPositionsRisk': false,
                'fetchPremiumIndexOHLCV': false,
                'fetchTicker': true,
                'fetchTickers': true,
                'fetchTime': true,
                'fetchTrades': true,
                'fetchTradingFee': true,
                'fetchTradingFees': true,
                'fetchTransfer': false,
                'fetchTransfers': true,
                'fetchWithdrawal': false,
                'fetchWithdrawals': true,
                'reduceMargin': true,
                'repayCrossMargin': false,
                'repayIsolatedMargin': true,
                'setLeverage': true,
                'setMarginMode': true,
                'setPositionMode': false,
                'transfer': true,
                'withdraw': true,
            },
            'timeframes': {
                '1m': '1min',
                '3m': '3min',
                '5m': '5min',
                '15m': '15min',
                '30m': '30min',
                '1h': '1hour',
                '2h': '2hour',
                '4h': '4hour',
                '6h': '6hour',
                '12h': '12hour',
                '1d': '1day',
                '3d': '3day',
                '1w': '1week',
            },
            'urls': {
                'logo': 'https://user-images.githubusercontent.com/51840849/87182089-1e05fa00-c2ec-11ea-8da9-cc73b45abbbc.jpg',
                'api': {
                    'public': 'https://api.coinex.com',
                    'private': 'https://api.coinex.com',
                    'perpetualPublic': 'https://api.coinex.com/perpetual',
                    'perpetualPrivate': 'https://api.coinex.com/perpetual',
                },
                'www': 'https://www.coinex.com',
                'doc': 'https://github.com/coinexcom/coinex_exchange_api/wiki',
                'fees': 'https://www.coinex.com/fees',
                'referral': 'https://www.coinex.com/register?refer_code=yw5fz',
            },
            'api': {
                'public': {
                    'get': {
                        'amm/market': 1,
                        'common/currency/rate': 1,
                        'common/asset/config': 1,
                        'common/maintain/info': 1,
                        'common/temp-maintain/info': 1,
                        'margin/market': 1,
                        'market/info': 1,
                        'market/list': 1,
                        'market/ticker': 1,
                        'market/ticker/all': 1,
                        'market/depth': 1,
                        'market/deals': 1,
                        'market/kline': 1,
                        'market/detail': 1,
                    },
                },
                'private': {
                    'get': {
                        'account/amm/balance': 40,
                        'account/investment/balance': 40,
                        'account/balance/history': 40,
                        'account/market/fee': 40,
                        'balance/coin/deposit': 40,
                        'balance/coin/withdraw': 40,
                        'balance/info': 40,
                        'balance/deposit/address/{coin_type}': 40,
                        'contract/transfer/history': 40,
                        'credit/info': 40,
                        'credit/balance': 40,
                        'investment/transfer/history': 40,
                        'margin/account': 1,
                        'margin/config': 1,
                        'margin/loan/history': 40,
                        'margin/transfer/history': 40,
                        'order/deals': 40,
                        'order/finished': 40,
                        'order/pending': 8,
                        'order/status': 8,
                        'order/status/batch': 8,
                        'order/user/deals': 40,
                        'order/stop/finished': 40,
                        'order/stop/pending': 8,
                        'order/user/trade/fee': 1,
                        'order/market/trade/info': 1,
                        'sub_account/balance': 1,
                        'sub_account/transfer/history': 40,
                        'sub_account/auth/api': 40,
                        'sub_account/auth/api/{user_auth_id}': 40,
                    },
                    'post': {
                        'balance/coin/withdraw': 40,
                        'contract/balance/transfer': 40,
                        'margin/flat': 40,
                        'margin/loan': 40,
                        'margin/transfer': 40,
                        'order/limit/batch': 40,
                        'order/ioc': 13.334,
                        'order/limit': 13.334,
                        'order/market': 13.334,
                        'order/modify': 13.334,
                        'order/stop/limit': 13.334,
                        'order/stop/market': 13.334,
                        'order/stop/modify': 13.334,
                        'sub_account/transfer': 40,
                        'sub_account/register': 1,
                        'sub_account/unfrozen': 40,
                        'sub_account/frozen': 40,
                        'sub_account/auth/api': 40,
                    },
                    'put': {
                        'balance/deposit/address/{coin_type}': 40,
                        'sub_account/auth/api/{user_auth_id}': 40,
                        'v1/account/settings': 40,
                    },
                    'delete': {
                        'balance/coin/withdraw': 40,
                        'order/pending/batch': 40,
                        'order/pending': 13.334,
                        'order/stop/pending': 40,
                        'order/stop/pending/{id}': 13.334,
                        'sub_account/auth/api/{user_auth_id}': 40,
                    },
                },
                'perpetualPublic': {
                    'get': {
                        'ping': 1,
                        'time': 1,
                        'market/list': 1,
                        'market/limit_config': 1,
                        'market/ticker': 1,
                        'market/ticker/all': 1,
                        'market/depth': 1,
                        'market/deals': 1,
                        'market/funding_history': 1,
                        'market/user_deals': 1,
                        'market/kline': 1,
                    },
                },
                'perpetualPrivate': {
                    'get': {
                        'asset/query': 40,
                        'order/pending': 8,
                        'order/finished': 40,
                        'order/stop_finished': 40,
                        'order/stop_pending': 8,
                        'order/status': 8,
                        'order/stop_status': 8,
                        'position/pending': 40,
                        'position/funding': 40,
                    },
                    'post': {
                        'market/adjust_leverage': 1,
                        'market/position_expect': 1,
                        'order/put_limit': 20,
                        'order/put_market': 20,
                        'order/put_stop_limit': 20,
                        'order/put_stop_market': 20,
                        'order/modify': 20,
                        'order/modify_stop': 20,
                        'order/cancel': 20,
                        'order/cancel_all': 40,
                        'order/cancel_batch': 40,
                        'order/cancel_stop': 20,
                        'order/cancel_stop_all': 40,
                        'order/close_limit': 20,
                        'order/close_market': 20,
                        'position/adjust_margin': 20,
                        'position/stop_loss': 20,
                        'position/take_profit': 20,
                        'position/market_close': 20,
                    },
                },
            },
            'fees': {
                'trading': {
                    'maker': 0.001,
                    'taker': 0.001,
                },
                'funding': {
                    'withdraw': {
                        'BCH': 0.0,
                        'BTC': 0.001,
                        'LTC': 0.001,
                        'ETH': 0.001,
                        'ZEC': 0.0001,
                        'DASH': 0.0001,
                    },
                },
            },
            'limits': {
                'amount': {
                    'min': 0.001,
                    'max': undefined,
                },
            },
            'options': {
                'brokerId': 'x-167673045',
                'createMarketBuyOrderRequiresPrice': true,
                'defaultType': 'spot',
                'defaultSubType': 'linear',
                'fetchDepositAddress': {
                    'fillResponseFromRequest': true,
                },
                'accountsById': {
                    'spot': '0',
                },
                'networks': {
                    'BEP20': 'BSC',
                    'TRX': 'TRC20',
                    'ETH': 'ERC20',
                },
            },
            'commonCurrencies': {
                'ACM': 'Actinium',
            },
            'precisionMode': number.TICK_SIZE,
            'exceptions': {
                'exact': {
                    // https://github.com/coinexcom/coinex_exchange_api/wiki/013error_code
                    '23': errors.PermissionDenied,
                    '24': errors.AuthenticationError,
                    '25': errors.AuthenticationError,
                    '34': errors.AuthenticationError,
                    '35': errors.ExchangeNotAvailable,
                    '36': errors.RequestTimeout,
                    '213': errors.RateLimitExceeded,
                    '107': errors.InsufficientFunds,
                    '600': errors.OrderNotFound,
                    '601': errors.InvalidOrder,
                    '602': errors.InvalidOrder,
                    '606': errors.InvalidOrder,
                },
                'broad': {
                    'ip not allow visit': errors.PermissionDenied,
                },
            },
        });
    }
    async fetchCurrencies(params = {}) {
        const response = await this.publicGetCommonAssetConfig(params);
        //     {
        //         "code": 0,
        //         "data": {
        //             "USDT-ERC20": {
        //                  "asset": "USDT",
        //                  "chain": "ERC20",
        //                  "withdrawal_precision": 6,
        //                  "can_deposit": true,
        //                  "can_withdraw": true,
        //                  "deposit_least_amount": "4.9",
        //                  "withdraw_least_amount": "4.9",
        //                  "withdraw_tx_fee": "4.9",
        //                  "explorer_asset_url": "https://etherscan.io/token/0xdac17f958d2ee523a2206206994597c13d831ec7"
        //             },
        //             ...
        //         },
        //         "message": "Success",
        //     }
        //
        const data = this.safeValue(response, 'data', []);
        const coins = Object.keys(data);
        const result = {};
        for (let i = 0; i < coins.length; i++) {
            const coin = coins[i];
            const currency = data[coin];
            const currencyId = this.safeString(currency, 'asset');
            const networkId = this.safeString(currency, 'chain');
            const code = this.safeCurrencyCode(currencyId);
            const precisionString = this.parsePrecision(this.safeString(currency, 'withdrawal_precision'));
            const precision = this.parseNumber(precisionString);
            const canDeposit = this.safeValue(currency, 'can_deposit');
            const canWithdraw = this.safeValue(currency, 'can_withdraw');
            const feeString = this.safeString(currency, 'withdraw_tx_fee');
            const fee = this.parseNumber(feeString);
            const minNetworkDepositString = this.safeString(currency, 'deposit_least_amount');
            const minNetworkDeposit = this.parseNumber(minNetworkDepositString);
            const minNetworkWithdrawString = this.safeString(currency, 'withdraw_least_amount');
            const minNetworkWithdraw = this.parseNumber(minNetworkWithdrawString);
            if (this.safeValue(result, code) === undefined) {
                result[code] = {
                    'id': currencyId,
                    'numericId': undefined,
                    'code': code,
                    'info': undefined,
                    'name': undefined,
                    'active': canDeposit && canWithdraw,
                    'deposit': canDeposit,
                    'withdraw': canWithdraw,
                    'fee': fee,
                    'precision': precision,
                    'limits': {
                        'amount': {
                            'min': undefined,
                            'max': undefined,
                        },
                        'deposit': {
                            'min': minNetworkDeposit,
                            'max': undefined,
                        },
                        'withdraw': {
                            'min': minNetworkWithdraw,
                            'max': undefined,
                        },
                    },
                };
            }
            let minFeeString = this.safeString(result[code], 'fee');
            if (feeString !== undefined) {
                minFeeString = (minFeeString === undefined) ? feeString : Precise["default"].stringMin(feeString, minFeeString);
            }
            let depositAvailable = this.safeValue(result[code], 'deposit');
            depositAvailable = (canDeposit) ? canDeposit : depositAvailable;
            let withdrawAvailable = this.safeValue(result[code], 'withdraw');
            withdrawAvailable = (canWithdraw) ? canWithdraw : withdrawAvailable;
            let minDepositString = this.safeString(result[code]['limits']['deposit'], 'min');
            if (minNetworkDepositString !== undefined) {
                minDepositString = (minDepositString === undefined) ? minNetworkDepositString : Precise["default"].stringMin(minNetworkDepositString, minDepositString);
            }
            let minWithdrawString = this.safeString(result[code]['limits']['withdraw'], 'min');
            if (minNetworkWithdrawString !== undefined) {
                minWithdrawString = (minWithdrawString === undefined) ? minNetworkWithdrawString : Precise["default"].stringMin(minNetworkWithdrawString, minWithdrawString);
            }
            let minPrecisionString = this.safeString(result[code], 'precision');
            if (precisionString !== undefined) {
                minPrecisionString = (minPrecisionString === undefined) ? precisionString : Precise["default"].stringMin(precisionString, minPrecisionString);
            }
            const networks = this.safeValue(result[code], 'networks', {});
            const network = {
                'info': currency,
                'id': networkId,
                'network': networkId,
                'name': undefined,
                'limits': {
                    'amount': {
                        'min': undefined,
                        'max': undefined,
                    },
                    'deposit': {
                        'min': this.safeNumber(currency, 'deposit_least_amount'),
                        'max': undefined,
                    },
                    'withdraw': {
                        'min': this.safeNumber(currency, 'withdraw_least_amount'),
                        'max': undefined,
                    },
                },
                'active': canDeposit && canWithdraw,
                'deposit': canDeposit,
                'withdraw': canWithdraw,
                'fee': fee,
                'precision': precision,
            };
            networks[networkId] = network;
            result[code]['networks'] = networks;
            result[code]['active'] = depositAvailable && withdrawAvailable;
            result[code]['deposit'] = depositAvailable;
            result[code]['withdraw'] = withdrawAvailable;
            const info = this.safeValue(result[code], 'info', []);
            info.push(currency);
            result[code]['info'] = info;
            result[code]['fee'] = this.parseNumber(minFeeString);
            result[code]['precision'] = this.parseNumber(minPrecisionString);
            result[code]['limits']['deposit']['min'] = this.parseNumber(minDepositString);
            result[code]['limits']['withdraw']['min'] = this.parseNumber(minWithdrawString);
        }
        return result;
    }
    async fetchMarkets(params = {}) {
        /**
         * @method
         * @name coinex#fetchMarkets
         * @description retrieves data on all markets for coinex
         * @see https://viabtc.github.io/coinex_api_en_doc/spot/#docsspot001_market002_all_market_info
         * @see https://viabtc.github.io/coinex_api_en_doc/futures/#docsfutures001_http006_market_list
         * @param {object} [params] extra parameters specific to the exchange API endpoint
         * @returns {object[]} an array of objects representing market data
         */
        let promises = [
            this.fetchSpotMarkets(params),
            this.fetchContractMarkets(params),
        ];
        promises = await Promise.all(promises);
        const spotMarkets = promises[0];
        const swapMarkets = promises[1];
        return this.arrayConcat(spotMarkets, swapMarkets);
    }
    async fetchSpotMarkets(params) {
        const response = await this.publicGetMarketInfo(params);
        //
        //     {
        //         "code": 0,
        //         "data": {
        //             "WAVESBTC": {
        //                 "name": "WAVESBTC",
        //                 "min_amount": "1",
        //                 "maker_fee_rate": "0.001",
        //                 "taker_fee_rate": "0.001",
        //                 "pricing_name": "BTC",
        //                 "pricing_decimal": 8,
        //                 "trading_name": "WAVES",
        //                 "trading_decimal": 8
        //             }
        //         }
        //     }
        //
        const markets = this.safeValue(response, 'data', {});
        const result = [];
        const keys = Object.keys(markets);
        for (let i = 0; i < keys.length; i++) {
            const key = keys[i];
            const market = markets[key];
            const id = this.safeString(market, 'name');
            const tradingName = this.safeString(market, 'trading_name');
            const baseId = tradingName;
            const quoteId = this.safeString(market, 'pricing_name');
            const base = this.safeCurrencyCode(baseId);
            const quote = this.safeCurrencyCode(quoteId);
            let symbol = base + '/' + quote;
            if (tradingName === id) {
                symbol = id;
            }
            result.push({
                'id': id,
                'symbol': symbol,
                'base': base,
                'quote': quote,
                'settle': undefined,
                'baseId': baseId,
                'quoteId': quoteId,
                'settleId': undefined,
                'type': 'spot',
                'spot': true,
                'margin': undefined,
                'swap': false,
                'future': false,
                'option': false,
                'active': undefined,
                'contract': false,
                'linear': undefined,
                'inverse': undefined,
                'taker': this.safeNumber(market, 'taker_fee_rate'),
                'maker': this.safeNumber(market, 'maker_fee_rate'),
                'contractSize': undefined,
                'expiry': undefined,
                'expiryDatetime': undefined,
                'strike': undefined,
                'optionType': undefined,
                'precision': {
                    'amount': this.parseNumber(this.parsePrecision(this.safeString(market, 'trading_decimal'))),
                    'price': this.parseNumber(this.parsePrecision(this.safeString(market, 'pricing_decimal'))),
                },
                'limits': {
                    'leverage': {
                        'min': undefined,
                        'max': undefined,
                    },
                    'amount': {
                        'min': this.safeNumber(market, 'min_amount'),
                        'max': undefined,
                    },
                    'price': {
                        'min': undefined,
                        'max': undefined,
                    },
                    'cost': {
                        'min': undefined,
                        'max': undefined,
                    },
                },
                'created': undefined,
                'info': market,
            });
        }
        return result;
    }
    async fetchContractMarkets(params) {
        const response = await this.perpetualPublicGetMarketList(params);
        //
        //     {
        //         "code": 0,
        //         "data": [
        //             {
        //                 "name": "BTCUSD",
        //                 "type": 2, // 1: USDT-M Contracts, 2: Coin-M Contracts
        //                 "leverages": ["3", "5", "8", "10", "15", "20", "30", "50", "100"],
        //                 "stock": "BTC",
        //                 "money": "USD",
        //                 "fee_prec": 5,
        //                 "stock_prec": 8,
        //                 "money_prec": 1,
        //                 "amount_prec": 0,
        //                 "amount_min": "10",
        //                 "multiplier": "1",
        //                 "tick_size": "0.1", // Min. Price Increment
        //                 "available": true
        //             },
        //         ],
        //         "message": "OK"
        //     }
        //
        const markets = this.safeValue(response, 'data', []);
        const result = [];
        for (let i = 0; i < markets.length; i++) {
            const entry = markets[i];
            const fees = this.fees;
            const leverages = this.safeValue(entry, 'leverages', []);
            const subType = this.safeInteger(entry, 'type');
            const linear = (subType === 1);
            const inverse = (subType === 2);
            const id = this.safeString(entry, 'name');
            const baseId = this.safeString(entry, 'stock');
            const quoteId = this.safeString(entry, 'money');
            const base = this.safeCurrencyCode(baseId);
            const quote = this.safeCurrencyCode(quoteId);
            const settleId = (subType === 1) ? 'USDT' : baseId;
            const settle = this.safeCurrencyCode(settleId);
            const symbol = base + '/' + quote + ':' + settle;
            const leveragesLength = leverages.length;
            result.push({
                'id': id,
                'symbol': symbol,
                'base': base,
                'quote': quote,
                'settle': settle,
                'baseId': baseId,
                'quoteId': quoteId,
                'settleId': settleId,
                'type': 'swap',
                'spot': false,
                'margin': false,
                'swap': true,
                'future': false,
                'option': false,
                'active': this.safeValue(entry, 'available'),
                'contract': true,
                'linear': linear,
                'inverse': inverse,
                'taker': fees['trading']['taker'],
                'maker': fees['trading']['maker'],
                'contractSize': this.safeNumber(entry, 'multiplier'),
                'expiry': undefined,
                'expiryDatetime': undefined,
                'strike': undefined,
                'optionType': undefined,
                'precision': {
                    'amount': this.parseNumber(this.parsePrecision(this.safeString(entry, 'amount_prec'))),
                    'price': this.parseNumber(this.parsePrecision(this.safeString(entry, 'money_prec'))),
                },
                'limits': {
                    'leverage': {
                        'min': this.safeNumber(leverages, 0),
                        'max': this.safeNumber(leverages, leveragesLength - 1),
                    },
                    'amount': {
                        'min': this.safeNumber(entry, 'amount_min'),
                        'max': undefined,
                    },
                    'price': {
                        'min': undefined,
                        'max': undefined,
                    },
                    'cost': {
                        'min': undefined,
                        'max': undefined,
                    },
                },
                'created': undefined,
                'info': entry,
            });
        }
        return result;
    }
    parseTicker(ticker, market = undefined) {
        //
        // Spot fetchTicker, fetchTickers
        //
        //     {
        //         "vol": "293.19415130",
        //         "low": "38200.00",
        //         "open": "39514.99",
        //         "high": "39530.00",
        //         "last": "38649.57",
        //         "buy": "38640.20",
        //         "buy_amount": "0.22800000",
        //         "sell": "38640.21",
        //         "sell_amount": "0.02828439"
        //     }
        //
        // Swap fetchTicker, fetchTickers
        //
        //     {
        //         "vol": "7714.2175",
        //         "low": "38200.00",
        //         "open": "39569.23",
        //         "high": "39569.23",
        //         "last": "38681.37",
        //         "buy": "38681.36",
        //         "period": 86400,
        //         "funding_time": 462,
        //         "position_amount": "296.7552",
        //         "funding_rate_last": "0.00009395",
        //         "funding_rate_next": "0.00000649",
        //         "funding_rate_predict": "-0.00007176",
        //         "insurance": "16464465.09431942163278132918",
        //         "sign_price": "38681.93",
        //         "index_price": "38681.69500000",
        //         "sell_total": "16.6039",
        //         "buy_total": "19.8481",
        //         "buy_amount": "4.6315",
        //         "sell": "38681.37",
        //         "sell_amount": "11.4044"
        //     }
        //
        const timestamp = this.safeInteger(ticker, 'date');
        const symbol = this.safeSymbol(undefined, market);
        ticker = this.safeValue(ticker, 'ticker', {});
        const last = this.safeString(ticker, 'last');
        return this.safeTicker({
            'symbol': symbol,
            'timestamp': timestamp,
            'datetime': this.iso8601(timestamp),
            'high': this.safeString(ticker, 'high'),
            'low': this.safeString(ticker, 'low'),
            'bid': this.safeString(ticker, 'buy'),
            'bidVolume': this.safeString(ticker, 'buy_amount'),
            'ask': this.safeString(ticker, 'sell'),
            'askVolume': this.safeString(ticker, 'sell_amount'),
            'vwap': undefined,
            'open': this.safeString(ticker, 'open'),
            'close': last,
            'last': last,
            'previousClose': undefined,
            'change': undefined,
            'percentage': undefined,
            'average': undefined,
            'baseVolume': this.safeString2(ticker, 'vol', 'volume'),
            'quoteVolume': undefined,
            'info': ticker,
        }, market);
    }
    async fetchTicker(symbol, params = {}) {
        /**
         * @method
         * @name coinex#fetchTicker
         * @description fetches a price ticker, a statistical calculation with the information calculated over the past 24 hours for a specific market
         * @see https://viabtc.github.io/coinex_api_en_doc/spot/#docsspot001_market007_single_market_ticker
         * @see https://viabtc.github.io/coinex_api_en_doc/futures/#docsfutures001_http008_market_ticker
         * @param {string} symbol unified symbol of the market to fetch the ticker for
         * @param {object} [params] extra parameters specific to the exchange API endpoint
         * @returns {object} a [ticker structure]{@link https://docs.ccxt.com/#/?id=ticker-structure}
         */
        await this.loadMarkets();
        const market = this.market(symbol);
        const request = {
            'market': market['id'],
        };
        let response = undefined;
        if (market['swap']) {
            response = await this.perpetualPublicGetMarketTicker(this.extend(request, params));
        }
        else {
            response = await this.publicGetMarketTicker(this.extend(request, params));
        }
        //
        // Spot
        //
        //     {
        //         "code": 0,
        //         "data": {
        //             "date": 1651306913414,
        //             "ticker": {
        //                 "vol": "293.19415130",
        //                 "low": "38200.00",
        //                 "open": "39514.99",
        //                 "high": "39530.00",
        //                 "last": "38649.57",
        //                 "buy": "38640.20",
        //                 "buy_amount": "0.22800000",
        //                 "sell": "38640.21",
        //                 "sell_amount": "0.02828439"
        //             }
        //         },
        //         "message": "OK"
        //     }
        //
        // Swap
        //
        //     {
        //         "code": 0,
        //         "data": {
        //             "date": 1651306641500,
        //             "ticker": {
        //                 "vol": "7714.2175",
        //                 "low": "38200.00",
        //                 "open": "39569.23",
        //                 "high": "39569.23",
        //                 "last": "38681.37",
        //                 "buy": "38681.36",
        //                 "period": 86400,
        //                 "funding_time": 462,
        //                 "position_amount": "296.7552",
        //                 "funding_rate_last": "0.00009395",
        //                 "funding_rate_next": "0.00000649",
        //                 "funding_rate_predict": "-0.00007176",
        //                 "insurance": "16464465.09431942163278132918",
        //                 "sign_price": "38681.93",
        //                 "index_price": "38681.69500000",
        //                 "sell_total": "16.6039",
        //                 "buy_total": "19.8481",
        //                 "buy_amount": "4.6315",
        //                 "sell": "38681.37",
        //                 "sell_amount": "11.4044"
        //             }
        //         },
        //         "message": "OK"
        //     }
        //
        return this.parseTicker(response['data'], market);
    }
    async fetchTickers(symbols = undefined, params = {}) {
        /**
         * @method
         * @name coinex#fetchTickers
         * @description fetches price tickers for multiple markets, statistical information calculated over the past 24 hours for each market
         * @see https://viabtc.github.io/coinex_api_en_doc/spot/#docsspot001_market008_all_market_ticker
         * @see https://viabtc.github.io/coinex_api_en_doc/futures/#docsfutures001_http009_market_ticker_all
         * @param {string[]|undefined} symbols unified symbols of the markets to fetch the ticker for, all market tickers are returned if not assigned
         * @param {object} [params] extra parameters specific to the exchange API endpoint
         * @returns {object} a dictionary of [ticker structures]{@link https://docs.ccxt.com/#/?id=ticker-structure}
         */
        await this.loadMarkets();
        symbols = this.marketSymbols(symbols);
        let market = undefined;
        if (symbols !== undefined) {
            const symbol = this.safeValue(symbols, 0);
            market = this.market(symbol);
        }
        const [marketType, query] = this.handleMarketTypeAndParams('fetchTickers', market, params);
        let response = undefined;
        if (marketType === 'swap') {
            response = await this.perpetualPublicGetMarketTickerAll(query);
        }
        else {
            response = await this.publicGetMarketTickerAll();
        }
        //
        // Spot
        //
        //     {
        //         "code": 0,
        //         "data": {
        //             "date": 1651519857284,
        //             "ticker": {
        //                 "PSPUSDT": {
        //                     "vol": "127131.55227034",
        //                     "low": "0.0669",
        //                     "open": "0.0688",
        //                     "high": "0.0747",
        //                     "last": "0.0685",
        //                     "buy": "0.0676",
        //                     "buy_amount": "702.70117866",
        //                     "sell": "0.0690",
        //                     "sell_amount": "686.76861562"
        //                 },
        //             }
        //         },
        //         "message": "Ok"
        //     }
        //
        // Swap
        //
        //     {
        //         "code": 0,
        //         "data": {
        //             "date": 1651520268644,
        //             "ticker": {
        //                 "KAVAUSDT": {
        //                     "vol": "834924",
        //                     "low": "3.9418",
        //                     "open": "4.1834",
        //                     "high": "4.4328",
        //                     "last": "4.0516",
        //                     "buy": "4.0443",
        //                     "period": 86400,
        //                     "funding_time": 262,
        //                     "position_amount": "16111",
        //                     "funding_rate_last": "-0.00069514",
        //                     "funding_rate_next": "-0.00061009",
        //                     "funding_rate_predict": "-0.00055812",
        //                     "insurance": "16532425.53026084124483989548",
        //                     "sign_price": "4.0516",
        //                     "index_price": "4.0530",
        //                     "sell_total": "59446",
        //                     "buy_total": "62423",
        //                     "buy_amount": "959",
        //                     "sell": "4.0466",
        //                     "sell_amount": "141"
        //                 },
        //             }
        //         },
        //         "message": "Ok"
        //     }
        //
        const data = this.safeValue(response, 'data');
        const timestamp = this.safeInteger(data, 'date');
        const tickers = this.safeValue(data, 'ticker', {});
        const marketIds = Object.keys(tickers);
        const result = {};
        for (let i = 0; i < marketIds.length; i++) {
            const marketId = marketIds[i];
            const marketInner = this.safeMarket(marketId, undefined, undefined, marketType);
            const symbol = marketInner['symbol'];
            const ticker = this.parseTicker({
                'date': timestamp,
                'ticker': tickers[marketId],
            }, marketInner);
            ticker['symbol'] = symbol;
            result[symbol] = ticker;
        }
        return this.filterByArrayTickers(result, 'symbol', symbols);
    }
    async fetchTime(params = {}) {
        /**
         * @method
         * @name coinex#fetchTime
         * @description fetches the current integer timestamp in milliseconds from the exchange server
         * @see https://viabtc.github.io/coinex_api_en_doc/futures/#docsfutures001_http005_system_time
         * @param {object} [params] extra parameters specific to the exchange API endpoint
         * @returns {int} the current integer timestamp in milliseconds from the exchange server
         */
        const response = await this.perpetualPublicGetTime(params);
        //
        //     {
        //         "code": "0",
        //         "data": "1653261274414",
        //         "message": "OK"
        //     }
        //
        return this.safeInteger(response, 'data');
    }
    async fetchOrderBook(symbol, limit = 20, params = {}) {
        /**
         * @method
         * @name coinex#fetchOrderBook
         * @description fetches information on open orders with bid (buy) and ask (sell) prices, volumes and other data
         * @see https://viabtc.github.io/coinex_api_en_doc/spot/#docsspot001_market004_market_depth
         * @see https://viabtc.github.io/coinex_api_en_doc/futures/#docsfutures001_http010_market_depth
         * @param {string} symbol unified symbol of the market to fetch the order book for
         * @param {int} [limit] the maximum amount of order book entries to return
         * @param {object} [params] extra parameters specific to the exchange API endpoint
         * @returns {object} A dictionary of [order book structures]{@link https://docs.ccxt.com/#/?id=order-book-structure} indexed by market symbols
         */
        await this.loadMarkets();
        const market = this.market(symbol);
        if (limit === undefined) {
            limit = 20; // default
        }
        const request = {
            'market': this.marketId(symbol),
            'merge': '0',
            'limit': limit.toString(),
        };
        let response = undefined;
        if (market['swap']) {
            response = await this.perpetualPublicGetMarketDepth(this.extend(request, params));
        }
        else {
            response = await this.publicGetMarketDepth(this.extend(request, params));
        }
        //
        // Spot
        //
        //     {
        //         "code": 0,
        //         "data": {
        //             "asks": [
        //                 ["41056.33", "0.31727613"],
        //                 ["41056.34", "1.05657294"],
        //                 ["41056.35", "0.02346648"]
        //             ],
        //             "bids": [
        //                 ["41050.61", "0.40618608"],
        //                 ["41046.98", "0.13800000"],
        //                 ["41046.56", "0.22579234"]
        //             ],
        //             "last": "41050.61",
        //             "time": 1650573220346
        //         },
        //         "message": "OK"
        //     }
        //
        // Swap
        //
        //     {
        //         "code": 0,
        //         "data": {
        //             "asks": [
        //                 ["40620.90", "0.0384"],
        //                 ["40625.50", "0.0219"],
        //                 ["40625.90", "0.3506"]
        //             ],
        //             "bids": [
        //                 ["40620.89", "19.6861"],
        //                 ["40620.80", "0.0012"],
        //                 ["40619.87", "0.0365"]
        //             ],
        //             "last": "40620.89",
        //             "time": 1650587672406,
        //             "sign_price": "40619.32",
        //             "index_price": "40609.93"
        //         },
        //         "message": "OK"
        //     }
        //
        const result = this.safeValue(response, 'data', {});
        const timestamp = this.safeInteger(result, 'time');
        return this.parseOrderBook(result, symbol, timestamp);
    }
    parseTrade(trade, market = undefined) {
        //
        // Spot and Swap fetchTrades (public)
        //
        //      {
        //          "id":  2611511379,
        //          "type": "buy",
        //          "price": "192.63",
        //          "amount": "0.02266931",
        //          "date":  1638990110,
        //          "date_ms":  1638990110518
        //      },
        //
        // Spot and Margin fetchMyTrades (private)
        //
        //      {
        //          "id": 2611520950,
        //          "order_id": 63286573298,
        //          "account_id": 0,
        //          "create_time": 1638990636,
        //          "type": "sell",
        //          "role": "taker",
        //          "price": "192.29",
        //          "amount": "0.098",
        //          "fee": "0.03768884",
        //          "fee_asset": "USDT",
        //          "market": "AAVEUSDT",
        //          "deal_money": "18.84442"
        //      }
        //
        // Swap fetchMyTrades (private)
        //
        //     {
        //         "amount": "0.0012",
        //         "deal_fee": "0.0237528",
        //         "deal_insurance": "0",
        //         "deal_margin": "15.8352",
        //         "deal_order_id": 17797031903,
        //         "deal_profit": "0",
        //         "deal_stock": "47.5056",
        //         "deal_type": 1,
        //         "deal_user_id": 2969195,
        //         "fee_asset": "",
        //         "fee_discount": "0",
        //         "fee_price": "0",
        //         "fee_rate": "0.0005",
        //         "fee_real_rate": "0.0005",
        //         "id": 379044296,
        //         "leverage": "3",
        //         "margin_amount": "15.8352",
        //         "market": "BTCUSDT",
        //         "open_price": "39588",
        //         "order_id": 17797092987,
        //         "position_amount": "0.0012",
        //         "position_id": 62052321,
        //         "position_type": 1,
        //         "price": "39588",
        //         "role": 2,
        //         "side": 2,
        //         "time": 1650675936.016103,
        //         "user_id": 3620173
        //     }
        //
        let timestamp = this.safeTimestamp2(trade, 'create_time', 'time');
        if (timestamp === undefined) {
            timestamp = this.safeInteger(trade, 'date_ms');
        }
        const tradeId = this.safeString(trade, 'id');
        const orderId = this.safeString(trade, 'order_id');
        const priceString = this.safeString(trade, 'price');
        const amountString = this.safeString(trade, 'amount');
        const marketId = this.safeString(trade, 'market');
        const defaultType = this.safeString(this.options, 'defaultType');
        market = this.safeMarket(marketId, market, undefined, defaultType);
        const symbol = this.safeSymbol(marketId, market, undefined, defaultType);
        const costString = this.safeString(trade, 'deal_money');
        let fee = undefined;
        const feeCostString = this.safeString2(trade, 'fee', 'deal_fee');
        if (feeCostString !== undefined) {
            const feeCurrencyId = this.safeString(trade, 'fee_asset');
            const feeCurrencyCode = this.safeCurrencyCode(feeCurrencyId);
            fee = {
                'cost': feeCostString,
                'currency': feeCurrencyCode,
            };
        }
        let takerOrMaker = this.safeString(trade, 'role');
        if (takerOrMaker === '1') {
            takerOrMaker = 'maker';
        }
        else if (takerOrMaker === '2') {
            takerOrMaker = 'taker';
        }
        let side = undefined;
        if (market['type'] === 'swap') {
            const rawSide = this.safeInteger(trade, 'side');
            if (rawSide === 1) {
                side = 'sell';
            }
            else if (rawSide === 2) {
                side = 'buy';
            }
            if (side === undefined) {
                side = this.safeString(trade, 'type');
            }
        }
        else {
            side = this.safeString(trade, 'type');
        }
        return this.safeTrade({
            'info': trade,
            'timestamp': timestamp,
            'datetime': this.iso8601(timestamp),
            'symbol': symbol,
            'id': tradeId,
            'order': orderId,
            'type': undefined,
            'side': side,
            'takerOrMaker': takerOrMaker,
            'price': priceString,
            'amount': amountString,
            'cost': costString,
            'fee': fee,
        }, market);
    }
    async fetchTrades(symbol, since = undefined, limit = undefined, params = {}) {
        /**
         * @method
         * @name coinex#fetchTrades
         * @description get the list of most recent trades for a particular symbol
         * @see https://viabtc.github.io/coinex_api_en_doc/spot/#docsspot001_market005_market_deals
         * @see https://viabtc.github.io/coinex_api_en_doc/futures/#docsfutures001_http011_market_deals
         * @param {string} symbol unified symbol of the market to fetch trades for
         * @param {int} [since] timestamp in ms of the earliest trade to fetch
         * @param {int} [limit] the maximum amount of trades to fetch
         * @param {object} [params] extra parameters specific to the exchange API endpoint
         * @returns {Trade[]} a list of [trade structures]{@link https://docs.ccxt.com/#/?id=public-trades}
         */
        await this.loadMarkets();
        const market = this.market(symbol);
        const request = {
            'market': market['id'],
            // 'last_id': 0,
        };
        if (limit !== undefined) {
            request['limit'] = limit;
        }
        let response = undefined;
        if (market['swap']) {
            response = await this.perpetualPublicGetMarketDeals(this.extend(request, params));
        }
        else {
            response = await this.publicGetMarketDeals(this.extend(request, params));
        }
        //
        // Spot and Swap
        //
        //      {
        //          "code":    0,
        //          "data": [
        //              {
        //                  "id":  2611511379,
        //                  "type": "buy",
        //                  "price": "192.63",
        //                  "amount": "0.02266931",
        //                  "date":  1638990110,
        //                  "date_ms":  1638990110518
        //                  },
        //              ],
        //          "message": "OK"
        //      }
        //
        return this.parseTrades(response['data'], market, since, limit);
    }
    async fetchTradingFee(symbol, params = {}) {
        /**
         * @method
         * @name coinex#fetchTradingFee
         * @description fetch the trading fees for a market
         * @see https://viabtc.github.io/coinex_api_en_doc/spot/#docsspot001_market003_single_market_info
         * @param {string} symbol unified market symbol
         * @param {object} [params] extra parameters specific to the exchange API endpoint
         * @returns {object} a [fee structure]{@link https://docs.ccxt.com/#/?id=fee-structure}
         */
        await this.loadMarkets();
        const market = this.market(symbol);
        const request = {
            'market': market['id'],
        };
        const response = await this.publicGetMarketDetail(this.extend(request, params));
        //
        //     {
        //         "code": 0,
        //         "data": {
        //           "name": "BTCUSDC",
        //           "min_amount": "0.0005",
        //           "maker_fee_rate": "0.002",
        //           "taker_fee_rate": "0.002",
        //           "pricing_name": "USDC",
        //           "pricing_decimal": 2,
        //           "trading_name": "BTC",
        //           "trading_decimal": 8
        //         },
        //         "message": "OK"
        //      }
        //
        const data = this.safeValue(response, 'data', {});
        return this.parseTradingFee(data, market);
    }
    async fetchTradingFees(params = {}) {
        /**
         * @method
         * @name coinex#fetchTradingFees
         * @description fetch the trading fees for multiple markets
         * @see https://viabtc.github.io/coinex_api_en_doc/spot/#docsspot001_market002_all_market_info
         * @param {object} [params] extra parameters specific to the exchange API endpoint
         * @returns {object} a dictionary of [fee structures]{@link https://docs.ccxt.com/#/?id=fee-structure} indexed by market symbols
         */
        await this.loadMarkets();
        const response = await this.publicGetMarketInfo(params);
        //
        //     {
        //         "code": 0,
        //         "data": {
        //             "WAVESBTC": {
        //                 "name": "WAVESBTC",
        //                 "min_amount": "1",
        //                 "maker_fee_rate": "0.001",
        //                 "taker_fee_rate": "0.001",
        //                 "pricing_name": "BTC",
        //                 "pricing_decimal": 8,
        //                 "trading_name": "WAVES",
        //                 "trading_decimal": 8
        //             }
        //             ...
        //         }
        //     }
        //
        const data = this.safeValue(response, 'data', {});
        const result = {};
        for (let i = 0; i < this.symbols.length; i++) {
            const symbol = this.symbols[i];
            const market = this.market(symbol);
            const fee = this.safeValue(data, market['id'], {});
            result[symbol] = this.parseTradingFee(fee, market);
        }
        return result;
    }
    parseTradingFee(fee, market = undefined) {
        const marketId = this.safeValue(fee, 'name');
        const symbol = this.safeSymbol(marketId, market);
        return {
            'info': fee,
            'symbol': symbol,
            'maker': this.safeNumber(fee, 'maker_fee_rate'),
            'taker': this.safeNumber(fee, 'taker_fee_rate'),
            'percentage': true,
            'tierBased': true,
        };
    }
    parseOHLCV(ohlcv, market = undefined) {
        //
        //     [
        //         1591484400,
        //         "0.02505349",
        //         "0.02506988",
        //         "0.02507000",
        //         "0.02505304",
        //         "343.19716223",
        //         "8.6021323866383196",
        //         "ETHBTC"
        //     ]
        //
        return [
            this.safeTimestamp(ohlcv, 0),
            this.safeNumber(ohlcv, 1),
            this.safeNumber(ohlcv, 3),
            this.safeNumber(ohlcv, 4),
            this.safeNumber(ohlcv, 2),
            this.safeNumber(ohlcv, 5),
        ];
    }
    async fetchOHLCV(symbol, timeframe = '1m', since = undefined, limit = undefined, params = {}) {
        /**
         * @method
         * @name coinex#fetchOHLCV
         * @description fetches historical candlestick data containing the open, high, low, and close price, and the volume of a market
         * @see https://viabtc.github.io/coinex_api_en_doc/spot/#docsspot001_market006_market_kline
         * @see https://viabtc.github.io/coinex_api_en_doc/futures/#docsfutures001_http012_market_kline
         * @param {string} symbol unified symbol of the market to fetch OHLCV data for
         * @param {string} timeframe the length of time each candle represents
         * @param {int} [since] timestamp in ms of the earliest candle to fetch
         * @param {int} [limit] the maximum amount of candles to fetch
         * @param {object} [params] extra parameters specific to the exchange API endpoint
         * @returns {int[][]} A list of candles ordered as timestamp, open, high, low, close, volume
         */
        await this.loadMarkets();
        const market = this.market(symbol);
        const request = {
            'market': market['id'],
            'type': this.safeString(this.timeframes, timeframe, timeframe),
        };
        if (limit !== undefined) {
            request['limit'] = limit;
        }
        let response = undefined;
        if (market['swap']) {
            response = await this.perpetualPublicGetMarketKline(this.extend(request, params));
        }
        else {
            response = await this.publicGetMarketKline(this.extend(request, params));
        }
        //
        // Spot
        //
        //     {
        //         "code": 0,
        //         "data": [
        //             [1591484400, "0.02505349", "0.02506988", "0.02507000", "0.02505304", "343.19716223", "8.6021323866383196", "ETHBTC"],
        //             [1591484700, "0.02506990", "0.02508109", "0.02508109", "0.02506979", "91.59841581", "2.2972047780447000", "ETHBTC"],
        //             [1591485000, "0.02508106", "0.02507996", "0.02508106", "0.02507500", "65.15307697", "1.6340597822306000", "ETHBTC"],
        //         ],
        //         "message": "OK"
        //     }
        //
        // Swap
        //
        //     {
        //         "code": 0,
        //         "data": [
        //             [1650569400, "41524.64", "41489.31", "41564.61", "41480.58", "29.7060", "1233907.099562"],
        //             [1650569700, "41489.31", "41438.29", "41489.31", "41391.87", "42.4115", "1756154.189061"],
        //             [1650570000, "41438.29", "41482.21", "41485.05", "41427.31", "22.2892", "924000.317861"]
        //         ],
        //         "message": "OK"
        //     }
        //
        const data = this.safeValue(response, 'data', []);
        return this.parseOHLCVs(data, market, timeframe, since, limit);
    }
    async fetchMarginBalance(params = {}) {
        await this.loadMarkets();
        const symbol = this.safeString(params, 'symbol');
        let marketId = this.safeString(params, 'market');
        let market = undefined;
        if (symbol !== undefined) {
            market = this.market(symbol);
            marketId = market['id'];
        }
        else if (marketId === undefined) {
            throw new errors.ArgumentsRequired(this.id + ' fetchMarginBalance() fetching a margin account requires a market parameter or a symbol parameter');
        }
        params = this.omit(params, ['symbol', 'market']);
        const request = {
            'market': marketId,
        };
        const response = await this.privateGetMarginAccount(this.extend(request, params));
        //
        //      {
        //          "code":    0,
        //           "data": {
        //              "account_id":    126,
        //              "leverage":    3,
        //              "market_type":   "AAVEUSDT",
        //              "sell_asset_type":   "AAVE",
        //              "buy_asset_type":   "USDT",
        //              "balance": {
        //                  "sell_type": "0.3",     // borrowed
        //                  "buy_type": "30"
        //                  },
        //              "frozen": {
        //                  "sell_type": "0",
        //                  "buy_type": "0"
        //                  },
        //              "loan": {
        //                  "sell_type": "0.3", // loan
        //                  "buy_type": "0"
        //                  },
        //              "interest": {
        //                  "sell_type": "0.0000125",
        //                  "buy_type": "0"
        //                  },
        //              "can_transfer": {
        //                  "sell_type": "0.02500646",
        //                  "buy_type": "4.28635738"
        //                  },
        //              "warn_rate":   "",
        //              "liquidation_price":   ""
        //              },
        //          "message": "Success"
        //      }
        //
        const result = { 'info': response };
        const data = this.safeValue(response, 'data', {});
        const free = this.safeValue(data, 'can_transfer', {});
        const total = this.safeValue(data, 'balance', {});
        const loan = this.safeValue(data, 'loan', {});
        const interest = this.safeValue(data, 'interest', {});
        //
        const sellAccount = this.account();
        const sellCurrencyId = this.safeString(data, 'sell_asset_type');
        const sellCurrencyCode = this.safeCurrencyCode(sellCurrencyId);
        sellAccount['free'] = this.safeString(free, 'sell_type');
        sellAccount['total'] = this.safeString(total, 'sell_type');
        const sellDebt = this.safeString(loan, 'sell_type');
        const sellInterest = this.safeString(interest, 'sell_type');
        sellAccount['debt'] = Precise["default"].stringAdd(sellDebt, sellInterest);
        result[sellCurrencyCode] = sellAccount;
        //
        const buyAccount = this.account();
        const buyCurrencyId = this.safeString(data, 'buy_asset_type');
        const buyCurrencyCode = this.safeCurrencyCode(buyCurrencyId);
        buyAccount['free'] = this.safeString(free, 'buy_type');
        buyAccount['total'] = this.safeString(total, 'buy_type');
        const buyDebt = this.safeString(loan, 'buy_type');
        const buyInterest = this.safeString(interest, 'buy_type');
        buyAccount['debt'] = Precise["default"].stringAdd(buyDebt, buyInterest);
        result[buyCurrencyCode] = buyAccount;
        //
        return this.safeBalance(result);
    }
    async fetchSpotBalance(params = {}) {
        await this.loadMarkets();
        const response = await this.privateGetBalanceInfo(params);
        //
        //     {
        //       "code": 0,
        //       "data": {
        //         "BCH": {                     # BCH account
        //           "available": "13.60109",   # Available BCH
        //           "frozen": "0.00000"        # Frozen BCH
        //         },
        //         "BTC": {                     # BTC account
        //           "available": "32590.16",   # Available BTC
        //           "frozen": "7000.00"        # Frozen BTC
        //         },
        //         "ETH": {                     # ETH account
        //           "available": "5.06000",    # Available ETH
        //           "frozen": "0.00000"        # Frozen ETH
        //         }
        //       },
        //       "message": "Ok"
        //     }
        //
        const result = { 'info': response };
        const balances = this.safeValue(response, 'data', {});
        const currencyIds = Object.keys(balances);
        for (let i = 0; i < currencyIds.length; i++) {
            const currencyId = currencyIds[i];
            const code = this.safeCurrencyCode(currencyId);
            const balance = this.safeValue(balances, currencyId, {});
            const account = this.account();
            account['free'] = this.safeString(balance, 'available');
            account['used'] = this.safeString(balance, 'frozen');
            result[code] = account;
        }
        return this.safeBalance(result);
    }
    async fetchSwapBalance(params = {}) {
        await this.loadMarkets();
        const response = await this.perpetualPrivateGetAssetQuery(params);
        //
        //     {
        //         "code": 0,
        //         "data": {
        //             "USDT": {
        //                 "available": "37.24817690383456000000",
        //                 "balance_total": "37.24817690383456000000",
        //                 "frozen": "0.00000000000000000000",
        //                 "margin": "0.00000000000000000000",
        //                 "profit_unreal": "0.00000000000000000000",
        //                 "transfer": "37.24817690383456000000"
        //             }
        //         },
        //         "message": "OK"
        //     }
        //
        const result = { 'info': response };
        const balances = this.safeValue(response, 'data', {});
        const currencyIds = Object.keys(balances);
        for (let i = 0; i < currencyIds.length; i++) {
            const currencyId = currencyIds[i];
            const code = this.safeCurrencyCode(currencyId);
            const balance = this.safeValue(balances, currencyId, {});
            const account = this.account();
            account['free'] = this.safeString(balance, 'available');
            account['used'] = this.safeString(balance, 'frozen');
            account['total'] = this.safeString(balance, 'balance_total');
            result[code] = account;
        }
        return this.safeBalance(result);
    }
    async fetchFinancialBalance(params = {}) {
        await this.loadMarkets();
        const response = await this.privateGetAccountInvestmentBalance(params);
        //
        //     {
        //          "code": 0,
        //          "data": [
        //              {
        //                  "asset": "CET",
        //                  "available": "0",
        //                  "frozen": "0",
        //                  "lock": "0",
        //              },
        //              {
        //                  "asset": "USDT",
        //                  "available": "999900",
        //                  "frozen": "0",
        //                  "lock": "0"
        //              }
        //          ],
        //          "message": "Success"
        //      }
        //
        const result = { 'info': response };
        const balances = this.safeValue(response, 'data', {});
        for (let i = 0; i < balances.length; i++) {
            const balance = balances[i];
            const currencyId = this.safeString(balance, 'asset');
            const code = this.safeCurrencyCode(currencyId);
            const account = this.account();
            account['free'] = this.safeString(balance, 'available');
            const frozen = this.safeString(balance, 'frozen');
            const locked = this.safeString(balance, 'lock');
            account['used'] = Precise["default"].stringAdd(frozen, locked);
            result[code] = account;
        }
        return this.safeBalance(result);
    }
    async fetchBalance(params = {}) {
        /**
         * @method
         * @name coinex#fetchBalance
         * @description query for balance and get the amount of funds available for trading or funds locked in orders
         * @see https://viabtc.github.io/coinex_api_en_doc/spot/#docsspot002_account001_account_info         // spot
         * @see https://viabtc.github.io/coinex_api_en_doc/spot/#docsspot002_account004_investment_balance   // financial
         * @see https://viabtc.github.io/coinex_api_en_doc/spot/#docsspot002_account006_margin_account       // margin
         * @see https://viabtc.github.io/coinex_api_en_doc/futures/#docsfutures001_http016_asset_query       // swap
         * @param {object} [params] extra parameters specific to the exchange API endpoint
         * @param {string} [params.type] 'margin', 'swap', 'financial', or 'spot'
         * @returns {object} a [balance structure]{@link https://docs.ccxt.com/#/?id=balance-structure}
         */
        let marketType = undefined;
        [marketType, params] = this.handleMarketTypeAndParams('fetchBalance', undefined, params);
        const isMargin = this.safeValue(params, 'margin', false);
        marketType = isMargin ? 'margin' : marketType;
        params = this.omit(params, 'margin');
        if (marketType === 'margin') {
            return await this.fetchMarginBalance(params);
        }
        else if (marketType === 'swap') {
            return await this.fetchSwapBalance(params);
        }
        else if (marketType === 'financial') {
            return await this.fetchFinancialBalance(params);
        }
        else {
            return await this.fetchSpotBalance(params);
        }
    }
    parseOrderStatus(status) {
        const statuses = {
            'rejected': 'rejected',
            'open': 'open',
            'not_deal': 'open',
            'part_deal': 'open',
            'done': 'closed',
            'cancel': 'canceled',
        };
        return this.safeString(statuses, status, status);
    }
    parseOrder(order, market = undefined) {
        //
        // fetchOrder
        //
        //     {
        //         "amount": "0.1",
        //         "asset_fee": "0.22736197736197736197",
        //         "avg_price": "196.85000000000000000000",
        //         "create_time": 1537270135,
        //         "deal_amount": "0.1",
        //         "deal_fee": "0",
        //         "deal_money": "19.685",
        //         "fee_asset": "CET",
        //         "fee_discount": "0.5",
        //         "id": 1788259447,
        //         "left": "0",
        //         "maker_fee_rate": "0",
        //         "market": "ETHUSDT",
        //         "order_type": "limit",
        //         "price": "170.00000000",
        //         "status": "done",
        //         "taker_fee_rate": "0.0005",
        //         "type": "sell",
        //         "client_id": "",
        //     }
        //
        // Spot and Margin createOrder, createOrders, cancelOrder, cancelOrders, fetchOrder
        //
        //      {
        //          "amount":"1.5",
        //          "asset_fee":"0",
        //          "avg_price":"0.14208538",
        //          "client_id":"",
        //          "create_time":1650993819,
        //          "deal_amount":"10.55703267",
        //          "deal_fee":"0.0029999999971787292",
        //          "deal_money":"1.4999999985893646",
        //          "fee_asset":null,
        //          "fee_discount":"1",
        //          "finished_time":null,
        //          "id":74556296907,
        //          "left":"0.0000000014106354",
        //          "maker_fee_rate":"0",
        //          "market":"DOGEUSDT",
        //          "money_fee":"0.0029999999971787292",
        //          "order_type":"market",
        //          "price":"0",
        //          "status":"done",
        //          "stock_fee":"0",
        //          "taker_fee_rate":"0.002",
        //          "type":"buy"
        //          "client_id": "",
        //      }
        //
        // Swap createOrder, cancelOrder, fetchOrder
        //
        //     {
        //         "amount": "0.0005",
        //         "client_id": "",
        //         "create_time": 1651004578.618224,
        //         "deal_asset_fee": "0.00000000000000000000",
        //         "deal_fee": "0.00000000000000000000",
        //         "deal_profit": "0.00000000000000000000",
        //         "deal_stock": "0.00000000000000000000",
        //         "effect_type": 1,
        //         "fee_asset": "",
        //         "fee_discount": "0.00000000000000000000",
        //         "last_deal_amount": "0.00000000000000000000",
        //         "last_deal_id": 0,
        //         "last_deal_price": "0.00000000000000000000",
        //         "last_deal_role": 0,
        //         "last_deal_time": 0,
        //         "last_deal_type": 0,
        //         "left": "0.0005",
        //         "leverage": "3",
        //         "maker_fee": "0.00030",
        //         "market": "BTCUSDT",
        //         "order_id": 18221659097,
        //         "position_id": 0,
        //         "position_type": 1,
        //         "price": "30000.00",
        //         "side": 2,
        //         "source": "api.v1",
        //         "stop_id": 0,
        //         "taker_fee": "0.00050",
        //         "target": 0,
        //         "type": 1,
        //         "update_time": 1651004578.618224,
        //         "user_id": 3620173
        //     }
        //
        // Stop order createOrder
        //
        //     {"status":"success"}
        //
        // Swap Stop cancelOrder, fetchOrder
        //
        //     {
        //         "amount": "0.0005",
        //         "client_id": "",
        //         "create_time": 1651034023.008771,
        //         "effect_type": 1,
        //         "fee_asset": "",
        //         "fee_discount": "0.00000000000000000000",
        //         "maker_fee": "0.00030",
        //         "market": "BTCUSDT",
        //         "order_id": 18256915101,
        //         "price": "31000.00",
        //         "side": 2,
        //         "source": "api.v1",
        //         "state": 1,
        //         "stop_price": "31500.00",
        //         "stop_type": 1,
        //         "taker_fee": "0.00050",
        //         "target": 0,
        //         "type": 1,
        //         "update_time": 1651034397.193624,
        //         "user_id": 3620173
        //     }
        //
        //
        // Spot and Margin fetchOpenOrders, fetchClosedOrders
        //
        //     {
        //         "account_id": 0,
        //         "amount": "0.0005",
        //         "asset_fee": "0",
        //         "avg_price": "0.00",
        //         "client_id": "",
        //         "create_time": 1651089247,
        //         "deal_amount": "0",
        //         "deal_fee": "0",
        //         "deal_money": "0",
        //         "fee_asset": null,
        //         "fee_discount": "1",
        //         "finished_time": 0,
        //         "id": 74660190839,
        //         "left": "0.0005",
        //         "maker_fee_rate": "0.002",
        //         "market": "BTCUSDT",
        //         "money_fee": "0",
        //         "order_type": "limit",
        //         "price": "31000",
        //         "status": "not_deal",
        //         "stock_fee": "0",
        //         "taker_fee_rate": "0.002",
        //         "type": "buy"
        //     }
        //
        // Swap fetchOpenOrders, fetchClosedOrders
        //
        //     {
        //         "amount": "0.0005",
        //         "client_id": "",
        //         "create_time": 1651030414.088431,
        //         "deal_asset_fee": "0",
        //         "deal_fee": "0.00960069",
        //         "deal_profit": "0.009825",
        //         "deal_stock": "19.20138",
        //         "effect_type": 0,
        //         "fee_asset": "",
        //         "fee_discount": "0",
        //         "left": "0",
        //         "leverage": "3",
        //         "maker_fee": "0",
        //         "market": "BTCUSDT",
        //         "order_id": 18253447431,
        //         "position_id": 0,
        //         "position_type": 1,
        //         "price": "0",
        //         "side": 1,
        //         "source": "web",
        //         "stop_id": 0,
        //         "taker_fee": "0.0005",
        //         "target": 0,
        //         "type": 2,
        //         "update_time": 1651030414.08847,
        //         "user_id": 3620173
        //     }
        //
        // Spot and Margin Stop fetchOpenOrders, fetchClosedOrders
        //
        //     {
        //         "account_id": 0,
        //         "amount": "155",
        //         "client_id": "",
        //         "create_time": 1651089182,
        //         "fee_asset": null,
        //         "fee_discount": "1",
        //         "maker_fee": "0.002",
        //         "market": "BTCUSDT",
        //         "order_id": 74660111965,
        //         "order_type": "market",
        //         "price": "0",
        //         "state": 0,
        //         "stop_price": "31500",
        //         "taker_fee": "0.002",
        //         "type": "buy"
        //     }
        //
        // Swap Stop fetchOpenOrders
        //
        //     {
        //         "amount": "0.0005",
        //         "client_id": "",
        //         "create_time": 1651089147.321691,
        //         "effect_type": 1,
        //         "fee_asset": "",
        //         "fee_discount": "0.00000000000000000000",
        //         "maker_fee": "0.00030",
        //         "market": "BTCUSDT",
        //         "order_id": 18332143848,
        //         "price": "31000.00",
        //         "side": 2,
        //         "source": "api.v1",
        //         "state": 1,
        //         "stop_price": "31500.00",
        //         "stop_type": 1,
        //         "taker_fee": "0.00050",
        //         "target": 0,
        //         "type": 1,
        //         "update_time": 1651089147.321691,
        //         "user_id": 3620173
        //     }
        //
        // swap: cancelOrders
        //
        //     {
        //         "amount": "0.0005",
        //         "client_id": "x-167673045-b0cee0c584718b65",
        //         "create_time": 1701233683.294231,
        //         "deal_asset_fee": "0.00000000000000000000",
        //         "deal_fee": "0.00000000000000000000",
        //         "deal_profit": "0.00000000000000000000",
        //         "deal_stock": "0.00000000000000000000",
        //         "effect_type": 1,
        //         "fee_asset": "",
        //         "fee_discount": "0.00000000000000000000",
        //         "last_deal_amount": "0.00000000000000000000",
        //         "last_deal_id": 0,
        //         "last_deal_price": "0.00000000000000000000",
        //         "last_deal_role": 0,
        //         "last_deal_time": 0,
        //         "last_deal_type": 0,
        //         "left": "0.0005",
        //         "leverage": "3",
        //         "maker_fee": "0.00030",
        //         "market": "BTCUSDT",
        //         "option": 0,
        //         "order_id": 115940476323,
        //         "position_id": 0,
        //         "position_type": 2,
        //         "price": "25000.00",
        //         "side": 2,
        //         "source": "api.v1",
        //         "stop_id": 0,
        //         "stop_loss_price": "0.00000000000000000000",
        //         "stop_loss_type": 0,
        //         "take_profit_price": "0.00000000000000000000",
        //         "take_profit_type": 0,
        //         "taker_fee": "0.00050",
        //         "target": 0,
        //         "type": 1,
        //         "update_time": 1701233721.718884,
        //         "user_id": 3620173
        //     }
        //
        const rawStatus = this.safeString(order, 'status');
        const timestamp = this.safeTimestamp(order, 'create_time');
        const marketId = this.safeString(order, 'market');
        const defaultType = this.safeString(this.options, 'defaultType');
        const orderType = ('source' in order) ? 'swap' : defaultType;
        market = this.safeMarket(marketId, market, undefined, orderType);
        const feeCurrencyId = this.safeString(order, 'fee_asset');
        let feeCurrency = this.safeCurrencyCode(feeCurrencyId);
        if (feeCurrency === undefined) {
            feeCurrency = market['quote'];
        }
        const rawSide = this.safeInteger(order, 'side');
        let side = undefined;
        if (rawSide === 1) {
            side = 'sell';
        }
        else if (rawSide === 2) {
            side = 'buy';
        }
        else {
            side = this.safeString(order, 'type');
        }
        const rawType = this.safeString(order, 'order_type');
        let type = undefined;
        if (rawType === undefined) {
            const typeInteger = this.safeInteger(order, 'type');
            if (typeInteger === 1) {
                type = 'limit';
            }
            else if (typeInteger === 2) {
                type = 'market';
            }
        }
        else {
            type = rawType;
        }
        let clientOrderId = this.safeString(order, 'client_id');
        if (clientOrderId === '') {
            clientOrderId = undefined;
        }
        return this.safeOrder({
            'id': this.safeString2(order, 'id', 'order_id'),
            'clientOrderId': clientOrderId,
            'datetime': this.iso8601(timestamp),
            'timestamp': timestamp,
            'lastTradeTimestamp': this.safeTimestamp(order, 'update_time'),
            'status': this.parseOrderStatus(rawStatus),
            'symbol': market['symbol'],
            'type': type,
            'timeInForce': undefined,
            'postOnly': undefined,
            'reduceOnly': undefined,
            'side': side,
            'price': this.safeString(order, 'price'),
            'stopPrice': this.safeString(order, 'stop_price'),
            'triggerPrice': this.safeString(order, 'stop_price'),
            'takeProfitPrice': this.safeNumber(order, 'take_profit_price'),
            'stopLossPrice': this.safeNumber(order, 'stop_loss_price'),
            'cost': this.safeString(order, 'deal_money'),
            'average': this.safeString(order, 'avg_price'),
            'amount': this.safeString(order, 'amount'),
            'filled': this.safeString(order, 'deal_amount'),
            'remaining': this.safeString(order, 'left'),
            'trades': undefined,
            'fee': {
                'currency': feeCurrency,
                'cost': this.safeString(order, 'deal_fee'),
            },
            'info': order,
        }, market);
    }
    async createMarketBuyOrderWithCost(symbol, cost, params = {}) {
        /**
         * @method
         * @name coinex#createMarketBuyOrderWithCost
         * @description create a market buy order by providing the symbol and cost
         * @see https://viabtc.github.io/coinex_api_en_doc/spot/#docsspot003_trade003_market_order
         * @param {string} symbol unified symbol of the market to create an order in
         * @param {float} cost how much you want to trade in units of the quote currency
         * @param {object} [params] extra parameters specific to the exchange API endpoint
         * @returns {object} an [order structure]{@link https://docs.ccxt.com/#/?id=order-structure}
         */
        await this.loadMarkets();
        const market = this.market(symbol);
        if (!market['spot']) {
            throw new errors.NotSupported(this.id + ' createMarketBuyOrderWithCost() supports spot orders only');
        }
        params['createMarketBuyOrderRequiresPrice'] = false;
        return await this.createOrder(symbol, 'market', 'buy', cost, undefined, params);
    }
    createOrderRequest(symbol, type, side, amount, price = undefined, params = {}) {
        const market = this.market(symbol);
        const swap = market['swap'];
        const clientOrderId = this.safeString2(params, 'client_id', 'clientOrderId');
        const stopPrice = this.safeValue2(params, 'stopPrice', 'triggerPrice');
        const stopLossPrice = this.safeValue(params, 'stopLossPrice');
        const takeProfitPrice = this.safeValue(params, 'takeProfitPrice');
        const option = this.safeString(params, 'option');
        const isMarketOrder = type === 'market';
        const postOnly = this.isPostOnly(isMarketOrder, option === 'MAKER_ONLY', params);
        const positionId = this.safeInteger2(params, 'position_id', 'positionId'); // Required for closing swap positions
        const timeInForceRaw = this.safeString(params, 'timeInForce'); // Spot: IOC, FOK, PO, GTC, ... NORMAL (default), MAKER_ONLY
        const reduceOnly = this.safeValue(params, 'reduceOnly');
        if (reduceOnly) {
            if (!market['swap']) {
                throw new errors.InvalidOrder(this.id + ' createOrder() does not support reduceOnly for ' + market['type'] + ' orders, reduceOnly orders are supported for swap markets only');
            }
            if (positionId === undefined) {
                throw new errors.ArgumentsRequired(this.id + ' createOrder() requires a position_id/positionId parameter for reduceOnly orders');
            }
        }
        const request = {
            'market': market['id'],
        };
        if (clientOrderId === undefined) {
            const defaultId = 'x-167673045';
            const brokerId = this.safeString(this.options, 'brokerId', defaultId);
            request['client_id'] = brokerId + '-' + this.uuid16();
        }
        else {
            request['client_id'] = clientOrderId;
        }
        if (swap) {
            if (stopLossPrice || takeProfitPrice) {
                request['stop_type'] = this.safeInteger(params, 'stop_type', 1); // 1: triggered by the latest transaction, 2: mark price, 3: index price
                if (positionId === undefined) {
                    throw new errors.ArgumentsRequired(this.id + ' createOrder() requires a position_id parameter for stop loss and take profit orders');
                }
                request['position_id'] = positionId;
                if (stopLossPrice) {
                    request['stop_loss_price'] = this.priceToPrecision(symbol, stopLossPrice);
                }
                else if (takeProfitPrice) {
                    request['take_profit_price'] = this.priceToPrecision(symbol, takeProfitPrice);
                }
            }
            else {
                const requestSide = (side === 'buy') ? 2 : 1;
                if (stopPrice !== undefined) {
                    request['stop_price'] = this.priceToPrecision(symbol, stopPrice);
                    request['stop_type'] = this.safeInteger(params, 'stop_type', 1); // 1: triggered by the latest transaction, 2: mark price, 3: index price;
                    request['amount'] = this.amountToPrecision(symbol, amount);
                    request['side'] = requestSide;
                    if (type === 'limit') {
                        request['price'] = this.priceToPrecision(symbol, price);
                    }
                    request['amount'] = this.amountToPrecision(symbol, amount);
                }
                let timeInForce = undefined;
                if ((type !== 'market') || (stopPrice !== undefined)) {
                    if (postOnly) {
                        request['option'] = 1;
                    }
                    else if (timeInForceRaw !== undefined) {
                        if (timeInForceRaw === 'IOC') {
                            timeInForce = 2;
                        }
                        else if (timeInForceRaw === 'FOK') {
                            timeInForce = 3;
                        }
                        else {
                            timeInForce = 1;
                        }
                        request['effect_type'] = timeInForce; // exchange takes 'IOC' and 'FOK'
                    }
                }
                if (type === 'limit' && stopPrice === undefined) {
                    if (reduceOnly) {
                        request['position_id'] = positionId;
                    }
                    else {
                        request['side'] = requestSide;
                    }
                    request['price'] = this.priceToPrecision(symbol, price);
                    request['amount'] = this.amountToPrecision(symbol, amount);
                }
                else if (type === 'market' && stopPrice === undefined) {
                    if (reduceOnly) {
                        request['position_id'] = positionId;
                    }
                    else {
                        request['side'] = requestSide;
                        request['amount'] = this.amountToPrecision(symbol, amount);
                    }
                }
            }
        }
        else {
            request['type'] = side;
            if ((type === 'market') && (side === 'buy')) {
                let createMarketBuyOrderRequiresPrice = true;
                [createMarketBuyOrderRequiresPrice, params] = this.handleOptionAndParams(params, 'createOrder', 'createMarketBuyOrderRequiresPrice', true);
                const cost = this.safeNumber(params, 'cost');
                params = this.omit(params, 'cost');
                if (createMarketBuyOrderRequiresPrice) {
                    if ((price === undefined) && (cost === undefined)) {
                        throw new errors.InvalidOrder(this.id + ' createOrder() requires the price argument for market buy orders to calculate the total cost to spend (amount * price), alternatively set the createMarketBuyOrderRequiresPrice option or param to false and pass the cost to spend in the amount argument');
                    }
                    else {
                        const amountString = this.numberToString(amount);
                        const priceString = this.numberToString(price);
                        const quoteAmount = this.parseToNumeric(Precise["default"].stringMul(amountString, priceString));
                        const costRequest = (cost !== undefined) ? cost : quoteAmount;
                        request['amount'] = this.costToPrecision(symbol, costRequest);
                    }
                }
                else {
                    request['amount'] = this.costToPrecision(symbol, amount);
                }
            }
            else {
                request['amount'] = this.amountToPrecision(symbol, amount);
            }
            if ((type === 'limit') || (type === 'ioc')) {
                request['price'] = this.priceToPrecision(symbol, price);
            }
            if (stopPrice !== undefined) {
                request['stop_price'] = this.priceToPrecision(symbol, stopPrice);
            }
            if ((type !== 'market') || (stopPrice !== undefined)) {
                // following options cannot be applied to vanilla market orders (but can be applied to stop-market orders)
                if ((timeInForceRaw !== undefined) || postOnly) {
                    if ((postOnly || (timeInForceRaw !== 'IOC')) && ((type === 'limit') && (stopPrice !== undefined))) {
                        throw new errors.InvalidOrder(this.id + ' createOrder() only supports the IOC option for stop-limit orders');
                    }
                    if (postOnly) {
                        request['option'] = 'MAKER_ONLY';
                    }
                    else {
                        if (timeInForceRaw !== undefined) {
                            request['option'] = timeInForceRaw; // exchange takes 'IOC' and 'FOK'
                        }
                    }
                }
            }
        }
        const accountId = this.safeInteger(params, 'account_id');
        const defaultType = this.safeString(this.options, 'defaultType');
        if (defaultType === 'margin') {
            if (accountId === undefined) {
                throw new errors.BadRequest(this.id + ' createOrder() requires an account_id parameter for margin orders');
            }
            request['account_id'] = accountId;
        }
        params = this.omit(params, ['reduceOnly', 'positionId', 'timeInForce', 'postOnly', 'stopPrice', 'triggerPrice', 'stopLossPrice', 'takeProfitPrice']);
        return this.extend(request, params);
    }
    async createOrder(symbol, type, side, amount, price = undefined, params = {}) {
        /**
         * @method
         * @name coinex#createOrder
         * @description create a trade order
         * @see https://viabtc.github.io/coinex_api_en_doc/spot/#docsspot003_trade001_limit_order
         * @see https://viabtc.github.io/coinex_api_en_doc/spot/#docsspot003_trade003_market_order
         * @see https://viabtc.github.io/coinex_api_en_doc/spot/#docsspot003_trade004_IOC_order
         * @see https://viabtc.github.io/coinex_api_en_doc/spot/#docsspot003_trade005_stop_limit_order
         * @see https://viabtc.github.io/coinex_api_en_doc/spot/#docsspot003_trade006_stop_market_order
         * @see https://viabtc.github.io/coinex_api_en_doc/futures/#docsfutures001_http017_put_limit
         * @see https://viabtc.github.io/coinex_api_en_doc/futures/#docsfutures001_http018_put_market
         * @see https://viabtc.github.io/coinex_api_en_doc/futures/#docsfutures001_http019_put_limit_stop
         * @see https://viabtc.github.io/coinex_api_en_doc/futures/#docsfutures001_http020_put_market_stop
         * @see https://viabtc.github.io/coinex_api_en_doc/futures/#docsfutures001_http031_market_close
         * @see https://viabtc.github.io/coinex_api_en_doc/futures/#docsfutures001_http030_limit_close
         * @param {string} symbol unified symbol of the market to create an order in
         * @param {string} type 'market' or 'limit'
         * @param {string} side 'buy' or 'sell'
         * @param {float} amount how much you want to trade in units of the base currency
         * @param {float} [price] the price at which the order is to be fullfilled, in units of the quote currency, ignored in market orders
         * @param {object} [params] extra parameters specific to the exchange API endpoint
         * @param {float} [params.triggerPrice] price to trigger stop orders
         * @param {float} [params.stopLossPrice] price to trigger stop loss orders
         * @param {float} [params.takeProfitPrice] price to trigger take profit orders
         * @param {string} [params.timeInForce] 'GTC', 'IOC', 'FOK', 'PO'
         * @param {boolean} [params.postOnly] set to true if you wish to make a post only order
         * @param {boolean} [params.reduceOnly] *contract only* indicates if this order is to reduce the size of a position
         * @param {int} [params.position_id] *required for reduce only orders* the position id to reduce
         * @returns {object} an [order structure]{@link https://docs.ccxt.com/#/?id=order-structure}
         */
        await this.loadMarkets();
        const market = this.market(symbol);
        const reduceOnly = this.safeValue(params, 'reduceOnly');
        const triggerPrice = this.safeNumber2(params, 'stopPrice', 'triggerPrice');
        const stopLossTriggerPrice = this.safeNumber(params, 'stopLossPrice');
        const takeProfitTriggerPrice = this.safeNumber(params, 'takeProfitPrice');
        const isTriggerOrder = triggerPrice !== undefined;
        const isStopLossTriggerOrder = stopLossTriggerPrice !== undefined;
        const isTakeProfitTriggerOrder = takeProfitTriggerPrice !== undefined;
        const isStopLossOrTakeProfitTrigger = isStopLossTriggerOrder || isTakeProfitTriggerOrder;
        const request = this.createOrderRequest(symbol, type, side, amount, price, params);
        let response = undefined;
        if (market['spot']) {
            if (isTriggerOrder) {
                if (type === 'limit') {
                    response = await this.privatePostOrderStopLimit(request);
                }
                else {
                    response = await this.privatePostOrderStopMarket(request);
                }
            }
            else {
                if (type === 'limit') {
                    response = await this.privatePostOrderLimit(request);
                }
                else {
                    response = await this.privatePostOrderMarket(request);
                }
            }
        }
        else {
            if (isTriggerOrder) {
                if (type === 'limit') {
                    response = await this.perpetualPrivatePostOrderPutStopLimit(request);
                }
                else {
                    response = await this.perpetualPrivatePostOrderPutStopMarket(request);
                }
            }
            else if (isStopLossOrTakeProfitTrigger) {
                if (isStopLossTriggerOrder) {
                    response = await this.perpetualPrivatePostPositionStopLoss(request);
                }
                else if (isTakeProfitTriggerOrder) {
                    response = await this.perpetualPrivatePostPositionTakeProfit(request);
                }
            }
            else {
                if (reduceOnly) {
                    if (type === 'limit') {
                        response = await this.perpetualPrivatePostOrderCloseLimit(request);
                    }
                    else {
                        response = await this.perpetualPrivatePostOrderCloseMarket(request);
                    }
                }
                else {
                    if (type === 'limit') {
                        response = await this.perpetualPrivatePostOrderPutLimit(request);
                    }
                    else {
                        response = await this.perpetualPrivatePostOrderPutMarket(request);
                    }
                }
            }
        }
        //
        // Spot and Margin
        //
        //     {
        //         "code": 0,
        //         "data": {
        //             "amount": "0.0005",
        //             "asset_fee": "0",
        //             "avg_price": "0.00",
        //             "client_id": "",
        //             "create_time": 1650951627,
        //             "deal_amount": "0",
        //             "deal_fee": "0",
        //             "deal_money": "0",
        //             "fee_asset": null,
        //             "fee_discount": "1",
        //             "finished_time": null,
        //             "id": 74510932594,
        //             "left": "0.0005",
        //             "maker_fee_rate": "0.002",
        //             "market": "BTCUSDT",
        //             "money_fee": "0",
        //             "order_type": "limit",
        //             "price": "30000",
        //             "status": "not_deal",
        //             "stock_fee": "0",
        //             "taker_fee_rate": "0.002",
        //             "type": "buy"
        //         },
        //         "message": "Success"
        //     }
        //
        // Swap
        //
        //     {
        //         "code": 0,
        //         "data": {
        //             "amount": "0.0005",
        //             "client_id": "",
        //             "create_time": 1651004578.618224,
        //             "deal_asset_fee": "0.00000000000000000000",
        //             "deal_fee": "0.00000000000000000000",
        //             "deal_profit": "0.00000000000000000000",
        //             "deal_stock": "0.00000000000000000000",
        //             "effect_type": 1,
        //             "fee_asset": "",
        //             "fee_discount": "0.00000000000000000000",
        //             "last_deal_amount": "0.00000000000000000000",
        //             "last_deal_id": 0,
        //             "last_deal_price": "0.00000000000000000000",
        //             "last_deal_role": 0,
        //             "last_deal_time": 0,
        //             "last_deal_type": 0,
        //             "left": "0.0005",
        //             "leverage": "3",
        //             "maker_fee": "0.00030",
        //             "market": "BTCUSDT",
        //             "order_id": 18221659097,
        //             "position_id": 0,
        //             "position_type": 1,
        //             "price": "30000.00",
        //             "side": 2,
        //             "source": "api.v1",
        //             "stop_id": 0,
        //             "taker_fee": "0.00050",
        //             "target": 0,
        //             "type": 1,
        //             "update_time": 1651004578.618224,
        //             "user_id": 3620173
        //         },
        //         "message": "OK"
        //     }
        //
        // Stop Order
        //
        //     {"code":0,"data":{"status":"success"},"message":"OK"}
        //
        const data = this.safeValue(response, 'data', {});
        return this.parseOrder(data, market);
    }
    async createOrders(orders, params = {}) {
        /**
         * @method
         * @name coinex#createOrders
         * @description create a list of trade orders (all orders should be of the same symbol)
         * @see https://viabtc.github.io/coinex_api_en_doc/spot/#docsspot003_trade002_batch_limit_orders
         * @param {Array} orders list of orders to create, each object should contain the parameters required by createOrder, namely symbol, type, side, amount, price and params
         * @param {object} [params] extra parameters specific to the api endpoint
         * @returns {object} an [order structure]{@link https://docs.ccxt.com/#/?id=order-structure}
         */
        await this.loadMarkets();
        const ordersRequests = [];
        let symbol = undefined;
        for (let i = 0; i < orders.length; i++) {
            const rawOrder = orders[i];
            const marketId = this.safeString(rawOrder, 'symbol');
            if (symbol === undefined) {
                symbol = marketId;
            }
            else {
                if (symbol !== marketId) {
                    throw new errors.BadRequest(this.id + ' createOrders() requires all orders to have the same symbol');
                }
            }
            const type = this.safeString(rawOrder, 'type');
            const side = this.safeString(rawOrder, 'side');
            const amount = this.safeValue(rawOrder, 'amount');
            const price = this.safeValue(rawOrder, 'price');
            const orderParams = this.safeValue(rawOrder, 'params', {});
            if (type !== 'limit') {
                throw new errors.NotSupported(this.id + ' createOrders() does not support ' + type + ' orders, only limit orders are accepted');
            }
            const orderRequest = this.createOrderRequest(marketId, type, side, amount, price, orderParams);
            ordersRequests.push(orderRequest);
        }
        const market = this.market(symbol);
        if (!market['spot']) {
            throw new errors.NotSupported(this.id + ' createOrders() does not support ' + market['type'] + ' orders, only spot orders are accepted');
        }
        const request = {
            'market': market['id'],
            'batch_orders': this.json(ordersRequests),
        };
        const response = await this.privatePostOrderLimitBatch(request);
        //
        //     {
        //         "code": 0,
        //         "data": [
        //             {
        //                 "code": 0,
        //                 "data": {
        //                     "amount": "0.0005",
        //                     "asset_fee": "0",
        //                     "avg_price": "0.00",
        //                     "client_id": "x-167673045-d34bfb41242d8fd1",
        //                     "create_time": 1701229157,
        //                     "deal_amount": "0",
        //                     "deal_fee": "0",
        //                     "deal_money": "0",
        //                     "fee_asset": null,
        //                     "fee_discount": "1",
        //                     "finished_time": null,
        //                     "id": 107745856676,
        //                     "left": "0.0005",
        //                     "maker_fee_rate": "0.002",
        //                     "market": "BTCUSDT",
        //                     "money_fee": "0",
        //                     "order_type": "limit",
        //                     "price": "23000",
        //                     "source_id": "",
        //                     "status": "not_deal",
        //                     "stock_fee": "0",
        //                     "taker_fee_rate": "0.002",
        //                     "type": "buy"
        //                 },
        //                 "message": "OK"
        //             },
        //         ],
        //         "message": "Success"
        //     }
        //
        const data = this.safeValue(response, 'data', []);
        const results = [];
        for (let i = 0; i < data.length; i++) {
            const entry = data[i];
            let status = undefined;
            const code = this.safeInteger(entry, 'code');
            if (code !== undefined) {
                if (code !== 0) {
                    status = 'rejected';
                }
                else {
                    status = 'open';
                }
            }
            const item = this.safeValue(entry, 'data', {});
            item['status'] = status;
            const order = this.parseOrder(item, market);
            results.push(order);
        }
        return results;
    }
    async cancelOrders(ids, symbol = undefined, params = {}) {
        /**
         * @method
         * @name coinex#cancelOrders
         * @description cancel multiple orders
         * @see https://viabtc.github.io/coinex_api_en_doc/spot/#docsspot003_trade016_batch_cancel_order
         * @see https://viabtc.github.io/coinex_api_en_doc/futures/#docsfutures001_http021-0_cancel_order_batch
         * @param {string[]} ids order ids
         * @param {string} symbol unified market symbol
         * @param {object} [params] extra parameters specific to the exchange API endpoint
         * @returns {object} a list of [order structures]{@link https://docs.ccxt.com/#/?id=order-structure}
         */
        if (symbol === undefined) {
            throw new errors.ArgumentsRequired(this.id + ' cancelOrders() requires a symbol argument');
        }
        await this.loadMarkets();
        const market = this.market(symbol);
        const request = {
            'market': market['id'],
        };
        const idsString = ids.join(',');
        let response = undefined;
        if (market['spot']) {
            request['batch_ids'] = idsString;
            response = await this.privateDeleteOrderPendingBatch(this.extend(request, params));
        }
        else {
            request['order_ids'] = idsString;
            response = await this.perpetualPrivatePostOrderCancelBatch(this.extend(request, params));
        }
        //
        // spot
        //
        //     {
        //         "code": 0,
        //         "data": [
        //             {
        //                 "code": 0,
        //                 "data": {
        //                     "account_id": 0,
        //                     "amount": "0.0005",
        //                     "asset_fee": "0",
        //                     "avg_price": "0.00",
        //                     "client_id": "x-167673045-d4e03c38f4d19b4e",
        //                     "create_time": 1701229157,
        //                     "deal_amount": "0",
        //                     "deal_fee": "0",
        //                     "deal_money": "0",
        //                     "fee_asset": null,
        //                     "fee_discount": "1",
        //                     "finished_time": 0,
        //                     "id": 107745856682,
        //                     "left": "0",
        //                     "maker_fee_rate": "0.002",
        //                     "market": "BTCUSDT",
        //                     "money_fee": "0",
        //                     "order_type": "limit",
        //                     "price": "22000",
        //                     "status": "not_deal",
        //                     "stock_fee": "0",
        //                     "taker_fee_rate": "0.002",
        //                     "type": "buy"
        //                 },
        //                 "message": ""
        //             },
        //         ],
        //         "message": "Success"
        //     }
        //
        // swap
        //
        //     {
        //         "code": 0,
        //         "data": [
        //             {
        //                 "code": 0,
        //                 "message": "",
        //                 "order": {
        //                     "amount": "0.0005",
        //                     "client_id": "x-167673045-b0cee0c584718b65",
        //                     "create_time": 1701233683.294231,
        //                     "deal_asset_fee": "0.00000000000000000000",
        //                     "deal_fee": "0.00000000000000000000",
        //                     "deal_profit": "0.00000000000000000000",
        //                     "deal_stock": "0.00000000000000000000",
        //                     "effect_type": 1,
        //                     "fee_asset": "",
        //                     "fee_discount": "0.00000000000000000000",
        //                     "last_deal_amount": "0.00000000000000000000",
        //                     "last_deal_id": 0,
        //                     "last_deal_price": "0.00000000000000000000",
        //                     "last_deal_role": 0,
        //                     "last_deal_time": 0,
        //                     "last_deal_type": 0,
        //                     "left": "0.0005",
        //                     "leverage": "3",
        //                     "maker_fee": "0.00030",
        //                     "market": "BTCUSDT",
        //                     "option": 0,
        //                     "order_id": 115940476323,
        //                     "position_id": 0,
        //                     "position_type": 2,
        //                     "price": "25000.00",
        //                     "side": 2,
        //                     "source": "api.v1",
        //                     "stop_id": 0,
        //                     "stop_loss_price": "0.00000000000000000000",
        //                     "stop_loss_type": 0,
        //                     "take_profit_price": "0.00000000000000000000",
        //                     "take_profit_type": 0,
        //                     "taker_fee": "0.00050",
        //                     "target": 0,
        //                     "type": 1,
        //                     "update_time": 1701233721.718884,
        //                     "user_id": 3620173
        //                 }
        //             },
        //         ],
        //         "message": "OK"
        //     }
        //
        const data = this.safeValue(response, 'data', []);
        const results = [];
        for (let i = 0; i < data.length; i++) {
            const entry = data[i];
            const dataRequest = market['spot'] ? 'data' : 'order';
            const item = this.safeValue(entry, dataRequest, {});
            const order = this.parseOrder(item, market);
            results.push(order);
        }
        return results;
    }
    async editOrder(id, symbol, type, side, amount = undefined, price = undefined, params = {}) {
        /**
         * @method
         * @name okx#editOrder
         * @description edit a trade order
         * @see https://viabtc.github.io/coinex_api_en_doc/spot/#docsspot003_trade022_modify_order
         * @param {string} id order id
         * @param {string} symbol unified symbol of the market to create an order in
         * @param {string} type 'market' or 'limit'
         * @param {string} side 'buy' or 'sell'
         * @param {float} amount how much of the currency you want to trade in units of the base currency
         * @param {float} [price] the price at which the order is to be fullfilled, in units of the quote currency, ignored in market orders
         * @param {object} [params] extra parameters specific to the exchange API endpoint
         * @returns {object} an [order structure]{@link https://docs.ccxt.com/#/?id=order-structure}
         */
        if (symbol === undefined) {
            throw new errors.ArgumentsRequired(this.id + ' editOrder() requires a symbol argument');
        }
        await this.loadMarkets();
        const market = this.market(symbol);
        if (!market['spot']) {
            throw new errors.NotSupported(this.id + ' editOrder() does not support ' + market['type'] + ' orders, only spot orders are accepted');
        }
        const request = {
            'market': market['id'],
            'id': parseInt(id),
        };
        if (amount !== undefined) {
            request['amount'] = this.amountToPrecision(symbol, amount);
        }
        if (price !== undefined) {
            request['price'] = this.priceToPrecision(symbol, price);
        }
        const response = await this.privatePostOrderModify(this.extend(request, params));
        //
        //     {
        //         "code": 0,
        //         "data": {
        //             "id": 35436205,
        //             "create_time": 1636080705,
        //             "finished_time": null,
        //             "amount": "0.30000000",
        //             "price": " 56000",
        //             "deal_amount": "0.24721428",
        //             "deal_money": "13843.9996800000000000",
        //             "deal_fee": "0",
        //             "stock_fee": "0",
        //             "money_fee": "0",
        //             " asset_fee": "8.721719798400000000000000",
        //             "fee_asset": "CET",
        //             "fee_discount": "0.70",
        //             "avg_price": "56000",
        //             "market": "BTCUSDT",
        //             "left": "0.05278572 ",
        //             "maker_fee_rate": "0.0018",
        //             "taker_fee_rate": "0.0018",
        //             "order_type": "limit",
        //             "type": "buy",
        //             "status": "cancel",
        //             "client_id ": "abcd222",
        //             "source_id": "1234"
        //     },
        //         "message": "Success"
        //     }
        //
        const data = this.safeValue(response, 'data', {});
        return this.parseOrder(data, market);
    }
    async cancelOrder(id, symbol = undefined, params = {}) {
        /**
         * @method
         * @name coinex#cancelOrder
         * @description cancels an open order
         * @see https://viabtc.github.io/coinex_api_en_doc/spot/#docsspot003_trade018_cancle_stop_pending_order
         * @see https://viabtc.github.io/coinex_api_en_doc/spot/#docsspot003_trade015_cancel_order
         * @see https://viabtc.github.io/coinex_api_en_doc/futures/#docsfutures001_http023_cancel_stop_order
         * @see https://viabtc.github.io/coinex_api_en_doc/futures/#docsfutures001_http021_cancel_order
         * @param {string} id order id
         * @param {string} symbol unified symbol of the market the order was made in
         * @param {object} [params] extra parameters specific to the exchange API endpoint
         * @returns {object} An [order structure]{@link https://docs.ccxt.com/#/?id=order-structure}
         */
        if (symbol === undefined) {
            throw new errors.ArgumentsRequired(this.id + ' cancelOrder() requires a symbol argument');
        }
        await this.loadMarkets();
        const market = this.market(symbol);
        const stop = this.safeValue(params, 'stop');
        const swap = market['swap'];
        const request = {
            'market': market['id'],
        };
        const idRequest = swap ? 'order_id' : 'id';
        request[idRequest] = id;
        const accountId = this.safeInteger(params, 'account_id');
        const defaultType = this.safeString(this.options, 'defaultType');
        if (defaultType === 'margin') {
            if (accountId === undefined) {
                throw new errors.BadRequest(this.id + ' cancelOrder() requires an account_id parameter for margin orders');
            }
            request['account_id'] = accountId;
        }
        const query = this.omit(params, ['stop', 'account_id']);
        let response = undefined;
        if (stop) {
            if (swap) {
                response = await this.perpetualPrivatePostOrderCancelStop(this.extend(request, query));
            }
            else {
                response = await this.privateDeleteOrderStopPendingId(this.extend(request, query));
            }
        }
        else {
            if (swap) {
                response = await this.perpetualPrivatePostOrderCancel(this.extend(request, query));
            }
            else {
                response = await this.privateDeleteOrderPending(this.extend(request, query));
            }
        }
        //
        // Spot and Margin
        //
        //     {
        //         "code": 0,
        //         "data": {
        //             "amount": "0.0005",
        //             "asset_fee": "0",
        //             "avg_price": "0.00",
        //             "client_id": "",
        //             "create_time": 1650951627,
        //             "deal_amount": "0",
        //             "deal_fee": "0",
        //             "deal_money": "0",
        //             "fee_asset": null,
        //             "fee_discount": "1",
        //             "finished_time": null,
        //             "id": 74510932594,
        //             "left": "0.0005",
        //             "maker_fee_rate": "0.002",
        //             "market": "BTCUSDT",
        //             "money_fee": "0",
        //             "order_type": "limit",
        //             "price": "30000",
        //             "status": "not_deal",
        //             "stock_fee": "0",
        //             "taker_fee_rate": "0.002",
        //             "type": "buy"
        //         },
        //         "message": "Success"
        //     }
        //
        // Swap
        //
        //     {
        //         "code": 0,
        //         "data": {
        //             "amount": "0.0005",
        //             "client_id": "",
        //             "create_time": 1651004578.618224,
        //             "deal_asset_fee": "0.00000000000000000000",
        //             "deal_fee": "0.00000000000000000000",
        //             "deal_profit": "0.00000000000000000000",
        //             "deal_stock": "0.00000000000000000000",
        //             "effect_type": 1,
        //             "fee_asset": "",
        //             "fee_discount": "0.00000000000000000000",
        //             "last_deal_amount": "0.00000000000000000000",
        //             "last_deal_id": 0,
        //             "last_deal_price": "0.00000000000000000000",
        //             "last_deal_role": 0,
        //             "last_deal_time": 0,
        //             "last_deal_type": 0,
        //             "left": "0.0005",
        //             "leverage": "3",
        //             "maker_fee": "0.00030",
        //             "market": "BTCUSDT",
        //             "order_id": 18221659097,
        //             "position_id": 0,
        //             "position_type": 1,
        //             "price": "30000.00",
        //             "side": 2,
        //             "source": "api.v1",
        //             "stop_id": 0,
        //             "taker_fee": "0.00050",
        //             "target": 0,
        //             "type": 1,
        //             "update_time": 1651004578.618224,
        //             "user_id": 3620173
        //         },
        //         "message": "OK"
        //     }
        //
        // Swap Stop
        //
        //     {
        //         "code": 0,
        //         "data": {
        //             "amount": "0.0005",
        //             "client_id": "",
        //             "create_time": 1651034023.008771,
        //             "effect_type": 1,
        //             "fee_asset": "",
        //             "fee_discount": "0.00000000000000000000",
        //             "maker_fee": "0.00030",
        //             "market": "BTCUSDT",
        //             "order_id": 18256915101,
        //             "price": "31000.00",
        //             "side": 2,
        //             "source": "api.v1",
        //             "state": 1,
        //             "stop_price": "31500.00",
        //             "stop_type": 1,
        //             "taker_fee": "0.00050",
        //             "target": 0,
        //             "type": 1,
        //             "update_time": 1651034397.193624,
        //             "user_id": 3620173
        //         },
        //         "message":"OK"
        //     }
        //
        // Spot and Margin Stop
        //
        //     {"code":0,"data":{},"message":"Success"}
        //
        const data = this.safeValue(response, 'data');
        return this.parseOrder(data, market);
    }
    async cancelAllOrders(symbol = undefined, params = {}) {
        /**
         * @method
         * @name coinex#cancelAllOrders
         * @description cancel all open orders in a market
         * @see https://viabtc.github.io/coinex_api_en_doc/spot/#docsspot003_trade018_cancle_stop_pending_order
         * @see https://viabtc.github.io/coinex_api_en_doc/spot/#docsspot003_trade015_cancel_order
         * @see https://viabtc.github.io/coinex_api_en_doc/futures/#docsfutures001_http024_cancel_stop_all
         * @see https://viabtc.github.io/coinex_api_en_doc/futures/#docsfutures001_http022_cancel_all
         * @param {string} symbol unified market symbol of the market to cancel orders in
         * @param {object} [params] extra parameters specific to the exchange API endpoint
         * @returns {object[]} a list of [order structures]{@link https://docs.ccxt.com/#/?id=order-structure}
         */
        if (symbol === undefined) {
            throw new errors.ArgumentsRequired(this.id + ' cancelAllOrders() requires a symbol argument');
        }
        await this.loadMarkets();
        const market = this.market(symbol);
        const marketId = market['id'];
        const accountId = this.safeInteger(params, 'account_id', 0);
        const request = {
            'market': marketId,
            // 'account_id': accountId, // SPOT, main account ID: 0, margin account ID: See < Inquire Margin Account Market Info >, future account ID: See < Inquire Future Account Market Info >
            // 'side': 0, // SWAP, 0: All, 1: Sell, 2: Buy
        };
        const swap = market['swap'];
        const stop = this.safeValue(params, 'stop');
        params = this.omit(params, ['stop', 'account_id']);
        let response = undefined;
        if (swap) {
            if (stop) {
                response = await this.perpetualPrivatePostOrderCancelStopAll(this.extend(request, params));
            }
            else {
                response = await this.perpetualPrivatePostOrderCancelAll(this.extend(request, params));
            }
        }
        else {
            request['account_id'] = accountId;
            if (stop) {
                response = await this.privateDeleteOrderStopPending(this.extend(request, params));
            }
            else {
                response = await this.privateDeleteOrderPending(this.extend(request, params));
            }
        }
        //
        // Spot and Margin
        //
        //     {"code": 0, "data": null, "message": "Success"}
        //
        // Swap
        //
        //     {"code": 0, "data": {"status":"success"}, "message": "OK"}
        //
        return response;
    }
    async fetchOrder(id, symbol = undefined, params = {}) {
        /**
         * @method
         * @name coinex#fetchOrder
         * @description fetches information on an order made by the user
         * @see https://viabtc.github.io/coinex_api_en_doc/futures/#docsfutures001_http028_stop_status
         * @see https://viabtc.github.io/coinex_api_en_doc/futures/#docsfutures001_http026_order_status
         * @see https://viabtc.github.io/coinex_api_en_doc/spot/#docsspot003_trade007_order_status
         * @param {string} symbol unified symbol of the market the order was made in
         * @param {object} [params] extra parameters specific to the exchange API endpoint
         * @returns {object} An [order structure]{@link https://docs.ccxt.com/#/?id=order-structure}
         */
        if (symbol === undefined) {
            throw new errors.ArgumentsRequired(this.id + ' fetchOrder() requires a symbol argument');
        }
        await this.loadMarkets();
        const market = this.market(symbol);
        const swap = market['swap'];
        const stop = this.safeValue(params, 'stop');
        params = this.omit(params, 'stop');
        const request = {
            'market': market['id'],
            // 'id': id, // SPOT
            // 'order_id': id, // SWAP
        };
        const idRequest = swap ? 'order_id' : 'id';
        request[idRequest] = id;
        let response = undefined;
        if (swap) {
            if (stop) {
                response = await this.perpetualPrivateGetOrderStopStatus(this.extend(request, params));
            }
            else {
                response = await this.perpetualPrivateGetOrderStatus(this.extend(request, params));
            }
        }
        else {
            response = await this.privateGetOrderStatus(this.extend(request, params));
        }
        //
        // Spot
        //
        //     {
        //         "code": 0,
        //         "data": {
        //             "amount": "0.1",
        //             "asset_fee": "0.22736197736197736197",
        //             "avg_price": "196.85000000000000000000",
        //             "create_time": 1537270135,
        //             "deal_amount": "0.1",
        //             "deal_fee": "0",
        //             "deal_money": "19.685",
        //             "fee_asset": "CET",
        //             "fee_discount": "0.5",
        //             "id": 1788259447,
        //             "left": "0",
        //             "maker_fee_rate": "0",
        //             "market": "ETHUSDT",
        //             "order_type": "limit",
        //             "price": "170.00000000",
        //             "status": "done",
        //             "taker_fee_rate": "0.0005",
        //             "type": "sell",
        //         },
        //         "message": "Ok"
        //     }
        //
        // Swap
        //
        //     {
        //         "code": 0,
        //         "data": {
        //             "amount": "0.0005",
        //             "client_id": "",
        //             "create_time": 1651004578.618224,
        //             "deal_asset_fee": "0.00000000000000000000",
        //             "deal_fee": "0.00000000000000000000",
        //             "deal_profit": "0.00000000000000000000",
        //             "deal_stock": "0.00000000000000000000",
        //             "effect_type": 1,
        //             "fee_asset": "",
        //             "fee_discount": "0.00000000000000000000",
        //             "last_deal_amount": "0.00000000000000000000",
        //             "last_deal_id": 0,
        //             "last_deal_price": "0.00000000000000000000",
        //             "last_deal_role": 0,
        //             "last_deal_time": 0,
        //             "last_deal_type": 0,
        //             "left": "0.0005",
        //             "leverage": "3",
        //             "maker_fee": "0.00030",
        //             "market": "BTCUSDT",
        //             "order_id": 18221659097,
        //             "position_id": 0,
        //             "position_type": 1,
        //             "price": "30000.00",
        //             "side": 2,
        //             "source": "api.v1",
        //             "stop_id": 0,
        //             "taker_fee": "0.00050",
        //             "target": 0,
        //             "type": 1,
        //             "update_time": 1651004578.618224,
        //             "user_id": 3620173
        //         },
        //         "message": "OK"
        //     }
        //
        // Swap Stop
        //
        //     {
        //         "code": 0,
        //         "data": {
        //             "amount": "0.0005",
        //             "client_id": "",
        //             "create_time": 1651034023.008771,
        //             "effect_type": 1,
        //             "fee_asset": "",
        //             "fee_discount": "0.00000000000000000000",
        //             "maker_fee": "0.00030",
        //             "market": "BTCUSDT",
        //             "order_id": 18256915101,
        //             "price": "31000.00",
        //             "side": 2,
        //             "source": "api.v1",
        //             "state": 1,
        //             "stop_price": "31500.00",
        //             "stop_type": 1,
        //             "taker_fee": "0.00050",
        //             "target": 0,
        //             "type": 1,
        //             "update_time": 1651034397.193624,
        //             "user_id": 3620173
        //         },
        //         "message":"OK"
        //     }
        //
        const data = this.safeValue(response, 'data');
        return this.parseOrder(data, market);
    }
    async fetchOrdersByStatus(status, symbol = undefined, since = undefined, limit = undefined, params = {}) {
        await this.loadMarkets();
        limit = (limit === undefined) ? 100 : limit;
        const request = {
            'limit': limit,
            // 'page': 1, // SPOT
            // 'offset': 0, // SWAP
            // 'side': 0, // SWAP, 0: All, 1: Sell, 2: Buy
        };
        const stop = this.safeValue(params, 'stop');
        const side = this.safeInteger(params, 'side');
        params = this.omit(params, 'stop');
        let market = undefined;
        if (symbol !== undefined) {
            market = this.market(symbol);
            request['market'] = market['id'];
        }
        const [marketType, query] = this.handleMarketTypeAndParams('fetchOrdersByStatus', market, params);
        const accountId = this.safeInteger(params, 'account_id');
        const defaultType = this.safeString(this.options, 'defaultType');
        if (defaultType === 'margin') {
            if (accountId === undefined) {
                throw new errors.BadRequest(this.id + ' fetchOpenOrders() and fetchClosedOrders() require an account_id parameter for margin orders');
            }
            request['account_id'] = accountId;
        }
        params = this.omit(query, 'account_id');
        let response = undefined;
        if (marketType === 'swap') {
            if (symbol === undefined) {
                throw new errors.ArgumentsRequired(this.id + ' fetchOrdersByStatus() requires a symbol argument for swap markets');
            }
            if (side !== undefined) {
                request['side'] = side;
            }
            else {
                request['side'] = 0;
            }
            request['offset'] = 0;
            if (stop) {
                response = await this.perpetualPrivateGetOrderStopPending(this.extend(request, params));
            }
            else {
                if (status === 'finished') {
                    response = await this.perpetualPrivateGetOrderFinished(this.extend(request, params));
                }
                else if (status === 'pending') {
                    response = await this.perpetualPrivateGetOrderPending(this.extend(request, params));
                }
            }
        }
        else {
            request['page'] = 1;
            if (status === 'finished') {
                if (stop) {
                    response = await this.privateGetOrderStopFinished(this.extend(request, params));
                }
                else {
                    response = await this.privateGetOrderFinished(this.extend(request, params));
                }
            }
            else if (status === 'pending') {
                if (stop) {
                    response = await this.privateGetOrderStopPending(this.extend(request, params));
                }
                else {
                    response = await this.privateGetOrderPending(this.extend(request, params));
                }
            }
        }
        //
        // Spot and Margin
        //
        //     {
        //         "code": 0,
        //         "data": {
        //             "count": 1,
        //             "curr_page": 1,
        //             "data": [
        //                 {
        //                     "account_id": 0,
        //                     "amount": "0.0005",
        //                     "asset_fee": "0",
        //                     "avg_price": "0.00",
        //                     "client_id": "",
        //                     "create_time": 1651089247,
        //                     "deal_amount": "0",
        //                     "deal_fee": "0",
        //                     "deal_money": "0",
        //                     "fee_asset": null,
        //                     "fee_discount": "1",
        //                     "finished_time": 0,
        //                     "id": 74660190839,
        //                     "left": "0.0005",
        //                     "maker_fee_rate": "0.002",
        //                     "market": "BTCUSDT",
        //                     "money_fee": "0",
        //                     "order_type": "limit",
        //                     "price": "31000",
        //                     "status": "not_deal",
        //                     "stock_fee": "0",
        //                     "taker_fee_rate": "0.002",
        //                     "type": "buy"
        //                 }
        //             ],
        //             "has_next": false,
        //             "total": 1
        //         },
        //         "message": "Success"
        //     }
        //
        // Swap
        //
        //     {
        //         "code": 0,
        //         "data": {
        //             "limit": 100,
        //             "offset": 0,
        //             "records": [
        //                 {
        //                     "amount": "0.0005",
        //                     "client_id": "",
        //                     "create_time": 1651030414.088431,
        //                     "deal_asset_fee": "0",
        //                     "deal_fee": "0.00960069",
        //                     "deal_profit": "0.009825",
        //                     "deal_stock": "19.20138",
        //                     "effect_type": 0,
        //                     "fee_asset": "",
        //                     "fee_discount": "0",
        //                     "left": "0",
        //                     "leverage": "3",
        //                     "maker_fee": "0",
        //                     "market": "BTCUSDT",
        //                     "order_id": 18253447431,
        //                     "position_id": 0,
        //                     "position_type": 1,
        //                     "price": "0",
        //                     "side": 1,
        //                     "source": "web",
        //                     "stop_id": 0,
        //                     "taker_fee": "0.0005",
        //                     "target": 0,
        //                     "type": 2,
        //                     "update_time": 1651030414.08847,
        //                     "user_id": 3620173
        //                 },
        //             ]
        //         },
        //         "message": "OK"
        //     }
        //
        // Spot and Margin Stop
        //
        //     {
        //         "code": 0,
        //         "data": {
        //             "count": 1,
        //             "curr_page": 1,
        //             "data": [
        //                 {
        //                     "account_id": 0,
        //                     "amount": "155",
        //                     "client_id": "",
        //                     "create_time": 1651089182,
        //                     "fee_asset": null,
        //                     "fee_discount": "1",
        //                     "maker_fee": "0.002",
        //                     "market": "BTCUSDT",
        //                     "order_id": 74660111965,
        //                     "order_type": "market",
        //                     "price": "0",
        //                     "state": 0,
        //                     "stop_price": "31500",
        //                     "taker_fee": "0.002",
        //                     "type": "buy"
        //                 }
        //             ],
        //             "has_next": false,
        //             "total": 0
        //         },
        //         "message": "Success"
        //     }
        //
        // Swap Stop
        //
        //     {
        //         "code": 0,
        //         "data": {
        //             "limit": 100,
        //             "offset": 0,
        //             "records": [
        //                 {
        //                     "amount": "0.0005",
        //                     "client_id": "",
        //                     "create_time": 1651089147.321691,
        //                     "effect_type": 1,
        //                     "fee_asset": "",
        //                     "fee_discount": "0.00000000000000000000",
        //                     "maker_fee": "0.00030",
        //                     "market": "BTCUSDT",
        //                     "order_id": 18332143848,
        //                     "price": "31000.00",
        //                     "side": 2,
        //                     "source": "api.v1",
        //                     "state": 1,
        //                     "stop_price": "31500.00",
        //                     "stop_type": 1,
        //                     "taker_fee": "0.00050",
        //                     "target": 0,
        //                     "type": 1,
        //                     "update_time": 1651089147.321691,
        //                     "user_id": 3620173
        //                 }
        //             ],
        //             "total": 1
        //         },
        //         "message": "OK"
        //     }
        //
        const tradeRequest = (marketType === 'swap') ? 'records' : 'data';
        const data = this.safeValue(response, 'data');
        const orders = this.safeValue(data, tradeRequest, []);
        return this.parseOrders(orders, market, since, limit);
    }
    async fetchOpenOrders(symbol = undefined, since = undefined, limit = undefined, params = {}) {
        /**
         * @method
         * @name coinex#fetchOpenOrders
         * @description fetch all unfilled currently open orders
         * @see https://viabtc.github.io/coinex_api_en_doc/futures/#docsfutures001_http027_query_pending_stop
         * @see https://viabtc.github.io/coinex_api_en_doc/futures/#docsfutures001_http025_query_pending
         * @see https://viabtc.github.io/coinex_api_en_doc/spot/#docsspot003_trade013_stop_pending_order
         * @see https://viabtc.github.io/coinex_api_en_doc/spot/#docsspot003_trade011_pending_order
         * @param {string} symbol unified market symbol
         * @param {int} [since] the earliest time in ms to fetch open orders for
         * @param {int} [limit] the maximum number of  open orders structures to retrieve
         * @param {object} [params] extra parameters specific to the exchange API endpoint
         * @returns {Order[]} a list of [order structures]{@link https://docs.ccxt.com/#/?id=order-structure}
         */
        return await this.fetchOrdersByStatus('pending', symbol, since, limit, params);
    }
    async fetchClosedOrders(symbol = undefined, since = undefined, limit = undefined, params = {}) {
        /**
         * @method
         * @name coinex#fetchClosedOrders
         * @description fetches information on multiple closed orders made by the user
         * @see https://viabtc.github.io/coinex_api_en_doc/futures/#docsfutures001_http029_query_finished
         * @see https://viabtc.github.io/coinex_api_en_doc/spot/#docsspot003_trade010_stop_finished_order
         * @see https://viabtc.github.io/coinex_api_en_doc/spot/#docsspot003_trade012_finished_order
         * @param {string} symbol unified market symbol of the market orders were made in
         * @param {int} [since] the earliest time in ms to fetch orders for
         * @param {int} [limit] the maximum number of  orde structures to retrieve
         * @param {object} [params] extra parameters specific to the exchange API endpoint
         * @returns {Order[]} a list of [order structures]{@link https://docs.ccxt.com/#/?id=order-structure}
         */
        return await this.fetchOrdersByStatus('finished', symbol, since, limit, params);
    }
    async createDepositAddress(code, params = {}) {
        /**
         * @method
         * @name coinex#createDepositAddress
         * @description create a currency deposit address
         * @see https://viabtc.github.io/coinex_api_en_doc/spot/#docsspot002_account019_update_deposit_address
         * @param {string} code unified currency code of the currency for the deposit address
         * @param {object} [params] extra parameters specific to the exchange API endpoint
         * @returns {object} an [address structure]{@link https://docs.ccxt.com/#/?id=address-structure}
         */
        await this.loadMarkets();
        const currency = this.currency(code);
        const request = {
            'coin_type': currency['id'],
        };
        if ('network' in params) {
            const network = this.safeString(params, 'network');
            params = this.omit(params, 'network');
            request['smart_contract_name'] = network;
        }
        const response = await this.privatePutBalanceDepositAddressCoinType(this.extend(request, params));
        //
        //     {
        //         "code": 0,
        //         "data": {
        //             "coin_address": "TV639dSpb9iGRtoFYkCp4AoaaDYKrK1pw5",
        //             "is_bitcoin_cash": false
        //         },
        //         "message": "Success"
        //     }
        const data = this.safeValue(response, 'data', {});
        return this.parseDepositAddress(data, currency);
    }
    async fetchDepositAddress(code, params = {}) {
        /**
         * @method
         * @name coinex#fetchDepositAddress
         * @description fetch the deposit address for a currency associated with this account
         * @see https://viabtc.github.io/coinex_api_en_doc/spot/#docsspot002_account020_query_deposit_address
         * @param {string} code unified currency code
         * @param {object} [params] extra parameters specific to the exchange API endpoint
         * @returns {object} an [address structure]{@link https://docs.ccxt.com/#/?id=address-structure}
         */
        await this.loadMarkets();
        const currency = this.currency(code);
        const request = {
            'coin_type': currency['id'],
        };
        const networks = this.safeValue(currency, 'networks', {});
        const network = this.safeString(params, 'network');
        params = this.omit(params, 'network');
        const networksKeys = Object.keys(networks);
        const numOfNetworks = networksKeys.length;
        if (networks !== undefined && numOfNetworks > 1) {
            if (network === undefined) {
                throw new errors.ArgumentsRequired(this.id + ' fetchDepositAddress() ' + code + ' requires a network parameter');
            }
            if (!(network in networks)) {
                throw new errors.ExchangeError(this.id + ' fetchDepositAddress() ' + network + ' network not supported for ' + code);
            }
        }
        if (network !== undefined) {
            request['smart_contract_name'] = network;
        }
        const response = await this.privateGetBalanceDepositAddressCoinType(this.extend(request, params));
        //
        //      {
        //          "code": 0,
        //          "data": {
        //            "coin_address": "1P1JqozxioQwaqPwgMAQdNDYNyaVSqgARq",
        //            // coin_address: "xxxxxxxxxxxxxx:yyyyyyyyy", // with embedded tag/memo
        //            "is_bitcoin_cash": false
        //          },
        //          "message": "Success"
        //      }
        //
        const data = this.safeValue(response, 'data', {});
        const depositAddress = this.parseDepositAddress(data, currency);
        const options = this.safeValue(this.options, 'fetchDepositAddress', {});
        const fillResponseFromRequest = this.safeValue(options, 'fillResponseFromRequest', true);
        if (fillResponseFromRequest) {
            depositAddress['network'] = this.safeNetworkCode(network, currency);
        }
        return depositAddress;
    }
    safeNetwork(networkId, currency = undefined) {
        const networks = this.safeValue(currency, 'networks', {});
        const networksCodes = Object.keys(networks);
        const networksCodesLength = networksCodes.length;
        if (networkId === undefined && networksCodesLength === 1) {
            return networks[networksCodes[0]];
        }
        return {
            'id': networkId,
            'network': (networkId === undefined) ? undefined : networkId.toUpperCase(),
        };
    }
    safeNetworkCode(networkId, currency = undefined) {
        const network = this.safeNetwork(networkId, currency);
        return network['network'];
    }
    parseDepositAddress(depositAddress, currency = undefined) {
        //
        //     {
        //         "coin_address": "1P1JqozxioQwaqPwgMAQdNDYNyaVSqgARq",
        //         "is_bitcoin_cash": false
        //     }
        //
        const coinAddress = this.safeString(depositAddress, 'coin_address');
        const parts = coinAddress.split(':');
        let address = undefined;
        let tag = undefined;
        const partsLength = parts.length;
        if (partsLength > 1 && parts[0] !== 'cfx') {
            address = parts[0];
            tag = parts[1];
        }
        else {
            address = coinAddress;
        }
        return {
            'info': depositAddress,
            'currency': this.safeCurrencyCode(undefined, currency),
            'address': address,
            'tag': tag,
            'network': undefined,
        };
    }
    async fetchMyTrades(symbol = undefined, since = undefined, limit = undefined, params = {}) {
        /**
         * @method
         * @name coinex#fetchMyTrades
         * @description fetch all trades made by the user
         * @see https://viabtc.github.io/coinex_api_en_doc/futures/#docsfutures001_http013_user_deals
         * @see https://viabtc.github.io/coinex_api_en_doc/spot/#docsspot003_trade014_user_deals
         * @param {string} symbol unified market symbol
         * @param {int} [since] the earliest time in ms to fetch trades for
         * @param {int} [limit] the maximum number of trades structures to retrieve
         * @param {object} [params] extra parameters specific to the exchange API endpoint
         * @returns {Trade[]} a list of [trade structures]{@link https://docs.ccxt.com/#/?id=trade-structure}
         */
        await this.loadMarkets();
        let market = undefined;
        if (limit === undefined) {
            limit = 100;
        }
        const request = {
            'limit': limit,
            'offset': 0, // SWAP, means query from a certain record
            // 'page': 1, // SPOT
            // 'side': 2, // SWAP, 0 for no limit, 1 for sell, 2 for buy
            // 'start_time': since, // SWAP
            // 'end_time': 1524228297, // SWAP
        };
        if (symbol !== undefined) {
            market = this.market(symbol);
            request['market'] = market['id'];
        }
        let type = undefined;
        [type, params] = this.handleMarketTypeAndParams('fetchMyTrades', market, params);
        if (type !== 'spot' && symbol === undefined) {
            throw new errors.ArgumentsRequired(this.id + ' fetchMyTrades() requires a symbol argument for non-spot markets');
        }
        const swap = (type === 'swap');
        const accountId = this.safeInteger(params, 'account_id');
        const defaultType = this.safeString(this.options, 'defaultType');
        if (defaultType === 'margin') {
            if (accountId === undefined) {
                throw new errors.BadRequest(this.id + ' fetchMyTrades() requires an account_id parameter for margin trades');
            }
            request['account_id'] = accountId;
            params = this.omit(params, 'account_id');
        }
        let response = undefined;
        if (swap) {
            const side = this.safeInteger(params, 'side');
            if (side === undefined) {
                throw new errors.ArgumentsRequired(this.id + ' fetchMyTrades() requires a side parameter for swap markets');
            }
            if (since !== undefined) {
                request['start_time'] = since;
            }
            request['side'] = side;
            params = this.omit(params, 'side');
            response = await this.perpetualPublicGetMarketUserDeals(this.extend(request, params));
        }
        else {
            request['page'] = 1;
            response = await this.privateGetOrderUserDeals(this.extend(request, params));
        }
        //
        // Spot and Margin
        //
        //      {
        //          "code": 0,
        //          "data": {
        //              "data": [
        //                  {
        //                      "id": 2611520950,
        //                      "order_id": 63286573298,
        //                      "account_id": 0,
        //                      "create_time": 1638990636,
        //                      "type": "sell",
        //                      "role": "taker",
        //                      "price": "192.29",
        //                      "amount": "0.098",
        //                      "fee": "0.03768884",
        //                      "fee_asset": "USDT",
        //                      "market": "AAVEUSDT",
        //                      "deal_money": "18.84442"
        //                          },
        //                      ],
        //              "curr_page": 1,
        //              "has_next": false,
        //              "count": 3
        //              },
        //          "message": "Success"
        //      }
        //
        // Swap
        //
        //     {
        //         "code": 0,
        //         "data": {
        //             "limit": 100,
        //             "offset": 0,
        //             "records": [
        //                 {
        //                     "amount": "0.0012",
        //                     "deal_fee": "0.0237528",
        //                     "deal_insurance": "0",
        //                     "deal_margin": "15.8352",
        //                     "deal_order_id": 17797031903,
        //                     "deal_profit": "0",
        //                     "deal_stock": "47.5056",
        //                     "deal_type": 1,
        //                     "deal_user_id": 2969195,
        //                     "fee_asset": "",
        //                     "fee_discount": "0",
        //                     "fee_price": "0",
        //                     "fee_rate": "0.0005",
        //                     "fee_real_rate": "0.0005",
        //                     "id": 379044296,
        //                     "leverage": "3",
        //                     "margin_amount": "15.8352",
        //                     "market": "BTCUSDT",
        //                     "open_price": "39588",
        //                     "order_id": 17797092987,
        //                     "position_amount": "0.0012",
        //                     "position_id": 62052321,
        //                     "position_type": 1,
        //                     "price": "39588",
        //                     "role": 2,
        //                     "side": 2,
        //                     "time": 1650675936.016103,
        //                     "user_id": 3620173
        //                 }
        //             ]
        //         },
        //         "message": "OK"
        //     }
        //
        const tradeRequest = swap ? 'records' : 'data';
        const data = this.safeValue(response, 'data');
        const trades = this.safeValue(data, tradeRequest, []);
        return this.parseTrades(trades, market, since, limit);
    }
    async fetchPositions(symbols = undefined, params = {}) {
        /**
         * @method
         * @name coinex#fetchPositions
         * @description fetch all open positions
         * @see https://viabtc.github.io/coinex_api_en_doc/futures/#docsfutures001_http033_pending_position
         * @param {string[]|undefined} symbols list of unified market symbols
         * @param {object} [params] extra parameters specific to the exchange API endpoint
         * @returns {object[]} a list of [position structure]{@link https://docs.ccxt.com/#/?id=position-structure}
         */
        await this.loadMarkets();
        symbols = this.marketSymbols(symbols);
        const request = {};
        let market = undefined;
        if (symbols !== undefined) {
            let symbol = undefined;
            if (Array.isArray(symbols)) {
                const symbolsLength = symbols.length;
                if (symbolsLength > 1) {
                    throw new errors.BadRequest(this.id + ' fetchPositions() symbols argument cannot contain more than 1 symbol');
                }
                symbol = symbols[0];
            }
            else {
                symbol = symbols;
            }
            market = this.market(symbol);
            request['market'] = market['id'];
        }
        const response = await this.perpetualPrivateGetPositionPending(this.extend(request, params));
        //
        //     {
        //         "code": 0,
        //         "data": [
        //             {
        //                 "adl_sort": 3396,
        //                 "adl_sort_val": "0.00007786",
        //                 "amount": "0.0005",
        //                 "amount_max": "0.0005",
        //                 "amount_max_margin": "6.42101333333333333333",
        //                 "bkr_price": "25684.05333333333333346175",
        //                 "bkr_price_imply": "0.00000000000000000000",
        //                 "close_left": "0.0005",
        //                 "create_time": 1651294226.110899,
        //                 "deal_all": "19.26000000000000000000",
        //                 "deal_asset_fee": "0.00000000000000000000",
        //                 "fee_asset": "",
        //                 "finish_type": 1,
        //                 "first_price": "38526.08",
        //                 "insurance": "0.00000000000000000000",
        //                 "latest_price": "38526.08",
        //                 "leverage": "3",
        //                 "liq_amount": "0.00000000000000000000",
        //                 "liq_order_price": "0",
        //                 "liq_order_time": 0,
        //                 "liq_price": "25876.68373333333333346175",
        //                 "liq_price_imply": "0.00000000000000000000",
        //                 "liq_profit": "0.00000000000000000000",
        //                 "liq_time": 0,
        //                 "mainten_margin": "0.005",
        //                 "mainten_margin_amount": "0.09631520000000000000",
        //                 "maker_fee": "0.00000000000000000000",
        //                 "margin_amount": "6.42101333333333333333",
        //                 "market": "BTCUSDT",
        //                 "open_margin": "0.33333333333333333333",
        //                 "open_margin_imply": "0.00000000000000000000",
        //                 "open_price": "38526.08000000000000000000",
        //                 "open_val": "19.26304000000000000000",
        //                 "open_val_max": "19.26304000000000000000",
        //                 "position_id": 65847227,
        //                 "profit_clearing": "-0.00963152000000000000",
        //                 "profit_real": "-0.00963152000000000000",
        //                 "profit_unreal": "0.00",
        //                 "side": 2,
        //                 "stop_loss_price": "0.00000000000000000000",
        //                 "stop_loss_type": 0,
        //                 "sys": 0,
        //                 "take_profit_price": "0.00000000000000000000",
        //                 "take_profit_type": 0,
        //                 "taker_fee": "0.00000000000000000000",
        //                 "total": 4661,
        //                 "type": 1,
        //                 "update_time": 1651294226.111196,
        //                 "user_id": 3620173
        //             },
        //         ],
        //         "message": "OK"
        //     }
        //
        const position = this.safeValue(response, 'data', []);
        const result = [];
        for (let i = 0; i < position.length; i++) {
            result.push(this.parsePosition(position[i], market));
        }
        return this.filterByArrayPositions(result, 'symbol', symbols, false);
    }
    async fetchPosition(symbol, params = {}) {
        /**
         * @method
         * @name coinex#fetchPosition
         * @description fetch data on a single open contract trade position
         * @see https://viabtc.github.io/coinex_api_en_doc/futures/#docsfutures001_http033_pending_position
         * @param {string} symbol unified market symbol of the market the position is held in, default is undefined
         * @param {object} [params] extra parameters specific to the exchange API endpoint
         * @returns {object} a [position structure]{@link https://docs.ccxt.com/#/?id=position-structure}
         */
        await this.loadMarkets();
        const market = this.market(symbol);
        const request = {
            'market': market['id'],
        };
        const response = await this.perpetualPrivateGetPositionPending(this.extend(request, params));
        //
        //     {
        //         "code": 0,
        //         "data": [
        //             {
        //                 "adl_sort": 3396,
        //                 "adl_sort_val": "0.00007786",
        //                 "amount": "0.0005",
        //                 "amount_max": "0.0005",
        //                 "amount_max_margin": "6.42101333333333333333",
        //                 "bkr_price": "25684.05333333333333346175",
        //                 "bkr_price_imply": "0.00000000000000000000",
        //                 "close_left": "0.0005",
        //                 "create_time": 1651294226.110899,
        //                 "deal_all": "19.26000000000000000000",
        //                 "deal_asset_fee": "0.00000000000000000000",
        //                 "fee_asset": "",
        //                 "finish_type": 1,
        //                 "first_price": "38526.08",
        //                 "insurance": "0.00000000000000000000",
        //                 "latest_price": "38526.08",
        //                 "leverage": "3",
        //                 "liq_amount": "0.00000000000000000000",
        //                 "liq_order_price": "0",
        //                 "liq_order_time": 0,
        //                 "liq_price": "25876.68373333333333346175",
        //                 "liq_price_imply": "0.00000000000000000000",
        //                 "liq_profit": "0.00000000000000000000",
        //                 "liq_time": 0,
        //                 "mainten_margin": "0.005",
        //                 "mainten_margin_amount": "0.09631520000000000000",
        //                 "maker_fee": "0.00000000000000000000",
        //                 "margin_amount": "6.42101333333333333333",
        //                 "market": "BTCUSDT",
        //                 "open_margin": "0.33333333333333333333",
        //                 "open_margin_imply": "0.00000000000000000000",
        //                 "open_price": "38526.08000000000000000000",
        //                 "open_val": "19.26304000000000000000",
        //                 "open_val_max": "19.26304000000000000000",
        //                 "position_id": 65847227,
        //                 "profit_clearing": "-0.00963152000000000000",
        //                 "profit_real": "-0.00963152000000000000",
        //                 "profit_unreal": "0.00",
        //                 "side": 2,
        //                 "stop_loss_price": "0.00000000000000000000",
        //                 "stop_loss_type": 0,
        //                 "sys": 0,
        //                 "take_profit_price": "0.00000000000000000000",
        //                 "take_profit_type": 0,
        //                 "taker_fee": "0.00000000000000000000",
        //                 "total": 4661,
        //                 "type": 1,
        //                 "update_time": 1651294226.111196,
        //                 "user_id": 3620173
        //             }
        //         ],
        //         "message": "OK"
        //     }
        //
        const data = this.safeValue(response, 'data', []);
        return this.parsePosition(data[0], market);
    }
    parsePosition(position, market = undefined) {
        //
        //     {
        //         "adl_sort": 3396,
        //         "adl_sort_val": "0.00007786",
        //         "amount": "0.0005",
        //         "amount_max": "0.0005",
        //         "amount_max_margin": "6.42101333333333333333",
        //         "bkr_price": "25684.05333333333333346175",
        //         "bkr_price_imply": "0.00000000000000000000",
        //         "close_left": "0.0005",
        //         "create_time": 1651294226.110899,
        //         "deal_all": "19.26000000000000000000",
        //         "deal_asset_fee": "0.00000000000000000000",
        //         "fee_asset": "",
        //         "finish_type": 1,
        //         "first_price": "38526.08",
        //         "insurance": "0.00000000000000000000",
        //         "latest_price": "38526.08",
        //         "leverage": "3",
        //         "liq_amount": "0.00000000000000000000",
        //         "liq_order_price": "0",
        //         "liq_order_time": 0,
        //         "liq_price": "25876.68373333333333346175",
        //         "liq_price_imply": "0.00000000000000000000",
        //         "liq_profit": "0.00000000000000000000",
        //         "liq_time": 0,
        //         "mainten_margin": "0.005",
        //         "mainten_margin_amount": "0.09631520000000000000",
        //         "maker_fee": "0.00000000000000000000",
        //         "margin_amount": "6.42101333333333333333",
        //         "market": "BTCUSDT",
        //         "open_margin": "0.33333333333333333333",
        //         "open_margin_imply": "0.00000000000000000000",
        //         "open_price": "38526.08000000000000000000",
        //         "open_val": "19.26304000000000000000",
        //         "open_val_max": "19.26304000000000000000",
        //         "position_id": 65847227,
        //         "profit_clearing": "-0.00963152000000000000",
        //         "profit_real": "-0.00963152000000000000",
        //         "profit_unreal": "0.00",
        //         "side": 2,
        //         "stop_loss_price": "0.00000000000000000000",
        //         "stop_loss_type": 0,
        //         "sys": 0,
        //         "take_profit_price": "0.00000000000000000000",
        //         "take_profit_type": 0,
        //         "taker_fee": "0.00000000000000000000",
        //         "total": 4661,
        //         "type": 1,
        //         "update_time": 1651294226.111196,
        //         "user_id": 3620173
        //     }
        //
        const marketId = this.safeString(position, 'market');
        const defaultType = this.safeString(this.options, 'defaultType');
        market = this.safeMarket(marketId, market, undefined, defaultType);
        const symbol = market['symbol'];
        const positionId = this.safeInteger(position, 'position_id');
        const marginModeInteger = this.safeInteger(position, 'type');
        const marginMode = (marginModeInteger === 1) ? 'isolated' : 'cross';
        const liquidationPrice = this.safeString(position, 'liq_price');
        const entryPrice = this.safeString(position, 'open_price');
        const unrealizedPnl = this.safeString(position, 'profit_unreal');
        const contracts = this.safeNumber(position, 'amount');
        const sideInteger = this.safeInteger(position, 'side');
        const side = (sideInteger === 1) ? 'short' : 'long';
        const timestamp = this.safeTimestamp(position, 'update_time');
        const maintenanceMargin = this.safeString(position, 'mainten_margin_amount');
        const maintenanceMarginPercentage = this.safeString(position, 'mainten_margin');
        const collateral = this.safeString(position, 'margin_amount');
        const leverage = this.safeString(position, 'leverage');
        const notional = this.safeString(position, 'open_val');
        const initialMargin = Precise["default"].stringDiv(notional, leverage);
        const initialMarginPercentage = Precise["default"].stringDiv('1', leverage);
        return this.safePosition({
            'info': position,
            'id': positionId,
            'symbol': symbol,
            'notional': this.parseNumber(notional),
            'marginMode': marginMode,
            'liquidationPrice': liquidationPrice,
            'entryPrice': this.parseNumber(entryPrice),
            'unrealizedPnl': this.parseNumber(unrealizedPnl),
            'percentage': undefined,
            'contracts': contracts,
            'contractSize': this.safeNumber(market, 'contractSize'),
            'markPrice': undefined,
            'lastPrice': undefined,
            'side': side,
            'hedged': undefined,
            'timestamp': timestamp,
            'datetime': this.iso8601(timestamp),
            'lastUpdateTimestamp': undefined,
            'maintenanceMargin': this.parseNumber(maintenanceMargin),
            'maintenanceMarginPercentage': this.parseNumber(maintenanceMarginPercentage),
            'collateral': this.parseNumber(collateral),
            'initialMargin': this.parseNumber(initialMargin),
            'initialMarginPercentage': this.parseNumber(initialMarginPercentage),
            'leverage': this.parseNumber(leverage),
            'marginRatio': undefined,
            'stopLossPrice': this.omitZero(this.safeString(position, 'stop_loss_price')),
            'takeProfitPrice': this.omitZero(this.safeString(position, 'take_profit_price')),
        });
    }
    async setMarginMode(marginMode, symbol = undefined, params = {}) {
        /**
         * @method
         * @name coinex#setMarginMode
         * @description set margin mode to 'cross' or 'isolated'
         * @see https://viabtc.github.io/coinex_api_en_doc/futures/#docsfutures001_http014_adjust_leverage
         * @param {string} marginMode 'cross' or 'isolated'
         * @param {string} symbol unified market symbol
         * @param {object} [params] extra parameters specific to the exchange API endpoint
         * @returns {object} response from the exchange
         */
        if (symbol === undefined) {
            throw new errors.ArgumentsRequired(this.id + ' setMarginMode() requires a symbol argument');
        }
        marginMode = marginMode.toLowerCase();
        if (marginMode !== 'isolated' && marginMode !== 'cross') {
            throw new errors.BadRequest(this.id + ' setMarginMode() marginMode argument should be isolated or cross');
        }
        await this.loadMarkets();
        const market = this.market(symbol);
        if (market['type'] !== 'swap') {
            throw new errors.BadSymbol(this.id + ' setMarginMode() supports swap contracts only');
        }
        let defaultPositionType = undefined;
        if (marginMode === 'isolated') {
            defaultPositionType = 1;
        }
        else if (marginMode === 'cross') {
            defaultPositionType = 2;
        }
        const leverage = this.safeInteger(params, 'leverage');
        const maxLeverage = this.safeInteger(market['limits']['leverage'], 'max', 100);
        const positionType = this.safeInteger(params, 'position_type', defaultPositionType);
        if (leverage === undefined) {
            throw new errors.ArgumentsRequired(this.id + ' setMarginMode() requires a leverage parameter');
        }
        if (positionType === undefined) {
            throw new errors.ArgumentsRequired(this.id + ' setMarginMode() requires a position_type parameter that will transfer margin to the specified trading pair');
        }
        if ((leverage < 3) || (leverage > maxLeverage)) {
            throw new errors.BadRequest(this.id + ' setMarginMode() leverage should be between 3 and ' + maxLeverage.toString() + ' for ' + symbol);
        }
        const request = {
            'market': market['id'],
            'leverage': leverage.toString(),
            'position_type': positionType, // 1: isolated, 2: cross
        };
        return await this.perpetualPrivatePostMarketAdjustLeverage(this.extend(request, params));
    }
    async setLeverage(leverage, symbol = undefined, params = {}) {
        /**
         * @method
         * @name coinex#setLeverage
         * @see https://viabtc.github.io/coinex_api_en_doc/futures/#docsfutures001_http014_adjust_leverage
         * @description set the level of leverage for a market
         * @param {float} leverage the rate of leverage
         * @param {string} symbol unified market symbol
         * @param {object} [params] extra parameters specific to the exchange API endpoint
         * @param {string} [params.marginMode] 'cross' or 'isolated' (default is 'cross')
         * @returns {object} response from the exchange
         */
        if (symbol === undefined) {
            throw new errors.ArgumentsRequired(this.id + ' setLeverage() requires a symbol argument');
        }
        await this.loadMarkets();
        const market = this.market(symbol);
        if (!market['swap']) {
            throw new errors.BadSymbol(this.id + ' setLeverage() supports swap contracts only');
        }
        let marginMode = undefined;
        [marginMode, params] = this.handleMarginModeAndParams('setLeverage', params, 'cross');
        let positionType = undefined;
        if (marginMode === 'isolated') {
            positionType = 1;
        }
        else if (marginMode === 'cross') {
            positionType = 2;
        }
        const minLeverage = this.safeInteger(market['limits']['leverage'], 'min', 1);
        const maxLeverage = this.safeInteger(market['limits']['leverage'], 'max', 100);
        if ((leverage < minLeverage) || (leverage > maxLeverage)) {
            throw new errors.BadRequest(this.id + ' setLeverage() leverage should be between ' + minLeverage.toString() + ' and ' + maxLeverage.toString() + ' for ' + symbol);
        }
        const request = {
            'market': market['id'],
            'leverage': leverage.toString(),
            'position_type': positionType, // 1: isolated, 2: cross
        };
        return await this.perpetualPrivatePostMarketAdjustLeverage(this.extend(request, params));
    }
    async fetchLeverageTiers(symbols = undefined, params = {}) {
        /**
         * @method
         * @name coinex#fetchLeverageTiers
         * @description retrieve information on the maximum leverage, and maintenance margin for trades of varying trade sizes
         * @see https://viabtc.github.io/coinex_api_en_doc/futures/#docsfutures001_http007_market_limit
         * @param {string[]|undefined} symbols list of unified market symbols
         * @param {object} [params] extra parameters specific to the exchange API endpoint
         * @returns {object} a dictionary of [leverage tiers structures]{@link https://docs.ccxt.com/#/?id=leverage-tiers-structure}, indexed by market symbols
         */
        await this.loadMarkets();
        const response = await this.perpetualPublicGetMarketLimitConfig(params);
        //
        //     {
        //         "code": 0,
        //         "data": {
        //             "BTCUSD": [
        //                 ["500001", "100", "0.005"],
        //                 ["1000001", "50", "0.01"],
        //                 ["2000001", "30", "0.015"],
        //                 ["5000001", "20", "0.02"],
        //                 ["10000001", "15", "0.025"],
        //                 ["20000001", "10", "0.03"]
        //             ],
        //             ...
        //         },
        //         "message": "OK"
        //     }
        //
        const data = this.safeValue(response, 'data', {});
        return this.parseLeverageTiers(data, symbols, undefined);
    }
    parseLeverageTiers(response, symbols = undefined, marketIdKey = undefined) {
        //
        //     {
        //         "BTCUSD": [
        //             ["500001", "100", "0.005"],
        //             ["1000001", "50", "0.01"],
        //             ["2000001", "30", "0.015"],
        //             ["5000001", "20", "0.02"],
        //             ["10000001", "15", "0.025"],
        //             ["20000001", "10", "0.03"]
        //         ],
        //         ...
        //     }
        //
        const tiers = {};
        const marketIds = Object.keys(response);
        for (let i = 0; i < marketIds.length; i++) {
            const marketId = marketIds[i];
            const market = this.safeMarket(marketId, undefined, undefined, 'spot');
            const symbol = this.safeString(market, 'symbol');
            let symbolsLength = 0;
            if (symbols !== undefined) {
                symbolsLength = symbols.length;
            }
            if (symbol !== undefined && (symbolsLength === 0 || this.inArray(symbols, symbol))) {
                tiers[symbol] = this.parseMarketLeverageTiers(response[marketId], market);
            }
        }
        return tiers;
    }
    parseMarketLeverageTiers(item, market = undefined) {
        const tiers = [];
        let minNotional = 0;
        for (let j = 0; j < item.length; j++) {
            const bracket = item[j];
            const maxNotional = this.safeNumber(bracket, 0);
            tiers.push({
                'tier': j + 1,
                'currency': market['linear'] ? market['base'] : market['quote'],
                'minNotional': minNotional,
                'maxNotional': maxNotional,
                'maintenanceMarginRate': this.safeNumber(bracket, 2),
                'maxLeverage': this.safeInteger(bracket, 1),
                'info': bracket,
            });
            minNotional = maxNotional;
        }
        return tiers;
    }
    async modifyMarginHelper(symbol, amount, addOrReduce, params = {}) {
        await this.loadMarkets();
        const market = this.market(symbol);
        const request = {
            'market': market['id'],
            'amount': this.amountToPrecision(symbol, amount),
            'type': addOrReduce,
        };
        const response = await this.perpetualPrivatePostPositionAdjustMargin(this.extend(request, params));
        //
        //     {
        //         "code": 0,
        //         "data": {
        //             "adl_sort": 1,
        //             "adl_sort_val": "0.00004320",
        //             "amount": "0.0005",
        //             "amount_max": "0.0005",
        //             "amount_max_margin": "6.57352000000000000000",
        //             "bkr_price": "16294.08000000000000011090",
        //             "bkr_price_imply": "0.00000000000000000000",
        //             "close_left": "0.0005",
        //             "create_time": 1651202571.320778,
        //             "deal_all": "19.72000000000000000000",
        //             "deal_asset_fee": "0.00000000000000000000",
        //             "fee_asset": "",
        //             "finish_type": 1,
        //             "first_price": "39441.12",
        //             "insurance": "0.00000000000000000000",
        //             "latest_price": "39441.12",
        //             "leverage": "3",
        //             "liq_amount": "0.00000000000000000000",
        //             "liq_order_price": "0",
        //             "liq_order_time": 0,
        //             "liq_price": "16491.28560000000000011090",
        //             "liq_price_imply": "0.00000000000000000000",
        //             "liq_profit": "0.00000000000000000000",
        //             "liq_time": 0,
        //             "mainten_margin": "0.005",
        //             "mainten_margin_amount": "0.09860280000000000000",
        //             "maker_fee": "0.00000000000000000000",
        //             "margin_amount": "11.57352000000000000000",
        //             "market": "BTCUSDT",
        //             "open_margin": "0.58687582908396110455",
        //             "open_margin_imply": "0.00000000000000000000",
        //             "open_price": "39441.12000000000000000000",
        //             "open_val": "19.72056000000000000000",
        //             "open_val_max": "19.72056000000000000000",
        //             "position_id": 65171206,
        //             "profit_clearing": "-0.00986028000000000000",
        //             "profit_real": "-0.00986028000000000000",
        //             "profit_unreal": "0.00",
        //             "side": 2,
        //             "stop_loss_price": "0.00000000000000000000",
        //             "stop_loss_type": 0,
        //             "sys": 0,
        //             "take_profit_price": "0.00000000000000000000",
        //             "take_profit_type": 0,
        //             "taker_fee": "0.00000000000000000000",
        //             "total": 3464,
        //             "type": 1,
        //             "update_time": 1651202638.911212,
        //             "user_id": 3620173
        //         },
        //         "message":"OK"
        //     }
        //
        const status = this.safeString(response, 'message');
        const type = (addOrReduce === 1) ? 'add' : 'reduce';
        return this.extend(this.parseMarginModification(response, market), {
            'amount': this.parseNumber(amount),
            'type': type,
            'status': status,
        });
    }
    parseMarginModification(data, market = undefined) {
        return {
            'info': data,
            'type': undefined,
            'amount': undefined,
            'code': market['quote'],
            'symbol': this.safeSymbol(undefined, market),
            'status': undefined,
        };
    }
    async addMargin(symbol, amount, params = {}) {
        /**
         * @method
         * @name coinex#addMargin
         * @description add margin
         * @see https://viabtc.github.io/coinex_api_en_doc/futures/#docsfutures001_http032_adjust_position_margin
         * @param {string} symbol unified market symbol
         * @param {float} amount amount of margin to add
         * @param {object} [params] extra parameters specific to the exchange API endpoint
         * @returns {object} a [margin structure]{@link https://docs.ccxt.com/#/?id=add-margin-structure}
         */
        return await this.modifyMarginHelper(symbol, amount, 1, params);
    }
    async reduceMargin(symbol, amount, params = {}) {
        /**
         * @method
         * @name coinex#reduceMargin
         * @description remove margin from a position
         * @see https://viabtc.github.io/coinex_api_en_doc/futures/#docsfutures001_http032_adjust_position_margin
         * @param {string} symbol unified market symbol
         * @param {float} amount the amount of margin to remove
         * @param {object} [params] extra parameters specific to the exchange API endpoint
         * @returns {object} a [margin structure]{@link https://docs.ccxt.com/#/?id=reduce-margin-structure}
         */
        return await this.modifyMarginHelper(symbol, amount, 2, params);
    }
    async fetchFundingHistory(symbol = undefined, since = undefined, limit = undefined, params = {}) {
        /**
         * @method
         * @name coinex#fetchFundingHistory
         * @description fetch the history of funding payments paid and received on this account
         * @see https://viabtc.github.io/coinex_api_en_doc/futures/#docsfutures001_http034_funding_position
         * @param {string} symbol unified market symbol
         * @param {int} [since] the earliest time in ms to fetch funding history for
         * @param {int} [limit] the maximum number of funding history structures to retrieve
         * @param {object} [params] extra parameters specific to the exchange API endpoint
         * @returns {object} a [funding history structure]{@link https://docs.ccxt.com/#/?id=funding-history-structure}
         */
        if (symbol === undefined) {
            throw new errors.ArgumentsRequired(this.id + ' fetchFundingHistory() requires a symbol argument');
        }
        limit = (limit === undefined) ? 100 : limit;
        await this.loadMarkets();
        const market = this.market(symbol);
        const request = {
            'market': market['id'],
            'limit': limit,
            // 'offset': 0,
            // 'end_time': 1638990636000,
            // 'windowtime': 1638990636000,
        };
        if (since !== undefined) {
            request['start_time'] = since;
        }
        const response = await this.perpetualPrivateGetPositionFunding(this.extend(request, params));
        //
        //     {
        //         "code": 0,
        //         "data": {
        //             "limit": 100,
        //             "offset": 0,
        //             "records": [
        //                 {
        //                     "amount": "0.0012",
        //                     "asset": "USDT",
        //                     "funding": "-0.0095688273996",
        //                     "funding_rate": "0.00020034",
        //                     "market": "BTCUSDT",
        //                     "position_id": 62052321,
        //                     "price": "39802.45",
        //                     "real_funding_rate": "0.00020034",
        //                     "side": 2,
        //                     "time": 1650729623.933885,
        //                     "type": 1,
        //                     "user_id": 3620173,
        //                     "value": "47.76294"
        //                 },
        //             ]
        //         },
        //         "message": "OK"
        //     }
        //
        const data = this.safeValue(response, 'data', {});
        const resultList = this.safeValue(data, 'records', []);
        const result = [];
        for (let i = 0; i < resultList.length; i++) {
            const entry = resultList[i];
            const timestamp = this.safeTimestamp(entry, 'time');
            const currencyId = this.safeString(entry, 'asset');
            const code = this.safeCurrencyCode(currencyId);
            result.push({
                'info': entry,
                'symbol': symbol,
                'code': code,
                'timestamp': timestamp,
                'datetime': this.iso8601(timestamp),
                'id': this.safeNumber(entry, 'position_id'),
                'amount': this.safeNumber(entry, 'funding'),
            });
        }
        return result;
    }
    async fetchFundingRate(symbol, params = {}) {
        /**
         * @method
         * @name coinex#fetchFundingRate
         * @description fetch the current funding rate
         * @see https://viabtc.github.io/coinex_api_en_doc/futures/#docsfutures001_http008_market_ticker
         * @param {string} symbol unified market symbol
         * @param {object} [params] extra parameters specific to the exchange API endpoint
         * @returns {object} a [funding rate structure]{@link https://docs.ccxt.com/#/?id=funding-rate-structure}
         */
        await this.loadMarkets();
        const market = this.market(symbol);
        if (!market['swap']) {
            throw new errors.BadSymbol(this.id + ' fetchFundingRate() supports swap contracts only');
        }
        const request = {
            'market': market['id'],
        };
        const response = await this.perpetualPublicGetMarketTicker(this.extend(request, params));
        //
        //     {
        //          "code": 0,
        //         "data":
        //         {
        //             "date": 1650678472474,
        //             "ticker": {
        //                 "vol": "6090.9430",
        //                 "low": "39180.30",
        //                 "open": "40474.97",
        //                 "high": "40798.01",
        //                 "last": "39659.30",
        //                 "buy": "39663.79",
        //                 "period": 86400,
        //                 "funding_time": 372,
        //                 "position_amount": "270.1956",
        //                 "funding_rate_last": "0.00022913",
        //                 "funding_rate_next": "0.00013158",
        //                 "funding_rate_predict": "0.00016552",
        //                 "insurance": "16045554.83969682659674035672",
        //                 "sign_price": "39652.48",
        //                 "index_price": "39648.44250000",
        //                 "sell_total": "22.3913",
        //                 "buy_total": "19.4498",
        //                 "buy_amount": "12.8942",
        //                 "sell": "39663.80",
        //                 "sell_amount": "0.9388"
        //             }
        //         },
        //         "message": "OK"
        //     }
        //
        const data = this.safeValue(response, 'data', {});
        const ticker = this.safeValue(data, 'ticker', {});
        const timestamp = this.safeInteger(data, 'date');
        ticker['timestamp'] = timestamp; // avoid changing parseFundingRate signature
        return this.parseFundingRate(ticker, market);
    }
    parseFundingRate(contract, market = undefined) {
        //
        // fetchFundingRate
        //
        //     {
        //         "vol": "6090.9430",
        //         "low": "39180.30",
        //         "open": "40474.97",
        //         "high": "40798.01",
        //         "last": "39659.30",
        //         "buy": "39663.79",
        //         "period": 86400,
        //         "funding_time": 372,
        //         "position_amount": "270.1956",
        //         "funding_rate_last": "0.00022913",
        //         "funding_rate_next": "0.00013158",
        //         "funding_rate_predict": "0.00016552",
        //         "insurance": "16045554.83969682659674035672",
        //         "sign_price": "39652.48",
        //         "index_price": "39648.44250000",
        //         "sell_total": "22.3913",
        //         "buy_total": "19.4498",
        //         "buy_amount": "12.8942",
        //         "sell": "39663.80",
        //         "sell_amount": "0.9388"
        //     }
        //
        const timestamp = this.safeInteger(contract, 'timestamp');
        contract = this.omit(contract, 'timestamp');
        const fundingDelta = this.safeInteger(contract, 'funding_time') * 60 * 1000;
        const fundingHour = (timestamp + fundingDelta) / 3600000;
        const fundingTimestamp = Math.round(fundingHour) * 3600000;
        return {
            'info': contract,
            'symbol': this.safeSymbol(undefined, market),
            'markPrice': this.safeNumber(contract, 'sign_price'),
            'indexPrice': this.safeNumber(contract, 'index_price'),
            'interestRate': undefined,
            'estimatedSettlePrice': undefined,
            'timestamp': timestamp,
            'datetime': this.iso8601(timestamp),
            'fundingRate': this.safeNumber(contract, 'funding_rate_next'),
            'fundingTimestamp': fundingTimestamp,
            'fundingDatetime': this.iso8601(fundingTimestamp),
            'nextFundingRate': this.safeNumber(contract, 'funding_rate_predict'),
            'nextFundingTimestamp': undefined,
            'nextFundingDatetime': undefined,
            'previousFundingRate': this.safeNumber(contract, 'funding_rate_last'),
            'previousFundingTimestamp': undefined,
            'previousFundingDatetime': undefined,
        };
    }
    async fetchFundingRates(symbols = undefined, params = {}) {
        /**
         *  @method
         * @name coinex#fetchFundingRates
         * @description fetch the current funding rates
         * @see https://viabtc.github.io/coinex_api_en_doc/futures/#docsfutures001_http009_market_ticker_all
         * @param {string[]} symbols unified market symbols
         * @param {object} [params] extra parameters specific to the exchange API endpoint
         * @returns {object[]} an array of [funding rate structures]{@link https://docs.ccxt.com/#/?id=funding-rate-structure}
         */
        await this.loadMarkets();
        symbols = this.marketSymbols(symbols);
        let market = undefined;
        if (symbols !== undefined) {
            const symbol = this.safeValue(symbols, 0);
            market = this.market(symbol);
            if (!market['swap']) {
                throw new errors.BadSymbol(this.id + ' fetchFundingRates() supports swap contracts only');
            }
        }
        const response = await this.perpetualPublicGetMarketTickerAll(params);
        //
        //     {
        //         "code": 0,
        //         "data":
        //         {
        //             "date": 1650678472474,
        //             "ticker": {
        //                 "BTCUSDT": {
        //                     "vol": "6090.9430",
        //                     "low": "39180.30",
        //                     "open": "40474.97",
        //                     "high": "40798.01",
        //                     "last": "39659.30",
        //                     "buy": "39663.79",
        //                     "period": 86400,
        //                     "funding_time": 372,
        //                     "position_amount": "270.1956",
        //                     "funding_rate_last": "0.00022913",
        //                     "funding_rate_next": "0.00013158",
        //                     "funding_rate_predict": "0.00016552",
        //                     "insurance": "16045554.83969682659674035672",
        //                     "sign_price": "39652.48",
        //                     "index_price": "39648.44250000",
        //                     "sell_total": "22.3913",
        //                     "buy_total": "19.4498",
        //                     "buy_amount": "12.8942",
        //                     "sell": "39663.80",
        //                     "sell_amount": "0.9388"
        //                 }
        //             }
        //         },
        //         "message": "OK"
        //     }
        const data = this.safeValue(response, 'data', {});
        const tickers = this.safeValue(data, 'ticker', {});
        const timestamp = this.safeInteger(data, 'date');
        const result = [];
        const marketIds = Object.keys(tickers);
        for (let i = 0; i < marketIds.length; i++) {
            const marketId = marketIds[i];
            if (marketId.indexOf('_') === -1) { // skip _signprice and _indexprice
                const marketInner = this.safeMarket(marketId, undefined, undefined, 'swap');
                const ticker = tickers[marketId];
                ticker['timestamp'] = timestamp;
                result.push(this.parseFundingRate(ticker, marketInner));
            }
        }
        return this.filterByArray(result, 'symbol', symbols);
    }
    async withdraw(code, amount, address, tag = undefined, params = {}) {
        /**
         * @method
         * @name coinex#withdraw
         * @description make a withdrawal
         * @see https://viabtc.github.io/coinex_api_en_doc/spot/#docsspot002_account015_submit_withdraw
         * @param {string} code unified currency code
         * @param {float} amount the amount to withdraw
         * @param {string} address the address to withdraw to
         * @param {string} tag
         * @param {object} [params] extra parameters specific to the exchange API endpoint
         * @param {string} [params.network] unified network code
         * @returns {object} a [transaction structure]{@link https://docs.ccxt.com/#/?id=transaction-structure}
         */
        [tag, params] = this.handleWithdrawTagAndParams(tag, params);
        this.checkAddress(address);
        await this.loadMarkets();
        const currency = this.currency(code);
        const networkCode = this.safeStringUpper(params, 'network');
        params = this.omit(params, 'network');
        if (tag) {
            address = address + ':' + tag;
        }
        const request = {
            'coin_type': currency['id'],
            'coin_address': address,
            'actual_amount': parseFloat(amount),
            'transfer_method': 'onchain', // onchain, local
        };
        if (networkCode !== undefined) {
            request['smart_contract_name'] = this.networkCodeToId(networkCode);
        }
        const response = await this.privatePostBalanceCoinWithdraw(this.extend(request, params));
        //
        //     {
        //         "code": 0,
        //         "data": {
        //             "actual_amount": "1.00000000",
        //             "amount": "1.00000000",
        //             "coin_address": "1KAv3pazbTk2JnQ5xTo6fpKK7p1it2RzD4",
        //             "coin_type": "BCH",
        //             "coin_withdraw_id": 206,
        //             "confirmations": 0,
        //             "create_time": 1524228297,
        //             "status": "audit",
        //             "tx_fee": "0",
        //             "tx_id": ""
        //         },
        //         "message": "Ok"
        //     }
        //
        const transaction = this.safeValue(response, 'data', {});
        return this.parseTransaction(transaction, currency);
    }
    parseTransactionStatus(status) {
        const statuses = {
            'audit': 'pending',
            'pass': 'pending',
            'processing': 'pending',
            'confirming': 'pending',
            'not_pass': 'failed',
            'cancel': 'canceled',
            'finish': 'ok',
            'fail': 'failed',
        };
        return this.safeString(statuses, status, status);
    }
    async fetchFundingRateHistory(symbol = undefined, since = undefined, limit = undefined, params = {}) {
        /**
         * @method
         * @name coinex#fetchFundingRateHistory
         * @see https://viabtc.github.io/coinex_api_en_doc/futures/#docsfutures001_http038_funding_history
         * @description fetches historical funding rate prices
         * @param {string} symbol unified symbol of the market to fetch the funding rate history for
         * @param {int} [since] timestamp in ms of the earliest funding rate to fetch
         * @param {int} [limit] the maximum amount of [funding rate structures]{@link https://docs.ccxt.com/#/?id=funding-rate-history-structure} to fetch
         * @param {object} [params] extra parameters specific to the exchange API endpoint
         * @param {boolean} [params.paginate] default false, when true will automatically paginate by calling this endpoint multiple times. See in the docs all the [availble parameters](https://github.com/ccxt/ccxt/wiki/Manual#pagination-params)
         * @param {int} [params.until] timestamp in ms of the latest funding rate
         * @returns {object[]} a list of [funding rate structures]{@link https://docs.ccxt.com/#/?id=funding-rate-history-structure}
         */
        if (symbol === undefined) {
            throw new errors.ArgumentsRequired(this.id + ' fetchFundingRateHistory() requires a symbol argument');
        }
        await this.loadMarkets();
        let paginate = false;
        [paginate, params] = this.handleOptionAndParams(params, 'fetchFundingRateHistory', 'paginate');
        if (paginate) {
            return await this.fetchPaginatedCallDeterministic('fetchFundingRateHistory', symbol, since, limit, '8h', params, 1000);
        }
        if (limit === undefined) {
            limit = 100;
        }
        const market = this.market(symbol);
        let request = {
            'market': market['id'],
            'limit': limit,
            'offset': 0,
            // 'end_time': 1638990636,
        };
        if (since !== undefined) {
            request['start_time'] = since;
        }
        [request, params] = this.handleUntilOption('end_time', request, params);
        const response = await this.perpetualPublicGetMarketFundingHistory(this.extend(request, params));
        //
        //     {
        //         "code": 0,
        //         "data": {
        //             "offset": 0,
        //             "limit": 3,
        //             "records": [
        //                 {
        //                     "time": 1650672021.6230309,
        //                     "market": "BTCUSDT",
        //                     "asset": "USDT",
        //                     "funding_rate": "0.00022913",
        //                     "funding_rate_real": "0.00022913"
        //                 },
        //             ]
        //         },
        //         "message": "OK"
        //     }
        //
        const data = this.safeValue(response, 'data');
        const result = this.safeValue(data, 'records', []);
        const rates = [];
        for (let i = 0; i < result.length; i++) {
            const entry = result[i];
            const marketId = this.safeString(entry, 'market');
            const symbolInner = this.safeSymbol(marketId, market, undefined, 'swap');
            const timestamp = this.safeTimestamp(entry, 'time');
            rates.push({
                'info': entry,
                'symbol': symbolInner,
                'fundingRate': this.safeNumber(entry, 'funding_rate'),
                'timestamp': timestamp,
                'datetime': this.iso8601(timestamp),
            });
        }
        const sorted = this.sortBy(rates, 'timestamp');
        return this.filterBySymbolSinceLimit(sorted, market['symbol'], since, limit);
    }
    parseTransaction(transaction, currency = undefined) {
        //
        // fetchDeposits
        //
        //    {
        //        "coin_deposit_id": 32555985,
        //        "create_time": 1673325495,
        //        "amount": "12.71",
        //        "amount_display": "12.71",
        //        "diff_amount": "0",
        //        "min_amount": "0",
        //        "actual_amount": "12.71",
        //        "actual_amount_display": "12.71",
        //        "confirmations": 35,
        //        "tx_id": "0x57f1c92cc10b48316e2bf5faf230694fec2174e7744c1562a9a88b9c1e585f56",
        //        "tx_id_display": "0x57f1c92cc10b48316e2bf5faf230694fec2174e7744c1562a9a88b9c1e585f56",
        //        "coin_address": "0xe7a3831c56836f466b6a6268cff4fc852cf4b738",
        //        "coin_address_display": "0xe7a3****f4b738",
        //        "add_explorer": "https://bscscan.com/address/0xe7a3831c56836f466b6a6268cff4fc852cf4b738",
        //        "coin_type": "USDT",
        //        "smart_contract_name": "BSC",
        //        "transfer_method": "onchain",
        //        "status": "finish",
        //        "status_display": "finish",
        //        "remark": "",
        //        "explorer": "https://bscscan.com/tx/0x57f1c92cc10b48316e2bf5faf230694fec2174e7744c1562a9a88b9c1e585f56"
        //    }
        //
        // fetchWithdrawals
        //
        //    {
        //        "coin_withdraw_id": 20076836,
        //        "create_time": 1673325776,
        //        "actual_amount": "0.029",
        //        "actual_amount_display": "0.029",
        //        "amount": "0.03",
        //        "amount_display": "0.03",
        //        "coin_address": "MBhJcc3r5b3insc7QxyvEPtf31NqUdJpAb",
        //        "app_coin_address_display": "MBh****pAb",
        //        "coin_address_display": "MBhJcc****UdJpAb",
        //        "add_explorer": "https://explorer.viawallet.com/ltc/address/MBhJcc3r5b3insc7QxyvEPtf31NqUdJpAb",
        //        "coin_type": "LTC",
        //        "confirmations": 7,
        //        "explorer": "https://explorer.viawallet.com/ltc/tx/a0aa082132619b8a499b87e7d5bc3c508e0227104f5202ae26b695bb4cb7fbf9",
        //        "fee": "0",
        //        "remark": "",
        //        "smart_contract_name": "",
        //        "status": "finish",
        //        "status_display": "finish",
        //        "transfer_method": "onchain",
        //        "tx_fee": "0.001",
        //        "tx_id": "a0aa082132619b8a499b87e7d5bc3c508e0227104f5202ae26b695bb4cb7fbf9"
        //    }
        //
        const id = this.safeString2(transaction, 'coin_withdraw_id', 'coin_deposit_id');
        const address = this.safeString(transaction, 'coin_address');
        let tag = this.safeString(transaction, 'remark'); // set but unused
        if (tag !== undefined) {
            if (tag.length < 1) {
                tag = undefined;
            }
        }
        let txid = this.safeValue(transaction, 'tx_id');
        if (txid !== undefined) {
            if (txid.length < 1) {
                txid = undefined;
            }
        }
        const currencyId = this.safeString(transaction, 'coin_type');
        const code = this.safeCurrencyCode(currencyId, currency);
        const timestamp = this.safeTimestamp(transaction, 'create_time');
        const type = ('coin_withdraw_id' in transaction) ? 'withdrawal' : 'deposit';
        const status = this.parseTransactionStatus(this.safeString(transaction, 'status'));
        const networkId = this.safeString(transaction, 'smart_contract_name');
        const amount = this.safeNumber(transaction, 'actual_amount');
        let feeCost = this.safeString(transaction, 'tx_fee');
        const transferMethod = this.safeString(transaction, 'transfer_method');
        const internal = transferMethod === 'local';
        let addressTo = undefined;
        let addressFrom = undefined;
        if (type === 'deposit') {
            feeCost = '0';
            addressTo = address;
        }
        else {
            addressFrom = address;
        }
        const fee = {
            'cost': this.parseNumber(feeCost),
            'currency': code,
        };
        return {
            'info': transaction,
            'id': id,
            'txid': txid,
            'timestamp': timestamp,
            'datetime': this.iso8601(timestamp),
            'network': this.networkIdToCode(networkId),
            'address': address,
            'addressTo': undefined,
            'addressFrom': undefined,
            'tag': tag,
            'tagTo': addressTo,
            'tagFrom': addressFrom,
            'type': type,
            'amount': this.parseNumber(amount),
            'currency': code,
            'status': status,
            'updated': undefined,
            'fee': fee,
            'comment': undefined,
            'internal': internal,
        };
    }
    async transfer(code, amount, fromAccount, toAccount, params = {}) {
        /**
         * @method
         * @name coinex#transfer
         * @description transfer currency internally between wallets on the same account
         * @see https://viabtc.github.io/coinex_api_en_doc/spot/#docsspot002_account014_balance_contract_transfer
         * @see https://viabtc.github.io/coinex_api_en_doc/spot/#docsspot002_account013_margin_transfer
         * @param {string} code unified currency code
         * @param {float} amount amount to transfer
         * @param {string} fromAccount account to transfer from
         * @param {string} toAccount account to transfer to
         * @param {object} [params] extra parameters specific to the exchange API endpoint
         * @returns {object} a [transfer structure]{@link https://docs.ccxt.com/#/?id=transfer-structure}
         */
        await this.loadMarkets();
        const currency = this.currency(code);
        const amountToPrecision = this.currencyToPrecision(code, amount);
        const request = {
            'amount': amountToPrecision,
            'coin_type': currency['id'],
        };
        let response = undefined;
        if ((fromAccount === 'spot') && (toAccount === 'swap')) {
            request['transfer_side'] = 'in'; // 'in' spot to swap, 'out' swap to spot
            response = await this.privatePostContractBalanceTransfer(this.extend(request, params));
        }
        else if ((fromAccount === 'swap') && (toAccount === 'spot')) {
            request['transfer_side'] = 'out'; // 'in' spot to swap, 'out' swap to spot
            response = await this.privatePostContractBalanceTransfer(this.extend(request, params));
        }
        else {
            const accountsById = this.safeValue(this.options, 'accountsById', {});
            const fromId = this.safeString(accountsById, fromAccount, fromAccount);
            const toId = this.safeString(accountsById, toAccount, toAccount);
            // fromAccount and toAccount must be integers for margin transfers
            // spot is 0, use fetchBalance() to find the margin account id
            request['from_account'] = parseInt(fromId);
            request['to_account'] = parseInt(toId);
            response = await this.privatePostMarginTransfer(this.extend(request, params));
        }
        //
        //     {"code": 0, "data": null, "message": "Success"}
        //
        return this.extend(this.parseTransfer(response, currency), {
            'amount': this.parseNumber(amountToPrecision),
            'fromAccount': fromAccount,
            'toAccount': toAccount,
        });
    }
    parseTransferStatus(status) {
        const statuses = {
            '0': 'ok',
            'SUCCESS': 'ok',
        };
        return this.safeString(statuses, status, status);
    }
    parseTransfer(transfer, currency = undefined) {
        //
        // fetchTransfers Swap
        //
        //     {
        //         "amount": "10",
        //         "asset": "USDT",
        //         "transfer_type": "transfer_out", // from swap to spot
        //         "created_at": 1651633422
        //     },
        //
        // fetchTransfers Margin
        //
        //     {
        //         "id": 7580062,
        //         "updated_at": 1653684379,
        //         "user_id": 3620173,
        //         "from_account_id": 0,
        //         "to_account_id": 1,
        //         "asset": "BTC",
        //         "amount": "0.00160829",
        //         "balance": "0.00160829",
        //         "transfer_type": "IN",
        //         "status": "SUCCESS",
        //         "created_at": 1653684379
        //     },
        //
        const timestamp = this.safeTimestamp(transfer, 'created_at');
        const transferType = this.safeString(transfer, 'transfer_type');
        let fromAccount = undefined;
        let toAccount = undefined;
        if (transferType === 'transfer_out') {
            fromAccount = 'swap';
            toAccount = 'spot';
        }
        else if (transferType === 'transfer_in') {
            fromAccount = 'spot';
            toAccount = 'swap';
        }
        else if (transferType === 'IN') {
            fromAccount = 'spot';
            toAccount = 'margin';
        }
        else if (transferType === 'OUT') {
            fromAccount = 'margin';
            toAccount = 'spot';
        }
        const currencyId = this.safeString(transfer, 'asset');
        const currencyCode = this.safeCurrencyCode(currencyId, currency);
        return {
            'id': this.safeInteger(transfer, 'id'),
            'timestamp': timestamp,
            'datetime': this.iso8601(timestamp),
            'currency': currencyCode,
            'amount': this.safeNumber(transfer, 'amount'),
            'fromAccount': fromAccount,
            'toAccount': toAccount,
            'status': this.parseTransferStatus(this.safeString2(transfer, 'code', 'status')),
        };
    }
    async fetchTransfers(code = undefined, since = undefined, limit = undefined, params = {}) {
        /**
         * @method
         * @name coinex#fetchTransfers
         * @description fetch a history of internal transfers made on an account
         * @see https://viabtc.github.io/coinex_api_en_doc/spot/#docsspot002_account025_margin_transfer_history
         * @see https://viabtc.github.io/coinex_api_en_doc/spot/#docsspot002_account024_contract_transfer_history
         * @param {string} code unified currency code of the currency transferred
         * @param {int} [since] the earliest time in ms to fetch transfers for
         * @param {int} [limit] the maximum number of  transfers structures to retrieve
         * @param {object} [params] extra parameters specific to the exchange API endpoint
         * @returns {object[]} a list of [transfer structures]{@link https://docs.ccxt.com/#/?id=transfer-structure}
         */
        await this.loadMarkets();
        let currency = undefined;
        const request = {
            'page': 1,
            // 'limit': limit,
            // 'asset': 'USDT',
            // 'start_time': since,
            // 'end_time': 1515806440,
            // 'transfer_type': 'transfer_in', // transfer_in: from Spot to Swap Account, transfer_out: from Swap to Spot Account
        };
        const page = this.safeInteger(params, 'page');
        if (page !== undefined) {
            request['page'] = page;
        }
        if (code !== undefined) {
            currency = this.currency(code);
            request['asset'] = currency['id'];
        }
        if (since !== undefined) {
            request['start_time'] = since;
        }
        if (limit !== undefined) {
            request['limit'] = limit;
        }
        else {
            request['limit'] = 100;
        }
        params = this.omit(params, 'page');
        const defaultType = this.safeString(this.options, 'defaultType');
        let response = undefined;
        if (defaultType === 'margin') {
            response = await this.privateGetMarginTransferHistory(this.extend(request, params));
        }
        else {
            response = await this.privateGetContractTransferHistory(this.extend(request, params));
        }
        //
        // Swap
        //
        //     {
        //         "code": 0,
        //         "data": {
        //             "records": [
        //                 {
        //                     "amount": "10",
        //                     "asset": "USDT",
        //                     "transfer_type": "transfer_out",
        //                     "created_at": 1651633422
        //                 },
        //             ],
        //             "total": 5
        //         },
        //         "message": "Success"
        //     }
        //
        // Margin
        //
        //     {
        //         "code": 0,
        //         "data": {
        //             "records": [
        //                 {
        //                     "id": 7580062,
        //                     "updated_at": 1653684379,
        //                     "user_id": 3620173,
        //                     "from_account_id": 0,
        //                     "to_account_id": 1,
        //                     "asset": "BTC",
        //                     "amount": "0.00160829",
        //                     "balance": "0.00160829",
        //                     "transfer_type": "IN",
        //                     "status": "SUCCESS",
        //                     "created_at": 1653684379
        //                 }
        //             ],
        //             "total": 1
        //         },
        //         "message": "Success"
        //     }
        //
        const data = this.safeValue(response, 'data', {});
        const transfers = this.safeValue(data, 'records', []);
        return this.parseTransfers(transfers, currency, since, limit);
    }
    async fetchWithdrawals(code = undefined, since = undefined, limit = undefined, params = {}) {
        /**
         * @method
         * @name coinex#fetchWithdrawals
         * @description fetch all withdrawals made from an account
         * @see https://viabtc.github.io/coinex_api_en_doc/spot/#docsspot002_account026_withdraw_list
         * @param {string} code unified currency code
         * @param {int} [since] the earliest time in ms to fetch withdrawals for
         * @param {int} [limit] the maximum number of withdrawals structures to retrieve
         * @param {object} [params] extra parameters specific to the exchange API endpoint
         * @returns {object[]} a list of [transaction structures]{@link https://docs.ccxt.com/#/?id=transaction-structure}
         */
        const request = {};
        let currency = undefined;
        if (code !== undefined) {
            await this.loadMarkets();
            currency = this.currency(code);
            request['coin_type'] = currency['id'];
        }
        if (limit !== undefined) {
            request['Limit'] = limit;
        }
        const response = await this.privateGetBalanceCoinWithdraw(this.extend(request, params));
        //
        //    {
        //        "code": 0,
        //        "data": {
        //            "has_next": false,
        //            "curr_page": 1,
        //            "count": 1,
        //            "data": [
        //                {
        //                    "coin_withdraw_id": 20076836,
        //                    "create_time": 1673325776,
        //                    "actual_amount": "0.029",
        //                    "actual_amount_display": "0.029",
        //                    "amount": "0.03",
        //                    "amount_display": "0.03",
        //                    "coin_address": "MBhJcc3r5b3insc7QxyvEPtf31NqUdJpAb",
        //                    "app_coin_address_display": "MBh****pAb",
        //                    "coin_address_display": "MBhJcc****UdJpAb",
        //                    "add_explorer": "https://explorer.viawallet.com/ltc/address/MBhJcc3r5b3insc7QxyvEPtf31NqUdJpAb",
        //                    "coin_type": "LTC",
        //                    "confirmations": 7,
        //                    "explorer": "https://explorer.viawallet.com/ltc/tx/a0aa082132619b8a499b87e7d5bc3c508e0227104f5202ae26b695bb4cb7fbf9",
        //                    "fee": "0",
        //                    "remark": "",
        //                    "smart_contract_name": "",
        //                    "status": "finish",
        //                    "status_display": "finish",
        //                    "transfer_method": "onchain",
        //                    "tx_fee": "0.001",
        //                    "tx_id": "a0aa082132619b8a499b87e7d5bc3c508e0227104f5202ae26b695bb4cb7fbf9"
        //                }
        //            ],
        //            "total": 1,
        //            "total_page": 1
        //        },
        //        "message": "Success"
        //    }
        //
        let data = this.safeValue(response, 'data');
        if (!Array.isArray(data)) {
            data = this.safeValue(data, 'data', []);
        }
        return this.parseTransactions(data, currency, since, limit);
    }
    async fetchDeposits(code = undefined, since = undefined, limit = undefined, params = {}) {
        /**
         * @method
         * @name coinex#fetchDeposits
         * @description fetch all deposits made to an account
         * @see https://viabtc.github.io/coinex_api_en_doc/spot/#docsspot002_account009_deposit_list
         * @param {string} code unified currency code
         * @param {int} [since] the earliest time in ms to fetch deposits for
         * @param {int} [limit] the maximum number of deposits structures to retrieve
         * @param {object} [params] extra parameters specific to the exchange API endpoint
         * @returns {object[]} a list of [transaction structures]{@link https://docs.ccxt.com/#/?id=transaction-structure}
         */
        const request = {};
        let currency = undefined;
        if (code !== undefined) {
            await this.loadMarkets();
            currency = this.currency(code);
            request['coin_type'] = currency['id'];
        }
        if (limit !== undefined) {
            request['Limit'] = limit;
        }
        const response = await this.privateGetBalanceCoinDeposit(this.extend(request, params));
        //
        //    {
        //        "code": 0,
        //        "data": {
        //            "has_next": false,
        //            "curr_page": 1,
        //            "count": 1,
        //            "data": [
        //                {
        //                    "coin_deposit_id": 32555985,
        //                    "create_time": 1673325495,
        //                    "amount": "12.71",
        //                    "amount_display": "12.71",
        //                    "diff_amount": "0",
        //                    "min_amount": "0",
        //                    "actual_amount": "12.71",
        //                    "actual_amount_display": "12.71",
        //                    "confirmations": 35,
        //                    "tx_id": "0x57f1c92cc10b48316e2bf5faf230694fec2174e7744c1562a9a88b9c1e585f56",
        //                    "tx_id_display": "0x57f1c92cc10b48316e2bf5faf230694fec2174e7744c1562a9a88b9c1e585f56",
        //                    "coin_address": "0xe7a3831c56836f466b6a6268cff4fc852cf4b738",
        //                    "coin_address_display": "0xe7a3****f4b738",
        //                    "add_explorer": "https://bscscan.com/address/0xe7a3831c56836f466b6a6268cff4fc852cf4b738",
        //                    "coin_type": "USDT",
        //                    "smart_contract_name": "BSC",
        //                    "transfer_method": "onchain",
        //                    "status": "finish",
        //                    "status_display": "finish",
        //                    "remark": "",
        //                    "explorer": "https://bscscan.com/tx/0x57f1c92cc10b48316e2bf5faf230694fec2174e7744c1562a9a88b9c1e585f56"
        //                }
        //            ],
        //            "total": 1,
        //            "total_page": 1
        //        },
        //        "message": "Success"
        //    }
        //
        let data = this.safeValue(response, 'data');
        if (!Array.isArray(data)) {
            data = this.safeValue(data, 'data', []);
        }
        return this.parseTransactions(data, currency, since, limit);
    }
    parseIsolatedBorrowRate(info, market = undefined) {
        //
        //     {
        //         "market": "BTCUSDT",
        //         "leverage": 10,
        //         "BTC": {
        //             "min_amount": "0.002",
        //             "max_amount": "200",
        //             "day_rate": "0.001"
        //         },
        //         "USDT": {
        //             "min_amount": "60",
        //             "max_amount": "5000000",
        //             "day_rate": "0.001"
        //         }
        //     },
        //
        const marketId = this.safeString(info, 'market');
        market = this.safeMarket(marketId, market, undefined, 'spot');
        const baseInfo = this.safeValue(info, market['baseId']);
        const quoteInfo = this.safeValue(info, market['quoteId']);
        return {
            'symbol': market['symbol'],
            'base': market['base'],
            'baseRate': this.safeNumber(baseInfo, 'day_rate'),
            'quote': market['quote'],
            'quoteRate': this.safeNumber(quoteInfo, 'day_rate'),
            'period': 86400000,
            'timestamp': undefined,
            'datetime': undefined,
            'info': info,
        };
    }
    async fetchIsolatedBorrowRate(symbol, params = {}) {
        /**
         * @method
         * @name coinex#fetchIsolatedBorrowRate
         * @description fetch the rate of interest to borrow a currency for margin trading
         * @see https://viabtc.github.io/coinex_api_en_doc/spot/#docsspot002_account007_margin_account_settings
         * @param {string} symbol unified symbol of the market to fetch the borrow rate for
         * @param {object} [params] extra parameters specific to the exchange API endpoint
         * @returns {object} an [isolated borrow rate structure]{@link https://docs.ccxt.com/#/?id=isolated-borrow-rate-structure}
         */
        await this.loadMarkets();
        const market = this.market(symbol);
        const request = {
            'market': market['id'],
        };
        const response = await this.privateGetMarginConfig(this.extend(request, params));
        //
        //     {
        //         "code": 0,
        //         "data": {
        //             "market": "BTCUSDT",
        //             "leverage": 10,
        //             "BTC": {
        //                 "min_amount": "0.002",
        //                 "max_amount": "200",
        //                 "day_rate": "0.001"
        //             },
        //             "USDT": {
        //                 "min_amount": "60",
        //                 "max_amount": "5000000",
        //                 "day_rate": "0.001"
        //             }
        //         },
        //         "message": "Success"
        //     }
        //
        const data = this.safeValue(response, 'data', {});
        return this.parseIsolatedBorrowRate(data, market);
    }
    async fetchIsolatedBorrowRates(params = {}) {
        /**
         * @method
         * @name coinex#fetchIsolatedBorrowRates
         * @description fetch the borrow interest rates of all currencies
         * @see https://viabtc.github.io/coinex_api_en_doc/spot/#docsspot002_account007_margin_account_settings
         * @param {object} [params] extra parameters specific to the exchange API endpoint
         * @returns {object} a list of [isolated borrow rate structures]{@link https://github.com/ccxt/ccxt/wiki/Manual#isolated-borrow-rate-structure}
         */
        await this.loadMarkets();
        const response = await this.privateGetMarginConfig(params);
        //
        //     {
        //         "code": 0,
        //         "data": [
        //             {
        //                 "market": "BTCUSDT",
        //                 "leverage": 10,
        //                 "BTC": {
        //                     "min_amount": "0.002",
        //                     "max_amount": "200",
        //                     "day_rate": "0.001"
        //                 },
        //                 "USDT": {
        //                     "min_amount": "60",
        //                     "max_amount": "5000000",
        //                     "day_rate": "0.001"
        //                 }
        //             },
        //         ],
        //         "message": "Success"
        //     }
        //
        const data = this.safeValue(response, 'data', []);
        const rates = [];
        for (let i = 0; i < data.length; i++) {
            rates.push(this.parseIsolatedBorrowRate(data[i]));
        }
        return rates;
    }
    async fetchBorrowInterest(code = undefined, symbol = undefined, since = undefined, limit = undefined, params = {}) {
        await this.loadMarkets();
        const request = {};
        let market = undefined;
        if (symbol !== undefined) {
            market = this.market(symbol);
            request['market'] = market['id'];
        }
        if (limit !== undefined) {
            request['limit'] = limit;
        }
        const response = await this.privateGetMarginLoanHistory(this.extend(request, params));
        //
        //     {
        //         "code": 0,
        //         "data": {
        //             "page": 1,
        //             "limit": 10,
        //             "total": 1,
        //             "has_next": false,
        //             "curr_page": 1,
        //             "count": 1,
        //             "data": [
        //                 {
        //                     "loan_id": 2616357,
        //                     "create_time": 1654214027,
        //                     "market_type": "BTCUSDT",
        //                     "coin_type": "BTC",
        //                     "day_rate": "0.001",
        //                     "loan_amount": "0.0144",
        //                     "interest_amount": "0",
        //                     "unflat_amount": "0",
        //                     "expire_time": 1655078027,
        //                     "is_renew": true,
        //                     "status": "finish"
        //                 }
        //             ],
        //             "total_page": 1
        //         },
        //         "message": "Success"
        //     }
        //
        const data = this.safeValue(response, 'data', {});
        const rows = this.safeValue(data, 'data', []);
        const interest = this.parseBorrowInterests(rows, market);
        return this.filterByCurrencySinceLimit(interest, code, since, limit);
    }
    parseBorrowInterest(info, market = undefined) {
        //
        //     {
        //         "loan_id": 2616357,
        //         "create_time": 1654214027,
        //         "market_type": "BTCUSDT",
        //         "coin_type": "BTC",
        //         "day_rate": "0.001",
        //         "loan_amount": "0.0144",
        //         "interest_amount": "0",
        //         "unflat_amount": "0",
        //         "expire_time": 1655078027,
        //         "is_renew": true,
        //         "status": "finish"
        //     }
        //
        const marketId = this.safeString(info, 'market_type');
        market = this.safeMarket(marketId, market, undefined, 'spot');
        const symbol = this.safeString(market, 'symbol');
        const timestamp = this.safeTimestamp(info, 'expire_time');
        const unflatAmount = this.safeString(info, 'unflat_amount');
        const loanAmount = this.safeString(info, 'loan_amount');
        let interest = Precise["default"].stringSub(unflatAmount, loanAmount);
        if (unflatAmount === '0') {
            interest = undefined;
        }
        return {
            'account': undefined,
            'symbol': symbol,
            'marginMode': 'isolated',
            'marginType': undefined,
            'currency': this.safeCurrencyCode(this.safeString(info, 'coin_type')),
            'interest': this.parseNumber(interest),
            'interestRate': this.safeNumber(info, 'day_rate'),
            'amountBorrowed': this.parseNumber(loanAmount),
            'timestamp': timestamp,
            'datetime': this.iso8601(timestamp),
            'info': info,
        };
    }
    async borrowIsolatedMargin(symbol, code, amount, params = {}) {
        /**
         * @method
         * @name coinex#borrowIsolatedMargin
         * @description create a loan to borrow margin
         * @see https://github.com/coinexcom/coinex_exchange_api/wiki/086margin_loan
         * @param {string} symbol unified market symbol, required for coinex
         * @param {string} code unified currency code of the currency to borrow
         * @param {float} amount the amount to borrow
         * @param {object} [params] extra parameters specific to the exchange API endpoint
         * @returns {object} a [margin loan structure]{@link https://docs.ccxt.com/#/?id=margin-loan-structure}
         */
        await this.loadMarkets();
        const market = this.market(symbol);
        const currency = this.currency(code);
        const request = {
            'market': market['id'],
            'coin_type': currency['id'],
            'amount': this.currencyToPrecision(code, amount),
        };
        const response = await this.privatePostMarginLoan(this.extend(request, params));
        //
        //     {
        //         "code": 0,
        //         "data": {
        //             "loan_id": 1670
        //         },
        //         "message": "Success"
        //     }
        //
        const data = this.safeValue(response, 'data', {});
        const transaction = this.parseMarginLoan(data, currency);
        return this.extend(transaction, {
            'amount': amount,
            'symbol': symbol,
        });
    }
    async repayIsolatedMargin(symbol, code, amount, params = {}) {
        /**
         * @method
         * @name coinex#repayIsolatedMargin
         * @description repay borrowed margin and interest
         * @see https://github.com/coinexcom/coinex_exchange_api/wiki/087margin_flat
         * @param {string} symbol unified market symbol, required for coinex
         * @param {string} code unified currency code of the currency to repay
         * @param {float} amount the amount to repay
         * @param {object} [params] extra parameters specific to the exchange API endpoint
         * @param {string} [params.loan_id] extra parameter that is not required
         * @returns {object} a [margin loan structure]{@link https://docs.ccxt.com/#/?id=margin-loan-structure}
         */
        await this.loadMarkets();
        const market = this.market(symbol);
        const currency = this.currency(code);
        const request = {
            'market': market['id'],
            'coin_type': currency['id'],
            'amount': this.currencyToPrecision(code, amount),
        };
        const response = await this.privatePostMarginFlat(this.extend(request, params));
        //
        //     {
        //         "code": 0,
        //         "data": null,
        //         "message": "Success"
        //     }
        //
        const transaction = this.parseMarginLoan(response, currency);
        return this.extend(transaction, {
            'amount': amount,
            'symbol': symbol,
        });
    }
    parseMarginLoan(info, currency = undefined) {
        //
        // borrowMargin
        //
        //     {
        //         "loan_id": 1670
        //     }
        //
        // repayMargin
        //
        //     {
        //         "code": 0,
        //         "data": null,
        //         "message": "Success"
        //     }
        //
        return {
            'id': this.safeInteger(info, 'loan_id'),
            'currency': this.safeCurrencyCode(undefined, currency),
            'amount': undefined,
            'symbol': undefined,
            'timestamp': undefined,
            'datetime': undefined,
            'info': info,
        };
    }
    async fetchDepositWithdrawFees(codes = undefined, params = {}) {
        /**
         * @method
         * @name coinex#fetchDepositWithdrawFees
         * @description fetch deposit and withdraw fees
         * @see https://viabtc.github.io/coinex_api_en_doc/spot/#docsspot001_market010_asset_config
         * @param {string[]|undefined} codes list of unified currency codes
         * @param {object} [params] extra parameters specific to the exchange API endpoint
         * @returns {object[]} a list of [fees structures]{@link https://docs.ccxt.com/#/?id=fee-structure}
         */
        await this.loadMarkets();
        const request = {};
        if (codes !== undefined) {
            const codesLength = codes.length;
            if (codesLength === 1) {
                request['coin_type'] = this.safeValue(codes, 0);
            }
        }
        const response = await this.publicGetCommonAssetConfig(this.extend(request, params));
        //
        //    {
        //        "code": 0,
        //        "data": {
        //            "CET-CSC": {
        //                "asset": "CET",
        //                "chain": "CSC",
        //                "can_deposit": true,
        //                "can_withdraw ": false,
        //                "deposit_least_amount": "1",
        //                "withdraw_least_amount": "1",
        //                "withdraw_tx_fee": "0.1"
        //            },
        //            "CET-ERC20": {
        //                "asset": "CET",
        //                "chain": "ERC20",
        //                "can_deposit": true,
        //                "can_withdraw": false,
        //                "deposit_least_amount": "14",
        //                "withdraw_least_amount": "14",
        //                "withdraw_tx_fee": "14"
        //            }
        //        },
        //        "message": "Success"
        //    }
        //
        return this.parseDepositWithdrawFees(response, codes);
    }
    parseDepositWithdrawFees(response, codes = undefined, currencyIdKey = undefined) {
        const depositWithdrawFees = {};
        codes = this.marketCodes(codes);
        const data = this.safeValue(response, 'data');
        const currencyIds = Object.keys(data);
        for (let i = 0; i < currencyIds.length; i++) {
            const entry = currencyIds[i];
            const splitEntry = entry.split('-');
            const feeInfo = data[currencyIds[i]];
            const currencyId = this.safeString(feeInfo, 'asset');
            const currency = this.safeCurrency(currencyId);
            const code = this.safeString(currency, 'code');
            if ((codes === undefined) || (this.inArray(code, codes))) {
                const depositWithdrawFee = this.safeValue(depositWithdrawFees, code);
                if (depositWithdrawFee === undefined) {
                    depositWithdrawFees[code] = this.depositWithdrawFee({});
                }
                depositWithdrawFees[code]['info'][entry] = feeInfo;
                const networkId = this.safeString(splitEntry, 1);
                const withdrawFee = this.safeValue(feeInfo, 'withdraw_tx_fee');
                const withdrawResult = {
                    'fee': withdrawFee,
                    'percentage': (withdrawFee !== undefined) ? false : undefined,
                };
                const depositResult = {
                    'fee': undefined,
                    'percentage': undefined,
                };
                if (networkId !== undefined) {
                    const networkCode = this.networkIdToCode(networkId);
                    depositWithdrawFees[code]['networks'][networkCode] = {
                        'withdraw': withdrawResult,
                        'deposit': depositResult,
                    };
                }
                else {
                    depositWithdrawFees[code]['withdraw'] = withdrawResult;
                    depositWithdrawFees[code]['deposit'] = depositResult;
                }
            }
        }
        const depositWithdrawCodes = Object.keys(depositWithdrawFees);
        for (let i = 0; i < depositWithdrawCodes.length; i++) {
            const code = depositWithdrawCodes[i];
            const currency = this.currency(code);
            depositWithdrawFees[code] = this.assignDefaultDepositWithdrawFees(depositWithdrawFees[code], currency);
        }
        return depositWithdrawFees;
    }
    nonce() {
        return this.milliseconds();
    }
    sign(path, api = 'public', method = 'GET', params = {}, headers = undefined, body = undefined) {
        path = this.implodeParams(path, params);
        let url = this.urls['api'][api] + '/' + this.version + '/' + path;
        let query = this.omit(params, this.extractParams(path));
        const nonce = this.nonce().toString();
        if (method === 'POST') {
            const parts = path.split('/');
            const firstPart = this.safeString(parts, 0, '');
            const numParts = parts.length;
            const lastPart = this.safeString(parts, numParts - 1, '');
            const lastWords = lastPart.split('_');
            const numWords = lastWords.length;
            const lastWord = this.safeString(lastWords, numWords - 1, '');
            if ((firstPart === 'order') && (lastWord === 'limit' || lastWord === 'market')) {
                // inject in implicit API calls
                // POST /order/limit - Place limit orders
                // POST /order/market - Place market orders
                // POST /order/stop/limit - Place stop limit orders
                // POST /order/stop/market - Place stop market orders
                // POST /perpetual/v1/order/put_limit - Place limit orders
                // POST /perpetual/v1/order/put_market - Place market orders
                // POST /perpetual/v1/order/put_stop_limit - Place stop limit orders
                // POST /perpetual/v1/order/put_stop_market - Place stop market orders
                const clientOrderId = this.safeString(params, 'client_id');
                if (clientOrderId === undefined) {
                    const defaultId = 'x-167673045';
                    const brokerId = this.safeValue(this.options, 'brokerId', defaultId);
                    query['client_id'] = brokerId + '_' + this.uuid16();
                }
            }
        }
        if (api === 'perpetualPrivate' || url === 'https://api.coinex.com/perpetual/v1/market/user_deals') {
            this.checkRequiredCredentials();
            query = this.extend({
                'access_id': this.apiKey,
                'timestamp': nonce,
            }, query);
            query = this.keysort(query);
            const urlencoded = this.rawencode(query);
            const signature = this.hash(this.encode(urlencoded + '&secret_key=' + this.secret), sha256.sha256);
            headers = {
                'Authorization': signature.toLowerCase(),
                'AccessId': this.apiKey,
            };
            if ((method === 'GET') || (method === 'PUT')) {
                url += '?' + urlencoded;
            }
            else {
                headers['Content-Type'] = 'application/x-www-form-urlencoded';
                body = urlencoded;
            }
        }
        else if (api === 'public' || api === 'perpetualPublic') {
            if (Object.keys(query).length) {
                url += '?' + this.urlencode(query);
            }
        }
        else {
            this.checkRequiredCredentials();
            query = this.extend({
                'access_id': this.apiKey,
                'tonce': nonce,
            }, query);
            query = this.keysort(query);
            const urlencoded = this.rawencode(query);
            const signature = this.hash(this.encode(urlencoded + '&secret_key=' + this.secret), md5.md5);
            headers = {
                'Authorization': signature.toUpperCase(),
                'Content-Type': 'application/json',
            };
            if ((method === 'GET') || (method === 'DELETE') || (method === 'PUT')) {
                url += '?' + urlencoded;
            }
            else {
                body = this.json(query);
            }
        }
        return { 'url': url, 'method': method, 'body': body, 'headers': headers };
    }
    handleErrors(httpCode, reason, url, method, headers, body, response, requestHeaders, requestBody) {
        if (response === undefined) {
            return undefined;
        }
        const code = this.safeString(response, 'code');
        const data = this.safeValue(response, 'data');
        const message = this.safeString(response, 'message');
        if ((code !== '0') || ((message !== 'Success') && (message !== 'Succeeded') && (message !== 'Ok') && !data)) {
            const feedback = this.id + ' ' + message;
            this.throwBroadlyMatchedException(this.exceptions['broad'], message, feedback);
            this.throwExactlyMatchedException(this.exceptions['exact'], code, feedback);
            throw new errors.ExchangeError(feedback);
        }
        return undefined;
    }
}

module.exports = coinex;<|MERGE_RESOLUTION|>--- conflicted
+++ resolved
@@ -46,11 +46,6 @@
                 'cancelOrders': true,
                 'createDepositAddress': true,
                 'createMarketBuyOrderWithCost': true,
-<<<<<<< HEAD
-=======
-                'createMarketOrderWithCost': false,
-                'createMarketSellOrderWithCost': false,
->>>>>>> 95033ebf
                 'createOrder': true,
                 'createOrders': true,
                 'createReduceOnlyOrder': true,
