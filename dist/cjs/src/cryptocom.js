--- conflicted
+++ resolved
@@ -83,10 +83,7 @@
                 'fetchTransactionFees': false,
                 'fetchTransactions': false,
                 'fetchTransfers': true,
-<<<<<<< HEAD
-=======
                 'fetchUnderlyingAssets': false,
->>>>>>> 3a4997a6
                 'fetchVolatilityHistory': false,
                 'fetchWithdrawals': true,
                 'reduceMargin': false,
