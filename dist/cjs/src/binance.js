'use strict';

var binance$1 = require('./abstract/binance.js');
var errors = require('./base/errors.js');
var Precise = require('./base/Precise.js');
var number = require('./base/functions/number.js');
var sha256 = require('./static_dependencies/noble-hashes/sha256.js');
var rsa = require('./base/functions/rsa.js');

//  ---------------------------------------------------------------------------
//  ---------------------------------------------------------------------------
/**
 * @class binance
 * @extends Exchange
 */
class binance extends binance$1 {
    describe() {
        return this.deepExtend(super.describe(), {
            'id': 'binance',
            'name': 'Binance',
            'countries': ['JP', 'MT'],
            'rateLimit': 50,
            'certified': true,
            'pro': true,
            // new metainfo interface
            'has': {
                'CORS': undefined,
                'spot': true,
                'margin': true,
                'swap': true,
                'future': true,
                'option': true,
                'addMargin': true,
                'borrowMargin': true,
                'cancelAllOrders': true,
                'cancelOrder': true,
                'cancelOrders': undefined,
                'createDepositAddress': false,
                'createOrder': true,
                'createPostOnlyOrder': true,
                'createReduceOnlyOrder': true,
                'createStopLimitOrder': true,
                'createStopMarketOrder': false,
                'createStopOrder': true,
                'editOrder': true,
                'fetchAccounts': undefined,
                'fetchBalance': true,
                'fetchBidsAsks': true,
                'fetchBorrowInterest': true,
                'fetchBorrowRate': true,
                'fetchBorrowRateHistories': false,
                'fetchBorrowRateHistory': true,
                'fetchBorrowRates': false,
                'fetchBorrowRatesPerSymbol': false,
                'fetchCanceledOrders': 'emulated',
                'fetchClosedOrder': false,
                'fetchClosedOrders': 'emulated',
                'fetchCurrencies': true,
                'fetchDeposit': false,
                'fetchDepositAddress': true,
                'fetchDepositAddresses': false,
                'fetchDepositAddressesByNetwork': false,
                'fetchDeposits': true,
                'fetchDepositsWithdrawals': false,
                'fetchDepositWithdrawFee': 'emulated',
                'fetchDepositWithdrawFees': true,
                'fetchFundingHistory': true,
                'fetchFundingRate': true,
                'fetchFundingRateHistory': true,
                'fetchFundingRates': true,
                'fetchIndexOHLCV': true,
                'fetchL3OrderBook': undefined,
                'fetchLastPrices': true,
                'fetchLedger': true,
                'fetchLeverage': false,
                'fetchLeverageTiers': true,
                'fetchMarketLeverageTiers': 'emulated',
                'fetchMarkets': true,
                'fetchMarkOHLCV': true,
                'fetchMySettlementHistory': true,
                'fetchMyTrades': true,
                'fetchOHLCV': true,
                'fetchOpenInterest': true,
                'fetchOpenInterestHistory': true,
                'fetchOpenOrder': false,
                'fetchOpenOrders': true,
                'fetchOrder': true,
                'fetchOrderBook': true,
                'fetchOrderBooks': false,
                'fetchOrders': true,
                'fetchOrderTrades': true,
                'fetchPosition': true,
                'fetchPositions': true,
                'fetchPositionsRisk': true,
                'fetchPremiumIndexOHLCV': false,
                'fetchSettlementHistory': true,
                'fetchStatus': true,
                'fetchTicker': true,
                'fetchTickers': true,
                'fetchTime': true,
                'fetchTrades': true,
                'fetchTradingFee': true,
                'fetchTradingFees': true,
                'fetchTradingLimits': undefined,
                'fetchTransactionFee': undefined,
                'fetchTransactionFees': true,
                'fetchTransactions': false,
                'fetchTransfers': true,
<<<<<<< HEAD
=======
                'fetchUnderlyingAssets': false,
>>>>>>> 3a4997a6
                'fetchVolatilityHistory': false,
                'fetchWithdrawal': false,
                'fetchWithdrawals': true,
                'fetchWithdrawalWhitelist': false,
                'reduceMargin': true,
                'repayMargin': true,
                'setLeverage': true,
                'setMargin': false,
                'setMarginMode': true,
                'setPositionMode': true,
                'signIn': false,
                'transfer': true,
                'withdraw': true,
            },
            'timeframes': {
                '1s': '1s',
                '1m': '1m',
                '3m': '3m',
                '5m': '5m',
                '15m': '15m',
                '30m': '30m',
                '1h': '1h',
                '2h': '2h',
                '4h': '4h',
                '6h': '6h',
                '8h': '8h',
                '12h': '12h',
                '1d': '1d',
                '3d': '3d',
                '1w': '1w',
                '1M': '1M',
            },
            'urls': {
                'logo': 'https://user-images.githubusercontent.com/1294454/29604020-d5483cdc-87ee-11e7-94c7-d1a8d9169293.jpg',
                'test': {
                    'dapiPublic': 'https://testnet.binancefuture.com/dapi/v1',
                    'dapiPrivate': 'https://testnet.binancefuture.com/dapi/v1',
                    'dapiPrivateV2': 'https://testnet.binancefuture.com/dapi/v2',
                    'fapiPublic': 'https://testnet.binancefuture.com/fapi/v1',
                    'fapiPrivate': 'https://testnet.binancefuture.com/fapi/v1',
                    'fapiPrivateV2': 'https://testnet.binancefuture.com/fapi/v2',
                    'public': 'https://testnet.binance.vision/api/v3',
                    'private': 'https://testnet.binance.vision/api/v3',
                    'v1': 'https://testnet.binance.vision/api/v1',
                },
                'api': {
                    'wapi': 'https://api.binance.com/wapi/v3',
                    'sapi': 'https://api.binance.com/sapi/v1',
                    'sapiV2': 'https://api.binance.com/sapi/v2',
                    'sapiV3': 'https://api.binance.com/sapi/v3',
                    'sapiV4': 'https://api.binance.com/sapi/v4',
                    'dapiPublic': 'https://dapi.binance.com/dapi/v1',
                    'dapiPrivate': 'https://dapi.binance.com/dapi/v1',
                    'eapiPublic': 'https://eapi.binance.com/eapi/v1',
                    'eapiPrivate': 'https://eapi.binance.com/eapi/v1',
                    'dapiPrivateV2': 'https://dapi.binance.com/dapi/v2',
                    'dapiData': 'https://dapi.binance.com/futures/data',
                    'fapiPublic': 'https://fapi.binance.com/fapi/v1',
                    'fapiPrivate': 'https://fapi.binance.com/fapi/v1',
                    'fapiData': 'https://fapi.binance.com/futures/data',
                    'fapiPrivateV2': 'https://fapi.binance.com/fapi/v2',
                    'public': 'https://api.binance.com/api/v3',
                    'private': 'https://api.binance.com/api/v3',
                    'v1': 'https://api.binance.com/api/v1',
                    'papi': 'https://papi.binance.com/papi/v1',
                },
                'www': 'https://www.binance.com',
                'referral': {
                    'url': 'https://accounts.binance.com/en/register?ref=D7YA7CLY',
                    'discount': 0.1,
                },
                'doc': [
                    'https://binance-docs.github.io/apidocs/spot/en',
                ],
                'api_management': 'https://www.binance.com/en/usercenter/settings/api-management',
                'fees': 'https://www.binance.com/en/fee/schedule',
            },
            'api': {
                // the API structure below will need 3-layer apidefs
                'sapi': {
                    // IP (sapi) request rate limit of 12 000 per minute
                    // 1 IP (sapi) => cost = 0.1 => (1000 / (50 * 0.1)) * 60 = 12000
                    // 10 IP (sapi) => cost = 1
                    // UID (sapi) request rate limit of 180 000 per minute
                    // 1 UID (sapi) => cost = 0.006667 => (1000 / (50 * 0.006667)) * 60 = 180000
                    'get': {
                        'system/status': 0.1,
                        // these endpoints require this.apiKey
                        'accountSnapshot': 240,
                        'margin/asset': 1,
                        'margin/pair': 1,
                        'margin/allAssets': 0.1,
                        'margin/allPairs': 0.1,
                        'margin/priceIndex': 1,
                        // these endpoints require this.apiKey + this.secret
                        'asset/assetDividend': 1,
                        'asset/dribblet': 0.1,
                        'asset/transfer': 0.1,
                        'asset/assetDetail': 0.1,
                        'asset/tradeFee': 0.1,
                        'asset/ledger-transfer/cloud-mining/queryByPage': 4.0002,
                        'asset/convert-transfer/queryByPage': 0.033335,
                        'margin/loan': 1,
                        'margin/repay': 1,
                        'margin/account': 1,
                        'margin/transfer': 0.1,
                        'margin/interestHistory': 0.1,
                        'margin/forceLiquidationRec': 0.1,
                        'margin/order': 1,
                        'margin/openOrders': 1,
                        'margin/allOrders': 20,
                        'margin/myTrades': 1,
                        'margin/maxBorrowable': 5,
                        'margin/maxTransferable': 5,
                        'margin/tradeCoeff': 1,
                        'margin/isolated/transfer': 0.1,
                        'margin/isolated/account': 1,
                        'margin/isolated/pair': 1,
                        'margin/isolated/allPairs': 1,
                        'margin/isolated/accountLimit': 0.1,
                        'margin/interestRateHistory': 0.1,
                        'margin/orderList': 1,
                        'margin/allOrderList': 20,
                        'margin/openOrderList': 1,
                        'margin/crossMarginData': { 'cost': 0.1, 'noCoin': 0.5 },
                        'margin/isolatedMarginData': { 'cost': 0.1, 'noCoin': 1 },
                        'margin/isolatedMarginTier': 0.1,
                        'margin/rateLimit/order': 2,
                        'margin/dribblet': 0.1,
                        'margin/dust': 20.001,
                        'margin/crossMarginCollateralRatio': 10,
                        'margin/exchange-small-liability': 0.6667,
                        'margin/exchange-small-liability-history': 0.6667,
                        'margin/next-hourly-interest-rate': 0.6667,
                        'margin/capital-flow': 10,
                        'margin/delist-schedule': 0.6667,
                        'loan/vip/loanable/data': 40,
                        'loan/vip/collateral/data': 40,
                        'loan/vip/request/data': 2.6668,
                        'loan/income': 40.002,
                        'loan/ongoing/orders': 40,
                        'loan/ltv/adjustment/history': 40,
                        'loan/borrow/history': 40,
                        'loan/repay/history': 40,
                        'loan/loanable/data': 40,
                        'loan/collateral/data': 40,
                        'loan/repay/collateral/rate': 600,
                        'loan/flexible/ongoing/orders': 30,
                        'loan/flexible/borrow/history': 40,
                        'loan/flexible/repay/history': 40,
                        'loan/flexible/ltv/adjustment/history': 40,
                        'loan/flexible/loanable/data': 40,
                        'loan/flexible/collateral/data': 40,
                        'loan/vip/ongoing/orders': 40,
                        'loan/vip/repay/history': 40,
                        'loan/vip/collateral/account': 600,
                        'fiat/orders': 600.03,
                        'fiat/payments': 0.1,
                        'futures/transfer': 1,
                        'futures/loan/borrow/history': 1,
                        'futures/loan/repay/history': 1,
                        'futures/loan/wallet': 1,
                        'futures/loan/adjustCollateral/history': 1,
                        'futures/loan/liquidationHistory': 1,
                        'rebate/taxQuery': 80.004,
                        // https://binance-docs.github.io/apidocs/spot/en/#withdraw-sapi
                        'capital/config/getall': 1,
                        'capital/deposit/address': 1,
                        'capital/deposit/hisrec': 0.1,
                        'capital/deposit/subAddress': 0.1,
                        'capital/deposit/subHisrec': 0.1,
                        'capital/withdraw/history': 1800,
                        'capital/contract/convertible-coins': 4.0002,
                        'convert/tradeFlow': 20.001,
                        'convert/exchangeInfo': 50,
                        'convert/assetInfo': 10,
                        'convert/orderStatus': 0.6667,
                        'account/status': 0.1,
                        'account/apiTradingStatus': 0.1,
                        'account/apiRestrictions/ipRestriction': 0.1,
                        'bnbBurn': 0.1,
                        'sub-account/futures/account': 1,
                        'sub-account/futures/accountSummary': 0.1,
                        'sub-account/futures/positionRisk': 1,
                        'sub-account/futures/internalTransfer': 0.1,
                        'sub-account/list': 0.1,
                        'sub-account/margin/account': 1,
                        'sub-account/margin/accountSummary': 1,
                        'sub-account/spotSummary': 0.1,
                        'sub-account/status': 1,
                        'sub-account/sub/transfer/history': 0.1,
                        'sub-account/transfer/subUserHistory': 0.1,
                        'sub-account/universalTransfer': 0.1,
                        'sub-account/apiRestrictions/ipRestriction/thirdPartyList': 1,
                        'sub-account/transaction-statistics': 0.40002,
                        'sub-account/subAccountApi/ipRestriction': 20.001,
                        'managed-subaccount/asset': 0.1,
                        'managed-subaccount/accountSnapshot': 240,
                        'managed-subaccount/queryTransLogForInvestor': 0.1,
                        'managed-subaccount/queryTransLogForTradeParent': 0.40002,
                        'managed-subaccount/fetch-future-asset': 0.40002,
                        'managed-subaccount/marginAsset': 0.1,
                        'managed-subaccount/info': 0.40002,
                        'managed-subaccount/deposit/address': 0.006667,
                        'managed-subaccount/query-trans-log': 0.40002,
                        // lending endpoints
                        'lending/daily/product/list': 0.1,
                        'lending/daily/userLeftQuota': 0.1,
                        'lending/daily/userRedemptionQuota': 0.1,
                        'lending/daily/token/position': 0.1,
                        'lending/union/account': 0.1,
                        'lending/union/purchaseRecord': 0.1,
                        'lending/union/redemptionRecord': 0.1,
                        'lending/union/interestHistory': 0.1,
                        'lending/project/list': 0.1,
                        'lending/project/position/list': 0.1,
                        // mining endpoints
                        'mining/pub/algoList': 0.1,
                        'mining/pub/coinList': 0.1,
                        'mining/worker/detail': 0.5,
                        'mining/worker/list': 0.5,
                        'mining/payment/list': 0.5,
                        'mining/statistics/user/status': 0.5,
                        'mining/statistics/user/list': 0.5,
                        'mining/payment/uid': 0.5,
                        // liquid swap endpoints
                        'bswap/pools': 0.1,
                        'bswap/liquidity': { 'cost': 0.1, 'noPoolId': 1 },
                        'bswap/liquidityOps': 20.001,
                        'bswap/quote': 1.00005,
                        'bswap/swap': 20.001,
                        'bswap/poolConfigure': 1.00005,
                        'bswap/addLiquidityPreview': 1.00005,
                        'bswap/removeLiquidityPreview': 1.00005,
                        'bswap/unclaimedRewards': 6.667,
                        'bswap/claimedHistory': 6.667,
                        // leveraged token endpoints
                        'blvt/tokenInfo': 0.1,
                        'blvt/subscribe/record': 0.1,
                        'blvt/redeem/record': 0.1,
                        'blvt/userLimit': 0.1,
                        // broker api TODO (NOT IN DOCS)
                        'apiReferral/ifNewUser': 1,
                        'apiReferral/customization': 1,
                        'apiReferral/userCustomization': 1,
                        'apiReferral/rebate/recentRecord': 1,
                        'apiReferral/rebate/historicalRecord': 1,
                        'apiReferral/kickback/recentRecord': 1,
                        'apiReferral/kickback/historicalRecord': 1,
                        // brokerage API TODO https://binance-docs.github.io/Brokerage-API/General/ does not state ratelimits
                        'broker/subAccountApi': 1,
                        'broker/subAccount': 1,
                        'broker/subAccountApi/commission/futures': 1,
                        'broker/subAccountApi/commission/coinFutures': 1,
                        'broker/info': 1,
                        'broker/transfer': 1,
                        'broker/transfer/futures': 1,
                        'broker/rebate/recentRecord': 1,
                        'broker/rebate/historicalRecord': 1,
                        'broker/subAccount/bnbBurn/status': 1,
                        'broker/subAccount/depositHist': 1,
                        'broker/subAccount/spotSummary': 1,
                        'broker/subAccount/marginSummary': 1,
                        'broker/subAccount/futuresSummary': 1,
                        'broker/rebate/futures/recentRecord': 1,
                        'broker/subAccountApi/ipRestriction': 1,
                        'broker/universalTransfer': 1,
                        // v2 not supported yet
                        // GET /sapi/v2/broker/subAccount/futuresSummary
                        'account/apiRestrictions': 0.1,
                        // c2c / p2p
                        'c2c/orderMatch/listUserOrderHistory': 0.1,
                        // nft endpoints
                        'nft/history/transactions': 20.001,
                        'nft/history/deposit': 20.001,
                        'nft/history/withdraw': 20.001,
                        'nft/user/getAsset': 20.001,
                        'pay/transactions': 20.001,
                        'giftcard/verify': 0.1,
                        'giftcard/cryptography/rsa-public-key': 0.1,
                        'giftcard/buyCode/token-limit': 0.1,
                        'algo/spot/openOrders': 0.1,
                        'algo/spot/historicalOrders': 0.1,
                        'algo/spot/subOrders': 0.1,
                        'algo/futures/openOrders': 0.1,
                        'algo/futures/historicalOrders': 0.1,
                        'algo/futures/subOrders': 0.1,
                        'portfolio/account': 0.1,
                        'portfolio/collateralRate': 5,
                        'portfolio/pmLoan': 3.3335,
                        'portfolio/interest-history': 0.6667,
                        'portfolio/asset-index-price': 0.1,
                        'portfolio/repay-futures-switch': 3,
                        // staking
                        'staking/productList': 0.1,
                        'staking/position': 0.1,
                        'staking/stakingRecord': 0.1,
                        'staking/personalLeftQuota': 0.1,
                        'lending/auto-invest/target-asset/list': 0.1,
                        'lending/auto-invest/target-asset/roi/list': 0.1,
                        'lending/auto-invest/all/asset': 0.1,
                        'lending/auto-invest/source-asset/list': 0.1,
                        'lending/auto-invest/plan/list': 0.1,
                        'lending/auto-invest/plan/id': 0.1,
                        'lending/auto-invest/history/list': 0.1,
                        // simple earn
                        'simple-earn/flexible/list': 15,
                        'simple-earn/locked/list': 15,
                        'simple-earn/flexible/personalLeftQuota': 15,
                        'simple-earn/locked/personalLeftQuota': 15,
                        'simple-earn/flexible/subscriptionPreview': 15,
                        'simple-earn/locked/subscriptionPreview': 15,
                        'simple-earn/flexible/history/rateHistory': 15,
                        'simple-earn/flexible/position': 15,
                        'simple-earn/locked/position': 15,
                        'simple-earn/account': 15,
                        'simple-earn/flexible/history/subscriptionRecord': 15,
                        'simple-earn/locked/history/subscriptionRecord': 15,
                        'simple-earn/flexible/history/redemptionRecord': 15,
                        'simple-earn/locked/history/redemptionRecord': 15,
                        'simple-earn/flexible/history/rewardsRecord': 15,
                        'simple-earn/locked/history/rewardsRecord': 15,
                        'simple-earn/flexible/history/collateralRecord': 0.1,
                    },
                    'post': {
                        'asset/dust': 0.06667,
                        'asset/dust-btc': 0.1,
                        'asset/transfer': 6.0003,
                        'asset/get-funding-asset': 0.1,
                        'asset/convert-transfer': 0.033335,
                        'account/disableFastWithdrawSwitch': 0.1,
                        'account/enableFastWithdrawSwitch': 0.1,
                        // 'account/apiRestrictions/ipRestriction': 1, discontinued
                        // 'account/apiRestrictions/ipRestriction/ipList': 1, discontinued
                        'capital/withdraw/apply': 4.0002,
                        'capital/contract/convertible-coins': 4.0002,
                        'capital/deposit/credit-apply': 0.1,
                        'margin/transfer': 4.0002,
                        'margin/loan': 20.001,
                        'margin/repay': 20.001,
                        'margin/order': 0.040002,
                        'margin/order/oco': 0.040002,
                        'margin/dust': 20.001,
                        'margin/exchange-small-liability': 20.001,
                        // 'margin/isolated/create': 1, discontinued
                        'margin/isolated/transfer': 4.0002,
                        'margin/isolated/account': 2.0001,
                        'margin/max-leverage': 300,
                        'bnbBurn': 0.1,
                        'sub-account/virtualSubAccount': 0.1,
                        'sub-account/margin/transfer': 4.0002,
                        'sub-account/margin/enable': 0.1,
                        'sub-account/futures/enable': 0.1,
                        'sub-account/futures/transfer': 0.1,
                        'sub-account/futures/internalTransfer': 0.1,
                        'sub-account/transfer/subToSub': 0.1,
                        'sub-account/transfer/subToMaster': 0.1,
                        'sub-account/universalTransfer': 0.1,
                        'sub-account/options/enable': 0.1,
                        'managed-subaccount/deposit': 0.1,
                        'managed-subaccount/withdraw': 0.1,
                        'userDataStream': 0.1,
                        'userDataStream/isolated': 0.1,
                        'futures/transfer': 0.1,
                        // lending
                        'lending/customizedFixed/purchase': 0.1,
                        'lending/daily/purchase': 0.1,
                        'lending/daily/redeem': 0.1,
                        // liquid swap endpoints
                        'bswap/liquidityAdd': 60,
                        'bswap/liquidityRemove': 60,
                        'bswap/swap': 60,
                        'bswap/claimRewards': 6.667,
                        // leveraged token endpoints
                        'blvt/subscribe': 0.1,
                        'blvt/redeem': 0.1,
                        // brokerage API TODO: NO MENTION OF RATELIMITS IN BROKERAGE DOCS
                        'apiReferral/customization': 1,
                        'apiReferral/userCustomization': 1,
                        'apiReferral/rebate/historicalRecord': 1,
                        'apiReferral/kickback/historicalRecord': 1,
                        'broker/subAccount': 1,
                        'broker/subAccount/margin': 1,
                        'broker/subAccount/futures': 1,
                        'broker/subAccountApi': 1,
                        'broker/subAccountApi/permission': 1,
                        'broker/subAccountApi/commission': 1,
                        'broker/subAccountApi/commission/futures': 1,
                        'broker/subAccountApi/commission/coinFutures': 1,
                        'broker/transfer': 1,
                        'broker/transfer/futures': 1,
                        'broker/rebate/historicalRecord': 1,
                        'broker/subAccount/bnbBurn/spot': 1,
                        'broker/subAccount/bnbBurn/marginInterest': 1,
                        'broker/subAccount/blvt': 1,
                        'broker/subAccountApi/ipRestriction': 1,
                        'broker/subAccountApi/ipRestriction/ipList': 1,
                        'broker/universalTransfer': 1,
                        'broker/subAccountApi/permission/universalTransfer': 1,
                        'broker/subAccountApi/permission/vanillaOptions': 1,
                        //
                        'giftcard/createCode': 0.1,
                        'giftcard/redeemCode': 0.1,
                        'giftcard/buyCode': 0.1,
                        'algo/spot/newOrderTwap': 20.001,
                        'algo/futures/newOrderVp': 20.001,
                        'algo/futures/newOrderTwap': 20.001,
                        // staking
                        'staking/purchase': 0.1,
                        'staking/redeem': 0.1,
                        'staking/setAutoStaking': 0.1,
                        'portfolio/repay': 20.001,
                        'loan/vip/renew': 40.002,
                        'loan/vip/borrow': 40.002,
                        'loan/borrow': 40.002,
                        'loan/repay': 40.002,
                        'loan/adjust/ltv': 40.002,
                        'loan/customize/margin_call': 40.002,
                        'loan/flexible/borrow': 40.002,
                        'loan/flexible/repay': 40.002,
                        'loan/flexible/adjust/ltv': 40.002,
                        'loan/vip/repay': 40.002,
                        'convert/getQuote': 1.3334,
                        'convert/acceptQuote': 3.3335,
                        'portfolio/auto-collection': 150,
                        'portfolio/asset-collection': 6,
                        'portfolio/bnb-transfer': 150,
                        'portfolio/repay-futures-switch': 150,
                        'portfolio/repay-futures-negative-balance': 150,
                        'lending/auto-invest/plan/add': 0.1,
                        'lending/auto-invest/plan/edit': 0.1,
                        'lending/auto-invest/plan/edit-status': 0.1,
                        // simple earn
                        'simple-earn/flexible/subscribe': 0.1,
                        'simple-earn/locked/subscribe': 0.1,
                        'simple-earn/flexible/redeem': 0.1,
                        'simple-earn/locked/redeem': 0.1,
                        'simple-earn/flexible/setAutoSubscribe': 15,
                        'simple-earn/locked/setAutoSubscribe': 15,
                    },
                    'put': {
                        'userDataStream': 0.1,
                        'userDataStream/isolated': 0.1,
                    },
                    'delete': {
                        // 'account/apiRestrictions/ipRestriction/ipList': 1, discontinued
                        'margin/openOrders': 0.1,
                        'margin/order': 0.006667,
                        'margin/orderList': 0.006667,
                        'margin/isolated/account': 2.0001,
                        'userDataStream': 0.1,
                        'userDataStream/isolated': 0.1,
                        // brokerage API TODO NO MENTION OF RATELIMIT IN BROKERAGE DOCS
                        'broker/subAccountApi': 1,
                        'broker/subAccountApi/ipRestriction/ipList': 1,
                        'algo/spot/order': 0.1,
                        'algo/futures/order': 0.1,
                        'sub-account/subAccountApi/ipRestriction/ipList': 20.001, // Weight(UID): 3000 => cost = 0.006667 * 3000 = 20.001
                    },
                },
                'sapiV2': {
                    'get': {
                        'sub-account/futures/account': 0.1,
                        'sub-account/futures/positionRisk': 0.1,
                    },
                    'post': {
                        'sub-account/subAccountApi/ipRestriction': 20.001, // Weight(UID): 3000 => cost = 0.006667 * 3000 = 20.001
                    },
                },
                'sapiV3': {
                    'get': {
                        'sub-account/assets': 0.40002, // Weight(UID): 60 => cost =  0.006667 * 60 = 0.40002
                    },
                    'post': {
                        'asset/getUserAsset': 0.5,
                    },
                },
                'sapiV4': {
                    'get': {
                        'sub-account/assets': 0.40002, // Weight(UID): 60 => cost = 0.006667 * 60 = 0.40002
                    },
                },
                // deprecated
                'wapi': {
                    'post': {
                        'withdraw': 1,
                        'sub-account/transfer': 1,
                    },
                    'get': {
                        'depositHistory': 1,
                        'withdrawHistory': 1,
                        'depositAddress': 1,
                        'accountStatus': 1,
                        'systemStatus': 1,
                        'apiTradingStatus': 1,
                        'userAssetDribbletLog': 1,
                        'tradeFee': 1,
                        'assetDetail': 1,
                        'sub-account/list': 1,
                        'sub-account/transfer/history': 1,
                        'sub-account/assets': 1,
                    },
                },
                'dapiPublic': {
                    'get': {
                        'ping': 1,
                        'time': 1,
                        'exchangeInfo': 1,
                        'depth': { 'cost': 2, 'byLimit': [[50, 2], [100, 5], [500, 10], [1000, 20]] },
                        'trades': 5,
                        'historicalTrades': 20,
                        'aggTrades': 20,
                        'premiumIndex': 10,
                        'fundingRate': 1,
                        'klines': { 'cost': 1, 'byLimit': [[99, 1], [499, 2], [1000, 5], [10000, 10]] },
                        'continuousKlines': { 'cost': 1, 'byLimit': [[99, 1], [499, 2], [1000, 5], [10000, 10]] },
                        'indexPriceKlines': { 'cost': 1, 'byLimit': [[99, 1], [499, 2], [1000, 5], [10000, 10]] },
                        'markPriceKlines': { 'cost': 1, 'byLimit': [[99, 1], [499, 2], [1000, 5], [10000, 10]] },
                        'ticker/24hr': { 'cost': 1, 'noSymbol': 40 },
                        'ticker/price': { 'cost': 1, 'noSymbol': 2 },
                        'ticker/bookTicker': { 'cost': 1, 'noSymbol': 2 },
                        'openInterest': 1,
                    },
                },
                'dapiData': {
                    'get': {
                        'openInterestHist': 1,
                        'topLongShortAccountRatio': 1,
                        'topLongShortPositionRatio': 1,
                        'globalLongShortAccountRatio': 1,
                        'takerBuySellVol': 1,
                        'basis': 1,
                    },
                },
                'dapiPrivate': {
                    'get': {
                        'positionSide/dual': 30,
                        'order': 1,
                        'openOrder': 1,
                        'openOrders': { 'cost': 1, 'noSymbol': 5 },
                        'allOrders': { 'cost': 20, 'noSymbol': 40 },
                        'balance': 1,
                        'account': 5,
                        'positionMargin/history': 1,
                        'positionRisk': 1,
                        'userTrades': { 'cost': 20, 'noSymbol': 40 },
                        'income': 20,
                        'leverageBracket': 1,
                        'forceOrders': { 'cost': 20, 'noSymbol': 50 },
                        'adlQuantile': 5,
                        'orderAmendment': 1,
                        'pmAccountInfo': 5,
                    },
                    'post': {
                        'positionSide/dual': 1,
                        'order': 4,
                        'batchOrders': 5,
                        'countdownCancelAll': 10,
                        'leverage': 1,
                        'marginType': 1,
                        'positionMargin': 1,
                        'listenKey': 1,
                    },
                    'put': {
                        'listenKey': 1,
                        'order': 1,
                        'batchOrders': 5,
                    },
                    'delete': {
                        'order': 1,
                        'allOpenOrders': 1,
                        'batchOrders': 5,
                        'listenKey': 1,
                    },
                },
                'dapiPrivateV2': {
                    'get': {
                        'leverageBracket': 1,
                    },
                },
                'fapiPublic': {
                    'get': {
                        'ping': 1,
                        'time': 1,
                        'exchangeInfo': 1,
                        'depth': { 'cost': 2, 'byLimit': [[50, 2], [100, 5], [500, 10], [1000, 20]] },
                        'trades': 5,
                        'historicalTrades': 20,
                        'aggTrades': 20,
                        'klines': { 'cost': 1, 'byLimit': [[99, 1], [499, 2], [1000, 5], [10000, 10]] },
                        'continuousKlines': { 'cost': 1, 'byLimit': [[99, 1], [499, 2], [1000, 5], [10000, 10]] },
                        'markPriceKlines': { 'cost': 1, 'byLimit': [[99, 1], [499, 2], [1000, 5], [10000, 10]] },
                        'indexPriceKlines': { 'cost': 1, 'byLimit': [[99, 1], [499, 2], [1000, 5], [10000, 10]] },
                        'fundingRate': 1,
                        'premiumIndex': 1,
                        'ticker/24hr': { 'cost': 1, 'noSymbol': 40 },
                        'ticker/price': { 'cost': 1, 'noSymbol': 2 },
                        'ticker/bookTicker': { 'cost': 1, 'noSymbol': 2 },
                        'openInterest': 1,
                        'indexInfo': 1,
                        'apiTradingStatus': { 'cost': 1, 'noSymbol': 10 },
                        'lvtKlines': 1,
                    },
                },
                'fapiData': {
                    'get': {
                        'openInterestHist': 1,
                        'topLongShortAccountRatio': 1,
                        'topLongShortPositionRatio': 1,
                        'globalLongShortAccountRatio': 1,
                        'takerlongshortRatio': 1,
                    },
                },
                'fapiPrivate': {
                    'get': {
                        'forceOrders': { 'cost': 20, 'noSymbol': 50 },
                        'allOrders': 5,
                        'openOrder': 1,
                        'openOrders': 1,
                        'order': 1,
                        'account': 5,
                        'balance': 5,
                        'leverageBracket': 1,
                        'positionMargin/history': 1,
                        'positionRisk': 5,
                        'positionSide/dual': 30,
                        'userTrades': 5,
                        'income': 30,
                        'commissionRate': 20,
                        'apiTradingStatus': 1,
                        'multiAssetsMargin': 30,
                        // broker endpoints
                        'apiReferral/ifNewUser': 1,
                        'apiReferral/customization': 1,
                        'apiReferral/userCustomization': 1,
                        'apiReferral/traderNum': 1,
                        'apiReferral/overview': 1,
                        'apiReferral/tradeVol': 1,
                        'apiReferral/rebateVol': 1,
                        'apiReferral/traderSummary': 1,
                        'adlQuantile': 5,
                        'pmAccountInfo': 5,
                        'orderAmendment': 1,
                        'order/asyn': 5,
                        'order/asyn/id': 5,
                        'trade/asyn': 5,
                        'trade/asyn/id': 5,
                    },
                    'post': {
                        'batchOrders': 5,
                        'positionSide/dual': 1,
                        'positionMargin': 1,
                        'marginType': 1,
                        'order': 4,
                        'leverage': 1,
                        'listenKey': 1,
                        'countdownCancelAll': 10,
                        'multiAssetsMargin': 1,
                        // broker endpoints
                        'apiReferral/customization': 1,
                        'apiReferral/userCustomization': 1,
                    },
                    'put': {
                        'listenKey': 1,
                        'order': 1,
                        'batchOrders': 5,
                    },
                    'delete': {
                        'batchOrders': 1,
                        'order': 1,
                        'allOpenOrders': 1,
                        'listenKey': 1,
                    },
                },
                'fapiPrivateV2': {
                    'get': {
                        'account': 1,
                        'balance': 1,
                        'positionRisk': 1,
                    },
                },
                'eapiPublic': {
                    'get': {
                        'ping': 1,
                        'time': 1,
                        'exchangeInfo': 1,
                        'index': 1,
                        'ticker': 5,
                        'mark': 5,
                        'depth': 1,
                        'klines': 1,
                        'trades': 5,
                        'historicalTrades': 20,
                        'exerciseHistory': 3,
                        'openInterest': 3,
                    },
                },
                'eapiPrivate': {
                    'get': {
                        'account': 3,
                        'position': 5,
                        'openOrders': { 'cost': 1, 'noSymbol': 40 },
                        'historyOrders': 3,
                        'userTrades': 5,
                        'exerciseRecord': 5,
                        'bill': 1,
                        'income/asyn': 5,
                        'income/asyn/id': 5,
                        'marginAccount': 3,
                        'mmp': 1,
                        'countdownCancelAll': 1,
                        'order': 1,
                    },
                    'post': {
                        'order': 1,
                        'batchOrders': 5,
                        'listenKey': 1,
                        'mmpSet': 1,
                        'mmpReset': 1,
                        'countdownCancelAll': 1,
                        'countdownCancelAllHeartBeat': 10,
                    },
                    'put': {
                        'listenKey': 1,
                    },
                    'delete': {
                        'order': 1,
                        'batchOrders': 1,
                        'allOpenOrders': 1,
                        'allOpenOrdersByUnderlying': 1,
                        'listenKey': 1,
                    },
                },
                'public': {
                    // IP (api) request rate limit of 6000 per minute
                    // 1 IP (api) => cost = 0.2 => (1000 / (50 * 0.2)) * 60 = 6000
                    'get': {
                        'ping': 0.2,
                        'time': 0.2,
                        'depth': { 'cost': 0.4, 'byLimit': [[100, 0.4], [500, 2], [1000, 4], [5000, 20]] },
                        'trades': 0.4,
                        'aggTrades': 0.4,
                        'historicalTrades': 2,
                        'klines': 0.4,
                        'uiKlines': 0.4,
                        'ticker/24hr': { 'cost': 0.4, 'noSymbol': 16 },
                        'ticker/price': { 'cost': 0.4, 'noSymbol': 0.8 },
                        'ticker/bookTicker': { 'cost': 0.4, 'noSymbol': 0.8 },
                        'exchangeInfo': 4,
                        'avgPrice': 0.4,
                    },
                    'put': {
                        'userDataStream': 0.4,
                    },
                    'post': {
                        'userDataStream': 0.4,
                    },
                    'delete': {
                        'userDataStream': 0.4,
                    },
                },
                'private': {
                    'get': {
                        'allOrderList': 4,
                        'openOrderList': 1.2,
                        'orderList': 0.8,
                        'order': 0.8,
                        'openOrders': { 'cost': 1.2, 'noSymbol': 16 },
                        'allOrders': 4,
                        'account': 4,
                        'myTrades': 4,
                        'rateLimit/order': 8,
                        'myPreventedMatches': 4,
                        'myAllocations': 4,
                    },
                    'post': {
                        'order/oco': 0.2,
                        'sor/order': 0.2,
                        'sor/order/test': 0.2,
                        'order': 0.2,
                        'order/cancelReplace': 0.2,
                        'order/test': 0.2,
                    },
                    'delete': {
                        'openOrders': 0.2,
                        'orderList': 0.2,
                        'order': 0.2,
                    },
                },
                'papi': {
                    'get': {
                        'um/order': 1,
                        'um/openOrder': 1,
                        'um/openOrders': 1,
                        'um/allOrders': 5,
                        'cm/order': 1,
                        'cm/openOrder': 1,
                        'cm/openOrders': 1,
                        'cm/allOrders': 20,
                        'um/conditional/openOrder': 1,
                        'um/conditional/openOrders': 40,
                        'um/conditional/orderHistory': 1,
                        'um/conditional/allOrders': 40,
                        'cm/conditional/openOrder': 1,
                        'cm/conditional/openOrders': 40,
                        'cm/conditional/orderHistory': 1,
                        'cm/conditional/allOrders': 40,
                        'margin/order': 5,
                        'margin/openOrders': 5,
                        'margin/allOrders': 100,
                        'margin/orderList': 5,
                        'margin/allOrderList': 100,
                        'margin/openOrderList': 5,
                        'margin/myTrades': 5,
                        'balance': 20,
                        'account': 20,
                        'margin/maxBorrowable': 5,
                        'margin/maxWithdraw': 5,
                        'um/positionRisk': 5,
                        'cm/positionRisk': 1,
                        'um/positionSide/dual': 30,
                        'cm/positionSide/dual': 30,
                        'um/userTrades': 5,
                        'cm/userTrades': 20,
                        'um/leverageBracket': 1,
                        'cm/leverageBracket': 1,
                        'margin/forceOrders': 1,
                        'um/forceOrders': 20,
                        'cm/forceOrders': 20,
                        'um/apiTradingStatus': 1,
                        'um/commissionRate': 20,
                        'cm/commissionRate': 20,
                        'margin/marginLoan': 10,
                        'margin/repayLoan': 10,
                        'margin/marginInterestHistory': 1,
                        'portfolio/interest-history': 50,
                        'um/income': 30,
                        'cm/income ': 30,
                        'um/account': 5,
                        'cm/account': 5,
                        'portfolio/repay-futures-switch': 3,
                        'um/adlQuantile': 5,
                        'cm/adlQuantile': 5,
                    },
                    'post': {
                        'um/order': 1,
                        'cm/order': 1,
                        'margin/order': 0.0133,
                        'marginLoan': 0.1333,
                        'repayLoan': 0.1333,
                        'margin/order/oco': 0.0400,
                        'um/leverage': 1,
                        'cm/leverage': 1,
                        'um/positionSide/dual': 1,
                        'cm/positionSide/dual': 1,
                        'auto-collection': 0.6667,
                        'bnb-transfer': 0.6667,
                        'portfolio/repay-futures-switch': 150,
                        'portfolio/repay-futures-negative-balance': 150,
                        'listenKey': 1,
                        'asset-collection': 3,
                    },
                    'put': {
                        'listenKey': 1, // 1
                    },
                    'delete': {
                        'um/order': 1,
                        'um/allOpenOrders': 1,
                        'cm/order': 1,
                        'cm/allOpenOrders': 1,
                        'margin/order': 1,
                        'margin/allOpenOrders': 5,
                        'margin/orderList': 2,
                        'listenKey': 1, // 1
                    },
                },
            },
            'fees': {
                'trading': {
                    'feeSide': 'get',
                    'tierBased': false,
                    'percentage': true,
                    'taker': this.parseNumber('0.001'),
                    'maker': this.parseNumber('0.001'),
                },
                'linear': {
                    'trading': {
                        'feeSide': 'quote',
                        'tierBased': true,
                        'percentage': true,
                        'taker': this.parseNumber('0.000400'),
                        'maker': this.parseNumber('0.000200'),
                        'tiers': {
                            'taker': [
                                [this.parseNumber('0'), this.parseNumber('0.000400')],
                                [this.parseNumber('250'), this.parseNumber('0.000400')],
                                [this.parseNumber('2500'), this.parseNumber('0.000350')],
                                [this.parseNumber('7500'), this.parseNumber('0.000320')],
                                [this.parseNumber('22500'), this.parseNumber('0.000300')],
                                [this.parseNumber('50000'), this.parseNumber('0.000270')],
                                [this.parseNumber('100000'), this.parseNumber('0.000250')],
                                [this.parseNumber('200000'), this.parseNumber('0.000220')],
                                [this.parseNumber('400000'), this.parseNumber('0.000200')],
                                [this.parseNumber('750000'), this.parseNumber('0.000170')],
                            ],
                            'maker': [
                                [this.parseNumber('0'), this.parseNumber('0.000200')],
                                [this.parseNumber('250'), this.parseNumber('0.000160')],
                                [this.parseNumber('2500'), this.parseNumber('0.000140')],
                                [this.parseNumber('7500'), this.parseNumber('0.000120')],
                                [this.parseNumber('22500'), this.parseNumber('0.000100')],
                                [this.parseNumber('50000'), this.parseNumber('0.000080')],
                                [this.parseNumber('100000'), this.parseNumber('0.000060')],
                                [this.parseNumber('200000'), this.parseNumber('0.000040')],
                                [this.parseNumber('400000'), this.parseNumber('0.000020')],
                                [this.parseNumber('750000'), this.parseNumber('0')],
                            ],
                        },
                    },
                },
                'inverse': {
                    'trading': {
                        'feeSide': 'base',
                        'tierBased': true,
                        'percentage': true,
                        'taker': this.parseNumber('0.000500'),
                        'maker': this.parseNumber('0.000100'),
                        'tiers': {
                            'taker': [
                                [this.parseNumber('0'), this.parseNumber('0.000500')],
                                [this.parseNumber('250'), this.parseNumber('0.000450')],
                                [this.parseNumber('2500'), this.parseNumber('0.000400')],
                                [this.parseNumber('7500'), this.parseNumber('0.000300')],
                                [this.parseNumber('22500'), this.parseNumber('0.000250')],
                                [this.parseNumber('50000'), this.parseNumber('0.000240')],
                                [this.parseNumber('100000'), this.parseNumber('0.000240')],
                                [this.parseNumber('200000'), this.parseNumber('0.000240')],
                                [this.parseNumber('400000'), this.parseNumber('0.000240')],
                                [this.parseNumber('750000'), this.parseNumber('0.000240')],
                            ],
                            'maker': [
                                [this.parseNumber('0'), this.parseNumber('0.000100')],
                                [this.parseNumber('250'), this.parseNumber('0.000080')],
                                [this.parseNumber('2500'), this.parseNumber('0.000050')],
                                [this.parseNumber('7500'), this.parseNumber('0.0000030')],
                                [this.parseNumber('22500'), this.parseNumber('0')],
                                [this.parseNumber('50000'), this.parseNumber('-0.000050')],
                                [this.parseNumber('100000'), this.parseNumber('-0.000060')],
                                [this.parseNumber('200000'), this.parseNumber('-0.000070')],
                                [this.parseNumber('400000'), this.parseNumber('-0.000080')],
                                [this.parseNumber('750000'), this.parseNumber('-0.000090')],
                            ],
                        },
                    },
                },
                'option': {},
            },
            'commonCurrencies': {
                'BCC': 'BCC',
                'YOYO': 'YOYOW',
            },
            'precisionMode': number.DECIMAL_PLACES,
            // exchange-specific options
            'options': {
                'sandboxMode': false,
                'fetchMarkets': [
                    'spot',
                    'linear',
                    'inverse', // allows CORS in browsers
                    // 'option', // does not allow CORS, enable outside of the browser only
                ],
                'fetchCurrencies': true,
                // 'fetchTradesMethod': 'publicGetAggTrades', // publicGetTrades, publicGetHistoricalTrades, eapiPublicGetTrades
                'defaultTimeInForce': 'GTC',
                'defaultType': 'spot',
                'defaultSubType': undefined,
                'hasAlreadyAuthenticatedSuccessfully': false,
                'warnOnFetchOpenOrdersWithoutSymbol': true,
                // not an error
                // https://github.com/ccxt/ccxt/issues/11268
                // https://github.com/ccxt/ccxt/pull/11624
                // POST https://fapi.binance.com/fapi/v1/marginType 400 Bad Request
                // binanceusdm
                'throwMarginModeAlreadySet': false,
                'fetchPositions': 'positionRisk',
                'recvWindow': 10 * 1000,
                'timeDifference': 0,
                'adjustForTimeDifference': false,
                'newOrderRespType': {
                    'market': 'FULL',
                    'limit': 'FULL', // we change it from 'ACK' by default to 'FULL' (returns immediately if limit is not hit)
                },
                'quoteOrderQty': true,
                'broker': {
                    'spot': 'x-R4BD3S82',
                    'margin': 'x-R4BD3S82',
                    'future': 'x-xcKtGhcu',
                    'delivery': 'x-xcKtGhcu',
                    'swap': 'x-xcKtGhcu',
                    'option': 'x-xcKtGhcu',
                },
                'accountsByType': {
                    'main': 'MAIN',
                    'spot': 'MAIN',
                    'funding': 'FUNDING',
                    'margin': 'MARGIN',
                    'cross': 'MARGIN',
                    'future': 'UMFUTURE',
                    'delivery': 'CMFUTURE',
                    'linear': 'UMFUTURE',
                    'inverse': 'CMFUTURE',
                    'option': 'OPTION',
                },
                'accountsById': {
                    'MAIN': 'spot',
                    'FUNDING': 'funding',
                    'MARGIN': 'margin',
                    'UMFUTURE': 'linear',
                    'CMFUTURE': 'inverse',
                    'OPTION': 'option',
                },
                'networks': {
                    'ERC20': 'ETH',
                    'TRC20': 'TRX',
                    'BEP2': 'BNB',
                    'BEP20': 'BSC',
                    'OMNI': 'OMNI',
                    'EOS': 'EOS',
                    'SPL': 'SOL',
                },
                // keeping this object for backward-compatibility
                'reverseNetworks': {
                    'tronscan.org': 'TRC20',
                    'etherscan.io': 'ERC20',
                    'bscscan.com': 'BSC',
                    'explorer.binance.org': 'BEP2',
                    'bithomp.com': 'XRP',
                    'bloks.io': 'EOS',
                    'stellar.expert': 'XLM',
                    'blockchair.com/bitcoin': 'BTC',
                    'blockchair.com/bitcoin-cash': 'BCH',
                    'blockchair.com/ecash': 'XEC',
                    'explorer.litecoin.net': 'LTC',
                    'explorer.avax.network': 'AVAX',
                    'solscan.io': 'SOL',
                    'polkadot.subscan.io': 'DOT',
                    'dashboard.internetcomputer.org': 'ICP',
                    'explorer.chiliz.com': 'CHZ',
                    'cardanoscan.io': 'ADA',
                    'mainnet.theoan.com': 'AION',
                    'algoexplorer.io': 'ALGO',
                    'explorer.ambrosus.com': 'AMB',
                    'viewblock.io/zilliqa': 'ZIL',
                    'viewblock.io/arweave': 'AR',
                    'explorer.ark.io': 'ARK',
                    'atomscan.com': 'ATOM',
                    'www.mintscan.io': 'CTK',
                    'explorer.bitcoindiamond.org': 'BCD',
                    'btgexplorer.com': 'BTG',
                    'bts.ai': 'BTS',
                    'explorer.celo.org': 'CELO',
                    'explorer.nervos.org': 'CKB',
                    'cerebro.cortexlabs.ai': 'CTXC',
                    'chainz.cryptoid.info': 'VIA',
                    'explorer.dcrdata.org': 'DCR',
                    'digiexplorer.info': 'DGB',
                    'dock.subscan.io': 'DOCK',
                    'dogechain.info': 'DOGE',
                    'explorer.elrond.com': 'EGLD',
                    'blockscout.com': 'ETC',
                    'explore-fetchhub.fetch.ai': 'FET',
                    'filfox.info': 'FIL',
                    'fio.bloks.io': 'FIO',
                    'explorer.firo.org': 'FIRO',
                    'neoscan.io': 'NEO',
                    'ftmscan.com': 'FTM',
                    'explorer.gochain.io': 'GO',
                    'block.gxb.io': 'GXS',
                    'hash-hash.info': 'HBAR',
                    'www.hiveblockexplorer.com': 'HIVE',
                    'explorer.helium.com': 'HNT',
                    'tracker.icon.foundation': 'ICX',
                    'www.iostabc.com': 'IOST',
                    'explorer.iota.org': 'IOTA',
                    'iotexscan.io': 'IOTX',
                    'irishub.iobscan.io': 'IRIS',
                    'kava.mintscan.io': 'KAVA',
                    'scope.klaytn.com': 'KLAY',
                    'kmdexplorer.io': 'KMD',
                    'kusama.subscan.io': 'KSM',
                    'explorer.lto.network': 'LTO',
                    'polygonscan.com': 'POLYGON',
                    'explorer.ont.io': 'ONT',
                    'minaexplorer.com': 'MINA',
                    'nanolooker.com': 'NANO',
                    'explorer.nebulas.io': 'NAS',
                    'explorer.nbs.plus': 'NBS',
                    'explorer.nebl.io': 'NEBL',
                    'nulscan.io': 'NULS',
                    'nxscan.com': 'NXS',
                    'explorer.harmony.one': 'ONE',
                    'explorer.poa.network': 'POA',
                    'qtum.info': 'QTUM',
                    'explorer.rsk.co': 'RSK',
                    'www.oasisscan.com': 'ROSE',
                    'ravencoin.network': 'RVN',
                    'sc.tokenview.com': 'SC',
                    'secretnodes.com': 'SCRT',
                    'explorer.skycoin.com': 'SKY',
                    'steemscan.com': 'STEEM',
                    'explorer.stacks.co': 'STX',
                    'www.thetascan.io': 'THETA',
                    'scan.tomochain.com': 'TOMO',
                    'explore.vechain.org': 'VET',
                    'explorer.vite.net': 'VITE',
                    'www.wanscan.org': 'WAN',
                    'wavesexplorer.com': 'WAVES',
                    'wax.eosx.io': 'WAXP',
                    'waltonchain.pro': 'WTC',
                    'chain.nem.ninja': 'XEM',
                    'verge-blockchain.info': 'XVG',
                    'explorer.yoyow.org': 'YOYOW',
                    'explorer.zcha.in': 'ZEC',
                    'explorer.zensystem.io': 'ZEN',
                },
                'networksById': {
                    'tronscan.org': 'TRC20',
                    'etherscan.io': 'ERC20',
                    'bscscan.com': 'BSC',
                    'explorer.binance.org': 'BEP2',
                    'bithomp.com': 'XRP',
                    'bloks.io': 'EOS',
                    'stellar.expert': 'XLM',
                    'blockchair.com/bitcoin': 'BTC',
                    'blockchair.com/bitcoin-cash': 'BCH',
                    'blockchair.com/ecash': 'XEC',
                    'explorer.litecoin.net': 'LTC',
                    'explorer.avax.network': 'AVAX',
                    'solscan.io': 'SOL',
                    'polkadot.subscan.io': 'DOT',
                    'dashboard.internetcomputer.org': 'ICP',
                    'explorer.chiliz.com': 'CHZ',
                    'cardanoscan.io': 'ADA',
                    'mainnet.theoan.com': 'AION',
                    'algoexplorer.io': 'ALGO',
                    'explorer.ambrosus.com': 'AMB',
                    'viewblock.io/zilliqa': 'ZIL',
                    'viewblock.io/arweave': 'AR',
                    'explorer.ark.io': 'ARK',
                    'atomscan.com': 'ATOM',
                    'www.mintscan.io': 'CTK',
                    'explorer.bitcoindiamond.org': 'BCD',
                    'btgexplorer.com': 'BTG',
                    'bts.ai': 'BTS',
                    'explorer.celo.org': 'CELO',
                    'explorer.nervos.org': 'CKB',
                    'cerebro.cortexlabs.ai': 'CTXC',
                    'chainz.cryptoid.info': 'VIA',
                    'explorer.dcrdata.org': 'DCR',
                    'digiexplorer.info': 'DGB',
                    'dock.subscan.io': 'DOCK',
                    'dogechain.info': 'DOGE',
                    'explorer.elrond.com': 'EGLD',
                    'blockscout.com': 'ETC',
                    'explore-fetchhub.fetch.ai': 'FET',
                    'filfox.info': 'FIL',
                    'fio.bloks.io': 'FIO',
                    'explorer.firo.org': 'FIRO',
                    'neoscan.io': 'NEO',
                    'ftmscan.com': 'FTM',
                    'explorer.gochain.io': 'GO',
                    'block.gxb.io': 'GXS',
                    'hash-hash.info': 'HBAR',
                    'www.hiveblockexplorer.com': 'HIVE',
                    'explorer.helium.com': 'HNT',
                    'tracker.icon.foundation': 'ICX',
                    'www.iostabc.com': 'IOST',
                    'explorer.iota.org': 'IOTA',
                    'iotexscan.io': 'IOTX',
                    'irishub.iobscan.io': 'IRIS',
                    'kava.mintscan.io': 'KAVA',
                    'scope.klaytn.com': 'KLAY',
                    'kmdexplorer.io': 'KMD',
                    'kusama.subscan.io': 'KSM',
                    'explorer.lto.network': 'LTO',
                    'polygonscan.com': 'POLYGON',
                    'explorer.ont.io': 'ONT',
                    'minaexplorer.com': 'MINA',
                    'nanolooker.com': 'NANO',
                    'explorer.nebulas.io': 'NAS',
                    'explorer.nbs.plus': 'NBS',
                    'explorer.nebl.io': 'NEBL',
                    'nulscan.io': 'NULS',
                    'nxscan.com': 'NXS',
                    'explorer.harmony.one': 'ONE',
                    'explorer.poa.network': 'POA',
                    'qtum.info': 'QTUM',
                    'explorer.rsk.co': 'RSK',
                    'www.oasisscan.com': 'ROSE',
                    'ravencoin.network': 'RVN',
                    'sc.tokenview.com': 'SC',
                    'secretnodes.com': 'SCRT',
                    'explorer.skycoin.com': 'SKY',
                    'steemscan.com': 'STEEM',
                    'explorer.stacks.co': 'STX',
                    'www.thetascan.io': 'THETA',
                    'scan.tomochain.com': 'TOMO',
                    'explore.vechain.org': 'VET',
                    'explorer.vite.net': 'VITE',
                    'www.wanscan.org': 'WAN',
                    'wavesexplorer.com': 'WAVES',
                    'wax.eosx.io': 'WAXP',
                    'waltonchain.pro': 'WTC',
                    'chain.nem.ninja': 'XEM',
                    'verge-blockchain.info': 'XVG',
                    'explorer.yoyow.org': 'YOYOW',
                    'explorer.zcha.in': 'ZEC',
                    'explorer.zensystem.io': 'ZEN',
                },
                'impliedNetworks': {
                    'ETH': { 'ERC20': 'ETH' },
                    'TRX': { 'TRC20': 'TRX' },
                },
                'legalMoney': {
                    'MXN': true,
                    'UGX': true,
                    'SEK': true,
                    'CHF': true,
                    'VND': true,
                    'AED': true,
                    'DKK': true,
                    'KZT': true,
                    'HUF': true,
                    'PEN': true,
                    'PHP': true,
                    'USD': true,
                    'TRY': true,
                    'EUR': true,
                    'NGN': true,
                    'PLN': true,
                    'BRL': true,
                    'ZAR': true,
                    'KES': true,
                    'ARS': true,
                    'RUB': true,
                    'AUD': true,
                    'NOK': true,
                    'CZK': true,
                    'GBP': true,
                    'UAH': true,
                    'GHS': true,
                    'HKD': true,
                    'CAD': true,
                    'INR': true,
                    'JPY': true,
                    'NZD': true,
                },
                'legalMoneyCurrenciesById': {
                    'BUSD': 'USD',
                },
            },
            // https://binance-docs.github.io/apidocs/spot/en/#error-codes-2
            'exceptions': {
                'exact': {
                    'System is under maintenance.': errors.OnMaintenance,
                    'System abnormality': errors.ExchangeError,
                    'You are not authorized to execute this request.': errors.PermissionDenied,
                    'API key does not exist': errors.AuthenticationError,
                    'Order would trigger immediately.': errors.OrderImmediatelyFillable,
                    'Stop price would trigger immediately.': errors.OrderImmediatelyFillable,
                    'Order would immediately match and take.': errors.OrderImmediatelyFillable,
                    'Account has insufficient balance for requested action.': errors.InsufficientFunds,
                    'Rest API trading is not enabled.': errors.ExchangeNotAvailable,
                    'This account may not place or cancel orders.': errors.ExchangeNotAvailable,
                    "You don't have permission.": errors.PermissionDenied,
                    'Market is closed.': errors.ExchangeNotAvailable,
                    'Too many requests. Please try again later.': errors.DDoSProtection,
                    'This action is disabled on this account.': errors.AccountSuspended,
                    'Limit orders require GTC for this phase.': errors.BadRequest,
                    'This order type is not possible in this trading phase.': errors.BadRequest,
                    'This type of sub-account exceeds the maximum number limit': errors.BadRequest,
                    'This symbol is restricted for this account.': errors.PermissionDenied,
                    'This symbol is not permitted for this account.': errors.PermissionDenied,
                    '-1000': errors.ExchangeNotAvailable,
                    '-1001': errors.ExchangeNotAvailable,
                    '-1002': errors.AuthenticationError,
                    '-1003': errors.RateLimitExceeded,
                    '-1004': errors.DDoSProtection,
                    '-1005': errors.PermissionDenied,
                    '-1006': errors.BadResponse,
                    '-1007': errors.RequestTimeout,
                    '-1010': errors.BadResponse,
                    '-1011': errors.PermissionDenied,
                    '-1013': errors.InvalidOrder,
                    '-1014': errors.InvalidOrder,
                    '-1015': errors.RateLimitExceeded,
                    '-1016': errors.ExchangeNotAvailable,
                    '-1020': errors.BadRequest,
                    '-1021': errors.InvalidNonce,
                    '-1022': errors.AuthenticationError,
                    '-1023': errors.BadRequest,
                    '-1099': errors.AuthenticationError,
                    '-1100': errors.BadRequest,
                    '-1101': errors.BadRequest,
                    '-1102': errors.BadRequest,
                    '-1103': errors.BadRequest,
                    '-1104': errors.BadRequest,
                    '-1105': errors.BadRequest,
                    '-1106': errors.BadRequest,
                    '-1108': errors.BadRequest,
                    '-1109': errors.AuthenticationError,
                    '-1110': errors.BadRequest,
                    '-1111': errors.BadRequest,
                    '-1112': errors.InvalidOrder,
                    '-1113': errors.BadRequest,
                    '-1114': errors.BadRequest,
                    '-1115': errors.BadRequest,
                    '-1116': errors.BadRequest,
                    '-1117': errors.BadRequest,
                    '-1118': errors.BadRequest,
                    '-1119': errors.BadRequest,
                    '-1120': errors.BadRequest,
                    '-1121': errors.BadSymbol,
                    '-1125': errors.AuthenticationError,
                    '-1127': errors.BadRequest,
                    '-1128': errors.BadRequest,
                    '-1130': errors.BadRequest,
                    '-1131': errors.BadRequest,
                    '-1135': errors.BadRequest,
                    '-1136': errors.BadRequest,
                    '-2008': errors.AuthenticationError,
                    '-2010': errors.ExchangeError,
                    '-2011': errors.OrderNotFound,
                    '-2013': errors.OrderNotFound,
                    '-2014': errors.AuthenticationError,
                    '-2015': errors.AuthenticationError,
                    '-2016': errors.BadRequest,
                    '-2018': errors.InsufficientFunds,
                    '-2019': errors.InsufficientFunds,
                    '-2020': errors.OrderNotFillable,
                    '-2021': errors.OrderImmediatelyFillable,
                    '-2022': errors.InvalidOrder,
                    '-2023': errors.InsufficientFunds,
                    '-2024': errors.InsufficientFunds,
                    '-2025': errors.InvalidOrder,
                    '-2026': errors.InvalidOrder,
                    '-2027': errors.InvalidOrder,
                    '-2028': errors.InsufficientFunds,
                    '-3000': errors.ExchangeError,
                    '-3001': errors.AuthenticationError,
                    '-3002': errors.BadSymbol,
                    '-3003': errors.BadRequest,
                    '-3004': errors.ExchangeError,
                    '-3005': errors.InsufficientFunds,
                    '-3006': errors.InsufficientFunds,
                    '-3007': errors.ExchangeError,
                    '-3008': errors.InsufficientFunds,
                    '-3009': errors.BadRequest,
                    '-3010': errors.BadRequest,
                    '-3011': errors.BadRequest,
                    '-3012': errors.InsufficientFunds,
                    '-3013': errors.BadRequest,
                    '-3014': errors.AccountSuspended,
                    '-3015': errors.BadRequest,
                    '-3016': errors.BadRequest,
                    '-3017': errors.ExchangeError,
                    '-3018': errors.AccountSuspended,
                    '-3019': errors.AccountSuspended,
                    '-3020': errors.InsufficientFunds,
                    '-3021': errors.BadRequest,
                    '-3022': errors.AccountSuspended,
                    '-3023': errors.BadRequest,
                    '-3024': errors.ExchangeError,
                    '-3025': errors.BadRequest,
                    '-3026': errors.BadRequest,
                    '-3027': errors.BadSymbol,
                    '-3028': errors.BadSymbol,
                    '-3029': errors.ExchangeError,
                    '-3036': errors.AccountSuspended,
                    '-3037': errors.ExchangeError,
                    '-3038': errors.BadRequest,
                    '-3041': errors.InsufficientFunds,
                    '-3042': errors.BadRequest,
                    '-3043': errors.BadRequest,
                    '-3044': errors.DDoSProtection,
                    '-3045': errors.ExchangeError,
                    '-3999': errors.ExchangeError,
                    '-4001': errors.BadRequest,
                    '-4002': errors.BadRequest,
                    '-4003': errors.BadRequest,
                    '-4004': errors.AuthenticationError,
                    '-4005': errors.RateLimitExceeded,
                    '-4006': errors.BadRequest,
                    '-4007': errors.BadRequest,
                    '-4008': errors.BadRequest,
                    '-4010': errors.BadRequest,
                    '-4011': errors.BadRequest,
                    '-4012': errors.BadRequest,
                    '-4013': errors.AuthenticationError,
                    '-4014': errors.PermissionDenied,
                    '-4015': errors.ExchangeError,
                    '-4016': errors.PermissionDenied,
                    '-4017': errors.PermissionDenied,
                    '-4018': errors.BadSymbol,
                    '-4019': errors.BadSymbol,
                    '-4021': errors.BadRequest,
                    '-4022': errors.BadRequest,
                    '-4023': errors.ExchangeError,
                    '-4024': errors.InsufficientFunds,
                    '-4025': errors.InsufficientFunds,
                    '-4026': errors.InsufficientFunds,
                    '-4027': errors.ExchangeError,
                    '-4028': errors.BadRequest,
                    '-4029': errors.BadRequest,
                    '-4030': errors.ExchangeError,
                    '-4031': errors.ExchangeError,
                    '-4032': errors.ExchangeError,
                    '-4033': errors.BadRequest,
                    '-4034': errors.ExchangeError,
                    '-4035': errors.PermissionDenied,
                    '-4036': errors.BadRequest,
                    '-4037': errors.ExchangeError,
                    '-4038': errors.ExchangeError,
                    '-4039': errors.BadRequest,
                    '-4040': errors.BadRequest,
                    '-4041': errors.ExchangeError,
                    '-4042': errors.ExchangeError,
                    '-4043': errors.BadRequest,
                    '-4044': errors.BadRequest,
                    '-4045': errors.ExchangeError,
                    '-4046': errors.AuthenticationError,
                    '-4047': errors.BadRequest,
                    '-4054': errors.BadRequest,
                    '-5001': errors.BadRequest,
                    '-5002': errors.InsufficientFunds,
                    '-5003': errors.InsufficientFunds,
                    '-5004': errors.BadRequest,
                    '-5005': errors.InsufficientFunds,
                    '-5006': errors.BadRequest,
                    '-5007': errors.BadRequest,
                    '-5008': errors.InsufficientFunds,
                    '-5009': errors.BadRequest,
                    '-5010': errors.ExchangeError,
                    '-5011': errors.BadRequest,
                    '-5012': errors.ExchangeError,
                    '-5013': errors.InsufficientFunds,
                    '-5021': errors.BadRequest,
                    '-6001': errors.BadRequest,
                    '-6003': errors.BadRequest,
                    '-6004': errors.ExchangeError,
                    '-6005': errors.InvalidOrder,
                    '-6006': errors.BadRequest,
                    '-6007': errors.BadRequest,
                    '-6008': errors.BadRequest,
                    '-6009': errors.RateLimitExceeded,
                    '-6011': errors.BadRequest,
                    '-6012': errors.InsufficientFunds,
                    '-6013': errors.ExchangeError,
                    '-6014': errors.BadRequest,
                    '-6015': errors.BadRequest,
                    '-6016': errors.BadRequest,
                    '-6017': errors.BadRequest,
                    '-6018': errors.BadRequest,
                    '-6019': errors.AuthenticationError,
                    '-6020': errors.BadRequest,
                    '-7001': errors.BadRequest,
                    '-7002': errors.BadRequest,
                    '-9000': errors.InsufficientFunds,
                    '-10017': errors.BadRequest,
                    '-11008': errors.InsufficientFunds,
                    '-12014': errors.RateLimitExceeded,
                    '-13000': errors.BadRequest,
                    '-13001': errors.BadRequest,
                    '-13002': errors.BadRequest,
                    '-13003': errors.BadRequest,
                    '-13004': errors.BadRequest,
                    '-13005': errors.BadRequest,
                    '-13006': errors.InvalidOrder,
                    '-13007': errors.AuthenticationError,
                    '-21001': errors.BadRequest,
                    '-21002': errors.BadRequest,
                    '-21003': errors.BadRequest,
                    '100001003': errors.AuthenticationError,
                    '200003903': errors.AuthenticationError, // {"code":200003903,"msg":"Your identity verification has been rejected. Please complete identity verification again."}
                },
                'broad': {
                    'has no operation privilege': errors.PermissionDenied,
                    'MAX_POSITION': errors.InvalidOrder, // {"code":-2010,"msg":"Filter failure: MAX_POSITION"}
                },
            },
        });
    }
    isInverse(type, subType = undefined) {
        if (subType === undefined) {
            return type === 'delivery';
        }
        else {
            return subType === 'inverse';
        }
    }
    isLinear(type, subType = undefined) {
        if (subType === undefined) {
            return (type === 'future') || (type === 'swap');
        }
        else {
            return subType === 'linear';
        }
    }
    setSandboxMode(enable) {
        super.setSandboxMode(enable);
        this.options['sandboxMode'] = enable;
    }
    convertExpireDate(date) {
        // parse YYMMDD to timestamp
        const year = date.slice(0, 2);
        const month = date.slice(2, 4);
        const day = date.slice(4, 6);
        const reconstructedDate = '20' + year + '-' + month + '-' + day + 'T00:00:00Z';
        return reconstructedDate;
    }
    createExpiredOptionMarket(symbol) {
        // support expired option contracts
        const settle = 'USDT';
        const optionParts = symbol.split('-');
        const symbolBase = symbol.split('/');
        let base = undefined;
        if (symbol.indexOf('/') > -1) {
            base = this.safeString(symbolBase, 0);
        }
        else {
            base = this.safeString(optionParts, 0);
        }
        const expiry = this.safeString(optionParts, 1);
        const strike = this.safeInteger(optionParts, 2);
        const strikeAsString = this.safeString(optionParts, 2);
        const optionType = this.safeString(optionParts, 3);
        const datetime = this.convertExpireDate(expiry);
        const timestamp = this.parse8601(datetime);
        return {
            'id': base + '-' + expiry + '-' + strikeAsString + '-' + optionType,
            'symbol': base + '/' + settle + ':' + settle + '-' + expiry + '-' + strikeAsString + '-' + optionType,
            'base': base,
            'quote': settle,
            'baseId': base,
            'quoteId': settle,
            'active': undefined,
            'type': 'option',
            'linear': undefined,
            'inverse': undefined,
            'spot': false,
            'swap': false,
            'future': false,
            'option': true,
            'margin': false,
            'contract': true,
            'contractSize': undefined,
            'expiry': timestamp,
            'expiryDatetime': datetime,
            'optionType': (optionType === 'C') ? 'call' : 'put',
            'strike': strike,
            'settle': settle,
            'settleId': settle,
            'precision': {
                'amount': undefined,
                'price': undefined,
            },
            'limits': {
                'amount': {
                    'min': undefined,
                    'max': undefined,
                },
                'price': {
                    'min': undefined,
                    'max': undefined,
                },
                'cost': {
                    'min': undefined,
                    'max': undefined,
                },
            },
            'info': undefined,
        };
    }
    market(symbol) {
        if (this.markets === undefined) {
            throw new errors.ExchangeError(this.id + ' markets not loaded');
        }
        // defaultType has legacy support on binance
        let defaultType = this.safeString(this.options, 'defaultType');
        const defaultSubType = this.safeString(this.options, 'defaultSubType');
        const isLegacyLinear = defaultType === 'future';
        const isLegacyInverse = defaultType === 'delivery';
        const isLegacy = isLegacyLinear || isLegacyInverse;
        if (typeof symbol === 'string') {
            if (symbol in this.markets) {
                const market = this.markets[symbol];
                // begin diff
                if (isLegacy && market['spot']) {
                    const settle = isLegacyLinear ? market['quote'] : market['base'];
                    const futuresSymbol = symbol + ':' + settle;
                    if (futuresSymbol in this.markets) {
                        return this.markets[futuresSymbol];
                    }
                }
                else {
                    return market;
                }
                // end diff
            }
            else if (symbol in this.markets_by_id) {
                const markets = this.markets_by_id[symbol];
                // begin diff
                if (isLegacyLinear) {
                    defaultType = 'linear';
                }
                else if (isLegacyInverse) {
                    defaultType = 'inverse';
                }
                else if (defaultType === undefined) {
                    defaultType = defaultSubType;
                }
                // end diff
                for (let i = 0; i < markets.length; i++) {
                    const market = markets[i];
                    if (market[defaultType]) {
                        return market;
                    }
                }
                return markets[0];
            }
            else if ((symbol.indexOf('/') > -1) && (symbol.indexOf(':') < 0)) {
                // support legacy symbols
                const [base, quote] = symbol.split('/');
                const settle = (quote === 'USD') ? base : quote;
                const futuresSymbol = symbol + ':' + settle;
                if (futuresSymbol in this.markets) {
                    return this.markets[futuresSymbol];
                }
            }
            else if ((symbol.indexOf('-C') > -1) || (symbol.indexOf('-P') > -1)) { // both exchange-id and unified symbols are supported this way regardless of the defaultType
                return this.createExpiredOptionMarket(symbol);
            }
        }
        throw new errors.BadSymbol(this.id + ' does not have market symbol ' + symbol);
    }
    safeMarket(marketId = undefined, market = undefined, delimiter = undefined, marketType = undefined) {
        const isOption = (marketId !== undefined) && ((marketId.indexOf('-C') > -1) || (marketId.indexOf('-P') > -1));
        if (isOption && !(marketId in this.markets_by_id)) {
            // handle expired option contracts
            return this.createExpiredOptionMarket(marketId);
        }
        return super.safeMarket(marketId, market, delimiter, marketType);
    }
    costToPrecision(symbol, cost) {
        return this.decimalToPrecision(cost, number.TRUNCATE, this.markets[symbol]['precision']['quote'], this.precisionMode, this.paddingMode);
    }
    currencyToPrecision(code, fee, networkCode = undefined) {
        // info is available in currencies only if the user has configured his api keys
        if (this.safeValue(this.currencies[code], 'precision') !== undefined) {
            return this.decimalToPrecision(fee, number.TRUNCATE, this.currencies[code]['precision'], this.precisionMode, this.paddingMode);
        }
        else {
            return this.numberToString(fee);
        }
    }
    nonce() {
        return this.milliseconds() - this.options['timeDifference'];
    }
    async fetchTime(params = {}) {
        /**
         * @method
         * @name binance#fetchTime
         * @description fetches the current integer timestamp in milliseconds from the exchange server
         * @see https://binance-docs.github.io/apidocs/spot/en/#check-server-time       // spot
         * @see https://binance-docs.github.io/apidocs/futures/en/#check-server-time    // swap
         * @see https://binance-docs.github.io/apidocs/delivery/en/#check-server-time   // future
         * @param {object} [params] extra parameters specific to the binance api endpoint
         * @returns {int} the current integer timestamp in milliseconds from the exchange server
         */
        const defaultType = this.safeString2(this.options, 'fetchTime', 'defaultType', 'spot');
        const type = this.safeString(params, 'type', defaultType);
        const query = this.omit(params, 'type');
        let subType = undefined;
        [subType, params] = this.handleSubTypeAndParams('fetchTime', undefined, params);
        let method = 'publicGetTime';
        if (this.isLinear(type, subType)) {
            method = 'fapiPublicGetTime';
        }
        else if (this.isInverse(type, subType)) {
            method = 'dapiPublicGetTime';
        }
        const response = await this[method](query);
        return this.safeInteger(response, 'serverTime');
    }
    async fetchCurrencies(params = {}) {
        /**
         * @method
         * @name binance#fetchCurrencies
         * @description fetches all available currencies on an exchange
         * @see https://binance-docs.github.io/apidocs/spot/en/#all-coins-39-information-user_data
         * @param {object} [params] extra parameters specific to the binance api endpoint
         * @returns {object} an associative dictionary of currencies
         */
        const fetchCurrenciesEnabled = this.safeValue(this.options, 'fetchCurrencies');
        if (!fetchCurrenciesEnabled) {
            return undefined;
        }
        // this endpoint requires authentication
        // while fetchCurrencies is a public API method by design
        // therefore we check the keys here
        // and fallback to generating the currencies from the markets
        if (!this.checkRequiredCredentials(false)) {
            return undefined;
        }
        // sandbox/testnet does not support sapi endpoints
        const apiBackup = this.safeValue(this.urls, 'apiBackup');
        if (apiBackup !== undefined) {
            return undefined;
        }
        const response = await this.sapiGetCapitalConfigGetall(params);
        const result = {};
        for (let i = 0; i < response.length; i++) {
            //
            //    {
            //        "coin": "LINK",
            //        "depositAllEnable": true,
            //        "withdrawAllEnable": true,
            //        "name": "ChainLink",
            //        "free": "0",
            //        "locked": "0",
            //        "freeze": "0",
            //        "withdrawing": "0",
            //        "ipoing": "0",
            //        "ipoable": "0",
            //        "storage": "0",
            //        "isLegalMoney": false,
            //        "trading": true,
            //        "networkList": [
            //            {
            //                "network": "BSC",
            //                "coin": "LINK",
            //                "withdrawIntegerMultiple": "0.00000001",
            //                "isDefault": false,
            //                "depositEnable": true,
            //                "withdrawEnable": true,
            //                "depositDesc": "",
            //                "withdrawDesc": "",
            //                "specialTips": "",
            //                "specialWithdrawTips": "The network you have selected is BSC. Please ensure that the withdrawal address supports the Binance Smart Chain network. You will lose your assets if the chosen platform does not support retrievals.",
            //                "name": "BNB Smart Chain (BEP20)",
            //                "resetAddressStatus": false,
            //                "addressRegex": "^(0x)[0-9A-Fa-f]{40}$",
            //                "addressRule": "",
            //                "memoRegex": "",
            //                "withdrawFee": "0.012",
            //                "withdrawMin": "0.024",
            //                "withdrawMax": "9999999999.99999999",
            //                "minConfirm": "15",
            //                "unLockConfirm": "0",
            //                "sameAddress": false,
            //                "estimatedArrivalTime": "5",
            //                "busy": false,
            //                "country": "AE,BINANCE_BAHRAIN_BSC"
            //            },
            //            {
            //                "network": "BNB",
            //                "coin": "LINK",
            //                "withdrawIntegerMultiple": "0.00000001",
            //                "isDefault": false,
            //                "depositEnable": true,
            //                "withdrawEnable": true,
            //                "depositDesc": "",
            //                "withdrawDesc": "",
            //                "specialTips": "Both a MEMO and an Address are required to successfully deposit your LINK BEP2 tokens to Binance.",
            //                "specialWithdrawTips": "",
            //                "name": "BNB Beacon Chain (BEP2)",
            //                "resetAddressStatus": false,
            //                "addressRegex": "^(bnb1)[0-9a-z]{38}$",
            //                "addressRule": "",
            //                "memoRegex": "^[0-9A-Za-z\\-_]{1,120}$",
            //                "withdrawFee": "0.002",
            //                "withdrawMin": "0.01",
            //                "withdrawMax": "10000000000",
            //                "minConfirm": "1",
            //                "unLockConfirm": "0",
            //                "sameAddress": true,
            //                "estimatedArrivalTime": "5",
            //                "busy": false,
            //                "country": "AE,BINANCE_BAHRAIN_BSC"
            //            },
            //            {
            //                "network": "ETH",
            //                "coin": "LINK",
            //                "withdrawIntegerMultiple": "0.00000001",
            //                "isDefault": true,
            //                "depositEnable": true,
            //                "withdrawEnable": true,
            //                "depositDesc": "",
            //                "withdrawDesc": "",
            //                "name": "Ethereum (ERC20)",
            //                "resetAddressStatus": false,
            //                "addressRegex": "^(0x)[0-9A-Fa-f]{40}$",
            //                "addressRule": "",
            //                "memoRegex": "",
            //                "withdrawFee": "0.55",
            //                "withdrawMin": "1.1",
            //                "withdrawMax": "10000000000",
            //                "minConfirm": "12",
            //                "unLockConfirm": "0",
            //                "sameAddress": false,
            //                "estimatedArrivalTime": "5",
            //                "busy": false,
            //                "country": "AE,BINANCE_BAHRAIN_BSC"
            //            }
            //        ]
            //    }
            //
            const entry = response[i];
            const id = this.safeString(entry, 'coin');
            const name = this.safeString(entry, 'name');
            const code = this.safeCurrencyCode(id);
            let minPrecision = undefined;
            let isWithdrawEnabled = true;
            let isDepositEnabled = true;
            const networkList = this.safeValue(entry, 'networkList', []);
            const fees = {};
            let fee = undefined;
            for (let j = 0; j < networkList.length; j++) {
                const networkItem = networkList[j];
                const network = this.safeString(networkItem, 'network');
                // const name = this.safeString (networkItem, 'name');
                const withdrawFee = this.safeNumber(networkItem, 'withdrawFee');
                const depositEnable = this.safeValue(networkItem, 'depositEnable');
                const withdrawEnable = this.safeValue(networkItem, 'withdrawEnable');
                isDepositEnabled = isDepositEnabled || depositEnable;
                isWithdrawEnabled = isWithdrawEnabled || withdrawEnable;
                fees[network] = withdrawFee;
                const isDefault = this.safeValue(networkItem, 'isDefault');
                if (isDefault || (fee === undefined)) {
                    fee = withdrawFee;
                }
                const precisionTick = this.safeString(networkItem, 'withdrawIntegerMultiple');
                // avoid zero values, which are mostly from fiat or leveraged tokens : https://github.com/ccxt/ccxt/pull/14902#issuecomment-1271636731
                // so, when there is zero instead of i.e. 0.001, then we skip those cases, because we don't know the precision - it might be because of network is suspended or other reasons
                if (!Precise["default"].stringEq(precisionTick, '0')) {
                    minPrecision = (minPrecision === undefined) ? precisionTick : Precise["default"].stringMin(minPrecision, precisionTick);
                }
            }
            const trading = this.safeValue(entry, 'trading');
            const active = (isWithdrawEnabled && isDepositEnabled && trading);
            let maxDecimalPlaces = undefined;
            if (minPrecision !== undefined) {
                maxDecimalPlaces = parseInt(this.numberToString(this.precisionFromString(minPrecision)));
            }
            result[code] = {
                'id': id,
                'name': name,
                'code': code,
                'precision': maxDecimalPlaces,
                'info': entry,
                'active': active,
                'deposit': isDepositEnabled,
                'withdraw': isWithdrawEnabled,
                'networks': networkList,
                'fee': fee,
                'fees': fees,
                'limits': this.limits,
            };
        }
        return result;
    }
    async fetchMarkets(params = {}) {
        /**
         * @method
         * @name binance#fetchMarkets
         * @description retrieves data on all markets for binance
         * @see https://binance-docs.github.io/apidocs/spot/en/#exchange-information         // spot
         * @see https://binance-docs.github.io/apidocs/futures/en/#exchange-information      // swap
         * @see https://binance-docs.github.io/apidocs/delivery/en/#exchange-information     // future
         * @see https://binance-docs.github.io/apidocs/voptions/en/#exchange-information     // option
         * @param {object} [params] extra parameters specific to the exchange api endpoint
         * @returns {object[]} an array of objects representing market data
         */
        const promisesRaw = [];
        const rawFetchMarkets = this.safeValue(this.options, 'fetchMarkets', ['spot', 'linear', 'inverse']);
        const sandboxMode = this.safeValue(this.options, 'sandboxMode', false);
        const fetchMarkets = [];
        for (let i = 0; i < rawFetchMarkets.length; i++) {
            const type = rawFetchMarkets[i];
            if (type === 'option' && sandboxMode) {
                continue;
            }
            fetchMarkets.push(type);
        }
        for (let i = 0; i < fetchMarkets.length; i++) {
            const marketType = fetchMarkets[i];
            if (marketType === 'spot') {
                promisesRaw.push(this.publicGetExchangeInfo(params));
            }
            else if (marketType === 'linear') {
                promisesRaw.push(this.fapiPublicGetExchangeInfo(params));
            }
            else if (marketType === 'inverse') {
                promisesRaw.push(this.dapiPublicGetExchangeInfo(params));
            }
            else if (marketType === 'option') {
                promisesRaw.push(this.eapiPublicGetExchangeInfo(params));
            }
            else {
                throw new errors.ExchangeError(this.id + ' fetchMarkets() this.options fetchMarkets "' + marketType + '" is not a supported market type');
            }
        }
        const promises = await Promise.all(promisesRaw);
        const spotMarkets = this.safeValue(this.safeValue(promises, 0), 'symbols', []);
        const futureMarkets = this.safeValue(this.safeValue(promises, 1), 'symbols', []);
        const deliveryMarkets = this.safeValue(this.safeValue(promises, 2), 'symbols', []);
        const optionMarkets = this.safeValue(this.safeValue(promises, 3), 'optionSymbols', []);
        let markets = spotMarkets;
        markets = this.arrayConcat(markets, futureMarkets);
        markets = this.arrayConcat(markets, deliveryMarkets);
        markets = this.arrayConcat(markets, optionMarkets);
        //
        // spot / margin
        //
        //     {
        //         "timezone":"UTC",
        //         "serverTime":1575416692969,
        //         "rateLimits":[
        //             {"rateLimitType":"REQUEST_WEIGHT","interval":"MINUTE","intervalNum":1,"limit":1200},
        //             {"rateLimitType":"ORDERS","interval":"SECOND","intervalNum":10,"limit":100},
        //             {"rateLimitType":"ORDERS","interval":"DAY","intervalNum":1,"limit":200000}
        //         ],
        //         "exchangeFilters":[],
        //         "symbols":[
        //             {
        //                 "symbol":"ETHBTC",
        //                 "status":"TRADING",
        //                 "baseAsset":"ETH",
        //                 "baseAssetPrecision":8,
        //                 "quoteAsset":"BTC",
        //                 "quotePrecision":8,
        //                 "baseCommissionPrecision":8,
        //                 "quoteCommissionPrecision":8,
        //                 "orderTypes":["LIMIT","LIMIT_MAKER","MARKET","STOP_LOSS_LIMIT","TAKE_PROFIT_LIMIT"],
        //                 "icebergAllowed":true,
        //                 "ocoAllowed":true,
        //                 "quoteOrderQtyMarketAllowed":true,
        //                 "allowTrailingStop":false,
        //                 "isSpotTradingAllowed":true,
        //                 "isMarginTradingAllowed":true,
        //                 "filters":[
        //                     {"filterType":"PRICE_FILTER","minPrice":"0.00000100","maxPrice":"100000.00000000","tickSize":"0.00000100"},
        //                     {"filterType":"PERCENT_PRICE","multiplierUp":"5","multiplierDown":"0.2","avgPriceMins":5},
        //                     {"filterType":"LOT_SIZE","minQty":"0.00100000","maxQty":"100000.00000000","stepSize":"0.00100000"},
        //                     {"filterType":"MIN_NOTIONAL","minNotional":"0.00010000","applyToMarket":true,"avgPriceMins":5},
        //                     {"filterType":"ICEBERG_PARTS","limit":10},
        //                     {"filterType":"MARKET_LOT_SIZE","minQty":"0.00000000","maxQty":"63100.00000000","stepSize":"0.00000000"},
        //                     {"filterType":"MAX_NUM_ORDERS","maxNumOrders":200},
        //                     {"filterType":"MAX_NUM_ALGO_ORDERS","maxNumAlgoOrders":5}
        //                 ],
        //                 "permissions":["SPOT","MARGIN"]}
        //             },
        //         ],
        //     }
        //
        // futures/usdt-margined (fapi)
        //
        //     {
        //         "timezone":"UTC",
        //         "serverTime":1575417244353,
        //         "rateLimits":[
        //             {"rateLimitType":"REQUEST_WEIGHT","interval":"MINUTE","intervalNum":1,"limit":1200},
        //             {"rateLimitType":"ORDERS","interval":"MINUTE","intervalNum":1,"limit":1200}
        //         ],
        //         "exchangeFilters":[],
        //         "symbols":[
        //             {
        //                 "symbol":"BTCUSDT",
        //                 "status":"TRADING",
        //                 "maintMarginPercent":"2.5000",
        //                 "requiredMarginPercent":"5.0000",
        //                 "baseAsset":"BTC",
        //                 "quoteAsset":"USDT",
        //                 "pricePrecision":2,
        //                 "quantityPrecision":3,
        //                 "baseAssetPrecision":8,
        //                 "quotePrecision":8,
        //                 "filters":[
        //                     {"minPrice":"0.01","maxPrice":"100000","filterType":"PRICE_FILTER","tickSize":"0.01"},
        //                     {"stepSize":"0.001","filterType":"LOT_SIZE","maxQty":"1000","minQty":"0.001"},
        //                     {"stepSize":"0.001","filterType":"MARKET_LOT_SIZE","maxQty":"1000","minQty":"0.001"},
        //                     {"limit":200,"filterType":"MAX_NUM_ORDERS"},
        //                     {"multiplierDown":"0.8500","multiplierUp":"1.1500","multiplierDecimal":"4","filterType":"PERCENT_PRICE"}
        //                 ],
        //                 "orderTypes":["LIMIT","MARKET","STOP"],
        //                 "timeInForce":["GTC","IOC","FOK","GTX"]
        //             }
        //         ]
        //     }
        //
        // delivery/coin-margined (dapi)
        //
        //     {
        //         "timezone": "UTC",
        //         "serverTime": 1597667052958,
        //         "rateLimits": [
        //             {"rateLimitType":"REQUEST_WEIGHT","interval":"MINUTE","intervalNum":1,"limit":6000},
        //             {"rateLimitType":"ORDERS","interval":"MINUTE","intervalNum":1,"limit":6000}
        //         ],
        //         "exchangeFilters": [],
        //         "symbols": [
        //             {
        //                 "symbol": "BTCUSD_200925",
        //                 "pair": "BTCUSD",
        //                 "contractType": "CURRENT_QUARTER",
        //                 "deliveryDate": 1601020800000,
        //                 "onboardDate": 1590739200000,
        //                 "contractStatus": "TRADING",
        //                 "contractSize": 100,
        //                 "marginAsset": "BTC",
        //                 "maintMarginPercent": "2.5000",
        //                 "requiredMarginPercent": "5.0000",
        //                 "baseAsset": "BTC",
        //                 "quoteAsset": "USD",
        //                 "pricePrecision": 1,
        //                 "quantityPrecision": 0,
        //                 "baseAssetPrecision": 8,
        //                 "quotePrecision": 8,
        //                 "equalQtyPrecision": 4,
        //                 "filters": [
        //                     {"minPrice":"0.1","maxPrice":"100000","filterType":"PRICE_FILTER","tickSize":"0.1"},
        //                     {"stepSize":"1","filterType":"LOT_SIZE","maxQty":"100000","minQty":"1"},
        //                     {"stepSize":"0","filterType":"MARKET_LOT_SIZE","maxQty":"100000","minQty":"1"},
        //                     {"limit":200,"filterType":"MAX_NUM_ORDERS"},
        //                     {"multiplierDown":"0.9500","multiplierUp":"1.0500","multiplierDecimal":"4","filterType":"PERCENT_PRICE"}
        //                 ],
        //                 "orderTypes": ["LIMIT","MARKET","STOP","STOP_MARKET","TAKE_PROFIT","TAKE_PROFIT_MARKET","TRAILING_STOP_MARKET"],
        //                 "timeInForce": ["GTC","IOC","FOK","GTX"]
        //             },
        //             {
        //                 "symbol": "BTCUSD_PERP",
        //                 "pair": "BTCUSD",
        //                 "contractType": "PERPETUAL",
        //                 "deliveryDate": 4133404800000,
        //                 "onboardDate": 1596006000000,
        //                 "contractStatus": "TRADING",
        //                 "contractSize": 100,
        //                 "marginAsset": "BTC",
        //                 "maintMarginPercent": "2.5000",
        //                 "requiredMarginPercent": "5.0000",
        //                 "baseAsset": "BTC",
        //                 "quoteAsset": "USD",
        //                 "pricePrecision": 1,
        //                 "quantityPrecision": 0,
        //                 "baseAssetPrecision": 8,
        //                 "quotePrecision": 8,
        //                 "equalQtyPrecision": 4,
        //                 "filters": [
        //                     {"minPrice":"0.1","maxPrice":"100000","filterType":"PRICE_FILTER","tickSize":"0.1"},
        //                     {"stepSize":"1","filterType":"LOT_SIZE","maxQty":"100000","minQty":"1"},
        //                     {"stepSize":"1","filterType":"MARKET_LOT_SIZE","maxQty":"100000","minQty":"1"},
        //                     {"limit":200,"filterType":"MAX_NUM_ORDERS"},
        //                     {"multiplierDown":"0.8500","multiplierUp":"1.1500","multiplierDecimal":"4","filterType":"PERCENT_PRICE"}
        //                 ],
        //                 "orderTypes": ["LIMIT","MARKET","STOP","STOP_MARKET","TAKE_PROFIT","TAKE_PROFIT_MARKET","TRAILING_STOP_MARKET"],
        //                 "timeInForce": ["GTC","IOC","FOK","GTX"]
        //             }
        //         ]
        //     }
        //
        // options (eapi)
        //
        //     {
        //         "timezone": "UTC",
        //         "serverTime": 1675912490405,
        //         "optionContracts": [
        //             {
        //                 "id": 1,
        //                 "baseAsset": "SOL",
        //                 "quoteAsset": "USDT",
        //                 "underlying": "SOLUSDT",
        //                 "settleAsset": "USDT"
        //             },
        //             ...
        //         ],
        //         "optionAssets": [
        //             {"id":1,"name":"USDT"}
        //         ],
        //         "optionSymbols": [
        //             {
        //                 "contractId": 3,
        //                 "expiryDate": 1677225600000,
        //                 "filters": [
        //                     {"filterType":"PRICE_FILTER","minPrice":"724.6","maxPrice":"919.2","tickSize":"0.1"},
        //                     {"filterType":"LOT_SIZE","minQty":"0.01","maxQty":"1000","stepSize":"0.01"}
        //                 ],
        //                 "id": 2474,
        //                 "symbol": "ETH-230224-800-C",
        //                 "side": "CALL",
        //                 "strikePrice": "800.00000000",
        //                 "underlying": "ETHUSDT",
        //                 "unit": 1,
        //                 "makerFeeRate": "0.00020000",
        //                 "takerFeeRate": "0.00020000",
        //                 "minQty": "0.01",
        //                 "maxQty": "1000",
        //                 "initialMargin": "0.15000000",
        //                 "maintenanceMargin": "0.07500000",
        //                 "minInitialMargin": "0.10000000",
        //                 "minMaintenanceMargin": "0.05000000",
        //                 "priceScale": 1,
        //                 "quantityScale": 2,
        //                 "quoteAsset": "USDT"
        //             },
        //             ...
        //         ],
        //         "rateLimits": [
        //             {"rateLimitType":"REQUEST_WEIGHT","interval":"MINUTE","intervalNum":1,"limit":400},
        //             {"rateLimitType":"ORDERS","interval":"MINUTE","intervalNum":1,"limit":100},
        //             {"rateLimitType":"ORDERS","interval":"SECOND","intervalNum":10,"limit":30}
        //         ]
        //     }
        //
        if (this.options['adjustForTimeDifference']) {
            await this.loadTimeDifference();
        }
        const result = [];
        for (let i = 0; i < markets.length; i++) {
            result.push(this.parseMarket(markets[i]));
        }
        return result;
    }
    parseMarket(market) {
        let swap = false;
        let future = false;
        let option = false;
        const underlying = this.safeString(market, 'underlying');
        const id = this.safeString(market, 'symbol');
        const optionParts = id.split('-');
        const optionBase = this.safeString(optionParts, 0);
        const lowercaseId = this.safeStringLower(market, 'symbol');
        const baseId = this.safeString(market, 'baseAsset', optionBase);
        const quoteId = this.safeString(market, 'quoteAsset');
        const base = this.safeCurrencyCode(baseId);
        const quote = this.safeCurrencyCode(quoteId);
        const contractType = this.safeString(market, 'contractType');
        let contract = ('contractType' in market);
        let expiry = this.safeInteger2(market, 'deliveryDate', 'expiryDate');
        let settleId = this.safeString(market, 'marginAsset');
        if ((contractType === 'PERPETUAL') || (expiry === 4133404800000)) { // some swap markets do not have contract type, eg: BTCST
            expiry = undefined;
            swap = true;
        }
        else if (underlying !== undefined) {
            contract = true;
            option = true;
            settleId = (settleId === undefined) ? 'USDT' : settleId;
        }
        else if (expiry !== undefined) {
            future = true;
        }
        const settle = this.safeCurrencyCode(settleId);
        const spot = !contract;
        const filters = this.safeValue(market, 'filters', []);
        const filtersByType = this.indexBy(filters, 'filterType');
        const status = this.safeString2(market, 'status', 'contractStatus');
        let contractSize = undefined;
        let fees = this.fees;
        let linear = undefined;
        let inverse = undefined;
        const strike = this.safeInteger(market, 'strikePrice');
        let symbol = base + '/' + quote;
        if (contract) {
            if (swap) {
                symbol = symbol + ':' + settle;
            }
            else if (future) {
                symbol = symbol + ':' + settle + '-' + this.yymmdd(expiry);
            }
            else if (option) {
                symbol = symbol + ':' + settle + '-' + this.yymmdd(expiry) + '-' + this.numberToString(strike) + '-' + this.safeString(optionParts, 3);
            }
            contractSize = this.safeNumber2(market, 'contractSize', 'unit', this.parseNumber('1'));
            linear = settle === quote;
            inverse = settle === base;
            const feesType = linear ? 'linear' : 'inverse';
            fees = this.safeValue(this.fees, feesType, {});
        }
        let active = (status === 'TRADING');
        if (spot) {
            const permissions = this.safeValue(market, 'permissions', []);
            for (let j = 0; j < permissions.length; j++) {
                if (permissions[j] === 'TRD_GRP_003') {
                    active = false;
                    break;
                }
            }
        }
        const isMarginTradingAllowed = this.safeValue(market, 'isMarginTradingAllowed', false);
        let unifiedType = undefined;
        if (spot) {
            unifiedType = 'spot';
        }
        else if (swap) {
            unifiedType = 'swap';
        }
        else if (future) {
            unifiedType = 'future';
        }
        else if (option) {
            unifiedType = 'option';
            active = undefined;
        }
        const entry = {
            'id': id,
            'lowercaseId': lowercaseId,
            'symbol': symbol,
            'base': base,
            'quote': quote,
            'settle': settle,
            'baseId': baseId,
            'quoteId': quoteId,
            'settleId': settleId,
            'type': unifiedType,
            'spot': spot,
            'margin': spot && isMarginTradingAllowed,
            'swap': swap,
            'future': future,
            'option': option,
            'active': active,
            'contract': contract,
            'linear': linear,
            'inverse': inverse,
            'taker': fees['trading']['taker'],
            'maker': fees['trading']['maker'],
            'contractSize': contractSize,
            'expiry': expiry,
            'expiryDatetime': this.iso8601(expiry),
            'strike': strike,
            'optionType': this.safeStringLower(market, 'side'),
            'precision': {
                'amount': this.safeInteger2(market, 'quantityPrecision', 'quantityScale'),
                'price': this.safeInteger2(market, 'pricePrecision', 'priceScale'),
                'base': this.safeInteger(market, 'baseAssetPrecision'),
                'quote': this.safeInteger(market, 'quotePrecision'),
            },
            'limits': {
                'leverage': {
                    'min': undefined,
                    'max': undefined,
                },
                'amount': {
                    'min': this.safeNumber(market, 'minQty'),
                    'max': this.safeNumber(market, 'maxQty'),
                },
                'price': {
                    'min': undefined,
                    'max': undefined,
                },
                'cost': {
                    'min': undefined,
                    'max': undefined,
                },
            },
            'info': market,
        };
        if ('PRICE_FILTER' in filtersByType) {
            const filter = this.safeValue(filtersByType, 'PRICE_FILTER', {});
            // PRICE_FILTER reports zero values for maxPrice
            // since they updated filter types in November 2018
            // https://github.com/ccxt/ccxt/issues/4286
            // therefore limits['price']['max'] doesn't have any meaningful value except undefined
            entry['limits']['price'] = {
                'min': this.safeNumber(filter, 'minPrice'),
                'max': this.safeNumber(filter, 'maxPrice'),
            };
            entry['precision']['price'] = this.precisionFromString(filter['tickSize']);
        }
        if ('LOT_SIZE' in filtersByType) {
            const filter = this.safeValue(filtersByType, 'LOT_SIZE', {});
            const stepSize = this.safeString(filter, 'stepSize');
            entry['precision']['amount'] = this.precisionFromString(stepSize);
            entry['limits']['amount'] = {
                'min': this.safeNumber(filter, 'minQty'),
                'max': this.safeNumber(filter, 'maxQty'),
            };
        }
        if ('MARKET_LOT_SIZE' in filtersByType) {
            const filter = this.safeValue(filtersByType, 'MARKET_LOT_SIZE', {});
            entry['limits']['market'] = {
                'min': this.safeNumber(filter, 'minQty'),
                'max': this.safeNumber(filter, 'maxQty'),
            };
        }
        if (('MIN_NOTIONAL' in filtersByType) || ('NOTIONAL' in filtersByType)) { // notional added in 12/04/23 to spot testnet
            const filter = this.safeValue2(filtersByType, 'MIN_NOTIONAL', 'NOTIONAL', {});
            entry['limits']['cost']['min'] = this.safeNumber2(filter, 'minNotional', 'notional');
            entry['limits']['cost']['max'] = this.safeNumber(filter, 'maxNotional');
        }
        return entry;
    }
    parseBalanceHelper(entry) {
        const account = this.account();
        account['used'] = this.safeString(entry, 'locked');
        account['free'] = this.safeString(entry, 'free');
        const interest = this.safeString(entry, 'interest');
        const debt = this.safeString(entry, 'borrowed');
        account['debt'] = Precise["default"].stringAdd(debt, interest);
        return account;
    }
    parseBalance(response, type = undefined, marginMode = undefined) {
        const result = {
            'info': response,
        };
        let timestamp = undefined;
        const isolated = marginMode === 'isolated';
        const cross = (type === 'margin') || (marginMode === 'cross');
        if (!isolated && ((type === 'spot') || cross)) {
            timestamp = this.safeInteger(response, 'updateTime');
            const balances = this.safeValue2(response, 'balances', 'userAssets', []);
            for (let i = 0; i < balances.length; i++) {
                const balance = balances[i];
                const currencyId = this.safeString(balance, 'asset');
                const code = this.safeCurrencyCode(currencyId);
                const account = this.account();
                account['free'] = this.safeString(balance, 'free');
                account['used'] = this.safeString(balance, 'locked');
                if (cross) {
                    const debt = this.safeString(balance, 'borrowed');
                    const interest = this.safeString(balance, 'interest');
                    account['debt'] = Precise["default"].stringAdd(debt, interest);
                }
                result[code] = account;
            }
        }
        else if (isolated) {
            const assets = this.safeValue(response, 'assets');
            for (let i = 0; i < assets.length; i++) {
                const asset = assets[i];
                const marketId = this.safeValue(asset, 'symbol');
                const symbol = this.safeSymbol(marketId, undefined, undefined, 'spot');
                const base = this.safeValue(asset, 'baseAsset', {});
                const quote = this.safeValue(asset, 'quoteAsset', {});
                const baseCode = this.safeCurrencyCode(this.safeString(base, 'asset'));
                const quoteCode = this.safeCurrencyCode(this.safeString(quote, 'asset'));
                const subResult = {};
                subResult[baseCode] = this.parseBalanceHelper(base);
                subResult[quoteCode] = this.parseBalanceHelper(quote);
                result[symbol] = this.safeBalance(subResult);
            }
        }
        else if (type === 'savings') {
            const positionAmountVos = this.safeValue(response, 'positionAmountVos', []);
            for (let i = 0; i < positionAmountVos.length; i++) {
                const entry = positionAmountVos[i];
                const currencyId = this.safeString(entry, 'asset');
                const code = this.safeCurrencyCode(currencyId);
                const account = this.account();
                const usedAndTotal = this.safeString(entry, 'amount');
                account['total'] = usedAndTotal;
                account['used'] = usedAndTotal;
                result[code] = account;
            }
        }
        else if (type === 'funding') {
            for (let i = 0; i < response.length; i++) {
                const entry = response[i];
                const account = this.account();
                const currencyId = this.safeString(entry, 'asset');
                const code = this.safeCurrencyCode(currencyId);
                account['free'] = this.safeString(entry, 'free');
                const frozen = this.safeString(entry, 'freeze');
                const withdrawing = this.safeString(entry, 'withdrawing');
                const locked = this.safeString(entry, 'locked');
                account['used'] = Precise["default"].stringAdd(frozen, Precise["default"].stringAdd(locked, withdrawing));
                result[code] = account;
            }
        }
        else {
            let balances = response;
            if (!Array.isArray(response)) {
                balances = this.safeValue(response, 'assets', []);
            }
            for (let i = 0; i < balances.length; i++) {
                const balance = balances[i];
                const currencyId = this.safeString(balance, 'asset');
                const code = this.safeCurrencyCode(currencyId);
                const account = this.account();
                account['free'] = this.safeString(balance, 'availableBalance');
                account['used'] = this.safeString(balance, 'initialMargin');
                account['total'] = this.safeString2(balance, 'marginBalance', 'balance');
                result[code] = account;
            }
        }
        result['timestamp'] = timestamp;
        result['datetime'] = this.iso8601(timestamp);
        return isolated ? result : this.safeBalance(result);
    }
    async fetchBalance(params = {}) {
        /**
         * @method
         * @name binance#fetchBalance
         * @description query for balance and get the amount of funds available for trading or funds locked in orders
         * @see https://binance-docs.github.io/apidocs/spot/en/#account-information-user_data                  // spot
         * @see https://binance-docs.github.io/apidocs/spot/en/#query-cross-margin-account-details-user_data   // cross margin
         * @see https://binance-docs.github.io/apidocs/spot/en/#query-isolated-margin-account-info-user_data   // isolated margin
         * @see https://binance-docs.github.io/apidocs/spot/en/#lending-account-user_data                      // lending
         * @see https://binance-docs.github.io/apidocs/spot/en/#funding-wallet-user_data                       // funding
         * @see https://binance-docs.github.io/apidocs/futures/en/#account-information-v2-user_data            // swap
         * @see https://binance-docs.github.io/apidocs/delivery/en/#account-information-user_data              // future
         * @see https://binance-docs.github.io/apidocs/voptions/en/#option-account-information-trade           // option
         * @param {object} [params] extra parameters specific to the binance api endpoint
         * @param {string} [params.type] 'future', 'delivery', 'savings', 'funding', or 'spot'
         * @param {string} [params.marginMode] 'cross' or 'isolated', for margin trading, uses this.options.defaultMarginMode if not passed, defaults to undefined/None/null
         * @param {string[]|undefined} [params.symbols] unified market symbols, only used in isolated margin mode
         * @returns {object} a [balance structure]{@link https://github.com/ccxt/ccxt/wiki/Manual#balance-structure}
         */
        await this.loadMarkets();
        const defaultType = this.safeString2(this.options, 'fetchBalance', 'defaultType', 'spot');
        let type = this.safeString(params, 'type', defaultType);
        let subType = undefined;
        [subType, params] = this.handleSubTypeAndParams('fetchBalance', undefined, params);
        const [marginMode, query] = this.handleMarginModeAndParams('fetchBalance', params);
        let method = 'privateGetAccount';
        const request = {};
        if (this.isLinear(type, subType)) {
            const options = this.safeValue(this.options, type, {});
            const fetchBalanceOptions = this.safeValue(options, 'fetchBalance', {});
            method = this.safeString(fetchBalanceOptions, 'method', 'fapiPrivateV2GetAccount');
            type = 'linear';
        }
        else if (this.isInverse(type, subType)) {
            const options = this.safeValue(this.options, type, {});
            const fetchBalanceOptions = this.safeValue(options, 'fetchBalance', {});
            method = this.safeString(fetchBalanceOptions, 'method', 'dapiPrivateGetAccount');
            type = 'inverse';
        }
        else if (marginMode === 'isolated') {
            method = 'sapiGetMarginIsolatedAccount';
            const paramSymbols = this.safeValue(params, 'symbols');
            if (paramSymbols !== undefined) {
                let symbols = '';
                if (Array.isArray(paramSymbols)) {
                    symbols = this.marketId(paramSymbols[0]);
                    for (let i = 1; i < paramSymbols.length; i++) {
                        const symbol = paramSymbols[i];
                        const id = this.marketId(symbol);
                        symbols += ',' + id;
                    }
                }
                else {
                    symbols = paramSymbols;
                }
                request['symbols'] = symbols;
            }
        }
        else if ((type === 'margin') || (marginMode === 'cross')) {
            method = 'sapiGetMarginAccount';
        }
        else if (type === 'savings') {
            method = 'sapiGetLendingUnionAccount';
        }
        else if (type === 'funding') {
            method = 'sapiPostAssetGetFundingAsset';
        }
        const requestParams = this.omit(query, ['type', 'symbols']);
        const response = await this[method](this.extend(request, requestParams));
        //
        // spot
        //
        //     {
        //         makerCommission: 10,
        //         takerCommission: 10,
        //         buyerCommission: 0,
        //         sellerCommission: 0,
        //         canTrade: true,
        //         canWithdraw: true,
        //         canDeposit: true,
        //         updateTime: 1575357359602,
        //         accountType: "MARGIN",
        //         balances: [
        //             { asset: "BTC", free: "0.00219821", locked: "0.00000000"  },
        //         ]
        //     }
        //
        // margin (cross)
        //
        //     {
        //         "borrowEnabled":true,
        //         "marginLevel":"999.00000000",
        //         "totalAssetOfBtc":"0.00000000",
        //         "totalLiabilityOfBtc":"0.00000000",
        //         "totalNetAssetOfBtc":"0.00000000",
        //         "tradeEnabled":true,
        //         "transferEnabled":true,
        //         "userAssets":[
        //             {"asset":"MATIC","borrowed":"0.00000000","free":"0.00000000","interest":"0.00000000","locked":"0.00000000","netAsset":"0.00000000"},
        //             {"asset":"VET","borrowed":"0.00000000","free":"0.00000000","interest":"0.00000000","locked":"0.00000000","netAsset":"0.00000000"},
        //             {"asset":"USDT","borrowed":"0.00000000","free":"0.00000000","interest":"0.00000000","locked":"0.00000000","netAsset":"0.00000000"}
        //         ],
        //     }
        //
        // margin (isolated)
        //
        //    {
        //        info: {
        //            assets: [
        //                {
        //                    baseAsset: {
        //                        asset: '1INCH',
        //                        borrowEnabled: true,
        //                        borrowed: '0',
        //                        free: '0',
        //                        interest: '0',
        //                        locked: '0',
        //                        netAsset: '0',
        //                        netAssetOfBtc: '0',
        //                        repayEnabled: true,
        //                        totalAsset: '0'
        //                    },
        //                    quoteAsset: {
        //                        asset: 'USDT',
        //                        borrowEnabled: true,
        //                        borrowed: '0',
        //                        free: '11',
        //                        interest: '0',
        //                        locked: '0',
        //                        netAsset: '11',
        //                        netAssetOfBtc: '0.00054615',
        //                        repayEnabled: true,
        //                        totalAsset: '11'
        //                    },
        //                    symbol: '1INCHUSDT',
        //                    isolatedCreated: true,
        //                    marginLevel: '999',
        //                    marginLevelStatus: 'EXCESSIVE',
        //                    marginRatio: '5',
        //                    indexPrice: '0.59184331',
        //                    liquidatePrice: '0',
        //                    liquidateRate: '0',
        //                    tradeEnabled: true,
        //                    enabled: true
        //                },
        //            ]
        //        }
        //    }
        //
        // futures (fapi)
        //
        //     fapiPrivateV2GetAccount
        //
        //     {
        //         "feeTier":0,
        //         "canTrade":true,
        //         "canDeposit":true,
        //         "canWithdraw":true,
        //         "updateTime":0,
        //         "totalInitialMargin":"0.00000000",
        //         "totalMaintMargin":"0.00000000",
        //         "totalWalletBalance":"0.00000000",
        //         "totalUnrealizedProfit":"0.00000000",
        //         "totalMarginBalance":"0.00000000",
        //         "totalPositionInitialMargin":"0.00000000",
        //         "totalOpenOrderInitialMargin":"0.00000000",
        //         "totalCrossWalletBalance":"0.00000000",
        //         "totalCrossUnPnl":"0.00000000",
        //         "availableBalance":"0.00000000",
        //         "maxWithdrawAmount":"0.00000000",
        //         "assets":[
        //             {
        //                 "asset":"BNB",
        //                 "walletBalance":"0.01000000",
        //                 "unrealizedProfit":"0.00000000",
        //                 "marginBalance":"0.01000000",
        //                 "maintMargin":"0.00000000",
        //                 "initialMargin":"0.00000000",
        //                 "positionInitialMargin":"0.00000000",
        //                 "openOrderInitialMargin":"0.00000000",
        //                 "maxWithdrawAmount":"0.01000000",
        //                 "crossWalletBalance":"0.01000000",
        //                 "crossUnPnl":"0.00000000",
        //                 "availableBalance":"0.01000000"
        //             }
        //         ],
        //         "positions":[
        //             {
        //                 "symbol":"BTCUSDT",
        //                 "initialMargin":"0",
        //                 "maintMargin":"0",
        //                 "unrealizedProfit":"0.00000000",
        //                 "positionInitialMargin":"0",
        //                 "openOrderInitialMargin":"0",
        //                 "leverage":"20",
        //                 "isolated":false,
        //                 "entryPrice":"0.00000",
        //                 "maxNotional":"5000000",
        //                 "positionSide":"BOTH"
        //             },
        //         ]
        //     }
        //
        //     fapiPrivateV2GetBalance
        //
        //     [
        //         {
        //             "accountAlias":"FzFzXquXXqoC",
        //             "asset":"BNB",
        //             "balance":"0.01000000",
        //             "crossWalletBalance":"0.01000000",
        //             "crossUnPnl":"0.00000000",
        //             "availableBalance":"0.01000000",
        //             "maxWithdrawAmount":"0.01000000"
        //         }
        //     ]
        //
        // savings
        //
        //     {
        //       "totalAmountInBTC": "0.3172",
        //       "totalAmountInUSDT": "10000",
        //       "totalFixedAmountInBTC": "0.3172",
        //       "totalFixedAmountInUSDT": "10000",
        //       "totalFlexibleInBTC": "0",
        //       "totalFlexibleInUSDT": "0",
        //       "positionAmountVos": [
        //         {
        //           "asset": "USDT",
        //           "amount": "10000",
        //           "amountInBTC": "0.3172",
        //           "amountInUSDT": "10000"
        //         },
        //         {
        //           "asset": "BUSD",
        //           "amount": "0",
        //           "amountInBTC": "0",
        //           "amountInUSDT": "0"
        //         }
        //       ]
        //     }
        //
        // binance pay
        //
        //     [
        //       {
        //         "asset": "BUSD",
        //         "free": "1129.83",
        //         "locked": "0",
        //         "freeze": "0",
        //         "withdrawing": "0"
        //       }
        //     ]
        //
        return this.parseBalance(response, type, marginMode);
    }
    async fetchOrderBook(symbol, limit = undefined, params = {}) {
        /**
         * @method
         * @name binance#fetchOrderBook
         * @description fetches information on open orders with bid (buy) and ask (sell) prices, volumes and other data
         * @see https://binance-docs.github.io/apidocs/spot/en/#order-book      // spot
         * @see https://binance-docs.github.io/apidocs/futures/en/#order-book   // swap
         * @see https://binance-docs.github.io/apidocs/delivery/en/#order-book  // future
         * @see https://binance-docs.github.io/apidocs/voptions/en/#order-book  // option
         * @param {string} symbol unified symbol of the market to fetch the order book for
         * @param {int} [limit] the maximum amount of order book entries to return
         * @param {object} [params] extra parameters specific to the binance api endpoint
         * @returns {object} A dictionary of [order book structures]{@link https://github.com/ccxt/ccxt/wiki/Manual#order-book-structure} indexed by market symbols
         */
        await this.loadMarkets();
        const market = this.market(symbol);
        const request = {
            'symbol': market['id'],
        };
        if (limit !== undefined) {
            request['limit'] = limit; // default 100, max 5000, see https://github.com/binance/binance-spot-api-docs/blob/master/rest-api.md#order-book
        }
        let method = 'publicGetDepth';
        if (market['option']) {
            method = 'eapiPublicGetDepth';
        }
        else if (market['linear']) {
            method = 'fapiPublicGetDepth';
        }
        else if (market['inverse']) {
            method = 'dapiPublicGetDepth';
        }
        const response = await this[method](this.extend(request, params));
        //
        // future
        //
        //     {
        //         "lastUpdateId":333598053905,
        //         "E":1618631511986,
        //         "T":1618631511964,
        //         "bids":[
        //             ["2493.56","20.189"],
        //             ["2493.54","1.000"],
        //             ["2493.51","0.005"]
        //         ],
        //         "asks":[
        //             ["2493.57","0.877"],
        //             ["2493.62","0.063"],
        //             ["2493.71","12.054"],
        //         ]
        //     }
        //
        // options (eapi)
        //
        //     {
        //         "bids": [
        //             ["108.7","16.08"],
        //             ["106","21.29"],
        //             ["82.4","0.02"]
        //         ],
        //         "asks": [
        //             ["111.4","19.52"],
        //             ["119.9","17.6"],
        //             ["141.2","31"]
        //         ],
        //         "T": 1676771382078,
        //         "u": 1015939
        //     }
        //
        const timestamp = this.safeInteger(response, 'T');
        const orderbook = this.parseOrderBook(response, symbol, timestamp);
        orderbook['nonce'] = this.safeInteger2(response, 'lastUpdateId', 'u');
        return orderbook;
    }
    parseTicker(ticker, market = undefined) {
        //
        //     {
        //         symbol: 'ETHBTC',
        //         priceChange: '0.00068700',
        //         priceChangePercent: '2.075',
        //         weightedAvgPrice: '0.03342681',
        //         prevClosePrice: '0.03310300',
        //         lastPrice: '0.03378900',
        //         lastQty: '0.07700000',
        //         bidPrice: '0.03378900',
        //         bidQty: '7.16800000',
        //         askPrice: '0.03379000',
        //         askQty: '24.00000000',
        //         openPrice: '0.03310200',
        //         highPrice: '0.03388900',
        //         lowPrice: '0.03306900',
        //         volume: '205478.41000000',
        //         quoteVolume: '6868.48826294',
        //         openTime: 1601469986932,
        //         closeTime: 1601556386932,
        //         firstId: 196098772,
        //         lastId: 196186315,
        //         count: 87544
        //     }
        //
        // coinm
        //
        //     {
        //         baseVolume: '214549.95171161',
        //         closeTime: '1621965286847',
        //         count: '1283779',
        //         firstId: '152560106',
        //         highPrice: '39938.3',
        //         lastId: '153843955',
        //         lastPrice: '37993.4',
        //         lastQty: '1',
        //         lowPrice: '36457.2',
        //         openPrice: '37783.4',
        //         openTime: '1621878840000',
        //         pair: 'BTCUSD',
        //         priceChange: '210.0',
        //         priceChangePercent: '0.556',
        //         symbol: 'BTCUSD_PERP',
        //         volume: '81990451',
        //         weightedAvgPrice: '38215.08713747'
        //     }
        //
        // eapi: fetchTicker, fetchTickers
        //
        //     {
        //         "symbol": "ETH-230510-1825-C",
        //         "priceChange": "-5.1",
        //         "priceChangePercent": "-0.1854",
        //         "lastPrice": "22.4",
        //         "lastQty": "0",
        //         "open": "27.5",
        //         "high": "34.1",
        //         "low": "22.4",
        //         "volume": "6.83",
        //         "amount": "201.44",
        //         "bidPrice": "21.9",
        //         "askPrice": "22.4",
        //         "openTime": 1683614771898,
        //         "closeTime": 1683695017784,
        //         "firstTradeId": 12,
        //         "tradeCount": 22,
        //         "strikePrice": "1825",
        //         "exercisePrice": "1845.95341176"
        //     }
        //
        // spot bidsAsks
        //
        //     {
        //         "symbol":"ETHBTC",
        //         "bidPrice":"0.07466800",
        //         "bidQty":"5.31990000",
        //         "askPrice":"0.07466900",
        //         "askQty":"10.93540000"
        //     }
        //
        // usdm bidsAsks
        //
        //     {
        //         "symbol":"BTCUSDT",
        //         "bidPrice":"21321.90",
        //         "bidQty":"33.592",
        //         "askPrice":"21322.00",
        //         "askQty":"1.427",
        //         "time":"1673899207538"
        //     }
        //
        // coinm bidsAsks
        //
        //     {
        //         "symbol":"BTCUSD_PERP",
        //         "pair":"BTCUSD",
        //         "bidPrice":"21301.2",
        //         "bidQty":"188",
        //         "askPrice":"21301.3",
        //         "askQty":"10302",
        //         "time":"1673899278514"
        //     }
        //
        const timestamp = this.safeInteger(ticker, 'closeTime');
        let marketType = undefined;
        if (('time' in ticker)) {
            marketType = 'contract';
        }
        if (marketType === undefined) {
            marketType = ('bidQty' in ticker) ? 'spot' : 'contract';
        }
        const marketId = this.safeString(ticker, 'symbol');
        const symbol = this.safeSymbol(marketId, market, undefined, marketType);
        const last = this.safeString(ticker, 'lastPrice');
        const isCoinm = ('baseVolume' in ticker);
        let baseVolume = undefined;
        let quoteVolume = undefined;
        if (isCoinm) {
            baseVolume = this.safeString(ticker, 'baseVolume');
            quoteVolume = this.safeString(ticker, 'volume');
        }
        else {
            baseVolume = this.safeString(ticker, 'volume');
            quoteVolume = this.safeString2(ticker, 'quoteVolume', 'amount');
        }
        return this.safeTicker({
            'symbol': symbol,
            'timestamp': timestamp,
            'datetime': this.iso8601(timestamp),
            'high': this.safeString2(ticker, 'highPrice', 'high'),
            'low': this.safeString2(ticker, 'lowPrice', 'low'),
            'bid': this.safeString(ticker, 'bidPrice'),
            'bidVolume': this.safeString(ticker, 'bidQty'),
            'ask': this.safeString(ticker, 'askPrice'),
            'askVolume': this.safeString(ticker, 'askQty'),
            'vwap': this.safeString(ticker, 'weightedAvgPrice'),
            'open': this.safeString2(ticker, 'openPrice', 'open'),
            'close': last,
            'last': last,
            'previousClose': this.safeString(ticker, 'prevClosePrice'),
            'change': this.safeString(ticker, 'priceChange'),
            'percentage': this.safeString(ticker, 'priceChangePercent'),
            'average': undefined,
            'baseVolume': baseVolume,
            'quoteVolume': quoteVolume,
            'info': ticker,
        }, market);
    }
    async fetchStatus(params = {}) {
        /**
         * @method
         * @name binance#fetchStatus
         * @description the latest known information on the availability of the exchange API
         * @see https://binance-docs.github.io/apidocs/spot/en/#system-status-system
         * @param {object} [params] extra parameters specific to the binance api endpoint
         * @returns {object} a [status structure]{@link https://github.com/ccxt/ccxt/wiki/Manual#exchange-status-structure}
         */
        const response = await this.sapiGetSystemStatus(params);
        //
        //     {
        //         "status": 0,              // 0: normal，1：system maintenance
        //         "msg": "normal"           // "normal", "system_maintenance"
        //     }
        //
        const statusRaw = this.safeString(response, 'status');
        return {
            'status': this.safeString({ '0': 'ok', '1': 'maintenance' }, statusRaw, statusRaw),
            'updated': undefined,
            'eta': undefined,
            'url': undefined,
            'info': response,
        };
    }
    async fetchTicker(symbol, params = {}) {
        /**
         * @method
         * @name binance#fetchTicker
         * @description fetches a price ticker, a statistical calculation with the information calculated over the past 24 hours for a specific market
         * @see https://binance-docs.github.io/apidocs/spot/en/#24hr-ticker-price-change-statistics         // spot
         * @see https://binance-docs.github.io/apidocs/futures/en/#24hr-ticker-price-change-statistics      // swap
         * @see https://binance-docs.github.io/apidocs/delivery/en/#24hr-ticker-price-change-statistics     // future
         * @see https://binance-docs.github.io/apidocs/voptions/en/#24hr-ticker-price-change-statistics     // option
         * @param {string} symbol unified symbol of the market to fetch the ticker for
         * @param {object} [params] extra parameters specific to the binance api endpoint
         * @returns {object} a [ticker structure]{@link https://github.com/ccxt/ccxt/wiki/Manual#ticker-structure}
         */
        await this.loadMarkets();
        const market = this.market(symbol);
        const request = {
            'symbol': market['id'],
        };
        let method = 'publicGetTicker24hr';
        if (market['option']) {
            method = 'eapiPublicGetTicker';
        }
        else if (market['linear']) {
            method = 'fapiPublicGetTicker24hr';
        }
        else if (market['inverse']) {
            method = 'dapiPublicGetTicker24hr';
        }
        const response = await this[method](this.extend(request, params));
        if (Array.isArray(response)) {
            const firstTicker = this.safeValue(response, 0, {});
            return this.parseTicker(firstTicker, market);
        }
        return this.parseTicker(response, market);
    }
    async fetchBidsAsks(symbols = undefined, params = {}) {
        /**
         * @method
         * @name binance#fetchBidsAsks
         * @description fetches the bid and ask price and volume for multiple markets
         * @see https://binance-docs.github.io/apidocs/spot/en/#symbol-order-book-ticker        // spot
         * @see https://binance-docs.github.io/apidocs/futures/en/#symbol-order-book-ticker     // swap
         * @see https://binance-docs.github.io/apidocs/delivery/en/#symbol-order-book-ticker    // future
         * @param {string[]|undefined} symbols unified symbols of the markets to fetch the bids and asks for, all markets are returned if not assigned
         * @param {object} [params] extra parameters specific to the binance api endpoint
         * @returns {object} a dictionary of [ticker structures]{@link https://github.com/ccxt/ccxt/wiki/Manual#ticker-structure}
         */
        await this.loadMarkets();
        symbols = this.marketSymbols(symbols);
        let market = undefined;
        if (symbols !== undefined) {
            const first = this.safeString(symbols, 0);
            market = this.market(first);
        }
        let type = undefined;
        let subType = undefined;
        [subType, params] = this.handleSubTypeAndParams('fetchBidsAsks', market, params);
        [type, params] = this.handleMarketTypeAndParams('fetchBidsAsks', market, params);
        let method = undefined;
        if (this.isLinear(type, subType)) {
            method = 'fapiPublicGetTickerBookTicker';
        }
        else if (this.isInverse(type, subType)) {
            method = 'dapiPublicGetTickerBookTicker';
        }
        else {
            method = 'publicGetTickerBookTicker';
        }
        const response = await this[method](params);
        return this.parseTickers(response, symbols);
    }
    async fetchLastPrices(symbols = undefined, params = {}) {
        /**
         * @method
         * @name binance#fetchLastPrices
         * @description fetches the last price for multiple markets
         * @see https://binance-docs.github.io/apidocs/spot/en/#symbol-price-ticker         // spot
         * @see https://binance-docs.github.io/apidocs/future/en/#symbol-price-ticker       // swap
         * @see https://binance-docs.github.io/apidocs/delivery/en/#symbol-price-ticker     // future
         * @param {string[]|undefined} symbols unified symbols of the markets to fetch the last prices
         * @param {object} [params] extra parameters specific to the binance api endpoint
         * @returns {object} a dictionary of [ticker structures]{@link https://github.com/ccxt/ccxt/wiki/Manual#ticker-structure}
         */
        await this.loadMarkets();
        symbols = this.marketSymbols(symbols);
        const market = this.getMarketFromSymbols(symbols);
        let type = undefined;
        let subType = undefined;
        [subType, params] = this.handleSubTypeAndParams('fetchLastPrices', market, params);
        [type, params] = this.handleMarketTypeAndParams('fetchLastPrices', market, params);
        let method = undefined;
        if (this.isLinear(type, subType)) {
            method = 'fapiPublicGetTickerPrice';
            //
            //     [
            //         {
            //             "symbol": "LTCBTC",
            //             "price": "4.00000200"
            //             "time": 1589437530011
            //         },
            //         ...
            //     ]
            //
        }
        else if (this.isInverse(type, subType)) {
            method = 'dapiPublicGetTickerPrice';
            //
            //     [
            //         {
            //             "symbol": "BTCUSD_200626",
            //             "ps": "9647.8",
            //             "price": "9647.8",
            //             "time": 1591257246176
            //         }
            //     ]
            //
        }
        else if (type === 'spot') {
            method = 'publicGetTickerPrice';
            //
            //     [
            //         {
            //             "symbol": "LTCBTC",
            //             "price": "4.00000200"
            //         },
            //         ...
            //     ]
            //
        }
        else {
            throw new errors.NotSupported(this.id + ' fetchLastPrices() does not support ' + type + ' markets yet');
        }
        const response = await this[method](params);
        return this.parseLastPrices(response, symbols);
    }
    parseLastPrice(info, market = undefined) {
        //
        // spot
        //
        //     {
        //         "symbol": "LTCBTC",
        //         "price": "4.00000200"
        //     }
        //
        // usdm (swap/future)
        //
        //     {
        //         "symbol": "BTCUSDT",
        //         "price": "6000.01",
        //         "time": 1589437530011   // Transaction time
        //     }
        //
        //
        // coinm (swap/future)
        //
        //     {
        //         "symbol": "BTCUSD_200626", // symbol ("BTCUSD_200626", "BTCUSD_PERP", etc..)
        //         "ps": "BTCUSD", // pair
        //         "price": "9647.8",
        //         "time": 1591257246176
        //     }
        //
        const timestamp = this.safeInteger(info, 'time');
        const type = (timestamp === undefined) ? 'spot' : 'swap';
        const marketId = this.safeString(info, 'symbol');
        market = this.safeMarket(marketId, market, undefined, type);
        const price = this.safeNumber(info, 'price');
        return {
            'symbol': market['symbol'],
            'timestamp': timestamp,
            'datetime': this.iso8601(timestamp),
            'price': price,
            'side': undefined,
            'info': info,
        };
    }
    async fetchTickers(symbols = undefined, params = {}) {
        /**
         * @method
         * @name binance#fetchTickers
         * @description fetches price tickers for multiple markets, statistical calculations with the information calculated over the past 24 hours each market
         * @see https://binance-docs.github.io/apidocs/spot/en/#24hr-ticker-price-change-statistics         // spot
         * @see https://binance-docs.github.io/apidocs/futures/en/#24hr-ticker-price-change-statistics      // swap
         * @see https://binance-docs.github.io/apidocs/delivery/en/#24hr-ticker-price-change-statistics     // future
         * @see https://binance-docs.github.io/apidocs/voptions/en/#24hr-ticker-price-change-statistics     // option
         * @param {string[]|undefined} symbols unified symbols of the markets to fetch the ticker for, all market tickers are returned if not assigned
         * @param {object} [params] extra parameters specific to the binance api endpoint
         * @returns {object} a dictionary of [ticker structures]{@link https://github.com/ccxt/ccxt/wiki/Manual#ticker-structure}
         */
        await this.loadMarkets();
        let type = undefined;
        let market = undefined;
        if (symbols !== undefined) {
            const first = this.safeString(symbols, 0);
            market = this.market(first);
        }
        [type, params] = this.handleMarketTypeAndParams('fetchTickers', market, params);
        let subType = undefined;
        [subType, params] = this.handleSubTypeAndParams('fetchTickers', market, params);
        const query = this.omit(params, 'type');
        let defaultMethod = undefined;
        if (type === 'option') {
            defaultMethod = 'eapiPublicGetTicker';
        }
        else if (this.isLinear(type, subType)) {
            defaultMethod = 'fapiPublicGetTicker24hr';
        }
        else if (this.isInverse(type, subType)) {
            defaultMethod = 'dapiPublicGetTicker24hr';
        }
        else {
            defaultMethod = 'publicGetTicker24hr';
        }
        const method = this.safeString(this.options, 'fetchTickersMethod', defaultMethod);
        const response = await this[method](query);
        return this.parseTickers(response, symbols);
    }
    parseOHLCV(ohlcv, market = undefined) {
        // when api method = publicGetKlines || fapiPublicGetKlines || dapiPublicGetKlines
        //     [
        //         1591478520000, // open time
        //         "0.02501300",  // open
        //         "0.02501800",  // high
        //         "0.02500000",  // low
        //         "0.02500000",  // close
        //         "22.19000000", // volume
        //         1591478579999, // close time
        //         "0.55490906",  // quote asset volume, base asset volume for dapi
        //         40,            // number of trades
        //         "10.92900000", // taker buy base asset volume
        //         "0.27336462",  // taker buy quote asset volume
        //         "0"            // ignore
        //     ]
        //
        //  when api method = fapiPublicGetMarkPriceKlines || fapiPublicGetIndexPriceKlines
        //     [
        //         [
        //         1591256460000,          // Open time
        //         "9653.29201333",        // Open
        //         "9654.56401333",        // High
        //         "9653.07367333",        // Low
        //         "9653.07367333",        // Close (or latest price)
        //         "0",                    // Ignore
        //         1591256519999,          // Close time
        //         "0",                    // Ignore
        //         60,                     // Number of bisic data
        //         "0",                    // Ignore
        //         "0",                    // Ignore
        //         "0"                     // Ignore
        //         ]
        //     ]
        //
        // options
        //
        //     {
        //         "open": "32.2",
        //         "high": "32.2",
        //         "low": "32.2",
        //         "close": "32.2",
        //         "volume": "0",
        //         "interval": "5m",
        //         "tradeCount": 0,
        //         "takerVolume": "0",
        //         "takerAmount": "0",
        //         "amount": "0",
        //         "openTime": 1677096900000,
        //         "closeTime": 1677097200000
        //     }
        //
        const volumeIndex = (market['inverse']) ? 7 : 5;
        return [
            this.safeInteger2(ohlcv, 0, 'closeTime'),
            this.safeNumber2(ohlcv, 1, 'open'),
            this.safeNumber2(ohlcv, 2, 'high'),
            this.safeNumber2(ohlcv, 3, 'low'),
            this.safeNumber2(ohlcv, 4, 'close'),
            this.safeNumber2(ohlcv, volumeIndex, 'volume'),
        ];
    }
    async fetchOHLCV(symbol, timeframe = '1m', since = undefined, limit = undefined, params = {}) {
        /**
         * @method
         * @name binance#fetchOHLCV
         * @description fetches historical candlestick data containing the open, high, low, and close price, and the volume of a market
         * @param {string} symbol unified symbol of the market to fetch OHLCV data for
         * @param {string} timeframe the length of time each candle represents
         * @param {int} [since] timestamp in ms of the earliest candle to fetch
         * @param {int} [limit] the maximum amount of candles to fetch
         * @param {object} [params] extra parameters specific to the binance api endpoint
         * @param {string} [params.price] "mark" or "index" for mark price and index price candles
         * @param {int} [params.until] timestamp in ms of the latest candle to fetch
         * @returns {int[][]} A list of candles ordered as timestamp, open, high, low, close, volume
         */
        await this.loadMarkets();
        const market = this.market(symbol);
        // binance docs say that the default limit 500, max 1500 for futures, max 1000 for spot markets
        // the reality is that the time range wider than 500 candles won't work right
        const defaultLimit = 500;
        const maxLimit = 1500;
        const price = this.safeString(params, 'price');
        const until = this.safeInteger(params, 'until');
        params = this.omit(params, ['price', 'until']);
        limit = (limit === undefined) ? defaultLimit : Math.min(limit, maxLimit);
        const request = {
            'interval': this.safeString(this.timeframes, timeframe, timeframe),
            'limit': limit,
        };
        if (price === 'index') {
            request['pair'] = market['id']; // Index price takes this argument instead of symbol
        }
        else {
            request['symbol'] = market['id'];
        }
        // const duration = this.parseTimeframe (timeframe);
        if (since !== undefined) {
            request['startTime'] = since;
            //
            // It didn't work before without the endTime
            // https://github.com/ccxt/ccxt/issues/8454
            //
            if (market['inverse']) {
                if (since > 0) {
                    const duration = this.parseTimeframe(timeframe);
                    const endTime = this.sum(since, limit * duration * 1000 - 1);
                    const now = this.milliseconds();
                    request['endTime'] = Math.min(now, endTime);
                }
            }
        }
        if (until !== undefined) {
            request['endTime'] = until;
        }
        let method = 'publicGetKlines';
        if (market['option']) {
            method = 'eapiPublicGetKlines';
        }
        else if (price === 'mark') {
            if (market['inverse']) {
                method = 'dapiPublicGetMarkPriceKlines';
            }
            else {
                method = 'fapiPublicGetMarkPriceKlines';
            }
        }
        else if (price === 'index') {
            if (market['inverse']) {
                method = 'dapiPublicGetIndexPriceKlines';
            }
            else {
                method = 'fapiPublicGetIndexPriceKlines';
            }
        }
        else if (market['linear']) {
            method = 'fapiPublicGetKlines';
        }
        else if (market['inverse']) {
            method = 'dapiPublicGetKlines';
        }
        const response = await this[method](this.extend(request, params));
        //
        //     [
        //         [1591478520000,"0.02501300","0.02501800","0.02500000","0.02500000","22.19000000",1591478579999,"0.55490906",40,"10.92900000","0.27336462","0"],
        //         [1591478580000,"0.02499600","0.02500900","0.02499400","0.02500300","21.34700000",1591478639999,"0.53370468",24,"7.53800000","0.18850725","0"],
        //         [1591478640000,"0.02500800","0.02501100","0.02500300","0.02500800","154.14200000",1591478699999,"3.85405839",97,"5.32300000","0.13312641","0"],
        //     ]
        //
        // options (eapi)
        //
        //     [
        //         {
        //             "open": "32.2",
        //             "high": "32.2",
        //             "low": "32.2",
        //             "close": "32.2",
        //             "volume": "0",
        //             "interval": "5m",
        //             "tradeCount": 0,
        //             "takerVolume": "0",
        //             "takerAmount": "0",
        //             "amount": "0",
        //             "openTime": 1677096900000,
        //             "closeTime": 1677097200000
        //         }
        //     ]
        //
        return this.parseOHLCVs(response, market, timeframe, since, limit);
    }
    parseTrade(trade, market = undefined) {
        if ('isDustTrade' in trade) {
            return this.parseDustTrade(trade, market);
        }
        //
        // aggregate trades
        // https://github.com/binance-exchange/binance-official-api-docs/blob/master/rest-api.md#compressedaggregate-trades-list
        //
        //     {
        //         "a": 26129,         // Aggregate tradeId
        //         "p": "0.01633102",  // Price
        //         "q": "4.70443515",  // Quantity
        //         "f": 27781,         // First tradeId
        //         "l": 27781,         // Last tradeId
        //         "T": 1498793709153, // Timestamp
        //         "m": true,          // Was the buyer the maker?
        //         "M": true           // Was the trade the best price match?
        //     }
        //
        // recent public trades and old public trades
        // https://github.com/binance-exchange/binance-official-api-docs/blob/master/rest-api.md#recent-trades-list
        // https://github.com/binance-exchange/binance-official-api-docs/blob/master/rest-api.md#old-trade-lookup-market_data
        //
        //     {
        //         "id": 28457,
        //         "price": "4.00000100",
        //         "qty": "12.00000000",
        //         "time": 1499865549590,
        //         "isBuyerMaker": true,
        //         "isBestMatch": true
        //     }
        //
        // private trades
        // https://github.com/binance-exchange/binance-official-api-docs/blob/master/rest-api.md#account-trade-list-user_data
        //
        //     {
        //         "symbol": "BNBBTC",
        //         "id": 28457,
        //         "orderId": 100234,
        //         "price": "4.00000100",
        //         "qty": "12.00000000",
        //         "commission": "10.10000000",
        //         "commissionAsset": "BNB",
        //         "time": 1499865549590,
        //         "isBuyer": true,
        //         "isMaker": false,
        //         "isBestMatch": true
        //     }
        //
        // futures trades
        // https://binance-docs.github.io/apidocs/futures/en/#account-trade-list-user_data
        //
        //     {
        //       "accountId": 20,
        //       "buyer": False,
        //       "commission": "-0.07819010",
        //       "commissionAsset": "USDT",
        //       "counterPartyId": 653,
        //       "id": 698759,
        //       "maker": False,
        //       "orderId": 25851813,
        //       "price": "7819.01",
        //       "qty": "0.002",
        //       "quoteQty": "0.01563",
        //       "realizedPnl": "-0.91539999",
        //       "side": "SELL",
        //       "symbol": "BTCUSDT",
        //       "time": 1569514978020
        //     }
        //     {
        //       "symbol": "BTCUSDT",
        //       "id": 477128891,
        //       "orderId": 13809777875,
        //       "side": "SELL",
        //       "price": "38479.55",
        //       "qty": "0.001",
        //       "realizedPnl": "-0.00009534",
        //       "marginAsset": "USDT",
        //       "quoteQty": "38.47955",
        //       "commission": "-0.00076959",
        //       "commissionAsset": "USDT",
        //       "time": 1612733566708,
        //       "positionSide": "BOTH",
        //       "maker": true,
        //       "buyer": false
        //     }
        //
        // { respType: FULL }
        //
        //     {
        //       "price": "4000.00000000",
        //       "qty": "1.00000000",
        //       "commission": "4.00000000",
        //       "commissionAsset": "USDT",
        //       "tradeId": "1234",
        //     }
        //
        // options: fetchMyTrades
        //
        //     {
        //         "id": 1125899906844226012,
        //         "tradeId": 73,
        //         "orderId": 4638761100843040768,
        //         "symbol": "ETH-230211-1500-C",
        //         "price": "18.70000000",
        //         "quantity": "-0.57000000",
        //         "fee": "0.17305890",
        //         "realizedProfit": "-3.53400000",
        //         "side": "SELL",
        //         "type": "LIMIT",
        //         "volatility": "0.30000000",
        //         "liquidity": "MAKER",
        //         "time": 1676085216845,
        //         "priceScale": 1,
        //         "quantityScale": 2,
        //         "optionSide": "CALL",
        //         "quoteAsset": "USDT"
        //     }
        //
        // options: fetchTrades
        //
        //     {
        //         "id": 1,
        //         "symbol": "ETH-230216-1500-C",
        //         "price": "35.5",
        //         "qty": "0.03",
        //         "quoteQty": "1.065",
        //         "side": 1,
        //         "time": 1676366446072
        //     }
        //
        const timestamp = this.safeInteger2(trade, 'T', 'time');
        const price = this.safeString2(trade, 'p', 'price');
        let amount = this.safeString2(trade, 'q', 'qty');
        amount = this.safeString(trade, 'quantity', amount);
        const cost = this.safeString2(trade, 'quoteQty', 'baseQty'); // inverse futures
        const marketId = this.safeString(trade, 'symbol');
        const isSpotTrade = ('isIsolated' in trade) || ('M' in trade) || ('orderListId' in trade);
        const marketType = isSpotTrade ? 'spot' : 'contract';
        market = this.safeMarket(marketId, market, undefined, marketType);
        const symbol = market['symbol'];
        let id = this.safeString2(trade, 't', 'a');
        id = this.safeString2(trade, 'tradeId', 'id', id);
        let side = undefined;
        const orderId = this.safeString(trade, 'orderId');
        const buyerMaker = this.safeValue2(trade, 'm', 'isBuyerMaker');
        let takerOrMaker = undefined;
        if (buyerMaker !== undefined) {
            side = buyerMaker ? 'sell' : 'buy'; // this is reversed intentionally
        }
        else if ('side' in trade) {
            side = this.safeStringLower(trade, 'side');
        }
        else {
            if ('isBuyer' in trade) {
                side = trade['isBuyer'] ? 'buy' : 'sell'; // this is a true side
            }
        }
        let fee = undefined;
        if ('commission' in trade) {
            fee = {
                'cost': this.safeString(trade, 'commission'),
                'currency': this.safeCurrencyCode(this.safeString(trade, 'commissionAsset')),
            };
        }
        if ('isMaker' in trade) {
            takerOrMaker = trade['isMaker'] ? 'maker' : 'taker';
        }
        if ('maker' in trade) {
            takerOrMaker = trade['maker'] ? 'maker' : 'taker';
        }
        if (('optionSide' in trade) || market['option']) {
            const settle = this.safeCurrencyCode(this.safeString(trade, 'quoteAsset', 'USDT'));
            takerOrMaker = this.safeStringLower(trade, 'liquidity');
            if ('fee' in trade) {
                fee = {
                    'cost': this.safeString(trade, 'fee'),
                    'currency': settle,
                };
            }
            if ((side !== 'buy') && (side !== 'sell')) {
                side = (side === '1') ? 'buy' : 'sell';
            }
            if ('optionSide' in trade) {
                if (side !== 'buy') {
                    amount = Precise["default"].stringMul('-1', amount);
                }
            }
        }
        return this.safeTrade({
            'info': trade,
            'timestamp': timestamp,
            'datetime': this.iso8601(timestamp),
            'symbol': symbol,
            'id': id,
            'order': orderId,
            'type': this.safeStringLower(trade, 'type'),
            'side': side,
            'takerOrMaker': takerOrMaker,
            'price': price,
            'amount': amount,
            'cost': cost,
            'fee': fee,
        }, market);
    }
    async fetchTrades(symbol, since = undefined, limit = undefined, params = {}) {
        /**
         * @method
         * @name binance#fetchTrades
         * @description get the list of most recent trades for a particular symbol
         * Default fetchTradesMethod
         * @see https://binance-docs.github.io/apidocs/spot/en/#compressed-aggregate-trades-list        // publicGetAggTrades (spot)
         * @see https://binance-docs.github.io/apidocs/futures/en/#compressed-aggregate-trades-list     // fapiPublicGetAggTrades (swap)
         * @see https://binance-docs.github.io/apidocs/delivery/en/#compressed-aggregate-trades-list    // dapiPublicGetAggTrades (future)
         * @see https://binance-docs.github.io/apidocs/voptions/en/#recent-trades-list                  // eapiPublicGetTrades (option)
         * Other fetchTradesMethod
         * @see https://binance-docs.github.io/apidocs/spot/en/#recent-trades-list                      // publicGetTrades (spot)
         * @see https://binance-docs.github.io/apidocs/futures/en/#recent-trades-list                   // fapiPublicGetTrades (swap)
         * @see https://binance-docs.github.io/apidocs/delivery/en/#recent-trades-list                  // dapiPublicGetTrades (future)
         * @see https://binance-docs.github.io/apidocs/spot/en/#old-trade-lookup-market_data            // publicGetHistoricalTrades (spot)
         * @see https://binance-docs.github.io/apidocs/future/en/#old-trade-lookup-market_data          // fapiPublicGetHistoricalTrades (swap)
         * @see https://binance-docs.github.io/apidocs/delivery/en/#old-trade-lookup-market_data        // dapiPublicGetHistoricalTrades (future)
         * @see https://binance-docs.github.io/apidocs/voptions/en/#old-trade-lookup-market_data        // eapiPublicGetHistoricalTrades (option)
         * @param {string} symbol unified symbol of the market to fetch trades for
         * @param {int} [since] only used when fetchTradesMethod is 'publicGetAggTrades', 'fapiPublicGetAggTrades', or 'dapiPublicGetAggTrades'
         * @param {int} [limit] default 500, max 1000
         * @param {object} [params] extra parameters specific to the binance api endpoint
         * @param {int} [params.until] only used when fetchTradesMethod is 'publicGetAggTrades', 'fapiPublicGetAggTrades', or 'dapiPublicGetAggTrades'
         * @param {int} [params.fetchTradesMethod] 'publicGetAggTrades' (spot default), 'fapiPublicGetAggTrades' (swap default), 'dapiPublicGetAggTrades' (future default), 'eapiPublicGetTrades' (option default), 'publicGetTrades', 'fapiPublicGetTrades', 'dapiPublicGetTrades', 'publicGetHistoricalTrades', 'fapiPublicGetHistoricalTrades', 'dapiPublicGetHistoricalTrades', 'eapiPublicGetHistoricalTrades'
         *
         * EXCHANGE SPECIFIC PARAMETERS
         * @param {int} [params.fromId] trade id to fetch from, default gets most recent trades, not used when fetchTradesMethod is 'publicGetTrades', 'fapiPublicGetTrades', 'dapiPublicGetTrades', or 'eapiPublicGetTrades'
         * @returns {Trade[]} a list of [trade structures]{@link https://github.com/ccxt/ccxt/wiki/Manual#public-trades}
         */
        await this.loadMarkets();
        const market = this.market(symbol);
        const request = {
            'symbol': market['id'],
            // 'fromId': 123,    // ID to get aggregate trades from INCLUSIVE.
            // 'startTime': 456, // Timestamp in ms to get aggregate trades from INCLUSIVE.
            // 'endTime': 789,   // Timestamp in ms to get aggregate trades until INCLUSIVE.
            // 'limit': 500,     // default = 500, maximum = 1000
        };
        let method = this.safeString(this.options, 'fetchTradesMethod');
        method = this.safeString2(params, 'fetchTradesMethod', 'method', method);
        if (method === undefined) {
            if (market['option']) {
                method = 'eapiPublicGetTrades';
            }
            else if (market['linear']) {
                method = 'fapiPublicGetAggTrades';
            }
            else if (market['inverse']) {
                method = 'dapiPublicGetAggTrades';
            }
            else {
                method = 'publicGetAggTrades';
            }
        }
        if (!market['option']) {
            if (since !== undefined) {
                request['startTime'] = since;
                // https://github.com/ccxt/ccxt/issues/6400
                // https://github.com/binance-exchange/binance-official-api-docs/blob/master/rest-api.md#compressedaggregate-trades-list
                request['endTime'] = this.sum(since, 3600000);
            }
            const until = this.safeInteger(params, 'until');
            if (until !== undefined) {
                request['endTime'] = until;
            }
        }
        if (limit !== undefined) {
            request['limit'] = limit; // default = 500, maximum = 1000
        }
        params = this.omit(params, ['until', 'fetchTradesMethod']);
        //
        // Caveats:
        // - default limit (500) applies only if no other parameters set, trades up
        //   to the maximum limit may be returned to satisfy other parameters
        // - if both limit and time window is set and time window contains more
        //   trades than the limit then the last trades from the window are returned
        // - 'tradeId' accepted and returned by this method is "aggregate" trade id
        //   which is different from actual trade id
        // - setting both fromId and time window results in error
        const response = await this[method](this.extend(request, params));
        //
        // aggregate trades
        //
        //     [
        //         {
        //             "a": 26129,         // Aggregate tradeId
        //             "p": "0.01633102",  // Price
        //             "q": "4.70443515",  // Quantity
        //             "f": 27781,         // First tradeId
        //             "l": 27781,         // Last tradeId
        //             "T": 1498793709153, // Timestamp
        //             "m": true,          // Was the buyer the maker?
        //             "M": true           // Was the trade the best price match?
        //         }
        //     ]
        //
        // recent public trades and historical public trades
        //
        //     [
        //         {
        //             "id": 28457,
        //             "price": "4.00000100",
        //             "qty": "12.00000000",
        //             "time": 1499865549590,
        //             "isBuyerMaker": true,
        //             "isBestMatch": true
        //         }
        //     ]
        //
        // options (eapi)
        //
        //     [
        //         {
        //             "id": 1,
        //             "symbol": "ETH-230216-1500-C",
        //             "price": "35.5",
        //             "qty": "0.03",
        //             "quoteQty": "1.065",
        //             "side": 1,
        //             "time": 1676366446072
        //         },
        //     ]
        //
        return this.parseTrades(response, market, since, limit);
    }
    async editSpotOrder(id, symbol, type, side, amount, price = undefined, params = {}) {
        /**
         * @method
         * @name binance#editSpotOrder
         * @description edit a trade order
         * @see https://binance-docs.github.io/apidocs/spot/en/#cancel-an-existing-order-and-send-a-new-order-trade
         * @param {string} id cancel order id
         * @param {string} symbol unified symbol of the market to create an order in
         * @param {string} type 'market' or 'limit' or 'STOP_LOSS' or 'STOP_LOSS_LIMIT' or 'TAKE_PROFIT' or 'TAKE_PROFIT_LIMIT' or 'STOP'
         * @param {string} side 'buy' or 'sell'
         * @param {float} amount how much of currency you want to trade in units of base currency
         * @param {float} [price] the price at which the order is to be fullfilled, in units of the base currency, ignored in market orders
         * @param {string} [params.marginMode] 'cross' or 'isolated', for spot margin trading
         * @param {object} [params] extra parameters specific to the binance api endpoint
         * @returns {object} an [order structure]{@link https://github.com/ccxt/ccxt/wiki/Manual#order-structure}
         */
        await this.loadMarkets();
        const market = this.market(symbol);
        if (!market['spot']) {
            throw new errors.NotSupported(this.id + ' editSpotOrder() does not support ' + market['type'] + ' orders');
        }
        const payload = this.editSpotOrderRequest(id, symbol, type, side, amount, price, params);
        const response = await this.privatePostOrderCancelReplace(payload);
        //
        // spot
        //
        //     {
        //         "cancelResult": "SUCCESS",
        //         "newOrderResult": "SUCCESS",
        //         "cancelResponse": {
        //             "symbol": "BTCUSDT",
        //             "origClientOrderId": "web_3f6286480b194b079870ac75fb6978b7",
        //             "orderId": 16383156620,
        //             "orderListId": -1,
        //             "clientOrderId": "Azt6foVTTgHPNhqBf41TTt",
        //             "price": "14000.00000000",
        //             "origQty": "0.00110000",
        //             "executedQty": "0.00000000",
        //             "cummulativeQuoteQty": "0.00000000",
        //             "status": "CANCELED",
        //             "timeInForce": "GTC",
        //             "type": "LIMIT",
        //             "side": "BUY"
        //         },
        //         "newOrderResponse": {
        //             "symbol": "BTCUSDT",
        //             "orderId": 16383176297,
        //             "orderListId": -1,
        //             "clientOrderId": "x-R4BD3S8222ecb58eb9074fb1be018c",
        //             "transactTime": 1670891847932,
        //             "price": "13500.00000000",
        //             "origQty": "0.00085000",
        //             "executedQty": "0.00000000",
        //             "cummulativeQuoteQty": "0.00000000",
        //             "status": "NEW",
        //             "timeInForce": "GTC",
        //             "type": "LIMIT",
        //             "side": "BUY",
        //             "fills": []
        //         }
        //     }
        //
        const data = this.safeValue(response, 'newOrderResponse');
        return this.parseOrder(data, market);
    }
    editSpotOrderRequest(id, symbol, type, side, amount, price = undefined, params = {}) {
        /**
         * @method
         * @ignore
         * @name binance#editSpotOrderRequest
         * @description helper function to build request for editSpotOrder
         * @param {string} id order id to be edited
         * @param {string} symbol unified symbol of the market to create an order in
         * @param {string} type 'market' or 'limit' or 'STOP_LOSS' or 'STOP_LOSS_LIMIT' or 'TAKE_PROFIT' or 'TAKE_PROFIT_LIMIT' or 'STOP'
         * @param {string} side 'buy' or 'sell'
         * @param {float} amount how much of currency you want to trade in units of base currency
         * @param {float} [price] the price at which the order is to be fullfilled, in units of the quote currency, ignored in market orders
         * @param {object} params extra parameters specific to the binance api endpoint
         * @param {string} [params.marginMode] 'cross' or 'isolated', for spot margin trading
         * @returns {object} request to be sent to the exchange
         */
        const market = this.market(symbol);
        const clientOrderId = this.safeStringN(params, ['newClientOrderId', 'clientOrderId', 'origClientOrderId']);
        const request = {
            'symbol': market['id'],
            'side': side.toUpperCase(),
        };
        const initialUppercaseType = type.toUpperCase();
        let uppercaseType = initialUppercaseType;
        const postOnly = this.isPostOnly(initialUppercaseType === 'MARKET', initialUppercaseType === 'LIMIT_MAKER', params);
        if (postOnly) {
            uppercaseType = 'LIMIT_MAKER';
        }
        request['type'] = uppercaseType;
        const stopPrice = this.safeNumber2(params, 'stopPrice', 'triggerPrice');
        if (stopPrice !== undefined) {
            if (uppercaseType === 'MARKET') {
                uppercaseType = 'STOP_LOSS';
            }
            else if (uppercaseType === 'LIMIT') {
                uppercaseType = 'STOP_LOSS_LIMIT';
            }
        }
        const validOrderTypes = this.safeValue(market['info'], 'orderTypes');
        if (!this.inArray(uppercaseType, validOrderTypes)) {
            if (initialUppercaseType !== uppercaseType) {
                throw new errors.InvalidOrder(this.id + ' stopPrice parameter is not allowed for ' + symbol + ' ' + type + ' orders');
            }
            else {
                throw new errors.InvalidOrder(this.id + ' ' + type + ' is not a valid order type for the ' + symbol + ' market');
            }
        }
        if (clientOrderId === undefined) {
            const broker = this.safeValue(this.options, 'broker');
            if (broker !== undefined) {
                const brokerId = this.safeString(broker, 'spot');
                if (brokerId !== undefined) {
                    request['newClientOrderId'] = brokerId + this.uuid22();
                }
            }
        }
        else {
            request['newClientOrderId'] = clientOrderId;
        }
        request['newOrderRespType'] = this.safeValue(this.options['newOrderRespType'], type, 'RESULT'); // 'ACK' for order id, 'RESULT' for full order or 'FULL' for order with fills
        let timeInForceIsRequired = false;
        let priceIsRequired = false;
        let stopPriceIsRequired = false;
        let quantityIsRequired = false;
        if (uppercaseType === 'MARKET') {
            const quoteOrderQty = this.safeValue(this.options, 'quoteOrderQty', true);
            if (quoteOrderQty) {
                const quoteOrderQtyNew = this.safeValue2(params, 'quoteOrderQty', 'cost');
                const precision = market['precision']['price'];
                if (quoteOrderQtyNew !== undefined) {
                    request['quoteOrderQty'] = this.decimalToPrecision(quoteOrderQtyNew, number.TRUNCATE, precision, this.precisionMode);
                }
                else if (price !== undefined) {
                    const amountString = this.numberToString(amount);
                    const priceString = this.numberToString(price);
                    const quoteOrderQuantity = Precise["default"].stringMul(amountString, priceString);
                    request['quoteOrderQty'] = this.decimalToPrecision(quoteOrderQuantity, number.TRUNCATE, precision, this.precisionMode);
                }
                else {
                    quantityIsRequired = true;
                }
            }
            else {
                quantityIsRequired = true;
            }
        }
        else if (uppercaseType === 'LIMIT') {
            priceIsRequired = true;
            timeInForceIsRequired = true;
            quantityIsRequired = true;
        }
        else if ((uppercaseType === 'STOP_LOSS') || (uppercaseType === 'TAKE_PROFIT')) {
            stopPriceIsRequired = true;
            quantityIsRequired = true;
        }
        else if ((uppercaseType === 'STOP_LOSS_LIMIT') || (uppercaseType === 'TAKE_PROFIT_LIMIT')) {
            quantityIsRequired = true;
            stopPriceIsRequired = true;
            priceIsRequired = true;
            timeInForceIsRequired = true;
        }
        else if (uppercaseType === 'LIMIT_MAKER') {
            priceIsRequired = true;
            quantityIsRequired = true;
        }
        if (quantityIsRequired) {
            request['quantity'] = this.amountToPrecision(symbol, amount);
        }
        if (priceIsRequired) {
            if (price === undefined) {
                throw new errors.InvalidOrder(this.id + ' editOrder() requires a price argument for a ' + type + ' order');
            }
            request['price'] = this.priceToPrecision(symbol, price);
        }
        if (timeInForceIsRequired) {
            request['timeInForce'] = this.options['defaultTimeInForce']; // 'GTC' = Good To Cancel (default), 'IOC' = Immediate Or Cancel
        }
        if (stopPriceIsRequired) {
            if (stopPrice === undefined) {
                throw new errors.InvalidOrder(this.id + ' editOrder() requires a stopPrice extra param for a ' + type + ' order');
            }
            else {
                request['stopPrice'] = this.priceToPrecision(symbol, stopPrice);
            }
        }
        request['cancelReplaceMode'] = 'STOP_ON_FAILURE'; // If the cancel request fails, the new order placement will not be attempted.
        const cancelId = this.safeString2(params, 'cancelNewClientOrderId', 'cancelOrigClientOrderId');
        if (cancelId === undefined) {
            request['cancelOrderId'] = id; // user can provide either cancelOrderId, cancelOrigClientOrderId or cancelOrigClientOrderId
        }
        // remove timeInForce from params because PO is only used by this.isPostOnly and it's not a valid value for Binance
        if (this.safeString(params, 'timeInForce') === 'PO') {
            params = this.omit(params, ['timeInForce']);
        }
        params = this.omit(params, ['quoteOrderQty', 'cost', 'stopPrice', 'newClientOrderId', 'clientOrderId', 'postOnly']);
        return this.extend(request, params);
    }
    async editContractOrder(id, symbol, type, side, amount, price = undefined, params = {}) {
        /**
         * @method
         * @name binance#editContractOrder
         * @description edit a trade order
         * @see https://binance-docs.github.io/apidocs/futures/en/#modify-order-trade
         * @see https://binance-docs.github.io/apidocs/delivery/en/#modify-order-trade
         * @param {string} id cancel order id
         * @param {string} symbol unified symbol of the market to create an order in
         * @param {string} type 'market' or 'limit'
         * @param {string} side 'buy' or 'sell'
         * @param {float} amount how much of currency you want to trade in units of base currency
         * @param {float} [price] the price at which the order is to be fullfilled, in units of the base currency, ignored in market orders
         * @param {object} [params] extra parameters specific to the binance api endpoint
         * @returns {object} an [order structure]{@link https://github.com/ccxt/ccxt/wiki/Manual#order-structure}
         */
        await this.loadMarkets();
        const market = this.market(symbol);
        if (!market['contract']) {
            throw new errors.NotSupported(this.id + ' editContractOrder() does not support ' + market['type'] + ' orders');
        }
        const request = {
            'symbol': market['id'],
            'side': side.toUpperCase(),
        };
        const clientOrderId = this.safeStringN(params, ['newClientOrderId', 'clientOrderId', 'origClientOrderId']);
        request['orderId'] = id;
        request['quantity'] = this.amountToPrecision(symbol, amount);
        if (price !== undefined) {
            request['price'] = this.priceToPrecision(symbol, price);
        }
        if (clientOrderId !== undefined) {
            request['origClientOrderId'] = clientOrderId;
        }
        params = this.omit(params, ['clientOrderId', 'newClientOrderId']);
        let response = undefined;
        if (market['linear']) {
            response = await this.fapiPrivatePutOrder(this.extend(request, params));
        }
        else if (market['inverse']) {
            response = await this.dapiPrivatePutOrder(this.extend(request, params));
        }
        //
        // swap and future
        //
        //     {
        //         "orderId": 151007482392,
        //         "symbol": "BTCUSDT",
        //         "status": "NEW",
        //         "clientOrderId": "web_pCCGp9AIHjziKLlpGpXI",
        //         "price": "25000",
        //         "avgPrice": "0.00000",
        //         "origQty": "0.001",
        //         "executedQty": "0",
        //         "cumQty": "0",
        //         "cumQuote": "0",
        //         "timeInForce": "GTC",
        //         "type": "LIMIT",
        //         "reduceOnly": false,
        //         "closePosition": false,
        //         "side": "BUY",
        //         "positionSide": "BOTH",
        //         "stopPrice": "0",
        //         "workingType": "CONTRACT_PRICE",
        //         "priceProtect": false,
        //         "origType": "LIMIT",
        //         "updateTime": 1684300587845
        //     }
        //
        return this.parseOrder(response, market);
    }
    async editOrder(id, symbol, type, side, amount = undefined, price = undefined, params = {}) {
        /**
         * @method
         * @name binance#editOrder
         * @description edit a trade order
         * @see https://binance-docs.github.io/apidocs/spot/en/#cancel-an-existing-order-and-send-a-new-order-trade
         * @see https://binance-docs.github.io/apidocs/futures/en/#modify-order-trade
         * @see https://binance-docs.github.io/apidocs/delivery/en/#modify-order-trade
         * @param {string} id cancel order id
         * @param {string} symbol unified symbol of the market to create an order in
         * @param {string} type 'market' or 'limit'
         * @param {string} side 'buy' or 'sell'
         * @param {float} amount how much of currency you want to trade in units of base currency
         * @param {float} [price] the price at which the order is to be fullfilled, in units of the base currency, ignored in market orders
         * @param {object} [params] extra parameters specific to the binance api endpoint
         * @returns {object} an [order structure]{@link https://github.com/ccxt/ccxt/wiki/Manual#order-structure}
         */
        await this.loadMarkets();
        const market = this.market(symbol);
        if (market['option']) {
            throw new errors.NotSupported(this.id + ' editOrder() does not support ' + market['type'] + ' orders');
        }
        if (market['spot']) {
            return await this.editSpotOrder(id, symbol, type, side, amount, price, params);
        }
        else {
            return await this.editContractOrder(id, symbol, type, side, amount, price, params);
        }
    }
    parseOrderStatus(status) {
        const statuses = {
            'NEW': 'open',
            'PARTIALLY_FILLED': 'open',
            'ACCEPTED': 'open',
            'FILLED': 'closed',
            'CANCELED': 'canceled',
            'CANCELLED': 'canceled',
            'PENDING_CANCEL': 'canceling',
            'REJECTED': 'rejected',
            'EXPIRED': 'expired',
            'EXPIRED_IN_MATCH': 'expired',
        };
        return this.safeString(statuses, status, status);
    }
    parseOrder(order, market = undefined) {
        //
        // spot
        //
        //     {
        //         "symbol": "LTCBTC",
        //         "orderId": 1,
        //         "clientOrderId": "myOrder1",
        //         "price": "0.1",
        //         "origQty": "1.0",
        //         "executedQty": "0.0",
        //         "cummulativeQuoteQty": "0.0",
        //         "status": "NEW",
        //         "timeInForce": "GTC",
        //         "type": "LIMIT",
        //         "side": "BUY",
        //         "stopPrice": "0.0",
        //         "icebergQty": "0.0",
        //         "time": 1499827319559,
        //         "updateTime": 1499827319559,
        //         "isWorking": true
        //     }
        //
        // spot: editOrder
        //
        //     {
        //         "symbol": "BTCUSDT",
        //         "orderId": 16383176297,
        //         "orderListId": -1,
        //         "clientOrderId": "x-R4BD3S8222ecb58eb9074fb1be018c",
        //         "transactTime": 1670891847932,
        //         "price": "13500.00000000",
        //         "origQty": "0.00085000",
        //         "executedQty": "0.00000000",
        //         "cummulativeQuoteQty": "0.00000000",
        //         "status": "NEW",
        //         "timeInForce": "GTC",
        //         "type": "LIMIT",
        //         "side": "BUY",
        //         "fills": []
        //     }
        //
        // swap and future: editOrder
        //
        //     {
        //         "orderId": 151007482392,
        //         "symbol": "BTCUSDT",
        //         "status": "NEW",
        //         "clientOrderId": "web_pCCGp9AIHjziKLlpGpXI",
        //         "price": "25000",
        //         "avgPrice": "0.00000",
        //         "origQty": "0.001",
        //         "executedQty": "0",
        //         "cumQty": "0",
        //         "cumQuote": "0",
        //         "timeInForce": "GTC",
        //         "type": "LIMIT",
        //         "reduceOnly": false,
        //         "closePosition": false,
        //         "side": "BUY",
        //         "positionSide": "BOTH",
        //         "stopPrice": "0",
        //         "workingType": "CONTRACT_PRICE",
        //         "priceProtect": false,
        //         "origType": "LIMIT",
        //         "updateTime": 1684300587845
        //     }
        //
        // futures
        //
        //     {
        //         "symbol": "BTCUSDT",
        //         "orderId": 1,
        //         "clientOrderId": "myOrder1",
        //         "price": "0.1",
        //         "origQty": "1.0",
        //         "executedQty": "1.0",
        //         "cumQuote": "10.0",
        //         "status": "NEW",
        //         "timeInForce": "GTC",
        //         "type": "LIMIT",
        //         "side": "BUY",
        //         "stopPrice": "0.0",
        //         "updateTime": 1499827319559
        //     }
        //
        // createOrder with { "newOrderRespType": "FULL" }
        //
        //     {
        //       "symbol": "BTCUSDT",
        //       "orderId": 5403233939,
        //       "orderListId": -1,
        //       "clientOrderId": "x-R4BD3S825e669e75b6c14f69a2c43e",
        //       "transactTime": 1617151923742,
        //       "price": "0.00000000",
        //       "origQty": "0.00050000",
        //       "executedQty": "0.00050000",
        //       "cummulativeQuoteQty": "29.47081500",
        //       "status": "FILLED",
        //       "timeInForce": "GTC",
        //       "type": "MARKET",
        //       "side": "BUY",
        //       "fills": [
        //         {
        //           "price": "58941.63000000",
        //           "qty": "0.00050000",
        //           "commission": "0.00007050",
        //           "commissionAsset": "BNB",
        //           "tradeId": 737466631
        //         }
        //       ]
        //     }
        //
        // delivery
        //
        //     {
        //       "orderId": "18742727411",
        //       "symbol": "ETHUSD_PERP",
        //       "pair": "ETHUSD",
        //       "status": "FILLED",
        //       "clientOrderId": "x-xcKtGhcu3e2d1503fdd543b3b02419",
        //       "price": "0",
        //       "avgPrice": "4522.14",
        //       "origQty": "1",
        //       "executedQty": "1",
        //       "cumBase": "0.00221134",
        //       "timeInForce": "GTC",
        //       "type": "MARKET",
        //       "reduceOnly": false,
        //       "closePosition": false,
        //       "side": "SELL",
        //       "positionSide": "BOTH",
        //       "stopPrice": "0",
        //       "workingType": "CONTRACT_PRICE",
        //       "priceProtect": false,
        //       "origType": "MARKET",
        //       "time": "1636061952660",
        //       "updateTime": "1636061952660"
        //     }
        //
        // option: createOrder, fetchOrder, fetchOpenOrders, fetchOrders
        //
        //     {
        //         "orderId": 4728833085436977152,
        //         "symbol": "ETH-230211-1500-C",
        //         "price": "10.0",
        //         "quantity": "1.00",
        //         "executedQty": "0.00",
        //         "fee": "0",
        //         "side": "BUY",
        //         "type": "LIMIT",
        //         "timeInForce": "GTC",
        //         "reduceOnly": false,
        //         "postOnly": false,
        //         "createTime": 1676083034462,
        //         "updateTime": 1676083034462,
        //         "status": "ACCEPTED",
        //         "avgPrice": "0",
        //         "source": "API",
        //         "clientOrderId": "",
        //         "priceScale": 1,
        //         "quantityScale": 2,
        //         "optionSide": "CALL",
        //         "quoteAsset": "USDT",
        //         "lastTrade": {"id":"69","time":"1676084430567","price":"24.9","qty":"1.00"},
        //         "mmp": false
        //     }
        //
        const status = this.parseOrderStatus(this.safeString(order, 'status'));
        const marketId = this.safeString(order, 'symbol');
        const marketType = ('closePosition' in order) ? 'contract' : 'spot';
        const symbol = this.safeSymbol(marketId, market, undefined, marketType);
        const filled = this.safeString(order, 'executedQty', '0');
        const timestamp = this.safeIntegerN(order, ['time', 'createTime', 'workingTime', 'transactTime', 'updateTime']); // order of the keys matters here
        let lastTradeTimestamp = undefined;
        if (('transactTime' in order) || ('updateTime' in order)) {
            const timestampValue = this.safeInteger2(order, 'updateTime', 'transactTime');
            if (status === 'open') {
                if (Precise["default"].stringGt(filled, '0')) {
                    lastTradeTimestamp = timestampValue;
                }
            }
            else if (status === 'closed') {
                lastTradeTimestamp = timestampValue;
            }
        }
        const lastUpdateTimestamp = this.safeInteger2(order, 'transactTime', 'updateTime');
        const average = this.safeString(order, 'avgPrice');
        const price = this.safeString(order, 'price');
        const amount = this.safeString2(order, 'origQty', 'quantity');
        // - Spot/Margin market: cummulativeQuoteQty
        // - Futures market: cumQuote.
        //   Note this is not the actual cost, since Binance futures uses leverage to calculate margins.
        let cost = this.safeString2(order, 'cummulativeQuoteQty', 'cumQuote');
        cost = this.safeString(order, 'cumBase', cost);
        const id = this.safeString(order, 'orderId');
        let type = this.safeStringLower(order, 'type');
        const side = this.safeStringLower(order, 'side');
        const fills = this.safeValue(order, 'fills', []);
        const clientOrderId = this.safeString(order, 'clientOrderId');
        let timeInForce = this.safeString(order, 'timeInForce');
        if (timeInForce === 'GTX') {
            // GTX means "Good Till Crossing" and is an equivalent way of saying Post Only
            timeInForce = 'PO';
        }
        const postOnly = (type === 'limit_maker') || (timeInForce === 'PO');
        if (type === 'limit_maker') {
            type = 'limit';
        }
        const stopPriceString = this.safeString(order, 'stopPrice');
        const stopPrice = this.parseNumber(this.omitZero(stopPriceString));
        return this.safeOrder({
            'info': order,
            'id': id,
            'clientOrderId': clientOrderId,
            'timestamp': timestamp,
            'datetime': this.iso8601(timestamp),
            'lastTradeTimestamp': lastTradeTimestamp,
            'lastUpdateTimestamp': lastUpdateTimestamp,
            'symbol': symbol,
            'type': type,
            'timeInForce': timeInForce,
            'postOnly': postOnly,
            'reduceOnly': this.safeValue(order, 'reduceOnly'),
            'side': side,
            'price': price,
            'triggerPrice': stopPrice,
            'amount': amount,
            'cost': cost,
            'average': average,
            'filled': filled,
            'remaining': undefined,
            'status': status,
            'fee': {
                'currency': this.safeString(order, 'quoteAsset'),
                'cost': this.safeNumber(order, 'fee'),
                'rate': undefined,
            },
            'trades': fills,
        }, market);
    }
    async createOrder(symbol, type, side, amount, price = undefined, params = {}) {
        /**
         * @method
         * @name binance#createOrder
         * @description create a trade order
         * @see https://binance-docs.github.io/apidocs/spot/en/#new-order-trade
         * @see https://binance-docs.github.io/apidocs/spot/en/#test-new-order-trade
         * @see https://binance-docs.github.io/apidocs/futures/en/#new-order-trade
         * @see https://binance-docs.github.io/apidocs/delivery/en/#new-order-trade
         * @see https://binance-docs.github.io/apidocs/voptions/en/#new-order-trade
         * @see https://binance-docs.github.io/apidocs/spot/en/#new-order-using-sor-trade
         * @see https://binance-docs.github.io/apidocs/spot/en/#test-new-order-using-sor-trade
         * @param {string} symbol unified symbol of the market to create an order in
         * @param {string} type 'market' or 'limit' or 'STOP_LOSS' or 'STOP_LOSS_LIMIT' or 'TAKE_PROFIT' or 'TAKE_PROFIT_LIMIT' or 'STOP'
         * @param {string} side 'buy' or 'sell'
         * @param {float} amount how much of currency you want to trade in units of base currency
         * @param {float} [price] the price at which the order is to be fullfilled, in units of the quote currency, ignored in market orders
         * @param {object} [params] extra parameters specific to the binance api endpoint
         * @param {string} [params.marginMode] 'cross' or 'isolated', for spot margin trading
         * @param {boolean} [params.sor] *spot only* whether to use SOR (Smart Order Routing) or not, default is false
         * @param {boolean} [params.test] *spot only* whether to use the test endpoint or not, default is false
         * @returns {object} an [order structure]{@link https://github.com/ccxt/ccxt/wiki/Manual#order-structure}
         */
        await this.loadMarkets();
        const market = this.market(symbol);
        const marketType = this.safeString(params, 'type', market['type']);
        const [marginMode, query] = this.handleMarginModeAndParams('createOrder', params);
        const sor = this.safeValue2(params, 'sor', 'SOR', false);
        params = this.omit(params, 'sor', 'SOR');
        const request = this.createOrderRequest(symbol, type, side, amount, price, params);
        let method = 'privatePostOrder';
        if (sor) {
            method = 'privatePostSorOrder';
        }
        else if (market['linear']) {
            method = 'fapiPrivatePostOrder';
        }
        else if (market['inverse']) {
            method = 'dapiPrivatePostOrder';
        }
        else if (marketType === 'margin' || marginMode !== undefined) {
            method = 'sapiPostMarginOrder';
        }
        if (market['option']) {
            method = 'eapiPrivatePostOrder';
        }
        // support for testing orders
        if (market['spot'] || marketType === 'margin') {
            const test = this.safeValue(query, 'test', false);
            if (test) {
                method += 'Test';
            }
        }
        const response = await this[method](request);
        return this.parseOrder(response, market);
    }
    createOrderRequest(symbol, type, side, amount, price = undefined, params = {}) {
        /**
         * @method
         * @ignore
         * @name binance#createOrderRequest
         * @description helper function to build request
         * @param {string} symbol unified symbol of the market to create an order in
         * @param {string} type 'market' or 'limit' or 'STOP_LOSS' or 'STOP_LOSS_LIMIT' or 'TAKE_PROFIT' or 'TAKE_PROFIT_LIMIT' or 'STOP'
         * @param {string} side 'buy' or 'sell'
         * @param {float} amount how much of currency you want to trade in units of base currency
         * @param {float|undefined} price the price at which the order is to be fullfilled, in units of the quote currency, ignored in market orders
         * @param {object} params extra parameters specific to the binance api endpoint
         * @param {string|undefined} params.marginMode 'cross' or 'isolated', for spot margin trading
         * @returns {object} request to be sent to the exchange
         */
        const market = this.market(symbol);
        const marketType = this.safeString(params, 'type', market['type']);
        const clientOrderId = this.safeString2(params, 'newClientOrderId', 'clientOrderId');
        const initialUppercaseType = type.toUpperCase();
        const isMarketOrder = initialUppercaseType === 'MARKET';
        const isLimitOrder = initialUppercaseType === 'LIMIT';
        const postOnly = this.isPostOnly(isMarketOrder, initialUppercaseType === 'LIMIT_MAKER', params);
        const triggerPrice = this.safeValue2(params, 'triggerPrice', 'stopPrice');
        const stopLossPrice = this.safeValue(params, 'stopLossPrice', triggerPrice); // fallback to stopLoss
        const takeProfitPrice = this.safeValue(params, 'takeProfitPrice');
        const trailingDelta = this.safeValue(params, 'trailingDelta');
        const isStopLoss = stopLossPrice !== undefined || trailingDelta !== undefined;
        const isTakeProfit = takeProfitPrice !== undefined;
        params = this.omit(params, ['type', 'newClientOrderId', 'clientOrderId', 'postOnly', 'stopLossPrice', 'takeProfitPrice', 'stopPrice', 'triggerPrice']);
        const [marginMode, query] = this.handleMarginModeAndParams('createOrder', params);
        const request = {
            'symbol': market['id'],
            'side': side.toUpperCase(),
        };
        if (market['spot'] || marketType === 'margin') {
            // only supported for spot/margin api (all margin markets are spot markets)
            if (postOnly) {
                type = 'LIMIT_MAKER';
            }
        }
        if (marketType === 'margin' || marginMode !== undefined) {
            const reduceOnly = this.safeValue(params, 'reduceOnly');
            if (reduceOnly) {
                request['sideEffectType'] = 'AUTO_REPAY';
                params = this.omit(params, 'reduceOnly');
            }
        }
        let uppercaseType = type.toUpperCase();
        let stopPrice = undefined;
        if (isStopLoss) {
            stopPrice = stopLossPrice;
            if (isMarketOrder) {
                // spot STOP_LOSS market orders are not a valid order type
                uppercaseType = market['contract'] ? 'STOP_MARKET' : 'STOP_LOSS';
            }
            else if (isLimitOrder) {
                uppercaseType = market['contract'] ? 'STOP' : 'STOP_LOSS_LIMIT';
            }
        }
        else if (isTakeProfit) {
            stopPrice = takeProfitPrice;
            if (isMarketOrder) {
                // spot TAKE_PROFIT market orders are not a valid order type
                uppercaseType = market['contract'] ? 'TAKE_PROFIT_MARKET' : 'TAKE_PROFIT';
            }
            else if (isLimitOrder) {
                uppercaseType = market['contract'] ? 'TAKE_PROFIT' : 'TAKE_PROFIT_LIMIT';
            }
        }
        if (marginMode === 'isolated') {
            request['isIsolated'] = true;
        }
        if (clientOrderId === undefined) {
            const broker = this.safeValue(this.options, 'broker', {});
            const defaultId = (market['contract']) ? 'x-xcKtGhcu' : 'x-R4BD3S82';
            const brokerId = this.safeString(broker, marketType, defaultId);
            request['newClientOrderId'] = brokerId + this.uuid22();
        }
        else {
            request['newClientOrderId'] = clientOrderId;
        }
        if ((marketType === 'spot') || (marketType === 'margin')) {
            request['newOrderRespType'] = this.safeValue(this.options['newOrderRespType'], type, 'RESULT'); // 'ACK' for order id, 'RESULT' for full order or 'FULL' for order with fills
        }
        else {
            // swap, futures and options
            request['newOrderRespType'] = 'RESULT'; // "ACK", "RESULT", default "ACK"
        }
        if (market['option']) {
            if (type === 'market') {
                throw new errors.InvalidOrder(this.id + ' ' + type + ' is not a valid order type for the ' + symbol + ' market');
            }
        }
        else {
            const validOrderTypes = this.safeValue(market['info'], 'orderTypes');
            if (!this.inArray(uppercaseType, validOrderTypes)) {
                if (initialUppercaseType !== uppercaseType) {
                    throw new errors.InvalidOrder(this.id + ' stopPrice parameter is not allowed for ' + symbol + ' ' + type + ' orders');
                }
                else {
                    throw new errors.InvalidOrder(this.id + ' ' + type + ' is not a valid order type for the ' + symbol + ' market');
                }
            }
        }
        request['type'] = uppercaseType;
        // additional required fields depending on the order type
        let timeInForceIsRequired = false;
        let priceIsRequired = false;
        let stopPriceIsRequired = false;
        let quantityIsRequired = false;
        //
        // spot/margin
        //
        //     LIMIT                timeInForce, quantity, price
        //     MARKET               quantity or quoteOrderQty
        //     STOP_LOSS            quantity, stopPrice
        //     STOP_LOSS_LIMIT      timeInForce, quantity, price, stopPrice
        //     TAKE_PROFIT          quantity, stopPrice
        //     TAKE_PROFIT_LIMIT    timeInForce, quantity, price, stopPrice
        //     LIMIT_MAKER          quantity, price
        //
        // futures
        //
        //     LIMIT                timeInForce, quantity, price
        //     MARKET               quantity
        //     STOP/TAKE_PROFIT     quantity, price, stopPrice
        //     STOP_MARKET          stopPrice
        //     TAKE_PROFIT_MARKET   stopPrice
        //     TRAILING_STOP_MARKET callbackRate
        //
        if (uppercaseType === 'MARKET') {
            if (market['spot']) {
                const quoteOrderQty = this.safeValue(this.options, 'quoteOrderQty', true);
                if (quoteOrderQty) {
                    const quoteOrderQtyNew = this.safeValue2(query, 'quoteOrderQty', 'cost');
                    const precision = market['precision']['price'];
                    if (quoteOrderQtyNew !== undefined) {
                        request['quoteOrderQty'] = this.decimalToPrecision(quoteOrderQtyNew, number.TRUNCATE, precision, this.precisionMode);
                    }
                    else if (price !== undefined) {
                        const amountString = this.numberToString(amount);
                        const priceString = this.numberToString(price);
                        const quoteOrderQuantity = Precise["default"].stringMul(amountString, priceString);
                        request['quoteOrderQty'] = this.decimalToPrecision(quoteOrderQuantity, number.TRUNCATE, precision, this.precisionMode);
                    }
                    else {
                        quantityIsRequired = true;
                    }
                }
                else {
                    quantityIsRequired = true;
                }
            }
            else {
                quantityIsRequired = true;
            }
        }
        else if (uppercaseType === 'LIMIT') {
            priceIsRequired = true;
            timeInForceIsRequired = true;
            quantityIsRequired = true;
        }
        else if ((uppercaseType === 'STOP_LOSS') || (uppercaseType === 'TAKE_PROFIT')) {
            stopPriceIsRequired = true;
            quantityIsRequired = true;
            if (market['linear'] || market['inverse']) {
                priceIsRequired = true;
            }
        }
        else if ((uppercaseType === 'STOP_LOSS_LIMIT') || (uppercaseType === 'TAKE_PROFIT_LIMIT')) {
            quantityIsRequired = true;
            stopPriceIsRequired = true;
            priceIsRequired = true;
            timeInForceIsRequired = true;
        }
        else if (uppercaseType === 'LIMIT_MAKER') {
            priceIsRequired = true;
            quantityIsRequired = true;
        }
        else if (uppercaseType === 'STOP') {
            quantityIsRequired = true;
            stopPriceIsRequired = true;
            priceIsRequired = true;
        }
        else if ((uppercaseType === 'STOP_MARKET') || (uppercaseType === 'TAKE_PROFIT_MARKET')) {
            const closePosition = this.safeValue(query, 'closePosition');
            if (closePosition === undefined) {
                quantityIsRequired = true;
            }
            stopPriceIsRequired = true;
        }
        else if (uppercaseType === 'TRAILING_STOP_MARKET') {
            quantityIsRequired = true;
            const callbackRate = this.safeNumber(query, 'callbackRate');
            if (callbackRate === undefined) {
                throw new errors.InvalidOrder(this.id + ' createOrder() requires a callbackRate extra param for a ' + type + ' order');
            }
        }
        if (quantityIsRequired) {
            request['quantity'] = this.amountToPrecision(symbol, amount);
        }
        if (priceIsRequired) {
            if (price === undefined) {
                throw new errors.InvalidOrder(this.id + ' createOrder() requires a price argument for a ' + type + ' order');
            }
            request['price'] = this.priceToPrecision(symbol, price);
        }
        if (timeInForceIsRequired) {
            request['timeInForce'] = this.options['defaultTimeInForce']; // 'GTC' = Good To Cancel (default), 'IOC' = Immediate Or Cancel
        }
        if (market['contract'] && postOnly) {
            request['timeInForce'] = 'GTX';
        }
        if (stopPriceIsRequired) {
            if (market['contract']) {
                if (stopPrice === undefined) {
                    throw new errors.InvalidOrder(this.id + ' createOrder() requires a stopPrice extra param for a ' + type + ' order');
                }
            }
            else {
                // check for delta price as well
                if (trailingDelta === undefined && stopPrice === undefined) {
                    throw new errors.InvalidOrder(this.id + ' createOrder() requires a stopPrice or trailingDelta param for a ' + type + ' order');
                }
            }
            if (stopPrice !== undefined) {
                request['stopPrice'] = this.priceToPrecision(symbol, stopPrice);
            }
        }
        // remove timeInForce from params because PO is only used by this.isPostOnly and it's not a valid value for Binance
        if (this.safeString(params, 'timeInForce') === 'PO') {
            params = this.omit(params, ['timeInForce']);
        }
        const requestParams = this.omit(params, ['quoteOrderQty', 'cost', 'stopPrice', 'test', 'type', 'newClientOrderId', 'clientOrderId', 'postOnly']);
        return this.extend(request, requestParams);
    }
    async fetchOrder(id, symbol = undefined, params = {}) {
        /**
         * @method
         * @name binance#fetchOrder
         * @description fetches information on an order made by the user
         * @param {string} symbol unified symbol of the market the order was made in
         * @param {object} [params] extra parameters specific to the binance api endpoint
         * @param {string} [params.marginMode] 'cross' or 'isolated', for spot margin trading
         * @returns {object} An [order structure]{@link https://github.com/ccxt/ccxt/wiki/Manual#order-structure}
         */
        this.checkRequiredSymbol('fetchOrder', symbol);
        await this.loadMarkets();
        const market = this.market(symbol);
        const defaultType = this.safeString2(this.options, 'fetchOrder', 'defaultType', 'spot');
        const type = this.safeString(params, 'type', defaultType);
        const [marginMode, query] = this.handleMarginModeAndParams('fetchOrder', params);
        const request = {
            'symbol': market['id'],
        };
        let method = 'privateGetOrder';
        if (market['option']) {
            method = 'eapiPrivateGetOrder';
        }
        else if (market['linear']) {
            method = 'fapiPrivateGetOrder';
        }
        else if (market['inverse']) {
            method = 'dapiPrivateGetOrder';
        }
        else if (type === 'margin' || marginMode !== undefined) {
            method = 'sapiGetMarginOrder';
            if (marginMode === 'isolated') {
                request['isIsolated'] = true;
            }
        }
        const clientOrderId = this.safeValue2(params, 'origClientOrderId', 'clientOrderId');
        if (clientOrderId !== undefined) {
            if (market['option']) {
                request['clientOrderId'] = clientOrderId;
            }
            else {
                request['origClientOrderId'] = clientOrderId;
            }
        }
        else {
            request['orderId'] = id;
        }
        const requestParams = this.omit(query, ['type', 'clientOrderId', 'origClientOrderId']);
        const response = await this[method](this.extend(request, requestParams));
        return this.parseOrder(response, market);
    }
    async fetchOrders(symbol = undefined, since = undefined, limit = undefined, params = {}) {
        /**
         * @method
         * @name binance#fetchOrders
         * @description fetches information on multiple orders made by the user
         * @param {string} symbol unified market symbol of the market orders were made in
         * @param {int} [since] the earliest time in ms to fetch orders for
         * @param {int} [limit] the maximum number of order structures to retrieve
         * @param {object} [params] extra parameters specific to the binance api endpoint
         * @param {string} [params.marginMode] 'cross' or 'isolated', for spot margin trading
         * @returns {Order[]} a list of [order structures]{@link https://github.com/ccxt/ccxt/wiki/Manual#order-structure}
         */
        this.checkRequiredSymbol('fetchOrders', symbol);
        await this.loadMarkets();
        const market = this.market(symbol);
        const defaultType = this.safeString2(this.options, 'fetchOrders', 'defaultType', 'spot');
        const type = this.safeString(params, 'type', defaultType);
        const [marginMode, query] = this.handleMarginModeAndParams('fetchOrders', params);
        const request = {
            'symbol': market['id'],
        };
        let method = 'privateGetAllOrders';
        if (market['option']) {
            method = 'eapiPrivateGetHistoryOrders';
        }
        else if (market['linear']) {
            method = 'fapiPrivateGetAllOrders';
        }
        else if (market['inverse']) {
            method = 'dapiPrivateGetAllOrders';
        }
        else if (type === 'margin' || marginMode !== undefined) {
            method = 'sapiGetMarginAllOrders';
            if (marginMode === 'isolated') {
                request['isIsolated'] = true;
            }
        }
        if (since !== undefined) {
            request['startTime'] = since;
        }
        if (limit !== undefined) {
            request['limit'] = limit;
        }
        const response = await this[method](this.extend(request, query));
        //
        //  spot
        //
        //     [
        //         {
        //             "symbol": "LTCBTC",
        //             "orderId": 1,
        //             "clientOrderId": "myOrder1",
        //             "price": "0.1",
        //             "origQty": "1.0",
        //             "executedQty": "0.0",
        //             "cummulativeQuoteQty": "0.0",
        //             "status": "NEW",
        //             "timeInForce": "GTC",
        //             "type": "LIMIT",
        //             "side": "BUY",
        //             "stopPrice": "0.0",
        //             "icebergQty": "0.0",
        //             "time": 1499827319559,
        //             "updateTime": 1499827319559,
        //             "isWorking": true
        //         }
        //     ]
        //
        //  futures
        //
        //     [
        //         {
        //             "symbol": "BTCUSDT",
        //             "orderId": 1,
        //             "clientOrderId": "myOrder1",
        //             "price": "0.1",
        //             "origQty": "1.0",
        //             "executedQty": "1.0",
        //             "cumQuote": "10.0",
        //             "status": "NEW",
        //             "timeInForce": "GTC",
        //             "type": "LIMIT",
        //             "side": "BUY",
        //             "stopPrice": "0.0",
        //             "updateTime": 1499827319559
        //         }
        //     ]
        //
        // options
        //
        //     [
        //         {
        //             "orderId": 4728833085436977152,
        //             "symbol": "ETH-230211-1500-C",
        //             "price": "10.0",
        //             "quantity": "1.00",
        //             "executedQty": "0.00",
        //             "fee": "0",
        //             "side": "BUY",
        //             "type": "LIMIT",
        //             "timeInForce": "GTC",
        //             "reduceOnly": false,
        //             "postOnly": false,
        //             "createTime": 1676083034462,
        //             "updateTime": 1676083034462,
        //             "status": "ACCEPTED",
        //             "avgPrice": "0",
        //             "source": "API",
        //             "clientOrderId": "",
        //             "priceScale": 1,
        //             "quantityScale": 2,
        //             "optionSide": "CALL",
        //             "quoteAsset": "USDT",
        //             "lastTrade": {"id":"69","time":"1676084430567","price":"24.9","qty":"1.00"},
        //             "mmp": false
        //         }
        //     ]
        //
        return this.parseOrders(response, market, since, limit);
    }
    async fetchOpenOrders(symbol = undefined, since = undefined, limit = undefined, params = {}) {
        /**
         * @method
         * @name binance#fetchOpenOrders
         * @description fetch all unfilled currently open orders
         * @param {string} symbol unified market symbol
         * @param {int} [since] the earliest time in ms to fetch open orders for
         * @param {int} [limit] the maximum number of open orders structures to retrieve
         * @param {object} [params] extra parameters specific to the binance api endpoint
         * @param {string} [params.marginMode] 'cross' or 'isolated', for spot margin trading
         * @returns {Order[]} a list of [order structures]{@link https://github.com/ccxt/ccxt/wiki/Manual#order-structure}
         */
        await this.loadMarkets();
        let market = undefined;
        let type = undefined;
        const request = {};
        let marginMode = undefined;
        let query = undefined;
        [marginMode, query] = this.handleMarginModeAndParams('fetchOpenOrders', params);
        if (symbol !== undefined) {
            market = this.market(symbol);
            request['symbol'] = market['id'];
            const defaultType = this.safeString2(this.options, 'fetchOpenOrders', 'defaultType', 'spot');
            const marketType = ('type' in market) ? market['type'] : defaultType;
            type = this.safeString(query, 'type', marketType);
        }
        else if (this.options['warnOnFetchOpenOrdersWithoutSymbol']) {
            const symbols = this.symbols;
            const numSymbols = symbols.length;
            const fetchOpenOrdersRateLimit = this.parseToInt(numSymbols / 2);
            throw new errors.ExchangeError(this.id + ' fetchOpenOrders() WARNING: fetching open orders without specifying a symbol is rate-limited to one call per ' + fetchOpenOrdersRateLimit.toString() + ' seconds. Do not call this method frequently to avoid ban. Set ' + this.id + '.options["warnOnFetchOpenOrdersWithoutSymbol"] = false to suppress this warning message.');
        }
        else {
            const defaultType = this.safeString2(this.options, 'fetchOpenOrders', 'defaultType', 'spot');
            type = this.safeString(query, 'type', defaultType);
        }
        let subType = undefined;
        [subType, query] = this.handleSubTypeAndParams('fetchOpenOrders', market, query);
        const requestParams = this.omit(query, 'type');
        let method = 'privateGetOpenOrders';
        if (type === 'option') {
            method = 'eapiPrivateGetOpenOrders';
            if (since !== undefined) {
                request['startTime'] = since;
            }
            if (limit !== undefined) {
                request['limit'] = limit;
            }
        }
        else if (this.isLinear(type, subType)) {
            method = 'fapiPrivateGetOpenOrders';
        }
        else if (this.isInverse(type, subType)) {
            method = 'dapiPrivateGetOpenOrders';
        }
        else if (type === 'margin' || marginMode !== undefined) {
            method = 'sapiGetMarginOpenOrders';
            if (marginMode === 'isolated') {
                request['isIsolated'] = true;
                if (symbol === undefined) {
                    throw new errors.ArgumentsRequired(this.id + ' fetchOpenOrders() requires a symbol argument for isolated markets');
                }
            }
        }
        const response = await this[method](this.extend(request, requestParams));
        return this.parseOrders(response, market, since, limit);
    }
    async fetchClosedOrders(symbol = undefined, since = undefined, limit = undefined, params = {}) {
        /**
         * @method
         * @name binance#fetchClosedOrders
         * @description fetches information on multiple closed orders made by the user
         * @param {string} symbol unified market symbol of the market orders were made in
         * @param {int} [since] the earliest time in ms to fetch orders for
         * @param {int} [limit] the maximum number of order structures to retrieve
         * @param {object} [params] extra parameters specific to the binance api endpoint
         * @returns {Order[]} a list of [order structures]{@link https://github.com/ccxt/ccxt/wiki/Manual#order-structure}
         */
        const orders = await this.fetchOrders(symbol, since, limit, params);
        return this.filterBy(orders, 'status', 'closed');
    }
    async fetchCanceledOrders(symbol = undefined, since = undefined, limit = undefined, params = {}) {
        /**
         * @method
         * @name binance#fetchCanceledOrders
         * @description fetches information on multiple canceled orders made by the user
         * @see https://binance-docs.github.io/apidocs/spot/en/#all-orders-user_data
         * @see https://binance-docs.github.io/apidocs/spot/en/#query-margin-account-39-s-all-orders-user_data
         * @see https://binance-docs.github.io/apidocs/voptions/en/#query-option-order-history-trade
         * @param {string} symbol unified market symbol of the market the orders were made in
         * @param {int} [since] the earliest time in ms to fetch orders for
         * @param {int} [limit] the maximum number of order structures to retrieve
         * @param {object} [params] extra parameters specific to the binance api endpoint
         * @returns {object[]} a list of [order structures]{@link https://github.com/ccxt/ccxt/wiki/Manual#order-structure}
         */
        this.checkRequiredSymbol('fetchCanceledOrders', symbol);
        await this.loadMarkets();
        const market = this.market(symbol);
        if (market['swap'] || market['future']) {
            throw new errors.NotSupported(this.id + ' fetchCanceledOrders() supports spot, margin and option markets only');
        }
        params = this.omit(params, 'type');
        const orders = await this.fetchOrders(symbol, since, undefined, params);
        const filteredOrders = this.filterBy(orders, 'status', 'canceled');
        return this.filterByLimit(filteredOrders, limit);
    }
    async cancelOrder(id, symbol = undefined, params = {}) {
        /**
         * @method
         * @name binance#cancelOrder
         * @description cancels an open order
         * @param {string} id order id
         * @param {string} symbol unified symbol of the market the order was made in
         * @param {object} [params] extra parameters specific to the binance api endpoint
         * @returns {object} An [order structure]{@link https://github.com/ccxt/ccxt/wiki/Manual#order-structure}
         */
        this.checkRequiredSymbol('cancelOrder', symbol);
        await this.loadMarkets();
        const market = this.market(symbol);
        const defaultType = this.safeString2(this.options, 'cancelOrder', 'defaultType', 'spot');
        const type = this.safeString(params, 'type', defaultType);
        const [marginMode, query] = this.handleMarginModeAndParams('cancelOrder', params);
        const request = {
            'symbol': market['id'],
            // 'orderId': id,
            // 'origClientOrderId': id,
        };
        const clientOrderId = this.safeValue2(params, 'origClientOrderId', 'clientOrderId');
        if (clientOrderId !== undefined) {
            if (market['option']) {
                request['clientOrderId'] = clientOrderId;
            }
            else {
                request['origClientOrderId'] = clientOrderId;
            }
        }
        else {
            request['orderId'] = id;
        }
        let method = 'privateDeleteOrder';
        if (market['option']) {
            method = 'eapiPrivateDeleteOrder';
        }
        else if (market['linear']) {
            method = 'fapiPrivateDeleteOrder';
        }
        else if (market['inverse']) {
            method = 'dapiPrivateDeleteOrder';
        }
        else if (type === 'margin' || marginMode !== undefined) {
            method = 'sapiDeleteMarginOrder';
            if (marginMode === 'isolated') {
                request['isIsolated'] = true;
            }
        }
        const requestParams = this.omit(query, ['type', 'origClientOrderId', 'clientOrderId']);
        const response = await this[method](this.extend(request, requestParams));
        return this.parseOrder(response, market);
    }
    async cancelAllOrders(symbol = undefined, params = {}) {
        /**
         * @method
         * @name binance#cancelAllOrders
         * @see https://binance-docs.github.io/apidocs/spot/en/#cancel-all-open-orders-on-a-symbol-trade
         * @see https://binance-docs.github.io/apidocs/futures/en/#cancel-all-open-orders-trade
         * @see https://binance-docs.github.io/apidocs/delivery/en/#cancel-all-open-orders-trade
         * @see https://binance-docs.github.io/apidocs/voptions/en/#cancel-all-option-orders-on-specific-symbol-trade
         * @see https://binance-docs.github.io/apidocs/spot/en/#margin-account-cancel-order-trade
         * @description cancel all open orders in a market
         * @param {string} symbol unified market symbol of the market to cancel orders in
         * @param {object} [params] extra parameters specific to the binance api endpoint
         * @param {string} [params.marginMode] 'cross' or 'isolated', for spot margin trading
         * @returns {object[]} a list of [order structures]{@link https://github.com/ccxt/ccxt/wiki/Manual#order-structure}
         */
        this.checkRequiredSymbol('cancelAllOrders', symbol);
        await this.loadMarkets();
        const market = this.market(symbol);
        const request = {
            'symbol': market['id'],
        };
        const type = this.safeString(params, 'type', market['type']);
        params = this.omit(params, ['type']);
        const [marginMode, query] = this.handleMarginModeAndParams('cancelAllOrders', params);
        let method = 'privateDeleteOpenOrders';
        if (market['option']) {
            method = 'eapiPrivateDeleteAllOpenOrders';
        }
        else if (market['linear']) {
            method = 'fapiPrivateDeleteAllOpenOrders';
        }
        else if (market['inverse']) {
            method = 'dapiPrivateDeleteAllOpenOrders';
        }
        else if ((type === 'margin') || (marginMode !== undefined)) {
            method = 'sapiDeleteMarginOpenOrders';
            if (marginMode === 'isolated') {
                request['isIsolated'] = true;
            }
        }
        const response = await this[method](this.extend(request, query));
        if (Array.isArray(response)) {
            return this.parseOrders(response, market);
        }
        else {
            return response;
        }
    }
    async fetchOrderTrades(id, symbol = undefined, since = undefined, limit = undefined, params = {}) {
        /**
         * @method
         * @name binance#fetchOrderTrades
         * @description fetch all the trades made from a single order
         * @param {string} id order id
         * @param {string} symbol unified market symbol
         * @param {int} [since] the earliest time in ms to fetch trades for
         * @param {int} [limit] the maximum number of trades to retrieve
         * @param {object} [params] extra parameters specific to the binance api endpoint
         * @returns {object[]} a list of [trade structures]{@link https://github.com/ccxt/ccxt/wiki/Manual#trade-structure}
         */
        if (symbol === undefined) {
            throw new errors.ArgumentsRequired(this.id + ' fetchOrderTrades() requires a symbol argument');
        }
        await this.loadMarkets();
        const market = this.market(symbol);
        const type = this.safeString(params, 'type', market['type']);
        params = this.omit(params, 'type');
        if (type !== 'spot') {
            throw new errors.NotSupported(this.id + ' fetchOrderTrades() supports spot markets only');
        }
        const request = {
            'orderId': id,
        };
        return await this.fetchMyTrades(symbol, since, limit, this.extend(request, params));
    }
    async fetchMyTrades(symbol = undefined, since = undefined, limit = undefined, params = {}) {
        /**
         * @method
         * @name binance#fetchMyTrades
         * @description fetch all trades made by the user
         * @param {string} symbol unified market symbol
         * @param {int} [since] the earliest time in ms to fetch trades for
         * @param {int} [limit] the maximum number of trades structures to retrieve
         * @param {object} [params] extra parameters specific to the binance api endpoint
         * @returns {Trade[]} a list of [trade structures]{@link https://github.com/ccxt/ccxt/wiki/Manual#trade-structure}
         */
        await this.loadMarkets();
        const request = {};
        let market = undefined;
        let type = undefined;
        let method = undefined;
        let marginMode = undefined;
        if (symbol !== undefined) {
            market = this.market(symbol);
            request['symbol'] = market['id'];
        }
        [type, params] = this.handleMarketTypeAndParams('fetchMyTrades', market, params);
        if (type === 'option') {
            method = 'eapiPrivateGetUserTrades';
        }
        else {
            this.checkRequiredSymbol('fetchMyTrades', symbol);
            [marginMode, params] = this.handleMarginModeAndParams('fetchMyTrades', params);
            if (type === 'spot' || type === 'margin') {
                method = 'privateGetMyTrades';
                if ((type === 'margin') || (marginMode !== undefined)) {
                    method = 'sapiGetMarginMyTrades';
                    if (marginMode === 'isolated') {
                        request['isIsolated'] = true;
                    }
                }
            }
            else if (market['linear']) {
                method = 'fapiPrivateGetUserTrades';
            }
            else if (market['inverse']) {
                method = 'dapiPrivateGetUserTrades';
            }
        }
        let endTime = this.safeInteger2(params, 'until', 'endTime');
        if (since !== undefined) {
            const startTime = since;
            request['startTime'] = startTime;
            // https://binance-docs.github.io/apidocs/futures/en/#account-trade-list-user_data
            // If startTime and endTime are both not sent, then the last 7 days' data will be returned.
            // The time between startTime and endTime cannot be longer than 7 days.
            // The parameter fromId cannot be sent with startTime or endTime.
            const currentTimestamp = this.milliseconds();
            const oneWeek = 7 * 24 * 60 * 60 * 1000;
            if ((currentTimestamp - startTime) >= oneWeek) {
                if ((endTime === undefined) && market['linear']) {
                    endTime = this.sum(startTime, oneWeek);
                    endTime = Math.min(endTime, currentTimestamp);
                }
            }
        }
        if (endTime !== undefined) {
            request['endTime'] = endTime;
            params = this.omit(params, ['endTime', 'until']);
        }
        if (limit !== undefined) {
            if ((type === 'option') || market['contract']) {
                limit = Math.min(limit, 1000); // above 1000, returns error
            }
            request['limit'] = limit;
        }
        const response = await this[method](this.extend(request, params));
        //
        // spot trade
        //
        //     [
        //         {
        //             "symbol": "BNBBTC",
        //             "id": 28457,
        //             "orderId": 100234,
        //             "price": "4.00000100",
        //             "qty": "12.00000000",
        //             "commission": "10.10000000",
        //             "commissionAsset": "BNB",
        //             "time": 1499865549590,
        //             "isBuyer": true,
        //             "isMaker": false,
        //             "isBestMatch": true,
        //         }
        //     ]
        //
        // futures trade
        //
        //     [
        //         {
        //             "accountId": 20,
        //             "buyer": False,
        //             "commission": "-0.07819010",
        //             "commissionAsset": "USDT",
        //             "counterPartyId": 653,
        //             "id": 698759,
        //             "maker": False,
        //             "orderId": 25851813,
        //             "price": "7819.01",
        //             "qty": "0.002",
        //             "quoteQty": "0.01563",
        //             "realizedPnl": "-0.91539999",
        //             "side": "SELL",
        //             "symbol": "BTCUSDT",
        //             "time": 1569514978020
        //         }
        //     ]
        //
        // options (eapi)
        //
        //     [
        //         {
        //             "id": 1125899906844226012,
        //             "tradeId": 73,
        //             "orderId": 4638761100843040768,
        //             "symbol": "ETH-230211-1500-C",
        //             "price": "18.70000000",
        //             "quantity": "-0.57000000",
        //             "fee": "0.17305890",
        //             "realizedProfit": "-3.53400000",
        //             "side": "SELL",
        //             "type": "LIMIT",
        //             "volatility": "0.30000000",
        //             "liquidity": "MAKER",
        //             "time": 1676085216845,
        //             "priceScale": 1,
        //             "quantityScale": 2,
        //             "optionSide": "CALL",
        //             "quoteAsset": "USDT"
        //         }
        //     ]
        //
        return this.parseTrades(response, market, since, limit);
    }
    async fetchMyDustTrades(symbol = undefined, since = undefined, limit = undefined, params = {}) {
        /**
         * @method
         * @name binance#fetchMyDustTrades
         * @description fetch all dust trades made by the user
         * @param {string} symbol not used by binance fetchMyDustTrades ()
         * @param {int} [since] the earliest time in ms to fetch my dust trades for
         * @param {int} [limit] the maximum number of dust trades to retrieve
         * @param {object} [params] extra parameters specific to the binance api endpoint
         * @returns {object[]} a list of [trade structures]{@link https://github.com/ccxt/ccxt/wiki/Manual#trade-structure}
         */
        //
        // Binance provides an opportunity to trade insignificant (i.e. non-tradable and non-withdrawable)
        // token leftovers (of any asset) into `BNB` coin which in turn can be used to pay trading fees with it.
        // The corresponding trades history is called the `Dust Log` and can be requested via the following end-point:
        // https://github.com/binance-exchange/binance-official-api-docs/blob/master/wapi-api.md#dustlog-user_data
        //
        await this.loadMarkets();
        const request = {};
        if (since !== undefined) {
            request['startTime'] = since;
            request['endTime'] = this.sum(since, 7776000000);
        }
        const response = await this.sapiGetAssetDribblet(this.extend(request, params));
        //     {
        //       "total": "4",
        //       "userAssetDribblets": [
        //         {
        //           "operateTime": "1627575731000",
        //           "totalServiceChargeAmount": "0.00001453",
        //           "totalTransferedAmount": "0.00072693",
        //           "transId": "70899815863",
        //           "userAssetDribbletDetails": [
        //             {
        //               "fromAsset": "LTC",
        //               "amount": "0.000006",
        //               "transferedAmount": "0.00000267",
        //               "serviceChargeAmount": "0.00000005",
        //               "operateTime": "1627575731000",
        //               "transId": "70899815863"
        //             },
        //             {
        //               "fromAsset": "GBP",
        //               "amount": "0.15949157",
        //               "transferedAmount": "0.00072426",
        //               "serviceChargeAmount": "0.00001448",
        //               "operateTime": "1627575731000",
        //               "transId": "70899815863"
        //             }
        //           ]
        //         },
        //       ]
        //     }
        const results = this.safeValue(response, 'userAssetDribblets', []);
        const rows = this.safeInteger(response, 'total', 0);
        const data = [];
        for (let i = 0; i < rows; i++) {
            const logs = this.safeValue(results[i], 'userAssetDribbletDetails', []);
            for (let j = 0; j < logs.length; j++) {
                logs[j]['isDustTrade'] = true;
                data.push(logs[j]);
            }
        }
        const trades = this.parseTrades(data, undefined, since, limit);
        return this.filterBySinceLimit(trades, since, limit);
    }
    parseDustTrade(trade, market = undefined) {
        //
        //     {
        //       "fromAsset": "USDT",
        //       "amount": "0.009669",
        //       "transferedAmount": "0.00002992",
        //       "serviceChargeAmount": "0.00000059",
        //       "operateTime": "1628076010000",
        //       "transId": "71416578712",
        //       "isDustTrade": true
        //     }
        //
        const orderId = this.safeString(trade, 'transId');
        const timestamp = this.safeInteger(trade, 'operateTime');
        const currencyId = this.safeString(trade, 'fromAsset');
        const tradedCurrency = this.safeCurrencyCode(currencyId);
        const bnb = this.currency('BNB');
        const earnedCurrency = bnb['code'];
        const applicantSymbol = earnedCurrency + '/' + tradedCurrency;
        let tradedCurrencyIsQuote = false;
        if (applicantSymbol in this.markets) {
            tradedCurrencyIsQuote = true;
        }
        const feeCostString = this.safeString(trade, 'serviceChargeAmount');
        const fee = {
            'currency': earnedCurrency,
            'cost': this.parseNumber(feeCostString),
        };
        let symbol = undefined;
        let amountString = undefined;
        let costString = undefined;
        let side = undefined;
        if (tradedCurrencyIsQuote) {
            symbol = applicantSymbol;
            amountString = this.safeString(trade, 'transferedAmount');
            costString = this.safeString(trade, 'amount');
            side = 'buy';
        }
        else {
            symbol = tradedCurrency + '/' + earnedCurrency;
            amountString = this.safeString(trade, 'amount');
            costString = this.safeString(trade, 'transferedAmount');
            side = 'sell';
        }
        let priceString = undefined;
        if (costString !== undefined) {
            if (amountString) {
                priceString = Precise["default"].stringDiv(costString, amountString);
            }
        }
        const id = undefined;
        const amount = this.parseNumber(amountString);
        const price = this.parseNumber(priceString);
        const cost = this.parseNumber(costString);
        const type = undefined;
        const takerOrMaker = undefined;
        return {
            'id': id,
            'timestamp': timestamp,
            'datetime': this.iso8601(timestamp),
            'symbol': symbol,
            'order': orderId,
            'type': type,
            'takerOrMaker': takerOrMaker,
            'side': side,
            'amount': amount,
            'price': price,
            'cost': cost,
            'fee': fee,
            'info': trade,
        };
    }
    async fetchDeposits(code = undefined, since = undefined, limit = undefined, params = {}) {
        /**
         * @method
         * @name binance#fetchDeposits
         * @description fetch all deposits made to an account
         * @param {string} code unified currency code
         * @param {int} [since] the earliest time in ms to fetch deposits for
         * @param {int} [limit] the maximum number of deposits structures to retrieve
         * @param {object} [params] extra parameters specific to the binance api endpoint
         * @param {bool} [params.fiat] if true, only fiat deposits will be returned
         * @param {int} [params.until] the latest time in ms to fetch deposits for
         * @returns {object[]} a list of [transaction structures]{@link https://github.com/ccxt/ccxt/wiki/Manual#transaction-structure}
         */
        await this.loadMarkets();
        let currency = undefined;
        let response = undefined;
        const request = {};
        const legalMoney = this.safeValue(this.options, 'legalMoney', {});
        const fiatOnly = this.safeValue(params, 'fiat', false);
        params = this.omit(params, 'fiatOnly');
        const until = this.safeInteger(params, 'until');
        if (fiatOnly || (code in legalMoney)) {
            if (code !== undefined) {
                currency = this.currency(code);
            }
            request['transactionType'] = 0;
            if (since !== undefined) {
                request['beginTime'] = since;
            }
            if (until !== undefined) {
                request['endTime'] = until;
            }
            const raw = await this.sapiGetFiatOrders(this.extend(request, params));
            response = this.safeValue(raw, 'data');
            //     {
            //       "code": "000000",
            //       "message": "success",
            //       "data": [
            //         {
            //           "orderNo": "25ced37075c1470ba8939d0df2316e23",
            //           "fiatCurrency": "EUR",
            //           "indicatedAmount": "15.00",
            //           "amount": "15.00",
            //           "totalFee": "0.00",
            //           "method": "card",
            //           "status": "Failed",
            //           "createTime": 1627501026000,
            //           "updateTime": 1627501027000
            //         }
            //       ],
            //       "total": 1,
            //       "success": true
            //     }
        }
        else {
            if (code !== undefined) {
                currency = this.currency(code);
                request['coin'] = currency['id'];
            }
            if (since !== undefined) {
                request['startTime'] = since;
                // max 3 months range https://github.com/ccxt/ccxt/issues/6495
                let endTime = this.sum(since, 7776000000);
                if (until !== undefined) {
                    endTime = Math.min(endTime, until);
                }
                request['endTime'] = endTime;
            }
            if (limit !== undefined) {
                request['limit'] = limit;
            }
            response = await this.sapiGetCapitalDepositHisrec(this.extend(request, params));
            //     [
            //       {
            //         "amount": "0.01844487",
            //         "coin": "BCH",
            //         "network": "BCH",
            //         "status": 1,
            //         "address": "1NYxAJhW2281HK1KtJeaENBqHeygA88FzR",
            //         "addressTag": "",
            //         "txId": "bafc5902504d6504a00b7d0306a41154cbf1d1b767ab70f3bc226327362588af",
            //         "insertTime": 1610784980000,
            //         "transferType": 0,
            //         "confirmTimes": "2/2"
            //       },
            //       {
            //         "amount": "4500",
            //         "coin": "USDT",
            //         "network": "BSC",
            //         "status": 1,
            //         "address": "0xc9c923c87347ca0f3451d6d308ce84f691b9f501",
            //         "addressTag": "",
            //         "txId": "Internal transfer 51376627901",
            //         "insertTime": 1618394381000,
            //         "transferType": 1,
            //         "confirmTimes": "1/15"
            //     }
            //   ]
        }
        for (let i = 0; i < response.length; i++) {
            response[i]['type'] = 'deposit';
        }
        return this.parseTransactions(response, currency, since, limit);
    }
    async fetchWithdrawals(code = undefined, since = undefined, limit = undefined, params = {}) {
        /**
         * @method
         * @name binance#fetchWithdrawals
         * @description fetch all withdrawals made from an account
         * @param {string} code unified currency code
         * @param {int} [since] the earliest time in ms to fetch withdrawals for
         * @param {int} [limit] the maximum number of withdrawals structures to retrieve
         * @param {object} [params] extra parameters specific to the binance api endpoint
         * @param {bool} [params.fiat] if true, only fiat withdrawals will be returned
         * @returns {object[]} a list of [transaction structures]{@link https://github.com/ccxt/ccxt/wiki/Manual#transaction-structure}
         */
        await this.loadMarkets();
        const legalMoney = this.safeValue(this.options, 'legalMoney', {});
        const fiatOnly = this.safeValue(params, 'fiat', false);
        params = this.omit(params, 'fiatOnly');
        const request = {};
        let response = undefined;
        let currency = undefined;
        if (fiatOnly || (code in legalMoney)) {
            if (code !== undefined) {
                currency = this.currency(code);
            }
            request['transactionType'] = 1;
            if (since !== undefined) {
                request['beginTime'] = since;
            }
            const raw = await this.sapiGetFiatOrders(this.extend(request, params));
            response = this.safeValue(raw, 'data');
            //     {
            //       "code": "000000",
            //       "message": "success",
            //       "data": [
            //         {
            //           "orderNo": "CJW706452266115170304",
            //           "fiatCurrency": "GBP",
            //           "indicatedAmount": "10001.50",
            //           "amount": "100.00",
            //           "totalFee": "1.50",
            //           "method": "bank transfer",
            //           "status": "Successful",
            //           "createTime": 1620037745000,
            //           "updateTime": 1620038480000
            //         },
            //         {
            //           "orderNo": "CJW706287492781891584",
            //           "fiatCurrency": "GBP",
            //           "indicatedAmount": "10001.50",
            //           "amount": "100.00",
            //           "totalFee": "1.50",
            //           "method": "bank transfer",
            //           "status": "Successful",
            //           "createTime": 1619998460000,
            //           "updateTime": 1619998823000
            //         }
            //       ],
            //       "total": 39,
            //       "success": true
            //     }
        }
        else {
            if (code !== undefined) {
                currency = this.currency(code);
                request['coin'] = currency['id'];
            }
            if (since !== undefined) {
                request['startTime'] = since;
                // max 3 months range https://github.com/ccxt/ccxt/issues/6495
                request['endTime'] = this.sum(since, 7776000000);
            }
            if (limit !== undefined) {
                request['limit'] = limit;
            }
            response = await this.sapiGetCapitalWithdrawHistory(this.extend(request, params));
            //     [
            //       {
            //         "id": "69e53ad305124b96b43668ceab158a18",
            //         "amount": "28.75",
            //         "transactionFee": "0.25",
            //         "coin": "XRP",
            //         "status": 6,
            //         "address": "r3T75fuLjX51mmfb5Sk1kMNuhBgBPJsjza",
            //         "addressTag": "101286922",
            //         "txId": "19A5B24ED0B697E4F0E9CD09FCB007170A605BC93C9280B9E6379C5E6EF0F65A",
            //         "applyTime": "2021-04-15 12:09:16",
            //         "network": "XRP",
            //         "transferType": 0
            //       },
            //       {
            //         "id": "9a67628b16ba4988ae20d329333f16bc",
            //         "amount": "20",
            //         "transactionFee": "20",
            //         "coin": "USDT",
            //         "status": 6,
            //         "address": "0x0AB991497116f7F5532a4c2f4f7B1784488628e1",
            //         "txId": "0x77fbf2cf2c85b552f0fd31fd2e56dc95c08adae031d96f3717d8b17e1aea3e46",
            //         "applyTime": "2021-04-15 12:06:53",
            //         "network": "ETH",
            //         "transferType": 0
            //       },
            //       {
            //         "id": "a7cdc0afbfa44a48bd225c9ece958fe2",
            //         "amount": "51",
            //         "transactionFee": "1",
            //         "coin": "USDT",
            //         "status": 6,
            //         "address": "TYDmtuWL8bsyjvcauUTerpfYyVhFtBjqyo",
            //         "txId": "168a75112bce6ceb4823c66726ad47620ad332e69fe92d9cb8ceb76023f9a028",
            //         "applyTime": "2021-04-13 12:46:59",
            //         "network": "TRX",
            //         "transferType": 0
            //       }
            //     ]
        }
        for (let i = 0; i < response.length; i++) {
            response[i]['type'] = 'withdrawal';
        }
        return this.parseTransactions(response, currency, since, limit);
    }
    parseTransactionStatusByType(status, type = undefined) {
        const statusesByType = {
            'deposit': {
                '0': 'pending',
                '1': 'ok',
                '6': 'ok',
                // Fiat
                // Processing, Failed, Successful, Finished, Refunding, Refunded, Refund Failed, Order Partial credit Stopped
                'Processing': 'pending',
                'Failed': 'failed',
                'Successful': 'ok',
                'Refunding': 'canceled',
                'Refunded': 'canceled',
                'Refund Failed': 'failed',
            },
            'withdrawal': {
                '0': 'pending',
                '1': 'canceled',
                '2': 'pending',
                '3': 'failed',
                '4': 'pending',
                '5': 'failed',
                '6': 'ok',
                // Fiat
                // Processing, Failed, Successful, Finished, Refunding, Refunded, Refund Failed, Order Partial credit Stopped
                'Processing': 'pending',
                'Failed': 'failed',
                'Successful': 'ok',
                'Refunding': 'canceled',
                'Refunded': 'canceled',
                'Refund Failed': 'failed',
            },
        };
        const statuses = this.safeValue(statusesByType, type, {});
        return this.safeString(statuses, status, status);
    }
    parseTransaction(transaction, currency = undefined) {
        //
        // fetchDeposits
        //
        //     {
        //       "amount": "4500",
        //       "coin": "USDT",
        //       "network": "BSC",
        //       "status": 1,
        //       "address": "0xc9c923c87347ca0f3451d6d308ce84f691b9f501",
        //       "addressTag": "",
        //       "txId": "Internal transfer 51376627901",
        //       "insertTime": 1618394381000,
        //       "transferType": 1,
        //       "confirmTimes": "1/15"
        //     }
        //
        // fetchWithdrawals
        //
        //     {
        //       "id": "69e53ad305124b96b43668ceab158a18",
        //       "amount": "28.75",
        //       "transactionFee": "0.25",
        //       "coin": "XRP",
        //       "status": 6,
        //       "address": "r3T75fuLjX51mmfb5Sk1kMNuhBgBPJsjza",
        //       "addressTag": "101286922",
        //       "txId": "19A5B24ED0B697E4F0E9CD09FCB007170A605BC93C9280B9E6379C5E6EF0F65A",
        //       "applyTime": "2021-04-15 12:09:16",
        //       "network": "XRP",
        //       "transferType": 0
        //     }
        //
        // fiat transaction
        // withdraw
        //     {
        //       "orderNo": "CJW684897551397171200",
        //       "fiatCurrency": "GBP",
        //       "indicatedAmount": "29.99",
        //       "amount": "28.49",
        //       "totalFee": "1.50",
        //       "method": "bank transfer",
        //       "status": "Successful",
        //       "createTime": 1614898701000,
        //       "updateTime": 1614898820000
        //     }
        //
        // deposit
        //     {
        //       "orderNo": "25ced37075c1470ba8939d0df2316e23",
        //       "fiatCurrency": "EUR",
        //       "transactionType": 0,
        //       "indicatedAmount": "15.00",
        //       "amount": "15.00",
        //       "totalFee": "0.00",
        //       "method": "card",
        //       "status": "Failed",
        //       "createTime": "1627501026000",
        //       "updateTime": "1627501027000"
        //     }
        //
        // withdraw
        //
        //    { id: '9a67628b16ba4988ae20d329333f16bc' }
        //
        const id = this.safeString2(transaction, 'id', 'orderNo');
        const address = this.safeString(transaction, 'address');
        let tag = this.safeString(transaction, 'addressTag'); // set but unused
        if (tag !== undefined) {
            if (tag.length < 1) {
                tag = undefined;
            }
        }
        let txid = this.safeString(transaction, 'txId');
        if ((txid !== undefined) && (txid.indexOf('Internal transfer ') >= 0)) {
            txid = txid.slice(18);
        }
        const currencyId = this.safeString2(transaction, 'coin', 'fiatCurrency');
        let code = this.safeCurrencyCode(currencyId, currency);
        let timestamp = undefined;
        timestamp = this.safeInteger2(transaction, 'insertTime', 'createTime');
        if (timestamp === undefined) {
            timestamp = this.parse8601(this.safeString(transaction, 'applyTime'));
        }
        const updated = this.safeInteger2(transaction, 'successTime', 'updateTime');
        let type = this.safeString(transaction, 'type');
        if (type === undefined) {
            const txType = this.safeString(transaction, 'transactionType');
            if (txType !== undefined) {
                type = (txType === '0') ? 'deposit' : 'withdrawal';
            }
            const legalMoneyCurrenciesById = this.safeValue(this.options, 'legalMoneyCurrenciesById');
            code = this.safeString(legalMoneyCurrenciesById, code, code);
        }
        const status = this.parseTransactionStatusByType(this.safeString(transaction, 'status'), type);
        const amount = this.safeNumber(transaction, 'amount');
        const feeCost = this.safeNumber2(transaction, 'transactionFee', 'totalFee');
        let fee = undefined;
        if (feeCost !== undefined) {
            fee = { 'currency': code, 'cost': feeCost };
        }
        let internal = this.safeInteger(transaction, 'transferType');
        if (internal !== undefined) {
            internal = internal ? true : false;
        }
        const network = this.safeString(transaction, 'network');
        return {
            'info': transaction,
            'id': id,
            'txid': txid,
            'timestamp': timestamp,
            'datetime': this.iso8601(timestamp),
            'network': network,
            'address': address,
            'addressTo': address,
            'addressFrom': undefined,
            'tag': tag,
            'tagTo': tag,
            'tagFrom': undefined,
            'type': type,
            'amount': amount,
            'currency': code,
            'status': status,
            'updated': updated,
            'internal': internal,
            'fee': fee,
        };
    }
    parseTransferStatus(status) {
        const statuses = {
            'CONFIRMED': 'ok',
        };
        return this.safeString(statuses, status, status);
    }
    parseTransfer(transfer, currency = undefined) {
        //
        // transfer
        //
        //     {
        //         "tranId":13526853623
        //     }
        //
        // fetchTransfers
        //
        //     {
        //         timestamp: 1614640878000,
        //         asset: 'USDT',
        //         amount: '25',
        //         type: 'MAIN_UMFUTURE',
        //         status: 'CONFIRMED',
        //         tranId: 43000126248
        //     }
        //
        const id = this.safeString(transfer, 'tranId');
        const currencyId = this.safeString(transfer, 'asset');
        const code = this.safeCurrencyCode(currencyId, currency);
        const amount = this.safeNumber(transfer, 'amount');
        const type = this.safeString(transfer, 'type');
        let fromAccount = undefined;
        let toAccount = undefined;
        const accountsById = this.safeValue(this.options, 'accountsById', {});
        if (type !== undefined) {
            const parts = type.split('_');
            fromAccount = this.safeValue(parts, 0);
            toAccount = this.safeValue(parts, 1);
            fromAccount = this.safeString(accountsById, fromAccount, fromAccount);
            toAccount = this.safeString(accountsById, toAccount, toAccount);
        }
        const timestamp = this.safeInteger(transfer, 'timestamp');
        const status = this.parseTransferStatus(this.safeString(transfer, 'status'));
        return {
            'info': transfer,
            'id': id,
            'timestamp': timestamp,
            'datetime': this.iso8601(timestamp),
            'currency': code,
            'amount': amount,
            'fromAccount': fromAccount,
            'toAccount': toAccount,
            'status': status,
        };
    }
    parseIncome(income, market = undefined) {
        //
        //     {
        //       "symbol": "ETHUSDT",
        //       "incomeType": "FUNDING_FEE",
        //       "income": "0.00134317",
        //       "asset": "USDT",
        //       "time": "1621584000000",
        //       "info": "FUNDING_FEE",
        //       "tranId": "4480321991774044580",
        //       "tradeId": ""
        //     }
        //
        const marketId = this.safeString(income, 'symbol');
        const symbol = this.safeSymbol(marketId, market, undefined, 'swap');
        const amount = this.safeNumber(income, 'income');
        const currencyId = this.safeString(income, 'asset');
        const code = this.safeCurrencyCode(currencyId);
        const id = this.safeString(income, 'tranId');
        const timestamp = this.safeInteger(income, 'time');
        return {
            'info': income,
            'symbol': symbol,
            'code': code,
            'timestamp': timestamp,
            'datetime': this.iso8601(timestamp),
            'id': id,
            'amount': amount,
        };
    }
    async transfer(code, amount, fromAccount, toAccount, params = {}) {
        /**
         * @method
         * @name binance#transfer
         * @description transfer currency internally between wallets on the same account
         * @see https://binance-docs.github.io/apidocs/spot/en/#user-universal-transfer-user_data
         * @see https://binance-docs.github.io/apidocs/spot/en/#isolated-margin-account-transfer-margin
         * @param {string} code unified currency code
         * @param {float} amount amount to transfer
         * @param {string} fromAccount account to transfer from
         * @param {string} toAccount account to transfer to
         * @param {object} [params] extra parameters specific to the binance api endpoint
         * @returns {object} a [transfer structure]{@link https://github.com/ccxt/ccxt/wiki/Manual#transfer-structure}
         */
        await this.loadMarkets();
        const currency = this.currency(code);
        const request = {
            'asset': currency['id'],
            'amount': this.currencyToPrecision(code, amount),
        };
        request['type'] = this.safeString(params, 'type');
        let method = 'sapiPostAssetTransfer';
        if (request['type'] === undefined) {
            const symbol = this.safeString(params, 'symbol');
            if (symbol !== undefined) {
                params = this.omit(params, 'symbol');
            }
            let fromId = this.convertTypeToAccount(fromAccount).toUpperCase();
            let toId = this.convertTypeToAccount(toAccount).toUpperCase();
            if (fromId === 'ISOLATED') {
                if (symbol === undefined) {
                    throw new errors.ArgumentsRequired(this.id + ' transfer () requires params["symbol"] when fromAccount is ' + fromAccount);
                }
                else {
                    fromId = this.marketId(symbol);
                }
            }
            if (toId === 'ISOLATED') {
                if (symbol === undefined) {
                    throw new errors.ArgumentsRequired(this.id + ' transfer () requires params["symbol"] when toAccount is ' + toAccount);
                }
                else {
                    toId = this.marketId(symbol);
                }
            }
            const accountsById = this.safeValue(this.options, 'accountsById', {});
            const fromIsolated = !(fromId in accountsById);
            const toIsolated = !(toId in accountsById);
            if (fromIsolated || toIsolated) { // Isolated margin transfer
                const fromFuture = fromId === 'UMFUTURE' || fromId === 'CMFUTURE';
                const toFuture = toId === 'UMFUTURE' || toId === 'CMFUTURE';
                const fromSpot = fromId === 'MAIN';
                const toSpot = toId === 'MAIN';
                const funding = fromId === 'FUNDING' || toId === 'FUNDING';
                const mining = fromId === 'MINING' || toId === 'MINING';
                const option = fromId === 'OPTION' || toId === 'OPTION';
                const prohibitedWithIsolated = fromFuture || toFuture || mining || funding || option;
                if ((fromIsolated || toIsolated) && prohibitedWithIsolated) {
                    throw new errors.BadRequest(this.id + ' transfer () does not allow transfers between ' + fromAccount + ' and ' + toAccount);
                }
                else if (toSpot && fromIsolated) {
                    method = 'sapiPostMarginIsolatedTransfer';
                    request['transFrom'] = 'ISOLATED_MARGIN';
                    request['transTo'] = 'SPOT';
                    request['symbol'] = fromId;
                }
                else if (fromSpot && toIsolated) {
                    method = 'sapiPostMarginIsolatedTransfer';
                    request['transFrom'] = 'SPOT';
                    request['transTo'] = 'ISOLATED_MARGIN';
                    request['symbol'] = toId;
                }
                else {
                    if (fromIsolated) {
                        request['fromSymbol'] = fromId;
                        fromId = 'ISOLATEDMARGIN';
                    }
                    if (toIsolated) {
                        request['toSymbol'] = toId;
                        toId = 'ISOLATEDMARGIN';
                    }
                    request['type'] = fromId + '_' + toId;
                }
            }
            else {
                request['type'] = fromId + '_' + toId;
            }
        }
        params = this.omit(params, 'type');
        const response = await this[method](this.extend(request, params));
        //
        //     {
        //         "tranId":13526853623
        //     }
        //
        return this.parseTransfer(response, currency);
    }
    async fetchTransfers(code = undefined, since = undefined, limit = undefined, params = {}) {
        /**
         * @method
         * @name binance#fetchTransfers
         * @description fetch a history of internal transfers made on an account
         * @param {string} code unified currency code of the currency transferred
         * @param {int} [since] the earliest time in ms to fetch transfers for
         * @param {int} [limit] the maximum number of transfers structures to retrieve
         * @param {object} [params] extra parameters specific to the binance api endpoint
         * @returns {object[]} a list of [transfer structures]{@link https://github.com/ccxt/ccxt/wiki/Manual#transfer-structure}
         */
        await this.loadMarkets();
        let currency = undefined;
        if (code !== undefined) {
            currency = this.currency(code);
        }
        const defaultType = this.safeString2(this.options, 'fetchTransfers', 'defaultType', 'spot');
        const fromAccount = this.safeString(params, 'fromAccount', defaultType);
        const defaultTo = (fromAccount === 'future') ? 'spot' : 'future';
        const toAccount = this.safeString(params, 'toAccount', defaultTo);
        let type = this.safeString(params, 'type');
        const accountsByType = this.safeValue(this.options, 'accountsByType', {});
        const fromId = this.safeString(accountsByType, fromAccount);
        const toId = this.safeString(accountsByType, toAccount);
        if (type === undefined) {
            if (fromId === undefined) {
                const keys = Object.keys(accountsByType);
                throw new errors.ExchangeError(this.id + ' fromAccount parameter must be one of ' + keys.join(', '));
            }
            if (toId === undefined) {
                const keys = Object.keys(accountsByType);
                throw new errors.ExchangeError(this.id + ' toAccount parameter must be one of ' + keys.join(', '));
            }
            type = fromId + '_' + toId;
        }
        const request = {
            'type': type,
        };
        if (since !== undefined) {
            request['startTime'] = since;
        }
        if (limit !== undefined) {
            request['size'] = limit;
        }
        const response = await this.sapiGetAssetTransfer(this.extend(request, params));
        //
        //     {
        //         total: 3,
        //         rows: [
        //             {
        //                 timestamp: 1614640878000,
        //                 asset: 'USDT',
        //                 amount: '25',
        //                 type: 'MAIN_UMFUTURE',
        //                 status: 'CONFIRMED',
        //                 tranId: 43000126248
        //             },
        //         ]
        //     }
        //
        const rows = this.safeValue(response, 'rows', []);
        return this.parseTransfers(rows, currency, since, limit);
    }
    async fetchDepositAddress(code, params = {}) {
        /**
         * @method
         * @name binance#fetchDepositAddress
         * @description fetch the deposit address for a currency associated with this account
         * @param {string} code unified currency code
         * @param {object} [params] extra parameters specific to the binance api endpoint
         * @returns {object} an [address structure]{@link https://github.com/ccxt/ccxt/wiki/Manual#address-structure}
         */
        await this.loadMarkets();
        const currency = this.currency(code);
        const request = {
            'coin': currency['id'],
            // 'network': 'ETH', // 'BSC', 'XMR', you can get network and isDefault in networkList in the response of sapiGetCapitalConfigDetail
        };
        const networks = this.safeValue(this.options, 'networks', {});
        let network = this.safeStringUpper(params, 'network'); // this line allows the user to specify either ERC20 or ETH
        network = this.safeString(networks, network, network); // handle ERC20>ETH alias
        if (network !== undefined) {
            request['network'] = network;
            params = this.omit(params, 'network');
        }
        // has support for the 'network' parameter
        // https://binance-docs.github.io/apidocs/spot/en/#deposit-address-supporting-network-user_data
        const response = await this.sapiGetCapitalDepositAddress(this.extend(request, params));
        //
        //     {
        //         currency: 'XRP',
        //         address: 'rEb8TK3gBgk5auZkwc6sHnwrGVJH8DuaLh',
        //         tag: '108618262',
        //         info: {
        //             coin: 'XRP',
        //             address: 'rEb8TK3gBgk5auZkwc6sHnwrGVJH8DuaLh',
        //             tag: '108618262',
        //             url: 'https://bithomp.com/explorer/rEb8TK3gBgk5auZkwc6sHnwrGVJH8DuaLh'
        //         }
        //     }
        //
        const address = this.safeString(response, 'address');
        const url = this.safeString(response, 'url');
        let impliedNetwork = undefined;
        if (url !== undefined) {
            const reverseNetworks = this.safeValue(this.options, 'reverseNetworks', {});
            const parts = url.split('/');
            let topLevel = this.safeString(parts, 2);
            if ((topLevel === 'blockchair.com') || (topLevel === 'viewblock.io')) {
                const subLevel = this.safeString(parts, 3);
                if (subLevel !== undefined) {
                    topLevel = topLevel + '/' + subLevel;
                }
            }
            impliedNetwork = this.safeString(reverseNetworks, topLevel);
            const impliedNetworks = this.safeValue(this.options, 'impliedNetworks', {
                'ETH': { 'ERC20': 'ETH' },
                'TRX': { 'TRC20': 'TRX' },
            });
            if (code in impliedNetworks) {
                const conversion = this.safeValue(impliedNetworks, code, {});
                impliedNetwork = this.safeString(conversion, impliedNetwork, impliedNetwork);
            }
        }
        let tag = this.safeString(response, 'tag', '');
        if (tag.length === 0) {
            tag = undefined;
        }
        this.checkAddress(address);
        return {
            'currency': code,
            'address': address,
            'tag': tag,
            'network': impliedNetwork,
            'info': response,
        };
    }
    async fetchTransactionFees(codes = undefined, params = {}) {
        /**
         * @method
         * @name binance#fetchTransactionFees
         * @deprecated
         * @description please use fetchDepositWithdrawFees instead
         * @param {string[]|undefined} codes not used by binance fetchTransactionFees ()
         * @param {object} [params] extra parameters specific to the binance api endpoint
         * @returns {object[]} a list of [fee structures]{@link https://github.com/ccxt/ccxt/wiki/Manual#fee-structure}
         */
        await this.loadMarkets();
        const response = await this.sapiGetCapitalConfigGetall(params);
        //
        //  [
        //     {
        //       coin: 'BAT',
        //       depositAllEnable: true,
        //       withdrawAllEnable: true,
        //       name: 'Basic Attention Token',
        //       free: '0',
        //       locked: '0',
        //       freeze: '0',
        //       withdrawing: '0',
        //       ipoing: '0',
        //       ipoable: '0',
        //       storage: '0',
        //       isLegalMoney: false,
        //       trading: true,
        //       networkList: [
        //         {
        //           network: 'BNB',
        //           coin: 'BAT',
        //           withdrawIntegerMultiple: '0.00000001',
        //           isDefault: false,
        //           depositEnable: true,
        //           withdrawEnable: true,
        //           depositDesc: '',
        //           withdrawDesc: '',
        //           specialTips: 'The name of this asset is Basic Attention Token (BAT). Both a MEMO and an Address are required to successfully deposit your BEP2 tokens to Binance.',
        //           name: 'BEP2',
        //           resetAddressStatus: false,
        //           addressRegex: '^(bnb1)[0-9a-z]{38}$',
        //           memoRegex: '^[0-9A-Za-z\\-_]{1,120}$',
        //           withdrawFee: '0.27',
        //           withdrawMin: '0.54',
        //           withdrawMax: '10000000000',
        //           minConfirm: '1',
        //           unLockConfirm: '0'
        //         },
        //         {
        //           network: 'BSC',
        //           coin: 'BAT',
        //           withdrawIntegerMultiple: '0.00000001',
        //           isDefault: false,
        //           depositEnable: true,
        //           withdrawEnable: true,
        //           depositDesc: '',
        //           withdrawDesc: '',
        //           specialTips: 'The name of this asset is Basic Attention Token. Please ensure you are depositing Basic Attention Token (BAT) tokens under the contract address ending in 9766e.',
        //           name: 'BEP20 (BSC)',
        //           resetAddressStatus: false,
        //           addressRegex: '^(0x)[0-9A-Fa-f]{40}$',
        //           memoRegex: '',
        //           withdrawFee: '0.27',
        //           withdrawMin: '0.54',
        //           withdrawMax: '10000000000',
        //           minConfirm: '15',
        //           unLockConfirm: '0'
        //         },
        //         {
        //           network: 'ETH',
        //           coin: 'BAT',
        //           withdrawIntegerMultiple: '0.00000001',
        //           isDefault: true,
        //           depositEnable: true,
        //           withdrawEnable: true,
        //           depositDesc: '',
        //           withdrawDesc: '',
        //           specialTips: 'The name of this asset is Basic Attention Token. Please ensure you are depositing Basic Attention Token (BAT) tokens under the contract address ending in 887ef.',
        //           name: 'ERC20',
        //           resetAddressStatus: false,
        //           addressRegex: '^(0x)[0-9A-Fa-f]{40}$',
        //           memoRegex: '',
        //           withdrawFee: '27',
        //           withdrawMin: '54',
        //           withdrawMax: '10000000000',
        //           minConfirm: '12',
        //           unLockConfirm: '0'
        //         }
        //       ]
        //     }
        //  ]
        //
        const withdrawFees = {};
        for (let i = 0; i < response.length; i++) {
            const entry = response[i];
            const currencyId = this.safeString(entry, 'coin');
            const code = this.safeCurrencyCode(currencyId);
            const networkList = this.safeValue(entry, 'networkList', []);
            withdrawFees[code] = {};
            for (let j = 0; j < networkList.length; j++) {
                const networkEntry = networkList[j];
                const networkId = this.safeString(networkEntry, 'network');
                const networkCode = this.safeCurrencyCode(networkId);
                const fee = this.safeNumber(networkEntry, 'withdrawFee');
                withdrawFees[code][networkCode] = fee;
            }
        }
        return {
            'withdraw': withdrawFees,
            'deposit': {},
            'info': response,
        };
    }
    async fetchDepositWithdrawFees(codes = undefined, params = {}) {
        /**
         * @method
         * @name binance#fetchDepositWithdrawFees
         * @description fetch deposit and withdraw fees
         * @param {string[]|undefined} codes not used by binance fetchDepositWithdrawFees ()
         * @param {object} [params] extra parameters specific to the binance api endpoint
         * @returns {object[]} a list of [fee structures]{@link https://github.com/ccxt/ccxt/wiki/Manual#fee-structure}
         */
        await this.loadMarkets();
        const response = await this.sapiGetCapitalConfigGetall(params);
        //
        //    [
        //        {
        //            coin: 'BAT',
        //            depositAllEnable: true,
        //            withdrawAllEnable: true,
        //            name: 'Basic Attention Token',
        //            free: '0',
        //            locked: '0',
        //            freeze: '0',
        //            withdrawing: '0',
        //            ipoing: '0',
        //            ipoable: '0',
        //            storage: '0',
        //            isLegalMoney: false,
        //            trading: true,
        //            networkList: [
        //                {
        //                    network: 'BNB',
        //                    coin: 'BAT',
        //                    withdrawIntegerMultiple: '0.00000001',
        //                    isDefault: false,
        //                    depositEnable: true,
        //                    withdrawEnable: true,
        //                    depositDesc: '',
        //                    withdrawDesc: '',
        //                    specialTips: 'The name of this asset is Basic Attention Token (BAT). Both a MEMO and an Address are required to successfully deposit your BEP2 tokens to Binance.',
        //                    name: 'BEP2',
        //                    resetAddressStatus: false,
        //                    addressRegex: '^(bnb1)[0-9a-z]{38}$',
        //                    memoRegex: '^[0-9A-Za-z\\-_]{1,120}$',
        //                    withdrawFee: '0.27',
        //                    withdrawMin: '0.54',
        //                    withdrawMax: '10000000000',
        //                    minConfirm: '1',
        //                    unLockConfirm: '0'
        //                },
        //                ...
        //            ]
        //        }
        //    ]
        //
        return this.parseDepositWithdrawFees(response, codes, 'coin');
    }
    parseDepositWithdrawFee(fee, currency = undefined) {
        //
        //    {
        //        coin: 'BAT',
        //        depositAllEnable: true,
        //        withdrawAllEnable: true,
        //        name: 'Basic Attention Token',
        //        free: '0',
        //        locked: '0',
        //        freeze: '0',
        //        withdrawing: '0',
        //        ipoing: '0',
        //        ipoable: '0',
        //        storage: '0',
        //        isLegalMoney: false,
        //        trading: true,
        //        networkList: [
        //            {
        //                network: 'BNB',
        //                coin: 'BAT',
        //                withdrawIntegerMultiple: '0.00000001',
        //                isDefault: false,
        //                depositEnable: true,
        //                withdrawEnable: true,
        //                depositDesc: '',
        //                withdrawDesc: '',
        //                specialTips: 'The name of this asset is Basic Attention Token (BAT). Both a MEMO and an Address are required to successfully deposit your BEP2 tokens to Binance.',
        //                name: 'BEP2',
        //                resetAddressStatus: false,
        //                addressRegex: '^(bnb1)[0-9a-z]{38}$',
        //                memoRegex: '^[0-9A-Za-z\\-_]{1,120}$',
        //                withdrawFee: '0.27',
        //                withdrawMin: '0.54',
        //                withdrawMax: '10000000000',
        //                minConfirm: '1',
        //                unLockConfirm: '0'
        //            },
        //            ...
        //        ]
        //    }
        //
        const networkList = this.safeValue(fee, 'networkList', []);
        const result = this.depositWithdrawFee(fee);
        for (let j = 0; j < networkList.length; j++) {
            const networkEntry = networkList[j];
            const networkId = this.safeString(networkEntry, 'network');
            const networkCode = this.networkIdToCode(networkId);
            const withdrawFee = this.safeNumber(networkEntry, 'withdrawFee');
            const isDefault = this.safeValue(networkEntry, 'isDefault');
            if (isDefault === true) {
                result['withdraw'] = {
                    'fee': withdrawFee,
                    'percentage': undefined,
                };
            }
            result['networks'][networkCode] = {
                'withdraw': {
                    'fee': withdrawFee,
                    'percentage': undefined,
                },
                'deposit': {
                    'fee': undefined,
                    'percentage': undefined,
                },
            };
        }
        return result;
    }
    async withdraw(code, amount, address, tag = undefined, params = {}) {
        /**
         * @method
         * @name binance#withdraw
         * @description make a withdrawal
         * @param {string} code unified currency code
         * @param {float} amount the amount to withdraw
         * @param {string} address the address to withdraw to
         * @param {string} tag
         * @param {object} [params] extra parameters specific to the binance api endpoint
         * @returns {object} a [transaction structure]{@link https://github.com/ccxt/ccxt/wiki/Manual#transaction-structure}
         */
        [tag, params] = this.handleWithdrawTagAndParams(tag, params);
        this.checkAddress(address);
        await this.loadMarkets();
        const currency = this.currency(code);
        const request = {
            'coin': currency['id'],
            'address': address,
            'amount': amount,
            // https://binance-docs.github.io/apidocs/spot/en/#withdraw-sapi
            // issue sapiGetCapitalConfigGetall () to get networks for withdrawing USDT ERC20 vs USDT Omni
            // 'network': 'ETH', // 'BTC', 'TRX', etc, optional
        };
        if (tag !== undefined) {
            request['addressTag'] = tag;
        }
        const networks = this.safeValue(this.options, 'networks', {});
        let network = this.safeStringUpper(params, 'network'); // this line allows the user to specify either ERC20 or ETH
        network = this.safeString(networks, network, network); // handle ERC20>ETH alias
        if (network !== undefined) {
            request['network'] = network;
            params = this.omit(params, 'network');
        }
        const response = await this.sapiPostCapitalWithdrawApply(this.extend(request, params));
        //     { id: '9a67628b16ba4988ae20d329333f16bc' }
        return this.parseTransaction(response, currency);
    }
    parseTradingFee(fee, market = undefined) {
        //
        //     {
        //         "symbol": "ADABNB",
        //         "makerCommission": 0.001,
        //         "takerCommission": 0.001
        //     }
        //
        const marketId = this.safeString(fee, 'symbol');
        const symbol = this.safeSymbol(marketId, market, undefined, 'spot');
        return {
            'info': fee,
            'symbol': symbol,
            'maker': this.safeNumber(fee, 'makerCommission'),
            'taker': this.safeNumber(fee, 'takerCommission'),
        };
    }
    async fetchTradingFee(symbol, params = {}) {
        /**
         * @method
         * @name binance#fetchTradingFee
         * @description fetch the trading fees for a market
         * @param {string} symbol unified market symbol
         * @param {object} [params] extra parameters specific to the binance api endpoint
         * @returns {object} a [fee structure]{@link https://github.com/ccxt/ccxt/wiki/Manual#fee-structure}
         */
        await this.loadMarkets();
        const market = this.market(symbol);
        const request = {
            'symbol': market['id'],
        };
        const response = await this.sapiGetAssetTradeFee(this.extend(request, params));
        //
        //     [
        //       {
        //         "symbol": "BTCUSDT",
        //         "makerCommission": "0.001",
        //         "takerCommission": "0.001"
        //       }
        //     ]
        //
        const first = this.safeValue(response, 0, {});
        return this.parseTradingFee(first);
    }
    async fetchTradingFees(params = {}) {
        /**
         * @method
         * @name binance#fetchTradingFees
         * @description fetch the trading fees for multiple markets
         * @param {object} [params] extra parameters specific to the binance api endpoint
         * @returns {object} a dictionary of [fee structures]{@link https://github.com/ccxt/ccxt/wiki/Manual#fee-structure} indexed by market symbols
         */
        await this.loadMarkets();
        let method = undefined;
        const defaultType = this.safeString2(this.options, 'fetchTradingFees', 'defaultType', 'linear');
        const type = this.safeString(params, 'type', defaultType);
        params = this.omit(params, 'type');
        let subType = undefined;
        [subType, params] = this.handleSubTypeAndParams('fetchTradingFees', undefined, params);
        const isSpotOrMargin = (type === 'spot') || (type === 'margin');
        const isLinear = this.isLinear(type, subType);
        const isInverse = this.isInverse(type, subType);
        if (isSpotOrMargin) {
            method = 'sapiGetAssetTradeFee';
        }
        else if (isLinear) {
            method = 'fapiPrivateV2GetAccount';
        }
        else if (isInverse) {
            method = 'dapiPrivateGetAccount';
        }
        const response = await this[method](params);
        //
        // sapi / spot
        //
        //    [
        //       {
        //         "symbol": "ZRXBNB",
        //         "makerCommission": "0.001",
        //         "takerCommission": "0.001"
        //       },
        //       {
        //         "symbol": "ZRXBTC",
        //         "makerCommission": "0.001",
        //         "takerCommission": "0.001"
        //       },
        //    ]
        //
        // fapi / future / linear
        //
        //     {
        //         "feeTier": 0,       // account commisssion tier
        //         "canTrade": true,   // if can trade
        //         "canDeposit": true,     // if can transfer in asset
        //         "canWithdraw": true,    // if can transfer out asset
        //         "updateTime": 0,
        //         "totalInitialMargin": "0.00000000",    // total initial margin required with current mark price (useless with isolated positions), only for USDT asset
        //         "totalMaintMargin": "0.00000000",     // total maintenance margin required, only for USDT asset
        //         "totalWalletBalance": "23.72469206",     // total wallet balance, only for USDT asset
        //         "totalUnrealizedProfit": "0.00000000",   // total unrealized profit, only for USDT asset
        //         "totalMarginBalance": "23.72469206",     // total margin balance, only for USDT asset
        //         "totalPositionInitialMargin": "0.00000000",    // initial margin required for positions with current mark price, only for USDT asset
        //         "totalOpenOrderInitialMargin": "0.00000000",   // initial margin required for open orders with current mark price, only for USDT asset
        //         "totalCrossWalletBalance": "23.72469206",      // crossed wallet balance, only for USDT asset
        //         "totalCrossUnPnl": "0.00000000",      // unrealized profit of crossed positions, only for USDT asset
        //         "availableBalance": "23.72469206",       // available balance, only for USDT asset
        //         "maxWithdrawAmount": "23.72469206"     // maximum amount for transfer out, only for USDT asset
        //         ...
        //     }
        //
        // dapi / delivery / inverse
        //
        //     {
        //         "canDeposit": true,
        //         "canTrade": true,
        //         "canWithdraw": true,
        //         "feeTier": 2,
        //         "updateTime": 0
        //     }
        //
        if (isSpotOrMargin) {
            //
            //    [
            //       {
            //         "symbol": "ZRXBNB",
            //         "makerCommission": "0.001",
            //         "takerCommission": "0.001"
            //       },
            //       {
            //         "symbol": "ZRXBTC",
            //         "makerCommission": "0.001",
            //         "takerCommission": "0.001"
            //       },
            //    ]
            //
            const result = {};
            for (let i = 0; i < response.length; i++) {
                const fee = this.parseTradingFee(response[i]);
                const symbol = fee['symbol'];
                result[symbol] = fee;
            }
            return result;
        }
        else if (isLinear) {
            //
            //     {
            //         "feeTier": 0,       // account commisssion tier
            //         "canTrade": true,   // if can trade
            //         "canDeposit": true,     // if can transfer in asset
            //         "canWithdraw": true,    // if can transfer out asset
            //         "updateTime": 0,
            //         "totalInitialMargin": "0.00000000",    // total initial margin required with current mark price (useless with isolated positions), only for USDT asset
            //         "totalMaintMargin": "0.00000000",     // total maintenance margin required, only for USDT asset
            //         "totalWalletBalance": "23.72469206",     // total wallet balance, only for USDT asset
            //         "totalUnrealizedProfit": "0.00000000",   // total unrealized profit, only for USDT asset
            //         "totalMarginBalance": "23.72469206",     // total margin balance, only for USDT asset
            //         "totalPositionInitialMargin": "0.00000000",    // initial margin required for positions with current mark price, only for USDT asset
            //         "totalOpenOrderInitialMargin": "0.00000000",   // initial margin required for open orders with current mark price, only for USDT asset
            //         "totalCrossWalletBalance": "23.72469206",      // crossed wallet balance, only for USDT asset
            //         "totalCrossUnPnl": "0.00000000",      // unrealized profit of crossed positions, only for USDT asset
            //         "availableBalance": "23.72469206",       // available balance, only for USDT asset
            //         "maxWithdrawAmount": "23.72469206"     // maximum amount for transfer out, only for USDT asset
            //         ...
            //     }
            //
            const symbols = Object.keys(this.markets);
            const result = {};
            const feeTier = this.safeInteger(response, 'feeTier');
            const feeTiers = this.fees['linear']['trading']['tiers'];
            const maker = feeTiers['maker'][feeTier][1];
            const taker = feeTiers['taker'][feeTier][1];
            for (let i = 0; i < symbols.length; i++) {
                const symbol = symbols[i];
                const market = this.markets[symbol];
                if (market['linear']) {
                    result[symbol] = {
                        'info': {
                            'feeTier': feeTier,
                        },
                        'symbol': symbol,
                        'maker': maker,
                        'taker': taker,
                    };
                }
            }
            return result;
        }
        else if (isInverse) {
            //
            //     {
            //         "canDeposit": true,
            //         "canTrade": true,
            //         "canWithdraw": true,
            //         "feeTier": 2,
            //         "updateTime": 0
            //     }
            //
            const symbols = Object.keys(this.markets);
            const result = {};
            const feeTier = this.safeInteger(response, 'feeTier');
            const feeTiers = this.fees['inverse']['trading']['tiers'];
            const maker = feeTiers['maker'][feeTier][1];
            const taker = feeTiers['taker'][feeTier][1];
            for (let i = 0; i < symbols.length; i++) {
                const symbol = symbols[i];
                const market = this.markets[symbol];
                if (market['inverse']) {
                    result[symbol] = {
                        'info': {
                            'feeTier': feeTier,
                        },
                        'symbol': symbol,
                        'maker': maker,
                        'taker': taker,
                    };
                }
            }
            return result;
        }
        return undefined;
    }
    async futuresTransfer(code, amount, type, params = {}) {
        /**
         * @method
         * @name binance#futuresTransfer
         * @description transfer between futures account
         * @param {string} code unified currency code
         * @param {float} amount the amount to transfer
         * @param {string} type 1 - transfer from spot account to USDT-Ⓜ futures account, 2 - transfer from USDT-Ⓜ futures account to spot account, 3 - transfer from spot account to COIN-Ⓜ futures account, 4 - transfer from COIN-Ⓜ futures account to spot account
         * @param {object} [params] extra parameters specific to the binance api endpoint
         * @param {float} params.recvWindow
         * @returns {object} a [transfer structure]{@link https://github.com/ccxt/ccxt/wiki/Manual#futures-transfer-structure}
         */
        if ((type < 1) || (type > 4)) {
            throw new errors.ArgumentsRequired(this.id + ' type must be between 1 and 4');
        }
        await this.loadMarkets();
        const currency = this.currency(code);
        const request = {
            'asset': currency['id'],
            'amount': amount,
            'type': type,
        };
        const response = await this.sapiPostFuturesTransfer(this.extend(request, params));
        //
        //   {
        //       "tranId": 100000001
        //   }
        //
        return this.parseTransfer(response, currency);
    }
    async fetchFundingRate(symbol, params = {}) {
        /**
         * @method
         * @name binance#fetchFundingRate
         * @description fetch the current funding rate
         * @param {string} symbol unified market symbol
         * @param {object} [params] extra parameters specific to the binance api endpoint
         * @returns {object} a [funding rate structure]{@link https://github.com/ccxt/ccxt/wiki/Manual#funding-rate-structure}
         */
        await this.loadMarkets();
        const market = this.market(symbol);
        const request = {
            'symbol': market['id'],
        };
        let method = undefined;
        if (market['linear']) {
            method = 'fapiPublicGetPremiumIndex';
        }
        else if (market['inverse']) {
            method = 'dapiPublicGetPremiumIndex';
        }
        else {
            throw new errors.NotSupported(this.id + ' fetchFundingRate() supports linear and inverse contracts only');
        }
        let response = await this[method](this.extend(request, params));
        if (market['inverse']) {
            response = response[0];
        }
        //
        //     {
        //         "symbol": "BTCUSDT",
        //         "markPrice": "45802.81129892",
        //         "indexPrice": "45745.47701915",
        //         "estimatedSettlePrice": "45133.91753671",
        //         "lastFundingRate": "0.00063521",
        //         "interestRate": "0.00010000",
        //         "nextFundingTime": "1621267200000",
        //         "time": "1621252344001"
        //     }
        //
        return this.parseFundingRate(response, market);
    }
    async fetchFundingRateHistory(symbol = undefined, since = undefined, limit = undefined, params = {}) {
        /**
         * @method
         * @name binance#fetchFundingRateHistory
         * @description fetches historical funding rate prices
         * @param {string} symbol unified symbol of the market to fetch the funding rate history for
         * @param {int} [since] timestamp in ms of the earliest funding rate to fetch
         * @param {int} [limit] the maximum amount of [funding rate structures]{@link https://github.com/ccxt/ccxt/wiki/Manual#funding-rate-history-structure} to fetch
         * @param {object} [params] extra parameters specific to the binance api endpoint
         * @param {int} [params.until] timestamp in ms of the latest funding rate
         * @returns {object[]} a list of [funding rate structures]{@link https://github.com/ccxt/ccxt/wiki/Manual#funding-rate-history-structure}
         */
        await this.loadMarkets();
        const request = {};
        let method = undefined;
        const defaultType = this.safeString2(this.options, 'fetchFundingRateHistory', 'defaultType', 'future');
        const type = this.safeString(params, 'type', defaultType);
        let market = undefined;
        if (symbol !== undefined) {
            market = this.market(symbol);
            symbol = market['symbol'];
            request['symbol'] = market['id'];
        }
        let subType = undefined;
        [subType, params] = this.handleSubTypeAndParams('fetchFundingRateHistory', market, params, 'linear');
        params = this.omit(params, 'type');
        if (this.isLinear(type, subType)) {
            method = 'fapiPublicGetFundingRate';
        }
        else if (this.isInverse(type, subType)) {
            method = 'dapiPublicGetFundingRate';
        }
        if (method === undefined) {
            throw new errors.NotSupported(this.id + ' fetchFundingRateHistory() is not supported for ' + type + ' markets');
        }
        if (since !== undefined) {
            request['startTime'] = since;
        }
        const until = this.safeInteger2(params, 'until', 'till'); // unified in milliseconds
        const endTime = this.safeInteger(params, 'endTime', until); // exchange-specific in milliseconds
        params = this.omit(params, ['endTime', 'till', 'until']);
        if (endTime !== undefined) {
            request['endTime'] = endTime;
        }
        if (limit !== undefined) {
            request['limit'] = limit;
        }
        const response = await this[method](this.extend(request, params));
        //
        //     {
        //         "symbol": "BTCUSDT",
        //         "fundingRate": "0.00063521",
        //         "fundingTime": "1621267200000",
        //     }
        //
        const rates = [];
        for (let i = 0; i < response.length; i++) {
            const entry = response[i];
            const timestamp = this.safeInteger(entry, 'fundingTime');
            rates.push({
                'info': entry,
                'symbol': this.safeSymbol(this.safeString(entry, 'symbol'), undefined, undefined, 'swap'),
                'fundingRate': this.safeNumber(entry, 'fundingRate'),
                'timestamp': timestamp,
                'datetime': this.iso8601(timestamp),
            });
        }
        const sorted = this.sortBy(rates, 'timestamp');
        return this.filterBySymbolSinceLimit(sorted, symbol, since, limit);
    }
    async fetchFundingRates(symbols = undefined, params = {}) {
        /**
         * @method
         * @name binance#fetchFundingRates
         * @description fetch the funding rate for multiple markets
         * @param {string[]|undefined} symbols list of unified market symbols
         * @param {object} [params] extra parameters specific to the binance api endpoint
         * @returns {object} a dictionary of [funding rates structures]{@link https://github.com/ccxt/ccxt/wiki/Manual#funding-rates-structure}, indexe by market symbols
         */
        await this.loadMarkets();
        symbols = this.marketSymbols(symbols);
        let method = undefined;
        const defaultType = this.safeString2(this.options, 'fetchFundingRates', 'defaultType', 'future');
        const type = this.safeString(params, 'type', defaultType);
        let subType = undefined;
        [subType, params] = this.handleSubTypeAndParams('fetchFundingRates', undefined, params, 'linear');
        const query = this.omit(params, 'type');
        if (this.isLinear(type, subType)) {
            method = 'fapiPublicGetPremiumIndex';
        }
        else if (this.isInverse(type, subType)) {
            method = 'dapiPublicGetPremiumIndex';
        }
        else {
            throw new errors.NotSupported(this.id + ' fetchFundingRates() supports linear and inverse contracts only');
        }
        const response = await this[method](query);
        const result = [];
        for (let i = 0; i < response.length; i++) {
            const entry = response[i];
            const parsed = this.parseFundingRate(entry);
            result.push(parsed);
        }
        return this.filterByArray(result, 'symbol', symbols);
    }
    parseFundingRate(contract, market = undefined) {
        // ensure it matches with https://www.binance.com/en/futures/funding-history/0
        //
        //   {
        //     "symbol": "BTCUSDT",
        //     "markPrice": "45802.81129892",
        //     "indexPrice": "45745.47701915",
        //     "estimatedSettlePrice": "45133.91753671",
        //     "lastFundingRate": "0.00063521",
        //     "interestRate": "0.00010000",
        //     "nextFundingTime": "1621267200000",
        //     "time": "1621252344001"
        //  }
        //
        const timestamp = this.safeInteger(contract, 'time');
        const marketId = this.safeString(contract, 'symbol');
        const symbol = this.safeSymbol(marketId, market, undefined, 'contract');
        const markPrice = this.safeNumber(contract, 'markPrice');
        const indexPrice = this.safeNumber(contract, 'indexPrice');
        const interestRate = this.safeNumber(contract, 'interestRate');
        const estimatedSettlePrice = this.safeNumber(contract, 'estimatedSettlePrice');
        const fundingRate = this.safeNumber(contract, 'lastFundingRate');
        const fundingTime = this.safeInteger(contract, 'nextFundingTime');
        return {
            'info': contract,
            'symbol': symbol,
            'markPrice': markPrice,
            'indexPrice': indexPrice,
            'interestRate': interestRate,
            'estimatedSettlePrice': estimatedSettlePrice,
            'timestamp': timestamp,
            'datetime': this.iso8601(timestamp),
            'fundingRate': fundingRate,
            'fundingTimestamp': fundingTime,
            'fundingDatetime': this.iso8601(fundingTime),
            'nextFundingRate': undefined,
            'nextFundingTimestamp': undefined,
            'nextFundingDatetime': undefined,
            'previousFundingRate': undefined,
            'previousFundingTimestamp': undefined,
            'previousFundingDatetime': undefined,
        };
    }
    parseAccountPositions(account) {
        const positions = this.safeValue(account, 'positions');
        const assets = this.safeValue(account, 'assets', []);
        const balances = {};
        for (let i = 0; i < assets.length; i++) {
            const entry = assets[i];
            const currencyId = this.safeString(entry, 'asset');
            const code = this.safeCurrencyCode(currencyId);
            const crossWalletBalance = this.safeString(entry, 'crossWalletBalance');
            const crossUnPnl = this.safeString(entry, 'crossUnPnl');
            balances[code] = {
                'crossMargin': Precise["default"].stringAdd(crossWalletBalance, crossUnPnl),
                'crossWalletBalance': crossWalletBalance,
            };
        }
        const result = [];
        for (let i = 0; i < positions.length; i++) {
            const position = positions[i];
            const marketId = this.safeString(position, 'symbol');
            const market = this.safeMarket(marketId, undefined, undefined, 'contract');
            const code = market['linear'] ? market['quote'] : market['base'];
            // sometimes not all the codes are correctly returned...
            if (code in balances) {
                const parsed = this.parseAccountPosition(this.extend(position, {
                    'crossMargin': balances[code]['crossMargin'],
                    'crossWalletBalance': balances[code]['crossWalletBalance'],
                }), market);
                result.push(parsed);
            }
        }
        return result;
    }
    parseAccountPosition(position, market = undefined) {
        //
        // usdm
        //    {
        //       "symbol": "BTCBUSD",
        //       "initialMargin": "0",
        //       "maintMargin": "0",
        //       "unrealizedProfit": "0.00000000",
        //       "positionInitialMargin": "0",
        //       "openOrderInitialMargin": "0",
        //       "leverage": "20",
        //       "isolated": false,
        //       "entryPrice": "0.0000",
        //       "maxNotional": "100000",
        //       "positionSide": "BOTH",
        //       "positionAmt": "0.000",
        //       "notional": "0",
        //       "isolatedWallet": "0",
        //       "updateTime": "0",
        //       "crossMargin": "100.93634809",
        //     }
        //
        // coinm
        //     {
        //       "symbol": "BTCUSD_210625",
        //       "initialMargin": "0.00024393",
        //       "maintMargin": "0.00002439",
        //       "unrealizedProfit": "-0.00000163",
        //       "positionInitialMargin": "0.00024393",
        //       "openOrderInitialMargin": "0",
        //       "leverage": "10",
        //       "isolated": false,
        //       "positionSide": "BOTH",
        //       "entryPrice": "41021.20000069",
        //       "maxQty": "100",
        //       "notionalValue": "0.00243939",
        //       "isolatedWallet": "0",
        //       "crossMargin": "0.314"
        //       "crossWalletBalance": "34",
        //     }
        //
        const marketId = this.safeString(position, 'symbol');
        market = this.safeMarket(marketId, market, undefined, 'contract');
        const symbol = this.safeString(market, 'symbol');
        const leverageString = this.safeString(position, 'leverage');
        const leverage = parseInt(leverageString);
        const initialMarginString = this.safeString(position, 'initialMargin');
        const initialMargin = this.parseNumber(initialMarginString);
        let initialMarginPercentageString = Precise["default"].stringDiv('1', leverageString, 8);
        const rational = (1000 % leverage) === 0;
        if (!rational) {
            initialMarginPercentageString = Precise["default"].stringDiv(Precise["default"].stringAdd(initialMarginPercentageString, '1e-8'), '1', 8);
        }
        // as oppose to notionalValue
        const usdm = ('notional' in position);
        const maintenanceMarginString = this.safeString(position, 'maintMargin');
        const maintenanceMargin = this.parseNumber(maintenanceMarginString);
        const entryPriceString = this.safeString(position, 'entryPrice');
        let entryPrice = this.parseNumber(entryPriceString);
        const notionalString = this.safeString2(position, 'notional', 'notionalValue');
        const notionalStringAbs = Precise["default"].stringAbs(notionalString);
        const notional = this.parseNumber(notionalStringAbs);
        let contractsString = this.safeString(position, 'positionAmt');
        let contractsStringAbs = Precise["default"].stringAbs(contractsString);
        if (contractsString === undefined) {
            const entryNotional = Precise["default"].stringMul(Precise["default"].stringMul(leverageString, initialMarginString), entryPriceString);
            const contractSizeNew = this.safeString(market, 'contractSize');
            contractsString = Precise["default"].stringDiv(entryNotional, contractSizeNew);
            contractsStringAbs = Precise["default"].stringDiv(Precise["default"].stringAdd(contractsString, '0.5'), '1', 0);
        }
        const contracts = this.parseNumber(contractsStringAbs);
        const leverageBrackets = this.safeValue(this.options, 'leverageBrackets', {});
        const leverageBracket = this.safeValue(leverageBrackets, symbol, []);
        let maintenanceMarginPercentageString = undefined;
        for (let i = 0; i < leverageBracket.length; i++) {
            const bracket = leverageBracket[i];
            if (Precise["default"].stringLt(notionalStringAbs, bracket[0])) {
                break;
            }
            maintenanceMarginPercentageString = bracket[1];
        }
        const maintenanceMarginPercentage = this.parseNumber(maintenanceMarginPercentageString);
        const unrealizedPnlString = this.safeString(position, 'unrealizedProfit');
        const unrealizedPnl = this.parseNumber(unrealizedPnlString);
        let timestamp = this.safeInteger(position, 'updateTime');
        if (timestamp === 0) {
            timestamp = undefined;
        }
        const isolated = this.safeValue(position, 'isolated');
        let marginMode = undefined;
        let collateralString = undefined;
        let walletBalance = undefined;
        if (isolated) {
            marginMode = 'isolated';
            walletBalance = this.safeString(position, 'isolatedWallet');
            collateralString = Precise["default"].stringAdd(walletBalance, unrealizedPnlString);
        }
        else {
            marginMode = 'cross';
            walletBalance = this.safeString(position, 'crossWalletBalance');
            collateralString = this.safeString(position, 'crossMargin');
        }
        const collateral = this.parseNumber(collateralString);
        let marginRatio = undefined;
        let side = undefined;
        let percentage = undefined;
        let liquidationPriceStringRaw = undefined;
        let liquidationPrice = undefined;
        const contractSize = this.safeValue(market, 'contractSize');
        const contractSizeString = this.numberToString(contractSize);
        if (Precise["default"].stringEquals(notionalString, '0')) {
            entryPrice = undefined;
        }
        else {
            side = Precise["default"].stringLt(notionalString, '0') ? 'short' : 'long';
            marginRatio = this.parseNumber(Precise["default"].stringDiv(Precise["default"].stringAdd(Precise["default"].stringDiv(maintenanceMarginString, collateralString), '5e-5'), '1', 4));
            percentage = this.parseNumber(Precise["default"].stringMul(Precise["default"].stringDiv(unrealizedPnlString, initialMarginString, 4), '100'));
            if (usdm) {
                // calculate liquidation price
                //
                // liquidationPrice = (walletBalance / (contracts * (±1 + mmp))) + (±entryPrice / (±1 + mmp))
                //
                // mmp = maintenanceMarginPercentage
                // where ± is negative for long and positive for short
                // TODO: calculate liquidation price for coinm contracts
                let onePlusMaintenanceMarginPercentageString = undefined;
                let entryPriceSignString = entryPriceString;
                if (side === 'short') {
                    onePlusMaintenanceMarginPercentageString = Precise["default"].stringAdd('1', maintenanceMarginPercentageString);
                }
                else {
                    onePlusMaintenanceMarginPercentageString = Precise["default"].stringAdd('-1', maintenanceMarginPercentageString);
                    entryPriceSignString = Precise["default"].stringMul('-1', entryPriceSignString);
                }
                const leftSide = Precise["default"].stringDiv(walletBalance, Precise["default"].stringMul(contractsStringAbs, onePlusMaintenanceMarginPercentageString));
                const rightSide = Precise["default"].stringDiv(entryPriceSignString, onePlusMaintenanceMarginPercentageString);
                liquidationPriceStringRaw = Precise["default"].stringAdd(leftSide, rightSide);
            }
            else {
                // calculate liquidation price
                //
                // liquidationPrice = (contracts * contractSize(±1 - mmp)) / (±1/entryPrice * contracts * contractSize - walletBalance)
                //
                let onePlusMaintenanceMarginPercentageString = undefined;
                let entryPriceSignString = entryPriceString;
                if (side === 'short') {
                    onePlusMaintenanceMarginPercentageString = Precise["default"].stringSub('1', maintenanceMarginPercentageString);
                }
                else {
                    onePlusMaintenanceMarginPercentageString = Precise["default"].stringSub('-1', maintenanceMarginPercentageString);
                    entryPriceSignString = Precise["default"].stringMul('-1', entryPriceSignString);
                }
                const size = Precise["default"].stringMul(contractsStringAbs, contractSizeString);
                const leftSide = Precise["default"].stringMul(size, onePlusMaintenanceMarginPercentageString);
                const rightSide = Precise["default"].stringSub(Precise["default"].stringMul(Precise["default"].stringDiv('1', entryPriceSignString), size), walletBalance);
                liquidationPriceStringRaw = Precise["default"].stringDiv(leftSide, rightSide);
            }
            const pricePrecision = market['precision']['price'];
            const pricePrecisionPlusOne = pricePrecision + 1;
            const pricePrecisionPlusOneString = pricePrecisionPlusOne.toString();
            // round half up
            const rounder = new Precise["default"]('5e-' + pricePrecisionPlusOneString);
            const rounderString = rounder.toString();
            const liquidationPriceRoundedString = Precise["default"].stringAdd(rounderString, liquidationPriceStringRaw);
            let truncatedLiquidationPrice = Precise["default"].stringDiv(liquidationPriceRoundedString, '1', pricePrecision);
            if (truncatedLiquidationPrice[0] === '-') {
                // user cannot be liquidated
                // since he has more collateral than the size of the position
                truncatedLiquidationPrice = undefined;
            }
            liquidationPrice = this.parseNumber(truncatedLiquidationPrice);
        }
        const positionSide = this.safeString(position, 'positionSide');
        const hedged = positionSide !== 'BOTH';
        return {
            'info': position,
            'id': undefined,
            'symbol': symbol,
            'timestamp': timestamp,
            'datetime': this.iso8601(timestamp),
            'initialMargin': initialMargin,
            'initialMarginPercentage': this.parseNumber(initialMarginPercentageString),
            'maintenanceMargin': maintenanceMargin,
            'maintenanceMarginPercentage': maintenanceMarginPercentage,
            'entryPrice': entryPrice,
            'notional': notional,
            'leverage': this.parseNumber(leverageString),
            'unrealizedPnl': unrealizedPnl,
            'contracts': contracts,
            'contractSize': contractSize,
            'marginRatio': marginRatio,
            'liquidationPrice': liquidationPrice,
            'markPrice': undefined,
            'collateral': collateral,
            'marginMode': marginMode,
            'side': side,
            'hedged': hedged,
            'percentage': percentage,
        };
    }
    parsePositionRisk(position, market = undefined) {
        //
        // usdm
        //
        //     {
        //       "symbol": "BTCUSDT",
        //       "positionAmt": "0.001",
        //       "entryPrice": "43578.07000",
        //       "markPrice": "43532.30000000",
        //       "unRealizedProfit": "-0.04577000",
        //       "liquidationPrice": "21841.24993976",
        //       "leverage": "2",
        //       "maxNotionalValue": "300000000",
        //       "marginType": "isolated",
        //       "isolatedMargin": "21.77841506",
        //       "isAutoAddMargin": "false",
        //       "positionSide": "BOTH",
        //       "notional": "43.53230000",
        //       "isolatedWallet": "21.82418506",
        //       "updateTime": "1621358023886"
        //     }
        //
        // coinm
        //
        //     {
        //       "symbol": "BTCUSD_PERP",
        //       "positionAmt": "2",
        //       "entryPrice": "37643.10000021",
        //       "markPrice": "38103.05510455",
        //       "unRealizedProfit": "0.00006413",
        //       "liquidationPrice": "25119.97445760",
        //       "leverage": "2",
        //       "maxQty": "1500",
        //       "marginType": "isolated",
        //       "isolatedMargin": "0.00274471",
        //       "isAutoAddMargin": "false",
        //       "positionSide": "BOTH",
        //       "notionalValue": "0.00524892",
        //       "isolatedWallet": "0.00268058"
        //     }
        //
        const marketId = this.safeString(position, 'symbol');
        market = this.safeMarket(marketId, market, undefined, 'contract');
        const symbol = this.safeString(market, 'symbol');
        const leverageBrackets = this.safeValue(this.options, 'leverageBrackets', {});
        const leverageBracket = this.safeValue(leverageBrackets, symbol, []);
        const notionalString = this.safeString2(position, 'notional', 'notionalValue');
        const notionalStringAbs = Precise["default"].stringAbs(notionalString);
        let maintenanceMarginPercentageString = undefined;
        for (let i = 0; i < leverageBracket.length; i++) {
            const bracket = leverageBracket[i];
            if (Precise["default"].stringLt(notionalStringAbs, bracket[0])) {
                break;
            }
            maintenanceMarginPercentageString = bracket[1];
        }
        const notional = this.parseNumber(notionalStringAbs);
        const contractsAbs = Precise["default"].stringAbs(this.safeString(position, 'positionAmt'));
        const contracts = this.parseNumber(contractsAbs);
        const unrealizedPnlString = this.safeString(position, 'unRealizedProfit');
        const unrealizedPnl = this.parseNumber(unrealizedPnlString);
        const leverageString = this.safeString(position, 'leverage');
        const leverage = parseInt(leverageString);
        const liquidationPriceString = this.omitZero(this.safeString(position, 'liquidationPrice'));
        const liquidationPrice = this.parseNumber(liquidationPriceString);
        let collateralString = undefined;
        const marginMode = this.safeString(position, 'marginType');
        let side = undefined;
        if (Precise["default"].stringGt(notionalString, '0')) {
            side = 'long';
        }
        else if (Precise["default"].stringLt(notionalString, '0')) {
            side = 'short';
        }
        const entryPriceString = this.safeString(position, 'entryPrice');
        const entryPrice = this.parseNumber(entryPriceString);
        const contractSize = this.safeValue(market, 'contractSize');
        const contractSizeString = this.numberToString(contractSize);
        // as oppose to notionalValue
        const linear = ('notional' in position);
        if (marginMode === 'cross') {
            // calculate collateral
            const precision = this.safeValue(market, 'precision', {});
            if (linear) {
                // walletBalance = (liquidationPrice * (±1 + mmp) ± entryPrice) * contracts
                let onePlusMaintenanceMarginPercentageString = undefined;
                let entryPriceSignString = entryPriceString;
                if (side === 'short') {
                    onePlusMaintenanceMarginPercentageString = Precise["default"].stringAdd('1', maintenanceMarginPercentageString);
                    entryPriceSignString = Precise["default"].stringMul('-1', entryPriceSignString);
                }
                else {
                    onePlusMaintenanceMarginPercentageString = Precise["default"].stringAdd('-1', maintenanceMarginPercentageString);
                }
                const inner = Precise["default"].stringMul(liquidationPriceString, onePlusMaintenanceMarginPercentageString);
                const leftSide = Precise["default"].stringAdd(inner, entryPriceSignString);
                const pricePrecision = this.safeInteger(precision, 'price');
                const quotePrecision = this.safeInteger(precision, 'quote', pricePrecision);
                if (quotePrecision !== undefined) {
                    collateralString = Precise["default"].stringDiv(Precise["default"].stringMul(leftSide, contractsAbs), '1', quotePrecision);
                }
            }
            else {
                // walletBalance = (contracts * contractSize) * (±1/entryPrice - (±1 - mmp) / liquidationPrice)
                let onePlusMaintenanceMarginPercentageString = undefined;
                let entryPriceSignString = entryPriceString;
                if (side === 'short') {
                    onePlusMaintenanceMarginPercentageString = Precise["default"].stringSub('1', maintenanceMarginPercentageString);
                }
                else {
                    onePlusMaintenanceMarginPercentageString = Precise["default"].stringSub('-1', maintenanceMarginPercentageString);
                    entryPriceSignString = Precise["default"].stringMul('-1', entryPriceSignString);
                }
                const leftSide = Precise["default"].stringMul(contractsAbs, contractSizeString);
                const rightSide = Precise["default"].stringSub(Precise["default"].stringDiv('1', entryPriceSignString), Precise["default"].stringDiv(onePlusMaintenanceMarginPercentageString, liquidationPriceString));
                const basePrecision = this.safeInteger(precision, 'base');
                if (basePrecision !== undefined) {
                    collateralString = Precise["default"].stringDiv(Precise["default"].stringMul(leftSide, rightSide), '1', basePrecision);
                }
            }
        }
        else {
            collateralString = this.safeString(position, 'isolatedMargin');
        }
        collateralString = (collateralString === undefined) ? '0' : collateralString;
        const collateral = this.parseNumber(collateralString);
        const markPrice = this.parseNumber(this.omitZero(this.safeString(position, 'markPrice')));
        let timestamp = this.safeInteger(position, 'updateTime');
        if (timestamp === 0) {
            timestamp = undefined;
        }
        const maintenanceMarginPercentage = this.parseNumber(maintenanceMarginPercentageString);
        const maintenanceMarginString = Precise["default"].stringMul(maintenanceMarginPercentageString, notionalStringAbs);
        const maintenanceMargin = this.parseNumber(maintenanceMarginString);
        let initialMarginPercentageString = Precise["default"].stringDiv('1', leverageString, 8);
        const rational = (1000 % leverage) === 0;
        if (!rational) {
            initialMarginPercentageString = Precise["default"].stringAdd(initialMarginPercentageString, '1e-8');
        }
        const initialMarginString = Precise["default"].stringDiv(Precise["default"].stringMul(notionalStringAbs, initialMarginPercentageString), '1', 8);
        const initialMargin = this.parseNumber(initialMarginString);
        let marginRatio = undefined;
        let percentage = undefined;
        if (!Precise["default"].stringEquals(collateralString, '0')) {
            marginRatio = this.parseNumber(Precise["default"].stringDiv(Precise["default"].stringAdd(Precise["default"].stringDiv(maintenanceMarginString, collateralString), '5e-5'), '1', 4));
            percentage = this.parseNumber(Precise["default"].stringMul(Precise["default"].stringDiv(unrealizedPnlString, initialMarginString, 4), '100'));
        }
        const positionSide = this.safeString(position, 'positionSide');
        const hedged = positionSide !== 'BOTH';
        return {
            'info': position,
            'id': undefined,
            'symbol': symbol,
            'contracts': contracts,
            'contractSize': contractSize,
            'unrealizedPnl': unrealizedPnl,
            'leverage': this.parseNumber(leverageString),
            'liquidationPrice': liquidationPrice,
            'collateral': collateral,
            'notional': notional,
            'markPrice': markPrice,
            'entryPrice': entryPrice,
            'timestamp': timestamp,
            'initialMargin': initialMargin,
            'initialMarginPercentage': this.parseNumber(initialMarginPercentageString),
            'maintenanceMargin': maintenanceMargin,
            'maintenanceMarginPercentage': maintenanceMarginPercentage,
            'marginRatio': marginRatio,
            'datetime': this.iso8601(timestamp),
            'marginMode': marginMode,
            'marginType': marginMode,
            'side': side,
            'hedged': hedged,
            'percentage': percentage,
            'stopLossPrice': undefined,
            'takeProfitPrice': undefined,
        };
    }
    async loadLeverageBrackets(reload = false, params = {}) {
        await this.loadMarkets();
        // by default cache the leverage bracket
        // it contains useful stuff like the maintenance margin and initial margin for positions
        const leverageBrackets = this.safeValue(this.options, 'leverageBrackets');
        if ((leverageBrackets === undefined) || (reload)) {
            let method = undefined;
            const defaultType = this.safeString(this.options, 'defaultType', 'future');
            const type = this.safeString(params, 'type', defaultType);
            const query = this.omit(params, 'type');
            let subType = undefined;
            [subType, params] = this.handleSubTypeAndParams('loadLeverageBrackets', undefined, params, 'linear');
            if (this.isLinear(type, subType)) {
                method = 'fapiPrivateGetLeverageBracket';
            }
            else if (this.isInverse(type, subType)) {
                method = 'dapiPrivateV2GetLeverageBracket';
            }
            else {
                throw new errors.NotSupported(this.id + ' loadLeverageBrackets() supports linear and inverse contracts only');
            }
            const response = await this[method](query);
            this.options['leverageBrackets'] = {};
            for (let i = 0; i < response.length; i++) {
                const entry = response[i];
                const marketId = this.safeString(entry, 'symbol');
                const symbol = this.safeSymbol(marketId, undefined, undefined, 'contract');
                const brackets = this.safeValue(entry, 'brackets', []);
                const result = [];
                for (let j = 0; j < brackets.length; j++) {
                    const bracket = brackets[j];
                    const floorValue = this.safeString2(bracket, 'notionalFloor', 'qtyFloor');
                    const maintenanceMarginPercentage = this.safeString(bracket, 'maintMarginRatio');
                    result.push([floorValue, maintenanceMarginPercentage]);
                }
                this.options['leverageBrackets'][symbol] = result;
            }
        }
        return this.options['leverageBrackets'];
    }
    async fetchLeverageTiers(symbols = undefined, params = {}) {
        /**
         * @method
         * @name binance#fetchLeverageTiers
         * @description retrieve information on the maximum leverage, and maintenance margin for trades of varying trade sizes
         * @param {string[]|undefined} symbols list of unified market symbols
         * @param {object} [params] extra parameters specific to the binance api endpoint
         * @returns {object} a dictionary of [leverage tiers structures]{@link https://github.com/ccxt/ccxt/wiki/Manual#leverage-tiers-structure}, indexed by market symbols
         */
        await this.loadMarkets();
        const [type, query] = this.handleMarketTypeAndParams('fetchLeverageTiers', undefined, params);
        let subType = undefined;
        [subType, params] = this.handleSubTypeAndParams('fetchLeverageTiers', undefined, query, 'linear');
        let method = undefined;
        if (this.isLinear(type, subType)) {
            method = 'fapiPrivateGetLeverageBracket';
        }
        else if (this.isInverse(type, subType)) {
            method = 'dapiPrivateV2GetLeverageBracket';
        }
        else {
            throw new errors.NotSupported(this.id + ' fetchLeverageTiers() supports linear and inverse contracts only');
        }
        const response = await this[method](query);
        //
        // usdm
        //
        //    [
        //        {
        //            "symbol": "SUSHIUSDT",
        //            "brackets": [
        //                {
        //                    "bracket": 1,
        //                    "initialLeverage": 50,
        //                    "notionalCap": 50000,
        //                    "notionalFloor": 0,
        //                    "maintMarginRatio": 0.01,
        //                    "cum": 0.0
        //                },
        //                ...
        //            ]
        //        }
        //    ]
        //
        // coinm
        //
        //     [
        //         {
        //             "symbol":"XRPUSD_210326",
        //             "brackets":[
        //                 {
        //                     "bracket":1,
        //                     "initialLeverage":20,
        //                     "qtyCap":500000,
        //                     "qtyFloor":0,
        //                     "maintMarginRatio":0.0185,
        //                     "cum":0.0
        //                 }
        //             ]
        //         }
        //     ]
        //
        return this.parseLeverageTiers(response, symbols, 'symbol');
    }
    parseMarketLeverageTiers(info, market = undefined) {
        /**
         * @ignore
         * @method
         * @param {object} info Exchange response for 1 market
         * @param {object} market CCXT market
         */
        //
        //    {
        //        "symbol": "SUSHIUSDT",
        //        "brackets": [
        //            {
        //                "bracket": 1,
        //                "initialLeverage": 50,
        //                "notionalCap": 50000,
        //                "notionalFloor": 0,
        //                "maintMarginRatio": 0.01,
        //                "cum": 0.0
        //            },
        //            ...
        //        ]
        //    }
        //
        const marketId = this.safeString(info, 'symbol');
        market = this.safeMarket(marketId, market, undefined, 'contract');
        const brackets = this.safeValue(info, 'brackets', []);
        const tiers = [];
        for (let j = 0; j < brackets.length; j++) {
            const bracket = brackets[j];
            tiers.push({
                'tier': this.safeNumber(bracket, 'bracket'),
                'currency': market['quote'],
                'minNotional': this.safeNumber2(bracket, 'notionalFloor', 'qtyFloor'),
                'maxNotional': this.safeNumber2(bracket, 'notionalCap', 'qtyCap'),
                'maintenanceMarginRate': this.safeNumber(bracket, 'maintMarginRatio'),
                'maxLeverage': this.safeNumber(bracket, 'initialLeverage'),
                'info': bracket,
            });
        }
        return tiers;
    }
    async fetchPosition(symbol, params = {}) {
        /**
         * @method
         * @name binance#fetchPosition
         * @see https://binance-docs.github.io/apidocs/voptions/en/#option-position-information-user_data
         * @description fetch data on an open position
         * @param {string} symbol unified market symbol of the market the position is held in
         * @param {object} [params] extra parameters specific to the binance api endpoint
         * @returns {object} a [position structure]{@link https://github.com/ccxt/ccxt/wiki/Manual#position-structure}
         */
        await this.loadMarkets();
        const market = this.market(symbol);
        if (!market['option']) {
            throw new errors.NotSupported(this.id + ' fetchPosition() supports option markets only');
        }
        const request = {
            'symbol': market['id'],
        };
        const response = await this.eapiPrivateGetPosition(this.extend(request, params));
        //
        //     [
        //         {
        //             "entryPrice": "27.70000000",
        //             "symbol": "ETH-230426-1850-C",
        //             "side": "LONG",
        //             "quantity": "0.50000000",
        //             "reducibleQty": "0.50000000",
        //             "markValue": "10.250000000",
        //             "ror": "-0.2599",
        //             "unrealizedPNL": "-3.600000000",
        //             "markPrice": "20.5",
        //             "strikePrice": "1850.00000000",
        //             "positionCost": "13.85000000",
        //             "expiryDate": 1682496000000,
        //             "priceScale": 1,
        //             "quantityScale": 2,
        //             "optionSide": "CALL",
        //             "quoteAsset": "USDT",
        //             "time": 1682492427106
        //         }
        //     ]
        //
        return this.parsePosition(response[0], market);
    }
    async fetchOptionPositions(symbols = undefined, params = {}) {
        /**
         * @method
         * @name binance#fetchOptionPositions
         * @see https://binance-docs.github.io/apidocs/voptions/en/#option-position-information-user_data
         * @description fetch data on open options positions
         * @param {string[]|undefined} symbols list of unified market symbols
         * @param {object} [params] extra parameters specific to the binance api endpoint
         * @returns {object[]} a list of [position structures]{@link https://github.com/ccxt/ccxt/wiki/Manual#position-structure}
         */
        await this.loadMarkets();
        symbols = this.marketSymbols(symbols);
        const request = {};
        let market = undefined;
        if (symbols !== undefined) {
            let symbol = undefined;
            if (Array.isArray(symbols)) {
                const symbolsLength = symbols.length;
                if (symbolsLength > 1) {
                    throw new errors.BadRequest(this.id + ' fetchPositions() symbols argument cannot contain more than 1 symbol');
                }
                symbol = symbols[0];
            }
            else {
                symbol = symbols;
            }
            market = this.market(symbol);
            request['symbol'] = market['id'];
        }
        const response = await this.eapiPrivateGetPosition(this.extend(request, params));
        //
        //     [
        //         {
        //             "entryPrice": "27.70000000",
        //             "symbol": "ETH-230426-1850-C",
        //             "side": "LONG",
        //             "quantity": "0.50000000",
        //             "reducibleQty": "0.50000000",
        //             "markValue": "10.250000000",
        //             "ror": "-0.2599",
        //             "unrealizedPNL": "-3.600000000",
        //             "markPrice": "20.5",
        //             "strikePrice": "1850.00000000",
        //             "positionCost": "13.85000000",
        //             "expiryDate": 1682496000000,
        //             "priceScale": 1,
        //             "quantityScale": 2,
        //             "optionSide": "CALL",
        //             "quoteAsset": "USDT",
        //             "time": 1682492427106
        //         }
        //     ]
        //
        const result = [];
        for (let i = 0; i < response.length; i++) {
            result.push(this.parsePosition(response[i], market));
        }
        return this.filterByArrayPositions(result, 'symbol', symbols, false);
    }
    parsePosition(position, market = undefined) {
        //
        //     {
        //         "entryPrice": "27.70000000",
        //         "symbol": "ETH-230426-1850-C",
        //         "side": "LONG",
        //         "quantity": "0.50000000",
        //         "reducibleQty": "0.50000000",
        //         "markValue": "10.250000000",
        //         "ror": "-0.2599",
        //         "unrealizedPNL": "-3.600000000",
        //         "markPrice": "20.5",
        //         "strikePrice": "1850.00000000",
        //         "positionCost": "13.85000000",
        //         "expiryDate": 1682496000000,
        //         "priceScale": 1,
        //         "quantityScale": 2,
        //         "optionSide": "CALL",
        //         "quoteAsset": "USDT",
        //         "time": 1682492427106
        //     }
        //
        const marketId = this.safeString(position, 'symbol');
        market = this.safeMarket(marketId, market);
        const symbol = market['symbol'];
        const side = this.safeStringLower(position, 'side');
        let quantity = this.safeString(position, 'quantity');
        if (side !== 'long') {
            quantity = Precise["default"].stringMul('-1', quantity);
        }
        const timestamp = this.safeInteger(position, 'time');
        return this.safePosition({
            'info': position,
            'id': undefined,
            'symbol': symbol,
            'entryPrice': this.safeNumber(position, 'entryPrice'),
            'markPrice': this.safeNumber(position, 'markPrice'),
            'notional': this.safeNumber(position, 'markValue'),
            'collateral': this.safeNumber(position, 'positionCost'),
            'unrealizedPnl': this.safeNumber(position, 'unrealizedPNL'),
            'side': side,
            'contracts': this.parseNumber(quantity),
            'contractSize': undefined,
            'timestamp': timestamp,
            'datetime': this.iso8601(timestamp),
            'hedged': undefined,
            'maintenanceMargin': undefined,
            'maintenanceMarginPercentage': undefined,
            'initialMargin': undefined,
            'initialMarginPercentage': undefined,
            'leverage': undefined,
            'liquidationPrice': undefined,
            'marginRatio': undefined,
            'marginMode': undefined,
            'percentage': undefined,
        });
    }
    async fetchPositions(symbols = undefined, params = {}) {
        /**
         * @method
         * @name binance#fetchPositions
         * @description fetch all open positions
         * @param {string[]|undefined} symbols list of unified market symbols
         * @param {object} [params] extra parameters specific to the binance api endpoint
         * @returns {object[]} a list of [position structure]{@link https://github.com/ccxt/ccxt/wiki/Manual#position-structure}
         */
        const defaultMethod = this.safeString(this.options, 'fetchPositions', 'positionRisk');
        if (defaultMethod === 'positionRisk') {
            return await this.fetchPositionsRisk(symbols, params);
        }
        else if (defaultMethod === 'account') {
            return await this.fetchAccountPositions(symbols, params);
        }
        else if (defaultMethod === 'option') {
            return await this.fetchOptionPositions(symbols, params);
        }
        else {
            throw new errors.NotSupported(this.id + '.options["fetchPositions"] = "' + defaultMethod + '" is invalid, please choose between "account", "positionRisk" and "option"');
        }
    }
    async fetchAccountPositions(symbols = undefined, params = {}) {
        /**
         * @method
         * @name binance#fetchAccountPositions
         * @description fetch account positions
         * @param {string[]|undefined} symbols list of unified market symbols
         * @param {object} [params] extra parameters specific to the binance api endpoint
         * @returns {object} data on account positions
         */
        if (symbols !== undefined) {
            if (!Array.isArray(symbols)) {
                throw new errors.ArgumentsRequired(this.id + ' fetchPositions() requires an array argument for symbols');
            }
        }
        await this.loadMarkets();
        await this.loadLeverageBrackets(false, params);
        let method = undefined;
        const defaultType = this.safeString(this.options, 'defaultType', 'future');
        const type = this.safeString(params, 'type', defaultType);
        let query = this.omit(params, 'type');
        let subType = undefined;
        [subType, query] = this.handleSubTypeAndParams('fetchAccountPositions', undefined, params, 'linear');
        if (this.isLinear(type, subType)) {
            method = 'fapiPrivateV2GetAccount';
        }
        else if (this.isInverse(type, subType)) {
            method = 'dapiPrivateGetAccount';
        }
        else {
            throw new errors.NotSupported(this.id + ' fetchPositions() supports linear and inverse contracts only');
        }
        const account = await this[method](query);
        const result = this.parseAccountPositions(account);
        symbols = this.marketSymbols(symbols);
        return this.filterByArrayPositions(result, 'symbol', symbols, false);
    }
    async fetchPositionsRisk(symbols = undefined, params = {}) {
        /**
         * @method
         * @name binance#fetchPositionsRisk
         * @description fetch positions risk
         * @see https://binance-docs.github.io/apidocs/futures/en/#position-information-v2-user_data
         * @param {string[]|undefined} symbols list of unified market symbols
         * @param {object} [params] extra parameters specific to the binance api endpoint
         * @returns {object} data on the positions risk
         */
        if (symbols !== undefined) {
            if (!Array.isArray(symbols)) {
                throw new errors.ArgumentsRequired(this.id + ' fetchPositionsRisk() requires an array argument for symbols');
            }
        }
        await this.loadMarkets();
        await this.loadLeverageBrackets(false, params);
        const request = {};
        let method = undefined;
        let defaultType = 'future';
        defaultType = this.safeString(this.options, 'defaultType', defaultType);
        const type = this.safeString(params, 'type', defaultType);
        let subType = undefined;
        [subType, params] = this.handleSubTypeAndParams('fetchPositionsRisk', undefined, params, 'linear');
        params = this.omit(params, 'type');
        if (this.isLinear(type, subType)) {
            method = 'fapiPrivateV2GetPositionRisk';
            // ### Response examples ###
            //
            // For One-way position mode:
            //     [
            //         {
            //             "entryPrice": "0.00000",
            //             "marginType": "isolated",
            //             "isAutoAddMargin": "false",
            //             "isolatedMargin": "0.00000000",
            //             "leverage": "10",
            //             "liquidationPrice": "0",
            //             "markPrice": "6679.50671178",
            //             "maxNotionalValue": "20000000",
            //             "positionAmt": "0.000",
            //             "symbol": "BTCUSDT",
            //             "unRealizedProfit": "0.00000000",
            //             "positionSide": "BOTH",
            //             "updateTime": 0
            //        }
            //     ]
            //
            // For Hedge position mode:
            //     [
            //         {
            //             "entryPrice": "6563.66500",
            //             "marginType": "isolated",
            //             "isAutoAddMargin": "false",
            //             "isolatedMargin": "15517.54150468",
            //             "leverage": "10",
            //             "liquidationPrice": "5930.78",
            //             "markPrice": "6679.50671178",
            //             "maxNotionalValue": "20000000",
            //             "positionAmt": "20.000",
            //             "symbol": "BTCUSDT",
            //             "unRealizedProfit": "2316.83423560"
            //             "positionSide": "LONG",
            //             "updateTime": 1625474304765
            //         },
            //         {
            //             "entryPrice": "0.00000",
            //             "marginType": "isolated",
            //             "isAutoAddMargin": "false",
            //             "isolatedMargin": "5413.95799991",
            //             "leverage": "10",
            //             "liquidationPrice": "7189.95",
            //             "markPrice": "6679.50671178",
            //             "maxNotionalValue": "20000000",
            //             "positionAmt": "-10.000",
            //             "symbol": "BTCUSDT",
            //             "unRealizedProfit": "-1156.46711780",
            //             "positionSide": "SHORT",
            //             "updateTime": 0
            //         }
            //     ]
        }
        else if (this.isInverse(type, subType)) {
            method = 'dapiPrivateGetPositionRisk';
        }
        else {
            throw new errors.NotSupported(this.id + ' fetchPositionsRisk() supports linear and inverse contracts only');
        }
        const response = await this[method](this.extend(request, params));
        const result = [];
        for (let i = 0; i < response.length; i++) {
            const parsed = this.parsePositionRisk(response[i]);
            result.push(parsed);
        }
        symbols = this.marketSymbols(symbols);
        return this.filterByArrayPositions(result, 'symbol', symbols, false);
    }
    async fetchFundingHistory(symbol = undefined, since = undefined, limit = undefined, params = {}) {
        /**
         * @method
         * @name binance#fetchFundingHistory
         * @description fetch the history of funding payments paid and received on this account
         * @param {string} symbol unified market symbol
         * @param {int} [since] the earliest time in ms to fetch funding history for
         * @param {int} [limit] the maximum number of funding history structures to retrieve
         * @param {object} [params] extra parameters specific to the binance api endpoint
         * @returns {object} a [funding history structure]{@link https://github.com/ccxt/ccxt/wiki/Manual#funding-history-structure}
         */
        await this.loadMarkets();
        let market = undefined;
        let method = undefined;
        const request = {
            'incomeType': 'FUNDING_FEE', // "TRANSFER"，"WELCOME_BONUS", "REALIZED_PNL"，"FUNDING_FEE", "COMMISSION" and "INSURANCE_CLEAR"
        };
        if (symbol !== undefined) {
            market = this.market(symbol);
            request['symbol'] = market['id'];
            if (!market['swap']) {
                throw new errors.NotSupported(this.id + ' fetchFundingHistory() supports swap contracts only');
            }
        }
        let subType = undefined;
        [subType, params] = this.handleSubTypeAndParams('fetchFundingHistory', market, params, 'linear');
        if (since !== undefined) {
            request['startTime'] = since;
        }
        if (limit !== undefined) {
            request['limit'] = limit;
        }
        const defaultType = this.safeString2(this.options, 'fetchFundingHistory', 'defaultType', 'future');
        const type = this.safeString(params, 'type', defaultType);
        params = this.omit(params, 'type');
        if (this.isLinear(type, subType)) {
            method = 'fapiPrivateGetIncome';
        }
        else if (this.isInverse(type, subType)) {
            method = 'dapiPrivateGetIncome';
        }
        else {
            throw new errors.NotSupported(this.id + ' fetchFundingHistory() supports linear and inverse contracts only');
        }
        const response = await this[method](this.extend(request, params));
        return this.parseIncomes(response, market, since, limit);
    }
    async setLeverage(leverage, symbol = undefined, params = {}) {
        /**
         * @method
         * @name binance#setLeverage
         * @description set the level of leverage for a market
         * @param {float} leverage the rate of leverage
         * @param {string} symbol unified market symbol
         * @param {object} [params] extra parameters specific to the binance api endpoint
         * @returns {object} response from the exchange
         */
        if (symbol === undefined) {
            throw new errors.ArgumentsRequired(this.id + ' setLeverage() requires a symbol argument');
        }
        // WARNING: THIS WILL INCREASE LIQUIDATION PRICE FOR OPEN ISOLATED LONG POSITIONS
        // AND DECREASE LIQUIDATION PRICE FOR OPEN ISOLATED SHORT POSITIONS
        if ((leverage < 1) || (leverage > 125)) {
            throw new errors.BadRequest(this.id + ' leverage should be between 1 and 125');
        }
        await this.loadMarkets();
        const market = this.market(symbol);
        let method = undefined;
        if (market['linear']) {
            method = 'fapiPrivatePostLeverage';
        }
        else if (market['inverse']) {
            method = 'dapiPrivatePostLeverage';
        }
        else {
            throw new errors.NotSupported(this.id + ' setLeverage() supports linear and inverse contracts only');
        }
        const request = {
            'symbol': market['id'],
            'leverage': leverage,
        };
        return await this[method](this.extend(request, params));
    }
    async setMarginMode(marginMode, symbol = undefined, params = {}) {
        /**
         * @method
         * @name binance#setMarginMode
         * @description set margin mode to 'cross' or 'isolated'
         * @param {string} marginMode 'cross' or 'isolated'
         * @param {string} symbol unified market symbol
         * @param {object} [params] extra parameters specific to the binance api endpoint
         * @returns {object} response from the exchange
         */
        if (symbol === undefined) {
            throw new errors.ArgumentsRequired(this.id + ' setMarginMode() requires a symbol argument');
        }
        //
        // { "code": -4048 , "msg": "Margin type cannot be changed if there exists position." }
        //
        // or
        //
        // { "code": 200, "msg": "success" }
        //
        marginMode = marginMode.toUpperCase();
        if (marginMode === 'CROSS') {
            marginMode = 'CROSSED';
        }
        if ((marginMode !== 'ISOLATED') && (marginMode !== 'CROSSED')) {
            throw new errors.BadRequest(this.id + ' marginMode must be either isolated or cross');
        }
        await this.loadMarkets();
        const market = this.market(symbol);
        let method = undefined;
        if (market['linear']) {
            method = 'fapiPrivatePostMarginType';
        }
        else if (market['inverse']) {
            method = 'dapiPrivatePostMarginType';
        }
        else {
            throw new errors.NotSupported(this.id + ' setMarginMode() supports linear and inverse contracts only');
        }
        const request = {
            'symbol': market['id'],
            'marginType': marginMode,
        };
        let response = undefined;
        try {
            response = await this[method](this.extend(request, params));
        }
        catch (e) {
            // not an error
            // https://github.com/ccxt/ccxt/issues/11268
            // https://github.com/ccxt/ccxt/pull/11624
            // POST https://fapi.binance.com/fapi/v1/marginType 400 Bad Request
            // binanceusdm
            if (e instanceof errors.MarginModeAlreadySet) {
                const throwMarginModeAlreadySet = this.safeValue(this.options, 'throwMarginModeAlreadySet', false);
                if (throwMarginModeAlreadySet) {
                    throw e;
                }
                else {
                    response = { 'code': -4046, 'msg': 'No need to change margin type.' };
                }
            }
            else {
                throw e;
            }
        }
        return response;
    }
    async setPositionMode(hedged, symbol = undefined, params = {}) {
        /**
         * @method
         * @name binance#setPositionMode
         * @description set hedged to true or false for a market
         * @param {bool} hedged set to true to use dualSidePosition
         * @param {string} symbol not used by binance setPositionMode ()
         * @param {object} [params] extra parameters specific to the binance api endpoint
         * @returns {object} response from the exchange
         */
        const defaultType = this.safeString(this.options, 'defaultType', 'future');
        const type = this.safeString(params, 'type', defaultType);
        params = this.omit(params, ['type']);
        let dualSidePosition = undefined;
        if (hedged) {
            dualSidePosition = 'true';
        }
        else {
            dualSidePosition = 'false';
        }
        const request = {
            'dualSidePosition': dualSidePosition,
        };
        let method = undefined;
        if (this.isInverse(type)) {
            method = 'dapiPrivatePostPositionSideDual';
        }
        else {
            // default to future
            method = 'fapiPrivatePostPositionSideDual';
        }
        //
        //     {
        //       "code": 200,
        //       "msg": "success"
        //     }
        //
        return await this[method](this.extend(request, params));
    }
    async fetchSettlementHistory(symbol = undefined, since = undefined, limit = undefined, params = {}) {
        /**
         * @method
         * @name binance#fetchSettlementHistory
         * @description fetches historical settlement records
         * @see https://binance-docs.github.io/apidocs/voptions/en/#historical-exercise-records
         * @param {string} symbol unified market symbol of the settlement history
         * @param {int} [since] timestamp in ms
         * @param {int} [limit] number of records, default 100, max 100
         * @param {object} [params] exchange specific params
         * @returns {object[]} a list of [settlement history objects]
         */
        await this.loadMarkets();
        const market = (symbol === undefined) ? undefined : this.market(symbol);
        let type = undefined;
        [type, params] = this.handleMarketTypeAndParams('fetchSettlementHistory', market, params);
        if (type !== 'option') {
            throw new errors.NotSupported(this.id + ' fetchSettlementHistory() supports option markets only');
        }
        const request = {};
        if (symbol !== undefined) {
            symbol = market['symbol'];
            request['underlying'] = market['baseId'] + market['quoteId'];
        }
        if (since !== undefined) {
            request['startTime'] = since;
        }
        if (limit !== undefined) {
            request['limit'] = limit;
        }
        const response = await this.eapiPublicGetExerciseHistory(this.extend(request, params));
        //
        //     [
        //         {
        //             "symbol": "ETH-230223-1900-P",
        //             "strikePrice": "1900",
        //             "realStrikePrice": "1665.5897334",
        //             "expiryDate": 1677139200000,
        //             "strikeResult": "REALISTIC_VALUE_STRICKEN"
        //         }
        //     ]
        //
        const settlements = this.parseSettlements(response, market);
        const sorted = this.sortBy(settlements, 'timestamp');
        return this.filterBySymbolSinceLimit(sorted, symbol, since, limit);
    }
    async fetchMySettlementHistory(symbol = undefined, since = undefined, limit = undefined, params = {}) {
        /**
         * @method
         * @name binance#fetchMySettlementHistory
         * @description fetches historical settlement records of the user
         * @see https://binance-docs.github.io/apidocs/voptions/en/#user-exercise-record-user_data
         * @param {string} symbol unified market symbol of the settlement history
         * @param {int} [since] timestamp in ms
         * @param {int} [limit] number of records
         * @param {object} [params] exchange specific params
         * @returns {object[]} a list of [settlement history objects]
         */
        await this.loadMarkets();
        const market = (symbol === undefined) ? undefined : this.market(symbol);
        let type = undefined;
        [type, params] = this.handleMarketTypeAndParams('fetchMySettlementHistory', market, params);
        if (type !== 'option') {
            throw new errors.NotSupported(this.id + ' fetchMySettlementHistory() supports option markets only');
        }
        const request = {};
        if (symbol !== undefined) {
            request['symbol'] = market['id'];
        }
        if (since !== undefined) {
            request['startTime'] = since;
        }
        if (limit !== undefined) {
            request['limit'] = limit;
        }
        const response = await this.eapiPrivateGetExerciseRecord(this.extend(request, params));
        //
        //     [
        //         {
        //             "id": "1125899906842897036",
        //             "currency": "USDT",
        //             "symbol": "BTC-230728-30000-C",
        //             "exercisePrice": "30000.00000000",
        //             "markPrice": "29160.71284993",
        //             "quantity": "1.00000000",
        //             "amount": "0.00000000",
        //             "fee": "0.00000000",
        //             "createDate": 1690531200000,
        //             "priceScale": 0,
        //             "quantityScale": 2,
        //             "optionSide": "CALL",
        //             "positionSide": "LONG",
        //             "quoteAsset": "USDT"
        //         }
        //     ]
        //
        const settlements = this.parseSettlements(response, market);
        const sorted = this.sortBy(settlements, 'timestamp');
        return this.filterBySymbolSinceLimit(sorted, market['symbol'], since, limit);
    }
    parseSettlement(settlement, market) {
        //
        // fetchSettlementHistory
        //
        //     {
        //         "symbol": "ETH-230223-1900-P",
        //         "strikePrice": "1900",
        //         "realStrikePrice": "1665.5897334",
        //         "expiryDate": 1677139200000,
        //         "strikeResult": "REALISTIC_VALUE_STRICKEN"
        //     }
        //
        // fetchMySettlementHistory
        //
        //     {
        //         "id": "1125899906842897036",
        //         "currency": "USDT",
        //         "symbol": "BTC-230728-30000-C",
        //         "exercisePrice": "30000.00000000",
        //         "markPrice": "29160.71284993",
        //         "quantity": "1.00000000",
        //         "amount": "0.00000000",
        //         "fee": "0.00000000",
        //         "createDate": 1690531200000,
        //         "priceScale": 0,
        //         "quantityScale": 2,
        //         "optionSide": "CALL",
        //         "positionSide": "LONG",
        //         "quoteAsset": "USDT"
        //     }
        //
        const timestamp = this.safeInteger2(settlement, 'expiryDate', 'createDate');
        const marketId = this.safeString(settlement, 'symbol');
        return {
            'info': settlement,
            'symbol': this.safeSymbol(marketId, market),
            'price': this.safeNumber2(settlement, 'realStrikePrice', 'exercisePrice'),
            'timestamp': timestamp,
            'datetime': this.iso8601(timestamp),
        };
    }
    parseSettlements(settlements, market) {
        //
        // fetchSettlementHistory
        //
        //     [
        //         {
        //             "symbol": "ETH-230223-1900-P",
        //             "strikePrice": "1900",
        //             "realStrikePrice": "1665.5897334",
        //             "expiryDate": 1677139200000,
        //             "strikeResult": "EXTRINSIC_VALUE_EXPIRED"
        //         }
        //     ]
        //
        // fetchMySettlementHistory
        //
        //     [
        //         {
        //             "id": "1125899906842897036",
        //             "currency": "USDT",
        //             "symbol": "BTC-230728-30000-C",
        //             "exercisePrice": "30000.00000000",
        //             "markPrice": "29160.71284993",
        //             "quantity": "1.00000000",
        //             "amount": "0.00000000",
        //             "fee": "0.00000000",
        //             "createDate": 1690531200000,
        //             "priceScale": 0,
        //             "quantityScale": 2,
        //             "optionSide": "CALL",
        //             "positionSide": "LONG",
        //             "quoteAsset": "USDT"
        //         }
        //     ]
        //
        const result = [];
        for (let i = 0; i < settlements.length; i++) {
            result.push(this.parseSettlement(settlements[i], market));
        }
        return result;
    }
    async fetchLedger(code = undefined, since = undefined, limit = undefined, params = {}) {
        /**
         * @method
         * @name binance#fetchLedger
         * @description fetch the history of changes, actions done by the user or operations that altered the balance of the user
         * @see https://binance-docs.github.io/apidocs/voptions/en/#account-funding-flow-user_data
         * @see https://binance-docs.github.io/apidocs/futures/en/#get-income-history-user_data
         * @see https://binance-docs.github.io/apidocs/delivery/en/#get-income-history-user_data
         * @param {string} code unified currency code
         * @param {int} [since] timestamp in ms of the earliest ledger entry
         * @param {int} [limit] max number of ledger entrys to return
         * @param {object} [params] extra parameters specific to the binance api endpoint
         * @returns {object} a [ledger structure]{@link https://github.com/ccxt/ccxt/wiki/Manual#ledger-structure}
         */
        await this.loadMarkets();
        let type = undefined;
        let subType = undefined;
        let currency = undefined;
        let method = undefined;
        const request = {};
        [type, params] = this.handleMarketTypeAndParams('fetchLedger', undefined, params);
        [subType, params] = this.handleSubTypeAndParams('fetchLedger', undefined, params);
        if (type === 'option') {
            this.checkRequiredArgument('fetchLedger', code, 'code');
            currency = this.currency(code);
            request['currency'] = currency['id'];
            method = 'eapiPrivateGetBill';
        }
        else if (this.isLinear(type, subType)) {
            method = 'fapiPrivateGetIncome';
        }
        else if (this.isInverse(type, subType)) {
            method = 'dapiPrivateGetIncome';
        }
        else {
            throw new errors.NotSupported(this.id + ' fetchLedger() supports contract wallets only');
        }
        if (since !== undefined) {
            request['startTime'] = since;
        }
        if (limit !== undefined) {
            request['limit'] = limit;
        }
        const response = await this[method](this.extend(request, params));
        //
        // options (eapi)
        //
        //     [
        //         {
        //             "id": "1125899906845701870",
        //             "asset": "USDT",
        //             "amount": "-0.16518203",
        //             "type": "FEE",
        //             "createDate": 1676621042489
        //         }
        //     ]
        //
        // futures (fapi, dapi)
        //
        //     [
        //         {
        //             "symbol": "",
        //             "incomeType": "TRANSFER",
        //             "income": "10.00000000",
        //             "asset": "USDT",
        //             "time": 1677645250000,
        //             "info": "TRANSFER",
        //             "tranId": 131001573082,
        //             "tradeId": ""
        //         }
        //     ]
        //
        return this.parseLedger(response, currency, since, limit);
    }
    parseLedgerEntry(item, currency = undefined) {
        //
        // options (eapi)
        //
        //     {
        //         "id": "1125899906845701870",
        //         "asset": "USDT",
        //         "amount": "-0.16518203",
        //         "type": "FEE",
        //         "createDate": 1676621042489
        //     }
        //
        // futures (fapi, dapi)
        //
        //     {
        //         "symbol": "",
        //         "incomeType": "TRANSFER",
        //         "income": "10.00000000",
        //         "asset": "USDT",
        //         "time": 1677645250000,
        //         "info": "TRANSFER",
        //         "tranId": 131001573082,
        //         "tradeId": ""
        //     }
        //
        let amount = this.safeString2(item, 'amount', 'income');
        let direction = undefined;
        if (Precise["default"].stringLe(amount, '0')) {
            direction = 'out';
            amount = Precise["default"].stringMul('-1', amount);
        }
        else {
            direction = 'in';
        }
        const currencyId = this.safeString(item, 'asset');
        const timestamp = this.safeInteger2(item, 'createDate', 'time');
        const type = this.safeString2(item, 'type', 'incomeType');
        return {
            'id': this.safeString2(item, 'id', 'tranId'),
            'direction': direction,
            'account': undefined,
            'referenceAccount': undefined,
            'referenceId': this.safeString(item, 'tradeId'),
            'type': this.parseLedgerEntryType(type),
            'currency': this.safeCurrencyCode(currencyId, currency),
            'amount': this.parseNumber(amount),
            'timestamp': timestamp,
            'datetime': this.iso8601(timestamp),
            'before': undefined,
            'after': undefined,
            'status': undefined,
            'fee': undefined,
            'info': item,
        };
    }
    parseLedgerEntryType(type) {
        const ledgerType = {
            'FEE': 'fee',
            'FUNDING_FEE': 'fee',
            'OPTIONS_PREMIUM_FEE': 'fee',
            'POSITION_LIMIT_INCREASE_FEE': 'fee',
            'CONTRACT': 'trade',
            'REALIZED_PNL': 'trade',
            'TRANSFER': 'transfer',
            'CROSS_COLLATERAL_TRANSFER': 'transfer',
            'INTERNAL_TRANSFER': 'transfer',
            'COIN_SWAP_DEPOSIT': 'deposit',
            'COIN_SWAP_WITHDRAW': 'withdrawal',
            'OPTIONS_SETTLE_PROFIT': 'settlement',
            'DELIVERED_SETTELMENT': 'settlement',
            'WELCOME_BONUS': 'cashback',
            'CONTEST_REWARD': 'cashback',
            'COMMISSION_REBATE': 'rebate',
            'API_REBATE': 'rebate',
            'REFERRAL_KICKBACK': 'referral',
            'COMMISSION': 'commission',
        };
        return this.safeString(ledgerType, type, type);
    }
    sign(path, api = 'public', method = 'GET', params = {}, headers = undefined, body = undefined) {
        const urls = this.urls;
        if (!(api in urls['api'])) {
            throw new errors.NotSupported(this.id + ' does not have a testnet/sandbox URL for ' + api + ' endpoints');
        }
        let url = this.urls['api'][api];
        url += '/' + path;
        if (api === 'wapi') {
            url += '.html';
        }
        if (path === 'historicalTrades') {
            if (this.apiKey) {
                headers = {
                    'X-MBX-APIKEY': this.apiKey,
                };
            }
            else {
                throw new errors.AuthenticationError(this.id + ' historicalTrades endpoint requires `apiKey` credential');
            }
        }
        const userDataStream = (path === 'userDataStream') || (path === 'listenKey');
        if (userDataStream) {
            if (this.apiKey) {
                // v1 special case for userDataStream
                headers = {
                    'X-MBX-APIKEY': this.apiKey,
                    'Content-Type': 'application/x-www-form-urlencoded',
                };
                if (method !== 'GET') {
                    body = this.urlencode(params);
                }
            }
            else {
                throw new errors.AuthenticationError(this.id + ' userDataStream endpoint requires `apiKey` credential');
            }
        }
        else if ((api === 'private') || (api === 'eapiPrivate') || (api === 'sapi' && path !== 'system/status') || (api === 'sapiV2') || (api === 'sapiV3') || (api === 'sapiV4') || (api === 'wapi' && path !== 'systemStatus') || (api === 'dapiPrivate') || (api === 'dapiPrivateV2') || (api === 'fapiPrivate') || (api === 'fapiPrivateV2')) {
            this.checkRequiredCredentials();
            if (method === 'POST' && ((path === 'order') || (path === 'sor/order'))) {
                // inject in implicit API calls
                const newClientOrderId = this.safeString(params, 'newClientOrderId');
                if (newClientOrderId === undefined) {
                    const isSpotOrMargin = (api.indexOf('sapi') > -1 || api === 'private');
                    const marketType = isSpotOrMargin ? 'spot' : 'future';
                    const defaultId = (!isSpotOrMargin) ? 'x-xcKtGhcu' : 'x-R4BD3S82';
                    const broker = this.safeValue(this.options, 'broker', {});
                    const brokerId = this.safeString(broker, marketType, defaultId);
                    params['newClientOrderId'] = brokerId + this.uuid22();
                }
            }
            let query = undefined;
            const defaultRecvWindow = this.safeInteger(this.options, 'recvWindow');
            const extendedParams = this.extend({
                'timestamp': this.nonce(),
            }, params);
            if (defaultRecvWindow !== undefined) {
                extendedParams['recvWindow'] = defaultRecvWindow;
            }
            const recvWindow = this.safeInteger(params, 'recvWindow');
            if (recvWindow !== undefined) {
                extendedParams['recvWindow'] = recvWindow;
            }
            if ((api === 'sapi') && (path === 'asset/dust')) {
                query = this.urlencodeWithArrayRepeat(extendedParams);
            }
            else if ((path === 'batchOrders') || (path.indexOf('sub-account') >= 0) || (path === 'capital/withdraw/apply') || (path.indexOf('staking') >= 0)) {
                query = this.rawencode(extendedParams);
            }
            else {
                query = this.urlencode(extendedParams);
            }
            let signature = undefined;
            if (this.secret.indexOf('PRIVATE KEY') > -1) {
                signature = this.encodeURIComponent(rsa.rsa(query, this.secret, sha256.sha256));
            }
            else {
                signature = this.hmac(this.encode(query), this.encode(this.secret), sha256.sha256);
            }
            query += '&' + 'signature=' + signature;
            headers = {
                'X-MBX-APIKEY': this.apiKey,
            };
            if ((method === 'GET') || (method === 'DELETE') || (api === 'wapi')) {
                url += '?' + query;
            }
            else {
                body = query;
                headers['Content-Type'] = 'application/x-www-form-urlencoded';
            }
        }
        else {
            if (Object.keys(params).length) {
                url += '?' + this.urlencode(params);
            }
        }
        return { 'url': url, 'method': method, 'body': body, 'headers': headers };
    }
    handleErrors(code, reason, url, method, headers, body, response, requestHeaders, requestBody) {
        if ((code === 418) || (code === 429)) {
            throw new errors.DDoSProtection(this.id + ' ' + code.toString() + ' ' + reason + ' ' + body);
        }
        // error response in a form: { "code": -1013, "msg": "Invalid quantity." }
        // following block cointains legacy checks against message patterns in "msg" property
        // will switch "code" checks eventually, when we know all of them
        if (code >= 400) {
            if (body.indexOf('Price * QTY is zero or less') >= 0) {
                throw new errors.InvalidOrder(this.id + ' order cost = amount * price is zero or less ' + body);
            }
            if (body.indexOf('LOT_SIZE') >= 0) {
                throw new errors.InvalidOrder(this.id + ' order amount should be evenly divisible by lot size ' + body);
            }
            if (body.indexOf('PRICE_FILTER') >= 0) {
                throw new errors.InvalidOrder(this.id + ' order price is invalid, i.e. exceeds allowed price precision, exceeds min price or max price limits or is invalid value in general, use this.priceToPrecision (symbol, amount) ' + body);
            }
        }
        if (response === undefined) {
            return undefined; // fallback to default error handler
        }
        // check success value for wapi endpoints
        // response in format {'msg': 'The coin does not exist.', 'success': true/false}
        const success = this.safeValue(response, 'success', true);
        if (!success) {
            const messageNew = this.safeString(response, 'msg');
            let parsedMessage = undefined;
            if (messageNew !== undefined) {
                try {
                    parsedMessage = JSON.parse(messageNew);
                }
                catch (e) {
                    // do nothing
                    parsedMessage = undefined;
                }
                if (parsedMessage !== undefined) {
                    response = parsedMessage;
                }
            }
        }
        const message = this.safeString(response, 'msg');
        if (message !== undefined) {
            this.throwExactlyMatchedException(this.exceptions['exact'], message, this.id + ' ' + message);
            this.throwBroadlyMatchedException(this.exceptions['broad'], message, this.id + ' ' + message);
        }
        // checks against error codes
        const error = this.safeString(response, 'code');
        if (error !== undefined) {
            // https://github.com/ccxt/ccxt/issues/6501
            // https://github.com/ccxt/ccxt/issues/7742
            if ((error === '200') || Precise["default"].stringEquals(error, '0')) {
                return undefined;
            }
            // a workaround for {"code":-2015,"msg":"Invalid API-key, IP, or permissions for action."}
            // despite that their message is very confusing, it is raised by Binance
            // on a temporary ban, the API key is valid, but disabled for a while
            if ((error === '-2015') && this.options['hasAlreadyAuthenticatedSuccessfully']) {
                throw new errors.DDoSProtection(this.id + ' ' + body);
            }
            const feedback = this.id + ' ' + body;
            if (message === 'No need to change margin type.') {
                // not an error
                // https://github.com/ccxt/ccxt/issues/11268
                // https://github.com/ccxt/ccxt/pull/11624
                // POST https://fapi.binance.com/fapi/v1/marginType 400 Bad Request
                // binanceusdm {"code":-4046,"msg":"No need to change margin type."}
                throw new errors.MarginModeAlreadySet(feedback);
            }
            this.throwExactlyMatchedException(this.exceptions['exact'], error, feedback);
            throw new errors.ExchangeError(feedback);
        }
        if (!success) {
            throw new errors.ExchangeError(this.id + ' ' + body);
        }
        return undefined;
    }
    calculateRateLimiterCost(api, method, path, params, config = {}) {
        if (('noCoin' in config) && !('coin' in params)) {
            return config['noCoin'];
        }
        else if (('noSymbol' in config) && !('symbol' in params)) {
            return config['noSymbol'];
        }
        else if (('noPoolId' in config) && !('poolId' in params)) {
            return config['noPoolId'];
        }
        else if (('byLimit' in config) && ('limit' in params)) {
            const limit = params['limit'];
            const byLimit = config['byLimit'];
            for (let i = 0; i < byLimit.length; i++) {
                const entry = byLimit[i];
                if (limit <= entry[0]) {
                    return entry[1];
                }
            }
        }
        return this.safeValue(config, 'cost', 1);
    }
    async request(path, api = 'public', method = 'GET', params = {}, headers = undefined, body = undefined, config = {}, context = {}) {
        const response = await this.fetch2(path, api, method, params, headers, body, config);
        // a workaround for {"code":-2015,"msg":"Invalid API-key, IP, or permissions for action."}
        if ((api === 'private') || (api === 'wapi')) {
            this.options['hasAlreadyAuthenticatedSuccessfully'] = true;
        }
        return response;
    }
    async modifyMarginHelper(symbol, amount, addOrReduce, params = {}) {
        // used to modify isolated positions
        let defaultType = this.safeString(this.options, 'defaultType', 'future');
        if (defaultType === 'spot') {
            defaultType = 'future';
        }
        const type = this.safeString(params, 'type', defaultType);
        if ((type === 'margin') || (type === 'spot')) {
            throw new errors.NotSupported(this.id + ' add / reduce margin only supported with type future or delivery');
        }
        await this.loadMarkets();
        const market = this.market(symbol);
        amount = this.costToPrecision(symbol, amount);
        const request = {
            'type': addOrReduce,
            'symbol': market['id'],
            'amount': amount,
        };
        let method = undefined;
        let code = undefined;
        if (market['linear']) {
            method = 'fapiPrivatePostPositionMargin';
            code = market['quote'];
        }
        else {
            method = 'dapiPrivatePostPositionMargin';
            code = market['base'];
        }
        const response = await this[method](this.extend(request, params));
        //
        //     {
        //         "code": 200,
        //         "msg": "Successfully modify position margin.",
        //         "amount": 0.001,
        //         "type": 1
        //     }
        //
        return this.extend(this.parseMarginModification(response, market), {
            'code': code,
        });
    }
    parseMarginModification(data, market = undefined) {
        const rawType = this.safeInteger(data, 'type');
        const resultType = (rawType === 1) ? 'add' : 'reduce';
        const resultAmount = this.safeNumber(data, 'amount');
        const errorCode = this.safeString(data, 'code');
        const status = (errorCode === '200') ? 'ok' : 'failed';
        return {
            'info': data,
            'type': resultType,
            'amount': resultAmount,
            'code': undefined,
            'symbol': market['symbol'],
            'status': status,
        };
    }
    async reduceMargin(symbol, amount, params = {}) {
        /**
         * @method
         * @name binance#reduceMargin
         * @see https://binance-docs.github.io/apidocs/delivery/en/#modify-isolated-position-margin-trade
         * @see https://binance-docs.github.io/apidocs/futures/en/#modify-isolated-position-margin-trade
         * @description remove margin from a position
         * @param {string} symbol unified market symbol
         * @param {float} amount the amount of margin to remove
         * @param {object} [params] extra parameters specific to the binance api endpoint
         * @returns {object} a [margin structure]{@link https://github.com/ccxt/ccxt/wiki/Manual#reduce-margin-structure}
         */
        return await this.modifyMarginHelper(symbol, amount, 2, params);
    }
    async addMargin(symbol, amount, params = {}) {
        /**
         * @method
         * @name binance#addMargin
         * @see https://binance-docs.github.io/apidocs/delivery/en/#modify-isolated-position-margin-trade
         * @see https://binance-docs.github.io/apidocs/futures/en/#modify-isolated-position-margin-trade
         * @description add margin
         * @param {string} symbol unified market symbol
         * @param {float} amount amount of margin to add
         * @param {object} [params] extra parameters specific to the binance api endpoint
         * @returns {object} a [margin structure]{@link https://github.com/ccxt/ccxt/wiki/Manual#add-margin-structure}
         */
        return await this.modifyMarginHelper(symbol, amount, 1, params);
    }
    async fetchBorrowRate(code, params = {}) {
        /**
         * @method
         * @name binance#fetchBorrowRate
         * @description fetch the rate of interest to borrow a currency for margin trading
         * @param {string} code unified currency code
         * @param {object} [params] extra parameters specific to the binance api endpoint
         * @returns {object} a [borrow rate structure]{@link https://github.com/ccxt/ccxt/wiki/Manual#borrow-rate-structure}
         */
        await this.loadMarkets();
        const currency = this.currency(code);
        const request = {
            'asset': currency['id'],
            // 'vipLevel': this.safeInteger (params, 'vipLevel'),
        };
        const response = await this.sapiGetMarginInterestRateHistory(this.extend(request, params));
        //
        //     [
        //         {
        //             "asset": "USDT",
        //             "timestamp": 1638230400000,
        //             "dailyInterestRate": "0.0006",
        //             "vipLevel": 0
        //         },
        //     ]
        //
        const rate = this.safeValue(response, 0);
        return this.parseBorrowRate(rate);
    }
    async fetchBorrowRateHistory(code, since = undefined, limit = undefined, params = {}) {
        /**
         * @method
         * @name binance#fetchBorrowRateHistory
         * @description retrieves a history of a currencies borrow interest rate at specific time slots
         * @param {string} code unified currency code
         * @param {int} [since] timestamp for the earliest borrow rate
         * @param {int} [limit] the maximum number of [borrow rate structures]{@link https://github.com/ccxt/ccxt/wiki/Manual#borrow-rate-structure} to retrieve
         * @param {object} [params] extra parameters specific to the exchange api endpoint
         * @returns {object[]} an array of [borrow rate structures]{@link https://github.com/ccxt/ccxt/wiki/Manual#borrow-rate-structure}
         */
        await this.loadMarkets();
        if (limit === undefined) {
            limit = 93;
        }
        else if (limit > 93) {
            // Binance API says the limit is 100, but "Illegal characters found in a parameter." is returned when limit is > 93
            throw new errors.BadRequest(this.id + ' fetchBorrowRateHistory() limit parameter cannot exceed 92');
        }
        const currency = this.currency(code);
        const request = {
            'asset': currency['id'],
            'limit': limit,
        };
        if (since !== undefined) {
            request['startTime'] = since;
            const endTime = this.sum(since, limit * 86400000) - 1; // required when startTime is further than 93 days in the past
            const now = this.milliseconds();
            request['endTime'] = Math.min(endTime, now); // cannot have an endTime later than current time
        }
        const response = await this.sapiGetMarginInterestRateHistory(this.extend(request, params));
        //
        //     [
        //         {
        //             "asset": "USDT",
        //             "timestamp": 1638230400000,
        //             "dailyInterestRate": "0.0006",
        //             "vipLevel": 0
        //         },
        //     ]
        //
        return this.parseBorrowRateHistory(response, code, since, limit);
    }
    parseBorrowRateHistory(response, code, since, limit) {
        const result = [];
        for (let i = 0; i < response.length; i++) {
            const item = response[i];
            const borrowRate = this.parseBorrowRate(item);
            result.push(borrowRate);
        }
        const sorted = this.sortBy(result, 'timestamp');
        return this.filterByCurrencySinceLimit(sorted, code, since, limit);
    }
    parseBorrowRate(info, currency = undefined) {
        //
        //    {
        //        "asset": "USDT",
        //        "timestamp": 1638230400000,
        //        "dailyInterestRate": "0.0006",
        //        "vipLevel": 0
        //    }
        //
        const timestamp = this.safeNumber(info, 'timestamp');
        currency = this.safeString(info, 'asset');
        return {
            'currency': this.safeCurrencyCode(currency),
            'rate': this.safeNumber(info, 'dailyInterestRate'),
            'period': 86400000,
            'timestamp': timestamp,
            'datetime': this.iso8601(timestamp),
            'info': info,
        };
    }
    async createGiftCode(code, amount, params = {}) {
        /**
         * @method
         * @name binance#createGiftCode
         * @description create gift code
         * @param {string} code gift code
         * @param {float} amount amount of currency for the gift
         * @param {object} [params] extra parameters specific to the binance api endpoint
         * @returns {object} The gift code id, code, currency and amount
         */
        await this.loadMarkets();
        const currency = this.currency(code);
        // ensure you have enough token in your funding account before calling this code
        const request = {
            'token': currency['id'],
            'amount': amount,
        };
        const response = await this.sapiPostGiftcardCreateCode(this.extend(request, params));
        //
        //     {
        //         code: '000000',
        //         message: 'success',
        //         data: { referenceNo: '0033002404219823', code: 'AP6EXTLKNHM6CEX7' },
        //         success: true
        //     }
        //
        const data = this.safeValue(response, 'data');
        const giftcardCode = this.safeString(data, 'code');
        const id = this.safeString(data, 'referenceNo');
        return {
            'info': response,
            'id': id,
            'code': giftcardCode,
            'currency': code,
            'amount': amount,
        };
    }
    async redeemGiftCode(giftcardCode, params = {}) {
        /**
         * @method
         * @name binance#redeemGiftCode
         * @description redeem gift code
         * @param {string} giftcardCode
         * @param {object} [params] extra parameters specific to the binance api endpoint
         * @returns {object} response from the exchange
         */
        const request = {
            'code': giftcardCode,
        };
        const response = await this.sapiPostGiftcardRedeemCode(this.extend(request, params));
        //
        //     {
        //         code: '000000',
        //         message: 'success',
        //         data: {
        //             referenceNo: '0033002404219823',
        //             identityNo: '10316431732801474560'
        //         },
        //         success: true
        //     }
        //
        return response;
    }
    async verifyGiftCode(id, params = {}) {
        /**
         * @method
         * @name binance#verifyGiftCode
         * @description verify gift code
         * @param {string} id reference number id
         * @param {object} [params] extra parameters specific to the binance api endpoint
         * @returns {object} response from the exchange
         */
        const request = {
            'referenceNo': id,
        };
        const response = await this.sapiGetGiftcardVerify(this.extend(request, params));
        //
        //     {
        //         code: '000000',
        //         message: 'success',
        //         data: { valid: true },
        //         success: true
        //     }
        //
        return response;
    }
    async fetchBorrowInterest(code = undefined, symbol = undefined, since = undefined, limit = undefined, params = {}) {
        /**
         * @method
         * @name binance#fetchBorrowInterest
         * @description fetch the interest owed by the user for borrowing currency for margin trading
         * @param {string} code unified currency code
         * @param {string} symbol unified market symbol when fetch interest in isolated markets
         * @param {int} [since] the earliest time in ms to fetch borrrow interest for
         * @param {int} [limit] the maximum number of structures to retrieve
         * @param {object} [params] extra parameters specific to the binance api endpoint
         * @returns {object[]} a list of [borrow interest structures]{@link https://github.com/ccxt/ccxt/wiki/Manual#borrow-interest-structure}
         */
        await this.loadMarkets();
        const request = {};
        let market = undefined;
        if (code !== undefined) {
            const currency = this.currency(code);
            request['asset'] = currency['id'];
        }
        if (since !== undefined) {
            request['startTime'] = since;
        }
        if (limit !== undefined) {
            request['size'] = limit;
        }
        if (symbol !== undefined) { // Isolated
            market = this.market(symbol);
            request['isolatedSymbol'] = market['id'];
        }
        const response = await this.sapiGetMarginInterestHistory(this.extend(request, params));
        //
        //     {
        //         "rows":[
        //             {
        //                 "isolatedSymbol": "BNBUSDT", // isolated symbol, will not be returned for crossed margin
        //                 "asset": "BNB",
        //                 "interest": "0.02414667",
        //                 "interestAccuredTime": 1566813600000,
        //                 "interestRate": "0.01600000",
        //                 "principal": "36.22000000",
        //                 "type": "ON_BORROW"
        //             }
        //         ],
        //         "total": 1
        //     }
        //
        const rows = this.safeValue(response, 'rows');
        const interest = this.parseBorrowInterests(rows, market);
        return this.filterByCurrencySinceLimit(interest, code, since, limit);
    }
    parseBorrowInterest(info, market = undefined) {
        const symbol = this.safeString(info, 'isolatedSymbol');
        const timestamp = this.safeNumber(info, 'interestAccuredTime');
        const marginMode = (symbol === undefined) ? 'cross' : 'isolated';
        return {
            'account': (symbol === undefined) ? 'cross' : symbol,
            'symbol': symbol,
            'marginMode': marginMode,
            'currency': this.safeCurrencyCode(this.safeString(info, 'asset')),
            'interest': this.safeNumber(info, 'interest'),
            'interestRate': this.safeNumber(info, 'interestRate'),
            'amountBorrowed': this.safeNumber(info, 'principal'),
            'timestamp': timestamp,
            'datetime': this.iso8601(timestamp),
            'info': info,
        };
    }
    async repayMargin(code, amount, symbol = undefined, params = {}) {
        /**
         * @method
         * @name binance#repayMargin
         * @description repay borrowed margin and interest
         * @see https://binance-docs.github.io/apidocs/spot/en/#margin-account-repay-margin
         * @param {string} code unified currency code of the currency to repay
         * @param {float} amount the amount to repay
         * @param {string} symbol unified market symbol, required for isolated margin
         * @param {object} [params] extra parameters specific to the binance api endpoint
         * @returns {object} a [margin loan structure]{@link https://github.com/ccxt/ccxt/wiki/Manual#margin-loan-structure}
         */
        const [marginMode, query] = this.handleMarginModeAndParams('repayMargin', params); // cross or isolated
        this.checkRequiredMarginArgument('repayMargin', symbol, marginMode);
        await this.loadMarkets();
        const currency = this.currency(code);
        const request = {
            'asset': currency['id'],
            'amount': this.currencyToPrecision(code, amount),
        };
        if (symbol !== undefined) {
            const market = this.market(symbol);
            request['symbol'] = market['id'];
            request['isIsolated'] = 'TRUE';
        }
        const response = await this.sapiPostMarginRepay(this.extend(request, query));
        //
        //     {
        //         "tranId": 108988250265,
        //         "clientTag":""
        //     }
        //
        return this.parseMarginLoan(response, currency);
    }
    async borrowMargin(code, amount, symbol = undefined, params = {}) {
        /**
         * @method
         * @name binance#borrowMargin
         * @description create a loan to borrow margin
         * @see https://binance-docs.github.io/apidocs/spot/en/#margin-account-borrow-margin
         * @param {string} code unified currency code of the currency to borrow
         * @param {float} amount the amount to borrow
         * @param {string} symbol unified market symbol, required for isolated margin
         * @param {object} [params] extra parameters specific to the binance api endpoint
         * @returns {object} a [margin loan structure]{@link https://github.com/ccxt/ccxt/wiki/Manual#margin-loan-structure}
         */
        const [marginMode, query] = this.handleMarginModeAndParams('borrowMargin', params); // cross or isolated
        this.checkRequiredMarginArgument('borrowMargin', symbol, marginMode);
        await this.loadMarkets();
        const currency = this.currency(code);
        const request = {
            'asset': currency['id'],
            'amount': this.currencyToPrecision(code, amount),
        };
        if (symbol !== undefined) {
            const market = this.market(symbol);
            request['symbol'] = market['id'];
            request['isIsolated'] = 'TRUE';
        }
        const response = await this.sapiPostMarginLoan(this.extend(request, query));
        //
        //     {
        //         "tranId": 108988250265,
        //         "clientTag":""
        //     }
        //
        return this.parseMarginLoan(response, currency);
    }
    parseMarginLoan(info, currency = undefined) {
        //
        //     {
        //         "tranId": 108988250265,
        //         "clientTag":""
        //     }
        //
        return {
            'id': this.safeInteger(info, 'tranId'),
            'currency': this.safeCurrencyCode(undefined, currency),
            'amount': undefined,
            'symbol': undefined,
            'timestamp': undefined,
            'datetime': undefined,
            'info': info,
        };
    }
    async fetchOpenInterestHistory(symbol, timeframe = '5m', since = undefined, limit = undefined, params = {}) {
        /**
         * @method
         * @name binance#fetchOpenInterestHistory
         * @description Retrieves the open interest history of a currency
         * @param {string} symbol Unified CCXT market symbol
         * @param {string} timeframe "5m","15m","30m","1h","2h","4h","6h","12h", or "1d"
         * @param {int} [since] the time(ms) of the earliest record to retrieve as a unix timestamp
         * @param {int} [limit] default 30, max 500
         * @param {object} [params] exchange specific parameters
         * @param {int} [params.until] the time(ms) of the latest record to retrieve as a unix timestamp
         * @returns {object} an array of [open interest history structure]{@link https://github.com/ccxt/ccxt/wiki/Manual#interest-history-structure}
         */
        if (timeframe === '1m') {
            throw new errors.BadRequest(this.id + 'fetchOpenInterestHistory cannot use the 1m timeframe');
        }
        await this.loadMarkets();
        const market = this.market(symbol);
        const request = {
            'period': this.safeString(this.timeframes, timeframe, timeframe),
        };
        if (limit !== undefined) {
            request['limit'] = limit;
        }
        const symbolKey = market['linear'] ? 'symbol' : 'pair';
        request[symbolKey] = market['id'];
        if (market['inverse']) {
            request['contractType'] = this.safeString(params, 'contractType', 'CURRENT_QUARTER');
        }
        if (since !== undefined) {
            request['startTime'] = since;
        }
        const until = this.safeInteger2(params, 'until', 'till'); // unified in milliseconds
        const endTime = this.safeInteger(params, 'endTime', until); // exchange-specific in milliseconds
        params = this.omit(params, ['endTime', 'until', 'till']);
        if (endTime) {
            request['endTime'] = endTime;
        }
        else if (since) {
            if (limit === undefined) {
                limit = 30; // Exchange default
            }
            const duration = this.parseTimeframe(timeframe);
            request['endTime'] = this.sum(since, duration * limit * 1000);
        }
        let method = 'fapiDataGetOpenInterestHist';
        if (market['inverse']) {
            method = 'dapiDataGetOpenInterestHist';
        }
        const response = await this[method](this.extend(request, params));
        //
        //  [
        //      {
        //          "symbol":"BTCUSDT",
        //          "sumOpenInterest":"75375.61700000",
        //          "sumOpenInterestValue":"3248828883.71251440",
        //          "timestamp":1642179900000
        //      },
        //      ...
        //  ]
        //
        return this.parseOpenInterests(response, market, since, limit);
    }
    async fetchOpenInterest(symbol, params = {}) {
        /**
         * @method
         * @name binance#fetchOpenInterest
         * @description retrieves the open interest of a contract trading pair
         * @see https://binance-docs.github.io/apidocs/futures/en/#open-interest
         * @see https://binance-docs.github.io/apidocs/delivery/en/#open-interest
         * @see https://binance-docs.github.io/apidocs/voptions/en/#open-interest
         * @param {string} symbol unified CCXT market symbol
         * @param {object} [params] exchange specific parameters
         * @returns {object} an open interest structure{@link https://github.com/ccxt/ccxt/wiki/Manual#interest-history-structure}
         */
        await this.loadMarkets();
        const market = this.market(symbol);
        const request = {};
        if (market['option']) {
            request['underlyingAsset'] = market['baseId'];
            request['expiration'] = this.yymmdd(market['expiry']);
        }
        else {
            request['symbol'] = market['id'];
        }
        let method = 'fapiPublicGetOpenInterest';
        if (market['option']) {
            method = 'eapiPublicGetOpenInterest';
        }
        else if (market['inverse']) {
            method = 'dapiPublicGetOpenInterest';
        }
        const response = await this[method](this.extend(request, params));
        //
        // futures (fapi)
        //
        //     {
        //         "symbol": "ETHUSDT_230331",
        //         "openInterest": "23581.677",
        //         "time": 1677356872265
        //     }
        //
        // futures (dapi)
        //
        //     {
        //         "symbol": "ETHUSD_PERP",
        //         "pair": "ETHUSD",
        //         "openInterest": "26542436",
        //         "contractType": "PERPETUAL",
        //         "time": 1677360272224
        //     }
        //
        // options (eapi)
        //
        //     [
        //         {
        //             "symbol": "ETH-230225-1625-C",
        //             "sumOpenInterest": "460.50",
        //             "sumOpenInterestUsd": "734957.4358092150",
        //             "timestamp": "1677304860000"
        //         }
        //     ]
        //
        if (market['option']) {
            return this.parseOpenInterests(response, market);
        }
        else {
            return this.parseOpenInterest(response, market);
        }
    }
    parseOpenInterest(interest, market = undefined) {
        const timestamp = this.safeInteger2(interest, 'timestamp', 'time');
        const id = this.safeString(interest, 'symbol');
        const amount = this.safeNumber2(interest, 'sumOpenInterest', 'openInterest');
        const value = this.safeNumber2(interest, 'sumOpenInterestValue', 'sumOpenInterestUsd');
        // Inverse returns the number of contracts different from the base or quote volume in this case
        // compared with https://www.binance.com/en/futures/funding-history/quarterly/4
        return {
            'symbol': this.safeSymbol(id, market, undefined, 'contract'),
            'baseVolume': market['inverse'] ? undefined : amount,
            'quoteVolume': value,
            'openInterestAmount': amount,
            'openInterestValue': value,
            'timestamp': timestamp,
            'datetime': this.iso8601(timestamp),
            'info': interest,
        };
    }
}

module.exports = binance;<|MERGE_RESOLUTION|>--- conflicted
+++ resolved
@@ -106,10 +106,7 @@
                 'fetchTransactionFees': true,
                 'fetchTransactions': false,
                 'fetchTransfers': true,
-<<<<<<< HEAD
-=======
                 'fetchUnderlyingAssets': false,
->>>>>>> 3a4997a6
                 'fetchVolatilityHistory': false,
                 'fetchWithdrawal': false,
                 'fetchWithdrawals': true,
