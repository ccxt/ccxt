'use strict';

Object.defineProperty(exports, '__esModule', { value: true });

var functions = require('./functions.js');
var errors = require('./errors.js');
var Precise = require('./Precise.js');
var WsClient = require('./ws/WsClient.js');
var Future = require('./ws/Future.js');
var OrderBook = require('./ws/OrderBook.js');
var totp = require('./functions/totp.js');
var generic = require('./functions/generic.js');
var misc = require('./functions/misc.js');

function _interopNamespace(e) {
    if (e && e.__esModule) return e;
    var n = Object.create(null);
    if (e) {
        Object.keys(e).forEach(function (k) {
            if (k !== 'default') {
                var d = Object.getOwnPropertyDescriptor(e, k);
                Object.defineProperty(n, k, d.get ? d : {
                    enumerable: true,
                    get: function () { return e[k]; }
                });
            }
        });
    }
    n["default"] = e;
    return Object.freeze(n);
}

// ----------------------------------------------------------------------------
const { aggregate, arrayConcat, base16ToBinary, base58ToBinary, base64ToBinary, base64ToString, binaryConcat, binaryConcatArray, binaryToBase16, binaryToBase58, binaryToBase64, capitalize, clone, crc32, DECIMAL_PLACES, decimalToPrecision, decode, deepExtend, ecdsa, encode, extend, extractParams, filterBy, flatten, groupBy, hash, hmac, implodeParams, inArray, indexBy, isEmpty, isJsonEncodedObject, isNode, iso8601, json, keysort, merge, microseconds, milliseconds, NO_PADDING, now, numberToBE, numberToLE, numberToString, omit, omitZero, ordered, parse8601, parseDate, parseTimeframe, precisionFromString, rawencode, ROUND, safeFloat, safeFloat2, safeFloatN, safeInteger, safeInteger2, safeIntegerN, safeIntegerProduct, safeIntegerProduct2, safeIntegerProductN, safeString, safeString2, safeStringLower, safeStringLower2, safeStringLowerN, safeStringN, safeStringUpper, safeStringUpper2, safeStringUpperN, safeTimestamp, safeTimestamp2, safeTimestampN, safeValue, safeValue2, safeValueN, seconds, SIGNIFICANT_DIGITS, sortBy, sortBy2, stringToBase64, strip, sum, Throttler, TICK_SIZE, toArray, TRUNCATE, unCamelCase, unique, urlencode, urlencodeNested, urlencodeWithArrayRepeat, uuid, uuid16, uuid22, uuidv1, ymd, ymdhms, yymmdd, yyyymmdd } = functions;
// ----------------------------------------------------------------------------
/**
 * @class Exchange
 */
class Exchange {
    constructor(userConfig = {}) {
        this.api = undefined;
        this.user_agent = undefined;
        this.userAgent = undefined;
        //
        this.userAgents = {
            'chrome': 'Mozilla/5.0 (Windows NT 10.0; Win64; x64) AppleWebKit/537.36 (KHTML, like Gecko) Chrome/62.0.3202.94 Safari/537.36',
            'chrome39': 'Mozilla/5.0 (Windows NT 6.1; WOW64) AppleWebKit/537.36 (KHTML, like Gecko) Chrome/39.0.2171.71 Safari/537.36',
            'chrome100': 'Mozilla/5.0 (Macintosh; Intel Mac OS X 10_15_7) AppleWebKit/537.36 (KHTML, like Gecko) Chrome/100.0.4896.75 Safari/537.36',
        };
        this.headers = {};
        this.origin = '*'; // CORS origin
        //
        this.agent = undefined; // maintained for backwards compatibility
        this.handleContentTypeApplicationZip = false;
        this.minFundingAddressLength = 1; // used in checkAddress
        this.number = Number; // or String (a pointer to a function)
        this.quoteJsonNumbers = true; // treat numbers in json as quoted precise strings
        this.substituteCommonCurrencyCodes = true; // reserved
        // whether fees should be summed by currency code
        this.reduceFees = true;
        this.validateClientSsl = false;
        this.validateServerSsl = true;
        this.timeout = 10000; // milliseconds
        this.twofa = undefined; // two-factor authentication (2FA)
        this.verbose = false;
        this.balance = {};
        this.orderbooks = {};
        this.orders = undefined;
        this.positions = {};
        this.tickers = {};
        this.transactions = {};
        this.triggerOrders = undefined;
        this.requiresEddsa = false;
        this.requiresWeb3 = false;
        this.enableLastHttpResponse = true;
        this.enableLastJsonResponse = true;
        this.enableLastResponseHeaders = true;
        this.last_http_response = undefined;
        this.last_json_response = undefined;
        this.last_response_headers = undefined;
        this.id = undefined;
        this.markets = undefined;
        this.status = undefined;
        this.enableRateLimit = undefined;
        this.rateLimit = undefined; // milliseconds
        this.throttler = undefined;
        this.tokenBucket = undefined;
        this.httpExceptions = undefined;
        this.currencies = undefined;
        this.ids = undefined;
        this.markets_by_id = undefined;
        this.symbols = undefined;
        this.baseCurrencies = undefined;
        this.codes = undefined;
        this.currencies_by_id = undefined;
        this.quoteCurrencies = undefined;
        this.marketsLoading = undefined;
        this.reloadingMarkets = undefined;
        this.accounts = undefined;
        this.accountsById = undefined;
        this.commonCurrencies = undefined;
        this.hostname = undefined;
        this.paddingMode = undefined;
        this.precisionMode = undefined;
        this.exceptions = {};
        this.timeframes = {};
        this.version = undefined;
        this.marketsByAltname = undefined;
        this.name = undefined;
        this.targetAccount = undefined;
        this.stablePairs = {};
        // WS/PRO options
        this.aggregate = aggregate;
        this.arrayConcat = arrayConcat;
        this.base16ToBinary = base16ToBinary;
        this.base58ToBinary = base58ToBinary;
        this.base64ToBinary = base64ToBinary;
        this.base64ToString = base64ToString;
        this.binaryConcat = binaryConcat;
        this.binaryConcatArray = binaryConcatArray;
        this.binaryToBase16 = binaryToBase16;
        this.binaryToBase58 = binaryToBase58;
        this.binaryToBase64 = binaryToBase64;
        this.capitalize = capitalize;
        this.clients = {};
        this.clone = clone;
        this.crc32 = crc32;
        this.decimalToPrecision = decimalToPrecision;
        this.decode = decode;
        this.deepExtend = deepExtend;
        this.encode = encode;
        this.extend = extend;
        this.extractParams = extractParams;
        this.filterBy = filterBy;
        this.flatten = flatten;
        this.groupBy = groupBy;
        this.hash = hash;
        this.hmac = hmac;
        this.implodeParams = implodeParams;
        this.inArray = inArray;
        this.indexBy = indexBy;
        this.isArray = generic.inArray;
        this.isEmpty = isEmpty;
        this.isJsonEncodedObject = isJsonEncodedObject;
        this.isNode = isNode;
        this.iso8601 = iso8601;
        this.json = json;
        this.keys = generic.keys;
        this.keysort = keysort;
        this.merge = merge;
        this.microseconds = microseconds;
        this.milliseconds = milliseconds;
        this.newUpdates = true;
        this.now = now;
        this.numberToBE = numberToBE;
        this.numberToLE = numberToLE;
        this.numberToString = numberToString;
        this.omit = omit;
        this.omitZero = omitZero;
        this.ordered = ordered;
        this.parse8601 = parse8601;
        this.parseDate = parseDate;
        this.parseTimeframe = parseTimeframe;
        this.precisionFromString = precisionFromString;
        this.rawencode = rawencode;
        this.safeFloat = safeFloat;
        this.safeFloat2 = safeFloat2;
        this.safeFloatN = safeFloatN;
        this.safeInteger = safeInteger;
        this.safeInteger2 = safeInteger2;
        this.safeIntegerN = safeIntegerN;
        this.safeIntegerProduct = safeIntegerProduct;
        this.safeIntegerProduct2 = safeIntegerProduct2;
        this.safeIntegerProductN = safeIntegerProductN;
        this.safeString = safeString;
        this.safeString2 = safeString2;
        this.safeStringLower = safeStringLower;
        this.safeStringLower2 = safeStringLower2;
        this.safeStringLowerN = safeStringLowerN;
        this.safeStringN = safeStringN;
        this.safeStringUpper = safeStringUpper;
        this.safeStringUpper2 = safeStringUpper2;
        this.safeStringUpperN = safeStringUpperN;
        this.safeTimestamp = safeTimestamp;
        this.safeTimestamp2 = safeTimestamp2;
        this.safeTimestampN = safeTimestampN;
        this.safeValue = safeValue;
        this.safeValue2 = safeValue2;
        this.safeValueN = safeValueN;
        this.seconds = seconds;
        this.sortBy = sortBy;
        this.sortBy2 = sortBy2;
        this.streaming = {};
        this.stringToBase64 = stringToBase64;
        this.strip = strip;
        this.sum = sum;
        this.toArray = toArray;
        this.unCamelCase = unCamelCase;
        this.unique = unique;
        this.urlencode = urlencode;
        this.urlencodeNested = urlencodeNested;
        this.urlencodeWithArrayRepeat = urlencodeWithArrayRepeat;
        this.uuid = uuid;
        this.uuid16 = uuid16;
        this.uuid22 = uuid22;
        this.uuidv1 = uuidv1;
        this.values = generic.values;
        this.vwap = misc.vwap;
        this.ymd = ymd;
        this.ymdhms = ymdhms;
        this.yymmdd = yymmdd;
        this.yyyymmdd = yyyymmdd;
        Object.assign(this, functions);
        //
        //     if (isNode) {
        //         this.nodeVersion = process.version.match (/\d+\.\d+\.\d+/)[0]
        //         this.userAgent = {
        //             'User-Agent': 'ccxt/' + (Exchange as any).ccxtVersion +
        //                 ' (+https://github.com/ccxt/ccxt)' +
        //                 ' Node.js/' + this.nodeVersion + ' (JavaScript)'
        //         }
        //     }
        //
        this.options = this.getDefaultOptions(); // exchange-specific options, if any
        // fetch implementation options (JS only)
        // http properties
        this.headers = {};
        this.origin = '*'; // CORS origin
        // underlying properties
        this.handleContentTypeApplicationZip = false;
        this.minFundingAddressLength = 1; // used in checkAddress
        this.number = Number; // or String (a pointer to a function)
        this.quoteJsonNumbers = true; // treat numbers in json as quoted precise strings
        this.substituteCommonCurrencyCodes = true; // reserved
        // whether fees should be summed by currency code
        this.reduceFees = true;
        // do not delete this line, it is needed for users to be able to define their own fetchImplementation
        this.fetchImplementation = undefined;
        this.validateClientSsl = false;
        this.validateServerSsl = true;
        // default property values
        this.timeout = 10000; // milliseconds
        this.twofa = undefined; // two-factor authentication (2FA)
        this.verbose = false;
        // default credentials
        this.apiKey = undefined;
        this.login = undefined;
        this.password = undefined;
        this.privateKey = undefined; // a "0x"-prefixed hexstring private key for a wallet
        this.secret = undefined;
        this.token = undefined; // reserved for HTTP auth in some cases
        this.uid = undefined;
        this.walletAddress = undefined; // a wallet address "0x"-prefixed hexstring
        // placeholders for cached data
        this.balance = {};
        this.myTrades = undefined;
        this.ohlcvs = {};
        this.orderbooks = {};
        this.orders = undefined;
        this.positions = {};
        this.tickers = {};
        this.trades = {};
        this.transactions = {};
        // web3 and cryptography flags
        this.requiresEddsa = false;
        this.requiresWeb3 = false;
        // response handling flags and properties
        this.enableLastHttpResponse = true;
        this.enableLastJsonResponse = true;
        this.enableLastResponseHeaders = true;
        this.last_http_response = undefined;
        this.last_json_response = undefined;
        this.last_response_headers = undefined;
        this.lastRestRequestTimestamp = 0;
        // camelCase and snake_notation support
        const unCamelCaseProperties = (obj = this) => {
            if (obj !== null) {
                const ownPropertyNames = Object.getOwnPropertyNames(obj);
                for (let i = 0; i < ownPropertyNames.length; i++) {
                    const k = ownPropertyNames[i];
                    this[unCamelCase(k)] = this[k];
                }
                unCamelCaseProperties(Object.getPrototypeOf(obj));
            }
        };
        unCamelCaseProperties();
        // merge constructor overrides to this instance
        const configEntries = Object.entries(this.describe()).concat(Object.entries(userConfig));
        for (let i = 0; i < configEntries.length; i++) {
            const [property, value] = configEntries[i];
            if (value && Object.getPrototypeOf(value) === Object.prototype) {
                this[property] = this.deepExtend(this[property], value);
            }
            else {
                this[property] = value;
            }
        }
        // ssl options
        if (!this.validateServerSsl) ;
        // generate old metainfo interface
        const hasKeys = Object.keys(this.has);
        for (let i = 0; i < hasKeys.length; i++) {
            const k = hasKeys[i];
            this['has' + this.capitalize(k)] = !!this.has[k]; // converts 'emulated' to true
        }
        // generate implicit api
        if (this.api) {
            this.defineRestApi(this.api, 'request');
        }
        // init the request rate limiter
        this.initRestRateLimiter();
        // init predefined markets if any
        if (this.markets) {
            this.setMarkets(this.markets);
        }
        this.newUpdates = (this.options.newUpdates !== undefined) ? this.options.newUpdates : true;
        this.afterConstruct();
    }
    describe() {
        return {
            'alias': false,
            'api': undefined,
            'certified': false,
            'commonCurrencies': {
                'BCC': 'BCH',
                'BCHSV': 'BSV',
                'XBT': 'BTC',
            },
            'countries': undefined,
            'currencies': {},
            'enableRateLimit': true,
            'exceptions': undefined,
            'fees': {
                'funding': {
                    'deposit': {},
                    'percentage': undefined,
                    'tierBased': undefined,
                    'withdraw': {},
                },
                'trading': {
                    'maker': undefined,
                    'percentage': undefined,
                    'taker': undefined,
                    'tierBased': undefined,
                },
            },
            'has': {
                'addMargin': undefined,
                'cancelAllOrders': undefined,
                'cancelAllOrdersWs': undefined,
                'cancelOrder': true,
                'cancelOrders': undefined,
                'cancelOrdersWs': undefined,
                'cancelOrderWs': undefined,
                'CORS': undefined,
                'createDepositAddress': undefined,
                'createLimitOrder': true,
                'createMarketOrder': true,
                'createOrder': true,
<<<<<<< HEAD
                'createOrderWs': undefined,
=======
                'createOrders': undefined,
>>>>>>> 690cf998
                'createPostOnlyOrder': undefined,
                'createReduceOnlyOrder': undefined,
                'createStopLimitOrder': undefined,
                'createStopMarketOrder': undefined,
                'createStopOrder': undefined,
                'editOrder': 'emulated',
                'editOrderWs': undefined,
                'fetchAccounts': undefined,
                'fetchBalance': true,
                'fetchBalanceWs': undefined,
                'fetchBidsAsks': undefined,
                'fetchBorrowInterest': undefined,
                'fetchBorrowRate': undefined,
                'fetchBorrowRateHistory': undefined,
                'fetchBorrowRates': undefined,
                'fetchBorrowRatesPerSymbol': undefined,
                'fetchCanceledOrders': undefined,
                'fetchClosedOrder': undefined,
                'fetchClosedOrders': undefined,
                'fetchCurrencies': 'emulated',
                'fetchDeposit': undefined,
                'fetchDepositAddress': undefined,
                'fetchDepositAddresses': undefined,
                'fetchDepositAddressesByNetwork': undefined,
                'fetchDeposits': undefined,
                'fetchDepositsWithdrawals': undefined,
                'fetchFundingHistory': undefined,
                'fetchFundingRate': undefined,
                'fetchFundingRateHistory': undefined,
                'fetchFundingRates': undefined,
                'fetchIndexOHLCV': undefined,
                'fetchL2OrderBook': true,
                'fetchLastPrices': undefined,
                'fetchLedger': undefined,
                'fetchLedgerEntry': undefined,
                'fetchLeverageTiers': undefined,
                'fetchMarketLeverageTiers': undefined,
                'fetchMarkets': true,
                'fetchMarkOHLCV': undefined,
                'fetchMyTrades': undefined,
                'fetchOHLCV': undefined,
                'fetchOpenInterest': undefined,
                'fetchOpenInterestHistory': undefined,
                'fetchOpenOrder': undefined,
                'fetchOpenOrders': undefined,
                'fetchOpenOrdersWs': undefined,
                'fetchOrder': undefined,
                'fetchOrderBook': true,
                'fetchOrderBooks': undefined,
                'fetchOrders': undefined,
                'fetchOrderTrades': undefined,
                'fetchOrderWs': undefined,
                'fetchPermissions': undefined,
                'fetchPosition': undefined,
                'fetchPositions': undefined,
                'fetchPositionsBySymbol': undefined,
                'fetchPositionsRisk': undefined,
                'fetchPremiumIndexOHLCV': undefined,
                'fetchStatus': 'emulated',
                'fetchTicker': true,
                'fetchTickers': undefined,
                'fetchTime': undefined,
                'fetchTrades': true,
                'fetchTradesWs': undefined,
                'fetchTradingFee': undefined,
                'fetchTradingFees': undefined,
                'fetchTradingLimits': undefined,
                'fetchTransactionFee': undefined,
                'fetchTransactionFees': undefined,
                'fetchTransactions': undefined,
                'fetchTransfers': undefined,
                'fetchWithdrawAddresses': undefined,
                'fetchWithdrawal': undefined,
                'fetchWithdrawals': undefined,
                'future': undefined,
                'margin': undefined,
                'option': undefined,
                'privateAPI': true,
                'publicAPI': true,
                'reduceMargin': undefined,
                'setLeverage': undefined,
                'setMargin': undefined,
                'setMarginMode': undefined,
                'setPositionMode': undefined,
                'signIn': undefined,
                'spot': undefined,
                'swap': undefined,
                'transfer': undefined,
                'watchBalance': undefined,
                'watchMyTrades': undefined,
                'watchOHLCV': undefined,
                'watchOHLCVForSymbols': undefined,
                'watchOrderBook': undefined,
                'watchOrderBookForSymbols': undefined,
                'watchOrders': undefined,
                'watchTicker': undefined,
                'watchTickers': undefined,
                'watchTrades': undefined,
                'watchTradesForSymbols': undefined,
                'withdraw': undefined,
            },
            'httpExceptions': {
                '400': errors.ExchangeNotAvailable,
                '401': errors.AuthenticationError,
                '403': errors.ExchangeNotAvailable,
                '404': errors.ExchangeNotAvailable,
                '405': errors.ExchangeNotAvailable,
                '407': errors.AuthenticationError,
                '408': errors.RequestTimeout,
                '409': errors.ExchangeNotAvailable,
                '410': errors.ExchangeNotAvailable,
                '418': errors.DDoSProtection,
                '422': errors.ExchangeError,
                '429': errors.RateLimitExceeded,
                '451': errors.ExchangeNotAvailable,
                '500': errors.ExchangeNotAvailable,
                '501': errors.ExchangeNotAvailable,
                '502': errors.ExchangeNotAvailable,
                '503': errors.ExchangeNotAvailable,
                '504': errors.RequestTimeout,
                '511': errors.AuthenticationError,
                '520': errors.ExchangeNotAvailable,
                '521': errors.ExchangeNotAvailable,
                '522': errors.ExchangeNotAvailable,
                '525': errors.ExchangeNotAvailable,
                '526': errors.ExchangeNotAvailable,
                '530': errors.ExchangeNotAvailable,
            },
            'id': undefined,
            'limits': {
                'amount': { 'min': undefined, 'max': undefined },
                'cost': { 'min': undefined, 'max': undefined },
                'leverage': { 'min': undefined, 'max': undefined },
                'price': { 'min': undefined, 'max': undefined },
            },
            'markets': undefined,
            'name': undefined,
            'paddingMode': NO_PADDING,
            'precisionMode': DECIMAL_PLACES,
            'pro': false,
            'rateLimit': 2000,
            'requiredCredentials': {
                'apiKey': true,
                'login': false,
                'password': false,
                'privateKey': false,
                'secret': true,
                'token': false,
                'twofa': false,
                'uid': false,
                'walletAddress': false, // the wallet address "0x"-prefixed hexstring
            },
            'status': {
                'eta': undefined,
                'status': 'ok',
                'updated': undefined,
                'url': undefined,
            },
            'timeframes': undefined,
            'urls': {
                'api': undefined,
                'doc': undefined,
                'fees': undefined,
                'logo': undefined,
                'www': undefined,
            },
        }; // return
    } // describe ()
    encodeURIComponent(...args) {
        // @ts-expect-error
        return encodeURIComponent(...args);
    }
    checkRequiredVersion(requiredVersion, error = true) {
        let result = true;
        const [major1, minor1, patch1] = requiredVersion.split('.'), [major2, minor2, patch2] = Exchange.ccxtVersion.split('.'), intMajor1 = this.parseToInt(major1), intMinor1 = this.parseToInt(minor1), intPatch1 = this.parseToInt(patch1), intMajor2 = this.parseToInt(major2), intMinor2 = this.parseToInt(minor2), intPatch2 = this.parseToInt(patch2);
        if (intMajor1 > intMajor2) {
            result = false;
        }
        if (intMajor1 === intMajor2) {
            if (intMinor1 > intMinor2) {
                result = false;
            }
            else if (intMinor1 === intMinor2 && intPatch1 > intPatch2) {
                result = false;
            }
        }
        if (!result) {
            if (error) {
                throw new errors.NotSupported('Your current version of CCXT is ' + Exchange.ccxtVersion + ', a newer version ' + requiredVersion + ' is required, please, upgrade your version of CCXT');
            }
            else {
                return error;
            }
        }
        return result;
    }
    checkAddress(address) {
        if (address === undefined) {
            throw new errors.InvalidAddress(this.id + ' address is undefined');
        }
        // check the address is not the same letter like 'aaaaa' nor too short nor has a space
        if ((this.unique(address).length === 1) || address.length < this.minFundingAddressLength || address.includes(' ')) {
            throw new errors.InvalidAddress(this.id + ' address is invalid or has less than ' + this.minFundingAddressLength.toString() + ' characters: "' + this.json(address) + '"');
        }
        return address;
    }
    initRestRateLimiter() {
        if (this.rateLimit === undefined) {
            throw new Error(this.id + '.rateLimit property is not configured');
        }
        this.tokenBucket = this.extend({
            delay: 0.001,
            capacity: 1,
            cost: 1,
            maxCapacity: 1000,
            refillRate: (this.rateLimit > 0) ? 1 / this.rateLimit : Number.MAX_VALUE,
        }, this.tokenBucket);
        this.throttler = new Throttler(this.tokenBucket);
    }
    throttle(cost = undefined) {
        return this.throttler.throttle(cost);
    }
    defineRestApiEndpoint(methodName, uppercaseMethod, lowercaseMethod, camelcaseMethod, path, paths, config = {}) {
        const splitPath = path.split(/[^a-zA-Z0-9]/);
        const camelcaseSuffix = splitPath.map(this.capitalize).join('');
        const underscoreSuffix = splitPath.map((x) => x.trim().toLowerCase()).filter((x) => x.length > 0).join('_');
        const camelcasePrefix = [paths[0]].concat(paths.slice(1).map(this.capitalize)).join('');
        const underscorePrefix = [paths[0]].concat(paths.slice(1).map((x) => x.trim()).filter((x) => x.length > 0)).join('_');
        const camelcase = camelcasePrefix + camelcaseMethod + this.capitalize(camelcaseSuffix);
        const underscore = underscorePrefix + '_' + lowercaseMethod + '_' + underscoreSuffix;
        const typeArgument = (paths.length > 1) ? paths : paths[0];
        // handle call costs here
        const partial = async (params = {}, context = {}) => this[methodName](path, typeArgument, uppercaseMethod, params, undefined, undefined, config, context);
        // const partial = async (params) => this[methodName] (path, typeArgument, uppercaseMethod, params || {})
        this[camelcase] = partial;
        this[underscore] = partial;
    }
    defineRestApi(api, methodName, paths = []) {
        const keys = Object.keys(api);
        for (let i = 0; i < keys.length; i++) {
            const key = keys[i];
            const value = api[key];
            const uppercaseMethod = key.toUpperCase();
            const lowercaseMethod = key.toLowerCase();
            const camelcaseMethod = this.capitalize(lowercaseMethod);
            if (Array.isArray(value)) {
                for (let k = 0; k < value.length; k++) {
                    const path = value[k].trim();
                    this.defineRestApiEndpoint(methodName, uppercaseMethod, lowercaseMethod, camelcaseMethod, path, paths);
                }
                // the options HTTP method conflicts with the 'options' API url path
                // } else if (key.match (/^(?:get|post|put|delete|options|head|patch)$/i)) {
            }
            else if (key.match(/^(?:get|post|put|delete|head|patch)$/i)) {
                const endpoints = Object.keys(value);
                for (let j = 0; j < endpoints.length; j++) {
                    const endpoint = endpoints[j];
                    const path = endpoint.trim();
                    const config = value[endpoint];
                    if (typeof config === 'object') {
                        this.defineRestApiEndpoint(methodName, uppercaseMethod, lowercaseMethod, camelcaseMethod, path, paths, config);
                    }
                    else if (typeof config === 'number') {
                        this.defineRestApiEndpoint(methodName, uppercaseMethod, lowercaseMethod, camelcaseMethod, path, paths, { cost: config });
                    }
                    else {
                        throw new errors.NotSupported(this.id + ' defineRestApi() API format is not supported, API leafs must strings, objects or numbers');
                    }
                }
            }
            else {
                this.defineRestApi(value, methodName, paths.concat([key]));
            }
        }
    }
    log(...args) {
        console.log(...args);
    }
    async fetch(url, method = 'GET', headers = undefined, body = undefined) {
        // ##### PROXY & HEADERS #####
        headers = this.extend(this.headers, headers);
        const [proxyUrl, httpProxy, httpsProxy, socksProxy] = this.checkProxySettings(url, method, headers, body);
        if (proxyUrl !== undefined) {
            // in node we need to set header to *
            if (isNode) {
                headers = this.extend({ 'Origin': this.origin }, headers);
            }
            url = proxyUrl + url;
        }
        else if (httpProxy !== undefined) {
            const module = await Promise.resolve().then(function () { return require(/* webpackIgnore: true */ '../static_dependencies/proxies/http-proxy-agent/index.js'); });
            const proxyAgent = new module.HttpProxyAgent(httpProxy);
            this.agent = proxyAgent;
        }
        else if (httpsProxy !== undefined) {
            const module = await Promise.resolve().then(function () { return require(/* webpackIgnore: true */ '../static_dependencies/proxies/https-proxy-agent/index.js'); });
            const proxyAgent = new module.HttpsProxyAgent(httpsProxy);
            proxyAgent.keepAlive = true;
            this.agent = proxyAgent;
        }
        else if (socksProxy !== undefined) {
            let module = undefined;
            try {
                // @ts-ignore
                module = await Promise.resolve().then(function () { return /*#__PURE__*/_interopNamespace(require(/* webpackIgnore: true */ 'socks-proxy-agent')); });
            }
            catch (e) {
                throw new errors.NotSupported(this.id + ' - to use SOCKS proxy with ccxt, at first you need install module "npm i socks-proxy-agent" ');
            }
            this.agent = new module.SocksProxyAgent(socksProxy);
        }
        const userAgent = (this.userAgent !== undefined) ? this.userAgent : this.user_agent;
        if (userAgent && isNode) {
            if (typeof userAgent === 'string') {
                headers = this.extend({ 'User-Agent': userAgent }, headers);
            }
            else if ((typeof userAgent === 'object') && ('User-Agent' in userAgent)) {
                headers = this.extend(userAgent, headers);
            }
        }
        headers = this.setHeaders(headers);
        // ######## end of proxies ########
        if (this.verbose) {
            this.log("fetch Request:\n", this.id, method, url, "\nRequestHeaders:\n", headers, "\nRequestBody:\n", body, "\n");
        }
        if (this.fetchImplementation === undefined) {
            if (isNode) {
                const module = await Promise.resolve().then(function () { return require(/* webpackIgnore: true */ '../static_dependencies/node-fetch/index.js'); });
                if (this.agent === undefined) {
                    const { Agent } = await Promise.resolve().then(function () { return /*#__PURE__*/_interopNamespace(require(/* webpackIgnore: true */ 'node:https')); });
                    this.agent = new Agent({ keepAlive: true });
                }
                this.AbortError = module.AbortError;
                this.fetchImplementation = module.default;
                this.FetchError = module.FetchError;
            }
            else {
                this.fetchImplementation = self.fetch;
                this.AbortError = DOMException;
                this.FetchError = TypeError;
            }
        }
        // fetchImplementation cannot be called on this. in browsers:
        // TypeError Failed to execute 'fetch' on 'Window': Illegal invocation
        const fetchImplementation = this.fetchImplementation;
        const params = { method, headers, body, timeout: this.timeout };
        if (this.agent) {
            params['agent'] = this.agent;
        }
        const controller = new AbortController();
        params['signal'] = controller.signal;
        const timeout = setTimeout(() => {
            controller.abort();
        }, this.timeout);
        try {
            const response = await fetchImplementation(url, params);
            clearTimeout(timeout);
            return this.handleRestResponse(response, url, method, headers, body);
        }
        catch (e) {
            if (e instanceof this.AbortError) {
                throw new errors.RequestTimeout(this.id + ' ' + method + ' ' + url + ' request timed out (' + this.timeout + ' ms)');
            }
            else if (e instanceof this.FetchError) {
                throw new errors.NetworkError(this.id + ' ' + method + ' ' + url + ' fetch failed');
            }
            throw e;
        }
    }
    parseJson(jsonString) {
        try {
            if (this.isJsonEncodedObject(jsonString)) {
                return JSON.parse(this.onJsonResponse(jsonString));
            }
        }
        catch (e) {
            // SyntaxError
            return undefined;
        }
    }
    getResponseHeaders(response) {
        const result = {};
        response.headers.forEach((value, key) => {
            key = key.split('-').map((word) => this.capitalize(word)).join('-');
            result[key] = value;
        });
        return result;
    }
    handleRestResponse(response, url, method = 'GET', requestHeaders = undefined, requestBody = undefined) {
        const responseHeaders = this.getResponseHeaders(response);
        if (this.handleContentTypeApplicationZip && (responseHeaders['Content-Type'] === 'application/zip')) {
            const responseBuffer = response.buffer();
            if (this.enableLastResponseHeaders) {
                this.last_response_headers = responseHeaders;
            }
            if (this.enableLastHttpResponse) {
                this.last_http_response = responseBuffer;
            }
            if (this.verbose) {
                this.log("handleRestResponse:\n", this.id, method, url, response.status, response.statusText, "\nResponseHeaders:\n", responseHeaders, "ZIP redacted", "\n");
            }
            // no error handler needed, because it would not be a zip response in case of an error
            return responseBuffer;
        }
        return response.text().then((responseBody) => {
            const bodyText = this.onRestResponse(response.status, response.statusText, url, method, responseHeaders, responseBody, requestHeaders, requestBody);
            const json = this.parseJson(bodyText);
            if (this.enableLastResponseHeaders) {
                this.last_response_headers = responseHeaders;
            }
            if (this.enableLastHttpResponse) {
                this.last_http_response = responseBody;
            }
            if (this.enableLastJsonResponse) {
                this.last_json_response = json;
            }
            if (this.verbose) {
                this.log("handleRestResponse:\n", this.id, method, url, response.status, response.statusText, "\nResponseHeaders:\n", responseHeaders, "\nResponseBody:\n", responseBody, "\n");
            }
            const skipFurtherErrorHandling = this.handleErrors(response.status, response.statusText, url, method, responseHeaders, responseBody, json, requestHeaders, requestBody);
            if (!skipFurtherErrorHandling) {
                this.handleHttpStatusCode(response.status, response.statusText, url, method, responseBody);
            }
            return json || responseBody;
        });
    }
    onRestResponse(statusCode, statusText, url, method, responseHeaders, responseBody, requestHeaders, requestBody) {
        return responseBody.trim();
    }
    onJsonResponse(responseBody) {
        return this.quoteJsonNumbers ? responseBody.replace(/":([+.0-9eE-]+)([,}])/g, '":"$1"$2') : responseBody;
    }
    async loadMarketsHelper(reload = false, params = {}) {
        if (!reload && this.markets) {
            if (!this.markets_by_id) {
                return this.setMarkets(this.markets);
            }
            return this.markets;
        }
        let currencies = undefined;
        // only call if exchange API provides endpoint (true), thus avoid emulated versions ('emulated')
        if (this.has['fetchCurrencies'] === true) {
            currencies = await this.fetchCurrencies();
        }
        const markets = await this.fetchMarkets(params);
        return this.setMarkets(markets, currencies);
    }
    loadMarkets(reload = false, params = {}) {
        // this method is async, it returns a promise
        if ((reload && !this.reloadingMarkets) || !this.marketsLoading) {
            this.reloadingMarkets = true;
            this.marketsLoading = this.loadMarketsHelper(reload, params).then((resolved) => {
                this.reloadingMarkets = false;
                return resolved;
            }, (error) => {
                this.reloadingMarkets = false;
                throw error;
            });
        }
        return this.marketsLoading;
    }
    fetchCurrencies(params = {}) {
        // markets are returned as a list
        // currencies are returned as a dict
        // this is for historical reasons
        // and may be changed for consistency later
        return new Promise((resolve, reject) => resolve(this.currencies));
    }
    fetchMarkets(params = {}) {
        // markets are returned as a list
        // currencies are returned as a dict
        // this is for historical reasons
        // and may be changed for consistency later
        return new Promise((resolve, reject) => resolve(Object.values(this.markets)));
    }
    checkRequiredDependencies() {
        return;
    }
    parseNumber(value, d = undefined) {
        if (value === undefined) {
            return d;
        }
        else {
            try {
                return this.number(value);
            }
            catch (e) {
                return d;
            }
        }
    }
    checkOrderArguments(market, type, side, amount, price, params) {
        if (price === undefined) {
            if (type === 'limit') {
                throw new errors.ArgumentsRequired(this.id + ' createOrder() requires a price argument for a limit order');
            }
        }
        if (amount <= 0) {
            throw new errors.ArgumentsRequired(this.id + ' createOrder() amount should be above 0');
        }
    }
    handleHttpStatusCode(code, reason, url, method, body) {
        const codeAsString = code.toString();
        if (codeAsString in this.httpExceptions) {
            const ErrorClass = this.httpExceptions[codeAsString];
            throw new ErrorClass(this.id + ' ' + method + ' ' + url + ' ' + codeAsString + ' ' + reason + ' ' + body);
        }
    }
    remove0xPrefix(hexData) {
        if (hexData.slice(0, 2) === '0x') {
            return hexData.slice(2);
        }
        else {
            return hexData;
        }
    }
    spawn(method, ...args) {
        const future = Future.createFuture();
        method.apply(this, args).then(future.resolve).catch(future.reject);
        return future;
    }
    delay(timeout, method, ...args) {
        setTimeout(() => {
            this.spawn(method, ...args);
        }, timeout);
    }
    // -----------------------------------------------------------------------
    // -----------------------------------------------------------------------
    // WS/PRO methods
    orderBook(snapshot = {}, depth = Number.MAX_SAFE_INTEGER) {
        return new OrderBook.OrderBook(snapshot, depth);
    }
    indexedOrderBook(snapshot = {}, depth = Number.MAX_SAFE_INTEGER) {
        return new OrderBook.IndexedOrderBook(snapshot, depth);
    }
    countedOrderBook(snapshot = {}, depth = Number.MAX_SAFE_INTEGER) {
        return new OrderBook.CountedOrderBook(snapshot, depth);
    }
    handleMessage(client, message) {
    } // stub to override
    // ping (client) {} // stub to override
    client(url) {
        this.clients = this.clients || {};
        if (!this.clients[url]) {
            const onMessage = this.handleMessage.bind(this);
            const onError = this.onError.bind(this);
            const onClose = this.onClose.bind(this);
            const onConnected = this.onConnected.bind(this);
            // decide client type here: ws / signalr / socketio
            const wsOptions = this.safeValue(this.options, 'ws', {});
            const options = this.deepExtend(this.streaming, {
                'log': this.log ? this.log.bind(this) : this.log,
                'ping': this.ping ? this.ping.bind(this) : this.ping,
                'verbose': this.verbose,
                'throttler': new Throttler(this.tokenBucket),
                // add support for proxies
                'options': {
                    'agent': this.agent,
                }
            }, wsOptions);
            this.clients[url] = new WsClient(url, onMessage, onError, onClose, onConnected, options);
        }
        return this.clients[url];
    }
    watch(url, messageHash, message = undefined, subscribeHash = undefined, subscription = undefined) {
        //
        // Without comments the code of this method is short and easy:
        //
        //     const client = this.client (url)
        //     const backoffDelay = 0
        //     const future = client.future (messageHash)
        //     const connected = client.connect (backoffDelay)
        //     connected.then (() => {
        //         if (message && !client.subscriptions[subscribeHash]) {
        //             client.subscriptions[subscribeHash] = true
        //             client.send (message)
        //         }
        //     }).catch ((error) => {})
        //     return future
        //
        // The following is a longer version of this method with comments
        //
        const client = this.client(url);
        // todo: calculate the backoff using the clients cache
        const backoffDelay = 0;
        //
        //  watchOrderBook ---- future ----+---------------+----→ user
        //                                 |               |
        //                                 ↓               ↑
        //                                 |               |
        //                              connect ......→ resolve
        //                                 |               |
        //                                 ↓               ↑
        //                                 |               |
        //                             subscribe -----→ receive
        //
        if ((subscribeHash === undefined) && (messageHash in client.futures)) {
            return client.futures[messageHash];
        }
        const future = client.future(messageHash);
        // read and write subscription, this is done before connecting the client
        // to avoid race conditions when other parts of the code read or write to the client.subscriptions
        const clientSubscription = client.subscriptions[subscribeHash];
        if (!clientSubscription) {
            client.subscriptions[subscribeHash] = subscription || true;
        }
        // we intentionally do not use await here to avoid unhandled exceptions
        // the policy is to make sure that 100% of promises are resolved or rejected
        // either with a call to client.resolve or client.reject with
        //  a proper exception class instance
        const connected = client.connect(backoffDelay);
        // the following is executed only if the catch-clause does not
        // catch any connection-level exceptions from the client
        // (connection established successfully)
        if (!clientSubscription) {
            connected.then(() => {
                const options = this.safeValue(this.options, 'ws');
                const cost = this.safeValue(options, 'cost', 1);
                if (message) {
                    if (this.enableRateLimit && client.throttle) {
                        // add cost here |
                        //               |
                        //               V
                        client.throttle(cost).then(() => {
                            client.send(message);
                        }).catch((e) => {
                            delete client.subscriptions[subscribeHash];
                            future.reject(e);
                        });
                    }
                    else {
                        client.send(message)
                            .catch((e) => {
                            delete client.subscriptions[subscribeHash];
                            future.reject(e);
                        });
                    }
                }
            }).catch((e) => {
                delete client.subscriptions[subscribeHash];
                future.reject(e);
            });
        }
        return future;
    }
    onConnected(client, message = undefined) {
        // for user hooks
        // console.log ('Connected to', client.url)
    }
    onError(client, error) {
        if ((client.url in this.clients) && (this.clients[client.url].error)) {
            delete this.clients[client.url];
        }
    }
    onClose(client, error) {
        if (client.error) ;
        else {
            // server disconnected a working connection
            if (this.clients[client.url]) {
                delete this.clients[client.url];
            }
        }
    }
    async close() {
        const clients = Object.values(this.clients || {});
        const closedClients = [];
        for (let i = 0; i < clients.length; i++) {
            const client = clients[i];
            delete this.clients[client.url];
            closedClients.push(client.close());
        }
        return Promise.all(closedClients);
    }
    async loadOrderBook(client, messageHash, symbol, limit = undefined, params = {}) {
        if (!(symbol in this.orderbooks)) {
            client.reject(new errors.ExchangeError(this.id + ' loadOrderBook() orderbook is not initiated'), messageHash);
            return;
        }
        const maxRetries = this.handleOption('watchOrderBook', 'snapshotMaxRetries', 3);
        let tries = 0;
        try {
            const stored = this.orderbooks[symbol];
            while (tries < maxRetries) {
                const cache = stored.cache;
                const orderBook = await this.fetchRestOrderBookSafe(symbol, limit, params);
                const index = this.getCacheIndex(orderBook, cache);
                if (index >= 0) {
                    stored.reset(orderBook);
                    this.handleDeltas(stored, cache.slice(index));
                    stored.cache.length = 0;
                    client.resolve(stored, messageHash);
                    return;
                }
                tries++;
            }
            client.reject(new errors.ExchangeError(this.id + ' nonce is behind the cache after ' + maxRetries.toString() + ' tries.'), messageHash);
            delete this.clients[client.url];
        }
        catch (e) {
            client.reject(e, messageHash);
            await this.loadOrderBook(client, messageHash, symbol, limit, params);
        }
    }
    convertToBigInt(value) {
        return BigInt(value); // used on XT
    }
    stringToCharsArray(value) {
        return value.split('');
    }
    valueIsDefined(value) {
        return value !== undefined && value !== null;
    }
    arraySlice(array, first, second = undefined) {
        if (second === undefined) {
            return array.slice(first);
        }
        return array.slice(first, second);
    }
    getProperty(obj, property, defaultValue = undefined) {
        return (property in obj ? obj[property] : defaultValue);
    }
    /* eslint-enable */
    // ------------------------------------------------------------------------
    // ########################################################################
    // ########################################################################
    // ########################################################################
    // ########################################################################
    // ########                        ########                        ########
    // ########                        ########                        ########
    // ########                        ########                        ########
    // ########                        ########                        ########
    // ########        ########################        ########################
    // ########        ########################        ########################
    // ########        ########################        ########################
    // ########        ########################        ########################
    // ########                        ########                        ########
    // ########                        ########                        ########
    // ########                        ########                        ########
    // ########                        ########                        ########
    // ########################################################################
    // ########################################################################
    // ########################################################################
    // ########################################################################
    // ########        ########        ########                        ########
    // ########        ########        ########                        ########
    // ########        ########        ########                        ########
    // ########        ########        ########                        ########
    // ################        ########################        ################
    // ################        ########################        ################
    // ################        ########################        ################
    // ################        ########################        ################
    // ########        ########        ################        ################
    // ########        ########        ################        ################
    // ########        ########        ################        ################
    // ########        ########        ################        ################
    // ########################################################################
    // ########################################################################
    // ########################################################################
    // ########################################################################
    // ------------------------------------------------------------------------
    // METHODS BELOW THIS LINE ARE TRANSPILED FROM JAVASCRIPT TO PYTHON AND PHP
    handleDeltas(orderbook, deltas) {
        for (let i = 0; i < deltas.length; i++) {
            this.handleDelta(orderbook, deltas[i]);
        }
    }
    handleDelta(bookside, delta) {
        throw new errors.NotSupported(this.id + ' handleDelta not supported yet');
    }
    getCacheIndex(orderbook, deltas) {
        // return the first index of the cache that can be applied to the orderbook or -1 if not possible
        return -1;
    }
    findTimeframe(timeframe, timeframes = undefined) {
        if (timeframes === undefined) {
            timeframes = this.timeframes;
        }
        const keys = Object.keys(timeframes);
        for (let i = 0; i < keys.length; i++) {
            const key = keys[i];
            if (timeframes[key] === timeframe) {
                return key;
            }
        }
        return undefined;
    }
    checkProxySettings(url, method, headers, body) {
        let proxyUrl = (this.proxyUrl !== undefined) ? this.proxyUrl : this.proxy_url;
        const proxyUrlCallback = (this.proxyUrlCallback !== undefined) ? this.proxyUrlCallback : this.proxy_url_callback;
        if (proxyUrlCallback !== undefined) {
            proxyUrl = proxyUrlCallback(url, method, headers, body);
        }
        // backwards-compatibility
        if (this.proxy !== undefined) {
            if (typeof this.proxy === 'function') {
                proxyUrl = this.proxy(url, method, headers, body);
            }
            else {
                proxyUrl = this.proxy;
            }
        }
        let httpProxy = (this.httpProxy !== undefined) ? this.httpProxy : this.http_proxy;
        const httpProxyCallback = (this.httpProxyCallback !== undefined) ? this.httpProxyCallback : this.http_proxy_callback;
        if (httpProxyCallback !== undefined) {
            httpProxy = httpProxyCallback(url, method, headers, body);
        }
        let httpsProxy = (this.httpsProxy !== undefined) ? this.httpsProxy : this.https_proxy;
        const httpsProxyCallback = (this.httpsProxyCallback !== undefined) ? this.httpsProxyCallback : this.https_proxy_callback;
        if (httpsProxyCallback !== undefined) {
            httpsProxy = httpsProxyCallback(url, method, headers, body);
        }
        let socksProxy = (this.socksProxy !== undefined) ? this.socksProxy : this.socks_proxy;
        const socksProxyCallback = (this.socksProxyCallback !== undefined) ? this.socksProxyCallback : this.socks_proxy_callback;
        if (socksProxyCallback !== undefined) {
            socksProxy = socksProxyCallback(url, method, headers, body);
        }
        let val = 0;
        if (proxyUrl !== undefined) {
            val = val + 1;
        }
        if (proxyUrlCallback !== undefined) {
            val = val + 1;
        }
        if (httpProxy !== undefined) {
            val = val + 1;
        }
        if (httpProxyCallback !== undefined) {
            val = val + 1;
        }
        if (httpsProxy !== undefined) {
            val = val + 1;
        }
        if (httpsProxyCallback !== undefined) {
            val = val + 1;
        }
        if (socksProxy !== undefined) {
            val = val + 1;
        }
        if (socksProxyCallback !== undefined) {
            val = val + 1;
        }
        if (val > 1) {
            throw new errors.ExchangeError(this.id + ' you have multiple conflicting proxy settings, please use only one from : proxyUrl, httpProxy, httpsProxy, socksProxy, userAgent');
        }
        return [proxyUrl, httpProxy, httpsProxy, socksProxy];
    }
    findMessageHashes(client, element) {
        const result = [];
        const messageHashes = Object.keys(client.futures);
        for (let i = 0; i < messageHashes.length; i++) {
            const messageHash = messageHashes[i];
            if (messageHash.indexOf(element) >= 0) {
                result.push(messageHash);
            }
        }
        return result;
    }
    filterByLimit(array, limit = undefined, key = 'timestamp') {
        if (this.valueIsDefined(limit)) {
            const arrayLength = array.length;
            if (arrayLength > 0) {
                let ascending = true;
                if ((key in array[0])) {
                    const first = array[0][key];
                    const last = array[arrayLength - 1][key];
                    if (first !== undefined && last !== undefined) {
                        ascending = first <= last; // true if array is sorted in ascending order based on 'timestamp'
                    }
                }
                array = ascending ? this.arraySlice(array, -limit) : this.arraySlice(array, 0, limit);
            }
        }
        return array;
    }
    filterBySinceLimit(array, since = undefined, limit = undefined, key = 'timestamp', tail = false) {
        const sinceIsDefined = this.valueIsDefined(since);
        const parsedArray = this.toArray(array);
        let result = parsedArray;
        if (sinceIsDefined) {
            result = [];
            for (let i = 0; i < parsedArray.length; i++) {
                const entry = parsedArray[i];
                const value = this.safeValue(entry, key);
                if (value && (value >= since)) {
                    result.push(entry);
                }
            }
        }
        if (tail && limit !== undefined) {
            return this.arraySlice(result, -limit);
        }
        return this.filterByLimit(result, limit, key);
    }
    filterByValueSinceLimit(array, field, value = undefined, since = undefined, limit = undefined, key = 'timestamp', tail = false) {
        const valueIsDefined = this.valueIsDefined(value);
        const sinceIsDefined = this.valueIsDefined(since);
        const parsedArray = this.toArray(array);
        let result = parsedArray;
        // single-pass filter for both symbol and since
        if (valueIsDefined || sinceIsDefined) {
            result = [];
            for (let i = 0; i < parsedArray.length; i++) {
                const entry = parsedArray[i];
                const entryFiledEqualValue = entry[field] === value;
                const firstCondition = valueIsDefined ? entryFiledEqualValue : true;
                const entryKeyValue = this.safeValue(entry, key);
                const entryKeyGESince = (entryKeyValue) && since && (entryKeyValue >= since);
                const secondCondition = sinceIsDefined ? entryKeyGESince : true;
                if (firstCondition && secondCondition) {
                    result.push(entry);
                }
            }
        }
        if (tail && limit !== undefined) {
            return this.arraySlice(result, -limit);
        }
        return this.filterByLimit(result, limit, key);
    }
    setSandboxMode(enabled) {
        if (enabled) {
            if ('test' in this.urls) {
                if (typeof this.urls['api'] === 'string') {
                    this.urls['apiBackup'] = this.urls['api'];
                    this.urls['api'] = this.urls['test'];
                }
                else {
                    this.urls['apiBackup'] = this.clone(this.urls['api']);
                    this.urls['api'] = this.clone(this.urls['test']);
                }
            }
            else {
                throw new errors.NotSupported(this.id + ' does not have a sandbox URL');
            }
        }
        else if ('apiBackup' in this.urls) {
            if (typeof this.urls['api'] === 'string') {
                this.urls['api'] = this.urls['apiBackup'];
            }
            else {
                this.urls['api'] = this.clone(this.urls['apiBackup']);
            }
            const newUrls = this.omit(this.urls, 'apiBackup');
            this.urls = newUrls;
        }
    }
    sign(path, api = 'public', method = 'GET', params = {}, headers = undefined, body = undefined) {
        return {};
    }
    async fetchAccounts(params = {}) {
        throw new errors.NotSupported(this.id + ' fetchAccounts() is not supported yet');
    }
    async fetchTrades(symbol, since = undefined, limit = undefined, params = {}) {
        throw new errors.NotSupported(this.id + ' fetchTrades() is not supported yet');
    }
    async fetchTradesWs(symbol, since = undefined, limit = undefined, params = {}) {
        throw new errors.NotSupported(this.id + ' fetchTradesWs() is not supported yet');
    }
    async watchTrades(symbol, since = undefined, limit = undefined, params = {}) {
        throw new errors.NotSupported(this.id + ' watchTrades() is not supported yet');
    }
    async watchTradesForSymbols(symbols, since = undefined, limit = undefined, params = {}) {
        throw new errors.NotSupported(this.id + ' watchTradesForSymbols() is not supported yet');
    }
    async watchMyTradesForSymbols(symbols, since = undefined, limit = undefined, params = {}) {
        throw new errors.NotSupported(this.id + ' watchMyTradesForSymbols() is not supported yet');
    }
    async watchOrdersForSymbols(symbols, since = undefined, limit = undefined, params = {}) {
        throw new errors.NotSupported(this.id + ' watchOrdersForSymbols() is not supported yet');
    }
    async watchOHLCVForSymbols(symbolsAndTimeframes, since = undefined, limit = undefined, params = {}) {
        throw new errors.NotSupported(this.id + ' watchOHLCVForSymbols() is not supported yet');
    }
    async watchOrderBookForSymbols(symbols, limit = undefined, params = {}) {
        throw new errors.NotSupported(this.id + ' watchOrderBookForSymbols() is not supported yet');
    }
    async fetchDepositAddresses(codes = undefined, params = {}) {
        throw new errors.NotSupported(this.id + ' fetchDepositAddresses() is not supported yet');
    }
    async fetchOrderBook(symbol, limit = undefined, params = {}) {
        throw new errors.NotSupported(this.id + ' fetchOrderBook() is not supported yet');
    }
    async fetchRestOrderBookSafe(symbol, limit = undefined, params = {}) {
        const fetchSnapshotMaxRetries = this.handleOption('watchOrderBook', 'maxRetries', 3);
        for (let i = 0; i < fetchSnapshotMaxRetries; i++) {
            try {
                const orderBook = await this.fetchOrderBook(symbol, limit, params);
                return orderBook;
            }
            catch (e) {
                if ((i + 1) === fetchSnapshotMaxRetries) {
                    throw e;
                }
            }
        }
        return undefined;
    }
    async watchOrderBook(symbol, limit = undefined, params = {}) {
        throw new errors.NotSupported(this.id + ' watchOrderBook() is not supported yet');
    }
    async fetchTime(params = {}) {
        throw new errors.NotSupported(this.id + ' fetchTime() is not supported yet');
    }
    async fetchTradingLimits(symbols = undefined, params = {}) {
        throw new errors.NotSupported(this.id + ' fetchTradingLimits() is not supported yet');
    }
    parseTicker(ticker, market = undefined) {
        throw new errors.NotSupported(this.id + ' parseTicker() is not supported yet');
    }
    parseDepositAddress(depositAddress, currency = undefined) {
        throw new errors.NotSupported(this.id + ' parseDepositAddress() is not supported yet');
    }
    parseTrade(trade, market = undefined) {
        throw new errors.NotSupported(this.id + ' parseTrade() is not supported yet');
    }
    parseTransaction(transaction, currency = undefined) {
        throw new errors.NotSupported(this.id + ' parseTransaction() is not supported yet');
    }
    parseTransfer(transfer, currency = undefined) {
        throw new errors.NotSupported(this.id + ' parseTransfer() is not supported yet');
    }
    parseAccount(account) {
        throw new errors.NotSupported(this.id + ' parseAccount() is not supported yet');
    }
    parseLedgerEntry(item, currency = undefined) {
        throw new errors.NotSupported(this.id + ' parseLedgerEntry() is not supported yet');
    }
    parseOrder(order, market = undefined) {
        throw new errors.NotSupported(this.id + ' parseOrder() is not supported yet');
    }
    async fetchBorrowRates(params = {}) {
        throw new errors.NotSupported(this.id + ' fetchBorrowRates() is not supported yet');
    }
    parseMarketLeverageTiers(info, market = undefined) {
        throw new errors.NotSupported(this.id + ' parseMarketLeverageTiers() is not supported yet');
    }
    async fetchLeverageTiers(symbols = undefined, params = {}) {
        throw new errors.NotSupported(this.id + ' fetchLeverageTiers() is not supported yet');
    }
    parsePosition(position, market = undefined) {
        throw new errors.NotSupported(this.id + ' parsePosition() is not supported yet');
    }
    parseFundingRateHistory(info, market = undefined) {
        throw new errors.NotSupported(this.id + ' parseFundingRateHistory() is not supported yet');
    }
    parseBorrowInterest(info, market = undefined) {
        throw new errors.NotSupported(this.id + ' parseBorrowInterest() is not supported yet');
    }
    parseWsTrade(trade, market = undefined) {
        throw new errors.NotSupported(this.id + ' parseWsTrade() is not supported yet');
    }
    parseWsOrder(order, market = undefined) {
        throw new errors.NotSupported(this.id + ' parseWsOrder() is not supported yet');
    }
    parseWsOrderTrade(trade, market = undefined) {
        throw new errors.NotSupported(this.id + ' parseWsOrderTrade() is not supported yet');
    }
    parseWsOHLCV(ohlcv, market = undefined) {
        return this.parseOHLCV(ohlcv, market);
    }
    async fetchFundingRates(symbols = undefined, params = {}) {
        throw new errors.NotSupported(this.id + ' fetchFundingRates() is not supported yet');
    }
    async transfer(code, amount, fromAccount, toAccount, params = {}) {
        throw new errors.NotSupported(this.id + ' transfer() is not supported yet');
    }
    async withdraw(code, amount, address, tag = undefined, params = {}) {
        throw new errors.NotSupported(this.id + ' withdraw() is not supported yet');
    }
    async createDepositAddress(code, params = {}) {
        throw new errors.NotSupported(this.id + ' createDepositAddress() is not supported yet');
    }
    async setLeverage(leverage, symbol = undefined, params = {}) {
        throw new errors.NotSupported(this.id + ' setLeverage() is not supported yet');
    }
    parseToInt(number) {
        // Solve Common parseInt misuse ex: parseInt ((since / 1000).toString ())
        // using a number as parameter which is not valid in ts
        const stringifiedNumber = number.toString();
        const convertedNumber = parseFloat(stringifiedNumber);
        return parseInt(convertedNumber);
    }
    afterConstruct() {
        this.createNetworksByIdObject();
    }
    createNetworksByIdObject() {
        // automatically generate network-id-to-code mappings
        const networkIdsToCodesGenerated = this.invertFlatStringDictionary(this.safeValue(this.options, 'networks', {})); // invert defined networks dictionary
        this.options['networksById'] = this.extend(networkIdsToCodesGenerated, this.safeValue(this.options, 'networksById', {})); // support manually overriden "networksById" dictionary too
    }
    getDefaultOptions() {
        return {
            'defaultNetworkCodeReplacements': {
                'ETH': { 'ERC20': 'ETH' },
                'TRX': { 'TRC20': 'TRX' },
                'CRO': { 'CRC20': 'CRONOS' },
            },
        };
    }
    safeLedgerEntry(entry, currency = undefined) {
        currency = this.safeCurrency(undefined, currency);
        let direction = this.safeString(entry, 'direction');
        let before = this.safeString(entry, 'before');
        let after = this.safeString(entry, 'after');
        const amount = this.safeString(entry, 'amount');
        if (amount !== undefined) {
            if (before === undefined && after !== undefined) {
                before = Precise["default"].stringSub(after, amount);
            }
            else if (before !== undefined && after === undefined) {
                after = Precise["default"].stringAdd(before, amount);
            }
        }
        if (before !== undefined && after !== undefined) {
            if (direction === undefined) {
                if (Precise["default"].stringGt(before, after)) {
                    direction = 'out';
                }
                if (Precise["default"].stringGt(after, before)) {
                    direction = 'in';
                }
            }
        }
        const fee = this.safeValue(entry, 'fee');
        if (fee !== undefined) {
            fee['cost'] = this.safeNumber(fee, 'cost');
        }
        const timestamp = this.safeInteger(entry, 'timestamp');
        return {
            'id': this.safeString(entry, 'id'),
            'timestamp': timestamp,
            'datetime': this.iso8601(timestamp),
            'direction': direction,
            'account': this.safeString(entry, 'account'),
            'referenceId': this.safeString(entry, 'referenceId'),
            'referenceAccount': this.safeString(entry, 'referenceAccount'),
            'type': this.safeString(entry, 'type'),
            'currency': currency['code'],
            'amount': this.parseNumber(amount),
            'before': this.parseNumber(before),
            'after': this.parseNumber(after),
            'status': this.safeString(entry, 'status'),
            'fee': fee,
            'info': entry,
        };
    }
    safeCurrencyStructure(currency) {
        return this.extend({
            'active': undefined,
            'code': undefined,
            'deposit': undefined,
            'fee': undefined,
            'fees': {},
            'id': undefined,
            'info': undefined,
            'limits': {
                'deposit': {
                    'min': undefined,
                    'max': undefined,
                },
                'withdraw': {
                    'min': undefined,
                    'max': undefined,
                },
            },
            'name': undefined,
            'networks': {},
            'numericId': undefined,
            'precision': undefined,
            'type': undefined,
            'withdraw': undefined,
        }, currency);
    }
    safeMarketStructure(market = undefined) {
        const cleanStructure = {
            'active': undefined,
            'base': undefined,
            'baseId': undefined,
            'contract': undefined,
            'contractSize': undefined,
            'expiry': undefined,
            'expiryDatetime': undefined,
            'future': undefined,
            'id': undefined,
            'index': undefined,
            'inverse': undefined,
            'limits': {
                'leverage': {
                    'max': undefined,
                    'min': undefined,
                },
                'amount': {
                    'max': undefined,
                    'min': undefined,
                },
                'price': {
                    'max': undefined,
                    'min': undefined,
                },
                'cost': {
                    'max': undefined,
                    'min': undefined,
                },
            },
            'linear': undefined,
            'lowercaseId': undefined,
            'maker': undefined,
            'margin': undefined,
            'option': undefined,
            'optionType': undefined,
            'precision': {
                'amount': undefined,
                'base': undefined,
                'cost': undefined,
                'price': undefined,
                'quote': undefined,
            },
            'quote': undefined,
            'quoteId': undefined,
            'settle': undefined,
            'settleId': undefined,
            'spot': undefined,
            'strike': undefined,
            'swap': undefined,
            'symbol': undefined,
            'taker': undefined,
            'type': undefined,
            'created': undefined,
            'info': undefined,
        };
        if (market !== undefined) {
            const result = this.extend(cleanStructure, market);
            // set undefined swap/future/etc
            if (result['spot']) {
                if (result['contract'] === undefined) {
                    result['contract'] = false;
                }
                if (result['swap'] === undefined) {
                    result['swap'] = false;
                }
                if (result['future'] === undefined) {
                    result['future'] = false;
                }
                if (result['option'] === undefined) {
                    result['option'] = false;
                }
                if (result['index'] === undefined) {
                    result['index'] = false;
                }
            }
            return result;
        }
        return cleanStructure;
    }
    setMarkets(markets, currencies = undefined) {
        const values = [];
        this.markets_by_id = {};
        // handle marketId conflicts
        // we insert spot markets first
        const marketValues = this.sortBy(this.toArray(markets), 'spot', true, true);
        for (let i = 0; i < marketValues.length; i++) {
            const value = marketValues[i];
            if (value['id'] in this.markets_by_id) {
                this.markets_by_id[value['id']].push(value);
            }
            else {
                this.markets_by_id[value['id']] = [value];
            }
            const market = this.deepExtend(this.safeMarket(), {
                'precision': this.precision,
                'limits': this.limits,
            }, this.fees['trading'], value);
            values.push(market);
        }
        this.markets = this.indexBy(values, 'symbol');
        const marketsSortedBySymbol = this.keysort(this.markets);
        const marketsSortedById = this.keysort(this.markets_by_id);
        this.symbols = Object.keys(marketsSortedBySymbol);
        this.ids = Object.keys(marketsSortedById);
        if (currencies !== undefined) {
            // currencies is always undefined when called in constructor but not when called from loadMarkets
            this.currencies = this.deepExtend(this.currencies, currencies);
        }
        else {
            let baseCurrencies = [];
            let quoteCurrencies = [];
            for (let i = 0; i < values.length; i++) {
                const market = values[i];
                const defaultCurrencyPrecision = (this.precisionMode === DECIMAL_PLACES) ? 8 : this.parseNumber('1e-8');
                const marketPrecision = this.safeValue(market, 'precision', {});
                if ('base' in market) {
                    const currency = this.safeCurrencyStructure({
                        'id': this.safeString2(market, 'baseId', 'base'),
                        'numericId': this.safeInteger(market, 'baseNumericId'),
                        'code': this.safeString(market, 'base'),
                        'precision': this.safeValue2(marketPrecision, 'base', 'amount', defaultCurrencyPrecision),
                    });
                    baseCurrencies.push(currency);
                }
                if ('quote' in market) {
                    const currency = this.safeCurrencyStructure({
                        'id': this.safeString2(market, 'quoteId', 'quote'),
                        'numericId': this.safeInteger(market, 'quoteNumericId'),
                        'code': this.safeString(market, 'quote'),
                        'precision': this.safeValue2(marketPrecision, 'quote', 'price', defaultCurrencyPrecision),
                    });
                    quoteCurrencies.push(currency);
                }
            }
            baseCurrencies = this.sortBy(baseCurrencies, 'code', false, '');
            quoteCurrencies = this.sortBy(quoteCurrencies, 'code', false, '');
            this.baseCurrencies = this.indexBy(baseCurrencies, 'code');
            this.quoteCurrencies = this.indexBy(quoteCurrencies, 'code');
            const allCurrencies = this.arrayConcat(baseCurrencies, quoteCurrencies);
            const groupedCurrencies = this.groupBy(allCurrencies, 'code');
            const codes = Object.keys(groupedCurrencies);
            const resultingCurrencies = [];
            for (let i = 0; i < codes.length; i++) {
                const code = codes[i];
                const groupedCurrenciesCode = this.safeValue(groupedCurrencies, code, []);
                let highestPrecisionCurrency = this.safeValue(groupedCurrenciesCode, 0);
                for (let j = 1; j < groupedCurrenciesCode.length; j++) {
                    const currentCurrency = groupedCurrenciesCode[j];
                    if (this.precisionMode === TICK_SIZE) {
                        highestPrecisionCurrency = (currentCurrency['precision'] < highestPrecisionCurrency['precision']) ? currentCurrency : highestPrecisionCurrency;
                    }
                    else {
                        highestPrecisionCurrency = (currentCurrency['precision'] > highestPrecisionCurrency['precision']) ? currentCurrency : highestPrecisionCurrency;
                    }
                }
                resultingCurrencies.push(highestPrecisionCurrency);
            }
            const sortedCurrencies = this.sortBy(resultingCurrencies, 'code');
            this.currencies = this.deepExtend(this.currencies, this.indexBy(sortedCurrencies, 'code'));
        }
        this.currencies_by_id = this.indexBy(this.currencies, 'id');
        const currenciesSortedByCode = this.keysort(this.currencies);
        this.codes = Object.keys(currenciesSortedByCode);
        return this.markets;
    }
    safeBalance(balance) {
        const balances = this.omit(balance, ['info', 'timestamp', 'datetime', 'free', 'used', 'total']);
        const codes = Object.keys(balances);
        balance['free'] = {};
        balance['used'] = {};
        balance['total'] = {};
        const debtBalance = {};
        for (let i = 0; i < codes.length; i++) {
            const code = codes[i];
            let total = this.safeString(balance[code], 'total');
            let free = this.safeString(balance[code], 'free');
            let used = this.safeString(balance[code], 'used');
            const debt = this.safeString(balance[code], 'debt');
            if ((total === undefined) && (free !== undefined) && (used !== undefined)) {
                total = Precise["default"].stringAdd(free, used);
            }
            if ((free === undefined) && (total !== undefined) && (used !== undefined)) {
                free = Precise["default"].stringSub(total, used);
            }
            if ((used === undefined) && (total !== undefined) && (free !== undefined)) {
                used = Precise["default"].stringSub(total, free);
            }
            balance[code]['free'] = this.parseNumber(free);
            balance[code]['used'] = this.parseNumber(used);
            balance[code]['total'] = this.parseNumber(total);
            balance['free'][code] = balance[code]['free'];
            balance['used'][code] = balance[code]['used'];
            balance['total'][code] = balance[code]['total'];
            if (debt !== undefined) {
                balance[code]['debt'] = this.parseNumber(debt);
                debtBalance[code] = balance[code]['debt'];
            }
        }
        const debtBalanceArray = Object.keys(debtBalance);
        const length = debtBalanceArray.length;
        if (length) {
            balance['debt'] = debtBalance;
        }
        return balance;
    }
    safeOrder(order, market = undefined) {
        // parses numbers as strings
        // * it is important pass the trades as unparsed rawTrades
        let amount = this.omitZero(this.safeString(order, 'amount'));
        let remaining = this.safeString(order, 'remaining');
        let filled = this.safeString(order, 'filled');
        let cost = this.safeString(order, 'cost');
        let average = this.omitZero(this.safeString(order, 'average'));
        let price = this.omitZero(this.safeString(order, 'price'));
        let lastTradeTimeTimestamp = this.safeInteger(order, 'lastTradeTimestamp');
        let symbol = this.safeString(order, 'symbol');
        let side = this.safeString(order, 'side');
        const status = this.safeString(order, 'status');
        const parseFilled = (filled === undefined);
        const parseCost = (cost === undefined);
        const parseLastTradeTimeTimestamp = (lastTradeTimeTimestamp === undefined);
        const fee = this.safeValue(order, 'fee');
        const parseFee = (fee === undefined);
        const parseFees = this.safeValue(order, 'fees') === undefined;
        const parseSymbol = symbol === undefined;
        const parseSide = side === undefined;
        const shouldParseFees = parseFee || parseFees;
        const fees = this.safeValue(order, 'fees', []);
        let trades = [];
        if (parseFilled || parseCost || shouldParseFees) {
            const rawTrades = this.safeValue(order, 'trades', trades);
            const oldNumber = this.number;
            // we parse trades as strings here!
            this.number = String;
            const firstTrade = this.safeValue(rawTrades, 0);
            // parse trades if they haven't already been parsed
            const tradesAreParsed = ((firstTrade !== undefined) && ('info' in firstTrade) && ('id' in firstTrade));
            if (!tradesAreParsed) {
                trades = this.parseTrades(rawTrades, market);
            }
            else {
                trades = rawTrades;
            }
            this.number = oldNumber;
            let tradesLength = 0;
            const isArray = Array.isArray(trades);
            if (isArray) {
                tradesLength = trades.length;
            }
            if (isArray && (tradesLength > 0)) {
                // move properties that are defined in trades up into the order
                if (order['symbol'] === undefined) {
                    order['symbol'] = trades[0]['symbol'];
                }
                if (order['side'] === undefined) {
                    order['side'] = trades[0]['side'];
                }
                if (order['type'] === undefined) {
                    order['type'] = trades[0]['type'];
                }
                if (order['id'] === undefined) {
                    order['id'] = trades[0]['order'];
                }
                if (parseFilled) {
                    filled = '0';
                }
                if (parseCost) {
                    cost = '0';
                }
                for (let i = 0; i < trades.length; i++) {
                    const trade = trades[i];
                    const tradeAmount = this.safeString(trade, 'amount');
                    if (parseFilled && (tradeAmount !== undefined)) {
                        filled = Precise["default"].stringAdd(filled, tradeAmount);
                    }
                    const tradeCost = this.safeString(trade, 'cost');
                    if (parseCost && (tradeCost !== undefined)) {
                        cost = Precise["default"].stringAdd(cost, tradeCost);
                    }
                    if (parseSymbol) {
                        symbol = this.safeString(trade, 'symbol');
                    }
                    if (parseSide) {
                        side = this.safeString(trade, 'side');
                    }
                    const tradeTimestamp = this.safeValue(trade, 'timestamp');
                    if (parseLastTradeTimeTimestamp && (tradeTimestamp !== undefined)) {
                        if (lastTradeTimeTimestamp === undefined) {
                            lastTradeTimeTimestamp = tradeTimestamp;
                        }
                        else {
                            lastTradeTimeTimestamp = Math.max(lastTradeTimeTimestamp, tradeTimestamp);
                        }
                    }
                    if (shouldParseFees) {
                        const tradeFees = this.safeValue(trade, 'fees');
                        if (tradeFees !== undefined) {
                            for (let j = 0; j < tradeFees.length; j++) {
                                const tradeFee = tradeFees[j];
                                fees.push(this.extend({}, tradeFee));
                            }
                        }
                        else {
                            const tradeFee = this.safeValue(trade, 'fee');
                            if (tradeFee !== undefined) {
                                fees.push(this.extend({}, tradeFee));
                            }
                        }
                    }
                }
            }
        }
        if (shouldParseFees) {
            const reducedFees = this.reduceFees ? this.reduceFeesByCurrency(fees) : fees;
            const reducedLength = reducedFees.length;
            for (let i = 0; i < reducedLength; i++) {
                reducedFees[i]['cost'] = this.safeNumber(reducedFees[i], 'cost');
                if ('rate' in reducedFees[i]) {
                    reducedFees[i]['rate'] = this.safeNumber(reducedFees[i], 'rate');
                }
            }
            if (!parseFee && (reducedLength === 0)) {
                fee['cost'] = this.safeNumber(fee, 'cost');
                if ('rate' in fee) {
                    fee['rate'] = this.safeNumber(fee, 'rate');
                }
                reducedFees.push(fee);
            }
            order['fees'] = reducedFees;
            if (parseFee && (reducedLength === 1)) {
                order['fee'] = reducedFees[0];
            }
        }
        if (amount === undefined) {
            // ensure amount = filled + remaining
            if (filled !== undefined && remaining !== undefined) {
                amount = Precise["default"].stringAdd(filled, remaining);
            }
            else if (status === 'closed') {
                amount = filled;
            }
        }
        if (filled === undefined) {
            if (amount !== undefined && remaining !== undefined) {
                filled = Precise["default"].stringSub(amount, remaining);
            }
            else if (status === 'closed' && amount !== undefined) {
                filled = amount;
            }
        }
        if (remaining === undefined) {
            if (amount !== undefined && filled !== undefined) {
                remaining = Precise["default"].stringSub(amount, filled);
            }
            else if (status === 'closed') {
                remaining = '0';
            }
        }
        // ensure that the average field is calculated correctly
        const inverse = this.safeValue(market, 'inverse', false);
        const contractSize = this.numberToString(this.safeValue(market, 'contractSize', 1));
        // inverse
        // price = filled * contract size / cost
        //
        // linear
        // price = cost / (filled * contract size)
        if (average === undefined) {
            if ((filled !== undefined) && (cost !== undefined) && Precise["default"].stringGt(filled, '0')) {
                const filledTimesContractSize = Precise["default"].stringMul(filled, contractSize);
                if (inverse) {
                    average = Precise["default"].stringDiv(filledTimesContractSize, cost);
                }
                else {
                    average = Precise["default"].stringDiv(cost, filledTimesContractSize);
                }
            }
        }
        // similarly
        // inverse
        // cost = filled * contract size / price
        //
        // linear
        // cost = filled * contract size * price
        const costPriceExists = (average !== undefined) || (price !== undefined);
        if (parseCost && (filled !== undefined) && costPriceExists) {
            let multiplyPrice = undefined;
            if (average === undefined) {
                multiplyPrice = price;
            }
            else {
                multiplyPrice = average;
            }
            // contract trading
            const filledTimesContractSize = Precise["default"].stringMul(filled, contractSize);
            if (inverse) {
                cost = Precise["default"].stringDiv(filledTimesContractSize, multiplyPrice);
            }
            else {
                cost = Precise["default"].stringMul(filledTimesContractSize, multiplyPrice);
            }
        }
        // support for market orders
        const orderType = this.safeValue(order, 'type');
        const emptyPrice = (price === undefined) || Precise["default"].stringEquals(price, '0');
        if (emptyPrice && (orderType === 'market')) {
            price = average;
        }
        // we have trades with string values at this point so we will mutate them
        for (let i = 0; i < trades.length; i++) {
            const entry = trades[i];
            entry['amount'] = this.safeNumber(entry, 'amount');
            entry['price'] = this.safeNumber(entry, 'price');
            entry['cost'] = this.safeNumber(entry, 'cost');
            const tradeFee = this.safeValue(entry, 'fee', {});
            tradeFee['cost'] = this.safeNumber(tradeFee, 'cost');
            if ('rate' in tradeFee) {
                tradeFee['rate'] = this.safeNumber(tradeFee, 'rate');
            }
            entry['fee'] = tradeFee;
        }
        let timeInForce = this.safeString(order, 'timeInForce');
        let postOnly = this.safeValue(order, 'postOnly');
        // timeInForceHandling
        if (timeInForce === undefined) {
            if (this.safeString(order, 'type') === 'market') {
                timeInForce = 'IOC';
            }
            // allow postOnly override
            if (postOnly) {
                timeInForce = 'PO';
            }
        }
        else if (postOnly === undefined) {
            // timeInForce is not undefined here
            postOnly = timeInForce === 'PO';
        }
        const timestamp = this.safeInteger(order, 'timestamp');
        const lastUpdateTimestamp = this.safeInteger(order, 'lastUpdateTimestamp');
        let datetime = this.safeString(order, 'datetime');
        if (datetime === undefined) {
            datetime = this.iso8601(timestamp);
        }
        const triggerPrice = this.parseNumber(this.safeString2(order, 'triggerPrice', 'stopPrice'));
        const takeProfitPrice = this.parseNumber(this.safeString(order, 'takeProfitPrice'));
        const stopLossPrice = this.parseNumber(this.safeString(order, 'stopLossPrice'));
        return this.extend(order, {
            'amount': this.parseNumber(amount),
            'average': this.parseNumber(average),
            'clientOrderId': this.safeString(order, 'clientOrderId'),
            'cost': this.parseNumber(cost),
            'datetime': datetime,
            'fee': this.safeValue(order, 'fee'),
            'filled': this.parseNumber(filled),
            'id': this.safeString(order, 'id'),
            'lastTradeTimestamp': lastTradeTimeTimestamp,
            'lastUpdateTimestamp': lastUpdateTimestamp,
            'postOnly': postOnly,
            'price': this.parseNumber(price),
            'reduceOnly': this.safeValue(order, 'reduceOnly'),
            'remaining': this.parseNumber(remaining),
            'side': side,
            'status': status,
            'stopLossPrice': stopLossPrice,
            'stopPrice': triggerPrice,
            'symbol': symbol,
            'takeProfitPrice': takeProfitPrice,
            'timeInForce': timeInForce,
            'timestamp': timestamp,
            'trades': trades,
            'triggerPrice': triggerPrice,
            'type': this.safeString(order, 'type'),
        });
    }
    parseOrders(orders, market = undefined, since = undefined, limit = undefined, params = {}) {
        //
        // the value of orders is either a dict or a list
        //
        // dict
        //
        //     {
        //         'id1': { ... },
        //         'id2': { ... },
        //         'id3': { ... },
        //         ...
        //     }
        //
        // list
        //
        //     [
        //         { 'id': 'id1', ... },
        //         { 'id': 'id2', ... },
        //         { 'id': 'id3', ... },
        //         ...
        //     ]
        //
        let results = [];
        if (Array.isArray(orders)) {
            for (let i = 0; i < orders.length; i++) {
                const order = this.extend(this.parseOrder(orders[i], market), params);
                results.push(order);
            }
        }
        else {
            const ids = Object.keys(orders);
            for (let i = 0; i < ids.length; i++) {
                const id = ids[i];
                const order = this.extend(this.parseOrder(this.extend({ 'id': id }, orders[id]), market), params);
                results.push(order);
            }
        }
        results = this.sortBy(results, 'timestamp');
        const symbol = (market !== undefined) ? market['symbol'] : undefined;
        return this.filterBySymbolSinceLimit(results, symbol, since, limit);
    }
    calculateFee(symbol, type, side, amount, price, takerOrMaker = 'taker', params = {}) {
        if (type === 'market' && takerOrMaker === 'maker') {
            throw new errors.ArgumentsRequired(this.id + ' calculateFee() - you have provided incompatible arguments - "market" type order can not be "maker". Change either the "type" or the "takerOrMaker" argument to calculate the fee.');
        }
        const market = this.markets[symbol];
        const feeSide = this.safeString(market, 'feeSide', 'quote');
        let useQuote = undefined;
        if (feeSide === 'get') {
            // the fee is always in the currency you get
            useQuote = side === 'sell';
        }
        else if (feeSide === 'give') {
            // the fee is always in the currency you give
            useQuote = side === 'buy';
        }
        else {
            // the fee is always in feeSide currency
            useQuote = feeSide === 'quote';
        }
        let cost = this.numberToString(amount);
        let key = undefined;
        if (useQuote) {
            const priceString = this.numberToString(price);
            cost = Precise["default"].stringMul(cost, priceString);
            key = 'quote';
        }
        else {
            key = 'base';
        }
        // for derivatives, the fee is in 'settle' currency
        if (!market['spot']) {
            key = 'settle';
        }
        // even if `takerOrMaker` argument was set to 'maker', for 'market' orders we should forcefully override it to 'taker'
        if (type === 'market') {
            takerOrMaker = 'taker';
        }
        const rate = this.safeString(market, takerOrMaker);
        cost = Precise["default"].stringMul(cost, rate);
        return {
            'cost': this.parseNumber(cost),
            'currency': market[key],
            'rate': this.parseNumber(rate),
            'type': takerOrMaker,
        };
    }
    safeTrade(trade, market = undefined) {
        const amount = this.safeString(trade, 'amount');
        const price = this.safeString(trade, 'price');
        let cost = this.safeString(trade, 'cost');
        if (cost === undefined) {
            // contract trading
            const contractSize = this.safeString(market, 'contractSize');
            let multiplyPrice = price;
            if (contractSize !== undefined) {
                const inverse = this.safeValue(market, 'inverse', false);
                if (inverse) {
                    multiplyPrice = Precise["default"].stringDiv('1', price);
                }
                multiplyPrice = Precise["default"].stringMul(multiplyPrice, contractSize);
            }
            cost = Precise["default"].stringMul(multiplyPrice, amount);
        }
        const parseFee = this.safeValue(trade, 'fee') === undefined;
        const parseFees = this.safeValue(trade, 'fees') === undefined;
        const shouldParseFees = parseFee || parseFees;
        const fees = [];
        const fee = this.safeValue(trade, 'fee');
        if (shouldParseFees) {
            const reducedFees = this.reduceFees ? this.reduceFeesByCurrency(fees) : fees;
            const reducedLength = reducedFees.length;
            for (let i = 0; i < reducedLength; i++) {
                reducedFees[i]['cost'] = this.safeNumber(reducedFees[i], 'cost');
                if ('rate' in reducedFees[i]) {
                    reducedFees[i]['rate'] = this.safeNumber(reducedFees[i], 'rate');
                }
            }
            if (!parseFee && (reducedLength === 0)) {
                fee['cost'] = this.safeNumber(fee, 'cost');
                if ('rate' in fee) {
                    fee['rate'] = this.safeNumber(fee, 'rate');
                }
                reducedFees.push(fee);
            }
            if (parseFees) {
                trade['fees'] = reducedFees;
            }
            if (parseFee && (reducedLength === 1)) {
                trade['fee'] = reducedFees[0];
            }
            const tradeFee = this.safeValue(trade, 'fee');
            if (tradeFee !== undefined) {
                tradeFee['cost'] = this.safeNumber(tradeFee, 'cost');
                if ('rate' in tradeFee) {
                    tradeFee['rate'] = this.safeNumber(tradeFee, 'rate');
                }
                trade['fee'] = tradeFee;
            }
        }
        trade['amount'] = this.parseNumber(amount);
        trade['cost'] = this.parseNumber(cost);
        trade['price'] = this.parseNumber(price);
        return trade;
    }
    invertFlatStringDictionary(dict) {
        const reversed = {};
        const keys = Object.keys(dict);
        for (let i = 0; i < keys.length; i++) {
            const key = keys[i];
            const value = dict[key];
            if (typeof value === 'string') {
                reversed[value] = key;
            }
        }
        return reversed;
    }
    reduceFeesByCurrency(fees) {
        //
        // this function takes a list of fee structures having the following format
        //
        //     string = true
        //
        //     [
        //         { 'currency': 'BTC', 'cost': '0.1' },
        //         { 'currency': 'BTC', 'cost': '0.2'  },
        //         { 'currency': 'BTC', 'cost': '0.2', 'rate': '0.00123' },
        //         { 'currency': 'BTC', 'cost': '0.4', 'rate': '0.00123' },
        //         { 'currency': 'BTC', 'cost': '0.5', 'rate': '0.00456' },
        //         { 'currency': 'USDT', 'cost': '12.3456' },
        //     ]
        //
        //     string = false
        //
        //     [
        //         { 'currency': 'BTC', 'cost': 0.1 },
        //         { 'currency': 'BTC', 'cost': 0.2 },
        //         { 'currency': 'BTC', 'cost': 0.2, 'rate': 0.00123 },
        //         { 'currency': 'BTC', 'cost': 0.4, 'rate': 0.00123 },
        //         { 'currency': 'BTC', 'cost': 0.5, 'rate': 0.00456 },
        //         { 'currency': 'USDT', 'cost': 12.3456 },
        //     ]
        //
        // and returns a reduced fee list, where fees are summed per currency and rate (if any)
        //
        //     string = true
        //
        //     [
        //         { 'currency': 'BTC', 'cost': '0.4'  },
        //         { 'currency': 'BTC', 'cost': '0.6', 'rate': '0.00123' },
        //         { 'currency': 'BTC', 'cost': '0.5', 'rate': '0.00456' },
        //         { 'currency': 'USDT', 'cost': '12.3456' },
        //     ]
        //
        //     string  = false
        //
        //     [
        //         { 'currency': 'BTC', 'cost': 0.3  },
        //         { 'currency': 'BTC', 'cost': 0.6, 'rate': 0.00123 },
        //         { 'currency': 'BTC', 'cost': 0.5, 'rate': 0.00456 },
        //         { 'currency': 'USDT', 'cost': 12.3456 },
        //     ]
        //
        const reduced = {};
        for (let i = 0; i < fees.length; i++) {
            const fee = fees[i];
            const feeCurrencyCode = this.safeString(fee, 'currency');
            if (feeCurrencyCode !== undefined) {
                const rate = this.safeString(fee, 'rate');
                const cost = this.safeValue(fee, 'cost');
                if (Precise["default"].stringEq(cost, '0')) {
                    // omit zero cost fees
                    continue;
                }
                if (!(feeCurrencyCode in reduced)) {
                    reduced[feeCurrencyCode] = {};
                }
                const rateKey = (rate === undefined) ? '' : rate;
                if (rateKey in reduced[feeCurrencyCode]) {
                    reduced[feeCurrencyCode][rateKey]['cost'] = Precise["default"].stringAdd(reduced[feeCurrencyCode][rateKey]['cost'], cost);
                }
                else {
                    reduced[feeCurrencyCode][rateKey] = {
                        'cost': cost,
                        'currency': feeCurrencyCode,
                    };
                    if (rate !== undefined) {
                        reduced[feeCurrencyCode][rateKey]['rate'] = rate;
                    }
                }
            }
        }
        let result = [];
        const feeValues = Object.values(reduced);
        for (let i = 0; i < feeValues.length; i++) {
            const reducedFeeValues = Object.values(feeValues[i]);
            result = this.arrayConcat(result, reducedFeeValues);
        }
        return result;
    }
    safeTicker(ticker, market = undefined) {
        let open = this.safeValue(ticker, 'open');
        let close = this.safeValue(ticker, 'close');
        let last = this.safeValue(ticker, 'last');
        let change = this.safeValue(ticker, 'change');
        let percentage = this.safeValue(ticker, 'percentage');
        let average = this.safeValue(ticker, 'average');
        let vwap = this.safeValue(ticker, 'vwap');
        const baseVolume = this.safeString(ticker, 'baseVolume');
        const quoteVolume = this.safeString(ticker, 'quoteVolume');
        if (vwap === undefined) {
            vwap = Precise["default"].stringDiv(quoteVolume, baseVolume);
        }
        if ((last !== undefined) && (close === undefined)) {
            close = last;
        }
        else if ((last === undefined) && (close !== undefined)) {
            last = close;
        }
        if ((last !== undefined) && (open !== undefined)) {
            if (change === undefined) {
                change = Precise["default"].stringSub(last, open);
            }
            if (average === undefined) {
                average = Precise["default"].stringDiv(Precise["default"].stringAdd(last, open), '2');
            }
        }
        if ((percentage === undefined) && (change !== undefined) && (open !== undefined) && Precise["default"].stringGt(open, '0')) {
            percentage = Precise["default"].stringMul(Precise["default"].stringDiv(change, open), '100');
        }
        if ((change === undefined) && (percentage !== undefined) && (open !== undefined)) {
            change = Precise["default"].stringDiv(Precise["default"].stringMul(percentage, open), '100');
        }
        if ((open === undefined) && (last !== undefined) && (change !== undefined)) {
            open = Precise["default"].stringSub(last, change);
        }
        // timestamp and symbol operations don't belong in safeTicker
        // they should be done in the derived classes
        return this.extend(ticker, {
            'ask': this.omitZero(this.safeNumber(ticker, 'ask')),
            'askVolume': this.safeNumber(ticker, 'askVolume'),
            'average': this.omitZero(this.parseNumber(average)),
            'baseVolume': this.parseNumber(baseVolume),
            'bid': this.omitZero(this.safeNumber(ticker, 'bid')),
            'bidVolume': this.safeNumber(ticker, 'bidVolume'),
            'change': this.parseNumber(change),
            'close': this.omitZero(this.parseNumber(close)),
            'high': this.omitZero(this.safeNumber(ticker, 'high')),
            'last': this.omitZero(this.parseNumber(last)),
            'low': this.omitZero(this.safeNumber(ticker, 'low')),
            'open': this.omitZero(this.parseNumber(open)),
            'percentage': this.parseNumber(percentage),
            'previousClose': this.safeNumber(ticker, 'previousClose'),
            'quoteVolume': this.parseNumber(quoteVolume),
            'vwap': this.omitZero(this.parseNumber(vwap)),
        });
    }
    async fetchOHLCV(symbol, timeframe = '1m', since = undefined, limit = undefined, params = {}) {
        let message = '';
        if (this.has['fetchTrades']) {
            message = '. If you want to build OHLCV candles from trade executions data, visit https://github.com/ccxt/ccxt/tree/master/examples/ and see "build-ohlcv-bars" file';
        }
        throw new errors.NotSupported(this.id + ' fetchOHLCV() is not supported yet' + message);
    }
    async watchOHLCV(symbol, timeframe = '1m', since = undefined, limit = undefined, params = {}) {
        throw new errors.NotSupported(this.id + ' watchOHLCV() is not supported yet');
    }
    convertTradingViewToOHLCV(ohlcvs, timestamp = 't', open = 'o', high = 'h', low = 'l', close = 'c', volume = 'v', ms = false) {
        const result = [];
        const timestamps = this.safeValue(ohlcvs, timestamp, []);
        const opens = this.safeValue(ohlcvs, open, []);
        const highs = this.safeValue(ohlcvs, high, []);
        const lows = this.safeValue(ohlcvs, low, []);
        const closes = this.safeValue(ohlcvs, close, []);
        const volumes = this.safeValue(ohlcvs, volume, []);
        for (let i = 0; i < timestamps.length; i++) {
            result.push([
                ms ? this.safeInteger(timestamps, i) : this.safeTimestamp(timestamps, i),
                this.safeValue(opens, i),
                this.safeValue(highs, i),
                this.safeValue(lows, i),
                this.safeValue(closes, i),
                this.safeValue(volumes, i),
            ]);
        }
        return result;
    }
    convertOHLCVToTradingView(ohlcvs, timestamp = 't', open = 'o', high = 'h', low = 'l', close = 'c', volume = 'v', ms = false) {
        const result = {};
        result[close] = [];
        result[high] = [];
        result[low] = [];
        result[open] = [];
        result[timestamp] = [];
        result[volume] = [];
        for (let i = 0; i < ohlcvs.length; i++) {
            const ts = ms ? ohlcvs[i][0] : this.parseToInt(ohlcvs[i][0] / 1000);
            result[timestamp].push(ts);
            result[open].push(ohlcvs[i][1]);
            result[high].push(ohlcvs[i][2]);
            result[low].push(ohlcvs[i][3]);
            result[close].push(ohlcvs[i][4]);
            result[volume].push(ohlcvs[i][5]);
        }
        return result;
    }
    async fetchWebEndpoint(method, endpointMethod, returnAsJson, startRegex = undefined, endRegex = undefined) {
        let errorMessage = '';
        const options = this.safeValue(this.options, method, {});
        const muteOnFailure = this.safeValue(options, 'webApiMuteFailure', true);
        try {
            // if it was not explicitly disabled, then don't fetch
            if (this.safeValue(options, 'webApiEnable', true) !== true) {
                return undefined;
            }
            const maxRetries = this.safeValue(options, 'webApiRetries', 10);
            let response = undefined;
            let retry = 0;
            while (retry < maxRetries) {
                try {
                    response = await this[endpointMethod]({});
                    break;
                }
                catch (e) {
                    retry = retry + 1;
                    if (retry === maxRetries) {
                        throw e;
                    }
                }
            }
            let content = response;
            if (startRegex !== undefined) {
                const splitted_by_start = content.split(startRegex);
                content = splitted_by_start[1]; // we need second part after start
            }
            if (endRegex !== undefined) {
                const splitted_by_end = content.split(endRegex);
                content = splitted_by_end[0]; // we need first part after start
            }
            if (returnAsJson && (typeof content === 'string')) {
                const jsoned = this.parseJson(content.trim()); // content should be trimmed before json parsing
                if (jsoned) {
                    return jsoned; // if parsing was not successfull, exception should be thrown
                }
                else {
                    throw new errors.BadResponse('could not parse the response into json');
                }
            }
            else {
                return content;
            }
        }
        catch (e) {
            errorMessage = this.id + ' ' + method + '() failed to fetch correct data from website. Probably webpage markup has been changed, breaking the page custom parser.';
        }
        if (muteOnFailure) {
            return undefined;
        }
        else {
            throw new errors.BadResponse(errorMessage);
        }
    }
    marketIds(symbols) {
        if (symbols === undefined) {
            return symbols;
        }
        const result = [];
        for (let i = 0; i < symbols.length; i++) {
            result.push(this.marketId(symbols[i]));
        }
        return result;
    }
    marketSymbols(symbols, type = undefined, allowEmpty = true, sameTypeOnly = false, sameSubTypeOnly = false) {
        if (symbols === undefined) {
            if (!allowEmpty) {
                throw new errors.ArgumentsRequired(this.id + ' empty list of symbols is not supported');
            }
            return symbols;
        }
        const symbolsLength = symbols.length;
        if (symbolsLength === 0) {
            if (!allowEmpty) {
                throw new errors.ArgumentsRequired(this.id + ' empty list of symbols is not supported');
            }
            return symbols;
        }
        const result = [];
        let marketType = undefined;
        let isLinearSubType = undefined;
        for (let i = 0; i < symbols.length; i++) {
            const market = this.market(symbols[i]);
            if (sameTypeOnly && (marketType !== undefined)) {
                if (market['type'] !== marketType) {
                    throw new errors.BadRequest(this.id + ' symbols must be of the same type, either ' + marketType + ' or ' + market['type'] + '.');
                }
            }
            if (sameSubTypeOnly && (isLinearSubType !== undefined)) {
                if (market['linear'] !== isLinearSubType) {
                    throw new errors.BadRequest(this.id + ' symbols must be of the same subType, either linear or inverse.');
                }
            }
            if (type !== undefined && market['type'] !== type) {
                throw new errors.BadRequest(this.id + ' symbols must be of the same type ' + type + '. If the type is incorrect you can change it in options or the params of the request');
            }
            marketType = market['type'];
            if (!market['spot']) {
                isLinearSubType = market['linear'];
            }
            const symbol = this.safeString(market, 'symbol', symbols[i]);
            result.push(symbol);
        }
        return result;
    }
    marketCodes(codes) {
        if (codes === undefined) {
            return codes;
        }
        const result = [];
        for (let i = 0; i < codes.length; i++) {
            result.push(this.commonCurrencyCode(codes[i]));
        }
        return result;
    }
    parseBidsAsks(bidasks, priceKey = 0, amountKey = 1) {
        bidasks = this.toArray(bidasks);
        const result = [];
        for (let i = 0; i < bidasks.length; i++) {
            result.push(this.parseBidAsk(bidasks[i], priceKey, amountKey));
        }
        return result;
    }
    async fetchL2OrderBook(symbol, limit = undefined, params = {}) {
        const orderbook = await this.fetchOrderBook(symbol, limit, params);
        return this.extend(orderbook, {
            'asks': this.sortBy(this.aggregate(orderbook['asks']), 0),
            'bids': this.sortBy(this.aggregate(orderbook['bids']), 0, true),
        });
    }
    filterBySymbol(objects, symbol = undefined) {
        if (symbol === undefined) {
            return objects;
        }
        const result = [];
        for (let i = 0; i < objects.length; i++) {
            const objectSymbol = this.safeString(objects[i], 'symbol');
            if (objectSymbol === symbol) {
                result.push(objects[i]);
            }
        }
        return result;
    }
    parseOHLCV(ohlcv, market = undefined) {
        if (Array.isArray(ohlcv)) {
            return [
                this.safeInteger(ohlcv, 0),
                this.safeNumber(ohlcv, 1),
                this.safeNumber(ohlcv, 2),
                this.safeNumber(ohlcv, 3),
                this.safeNumber(ohlcv, 4),
                this.safeNumber(ohlcv, 5), // volume
            ];
        }
        return ohlcv;
    }
    networkCodeToId(networkCode, currencyCode = undefined) {
        /**
         * @ignore
         * @method
         * @name exchange#networkCodeToId
         * @description tries to convert the provided networkCode (which is expected to be an unified network code) to a network id. In order to achieve this, derived class needs to have 'options->networks' defined.
         * @param {string} networkCode unified network code
         * @param {string} currencyCode unified currency code, but this argument is not required by default, unless there is an exchange (like huobi) that needs an override of the method to be able to pass currencyCode argument additionally
         * @returns {string|undefined} exchange-specific network id
         */
        const networkIdsByCodes = this.safeValue(this.options, 'networks', {});
        let networkId = this.safeString(networkIdsByCodes, networkCode);
        // for example, if 'ETH' is passed for networkCode, but 'ETH' key not defined in `options->networks` object
        if (networkId === undefined) {
            if (currencyCode === undefined) {
                // if currencyCode was not provided, then we just set passed value to networkId
                networkId = networkCode;
            }
            else {
                // if currencyCode was provided, then we try to find if that currencyCode has a replacement (i.e. ERC20 for ETH)
                const defaultNetworkCodeReplacements = this.safeValue(this.options, 'defaultNetworkCodeReplacements', {});
                if (currencyCode in defaultNetworkCodeReplacements) {
                    // if there is a replacement for the passed networkCode, then we use it to find network-id in `options->networks` object
                    const replacementObject = defaultNetworkCodeReplacements[currencyCode]; // i.e. { 'ERC20': 'ETH' }
                    const keys = Object.keys(replacementObject);
                    for (let i = 0; i < keys.length; i++) {
                        const key = keys[i];
                        const value = replacementObject[key];
                        // if value matches to provided unified networkCode, then we use it's key to find network-id in `options->networks` object
                        if (value === networkCode) {
                            networkId = this.safeString(networkIdsByCodes, key);
                            break;
                        }
                    }
                }
                // if it wasn't found, we just set the provided value to network-id
                if (networkId === undefined) {
                    networkId = networkCode;
                }
            }
        }
        return networkId;
    }
    networkIdToCode(networkId, currencyCode = undefined) {
        /**
         * @ignore
         * @method
         * @name exchange#networkIdToCode
         * @description tries to convert the provided exchange-specific networkId to an unified network Code. In order to achieve this, derived class needs to have "options['networksById']" defined.
         * @param {string} networkId exchange specific network id/title, like: TRON, Trc-20, usdt-erc20, etc
         * @param {string|undefined} currencyCode unified currency code, but this argument is not required by default, unless there is an exchange (like huobi) that needs an override of the method to be able to pass currencyCode argument additionally
         * @returns {string|undefined} unified network code
         */
        const networkCodesByIds = this.safeValue(this.options, 'networksById', {});
        let networkCode = this.safeString(networkCodesByIds, networkId, networkId);
        // replace mainnet network-codes (i.e. ERC20->ETH)
        if (currencyCode !== undefined) {
            const defaultNetworkCodeReplacements = this.safeValue(this.options, 'defaultNetworkCodeReplacements', {});
            if (currencyCode in defaultNetworkCodeReplacements) {
                const replacementObject = this.safeValue(defaultNetworkCodeReplacements, currencyCode, {});
                networkCode = this.safeString(replacementObject, networkCode, networkCode);
            }
        }
        return networkCode;
    }
    handleNetworkCodeAndParams(params) {
        const networkCodeInParams = this.safeString2(params, 'networkCode', 'network');
        if (networkCodeInParams !== undefined) {
            params = this.omit(params, ['networkCode', 'network']);
        }
        // if it was not defined by user, we should not set it from 'defaultNetworks', because handleNetworkCodeAndParams is for only request-side and thus we do not fill it with anything. We can only use 'defaultNetworks' after parsing response-side
        return [networkCodeInParams, params];
    }
    defaultNetworkCode(currencyCode) {
        let defaultNetworkCode = undefined;
        const defaultNetworks = this.safeValue(this.options, 'defaultNetworks', {});
        if (currencyCode in defaultNetworks) {
            // if currency had set its network in "defaultNetworks", use it
            defaultNetworkCode = defaultNetworks[currencyCode];
        }
        else {
            // otherwise, try to use the global-scope 'defaultNetwork' value (even if that network is not supported by currency, it doesn't make any problem, this will be just used "at first" if currency supports this network at all)
            const defaultNetwork = this.safeValue(this.options, 'defaultNetwork');
            if (defaultNetwork !== undefined) {
                defaultNetworkCode = defaultNetwork;
            }
        }
        return defaultNetworkCode;
    }
    selectNetworkCodeFromUnifiedNetworks(currencyCode, networkCode, indexedNetworkEntries) {
        return this.selectNetworkKeyFromNetworks(currencyCode, networkCode, indexedNetworkEntries, true);
    }
    selectNetworkIdFromRawNetworks(currencyCode, networkCode, indexedNetworkEntries) {
        return this.selectNetworkKeyFromNetworks(currencyCode, networkCode, indexedNetworkEntries, false);
    }
    selectNetworkKeyFromNetworks(currencyCode, networkCode, indexedNetworkEntries, isIndexedByUnifiedNetworkCode = false) {
        // this method is used against raw & unparse network entries, which are just indexed by network id
        let chosenNetworkId = undefined;
        const availableNetworkIds = Object.keys(indexedNetworkEntries);
        const responseNetworksLength = availableNetworkIds.length;
        if (networkCode !== undefined) {
            if (responseNetworksLength === 0) {
                throw new errors.NotSupported(this.id + ' - ' + networkCode + ' network did not return any result for ' + currencyCode);
            }
            else {
                // if networkCode was provided by user, we should check it after response, as the referenced exchange doesn't support network-code during request
                const networkId = isIndexedByUnifiedNetworkCode ? networkCode : this.networkCodeToId(networkCode, currencyCode);
                if (networkId in indexedNetworkEntries) {
                    chosenNetworkId = networkId;
                }
                else {
                    throw new errors.NotSupported(this.id + ' - ' + networkId + ' network was not found for ' + currencyCode + ', use one of ' + availableNetworkIds.join(', '));
                }
            }
        }
        else {
            if (responseNetworksLength === 0) {
                throw new errors.NotSupported(this.id + ' - no networks were returned for ' + currencyCode);
            }
            else {
                // if networkCode was not provided by user, then we try to use the default network (if it was defined in "defaultNetworks"), otherwise, we just return the first network entry
                const defaultNetworkCode = this.defaultNetworkCode(currencyCode);
                const defaultNetworkId = isIndexedByUnifiedNetworkCode ? defaultNetworkCode : this.networkCodeToId(defaultNetworkCode, currencyCode);
                chosenNetworkId = (defaultNetworkId in indexedNetworkEntries) ? defaultNetworkId : availableNetworkIds[0];
            }
        }
        return chosenNetworkId;
    }
    safeNumber2(dictionary, key1, key2, d = undefined) {
        const value = this.safeString2(dictionary, key1, key2);
        return this.parseNumber(value, d);
    }
    parseOrderBook(orderbook, symbol, timestamp = undefined, bidsKey = 'bids', asksKey = 'asks', priceKey = 0, amountKey = 1) {
        const bids = this.parseBidsAsks(this.safeValue(orderbook, bidsKey, []), priceKey, amountKey);
        const asks = this.parseBidsAsks(this.safeValue(orderbook, asksKey, []), priceKey, amountKey);
        return {
            'asks': this.sortBy(asks, 0),
            'bids': this.sortBy(bids, 0, true),
            'datetime': this.iso8601(timestamp),
            'nonce': undefined,
            'symbol': symbol,
            'timestamp': timestamp,
        };
    }
    parseOHLCVs(ohlcvs, market = undefined, timeframe = '1m', since = undefined, limit = undefined) {
        const results = [];
        for (let i = 0; i < ohlcvs.length; i++) {
            results.push(this.parseOHLCV(ohlcvs[i], market));
        }
        const sorted = this.sortBy(results, 0);
        return this.filterBySinceLimit(sorted, since, limit, 0);
    }
    parseLeverageTiers(response, symbols = undefined, marketIdKey = undefined) {
        // marketIdKey should only be undefined when response is a dictionary
        symbols = this.marketSymbols(symbols);
        const tiers = {};
        for (let i = 0; i < response.length; i++) {
            const item = response[i];
            const id = this.safeString(item, marketIdKey);
            const market = this.safeMarket(id, undefined, undefined, this.safeString(this.options, 'defaultType'));
            const symbol = market['symbol'];
            const contract = this.safeValue(market, 'contract', false);
            if (contract && ((symbols === undefined) || this.inArray(symbol, symbols))) {
                tiers[symbol] = this.parseMarketLeverageTiers(item, market);
            }
        }
        return tiers;
    }
    async loadTradingLimits(symbols = undefined, reload = false, params = {}) {
        if (this.has['fetchTradingLimits']) {
            if (reload || !('limitsLoaded' in this.options)) {
                const response = await this.fetchTradingLimits(symbols);
                for (let i = 0; i < symbols.length; i++) {
                    const symbol = symbols[i];
                    this.markets[symbol] = this.deepExtend(this.markets[symbol], response[symbol]);
                }
                this.options['limitsLoaded'] = this.milliseconds();
            }
        }
        return this.markets;
    }
    safePosition(position) {
        // simplified version of: /pull/12765/
        const unrealizedPnlString = this.safeString(position, 'unrealisedPnl');
        const initialMarginString = this.safeString(position, 'initialMargin');
        //
        // PERCENTAGE
        //
        const percentage = this.safeValue(position, 'percentage');
        if ((percentage === undefined) && (unrealizedPnlString !== undefined) && (initialMarginString !== undefined)) {
            // as it was done in all implementations ( aax, btcex, bybit, deribit, ftx, gate, kucoinfutures, phemex )
            const percentageString = Precise["default"].stringMul(Precise["default"].stringDiv(unrealizedPnlString, initialMarginString, 4), '100');
            position['percentage'] = this.parseNumber(percentageString);
        }
        // if contractSize is undefined get from market
        let contractSize = this.safeNumber(position, 'contractSize');
        const symbol = this.safeString(position, 'symbol');
        let market = undefined;
        if (symbol !== undefined) {
            market = this.market(symbol);
        }
        if (contractSize === undefined && market !== undefined) {
            contractSize = this.safeNumber(market, 'contractSize');
            position['contractSize'] = contractSize;
        }
        return position;
    }
    parsePositions(positions, symbols = undefined, params = {}) {
        symbols = this.marketSymbols(symbols);
        positions = this.toArray(positions);
        const result = [];
        for (let i = 0; i < positions.length; i++) {
            const position = this.extend(this.parsePosition(positions[i], undefined), params);
            result.push(position);
        }
        return this.filterByArrayPositions(result, 'symbol', symbols, false);
    }
    parseAccounts(accounts, params = {}) {
        accounts = this.toArray(accounts);
        const result = [];
        for (let i = 0; i < accounts.length; i++) {
            const account = this.extend(this.parseAccount(accounts[i]), params);
            result.push(account);
        }
        return result;
    }
    parseTrades(trades, market = undefined, since = undefined, limit = undefined, params = {}) {
        trades = this.toArray(trades);
        let result = [];
        for (let i = 0; i < trades.length; i++) {
            const trade = this.extend(this.parseTrade(trades[i], market), params);
            result.push(trade);
        }
        result = this.sortBy2(result, 'timestamp', 'id');
        const symbol = (market !== undefined) ? market['symbol'] : undefined;
        return this.filterBySymbolSinceLimit(result, symbol, since, limit);
    }
    parseTransactions(transactions, currency = undefined, since = undefined, limit = undefined, params = {}) {
        transactions = this.toArray(transactions);
        let result = [];
        for (let i = 0; i < transactions.length; i++) {
            const transaction = this.extend(this.parseTransaction(transactions[i], currency), params);
            result.push(transaction);
        }
        result = this.sortBy(result, 'timestamp');
        const code = (currency !== undefined) ? currency['code'] : undefined;
        return this.filterByCurrencySinceLimit(result, code, since, limit);
    }
    parseTransfers(transfers, currency = undefined, since = undefined, limit = undefined, params = {}) {
        transfers = this.toArray(transfers);
        let result = [];
        for (let i = 0; i < transfers.length; i++) {
            const transfer = this.extend(this.parseTransfer(transfers[i], currency), params);
            result.push(transfer);
        }
        result = this.sortBy(result, 'timestamp');
        const code = (currency !== undefined) ? currency['code'] : undefined;
        return this.filterByCurrencySinceLimit(result, code, since, limit);
    }
    parseLedger(data, currency = undefined, since = undefined, limit = undefined, params = {}) {
        let result = [];
        const arrayData = this.toArray(data);
        for (let i = 0; i < arrayData.length; i++) {
            const itemOrItems = this.parseLedgerEntry(arrayData[i], currency);
            if (Array.isArray(itemOrItems)) {
                for (let j = 0; j < itemOrItems.length; j++) {
                    result.push(this.extend(itemOrItems[j], params));
                }
            }
            else {
                result.push(this.extend(itemOrItems, params));
            }
        }
        result = this.sortBy(result, 'timestamp');
        const code = (currency !== undefined) ? currency['code'] : undefined;
        return this.filterByCurrencySinceLimit(result, code, since, limit);
    }
    nonce() {
        return this.seconds();
    }
    setHeaders(headers) {
        return headers;
    }
    marketId(symbol) {
        const market = this.market(symbol);
        if (market !== undefined) {
            return market['id'];
        }
        return symbol;
    }
    symbol(symbol) {
        const market = this.market(symbol);
        return this.safeString(market, 'symbol', symbol);
    }
    resolvePath(path, params) {
        return [
            this.implodeParams(path, params),
            this.omit(params, this.extractParams(path)),
        ];
    }
    filterByArray(objects, key, values = undefined, indexed = true) {
        objects = this.toArray(objects);
        // return all of them if no values were passed
        if (values === undefined || !values) {
            return indexed ? this.indexBy(objects, key) : objects;
        }
        const results = [];
        for (let i = 0; i < objects.length; i++) {
            if (this.inArray(objects[i][key], values)) {
                results.push(objects[i]);
            }
        }
        return indexed ? this.indexBy(results, key) : results;
    }
    async fetch2(path, api = 'public', method = 'GET', params = {}, headers = undefined, body = undefined, config = {}) {
        if (this.enableRateLimit) {
            const cost = this.calculateRateLimiterCost(api, method, path, params, config);
            await this.throttle(cost);
        }
        this.lastRestRequestTimestamp = this.milliseconds();
        const request = this.sign(path, api, method, params, headers, body);
        return await this.fetch(request['url'], request['method'], request['headers'], request['body']);
    }
    async request(path, api = 'public', method = 'GET', params = {}, headers = undefined, body = undefined, config = {}) {
        return await this.fetch2(path, api, method, params, headers, body, config);
    }
    async loadAccounts(reload = false, params = {}) {
        if (reload) {
            this.accounts = await this.fetchAccounts(params);
        }
        else {
            if (this.accounts) {
                return this.accounts;
            }
            else {
                this.accounts = await this.fetchAccounts(params);
            }
        }
        this.accountsById = this.indexBy(this.accounts, 'id');
        return this.accounts;
    }
    buildOHLCVC(trades, timeframe = '1m', since = 0, limit = 2147483647) {
        // given a sorted arrays of trades (recent last) and a timeframe builds an array of OHLCV candles
        // note, default limit value (2147483647) is max int32 value
        const ms = this.parseTimeframe(timeframe) * 1000;
        const ohlcvs = [];
        const i_timestamp = 0;
        // const open = 1;
        const i_high = 2;
        const i_low = 3;
        const i_close = 4;
        const i_volume = 5;
        const i_count = 6;
        const tradesLength = trades.length;
        const oldest = Math.min(tradesLength, limit);
        for (let i = 0; i < oldest; i++) {
            const trade = trades[i];
            const ts = trade['timestamp'];
            if (ts < since) {
                continue;
            }
            const openingTime = Math.floor(ts / ms) * ms; // shift to the edge of m/h/d (but not M)
            if (openingTime < since) { // we don't need bars, that have opening time earlier than requested
                continue;
            }
            const ohlcv_length = ohlcvs.length;
            const candle = ohlcv_length - 1;
            if ((candle === -1) || (openingTime >= this.sum(ohlcvs[candle][i_timestamp], ms))) {
                // moved to a new timeframe -> create a new candle from opening trade
                ohlcvs.push([
                    openingTime,
                    trade['price'],
                    trade['price'],
                    trade['price'],
                    trade['price'],
                    trade['amount'],
                    1, // count
                ]);
            }
            else {
                // still processing the same timeframe -> update opening trade
                ohlcvs[candle][i_high] = Math.max(ohlcvs[candle][i_high], trade['price']);
                ohlcvs[candle][i_low] = Math.min(ohlcvs[candle][i_low], trade['price']);
                ohlcvs[candle][i_close] = trade['price'];
                ohlcvs[candle][i_volume] = this.sum(ohlcvs[candle][i_volume], trade['amount']);
                ohlcvs[candle][i_count] = this.sum(ohlcvs[candle][i_count], 1);
            }
        }
        return ohlcvs;
    }
    parseTradingViewOHLCV(ohlcvs, market = undefined, timeframe = '1m', since = undefined, limit = undefined) {
        const result = this.convertTradingViewToOHLCV(ohlcvs);
        return this.parseOHLCVs(result, market, timeframe, since, limit);
    }
    async editLimitBuyOrder(id, symbol, amount, price = undefined, params = {}) {
        return await this.editLimitOrder(id, symbol, 'buy', amount, price, params);
    }
    async editLimitSellOrder(id, symbol, amount, price = undefined, params = {}) {
        return await this.editLimitOrder(id, symbol, 'sell', amount, price, params);
    }
    async editLimitOrder(id, symbol, side, amount, price = undefined, params = {}) {
        return await this.editOrder(id, symbol, 'limit', side, amount, price, params);
    }
    async editOrder(id, symbol, type, side, amount = undefined, price = undefined, params = {}) {
        await this.cancelOrder(id, symbol);
        return await this.createOrder(symbol, type, side, amount, price, params);
    }
    async editOrderWs(id, symbol, type, side, amount, price = undefined, params = {}) {
        await this.cancelOrderWs(id, symbol);
        return await this.createOrderWs(symbol, type, side, amount, price, params);
    }
    async fetchPermissions(params = {}) {
        throw new errors.NotSupported(this.id + ' fetchPermissions() is not supported yet');
    }
    async fetchPosition(symbol, params = {}) {
        throw new errors.NotSupported(this.id + ' fetchPosition() is not supported yet');
    }
    async fetchPositionsBySymbol(symbol, params = {}) {
        /**
         * @method
         * @name exchange#fetchPositionsBySymbol
         * @description specifically fetches positions for specific symbol, unlike fetchPositions (which can work with multiple symbols, but because of that, it might be slower & more rate-limit consuming)
         * @param {string} symbol unified market symbol of the market the position is held in
         * @param {object} params extra parameters specific to the endpoint
         * @returns {object[]} a list of [position structure]{@link https://github.com/ccxt/ccxt/wiki/Manual#position-structure} with maximum 3 items - one position for "one-way" mode, and two positions (long & short) for "two-way" (a.k.a. hedge) mode
         */
        throw new errors.NotSupported(this.id + ' fetchPositionsBySymbol() is not supported yet');
    }
    async fetchPositions(symbols = undefined, params = {}) {
        throw new errors.NotSupported(this.id + ' fetchPositions() is not supported yet');
    }
    async fetchPositionsRisk(symbols = undefined, params = {}) {
        throw new errors.NotSupported(this.id + ' fetchPositionsRisk() is not supported yet');
    }
    async fetchBidsAsks(symbols = undefined, params = {}) {
        throw new errors.NotSupported(this.id + ' fetchBidsAsks() is not supported yet');
    }
    parseBidAsk(bidask, priceKey = 0, amountKey = 1) {
        const price = this.safeNumber(bidask, priceKey);
        const amount = this.safeNumber(bidask, amountKey);
        return [price, amount];
    }
    safeCurrency(currencyId, currency = undefined) {
        if ((currencyId === undefined) && (currency !== undefined)) {
            return currency;
        }
        if ((this.currencies_by_id !== undefined) && (currencyId in this.currencies_by_id) && (this.currencies_by_id[currencyId] !== undefined)) {
            return this.currencies_by_id[currencyId];
        }
        let code = currencyId;
        if (currencyId !== undefined) {
            code = this.commonCurrencyCode(currencyId.toUpperCase());
        }
        return {
            'id': currencyId,
            'code': code,
        };
    }
    safeMarket(marketId = undefined, market = undefined, delimiter = undefined, marketType = undefined) {
        const result = {
            'active': undefined,
            'base': undefined,
            'baseId': undefined,
            'contract': false,
            'contractSize': undefined,
            'expiry': undefined,
            'expiryDatetime': undefined,
            'future': false,
            'id': marketId,
            'info': undefined,
            'inverse': undefined,
            'limits': {
                'amount': {
                    'min': undefined,
                    'max': undefined,
                },
                'cost': {
                    'min': undefined,
                    'max': undefined,
                },
                'price': {
                    'min': undefined,
                    'max': undefined,
                },
            },
            'linear': undefined,
            'margin': false,
            'option': false,
            'optionType': undefined,
            'precision': {
                'amount': undefined,
                'price': undefined,
            },
            'quote': undefined,
            'quoteId': undefined,
            'settle': undefined,
            'settleId': undefined,
            'spot': false,
            'strike': undefined,
            'swap': false,
            'symbol': marketId,
            'type': undefined,
        };
        if (marketId !== undefined) {
            if ((this.markets_by_id !== undefined) && (marketId in this.markets_by_id)) {
                const markets = this.markets_by_id[marketId];
                const numMarkets = markets.length;
                if (numMarkets === 1) {
                    return markets[0];
                }
                else {
                    if ((marketType === undefined) && (market === undefined)) {
                        throw new errors.ArgumentsRequired(this.id + ' safeMarket() requires a fourth argument for ' + marketId + ' to disambiguate between different markets with the same market id');
                    }
                    const inferredMarketType = (marketType === undefined) ? market['type'] : marketType;
                    for (let i = 0; i < markets.length; i++) {
                        const currentMarket = markets[i];
                        if (currentMarket[inferredMarketType]) {
                            return currentMarket;
                        }
                    }
                }
            }
            else if (delimiter !== undefined) {
                const parts = marketId.split(delimiter);
                const partsLength = parts.length;
                if (partsLength === 2) {
                    result['baseId'] = this.safeString(parts, 0);
                    result['quoteId'] = this.safeString(parts, 1);
                    result['base'] = this.safeCurrencyCode(result['baseId']);
                    result['quote'] = this.safeCurrencyCode(result['quoteId']);
                    result['symbol'] = result['base'] + '/' + result['quote'];
                    return result;
                }
                else {
                    return result;
                }
            }
        }
        if (market !== undefined) {
            return market;
        }
        return result;
    }
    checkRequiredCredentials(error = true) {
        const keys = Object.keys(this.requiredCredentials);
        for (let i = 0; i < keys.length; i++) {
            const key = keys[i];
            if (this.requiredCredentials[key] && !this[key]) {
                if (error) {
                    throw new errors.AuthenticationError(this.id + ' requires "' + key + '" credential');
                }
                else {
                    return false;
                }
            }
        }
        return true;
    }
    oath() {
        if (this.twofa !== undefined) {
            return totp.totp(this.twofa);
        }
        else {
            throw new errors.ExchangeError(this.id + ' exchange.twofa has not been set for 2FA Two-Factor Authentication');
        }
    }
    async fetchBalance(params = {}) {
        throw new errors.NotSupported(this.id + ' fetchBalance() is not supported yet');
    }
    async fetchBalanceWs(params = {}) {
        throw new errors.NotSupported(this.id + ' fetchBalanceWs() is not supported yet');
    }
    parseBalance(response) {
        throw new errors.NotSupported(this.id + ' parseBalance() is not supported yet');
    }
    async watchBalance(params = {}) {
        throw new errors.NotSupported(this.id + ' watchBalance() is not supported yet');
    }
    async fetchPartialBalance(part, params = {}) {
        const balance = await this.fetchBalance(params);
        return balance[part];
    }
    async fetchFreeBalance(params = {}) {
        return await this.fetchPartialBalance('free', params);
    }
    async fetchUsedBalance(params = {}) {
        return await this.fetchPartialBalance('used', params);
    }
    async fetchTotalBalance(params = {}) {
        return await this.fetchPartialBalance('total', params);
    }
    async fetchStatus(params = {}) {
        if (this.has['fetchTime']) {
            const time = await this.fetchTime(params);
            this.status = this.extend(this.status, {
                'updated': time,
                'info': time,
            });
        }
        if (!('info' in this.status)) {
            this.status['info'] = undefined;
        }
        return this.status;
    }
    async fetchFundingFee(code, params = {}) {
        const warnOnFetchFundingFee = this.safeValue(this.options, 'warnOnFetchFundingFee', true);
        if (warnOnFetchFundingFee) {
            throw new errors.NotSupported(this.id + ' fetchFundingFee() method is deprecated, it will be removed in July 2022, please, use fetchTransactionFee() or set exchange.options["warnOnFetchFundingFee"] = false to suppress this warning');
        }
        return await this.fetchTransactionFee(code, params);
    }
    async fetchFundingFees(codes = undefined, params = {}) {
        const warnOnFetchFundingFees = this.safeValue(this.options, 'warnOnFetchFundingFees', true);
        if (warnOnFetchFundingFees) {
            throw new errors.NotSupported(this.id + ' fetchFundingFees() method is deprecated, it will be removed in July 2022. Please, use fetchTransactionFees() or set exchange.options["warnOnFetchFundingFees"] = false to suppress this warning');
        }
        return await this.fetchTransactionFees(codes, params);
    }
    async fetchTransactionFee(code, params = {}) {
        if (!this.has['fetchTransactionFees']) {
            throw new errors.NotSupported(this.id + ' fetchTransactionFee() is not supported yet');
        }
        return await this.fetchTransactionFees([code], params);
    }
    async fetchTransactionFees(codes = undefined, params = {}) {
        throw new errors.NotSupported(this.id + ' fetchTransactionFees() is not supported yet');
    }
    async fetchDepositWithdrawFees(codes = undefined, params = {}) {
        throw new errors.NotSupported(this.id + ' fetchDepositWithdrawFees() is not supported yet');
    }
    async fetchDepositWithdrawFee(code, params = {}) {
        if (!this.has['fetchDepositWithdrawFees']) {
            throw new errors.NotSupported(this.id + ' fetchDepositWithdrawFee() is not supported yet');
        }
        const fees = await this.fetchDepositWithdrawFees([code], params);
        return this.safeValue(fees, code);
    }
    getSupportedMapping(key, mapping = {}) {
        if (key in mapping) {
            return mapping[key];
        }
        else {
            throw new errors.NotSupported(this.id + ' ' + key + ' does not have a value in mapping');
        }
    }
    async fetchBorrowRate(code, params = {}) {
        await this.loadMarkets();
        if (!this.has['fetchBorrowRates']) {
            throw new errors.NotSupported(this.id + ' fetchBorrowRate() is not supported yet');
        }
        const borrowRates = await this.fetchBorrowRates(params);
        const rate = this.safeValue(borrowRates, code);
        if (rate === undefined) {
            throw new errors.ExchangeError(this.id + ' fetchBorrowRate() could not find the borrow rate for currency code ' + code);
        }
        return rate;
    }
    handleOptionAndParams(params, methodName, optionName, defaultValue = undefined) {
        // This method can be used to obtain method specific properties, i.e: this.handleOptionAndParams (params, 'fetchPosition', 'marginMode', 'isolated')
        const defaultOptionName = 'default' + this.capitalize(optionName); // we also need to check the 'defaultXyzWhatever'
        // check if params contain the key
        let value = this.safeValue2(params, optionName, defaultOptionName);
        if (value !== undefined) {
            params = this.omit(params, [optionName, defaultOptionName]);
        }
        else {
            // check if exchange has properties for this method
            const exchangeWideMethodOptions = this.safeValue(this.options, methodName);
            if (exchangeWideMethodOptions !== undefined) {
                // check if the option is defined inside this method's props
                value = this.safeValue2(exchangeWideMethodOptions, optionName, defaultOptionName);
            }
            if (value === undefined) {
                // if it's still undefined, check if global exchange-wide option exists
                value = this.safeValue2(this.options, optionName, defaultOptionName);
            }
            // if it's still undefined, use the default value
            value = (value !== undefined) ? value : defaultValue;
        }
        return [value, params];
    }
    handleOption(methodName, optionName, defaultValue = undefined) {
        // eslint-disable-next-line no-unused-vars
        const [result, empty] = this.handleOptionAndParams({}, methodName, optionName, defaultValue);
        return result;
    }
    handleMarketTypeAndParams(methodName, market = undefined, params = {}) {
        const defaultType = this.safeString2(this.options, 'defaultType', 'type', 'spot');
        const methodOptions = this.safeValue(this.options, methodName);
        let methodType = defaultType;
        if (methodOptions !== undefined) {
            if (typeof methodOptions === 'string') {
                methodType = methodOptions;
            }
            else {
                methodType = this.safeString2(methodOptions, 'defaultType', 'type', methodType);
            }
        }
        const marketType = (market === undefined) ? methodType : market['type'];
        const type = this.safeString2(params, 'defaultType', 'type', marketType);
        params = this.omit(params, ['defaultType', 'type']);
        return [type, params];
    }
    handleSubTypeAndParams(methodName, market = undefined, params = {}, defaultValue = undefined) {
        let subType = undefined;
        // if set in params, it takes precedence
        const subTypeInParams = this.safeString2(params, 'subType', 'defaultSubType');
        // avoid omitting if it's not present
        if (subTypeInParams !== undefined) {
            subType = subTypeInParams;
            params = this.omit(params, ['subType', 'defaultSubType']);
        }
        else {
            // at first, check from market object
            if (market !== undefined) {
                if (market['linear']) {
                    subType = 'linear';
                }
                else if (market['inverse']) {
                    subType = 'inverse';
                }
            }
            // if it was not defined in market object
            if (subType === undefined) {
                const values = this.handleOptionAndParams(undefined, methodName, 'subType', defaultValue); // no need to re-test params here
                subType = values[0];
            }
        }
        return [subType, params];
    }
    handleMarginModeAndParams(methodName, params = {}, defaultValue = undefined) {
        /**
         * @ignore
         * @method
         * @param {object} [params] extra parameters specific to the exchange api endpoint
         * @returns {Array} the marginMode in lowercase as specified by params["marginMode"], params["defaultMarginMode"] this.options["marginMode"] or this.options["defaultMarginMode"]
         */
        return this.handleOptionAndParams(params, methodName, 'marginMode', defaultValue);
    }
    throwExactlyMatchedException(exact, string, message) {
        if (string in exact) {
            throw new exact[string](message);
        }
    }
    throwBroadlyMatchedException(broad, string, message) {
        const broadKey = this.findBroadlyMatchedKey(broad, string);
        if (broadKey !== undefined) {
            throw new broad[broadKey](message);
        }
    }
    findBroadlyMatchedKey(broad, string) {
        // a helper for matching error strings exactly vs broadly
        const keys = Object.keys(broad);
        for (let i = 0; i < keys.length; i++) {
            const key = keys[i];
            if (string !== undefined) { // #issues/12698
                if (string.indexOf(key) >= 0) {
                    return key;
                }
            }
        }
        return undefined;
    }
    handleErrors(statusCode, statusText, url, method, responseHeaders, responseBody, response, requestHeaders, requestBody) {
        // it is a stub method that must be overrided in the derived exchange classes
        // throw new NotSupported (this.id + ' handleErrors() not implemented yet');
        return undefined;
    }
    calculateRateLimiterCost(api, method, path, params, config = {}) {
        return this.safeValue(config, 'cost', 1);
    }
    async fetchTicker(symbol, params = {}) {
        if (this.has['fetchTickers']) {
            await this.loadMarkets();
            const market = this.market(symbol);
            symbol = market['symbol'];
            const tickers = await this.fetchTickers([symbol], params);
            const ticker = this.safeValue(tickers, symbol);
            if (ticker === undefined) {
                throw new errors.NullResponse(this.id + ' fetchTickers() could not find a ticker for ' + symbol);
            }
            else {
                return ticker;
            }
        }
        else {
            throw new errors.NotSupported(this.id + ' fetchTicker() is not supported yet');
        }
    }
    async watchTicker(symbol, params = {}) {
        throw new errors.NotSupported(this.id + ' watchTicker() is not supported yet');
    }
    async fetchTickers(symbols = undefined, params = {}) {
        throw new errors.NotSupported(this.id + ' fetchTickers() is not supported yet');
    }
    async fetchOrderBooks(symbols = undefined, limit = undefined, params = {}) {
        throw new errors.NotSupported(this.id + ' fetchOrderBooks() is not supported yet');
    }
    async watchTickers(symbols = undefined, params = {}) {
        throw new errors.NotSupported(this.id + ' watchTickers() is not supported yet');
    }
    async fetchOrder(id, symbol = undefined, params = {}) {
        throw new errors.NotSupported(this.id + ' fetchOrder() is not supported yet');
    }
    async fetchOrderWs(id, symbol = undefined, params = {}) {
        throw new errors.NotSupported(this.id + ' fetchOrderWs() is not supported yet');
    }
    async fetchOrderStatus(id, symbol = undefined, params = {}) {
        // TODO: TypeScript: change method signature by replacing
        // Promise<string> with Promise<Order['status']>.
        const order = await this.fetchOrder(id, symbol, params);
        return order['status'];
    }
    async fetchUnifiedOrder(order, params = {}) {
        return await this.fetchOrder(this.safeValue(order, 'id'), this.safeValue(order, 'symbol'), params);
    }
    async createOrder(symbol, type, side, amount, price = undefined, params = {}) {
        throw new errors.NotSupported(this.id + ' createOrder() is not supported yet');
    }
    async createOrders(orders, params = {}) {
        throw new errors.NotSupported(this.id + ' createOrders() is not supported yet');
    }
    async createOrderWs(symbol, type, side, amount, price = undefined, params = {}) {
        throw new errors.NotSupported(this.id + ' createOrderWs() is not supported yet');
    }
    async cancelOrder(id, symbol = undefined, params = {}) {
        throw new errors.NotSupported(this.id + ' cancelOrder() is not supported yet');
    }
    async cancelOrderWs(id, symbol = undefined, params = {}) {
        throw new errors.NotSupported(this.id + ' cancelOrderWs() is not supported yet');
    }
    async cancelOrdersWs(ids, symbol = undefined, params = {}) {
        throw new errors.NotSupported(this.id + ' cancelOrdersWs() is not supported yet');
    }
    async cancelAllOrders(symbol = undefined, params = {}) {
        throw new errors.NotSupported(this.id + ' cancelAllOrders() is not supported yet');
    }
    async cancelAllOrdersWs(symbol = undefined, params = {}) {
        throw new errors.NotSupported(this.id + ' cancelAllOrdersWs() is not supported yet');
    }
    async cancelUnifiedOrder(order, params = {}) {
        return this.cancelOrder(this.safeValue(order, 'id'), this.safeValue(order, 'symbol'), params);
    }
    async fetchOrders(symbol = undefined, since = undefined, limit = undefined, params = {}) {
        throw new errors.NotSupported(this.id + ' fetchOrders() is not supported yet');
    }
    async fetchOrderTrades(id, symbol = undefined, since = undefined, limit = undefined, params = {}) {
        throw new errors.NotSupported(this.id + ' fetchOrderTrades() is not supported yet');
    }
    async watchOrders(symbol = undefined, since = undefined, limit = undefined, params = {}) {
        throw new errors.NotSupported(this.id + ' watchOrders() is not supported yet');
    }
    async fetchOpenOrders(symbol = undefined, since = undefined, limit = undefined, params = {}) {
        throw new errors.NotSupported(this.id + ' fetchOpenOrders() is not supported yet');
    }
    async fetchOpenOrdersWs(symbol = undefined, since = undefined, limit = undefined, params = {}) {
        throw new errors.NotSupported(this.id + ' fetchOpenOrdersWs() is not supported yet');
    }
    async fetchClosedOrders(symbol = undefined, since = undefined, limit = undefined, params = {}) {
        throw new errors.NotSupported(this.id + ' fetchClosedOrders() is not supported yet');
    }
    async fetchMyTrades(symbol = undefined, since = undefined, limit = undefined, params = {}) {
        throw new errors.NotSupported(this.id + ' fetchMyTrades() is not supported yet');
    }
    async fetchMyLiquidations(symbol = undefined, since = undefined, limit = undefined, params = {}) {
        throw new errors.NotSupported(this.id + ' fetchMyLiquidations() is not supported yet');
    }
    async fetchLiquidations(symbol, since = undefined, limit = undefined, params = {}) {
        throw new errors.NotSupported(this.id + ' fetchLiquidations() is not supported yet');
    }
    async fetchMyTradesWs(symbol = undefined, since = undefined, limit = undefined, params = {}) {
        throw new errors.NotSupported(this.id + ' fetchMyTradesWs() is not supported yet');
    }
    async watchMyTrades(symbol = undefined, since = undefined, limit = undefined, params = {}) {
        throw new errors.NotSupported(this.id + ' watchMyTrades() is not supported yet');
    }
    async fetchOHLCVWs(symbol, timeframe = '1m', since = undefined, limit = undefined, params = {}) {
        throw new errors.NotSupported(this.id + ' fetchOHLCVWs() is not supported yet');
    }
    async fetchDepositsWithdrawals(code = undefined, since = undefined, limit = undefined, params = {}) {
        /**
         * @method
         * @name exchange#fetchDepositsWithdrawals
         * @description fetch history of deposits and withdrawals
         * @param {string} [code] unified currency code for the currency of the deposit/withdrawals, default is undefined
         * @param {int} [since] timestamp in ms of the earliest deposit/withdrawal, default is undefined
         * @param {int} [limit] max number of deposit/withdrawals to return, default is undefined
         * @param {object} [params] extra parameters specific to the exchange api endpoint
         * @returns {object} a list of [transaction structures]{@link https://github.com/ccxt/ccxt/wiki/Manual#transaction-structure}
         */
        throw new errors.NotSupported(this.id + ' fetchDepositsWithdrawals() is not supported yet');
    }
    async fetchDeposits(symbol = undefined, since = undefined, limit = undefined, params = {}) {
        throw new errors.NotSupported(this.id + ' fetchDeposits() is not supported yet');
    }
    async fetchWithdrawals(symbol = undefined, since = undefined, limit = undefined, params = {}) {
        throw new errors.NotSupported(this.id + ' fetchWithdrawals() is not supported yet');
    }
    async fetchOpenInterest(symbol, params = {}) {
        throw new errors.NotSupported(this.id + ' fetchOpenInterest() is not supported yet');
    }
    async fetchFundingRateHistory(symbol = undefined, since = undefined, limit = undefined, params = {}) {
        throw new errors.NotSupported(this.id + ' fetchFundingRateHistory() is not supported yet');
    }
    parseLastPrice(price, market = undefined) {
        throw new errors.NotSupported(this.id + ' parseLastPrice() is not supported yet');
    }
    async fetchDepositAddress(code, params = {}) {
        if (this.has['fetchDepositAddresses']) {
            const depositAddresses = await this.fetchDepositAddresses([code], params);
            const depositAddress = this.safeValue(depositAddresses, code);
            if (depositAddress === undefined) {
                throw new errors.InvalidAddress(this.id + ' fetchDepositAddress() could not find a deposit address for ' + code + ', make sure you have created a corresponding deposit address in your wallet on the exchange website');
            }
            else {
                return depositAddress;
            }
        }
        else {
            throw new errors.NotSupported(this.id + ' fetchDepositAddress() is not supported yet');
        }
    }
    account() {
        return {
            'free': undefined,
            'used': undefined,
            'total': undefined,
        };
    }
    commonCurrencyCode(currency) {
        if (!this.substituteCommonCurrencyCodes) {
            return currency;
        }
        return this.safeString(this.commonCurrencies, currency, currency);
    }
    currency(code) {
        if (this.currencies === undefined) {
            throw new errors.ExchangeError(this.id + ' currencies not loaded');
        }
        if (typeof code === 'string') {
            if (code in this.currencies) {
                return this.currencies[code];
            }
            else if (code in this.currencies_by_id) {
                return this.currencies_by_id[code];
            }
        }
        throw new errors.ExchangeError(this.id + ' does not have currency code ' + code);
    }
    market(symbol) {
        if (this.markets === undefined) {
            throw new errors.ExchangeError(this.id + ' markets not loaded');
        }
        if (typeof symbol === 'string') {
            if (symbol in this.markets) {
                return this.markets[symbol];
            }
            else if (symbol in this.markets_by_id) {
                const markets = this.markets_by_id[symbol];
                const defaultType = this.safeString2(this.options, 'defaultType', 'defaultSubType', 'spot');
                for (let i = 0; i < markets.length; i++) {
                    const market = markets[i];
                    if (market[defaultType]) {
                        return market;
                    }
                }
                return markets[0];
            }
        }
        throw new errors.BadSymbol(this.id + ' does not have market symbol ' + symbol);
    }
    handleWithdrawTagAndParams(tag, params) {
        if (typeof tag === 'object') {
            params = this.extend(tag, params);
            tag = undefined;
        }
        if (tag === undefined) {
            tag = this.safeString(params, 'tag');
            if (tag !== undefined) {
                params = this.omit(params, 'tag');
            }
        }
        return [tag, params];
    }
    async createLimitOrder(symbol, side, amount, price, params = {}) {
        return await this.createOrder(symbol, 'limit', side, amount, price, params);
    }
    async createMarketOrder(symbol, side, amount, price = undefined, params = {}) {
        return await this.createOrder(symbol, 'market', side, amount, price, params);
    }
    async createLimitBuyOrder(symbol, amount, price, params = {}) {
        return await this.createOrder(symbol, 'limit', 'buy', amount, price, params);
    }
    async createLimitSellOrder(symbol, amount, price, params = {}) {
        return await this.createOrder(symbol, 'limit', 'sell', amount, price, params);
    }
    async createMarketBuyOrder(symbol, amount, params = {}) {
        return await this.createOrder(symbol, 'market', 'buy', amount, undefined, params);
    }
    async createMarketSellOrder(symbol, amount, params = {}) {
        return await this.createOrder(symbol, 'market', 'sell', amount, undefined, params);
    }
    costToPrecision(symbol, cost) {
        const market = this.market(symbol);
        return this.decimalToPrecision(cost, TRUNCATE, market['precision']['price'], this.precisionMode, this.paddingMode);
    }
    priceToPrecision(symbol, price) {
        const market = this.market(symbol);
        const result = this.decimalToPrecision(price, ROUND, market['precision']['price'], this.precisionMode, this.paddingMode);
        if (result === '0') {
            throw new errors.InvalidOrder(this.id + ' price of ' + market['symbol'] + ' must be greater than minimum price precision of ' + this.numberToString(market['precision']['price']));
        }
        return result;
    }
    amountToPrecision(symbol, amount) {
        const market = this.market(symbol);
        const result = this.decimalToPrecision(amount, TRUNCATE, market['precision']['amount'], this.precisionMode, this.paddingMode);
        if (result === '0') {
            throw new errors.InvalidOrder(this.id + ' amount of ' + market['symbol'] + ' must be greater than minimum amount precision of ' + this.numberToString(market['precision']['amount']));
        }
        return result;
    }
    feeToPrecision(symbol, fee) {
        const market = this.market(symbol);
        return this.decimalToPrecision(fee, ROUND, market['precision']['price'], this.precisionMode, this.paddingMode);
    }
    currencyToPrecision(code, fee, networkCode = undefined) {
        const currency = this.currencies[code];
        let precision = this.safeValue(currency, 'precision');
        if (networkCode !== undefined) {
            const networks = this.safeValue(currency, 'networks', {});
            const networkItem = this.safeValue(networks, networkCode, {});
            precision = this.safeValue(networkItem, 'precision', precision);
        }
        if (precision === undefined) {
            return this.forceString(fee);
        }
        else {
            return this.decimalToPrecision(fee, ROUND, precision, this.precisionMode, this.paddingMode);
        }
    }
    forceString(value) {
        if (typeof value !== 'string') {
            return this.numberToString(value);
        }
        return value;
    }
    isTickPrecision() {
        return this.precisionMode === TICK_SIZE;
    }
    isDecimalPrecision() {
        return this.precisionMode === DECIMAL_PLACES;
    }
    isSignificantPrecision() {
        return this.precisionMode === SIGNIFICANT_DIGITS;
    }
    safeNumber(obj, key, defaultNumber = undefined) {
        const value = this.safeString(obj, key);
        return this.parseNumber(value, defaultNumber);
    }
    safeNumberN(obj, arr, defaultNumber = undefined) {
        const value = this.safeStringN(obj, arr);
        return this.parseNumber(value, defaultNumber);
    }
    parsePrecision(precision) {
        /**
         * @ignore
         * @method
         * @param {string} precision The number of digits to the right of the decimal
         * @returns {string} a string number equal to 1e-precision
         */
        if (precision === undefined) {
            return undefined;
        }
        const precisionNumber = parseInt(precision);
        if (precisionNumber === 0) {
            return '1';
        }
        let parsedPrecision = '0.';
        for (let i = 0; i < precisionNumber - 1; i++) {
            parsedPrecision = parsedPrecision + '0';
        }
        return parsedPrecision + '1';
    }
    async loadTimeDifference(params = {}) {
        const serverTime = await this.fetchTime(params);
        const after = this.milliseconds();
        this.options['timeDifference'] = after - serverTime;
        return this.options['timeDifference'];
    }
    implodeHostname(url) {
        return this.implodeParams(url, { 'hostname': this.hostname });
    }
    async fetchMarketLeverageTiers(symbol, params = {}) {
        if (this.has['fetchLeverageTiers']) {
            const market = this.market(symbol);
            if (!market['contract']) {
                throw new errors.BadSymbol(this.id + ' fetchMarketLeverageTiers() supports contract markets only');
            }
            const tiers = await this.fetchLeverageTiers([symbol]);
            return this.safeValue(tiers, symbol);
        }
        else {
            throw new errors.NotSupported(this.id + ' fetchMarketLeverageTiers() is not supported yet');
        }
    }
    async createPostOnlyOrder(symbol, type, side, amount, price, params = {}) {
        if (!this.has['createPostOnlyOrder']) {
            throw new errors.NotSupported(this.id + 'createPostOnlyOrder() is not supported yet');
        }
        const query = this.extend(params, { 'postOnly': true });
        return await this.createOrder(symbol, type, side, amount, price, query);
    }
    async createReduceOnlyOrder(symbol, type, side, amount, price, params = {}) {
        if (!this.has['createReduceOnlyOrder']) {
            throw new errors.NotSupported(this.id + 'createReduceOnlyOrder() is not supported yet');
        }
        const query = this.extend(params, { 'reduceOnly': true });
        return await this.createOrder(symbol, type, side, amount, price, query);
    }
    async createStopOrder(symbol, type, side, amount, price = undefined, stopPrice = undefined, params = {}) {
        if (!this.has['createStopOrder']) {
            throw new errors.NotSupported(this.id + ' createStopOrder() is not supported yet');
        }
        if (stopPrice === undefined) {
            throw new errors.ArgumentsRequired(this.id + ' create_stop_order() requires a stopPrice argument');
        }
        const query = this.extend(params, { 'stopPrice': stopPrice });
        return await this.createOrder(symbol, type, side, amount, price, query);
    }
    async createStopLimitOrder(symbol, side, amount, price, stopPrice, params = {}) {
        if (!this.has['createStopLimitOrder']) {
            throw new errors.NotSupported(this.id + ' createStopLimitOrder() is not supported yet');
        }
        const query = this.extend(params, { 'stopPrice': stopPrice });
        return await this.createOrder(symbol, 'limit', side, amount, price, query);
    }
    async createStopMarketOrder(symbol, side, amount, stopPrice, params = {}) {
        if (!this.has['createStopMarketOrder']) {
            throw new errors.NotSupported(this.id + ' createStopMarketOrder() is not supported yet');
        }
        const query = this.extend(params, { 'stopPrice': stopPrice });
        return await this.createOrder(symbol, 'market', side, amount, undefined, query);
    }
    safeCurrencyCode(currencyId, currency = undefined) {
        currency = this.safeCurrency(currencyId, currency);
        return currency['code'];
    }
    filterBySymbolSinceLimit(array, symbol = undefined, since = undefined, limit = undefined, tail = false) {
        return this.filterByValueSinceLimit(array, 'symbol', symbol, since, limit, 'timestamp', tail);
    }
    filterByCurrencySinceLimit(array, code = undefined, since = undefined, limit = undefined, tail = false) {
        return this.filterByValueSinceLimit(array, 'currency', code, since, limit, 'timestamp', tail);
    }
    parseLastPrices(pricesData, symbols = undefined, params = {}) {
        //
        // the value of tickers is either a dict or a list
        //
        // dict
        //
        //     {
        //         'marketId1': { ... },
        //         'marketId2': { ... },
        //         ...
        //     }
        //
        // list
        //
        //     [
        //         { 'market': 'marketId1', ... },
        //         { 'market': 'marketId2', ... },
        //         ...
        //     ]
        //
        const results = [];
        if (Array.isArray(pricesData)) {
            for (let i = 0; i < pricesData.length; i++) {
                const priceData = this.extend(this.parseLastPrice(pricesData[i]), params);
                results.push(priceData);
            }
        }
        else {
            const marketIds = Object.keys(pricesData);
            for (let i = 0; i < marketIds.length; i++) {
                const marketId = marketIds[i];
                const market = this.safeMarket(marketId);
                const priceData = this.extend(this.parseLastPrice(pricesData[marketId], market), params);
                results.push(priceData);
            }
        }
        symbols = this.marketSymbols(symbols);
        return this.filterByArray(results, 'symbol', symbols);
    }
    parseTickers(tickers, symbols = undefined, params = {}) {
        //
        // the value of tickers is either a dict or a list
        //
        // dict
        //
        //     {
        //         'marketId1': { ... },
        //         'marketId2': { ... },
        //         'marketId3': { ... },
        //         ...
        //     }
        //
        // list
        //
        //     [
        //         { 'market': 'marketId1', ... },
        //         { 'market': 'marketId2', ... },
        //         { 'market': 'marketId3', ... },
        //         ...
        //     ]
        //
        const results = [];
        if (Array.isArray(tickers)) {
            for (let i = 0; i < tickers.length; i++) {
                const ticker = this.extend(this.parseTicker(tickers[i]), params);
                results.push(ticker);
            }
        }
        else {
            const marketIds = Object.keys(tickers);
            for (let i = 0; i < marketIds.length; i++) {
                const marketId = marketIds[i];
                const market = this.safeMarket(marketId);
                const ticker = this.extend(this.parseTicker(tickers[marketId], market), params);
                results.push(ticker);
            }
        }
        symbols = this.marketSymbols(symbols);
        return this.filterByArray(results, 'symbol', symbols);
    }
    parseDepositAddresses(addresses, codes = undefined, indexed = true, params = {}) {
        let result = [];
        for (let i = 0; i < addresses.length; i++) {
            const address = this.extend(this.parseDepositAddress(addresses[i]), params);
            result.push(address);
        }
        if (codes !== undefined) {
            result = this.filterByArray(result, 'currency', codes, false);
        }
        if (indexed) {
            return this.indexBy(result, 'currency');
        }
        return result;
    }
    parseBorrowInterests(response, market = undefined) {
        const interests = [];
        for (let i = 0; i < response.length; i++) {
            const row = response[i];
            interests.push(this.parseBorrowInterest(row, market));
        }
        return interests;
    }
    parseFundingRateHistories(response, market = undefined, since = undefined, limit = undefined) {
        const rates = [];
        for (let i = 0; i < response.length; i++) {
            const entry = response[i];
            rates.push(this.parseFundingRateHistory(entry, market));
        }
        const sorted = this.sortBy(rates, 'timestamp');
        const symbol = (market === undefined) ? undefined : market['symbol'];
        return this.filterBySymbolSinceLimit(sorted, symbol, since, limit);
    }
    safeSymbol(marketId, market = undefined, delimiter = undefined, marketType = undefined) {
        market = this.safeMarket(marketId, market, delimiter, marketType);
        return market['symbol'];
    }
    parseFundingRate(contract, market = undefined) {
        throw new errors.NotSupported(this.id + ' parseFundingRate() is not supported yet');
    }
    parseFundingRates(response, market = undefined) {
        const result = {};
        for (let i = 0; i < response.length; i++) {
            const parsed = this.parseFundingRate(response[i], market);
            result[parsed['symbol']] = parsed;
        }
        return result;
    }
    isTriggerOrder(params) {
        const isTrigger = this.safeValue2(params, 'trigger', 'stop');
        if (isTrigger) {
            params = this.omit(params, ['trigger', 'stop']);
        }
        return [isTrigger, params];
    }
    isPostOnly(isMarketOrder, exchangeSpecificParam, params = {}) {
        /**
         * @ignore
         * @method
         * @param {string} type Order type
         * @param {boolean} exchangeSpecificParam exchange specific postOnly
         * @param {object} [params] exchange specific params
         * @returns {boolean} true if a post only order, false otherwise
         */
        const timeInForce = this.safeStringUpper(params, 'timeInForce');
        let postOnly = this.safeValue2(params, 'postOnly', 'post_only', false);
        // we assume timeInForce is uppercase from safeStringUpper (params, 'timeInForce')
        const ioc = timeInForce === 'IOC';
        const fok = timeInForce === 'FOK';
        const timeInForcePostOnly = timeInForce === 'PO';
        postOnly = postOnly || timeInForcePostOnly || exchangeSpecificParam;
        if (postOnly) {
            if (ioc || fok) {
                throw new errors.InvalidOrder(this.id + ' postOnly orders cannot have timeInForce equal to ' + timeInForce);
            }
            else if (isMarketOrder) {
                throw new errors.InvalidOrder(this.id + ' market orders cannot be postOnly');
            }
            else {
                return true;
            }
        }
        else {
            return false;
        }
    }
    handlePostOnly(isMarketOrder, exchangeSpecificPostOnlyOption, params = {}) {
        /**
         * @ignore
         * @method
         * @param {string} type Order type
         * @param {boolean} exchangeSpecificBoolean exchange specific postOnly
         * @param {object} [params] exchange specific params
         * @returns {Array}
         */
        const timeInForce = this.safeStringUpper(params, 'timeInForce');
        let postOnly = this.safeValue(params, 'postOnly', false);
        const ioc = timeInForce === 'IOC';
        const fok = timeInForce === 'FOK';
        const po = timeInForce === 'PO';
        postOnly = postOnly || po || exchangeSpecificPostOnlyOption;
        if (postOnly) {
            if (ioc || fok) {
                throw new errors.InvalidOrder(this.id + ' postOnly orders cannot have timeInForce equal to ' + timeInForce);
            }
            else if (isMarketOrder) {
                throw new errors.InvalidOrder(this.id + ' market orders cannot be postOnly');
            }
            else {
                if (po) {
                    params = this.omit(params, 'timeInForce');
                }
                params = this.omit(params, 'postOnly');
                return [true, params];
            }
        }
        return [false, params];
    }
    async fetchLastPrices(symbols = undefined, params = {}) {
        throw new errors.NotSupported(this.id + ' fetchLastPrices() is not supported yet');
    }
    async fetchTradingFees(params = {}) {
        throw new errors.NotSupported(this.id + ' fetchTradingFees() is not supported yet');
    }
    async fetchTradingFee(symbol, params = {}) {
        if (!this.has['fetchTradingFees']) {
            throw new errors.NotSupported(this.id + ' fetchTradingFee() is not supported yet');
        }
        return await this.fetchTradingFees(params);
    }
    parseOpenInterest(interest, market = undefined) {
        throw new errors.NotSupported(this.id + ' parseOpenInterest () is not supported yet');
    }
    parseOpenInterests(response, market = undefined, since = undefined, limit = undefined) {
        const interests = [];
        for (let i = 0; i < response.length; i++) {
            const entry = response[i];
            const interest = this.parseOpenInterest(entry, market);
            interests.push(interest);
        }
        const sorted = this.sortBy(interests, 'timestamp');
        const symbol = this.safeString(market, 'symbol');
        return this.filterBySymbolSinceLimit(sorted, symbol, since, limit);
    }
    async fetchFundingRate(symbol, params = {}) {
        if (this.has['fetchFundingRates']) {
            await this.loadMarkets();
            const market = this.market(symbol);
            symbol = market['symbol'];
            if (!market['contract']) {
                throw new errors.BadSymbol(this.id + ' fetchFundingRate() supports contract markets only');
            }
            const rates = await this.fetchFundingRates([symbol], params);
            const rate = this.safeValue(rates, symbol);
            if (rate === undefined) {
                throw new errors.NullResponse(this.id + ' fetchFundingRate () returned no data for ' + symbol);
            }
            else {
                return rate;
            }
        }
        else {
            throw new errors.NotSupported(this.id + ' fetchFundingRate () is not supported yet');
        }
    }
    async fetchMarkOHLCV(symbol, timeframe = '1m', since = undefined, limit = undefined, params = {}) {
        /**
         * @method
         * @name exchange#fetchMarkOHLCV
         * @description fetches historical mark price candlestick data containing the open, high, low, and close price of a market
         * @param {string} symbol unified symbol of the market to fetch OHLCV data for
         * @param {string} timeframe the length of time each candle represents
         * @param {int} [since] timestamp in ms of the earliest candle to fetch
         * @param {int} [limit] the maximum amount of candles to fetch
         * @param {object} [params] extra parameters specific to the exchange api endpoint
         * @returns {float[][]} A list of candles ordered as timestamp, open, high, low, close, undefined
         */
        if (this.has['fetchMarkOHLCV']) {
            const request = {
                'price': 'mark',
            };
            return await this.fetchOHLCV(symbol, timeframe, since, limit, this.extend(request, params));
        }
        else {
            throw new errors.NotSupported(this.id + ' fetchMarkOHLCV () is not supported yet');
        }
    }
    async fetchIndexOHLCV(symbol, timeframe = '1m', since = undefined, limit = undefined, params = {}) {
        /**
         * @method
         * @name exchange#fetchIndexOHLCV
         * @description fetches historical index price candlestick data containing the open, high, low, and close price of a market
         * @param {string} symbol unified symbol of the market to fetch OHLCV data for
         * @param {string} timeframe the length of time each candle represents
         * @param {int} [since] timestamp in ms of the earliest candle to fetch
         * @param {int} [limit] the maximum amount of candles to fetch
         * @param {object} [params] extra parameters specific to the exchange api endpoint
         * @returns {} A list of candles ordered as timestamp, open, high, low, close, undefined
         */
        if (this.has['fetchIndexOHLCV']) {
            const request = {
                'price': 'index',
            };
            return await this.fetchOHLCV(symbol, timeframe, since, limit, this.extend(request, params));
        }
        else {
            throw new errors.NotSupported(this.id + ' fetchIndexOHLCV () is not supported yet');
        }
    }
    async fetchPremiumIndexOHLCV(symbol, timeframe = '1m', since = undefined, limit = undefined, params = {}) {
        /**
         * @method
         * @name exchange#fetchPremiumIndexOHLCV
         * @description fetches historical premium index price candlestick data containing the open, high, low, and close price of a market
         * @param {string} symbol unified symbol of the market to fetch OHLCV data for
         * @param {string} timeframe the length of time each candle represents
         * @param {int} [since] timestamp in ms of the earliest candle to fetch
         * @param {int} [limit] the maximum amount of candles to fetch
         * @param {object} [params] extra parameters specific to the exchange api endpoint
         * @returns {float[][]} A list of candles ordered as timestamp, open, high, low, close, undefined
         */
        if (this.has['fetchPremiumIndexOHLCV']) {
            const request = {
                'price': 'premiumIndex',
            };
            return await this.fetchOHLCV(symbol, timeframe, since, limit, this.extend(request, params));
        }
        else {
            throw new errors.NotSupported(this.id + ' fetchPremiumIndexOHLCV () is not supported yet');
        }
    }
    handleTimeInForce(params = {}) {
        /**
         * @ignore
         * @method
         * * Must add timeInForce to this.options to use this method
         * @return {string} returns the exchange specific value for timeInForce
         */
        const timeInForce = this.safeStringUpper(params, 'timeInForce'); // supported values GTC, IOC, PO
        if (timeInForce !== undefined) {
            const exchangeValue = this.safeString(this.options['timeInForce'], timeInForce);
            if (exchangeValue === undefined) {
                throw new errors.ExchangeError(this.id + ' does not support timeInForce "' + timeInForce + '"');
            }
            return exchangeValue;
        }
        return undefined;
    }
    convertTypeToAccount(account) {
        /**
         * @ignore
         * @method
         * * Must add accountsByType to this.options to use this method
         * @param {string} account key for account name in this.options['accountsByType']
         * @returns the exchange specific account name or the isolated margin id for transfers
         */
        const accountsByType = this.safeValue(this.options, 'accountsByType', {});
        const lowercaseAccount = account.toLowerCase();
        if (lowercaseAccount in accountsByType) {
            return accountsByType[lowercaseAccount];
        }
        else if ((account in this.markets) || (account in this.markets_by_id)) {
            const market = this.market(account);
            return market['id'];
        }
        else {
            return account;
        }
    }
    checkRequiredArgument(methodName, argument, argumentName, options = []) {
        /**
         * @ignore
         * @method
         * @param {string} methodName the name of the method that the argument is being checked for
         * @param {string} argument the argument's actual value provided
         * @param {string} argumentName the name of the argument being checked (for logging purposes)
         * @param {string[]} options a list of options that the argument can be
         * @returns {undefined}
         */
        const optionsLength = options.length;
        if ((argument === undefined) || ((optionsLength > 0) && (!(this.inArray(argument, options))))) {
            const messageOptions = options.join(', ');
            let message = this.id + ' ' + methodName + '() requires a ' + argumentName + ' argument';
            if (messageOptions !== '') {
                message += ', one of ' + '(' + messageOptions + ')';
            }
            throw new errors.ArgumentsRequired(message);
        }
    }
    checkRequiredMarginArgument(methodName, symbol, marginMode) {
        /**
         * @ignore
         * @method
         * @param {string} symbol unified symbol of the market
         * @param {string} methodName name of the method that requires a symbol
         * @param {string} marginMode is either 'isolated' or 'cross'
         */
        if ((marginMode === 'isolated') && (symbol === undefined)) {
            throw new errors.ArgumentsRequired(this.id + ' ' + methodName + '() requires a symbol argument for isolated margin');
        }
        else if ((marginMode === 'cross') && (symbol !== undefined)) {
            throw new errors.ArgumentsRequired(this.id + ' ' + methodName + '() cannot have a symbol argument for cross margin');
        }
    }
    checkRequiredSymbol(methodName, symbol) {
        /**
         * @ignore
         * @method
         * @param {string} symbol unified symbol of the market
         * @param {string} methodName name of the method that requires a symbol
         */
        this.checkRequiredArgument(methodName, symbol, 'symbol');
    }
    parseDepositWithdrawFees(response, codes = undefined, currencyIdKey = undefined) {
        /**
         * @ignore
         * @method
         * @param {object[]|object} response unparsed response from the exchange
         * @param {string[]|undefined} codes the unified currency codes to fetch transactions fees for, returns all currencies when undefined
         * @param {str} currencyIdKey *should only be undefined when response is a dictionary* the object key that corresponds to the currency id
         * @returns {object} objects with withdraw and deposit fees, indexed by currency codes
         */
        const depositWithdrawFees = {};
        codes = this.marketCodes(codes);
        const isArray = Array.isArray(response);
        let responseKeys = response;
        if (!isArray) {
            responseKeys = Object.keys(response);
        }
        for (let i = 0; i < responseKeys.length; i++) {
            const entry = responseKeys[i];
            const dictionary = isArray ? entry : response[entry];
            const currencyId = isArray ? this.safeString(dictionary, currencyIdKey) : entry;
            const currency = this.safeValue(this.currencies_by_id, currencyId);
            const code = this.safeString(currency, 'code', currencyId);
            if ((codes === undefined) || (this.inArray(code, codes))) {
                depositWithdrawFees[code] = this.parseDepositWithdrawFee(dictionary, currency);
            }
        }
        return depositWithdrawFees;
    }
    parseDepositWithdrawFee(fee, currency = undefined) {
        throw new errors.NotSupported(this.id + ' parseDepositWithdrawFee() is not supported yet');
    }
    depositWithdrawFee(info) {
        return {
            'deposit': {
                'fee': undefined,
                'percentage': undefined,
            },
            'info': info,
            'networks': {},
            'withdraw': {
                'fee': undefined,
                'percentage': undefined,
            },
        };
    }
    assignDefaultDepositWithdrawFees(fee, currency = undefined) {
        /**
         * @ignore
         * @method
         * @description Takes a depositWithdrawFee structure and assigns the default values for withdraw and deposit
         * @param {object} fee A deposit withdraw fee structure
         * @param {object} currency A currency structure, the response from this.currency ()
         * @returns {object} A deposit withdraw fee structure
         */
        const networkKeys = Object.keys(fee['networks']);
        const numNetworks = networkKeys.length;
        if (numNetworks === 1) {
            fee['withdraw'] = fee['networks'][networkKeys[0]]['withdraw'];
            fee['deposit'] = fee['networks'][networkKeys[0]]['deposit'];
            return fee;
        }
        const currencyCode = this.safeString(currency, 'code');
        for (let i = 0; i < numNetworks; i++) {
            const network = networkKeys[i];
            if (network === currencyCode) {
                fee['deposit'] = fee['networks'][networkKeys[i]]['deposit'];
                fee['withdraw'] = fee['networks'][networkKeys[i]]['withdraw'];
            }
        }
        return fee;
    }
    parseIncome(info, market = undefined) {
        throw new errors.NotSupported(this.id + ' parseIncome () is not supported yet');
    }
    parseIncomes(incomes, market = undefined, since = undefined, limit = undefined) {
        /**
         * @ignore
         * @method
         * @description parses funding fee info from exchange response
         * @param {object[]} incomes each item describes once instance of currency being received or paid
         * @param {object} market ccxt market
         * @param {int} [since] when defined, the response items are filtered to only include items after this timestamp
         * @param {int} [limit] limits the number of items in the response
         * @returns {object[]} an array of [funding history structures]{@link https://github.com/ccxt/ccxt/wiki/Manual#funding-history-structure}
         */
        const result = [];
        for (let i = 0; i < incomes.length; i++) {
            const entry = incomes[i];
            const parsed = this.parseIncome(entry, market);
            result.push(parsed);
        }
        const sorted = this.sortBy(result, 'timestamp');
        return this.filterBySinceLimit(sorted, since, limit);
    }
    getMarketFromSymbols(symbols = undefined) {
        if (symbols === undefined) {
            return undefined;
        }
        const firstMarket = this.safeString(symbols, 0);
        const market = this.market(firstMarket);
        return market;
    }
    parseWsOHLCVs(ohlcvs, market = undefined, timeframe = '1m', since = undefined, limit = undefined) {
        const results = [];
        for (let i = 0; i < ohlcvs.length; i++) {
            results.push(this.parseWsOHLCV(ohlcvs[i], market));
        }
        return results;
    }
    async fetchTransactions(code = undefined, since = undefined, limit = undefined, params = {}) {
        /**
         * @method
         * @name exchange#fetchTransactions
         * @deprecated
         * @description *DEPRECATED* use fetchDepositsWithdrawals instead
         * @param {string} code unified currency code for the currency of the deposit/withdrawals, default is undefined
         * @param {int} [since] timestamp in ms of the earliest deposit/withdrawal, default is undefined
         * @param {int} [limit] max number of deposit/withdrawals to return, default is undefined
         * @param {object} [params] extra parameters specific to the exchange api endpoint
         * @returns {object} a list of [transaction structures]{@link https://github.com/ccxt/ccxt/wiki/Manual#transaction-structure}
         */
        if (this.has['fetchDepositsWithdrawals']) {
            return await this.fetchDepositsWithdrawals(code, since, limit, params);
        }
        else {
            throw new errors.NotSupported(this.id + ' fetchTransactions () is not supported yet');
        }
    }
    filterByArrayPositions(objects, key, values = undefined, indexed = true) {
        /**
         * @ignore
         * @method
         * @description Typed wrapper for filterByArray that returns a list of positions
         */
        return this.filterByArray(objects, key, values, indexed);
    }
    filterByArrayTickers(objects, key, values = undefined, indexed = true) {
        /**
         * @ignore
         * @method
         * @description Typed wrapper for filterByArray that returns a dictionary of tickers
         */
        return this.filterByArray(objects, key, values, indexed);
    }
    resolvePromiseIfMessagehashMatches(client, prefix, symbol, data) {
        const messageHashes = this.findMessageHashes(client, prefix);
        for (let i = 0; i < messageHashes.length; i++) {
            const messageHash = messageHashes[i];
            const parts = messageHash.split('::');
            const symbolsString = parts[1];
            const symbols = symbolsString.split(',');
            if (this.inArray(symbol, symbols)) {
                client.resolve(data, messageHash);
            }
        }
    }
    resolveMultipleOHLCV(client, prefix, symbol, timeframe, data) {
        const messageHashes = this.findMessageHashes(client, 'multipleOHLCV::');
        for (let i = 0; i < messageHashes.length; i++) {
            const messageHash = messageHashes[i];
            const parts = messageHash.split('::');
            const symbolsAndTimeframes = parts[1];
            const splitted = symbolsAndTimeframes.split(',');
            const id = symbol + '#' + timeframe;
            if (this.inArray(id, splitted)) {
                client.resolve([symbol, timeframe, data], messageHash);
            }
        }
    }
    createOHLCVObject(symbol, timeframe, data) {
        const res = {};
        res[symbol] = {};
        res[symbol][timeframe] = data;
        return res;
    }
    handleMaxEntriesPerRequestAndParams(method, maxEntriesPerRequest = undefined, params = {}) {
        let newMaxEntriesPerRequest = undefined;
        [newMaxEntriesPerRequest, params] = this.handleOptionAndParams(params, method, 'maxEntriesPerRequest');
        if ((newMaxEntriesPerRequest !== undefined) && (newMaxEntriesPerRequest !== maxEntriesPerRequest)) {
            maxEntriesPerRequest = newMaxEntriesPerRequest;
        }
        if (maxEntriesPerRequest === undefined) {
            maxEntriesPerRequest = 1000; // default to 1000
        }
        return [maxEntriesPerRequest, params];
    }
    async fetchPaginatedCallDynamic(method, symbol = undefined, since = undefined, limit = undefined, params = {}, maxEntriesPerRequest = undefined) {
        let maxCalls = undefined;
        [maxCalls, params] = this.handleOptionAndParams(params, method, 'paginationCalls', 10);
        let maxRetries = undefined;
        [maxRetries, params] = this.handleOptionAndParams(params, method, 'maxRetries', 3);
        let paginationDirection = undefined;
        [paginationDirection, params] = this.handleOptionAndParams(params, method, 'paginationDirection', 'backward');
        let paginationTimestamp = undefined;
        let calls = 0;
        let result = [];
        let errors$1 = 0;
        const until = this.safeInteger2(params, 'untill', 'till'); // do not omit it from params here
        [maxEntriesPerRequest, params] = this.handleMaxEntriesPerRequestAndParams(method, maxEntriesPerRequest, params);
        if ((paginationDirection === 'forward')) {
            if (since === undefined) {
                throw new errors.ArgumentsRequired(this.id + ' pagination requires a since argument when paginationDirection set to forward');
            }
            paginationTimestamp = since;
        }
        while ((calls < maxCalls)) {
            calls += 1;
            try {
                if (paginationDirection === 'backward') {
                    // do it backwards, starting from the last
                    // UNTIL filtering is required in order to work
                    if (paginationTimestamp !== undefined) {
                        params['until'] = paginationTimestamp - 1;
                    }
                    const response = await this[method](symbol, undefined, maxEntriesPerRequest, params);
                    const responseLength = response.length;
                    if (this.verbose) {
                        this.log('Dynamic pagination call', calls, 'method', method, 'response length', responseLength, 'timestamp', paginationTimestamp);
                    }
                    if (responseLength === 0) {
                        break;
                    }
                    errors$1 = 0;
                    result = this.arrayConcat(result, response);
                    const firstElement = this.safeValue(response, 0);
                    paginationTimestamp = this.safeInteger2(firstElement, 'timestamp', 0);
                    if ((since !== undefined) && (paginationTimestamp <= since)) {
                        break;
                    }
                }
                else {
                    // do it forwards, starting from the since
                    const response = await this[method](symbol, paginationTimestamp, maxEntriesPerRequest, params);
                    const responseLength = response.length;
                    if (this.verbose) {
                        this.log('Dynamic pagination call', calls, 'method', method, 'response length', responseLength, 'timestamp', paginationTimestamp);
                    }
                    if (responseLength === 0) {
                        break;
                    }
                    errors$1 = 0;
                    result = this.arrayConcat(result, response);
                    const last = this.safeValue(response, responseLength - 1);
                    paginationTimestamp = this.safeInteger(last, 'timestamp') - 1;
                    if ((until !== undefined) && (paginationTimestamp >= until)) {
                        break;
                    }
                }
            }
            catch (e) {
                errors$1 += 1;
                if (errors$1 > maxRetries) {
                    throw e;
                }
            }
        }
        const uniqueResults = this.removeRepeatedElementsFromArray(result);
        const key = (method === 'fetchOHLCV') ? 0 : 'timestamp';
        return this.filterBySinceLimit(uniqueResults, since, limit, key);
    }
    async safeDeterministicCall(method, symbol = undefined, since = undefined, limit = undefined, timeframe = undefined, params = {}) {
        let maxRetries = undefined;
        [maxRetries, params] = this.handleOptionAndParams(params, method, 'maxRetries', 3);
        let errors$1 = 0;
        try {
            if (timeframe && method !== 'fetchFundingRateHistory') {
                return await this[method](symbol, timeframe, since, limit, params);
            }
            else {
                return await this[method](symbol, since, limit, params);
            }
        }
        catch (e) {
            if (e instanceof errors.RateLimitExceeded) {
                throw e; // if we are rate limited, we should not retry and fail fast
            }
            errors$1 += 1;
            if (errors$1 > maxRetries) {
                throw e;
            }
        }
    }
    async fetchPaginatedCallDeterministic(method, symbol = undefined, since = undefined, limit = undefined, timeframe = undefined, params = {}, maxEntriesPerRequest = undefined) {
        let maxCalls = undefined;
        [maxCalls, params] = this.handleOptionAndParams(params, method, 'paginationCalls', 10);
        [maxEntriesPerRequest, params] = this.handleMaxEntriesPerRequestAndParams(method, maxEntriesPerRequest, params);
        const current = this.milliseconds();
        const tasks = [];
        const time = this.parseTimeframe(timeframe) * 1000;
        const step = time * maxEntriesPerRequest;
        let currentSince = current - (maxCalls * step) - 1;
        if (since !== undefined) {
            currentSince = Math.max(currentSince, since);
        }
        const until = this.safeInteger2(params, 'until', 'till'); // do not omit it here
        if (until !== undefined) {
            const requiredCalls = Math.ceil((until - since) / step);
            if (requiredCalls > maxCalls) {
                throw new errors.BadRequest(this.id + ' the number of required calls is greater than the max number of calls allowed, either increase the paginationCalls or decrease the since-until gap. Current paginationCalls limit is ' + maxCalls.toString() + ' required calls is ' + requiredCalls.toString());
            }
        }
        for (let i = 0; i < maxCalls; i++) {
            if ((until !== undefined) && (currentSince >= until)) {
                break;
            }
            tasks.push(this.safeDeterministicCall(method, symbol, currentSince, maxEntriesPerRequest, timeframe, params));
            currentSince = this.sum(currentSince, step) - 1;
        }
        const results = await Promise.all(tasks);
        let result = [];
        for (let i = 0; i < results.length; i++) {
            result = this.arrayConcat(result, results[i]);
        }
        const uniqueResults = this.removeRepeatedElementsFromArray(result);
        const key = (method === 'fetchOHLCV') ? 0 : 'timestamp';
        return this.filterBySinceLimit(uniqueResults, since, limit, key);
    }
    async fetchPaginatedCallCursor(method, symbol = undefined, since = undefined, limit = undefined, params = {}, cursorReceived = undefined, cursorSent = undefined, cursorIncrement = undefined, maxEntriesPerRequest = undefined) {
        let maxCalls = undefined;
        [maxCalls, params] = this.handleOptionAndParams(params, method, 'paginationCalls', 10);
        let maxRetries = undefined;
        [maxRetries, params] = this.handleOptionAndParams(params, method, 'maxRetries', 3);
        [maxEntriesPerRequest, params] = this.handleMaxEntriesPerRequestAndParams(method, maxEntriesPerRequest, params);
        let cursorValue = undefined;
        let i = 0;
        let errors = 0;
        let result = [];
        while (i < maxCalls) {
            try {
                if (cursorValue !== undefined) {
                    if (cursorIncrement !== undefined) {
                        cursorValue = this.parseToInt(cursorValue) + cursorIncrement;
                    }
                    params[cursorSent] = cursorValue;
                }
                const response = await this[method](symbol, since, maxEntriesPerRequest, params);
                errors = 0;
                const responseLength = response.length;
                if (this.verbose) {
                    this.log('Cursor pagination call', i + 1, 'method', method, 'response length', responseLength, 'cursor', cursorValue);
                }
                if (responseLength === 0) {
                    break;
                }
                result = this.arrayConcat(result, response);
                const last = this.safeValue(response, responseLength - 1);
                cursorValue = this.safeValue(last['info'], cursorReceived);
                if (cursorValue === undefined) {
                    break;
                }
            }
            catch (e) {
                errors += 1;
                if (errors > maxRetries) {
                    throw e;
                }
            }
            i += 1;
        }
        const sorted = this.sortCursorPaginatedResult(result);
        const key = (method === 'fetchOHLCV') ? 0 : 'timestamp';
        return this.filterBySinceLimit(sorted, since, limit, key);
    }
    async fetchPaginatedCallIncremental(method, symbol = undefined, since = undefined, limit = undefined, params = {}, pageKey = undefined, maxEntriesPerRequest = undefined) {
        let maxCalls = undefined;
        [maxCalls, params] = this.handleOptionAndParams(params, method, 'paginationCalls', 10);
        let maxRetries = undefined;
        [maxRetries, params] = this.handleOptionAndParams(params, method, 'maxRetries', 3);
        [maxEntriesPerRequest, params] = this.handleMaxEntriesPerRequestAndParams(method, maxEntriesPerRequest, params);
        let i = 0;
        let errors = 0;
        let result = [];
        while (i < maxCalls) {
            try {
                params[pageKey] = i + 1;
                const response = await this[method](symbol, since, maxEntriesPerRequest, params);
                errors = 0;
                const responseLength = response.length;
                if (this.verbose) {
                    this.log('Incremental pagination call', i + 1, 'method', method, 'response length', responseLength);
                }
                if (responseLength === 0) {
                    break;
                }
                result = this.arrayConcat(result, response);
            }
            catch (e) {
                errors += 1;
                if (errors > maxRetries) {
                    throw e;
                }
            }
            i += 1;
        }
        const sorted = this.sortCursorPaginatedResult(result);
        const key = (method === 'fetchOHLCV') ? 0 : 'timestamp';
        return this.filterBySinceLimit(sorted, since, limit, key);
    }
    sortCursorPaginatedResult(result) {
        const first = this.safeValue(result, 0);
        if (first !== undefined) {
            if ('timestamp' in first) {
                return this.sortBy(result, 'timestamp');
            }
            if ('id' in first) {
                return this.sortBy(result, 'id');
            }
        }
        return result;
    }
    removeRepeatedElementsFromArray(input) {
        const uniqueResult = {};
        for (let i = 0; i < input.length; i++) {
            const entry = input[i];
            const id = this.safeString(entry, 'id');
            if (id !== undefined) {
                if (this.safeString(uniqueResult, id) === undefined) {
                    uniqueResult[id] = entry;
                }
            }
            else {
                const timestamp = this.safeInteger2(entry, 'timestamp', 0);
                if (timestamp !== undefined) {
                    if (this.safeString(uniqueResult, timestamp) === undefined) {
                        uniqueResult[timestamp] = entry;
                    }
                }
            }
        }
        const values = Object.values(uniqueResult);
        const valuesLength = values.length;
        if (valuesLength > 0) {
            return values;
        }
        return input;
    }
    handleUntilOption(key, request, params, multiplier = 1) {
        const until = this.safeValue2(params, 'until', 'till');
        if (until !== undefined) {
            request[key] = this.parseToInt(until * multiplier);
            params = this.omit(params, ['until', 'till']);
        }
        return [request, params];
    }
    safeOpenInterest(interest, market = undefined) {
        return this.extend(interest, {
            'baseVolume': this.safeNumber(interest, 'baseVolume'),
            'datetime': this.safeString(interest, 'datetime'),
            'info': this.safeValue(interest, 'info'),
            'openInterestAmount': this.safeNumber(interest, 'openInterestAmount'),
            'openInterestValue': this.safeNumber(interest, 'openInterestValue'),
            'quoteVolume': this.safeNumber(interest, 'quoteVolume'),
            'symbol': this.safeString(market, 'symbol'),
            'timestamp': this.safeInteger(interest, 'timestamp'),
        });
    }
    parseLiquidation(liquidation, market = undefined) {
        throw new errors.NotSupported(this.id + ' parseLiquidation () is not supported yet');
    }
    parseLiquidations(liquidations, market = undefined, since = undefined, limit = undefined) {
        /**
         * @ignore
         * @method
         * @description parses liquidation info from the exchange response
         * @param {object[]} liquidations each item describes an instance of a liquidation event
         * @param {object} market ccxt market
         * @param {int} [since] when defined, the response items are filtered to only include items after this timestamp
         * @param {int} [limit] limits the number of items in the response
         * @returns {object[]} an array of [liquidation structures]{@link https://github.com/ccxt/ccxt/wiki/Manual#liquidation-structure}
         */
        const result = [];
        for (let i = 0; i < liquidations.length; i++) {
            const entry = liquidations[i];
            const parsed = this.parseLiquidation(entry, market);
            result.push(parsed);
        }
        const sorted = this.sortBy(result, 'timestamp');
        const symbol = this.safeString(market, 'symbol');
        return this.filterBySymbolSinceLimit(sorted, symbol, since, limit);
    }
}

exports.Exchange = Exchange;
exports["default"] = Exchange;<|MERGE_RESOLUTION|>--- conflicted
+++ resolved
@@ -357,11 +357,8 @@
                 'createLimitOrder': true,
                 'createMarketOrder': true,
                 'createOrder': true,
-<<<<<<< HEAD
+                'createOrders': undefined,
                 'createOrderWs': undefined,
-=======
-                'createOrders': undefined,
->>>>>>> 690cf998
                 'createPostOnlyOrder': undefined,
                 'createReduceOnlyOrder': undefined,
                 'createStopLimitOrder': undefined,
